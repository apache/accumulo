<?xml version="1.0" encoding="UTF-8"?>
<!--

    Licensed to the Apache Software Foundation (ASF) under one
    or more contributor license agreements.  See the NOTICE file
    distributed with this work for additional information
    regarding copyright ownership.  The ASF licenses this file
    to you under the Apache License, Version 2.0 (the
    "License"); you may not use this file except in compliance
    with the License.  You may obtain a copy of the License at

      https://www.apache.org/licenses/LICENSE-2.0

    Unless required by applicable law or agreed to in writing,
    software distributed under the License is distributed on an
    "AS IS" BASIS, WITHOUT WARRANTIES OR CONDITIONS OF ANY
    KIND, either express or implied.  See the License for the
    specific language governing permissions and limitations
    under the License.

-->
<project xmlns="http://maven.apache.org/POM/4.0.0" xmlns:xsi="http://www.w3.org/2001/XMLSchema-instance" xsi:schemaLocation="http://maven.apache.org/POM/4.0.0 https://maven.apache.org/xsd/maven-4.0.0.xsd">
  <modelVersion>4.0.0</modelVersion>
  <parent>
    <groupId>org.apache.accumulo</groupId>
    <artifactId>accumulo-project</artifactId>
    <version>4.0.0-SNAPSHOT</version>
  </parent>
  <artifactId>accumulo-core</artifactId>
  <name>Apache Accumulo Core</name>
  <description>Apache Accumulo core libraries.</description>
  <dependencies>
    <dependency>
      <groupId>com.beust</groupId>
      <artifactId>jcommander</artifactId>
    </dependency>
    <dependency>
      <groupId>com.fasterxml.jackson.core</groupId>
      <artifactId>jackson-databind</artifactId>
    </dependency>
    <dependency>
      <groupId>com.github.ben-manes.caffeine</groupId>
      <artifactId>caffeine</artifactId>
    </dependency>
    <dependency>
      <groupId>com.google.auto.service</groupId>
      <artifactId>auto-service</artifactId>
      <optional>true</optional>
    </dependency>
    <dependency>
      <groupId>com.google.code.gson</groupId>
      <artifactId>gson</artifactId>
    </dependency>
    <dependency>
      <groupId>com.google.flatbuffers</groupId>
      <artifactId>flatbuffers-java</artifactId>
    </dependency>
    <dependency>
      <groupId>com.google.guava</groupId>
      <artifactId>guava</artifactId>
      <exclusions>
        <exclusion>
          <groupId>com.google.guava</groupId>
          <artifactId>listenablefuture</artifactId>
        </exclusion>
      </exclusions>
    </dependency>
    <dependency>
      <groupId>commons-io</groupId>
      <artifactId>commons-io</artifactId>
    </dependency>
    <dependency>
      <groupId>commons-logging</groupId>
      <artifactId>commons-logging</artifactId>
    </dependency>
    <dependency>
      <groupId>io.micrometer</groupId>
      <artifactId>micrometer-core</artifactId>
    </dependency>
    <dependency>
      <groupId>io.opentelemetry</groupId>
      <artifactId>opentelemetry-api</artifactId>
    </dependency>
    <dependency>
      <groupId>io.opentelemetry</groupId>
      <artifactId>opentelemetry-context</artifactId>
    </dependency>
    <dependency>
      <groupId>org.apache.accumulo</groupId>
      <artifactId>accumulo-access</artifactId>
    </dependency>
    <dependency>
      <groupId>org.apache.accumulo</groupId>
      <artifactId>accumulo-start</artifactId>
    </dependency>
    <dependency>
      <groupId>org.apache.commons</groupId>
      <artifactId>commons-collections4</artifactId>
    </dependency>
    <dependency>
      <groupId>org.apache.commons</groupId>
      <artifactId>commons-configuration2</artifactId>
    </dependency>
    <dependency>
      <groupId>org.apache.commons</groupId>
      <artifactId>commons-lang3</artifactId>
    </dependency>
    <dependency>
      <groupId>org.apache.commons</groupId>
      <artifactId>commons-math3</artifactId>
    </dependency>
    <dependency>
      <groupId>org.apache.datasketches</groupId>
      <artifactId>datasketches-java</artifactId>
    </dependency>
    <dependency>
      <groupId>org.apache.hadoop</groupId>
      <artifactId>hadoop-client-api</artifactId>
    </dependency>
    <dependency>
      <groupId>org.apache.thrift</groupId>
      <artifactId>libthrift</artifactId>
    </dependency>
    <dependency>
      <groupId>org.apache.zookeeper</groupId>
      <artifactId>zookeeper</artifactId>
    </dependency>
    <dependency>
      <groupId>org.apache.zookeeper</groupId>
      <artifactId>zookeeper-jute</artifactId>
    </dependency>
    <dependency>
      <groupId>org.checkerframework</groupId>
      <artifactId>checker-qual</artifactId>
    </dependency>
    <dependency>
      <groupId>org.slf4j</groupId>
      <artifactId>slf4j-api</artifactId>
    </dependency>
    <dependency>
      <groupId>org.yaml</groupId>
      <artifactId>snakeyaml</artifactId>
    </dependency>
    <dependency>
      <groupId>org.apache.hadoop</groupId>
      <artifactId>hadoop-client-runtime</artifactId>
      <scope>runtime</scope>
    </dependency>
    <dependency>
      <!-- used by log4j-api; needed here for compile time linting only; we don't actually use it -->
      <groupId>biz.aQute.bnd</groupId>
      <artifactId>biz.aQute.bnd.annotation</artifactId>
      <scope>test</scope>
    </dependency>
    <dependency>
      <groupId>org.apache.hadoop</groupId>
      <artifactId>hadoop-client-minicluster</artifactId>
      <scope>test</scope>
    </dependency>
    <dependency>
      <!-- legacy log4j is still used by hadoop-client-minicluster -->
      <groupId>org.apache.logging.log4j</groupId>
      <artifactId>log4j-1.2-api</artifactId>
      <scope>test</scope>
    </dependency>
    <dependency>
      <groupId>org.apache.logging.log4j</groupId>
      <artifactId>log4j-api</artifactId>
      <scope>test</scope>
    </dependency>
    <dependency>
      <groupId>org.apache.logging.log4j</groupId>
      <artifactId>log4j-core</artifactId>
      <scope>test</scope>
    </dependency>
    <dependency>
      <groupId>org.apache.logging.log4j</groupId>
      <artifactId>log4j-slf4j2-impl</artifactId>
      <scope>test</scope>
    </dependency>
    <dependency>
      <groupId>org.easymock</groupId>
      <artifactId>easymock</artifactId>
      <scope>test</scope>
    </dependency>
    <dependency>
      <groupId>org.junit.jupiter</groupId>
      <artifactId>junit-jupiter-api</artifactId>
      <scope>test</scope>
    </dependency>
    <dependency>
      <groupId>org.junit.jupiter</groupId>
      <artifactId>junit-jupiter-params</artifactId>
      <scope>test</scope>
    </dependency>
<<<<<<< HEAD
=======
    <dependency>
      <groupId>org.lz4</groupId>
      <artifactId>lz4-java</artifactId>
      <version>1.7.1</version>
      <scope>test</scope>
    </dependency>
>>>>>>> 068a565c
  </dependencies>
  <build>
    <testResources>
      <testResource>
        <filtering>true</filtering>
        <directory>src/test/filtered-resources</directory>
      </testResource>
      <testResource>
        <filtering>false</filtering>
        <directory>src/test/resources</directory>
      </testResource>
    </testResources>
    <pluginManagement>
      <plugins>
        <plugin>
          <groupId>com.mycila</groupId>
          <artifactId>license-maven-plugin</artifactId>
          <configuration>
            <licenseSets>
              <licenseSet>
                <header>${rootlocation}/src/build/license-header.txt</header>
                <excludes>
                  <exclude>src/main/java/org/apache/accumulo/core/bloomfilter/*.java</exclude>
                  <exclude>src/main/java/org/apache/accumulo/core/util/HostAndPort.java</exclude>
                  <exclude>src/test/resources/*.jceks</exclude>
                </excludes>
              </licenseSet>
            </licenseSets>
          </configuration>
        </plugin>
        <plugin>
          <groupId>org.apache.rat</groupId>
          <artifactId>apache-rat-plugin</artifactId>
          <configuration>
            <excludes>
              <exclude>src/main/java/org/apache/accumulo/core/bloomfilter/*.java</exclude>
              <exclude>src/test/resources/*.jceks</exclude>
            </excludes>
          </configuration>
        </plugin>
      </plugins>
    </pluginManagement>
    <plugins>
      <plugin>
        <groupId>net.revelc.code</groupId>
        <artifactId>apilyzer-maven-plugin</artifactId>
        <executions>
          <execution>
            <id>apilyzer</id>
            <goals>
              <goal>analyze</goal>
            </goals>
            <configuration>
              <includes>
                <include>org[.]apache[.]accumulo[.]core[.]client[.].*</include>
                <include>org[.]apache[.]accumulo[.]core[.]data[.].*</include>
                <include>org[.]apache[.]accumulo[.]core[.]security[.].*</include>
                <include>org[.]apache[.]accumulo[.]core[.]iterators[.].*</include>
                <!-- The following types are not advertised as in API, but are
		     used in a such a way by API classes that we want to
		     ensure they do not reference non public API types.
		     Ideally no new uses of these classes would occur in the
		     API.  These types were not placed in the allows set
		     because no analysis is done on types in that set. -->
                <include>org[.]apache[.]accumulo[.]core[.]util[.](Pair|ComparablePair)</include>
              </includes>
              <excludes>
                <exclude>.*[.]impl[.].*</exclude>
                <exclude>.*[.]thrift[.].*</exclude>
                <exclude>org[.]apache[.]accumulo[.]core[.]security[.]crypto[.].*</exclude>
              </excludes>
              <allows>
                <!--Allow API data types to reference thrift types, but do not
		     analyze thrift types -->
                <allow>org[.]apache[.]accumulo[.].*[.]thrift[.].*</allow>
                <!--Type from hadoop used in API. If adding a new type from
		     Hadoop to the Accumulo API ensure its annotated as
		     stable.-->
                <allow>org[.]apache[.]hadoop[.]conf[.]Configuration</allow>
                <allow>org[.]apache[.]hadoop[.]fs[.](FileSystem|Path)</allow>
                <allow>org[.]apache[.]hadoop[.]io[.](Text|Writable|WritableComparable|WritableComparator)</allow>
                <allow>org[.]apache[.]hadoop[.]mapred[.](JobConf|RecordReader|InputSplit|RecordWriter|Reporter)</allow>
                <allow>org[.]apache[.]hadoop[.]mapreduce[.](Job|JobContext|RecordReader|InputSplit|TaskAttemptContext|RecordWriter|OutputCommitter|TaskInputOutputContext)</allow>
                <allow>org[.]apache[.]hadoop[.]util[.]Progressable</allow>
                <!-- allow javax security exceptions for Authentication tokens -->
                <allow>javax[.]security[.]auth[.]DestroyFailedException</allow>
                <!-- allow questionable Hadoop exceptions for mapreduce -->
                <allow>org[.]apache[.]hadoop[.]mapred[.](FileAlreadyExistsException|InvalidJobConfException)</allow>
                <!-- allow the following types from the visibility API -->
                <allow>org[.]apache[.]accumulo[.]access[.].*</allow>
              </allows>
            </configuration>
          </execution>
          <execution>
            <id>apilyzer-spi</id>
            <goals>
              <goal>analyze</goal>
            </goals>
            <configuration>
              <outputFile>${project.build.directory}/apilyzer-spi.txt</outputFile>
              <includes>
                <include>org[.]apache[.]accumulo[.]core[.]spi[.].*</include>
              </includes>
              <excludes />
              <allows>
                <allow>io[.]micrometer[.]core[.]instrument[.]MeterRegistry</allow>
                <allow>io[.]opentelemetry[.]api[.]OpenTelemetry</allow>
                <allow>org[.]apache[.]hadoop[.]io[.]Text</allow>
                <allow>org[.]apache[.]accumulo[.]core[.]client[.].*</allow>
                <allow>org[.]apache[.]accumulo[.]core[.]data[.].*</allow>
                <allow>org[.]apache[.]accumulo[.]core[.]security[.].*</allow>
              </allows>
            </configuration>
          </execution>
        </executions>
      </plugin>
      <plugin>
        <groupId>org.apache.maven.plugins</groupId>
        <artifactId>maven-resources-plugin</artifactId>
        <executions>
          <execution>
            <id>prepare-filtered-java-source</id>
            <goals>
              <goal>copy-resources</goal>
            </goals>
            <phase>generate-sources</phase>
            <configuration>
              <outputDirectory>${project.build.directory}/filtered-java-src</outputDirectory>
              <resources>
                <resource>
                  <directory>src/main/java-filtered</directory>
                  <filtering>true</filtering>
                </resource>
              </resources>
            </configuration>
          </execution>
        </executions>
      </plugin>
      <plugin>
        <groupId>org.codehaus.mojo</groupId>
        <artifactId>build-helper-maven-plugin</artifactId>
        <executions>
          <execution>
            <id>add-filtered-java-source</id>
            <goals>
              <goal>add-source</goal>
            </goals>
            <phase>generate-sources</phase>
            <configuration>
              <sources>
                <source>${project.build.directory}/filtered-java-src</source>
              </sources>
            </configuration>
          </execution>
        </executions>
      </plugin>
      <plugin>
        <groupId>org.codehaus.mojo</groupId>
        <artifactId>exec-maven-plugin</artifactId>
        <executions>
          <execution>
            <id>prep-output-dir</id>
            <goals>
              <goal>exec</goal>
            </goals>
            <phase>prepare-package</phase>
            <configuration>
              <executable>${basedir}/src/main/scripts/mkdirs.sh</executable>
              <arguments>
                <argument>${project.build.directory}/generated-docs</argument>
              </arguments>
            </configuration>
          </execution>
          <execution>
            <id>config-appendix</id>
            <goals>
              <goal>java</goal>
            </goals>
            <phase>package</phase>
            <configuration>
              <mainClass>org.apache.accumulo.core.conf.ConfigurationDocGen</mainClass>
              <classpathScope>test</classpathScope>
              <arguments>
                <argument>--generate-markdown</argument>
                <argument>${project.build.directory}/generated-docs/server-properties.md</argument>
              </arguments>
            </configuration>
          </execution>
          <execution>
            <id>client-props-markdown</id>
            <goals>
              <goal>java</goal>
            </goals>
            <phase>package</phase>
            <configuration>
              <mainClass>org.apache.accumulo.core.conf.ClientConfigGenerate</mainClass>
              <classpathScope>test</classpathScope>
              <arguments>
                <argument>--generate-markdown</argument>
                <argument>${project.build.directory}/generated-docs/client-properties.md</argument>
              </arguments>
            </configuration>
          </execution>
          <execution>
            <id>metrics-markdown</id>
            <goals>
              <goal>java</goal>
            </goals>
            <phase>package</phase>
            <configuration>
              <mainClass>org.apache.accumulo.core.metrics.MetricsDocGen</mainClass>
              <classpathScope>test</classpathScope>
              <arguments>
                <argument>--generate-markdown</argument>
                <argument>${project.build.directory}/generated-docs/metrics.md</argument>
              </arguments>
            </configuration>
          </execution>
        </executions>
      </plugin>
    </plugins>
  </build>
  <profiles>
    <profile>
      <id>thrift</id>
      <build>
        <plugins>
          <plugin>
            <groupId>org.codehaus.mojo</groupId>
            <artifactId>exec-maven-plugin</artifactId>
            <executions>
              <execution>
                <id>generate-thrift</id>
                <goals>
                  <goal>exec</goal>
                </goals>
                <phase>generate-sources</phase>
                <configuration>
                  <executable>${basedir}/src/main/scripts/generate-thrift.sh</executable>
                </configuration>
              </execution>
            </executions>
          </plugin>
        </plugins>
      </build>
    </profile>
    <profile>
      <!-- profile for running second execution of surefire without reusing forks -->
      <!-- on by default, but disable with '-P !reuseForksFalse' or '-Dtest=SomeTest' -->
      <id>reuseForksFalse</id>
      <activation>
        <property>
          <name>!test</name>
        </property>
      </activation>
      <build>
        <pluginManagement>
          <plugins>
            <plugin>
              <groupId>org.apache.maven.plugins</groupId>
              <artifactId>maven-surefire-plugin</artifactId>
              <configuration>
                <!-- Tests that cannot run with reuseForks=true -->
                <excludes>
                  <exclude>**/InternerTest.java</exclude>
                  <exclude>**/NamespaceIdTest.java</exclude>
                  <exclude>**/TableIdTest.java</exclude>
                  <exclude>**/HadoopCredentialProviderTest.java</exclude>
                  <exclude>**/IdleRatioScanPrioritizerTest.java</exclude>
                  <exclude>**/TestCfCqSlice.java</exclude>
                  <exclude>**/TestCfCqSliceSeekingFilter.java</exclude>
                  <exclude>**/core/constraints/DefaultKeySizeConstraintTest.java</exclude>
                  <exclude>**/core/rpc/SaslConnectionParamsTest.java</exclude>
                  <exclude>**/core/clientImpl/ThriftTransportKeyTest.java</exclude>
                </excludes>
              </configuration>
              <executions>
                <execution>
                  <id>reuseForks-false-tests</id>
                  <goals>
                    <goal>test</goal>
                  </goals>
                  <configuration>
                    <reuseForks>false</reuseForks>
                    <excludes combine.self="override" />
                    <includes combine.self="override">
                      <include>**/InternerTest.java</include>
                      <include>**/NamespaceIdTest.java</include>
                      <include>**/TableIdTest.java</include>
                      <include>**/HadoopCredentialProviderTest.java</include>
                      <include>**/IdleRatioScanPrioritizerTest.java</include>
                      <include>**/TestCfCqSlice.java</include>
                      <include>**/TestCfCqSliceSeekingFilter.java</include>
                      <include>**/core/constraints/DefaultKeySizeConstraintTest.java</include>
                      <include>**/core/rpc/SaslConnectionParamsTest.java</include>
                      <include>**/core/clientImpl/ThriftTransportKeyTest.java</include>
                    </includes>
                  </configuration>
                </execution>
              </executions>
            </plugin>
          </plugins>
        </pluginManagement>
      </build>
    </profile>
  </profiles>
</project><|MERGE_RESOLUTION|>--- conflicted
+++ resolved
@@ -193,15 +193,12 @@
       <artifactId>junit-jupiter-params</artifactId>
       <scope>test</scope>
     </dependency>
-<<<<<<< HEAD
-=======
     <dependency>
       <groupId>org.lz4</groupId>
       <artifactId>lz4-java</artifactId>
       <version>1.7.1</version>
       <scope>test</scope>
     </dependency>
->>>>>>> 068a565c
   </dependencies>
   <build>
     <testResources>
