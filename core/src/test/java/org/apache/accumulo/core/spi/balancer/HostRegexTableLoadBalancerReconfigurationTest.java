/*
 * Licensed to the Apache Software Foundation (ASF) under one
 * or more contributor license agreements.  See the NOTICE file
 * distributed with this work for additional information
 * regarding copyright ownership.  The ASF licenses this file
 * to you under the Apache License, Version 2.0 (the
 * "License"); you may not use this file except in compliance
 * with the License.  You may obtain a copy of the License at
 *
 *   https://www.apache.org/licenses/LICENSE-2.0
 *
 * Unless required by applicable law or agreed to in writing,
 * software distributed under the License is distributed on an
 * "AS IS" BASIS, WITHOUT WARRANTIES OR CONDITIONS OF ANY
 * KIND, either express or implied.  See the License for the
 * specific language governing permissions and limitations
 * under the License.
 */
package org.apache.accumulo.core.spi.balancer;

import static org.easymock.EasyMock.anyObject;
import static org.easymock.EasyMock.createMock;
import static org.easymock.EasyMock.expect;
import static org.easymock.EasyMock.replay;
import static org.junit.jupiter.api.Assertions.assertEquals;
import static org.junit.jupiter.api.Assertions.assertTrue;
import static org.junit.jupiter.api.Assertions.fail;

import java.util.ArrayList;
import java.util.Collections;
import java.util.HashMap;
import java.util.HashSet;
import java.util.List;
import java.util.Map;
import java.util.Map.Entry;
import java.util.Set;

import org.apache.accumulo.core.Constants;
import org.apache.accumulo.core.conf.ConfigurationCopy;
import org.apache.accumulo.core.conf.SiteConfiguration;
import org.apache.accumulo.core.data.TableId;
import org.apache.accumulo.core.data.TabletId;
import org.apache.accumulo.core.dataImpl.KeyExtent;
import org.apache.accumulo.core.manager.balancer.AssignmentParamsImpl;
import org.apache.accumulo.core.manager.balancer.BalanceParamsImpl;
import org.apache.accumulo.core.manager.balancer.TabletStatisticsImpl;
import org.apache.accumulo.core.metadata.schema.Ample.DataLevel;
import org.apache.accumulo.core.spi.balancer.data.TabletMigration;
import org.apache.accumulo.core.spi.balancer.data.TabletServerId;
import org.apache.accumulo.core.spi.balancer.data.TabletStatistics;
import org.apache.accumulo.core.tabletserver.thrift.TabletStats;
import org.apache.accumulo.core.util.ConfigurationImpl;
import org.apache.accumulo.core.util.UtilWaitThread;
import org.junit.jupiter.api.Test;

@Deprecated
public class HostRegexTableLoadBalancerReconfigurationTest
    extends BaseHostRegexTableLoadBalancerTest {

  private final Map<TabletId,TabletServerId> assignments = new HashMap<>();

  @Test
  public void testConfigurationChanges() {
    HashMap<String,TableId> tables = new HashMap<>();
    tables.put(FOO.getTableName(), FOO.getId());
    tables.put(BAR.getTableName(), BAR.getId());
    tables.put(BAZ.getTableName(), BAZ.getId());

    ConfigurationCopy config = new ConfigurationCopy(SiteConfiguration.empty().build());
    DEFAULT_TABLE_PROPERTIES.forEach(config::set);
    ConfigurationImpl configImpl = new ConfigurationImpl(config);
    BalancerEnvironment environment = createMock(BalancerEnvironment.class);
    expect(environment.getConfiguration()).andReturn(configImpl).anyTimes();
    expect(environment.getTableIdMap()).andReturn(tables).anyTimes();
    expect(environment.getConfiguration(anyObject(TableId.class))).andReturn(configImpl).anyTimes();
    replay(environment);
    init(environment);

    Map<TabletId,TabletServerId> unassigned = new HashMap<>();
    for (List<TabletId> tablets : tableTablets.values()) {
      for (TabletId tablet : tablets) {
        unassigned.put(tablet, null);
      }
    }
    this.getAssignments(
        new AssignmentParamsImpl(Collections.unmodifiableSortedMap(allTabletServers),
            Map.of(Constants.DEFAULT_RESOURCE_GROUP_NAME, allTabletServers.keySet()),
            Collections.unmodifiableMap(unassigned), assignments));
    assertEquals(15, assignments.size());
    // Ensure unique tservers
    for (Entry<TabletId,TabletServerId> e : assignments.entrySet()) {
      for (Entry<TabletId,TabletServerId> e2 : assignments.entrySet()) {
        if (e.getKey().equals(e2.getKey())) {
          continue;
        }
        if (e.getValue().equals(e2.getValue())) {
          fail("Assignment failure. " + e.getKey() + " and " + e2.getKey()
              + " are assigned to the same host: " + e.getValue());
        }
      }
    }
    // Ensure assignments are correct
    for (Entry<TabletId,TabletServerId> e : assignments.entrySet()) {
      if (!tabletInBounds(e.getKey(), e.getValue())) {
        fail("tablet not in bounds: " + e.getKey() + " -> " + e.getValue().getHost());
      }
    }
    Set<TabletId> migrations = new HashSet<>();
    List<TabletMigration> migrationsOut = new ArrayList<>();
    // Wait to trigger the out of bounds check which will call our version of
    // getOnlineTabletsForTable
    UtilWaitThread.sleep(3000);
    this.balance(new BalanceParamsImpl(Collections.unmodifiableSortedMap(allTabletServers),
<<<<<<< HEAD
        Map.of(Constants.DEFAULT_RESOURCE_GROUP_NAME, allTabletServers.keySet()), migrations,
        migrationsOut, DataLevel.USER));
=======
        migrations, migrationsOut, DataLevel.USER, tables));
>>>>>>> 1abcad44
    assertEquals(0, migrationsOut.size());
    // Change property, simulate call by TableConfWatcher

    config.set(HostRegexTableLoadBalancer.HOST_BALANCER_PREFIX + BAR.getTableName(), "r01.*");

    // calls to balance will clear the lastOOBCheckTimes map
    // in the HostRegexTableLoadBalancer. For this test we want
    // to get into the out of bounds checking code, so we need to
    // populate the map with an older time value
    this.lastOOBCheckTimes.put(DataLevel.USER, System.currentTimeMillis() / 2);
    this.balance(new BalanceParamsImpl(Collections.unmodifiableSortedMap(allTabletServers),
<<<<<<< HEAD
        Map.of(Constants.DEFAULT_RESOURCE_GROUP_NAME, allTabletServers.keySet()), migrations,
        migrationsOut, DataLevel.USER));
=======
        migrations, migrationsOut, DataLevel.USER, tables));
>>>>>>> 1abcad44
    assertEquals(5, migrationsOut.size());
    for (TabletMigration migration : migrationsOut) {
      assertTrue(migration.getNewTabletServer().getHost().startsWith("192.168.0.1")
          || migration.getNewTabletServer().getHost().startsWith("192.168.0.2")
          || migration.getNewTabletServer().getHost().startsWith("192.168.0.3")
          || migration.getNewTabletServer().getHost().startsWith("192.168.0.4")
          || migration.getNewTabletServer().getHost().startsWith("192.168.0.5"));
    }
  }

  @Override
  public List<TabletStatistics> getOnlineTabletsForTable(TabletServerId tserver, TableId tableId) {
    List<TabletStatistics> tablets = new ArrayList<>();
    // Report assignment information
    for (Entry<TabletId,TabletServerId> e : this.assignments.entrySet()) {
      if (e.getValue().equals(tserver) && e.getKey().getTable().equals(tableId)) {
        TabletStats ts = new TabletStats();
        TabletId tid = e.getKey();
        ts.setExtent(
            new KeyExtent(tid.getTable(), tid.getEndRow(), tid.getPrevEndRow()).toThrift());
        tablets.add(new TabletStatisticsImpl(ts));
      }
    }
    return tablets;
  }
}<|MERGE_RESOLUTION|>--- conflicted
+++ resolved
@@ -111,12 +111,8 @@
     // getOnlineTabletsForTable
     UtilWaitThread.sleep(3000);
     this.balance(new BalanceParamsImpl(Collections.unmodifiableSortedMap(allTabletServers),
-<<<<<<< HEAD
         Map.of(Constants.DEFAULT_RESOURCE_GROUP_NAME, allTabletServers.keySet()), migrations,
-        migrationsOut, DataLevel.USER));
-=======
-        migrations, migrationsOut, DataLevel.USER, tables));
->>>>>>> 1abcad44
+        migrationsOut, DataLevel.USER, tables));
     assertEquals(0, migrationsOut.size());
     // Change property, simulate call by TableConfWatcher
 
@@ -128,12 +124,8 @@
     // populate the map with an older time value
     this.lastOOBCheckTimes.put(DataLevel.USER, System.currentTimeMillis() / 2);
     this.balance(new BalanceParamsImpl(Collections.unmodifiableSortedMap(allTabletServers),
-<<<<<<< HEAD
         Map.of(Constants.DEFAULT_RESOURCE_GROUP_NAME, allTabletServers.keySet()), migrations,
-        migrationsOut, DataLevel.USER));
-=======
-        migrations, migrationsOut, DataLevel.USER, tables));
->>>>>>> 1abcad44
+        migrationsOut, DataLevel.USER, tables));
     assertEquals(5, migrationsOut.size());
     for (TabletMigration migration : migrationsOut) {
       assertTrue(migration.getNewTabletServer().getHost().startsWith("192.168.0.1")
