--- conflicted
+++ resolved
@@ -18,13 +18,8 @@
  */
 package org.apache.accumulo.core.spi.fs;
 
-<<<<<<< HEAD
 import static org.junit.jupiter.api.Assertions.assertEquals;
 import static org.junit.jupiter.api.Assertions.assertThrows;
-=======
-import static org.junit.Assert.assertEquals;
-import static org.junit.Assert.assertThrows;
->>>>>>> e8ea60df
 
 import java.io.IOException;
 import java.util.Set;
@@ -128,17 +123,9 @@
   }
 
   @Test
-<<<<<<< HEAD
-  public void testNoFreeSpace() {
-    assertThrows(UncheckedExecutionException.class, () -> {
-      testSpecificSetup(0L, 0L, null, 1, false);
-      makeChoices();
-    });
-=======
   public void testNoFreeSpace() throws IOException {
     testSpecificSetup(0L, 0L, null, 1, false);
     assertThrows(UncheckedExecutionException.class, this::makeChoices);
->>>>>>> e8ea60df
   }
 
   @Test
