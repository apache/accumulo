/*
 * Licensed to the Apache Software Foundation (ASF) under one
 * or more contributor license agreements.  See the NOTICE file
 * distributed with this work for additional information
 * regarding copyright ownership.  The ASF licenses this file
 * to you under the Apache License, Version 2.0 (the
 * "License"); you may not use this file except in compliance
 * with the License.  You may obtain a copy of the License at
 *
 *   https://www.apache.org/licenses/LICENSE-2.0
 *
 * Unless required by applicable law or agreed to in writing,
 * software distributed under the License is distributed on an
 * "AS IS" BASIS, WITHOUT WARRANTIES OR CONDITIONS OF ANY
 * KIND, either express or implied.  See the License for the
 * specific language governing permissions and limitations
 * under the License.
 */
package org.apache.accumulo.core.spi.compaction;

import static com.google.common.collect.MoreCollectors.onlyElement;
import static java.util.stream.Collectors.toSet;
import static org.easymock.EasyMock.createMock;
import static org.easymock.EasyMock.expect;
import static org.easymock.EasyMock.replay;
import static org.easymock.EasyMock.verify;
import static org.junit.jupiter.api.Assertions.assertEquals;
import static org.junit.jupiter.api.Assertions.assertNotNull;
import static org.junit.jupiter.api.Assertions.assertThrows;
import static org.junit.jupiter.api.Assertions.assertTrue;

import java.net.URI;
import java.net.URISyntaxException;
import java.util.ArrayList;
import java.util.Collection;
import java.util.Collections;
import java.util.HashMap;
import java.util.HashSet;
import java.util.List;
import java.util.Map;
import java.util.Set;
import java.util.stream.IntStream;

import org.apache.accumulo.core.client.TableNotFoundException;
import org.apache.accumulo.core.client.admin.compaction.CompactableFile;
import org.apache.accumulo.core.clientImpl.Namespace;
import org.apache.accumulo.core.conf.ConfigurationCopy;
import org.apache.accumulo.core.conf.ConfigurationTypeHelper;
import org.apache.accumulo.core.conf.DefaultConfiguration;
import org.apache.accumulo.core.conf.Property;
import org.apache.accumulo.core.data.NamespaceId;
import org.apache.accumulo.core.data.ResourceGroupId;
import org.apache.accumulo.core.data.TableId;
import org.apache.accumulo.core.data.TabletId;
import org.apache.accumulo.core.dataImpl.KeyExtent;
import org.apache.accumulo.core.dataImpl.TabletIdImpl;
import org.apache.accumulo.core.spi.common.ServiceEnvironment;
import org.apache.accumulo.core.spi.compaction.CompactionPlan.Builder;
import org.apache.accumulo.core.spi.compaction.CompactionPlanner.InitParameters;
import org.apache.accumulo.core.util.ConfigurationImpl;
import org.apache.accumulo.core.util.compaction.CompactionJobImpl;
import org.apache.accumulo.core.util.compaction.CompactionJobPrioritizer;
import org.apache.accumulo.core.util.compaction.CompactionPlanImpl;
import org.apache.accumulo.core.util.compaction.CompactionPlannerInitParams;
import org.junit.jupiter.api.AfterEach;
import org.junit.jupiter.api.BeforeEach;
import org.junit.jupiter.api.Test;

import com.google.common.base.Preconditions;
import com.google.common.collect.Sets;
import com.google.gson.JsonParseException;

public class RatioBasedCompactionPlannerTest {

  private static <T> T getOnlyElement(Collection<T> c) {
    return c.stream().collect(onlyElement());
  }

  private static final CompactionServiceId csid = CompactionServiceId.of("cs1");
  private static final String prefix = Property.COMPACTION_SERVICE_PREFIX.getKey();

  private ServiceEnvironment defaultEnv;

  @BeforeEach
  public void createDefaultServiceEnv() {
    defaultEnv = createMockServiceEnvironment(Map.of(), Map.of());
  }

  @AfterEach
  public void verifyDefaultServiceEnv() {
    verify(defaultEnv);
  }

  @Test
  public void testFindFilesToCompact() {

    testFFtC(createCFs("F4", "1M", "F5", "1M", "F6", "1M"),
        createCFs("F1", "100M", "F2", "100M", "F3", "100M", "F4", "1M", "F5", "1M", "F6", "1M"),
        2.0);

    testFFtC(createCFs("F1", "100M", "F2", "100M", "F3", "100M", "F4", "1M"), 2.0);

    testFFtC(
        createCFs("F1", "100M", "F2", "99M", "F3", "33M", "F4", "33M", "F5", "33M", "F6", "33M"),
        2.0);
    testFFtC(
        createCFs("F1", "100M", "F2", "99M", "F3", "33M", "F4", "33M", "F5", "33M", "F6", "33M"),
        3.0);

    testFFtC(createCFs("F3", "10M", "F4", "10M", "F5", "10M", "F6", "10M"),
        createCFs("F1", "50M", "F2", "49M", "F3", "10M", "F4", "10M", "F5", "10M", "F6", "10M"),
        2.0);

    testFFtC(createCFs("F3", "10M", "F4", "10M", "F5", "10M", "F6", "10M"),
        createCFs("F1", "50M", "F2", "49M", "F3", "10M", "F4", "10M", "F5", "10M", "F6", "10M"),
        3.0);

    testFFtC(createCFs("S1", "1M", "S2", "1M", "S3", "1M", "S4", "1M"),
        createCFs("B1", "100M", "B2", "100M", "B3", "100M", "B4", "100M", "M1", "10M", "M2", "10M",
            "M3", "10M", "M4", "10M", "S1", "1M", "S2", "1M", "S3", "1M", "S4", "1M"),
        3.0);
    testFFtC(createCFs("M1", "10M", "M2", "10M", "M3", "10M", "M4", "10M", "C1", "4M"),
        createCFs("B1", "100M", "B2", "100M", "B3", "100M", "B4", "100M", "M1", "10M", "M2", "10M",
            "M3", "10M", "M4", "10M", "C1", "4M"),
        3.0);
    testFFtC(createCFs("B1", "100M", "B2", "100M", "B3", "100M", "B4", "100M", "C2", "44M"),
        createCFs("B1", "100M", "B2", "100M", "B3", "100M", "B4", "100M", "C2", "44M"), 3.0);
    testFFtC(createCFs(), createCFs("C3", "444M"), 3.0);

    testFFtC(createCFs(), createCFs("A1", "17M", "S1", "11M", "S2", "11M", "S3", "11M"), 3.0);
    testFFtC(createCFs("A1", "16M", "S1", "11M", "S2", "11M", "S3", "11M"), 3.0);

    testFFtC(
        createCFs("A1", "1M", "A2", "1M", "A3", "1M", "A4", "1M", "A5", "3M", "A6", "3M", "A7",
            "5M", "A8", "5M"),
        createCFs("A1", "1M", "A2", "1M", "A3", "1M", "A4", "1M", "A5", "3M", "A6", "3M", "A7",
            "5M", "A8", "5M", "A9", "100M", "A10", "100M", "A11", "100M", "A12", "500M"),
        3.0);

    testFFtC(
        createCFs("F1", "100M", "F2", "99M", "F3", "33M", "F4", "33M", "F5", "33M", "F6", "33M"),
        3.0);

    testFFtC(createCFs("F3", "10M", "F4", "9M", "F5", "8M", "F6", "7M"),
        createCFs("F1", "12M", "F2", "11M", "F3", "10M", "F4", "9M", "F5", "8M", "F6", "7M"), 3.0,
        4);

    testFFtC(createCFs("F3", "4M", "F4", "8M", "F5", "9M", "F6", "10M"),
        createCFs("F1", "1M", "F2", "2M", "F3", "4M", "F4", "8M", "F5", "9M", "F6", "10M"), 3.0, 4);

    testFFtC(createCFs(),
        createCFs("F1", "1M", "F2", "2M", "F3", "4M", "F4", "8M", "F5", "16M", "F6", "32M"), 3.0,
        4);

    testFFtC(createCFs(), createCFs("F1", "200M", "F2", "200M", "F3", "200M", "F4", "200M", "F5",
        "200M", "F6", "200M"), 3.0, 4, 100_000_000L);

    testFFtC(createCFs("F2", "2M", "F3", "30M", "F4", "30M", "F5", "30M"),
        createCFs("F1", "1M", "F2", "2M", "F3", "30M", "F4", "30M", "F5", "30M", "F6", "30M"), 3.0,
        4, 100_000_000L);

    testFFtC(createCFs("F1", "1M", "F2", "2M", "F3", "30M", "F4", "30M", "F5", "30M"),
        createCFs("F1", "1M", "F2", "2M", "F3", "30M", "F4", "30M", "F5", "30M", "F6", "30M"), 3.0,
        8, 100_000_000L);

    testFFtC(createCFs("F1", "1M", "F2", "2M", "F3", "30M", "F4", "30M", "F5", "30M", "F6", "30M"),
        createCFs("F1", "1M", "F2", "2M", "F3", "30M", "F4", "30M", "F5", "30M", "F6", "30M"), 3.0,
        8, 200_000_000L);

  }

  @Test
  public void testRunningCompaction() {
    String groups = "[{'group':'small','maxSize':'32M'}, {'group':'medium','maxSize':'128M'},"
        + "{'group':'large','maxSize':'512M'}, {'group':'huge'}]";

    var planner = createPlanner(defaultEnv, groups);

    var all = createCFs("F1", "3M", "F2", "3M", "F3", "11M", "F4", "12M", "F5", "13M");
    var candidates = createCFs("F3", "11M", "F4", "12M", "F5", "13M");
    var compacting =
        Set.of(createJob(CompactionKind.SYSTEM, all, createCFs("F1", "3M", "F2", "3M")));
    var params =
        createPlanningParams(defaultEnv, all, candidates, compacting, 2, CompactionKind.SYSTEM);
    var plan = planner.makePlan(params);

    // The result of the running compaction could be included in a future compaction, so the planner
    // should wait.
    assertTrue(plan.getJobs().isEmpty());

    all = createCFs("F1", "30M", "F2", "30M", "F3", "11M", "F4", "12M", "F5", "13M");
    candidates = createCFs("F3", "11M", "F4", "12M", "F5", "13M");
    compacting = Set.of(createJob(CompactionKind.SYSTEM, all, createCFs("F1", "30M", "F2", "30M")));
    params =
        createPlanningParams(defaultEnv, all, candidates, compacting, 2, CompactionKind.SYSTEM);
    plan = planner.makePlan(params);

    // The result of the running compaction would not be included in future compactions, so the
    // planner should compact.
    var job = getOnlyElement(plan.getJobs());
    assertEquals(candidates, job.getFiles());
    assertEquals(ResourceGroupId.of("medium"), job.getGroup());
  }

  @Test
  public void testRunningCompactionLookAhead() {
    String executors = "[{'group':'small','maxSize':'32M'},{'group':'medium','maxSize':'128M'},"
        + "{'group':'large','maxSize':'512M'},{'group':'huge'}]";

    var planner = createPlanner(defaultEnv, executors);

    int count = 0;

    // create 4 files of size 10 as compacting
    List<String> compactingString = new ArrayList<>();
    for (int i = 0; i < 4; i++) {
      compactingString.add("F" + count++);
      compactingString.add(10 + "");
    }

    // create 4 files of size 100,1000,10_000, and 100_000 as the tablets files
    List<String> candidateStrings = new ArrayList<>();
    for (int size = 100; size < 1_000_000; size *= 10) {
      for (int i = 0; i < 4; i++) {
        candidateStrings.add("F" + count++);
        candidateStrings.add(size + "");
      }
    }

    var compacting = createCFs(compactingString.toArray(new String[0]));
    var candidates = createCFs(candidateStrings.toArray(new String[0]));
    var all = Sets.union(compacting, candidates);
    var jobs = Set.of(createJob(CompactionKind.SYSTEM, all, compacting));
    var params = createPlanningParams(defaultEnv, all, candidates, jobs, 2, CompactionKind.SYSTEM);
    var plan = planner.makePlan(params);

    // The compaction running over the size 10 files would produce a file that would be used by a
    // compaction over the size 100 files. A compaction over the size 100 files would produce a file
    // that would be used by a compaction over the size 1000 files. This should continue up the
    // chain disqualifying all sets of files for compaction.
    assertEquals(List.of(), plan.getJobs());
  }

  @Test
  public void testRunningCompactionLookAhead2() {
    String groups = "[{'group':'small','maxSize':'32M'},{'group':'medium','maxSize':'128M'},"
        + "{'group':'large','maxSize':'512M'},{'group':'huge'}]";

    var systemConf = Map.of(prefix + "cs1.planner.opts.maxOpen", "10");
    var tableConf = Map.<String,String>of();
    var senv = createMockServiceEnvironment(systemConf, tableConf);

    var planner = createPlanner(senv, groups);

    int count = 0;

    // create 10 files of size 11 as compacting
    List<String> compactingString = new ArrayList<>();
    for (int i = 0; i < 10; i++) {
      compactingString.add("F" + count++);
      compactingString.add(11 + "");
    }

    // create 10 files of size 11 as the tablets files
    List<String> candidateStrings = new ArrayList<>();
    for (int i = 0; i < 10; i++) {
      candidateStrings.add("F" + count++);
      candidateStrings.add(11 + "");
    }

    // create 17 files of size 100,1000, and 10_000 as the tablets files
    for (int size = 100; size < 100_000; size *= 10) {
      for (int i = 0; i < 17; i++) {
        candidateStrings.add("F" + count++);
        candidateStrings.add(size + "");
      }
    }

    // create 5 files of 100_000 as the tablets files
    for (int i = 0; i < 5; i++) {
      candidateStrings.add("F" + count++);
      candidateStrings.add(100_000 + "");
    }

    var compacting = createCFs(compactingString.toArray(new String[0]));
    var candidates = createCFs(candidateStrings.toArray(new String[0]));
    var all = Sets.union(compacting, candidates);
    var jobs = Set.of(createJob(CompactionKind.SYSTEM, all, compacting));
    var params = createPlanningParams(defaultEnv, all, candidates, jobs, 2, CompactionKind.SYSTEM);
    var plan = planner.makePlan(params);

    // There are currently 20 files of size 11 of which 10 are compacting. The 10 files that are
    // compacting would produce a file with a projected size of 110. The file with a projected size
    // of 110 would not be included in a compaction of the other 10 files of size 11, therefore its
    // ok to compact the 10 files of size 11 and they should be found. Additionally, there are 10
    // files of size 100 that can be compacted w/o including any of the files produced by compacting
    // the files of size 11. So these file 10 files of size 100 should also be found.
    assertEquals(2, plan.getJobs().size());
    boolean saw11 = false;
    boolean saw100 = false;
    for (var job : plan.getJobs()) {
      assertEquals(10, job.getFiles().size());
      saw11 |= job.getFiles().stream().allMatch(f -> f.getEstimatedSize() == 11);
      saw100 |= job.getFiles().stream().allMatch(f -> f.getEstimatedSize() == 100);
    }
    assertTrue(saw11 && saw100);

    // try planning again incorporating the jobs returned from previous plan
    var jobs2 = Sets.union(jobs, Set.copyOf(plan.getJobs()));
    var candidates2 = new HashSet<>(candidates);
    for (var job : plan.getJobs()) {
      candidates2.removeAll(job.getFiles());
    }
    params = createPlanningParams(defaultEnv, all, candidates2, jobs2, 2, CompactionKind.SYSTEM);
    plan = planner.makePlan(params);

    // Simulating multiple compactions forward, the next set of files that would not include files
    // from any other projected or running compactions are 9 files of size 10_000.
    var job = getOnlyElement(plan.getJobs());
    assertEquals(9, job.getFiles().size());
    assertTrue(job.getFiles().stream().allMatch(f -> f.getEstimatedSize() == 10_000));

    // try planning again incorporating the job returned from previous plan
    var jobs3 = Sets.union(jobs2, Set.copyOf(plan.getJobs()));
    var candidates3 = new HashSet<>(candidates2);
    candidates3.removeAll(job.getFiles());
    params = createPlanningParams(defaultEnv, all, candidates3, jobs3, 2, CompactionKind.SYSTEM);
    plan = planner.makePlan(params);

    // The 5 files of size 100_000 should not be found because it would be most optimal to compact
    // those 5 files with the output of the compactions over the files of size 10_000.
    assertEquals(0, plan.getJobs().size());

    verify(senv);
  }

  @Test
  public void testUserCompaction() {
    String groups = "[{'group':'small','maxSize':'32M'}, {'group':'medium','maxSize':'128M'},"
        + "{'group':'large','maxSize':'512M'}, {'group':'huge'}]";

    var systemConf = Map.of(prefix + "cs1.planner.opts.maxOpen", "15");
    var tableConf = Map.<String,String>of();
    var senv = createMockServiceEnvironment(systemConf, tableConf);

    var planner = createPlanner(senv, groups);
    var all = createCFs("F1", "3M", "F2", "3M", "F3", "11M", "F4", "12M", "F5", "13M");
    var candidates = createCFs("F3", "11M", "F4", "12M", "F5", "13M");
    var compacting =
        Set.of(createJob(CompactionKind.SYSTEM, all, createCFs("F1", "3M", "F2", "3M")));
    var params =
        createPlanningParams(defaultEnv, all, candidates, compacting, 2, CompactionKind.USER);
    var plan = planner.makePlan(params);

    // a running non-user compaction should not prevent a user compaction
    var job = getOnlyElement(plan.getJobs());
    assertEquals(candidates, job.getFiles());
    assertEquals(ResourceGroupId.of("medium"), job.getGroup());
    assertEquals(CompactionJobPrioritizer.createPriority(Namespace.ACCUMULO.id(), TableId.of("42"),
        CompactionKind.USER, all.size(), job.getFiles().size(), 1000), job.getPriority());

    // should only run one user compaction at a time
    compacting = Set.of(createJob(CompactionKind.USER, all, createCFs("F1", "3M", "F2", "3M")));
    params = createPlanningParams(defaultEnv, all, candidates, compacting, 2, CompactionKind.USER);
    plan = planner.makePlan(params);
    assertTrue(plan.getJobs().isEmpty());

    // 17 files that do not meet the compaction ratio, when max files to compact is 15 should do 3
    // files then 15
    all = createCFs("F1", "1M", "F2", "2M", "F3", "4M", "F4", "8M", "F5", "16M", "F6", "32M", "F7",
        "64M", "F8", "128M", "F9", "256M", "FA", "512M", "FB", "1G", "FC", "2G", "FD", "4G", "FE",
        "8G", "FF", "16G", "FG", "32G", "FH", "64G");
    compacting = Set.of();
    params = createPlanningParams(defaultEnv, all, all, compacting, 2, CompactionKind.USER);
    plan = planner.makePlan(params);
    job = getOnlyElement(plan.getJobs());
    assertEquals(createCFs("F1", "1M", "F2", "2M", "F3", "4M"), job.getFiles());
    assertEquals(ResourceGroupId.of("small"), job.getGroup());

    // should compact all 15
    all = createCFs("FI", "7M", "F4", "8M", "F5", "16M", "F6", "32M", "F7", "64M", "F8", "128M",
        "F9", "256M", "FA", "512M", "FB", "1G", "FC", "2G", "FD", "4G", "FE", "8G", "FF", "16G",
        "FG", "32G", "FH", "64G");
    params = createPlanningParams(defaultEnv, all, all, compacting, 2, CompactionKind.USER);
    plan = planner.makePlan(params);
    job = getOnlyElement(plan.getJobs());
    assertEquals(all, job.getFiles());
    assertEquals(ResourceGroupId.of("huge"), job.getGroup());

    // For user compaction, can compact a subset that meets the compaction ratio if there is also a
    // larger set of files that meets the compaction ratio
    all = createCFs("F1", "3M", "F2", "4M", "F3", "5M", "F4", "6M", "F5", "50M", "F6", "51M", "F7",
        "52M");
    params = createPlanningParams(defaultEnv, all, all, compacting, 2, CompactionKind.USER);
    plan = planner.makePlan(params);
    job = getOnlyElement(plan.getJobs());
    assertEquals(createCFs("F1", "3M", "F2", "4M", "F3", "5M", "F4", "6M"), job.getFiles());
    assertEquals(ResourceGroupId.of("small"), job.getGroup());

    // There is a subset of small files that meets the compaction ratio, but the larger set does not
    // so compact everything to avoid doing more than logarithmic work
    all = createCFs("F1", "3M", "F2", "4M", "F3", "5M", "F4", "6M", "F5", "50M");
    params = createPlanningParams(defaultEnv, all, all, compacting, 2, CompactionKind.USER);
    plan = planner.makePlan(params);
    job = getOnlyElement(plan.getJobs());
    assertEquals(all, job.getFiles());
    assertEquals(ResourceGroupId.of("medium"), job.getGroup());

    verify(senv);
  }

  @Test
  public void testMaxSize() {
    String groups = "[{'group':'small','maxSize':'32M'}, {'group':'medium','maxSize':'128M'},"
        + "{'group':'large','maxSize':'512M'}]";

    var planner = createPlanner(defaultEnv, groups);
    var all = createCFs("F1", "128M", "F2", "129M", "F3", "130M", "F4", "131M", "F5", "132M");
    var params = createPlanningParams(defaultEnv, all, all, Set.of(), 2, CompactionKind.SYSTEM);
    var plan = planner.makePlan(params);

    // should only compact files less than max size
    var job = getOnlyElement(plan.getJobs());
    assertEquals(createCFs("F1", "128M", "F2", "129M", "F3", "130M"), job.getFiles());
    assertEquals(ResourceGroupId.of("large"), job.getGroup());

    // user compaction can exceed the max size
    params = createPlanningParams(defaultEnv, all, all, Set.of(), 2, CompactionKind.USER);
    plan = planner.makePlan(params);
    job = getOnlyElement(plan.getJobs());
    assertEquals(all, job.getFiles());
    assertEquals(ResourceGroupId.of("large"), job.getGroup());
  }

  @Test
  public void testMultipleCompactions() {
    // This test validates that when a tablet has many files that multiple compaction jobs can be
    // issued at the same time.
    String groups = "[{'group':'small','maxSize':'32M'}, {'group':'medium','maxSize':'128M'},"
        + "{'group':'large','maxSize':'512M'}]";

    for (var kind : List.of(CompactionKind.USER, CompactionKind.SYSTEM)) {
      var planner = createPlanner(defaultEnv, groups);
      var all = IntStream.range(0, 990).mapToObj(i -> createCF("F" + i, 1000)).collect(toSet());
      // simulate 10 larger files, these should not compact at the same time as the smaller files.
      // Its more optimal to wait for all of the smaller files to compact and them compact the
      // output of compacting the smaller files with the larger files.
      IntStream.range(990, 1000).mapToObj(i -> createCF("C" + i, 20000)).forEach(all::add);
      var params = createPlanningParams(defaultEnv, all, all, Set.of(), 2, kind);
      var plan = planner.makePlan(params);

      // There are 990 smaller files to compact. Should produce 66 jobs of 15 smaller files each.
      assertEquals(66, plan.getJobs().size());
      Set<CompactableFile> filesSeen = new HashSet<>();
      plan.getJobs().forEach(job -> {
        assertEquals(15, job.getFiles().size());
        assertEquals(kind, job.getKind());
        assertEquals(ResourceGroupId.of("small"), job.getGroup());
        // ensure the files across all of the jobs are disjoint
        job.getFiles().forEach(cf -> assertTrue(filesSeen.add(cf)));
      });

      // Ensure all of the smaller files are scheduled for compaction. Should not see any of the
      // larger files.
      assertEquals(IntStream.range(0, 990).mapToObj(i -> createCF("F" + i, 1000)).collect(toSet()),
          filesSeen);
    }
  }

  @Test
  public void testMultipleCompactionsAndLargeCompactionRatio() {

    String groups = "[{'group':'small','maxSize':'32M'}, {'group':'medium','maxSize':'128M'},"
        + "{'group':'large','maxSize':'512M'}]";
    var planner = createPlanner(defaultEnv, groups);
    var all = IntStream.range(0, 65).mapToObj(i -> createCF("F" + i, i + 1)).collect(toSet());
    // This compaction ratio would not cause a system compaction, how a user compaction must compact
    // all of the files so it should generate some compactions.
    var params = createPlanningParams(defaultEnv, all, all, Set.of(), 100, CompactionKind.USER);
    var plan = planner.makePlan(params);

    assertEquals(3, plan.getJobs().size());

    var iterator = plan.getJobs().iterator();
    var job1 = iterator.next();
    var job2 = iterator.next();
    var job3 = iterator.next();
    assertTrue(Collections.disjoint(job1.getFiles(), job2.getFiles()));
    assertTrue(Collections.disjoint(job1.getFiles(), job3.getFiles()));
    assertTrue(Collections.disjoint(job2.getFiles(), job3.getFiles()));

    for (var job : plan.getJobs()) {
      assertEquals(15, job.getFiles().size());
      assertEquals(CompactionKind.USER, job.getKind());
      assertTrue(all.containsAll(job.getFiles()));
      // Should select three sets of files that are from the smallest 45 files.
      assertTrue(job.getFiles().stream().mapToLong(CompactableFile::getEstimatedSize).sum()
          <= IntStream.range(1, 46).sum());
    }
  }

  @Test
  public void testMultipleCompactionsAndRunningCompactions() {
    // This test validates that when a tablet has many files that multiple compaction jobs can be
    // issued at the same time even if there are running compaction as long everything meets the
    // compaction ratio.
    String groups = "[{'group':'small','maxSize':'32M'}, {'group':'medium','maxSize':'128M'},"
        + "{'group':'large','maxSize':'512M'}]";
    for (var kind : List.of(CompactionKind.USER, CompactionKind.SYSTEM)) {
      var planner = createPlanner(defaultEnv, groups);
      var all = IntStream.range(0, 990).mapToObj(i -> createCF("F" + i, 1000)).collect(toSet());
      // simulate 10 larger files, these should not compact at the same time as the smaller files.
      // Its more optimal to wait for all of the smaller files to compact and them compact the
      // output of compacting the smaller files with the larger files.
      IntStream.range(990, 1000).mapToObj(i -> createCF("C" + i, 20000)).forEach(all::add);
      // 30 files are compacting, so they will not be in the candidate set.
      var candidates =
          IntStream.range(30, 990).mapToObj(i -> createCF("F" + i, 1000)).collect(toSet());
      // create two jobs covering the first 30 files
      var job1 = createJob(kind, all,
          IntStream.range(0, 15).mapToObj(i -> createCF("F" + i, 1000)).collect(toSet()));
      var job2 = createJob(kind, all,
          IntStream.range(15, 30).mapToObj(i -> createCF("F" + i, 1000)).collect(toSet()));
      var params = createPlanningParams(defaultEnv, all, candidates, Set.of(job1, job2), 2, kind);
      var plan = planner.makePlan(params);

      // There are 990 smaller files to compact. Should produce 66 jobs of 15 smaller files each.
      assertEquals(64, plan.getJobs().size());
      Set<CompactableFile> filesSeen = new HashSet<>();
      plan.getJobs().forEach(job -> {
        assertEquals(15, job.getFiles().size());
        assertEquals(kind, job.getKind());
        assertEquals(ResourceGroupId.of("small"), job.getGroup());
        // ensure the files across all of the jobs are disjoint
        job.getFiles().forEach(cf -> assertTrue(filesSeen.add(cf)));
      });

      // Ensure all of the smaller files are scheduled for compaction. Should not see any of the
      // larger files.
      assertEquals(IntStream.range(30, 990).mapToObj(i -> createCF("F" + i, 1000)).collect(toSet()),
          filesSeen);
    }
  }

  @Test
  public void testUserCompactionDoesNotWaitOnSystemCompaction() {
    // this test ensures user compactions do not wait on system compactions to complete

    String groups = "[{'group':'small','maxSize':'32M'}, {'group':'medium','maxSize':'128M'},"
        + "{'group':'large','maxSize':'512M'}]";
    var planner = createPlanner(defaultEnv, groups);
    var all = createCFs("F1", "1M", "F2", "1M", "F3", "1M", "F4", "3M", "F5", "3M", "F6", "3M",
        "F7", "20M");
    var candidates = createCFs("F4", "3M", "F5", "3M", "F6", "3M", "F7", "20M");
    var compacting = Set
        .of(createJob(CompactionKind.SYSTEM, all, createCFs("F1", "1M", "F2", "1M", "F3", "1M")));
    var params =
        createPlanningParams(defaultEnv, all, candidates, compacting, 2, CompactionKind.SYSTEM);
    var plan = planner.makePlan(params);
    // The planning of the system compaction should find its most optimal to wait on the running
    // system compaction and emit zero jobs.
    assertEquals(0, plan.getJobs().size());

    params = createPlanningParams(defaultEnv, all, candidates, compacting, 2, CompactionKind.USER);
    plan = planner.makePlan(params);
    // The planning of user compaction should not take the running system compaction into
    // consideration and should create a compaction job.
    assertEquals(1, plan.getJobs().size());
    assertEquals(createCFs("F4", "3M", "F5", "3M", "F6", "3M", "F7", "20M"),
        getOnlyElement(plan.getJobs()).getFiles());

    // Reverse the situation and turn the running compaction into a user compaction
    compacting =
        Set.of(createJob(CompactionKind.USER, all, createCFs("F1", "1M", "F2", "1M", "F3", "1M")));
    params =
        createPlanningParams(defaultEnv, all, candidates, compacting, 2, CompactionKind.SYSTEM);
    plan = planner.makePlan(params);
    // The planning of a system compaction should not take the running user compaction into account
    // and should emit a job
    assertEquals(1, plan.getJobs().size());
    assertEquals(createCFs("F4", "3M", "F5", "3M", "F6", "3M"),
        getOnlyElement(plan.getJobs()).getFiles());

    params = createPlanningParams(defaultEnv, all, candidates, compacting, 2, CompactionKind.USER);
    plan = planner.makePlan(params);
    // The planning of the user compaction should decide the most optimal thing to do is to wait on
    // the running user compaction and should not emit any jobs.
    assertEquals(0, plan.getJobs().size());
  }

  @Test
  public void testQueueCreation() {
    RatioBasedCompactionPlanner planner = new RatioBasedCompactionPlanner();

    String groups = "[{\"group\": \"small\", \"maxSize\":\"32M\"},{\"group\":\"midsize\"}]";
    planner.init(getInitParams(defaultEnv, groups));

    var all = createCFs("F1", "1M", "F2", "1M", "F3", "1M", "F4", "1M");
    var params = createPlanningParams(defaultEnv, all, all, Set.of(), 2, CompactionKind.SYSTEM);
    var plan = planner.makePlan(params);

    var job = getOnlyElement(plan.getJobs());
    assertEquals(all, job.getFiles());
    assertEquals(ResourceGroupId.of("small"), job.getGroup());

    all = createCFs("F1", "100M", "F2", "100M", "F3", "100M", "F4", "100M");
    params = createPlanningParams(defaultEnv, all, all, Set.of(), 2, CompactionKind.SYSTEM);
    plan = planner.makePlan(params);

    job = getOnlyElement(plan.getJobs());
    assertEquals(all, job.getFiles());
    assertEquals(ResourceGroupId.of("midsize"), job.getGroup());
  }

  /**
   * Tests that additional fields in the JSON objects cause errors to be thrown.
   */
  @Test
  public void testErrorAdditionalConfigFields() {
    RatioBasedCompactionPlanner planner = new RatioBasedCompactionPlanner();

    String groups =
        "[{\"group\":\"smallQueue\", \"maxSize\":\"32M\"}, {\"group\":\"largeQueue\", \"type\":\"internal\", \"foo\":\"bar\", \"queue\":\"broken\"}]";

    final InitParameters params = getInitParams(defaultEnv, groups);
    assertNotNull(params);
    var e =
        assertThrows(JsonParseException.class, () -> planner.init(params), "Failed to throw error");
    assertTrue(e.getMessage().contains("[type, foo, queue]"),
        "Error message didn't contain '[type, foo, queue]'");

  }

  /**
   * Tests group with missing name throws error
   */
  @Test
  public void testErrorGroupNoName() {
    RatioBasedCompactionPlanner planner = new RatioBasedCompactionPlanner();
    String groups = "[{\"group\":\"smallQueue\", \"maxSize\":\"32M\"}, {\"maxSize\":\"120M\"}]";

    final InitParameters params = getInitParams(defaultEnv, groups);
    assertNotNull(params);

    var e = assertThrows(NullPointerException.class, () -> planner.init(params),
        "Failed to throw error");
    assertEquals(e.getMessage(), "'group' must be specified",
        "Error message didn't contain 'group'");
  }

  /**
   * Tests not having groups throws errors
   */
  @Test
  public void testErrorNoGroups() {
    RatioBasedCompactionPlanner planner = new RatioBasedCompactionPlanner();
    var groupParams = getInitParams(defaultEnv, "");
    assertNotNull(groupParams);

    var e = assertThrows(IllegalStateException.class, () -> planner.init(groupParams),
        "Failed to throw error");
    assertEquals("No defined compactor groups for this planner", e.getMessage(),
        "Error message was not equal");
  }

  /**
   * Tests groups can only have one group without a max size set.
   */
  @Test
  public void testErrorOnlyOneMaxSize() {
    RatioBasedCompactionPlanner planner = new RatioBasedCompactionPlanner();
    String groups =
        "[{\"group\":\"small\", \"maxSize\":\"32M\"}, {\"group\":\"medium\"}, {\"group\":\"large\"}]";
    var e = assertThrows(IllegalArgumentException.class,
        () -> planner.init(getInitParams(defaultEnv, groups)), "Failed to throw error");
    assertTrue(e.getMessage().contains("Can only have one group w/o a maxSize"),
        "Error message didn't contain maxSize");
  }

  /**
   * Tests groups cannot have the same max size set.
   */
  @Test
  public void testErrorDuplicateMaxSize() {
    RatioBasedCompactionPlanner planner = new RatioBasedCompactionPlanner();
    String groups =
        "[{\"group\":\"small\", \"maxSize\":\"32M\"}, {\"group\":\"medium\", \"maxSize\":\"32M\"}, {\"group\":\"large\"}]";
    var e = assertThrows(IllegalArgumentException.class,
        () -> planner.init(getInitParams(defaultEnv, groups)), "Failed to throw error");
    assertTrue(e.getMessage().contains("Duplicate maxSize set in groups"),
        "Error message didn't contain maxSize");
  }

  // Test cases where a tablet has more than table.file.max files, but no files were found using the
  // compaction ratio. The planner should try to find the highest ratio that will result in a
  // compaction.
  @Test
  public void testMaxTabletFiles() {
    String groups = "[{'group':'small','maxSize':'32M'}, {'group':'medium','maxSize':'128M'},"
        + "{'group':'large'}]";

    var systemConf =
        Map.of(Property.COMPACTION_SERVICE_PREFIX.getKey() + "cs1.planner.opts.maxOpen", "10",
            Property.TABLE_FILE_MAX.getKey(), "7");
    var tableConf = Map.<String,String>of();
    var senv = createMockServiceEnvironment(systemConf, tableConf);

    // The highest ratio is 1.9 so should compact this. Will need a subsequent compaction to bring
    // it below the limit.
    var planner = createPlanner(senv, groups);
    var all = createCFs(1000, 1.1, 1.9, 1.8, 1.6, 1.3, 1.4, 1.3, 1.2, 1.1);
    var params = createPlanningParams(senv, all, all, Set.of(), 3, CompactionKind.SYSTEM);
    var plan = planner.makePlan(params);
    var job = getOnlyElement(plan.getJobs());
    assertEquals(createCFs(1000, 1.1, 1.9), job.getFiles());

    // For this case need to compact two files and the highest ratio that achieves that is 2.9
    all = createCFs(1000, 2, 2.9, 2.8, 2.7, 2.6, 2.5, 2.4, 2.3);
    params = createPlanningParams(senv, all, all, Set.of(), 3, CompactionKind.SYSTEM);
    plan = planner.makePlan(params);
    job = getOnlyElement(plan.getJobs());
    assertEquals(createCFs(1000, 2, 2.9), job.getFiles());

    all =
        createCFs(1000, 1.1, 2.89, 2.85, 2.7, 2.3, 2.9, 2.8, 2, 2, 2, 2, 2, 2, 2, 2, 2, 2, 2, 2, 2);
    params = createPlanningParams(senv, all, all, Set.of(), 3, CompactionKind.SYSTEM);
    plan = planner.makePlan(params);
    job = getOnlyElement(plan.getJobs());
    assertEquals(createCFs(1000, 1.1, 2.89, 2.85, 2.7, 2.3, 2.9), job.getFiles());

    all = createCFs(1000, 1.1, 1.2, 1.3, 1.4, 1.5, 1.6, 1.7, 1.8, 1.9, 1.1);
    params = createPlanningParams(senv, all, all, Set.of(), 3, CompactionKind.SYSTEM);
    plan = planner.makePlan(params);
    job = getOnlyElement(plan.getJobs());
    assertEquals(createCFs(1000, 1.1, 1.2, 1.3, 1.4, 1.5, 1.6, 1.7, 1.8, 1.9), job.getFiles());

    // In this case the tablet can not be brought below the max files limit in a single compaction,
    // so it should find the highest ratio to compact
    for (var ratio : List.of(1.9, 2.0, 3.0, 4.0)) {
      all = createCFs(1000, 1.9, 1.8, 1.7, 1.6, 1.5, 1.4, 1.5, 1.2, 1.1, 1.1, 1.1, 1.1, 1.1, 1.1,
          1.1, 1.1);
      params = createPlanningParams(senv, all, all, Set.of(), ratio, CompactionKind.SYSTEM);
      plan = planner.makePlan(params);
      job = getOnlyElement(plan.getJobs());
      assertEquals(createCFs(1000, 1.9), job.getFiles());
    }

    // The max compaction ratio is the first two files, so should compact these. Will require
    // multiple compactions to bring the tablet below the limit.
    all =
        createCFs(1000, 1.9, 1.8, 1.7, 1.6, 1.5, 1.4, 1.5, 1.2, 1.1, 1.1, 1.1, 1.1, 1.1, 1.1, 1.1);
    params = createPlanningParams(senv, all, all, Set.of(), 3, CompactionKind.SYSTEM);
    plan = planner.makePlan(params);
    job = getOnlyElement(plan.getJobs());
    assertEquals(createCFs(1000, 1.9), job.getFiles());

    all = createCFs(10, 1.3, 2.2, 2.51, 1.02, 1.7, 2.54, 2.3, 1.7, 1.5, 1.4);
    params = createPlanningParams(senv, all, all, Set.of(), 3, CompactionKind.SYSTEM);
    plan = planner.makePlan(params);
    job = getOnlyElement(plan.getJobs());
    assertEquals(createCFs(10, 1.3, 2.2, 2.51, 1.02, 1.7, 2.54), job.getFiles());

    // each file is 10x the size of the file smaller than it
    all = createCFs(10, 1.1, 1.1, 1.1, 1.1, 1.1, 1.1, 1.1, 1.1);
    params = createPlanningParams(senv, all, all, Set.of(), 3, CompactionKind.SYSTEM);
    plan = planner.makePlan(params);
    assertTrue(plan.getJobs().isEmpty());

    // test with some files growing 20x, ensure those are not included
    for (var ratio : List.of(1.9, 2.0, 3.0, 4.0)) {
      all = createCFs(10, 1.05, 1.05, 1.25, 1.75, 1.25, 1.05, 1.05, 1.05);
      params = createPlanningParams(senv, all, all, Set.of(), ratio, CompactionKind.SYSTEM);
      plan = planner.makePlan(params);
      job = getOnlyElement(plan.getJobs());
      assertEquals(createCFs(10, 1.05, 1.05, 1.25, 1.75), job.getFiles());
    }

    verify(senv);
  }

  @Test
  public void testMaxTabletFilesNoCompaction() {
    String groups = "[{'group':'small','maxSize':'32M'}, {'group':'medium','maxSize':'128M'},"
        + "{'group':'large', 'maxSize':'512M'}]";

    var systemConf =
        Map.of(Property.COMPACTION_SERVICE_PREFIX.getKey() + "cs1.planner.opts.maxOpen", "10");
    var tableConf = Map.of(Property.TABLE_FILE_MAX.getKey(), "7");
    var senv = createMockServiceEnvironment(systemConf, tableConf);

    // ensure that when a compaction would be over the max size limit that it is not planned
    var planner = createPlanner(senv, groups);
    var all = createCFs(1_000_000_000, 2, 2, 2, 2, 2, 2, 2);
    var params = createPlanningParams(senv, all, all, Set.of(), 3, CompactionKind.SYSTEM);
    var plan = planner.makePlan(params);

    assertTrue(plan.getJobs().isEmpty());

    // ensure when a compaction is running and we are over files max but below the compaction ratio
    // that a compaction is not planned
    all = createCFs(1_000, 2, 2, 2, 2, 2, 2, 2);
    var job = new CompactionJobImpl((short) 1, ResourceGroupId.of("ee1"), createCFs("F1", "1000"),
        CompactionKind.SYSTEM);
    params = createPlanningParams(senv, all, all, Set.of(job), 3, CompactionKind.SYSTEM);
    plan = planner.makePlan(params);

    assertTrue(plan.getJobs().isEmpty());

    // a really bad situation, each file is 20 times the size of its smaller file. By default, the
    // algorithm does not search that for ratios that low.
    all = createCFs(3, 1.05, 1.05, 1.05, 1.05, 1.05, 1.05, 1.05, 1.05);
    params = createPlanningParams(senv, all, all, Set.of(), 3, CompactionKind.SYSTEM);
    plan = planner.makePlan(params);
    assertTrue(plan.getJobs().isEmpty());

    // adjust the config for the lowest search ratio and recreate the planner, this should allow a
    // compaction to happen
    var systemConf2 = new HashMap<>(systemConf);
    systemConf2.put(Property.COMPACTION_SERVICE_PREFIX.getKey() + "cs1.planner.opts.lowestRatio",
        "1.04");
<<<<<<< HEAD
    var conf2 = new ConfigurationImpl(new ConfigurationCopy(overrides2));
    var planner2 = createPlanner(conf2, groups);
    params = createPlanningParams(all, all, Set.of(), 3, CompactionKind.SYSTEM, conf);
=======
    var senv2 = createMockServiceEnvironment(systemConf2, tableConf);

    var planner2 = createPlanner(senv2, groups);
    params = createPlanningParams(senv2, all, all, Set.of(), 3, CompactionKind.SYSTEM);
>>>>>>> e375d2df
    plan = planner2.makePlan(params);
    var job2 = getOnlyElement(plan.getJobs());
    assertEquals(createCFs(3, 1.05, 1.05, 1.05, 1.05, 1.05, 1.05), job2.getFiles());

    verify(senv, senv2);
  }

  // Test to ensure that plugin falls back from TABLE_FILE_MAX to TSERV_SCAN_MAX_OPENFILES
  @Test
  public void testMaxTableFilesFallback() {
    String groups = "[{'group':'small','maxSize':'32M'}, {'group':'medium','maxSize':'128M'},"
        + "{'group':'large'}]";

    var systemConf =
        Map.of(Property.COMPACTION_SERVICE_PREFIX.getKey() + "cs1.planner.opts.maxOpen", "10",
            Property.TSERV_SCAN_MAX_OPENFILES.getKey(), "5");
    var tableConf = Map.of(Property.TABLE_FILE_MAX.getKey(), "0");
    var senv = createMockServiceEnvironment(systemConf, tableConf);

    var planner = createPlanner(senv, groups);
    var all = createCFs(1000, 1.9, 1.8, 1.7, 1.6, 1.5, 1.4, 1.3, 1.2, 1.1);
    var params = createPlanningParams(senv, all, all, Set.of(), 3, CompactionKind.SYSTEM);
    var plan = planner.makePlan(params);
    var job = getOnlyElement(plan.getJobs());
    assertEquals(createCFs(1000, 1.9), job.getFiles());

    verify(senv);
  }

  private CompactionJob createJob(CompactionKind kind, Set<CompactableFile> all,
      Set<CompactableFile> files) {
    return new CompactionPlanImpl.BuilderImpl(kind, all)
        .addJob((short) all.size(), ResourceGroupId.of("small"), files).build().getJobs().iterator()
        .next();
  }

  // Create a set of files whose sizes would require certain compaction ratios to compact
  private Set<CompactableFile> createCFs(int initialSize, double... desiredRatios) {
    List<String> pairs = new ArrayList<>();
    pairs.add("F1");
    pairs.add(initialSize + "");

    double previousFileSizes = initialSize;

    int i = 2;
    for (double desiredRatio : desiredRatios) {
      Preconditions.checkArgument(desiredRatio > 1.0);
      Preconditions.checkArgument(desiredRatio <= i);

      /*
       * The compaction ratio formula is fileSize * ratio < fileSize + previousFileSizes. Solved the
       * following equation to compute a file size given a desired ratio.
       *
       * fileSize * ratio = fileSize + previousFileSizes
       *
       * fileSize * ratio - fileSize = previousFileSizes
       *
       * fileSize * (ratio - 1) = previousFileSizes
       *
       * fileSize = previousFileSizes / (ratio - 1)
       */

      double fileSize = previousFileSizes / (desiredRatio - 1);
      pairs.add("F" + i + "_" + desiredRatio);
      pairs.add(Math.round(fileSize) + "");

      previousFileSizes += fileSize;
      i++;
    }

    return createCFs(pairs.toArray(new String[0]));
  }

  private static CompactableFile createCF(String name, long size) {
    try {
      return CompactableFile
          .create(new URI("hdfs://fake/accumulo/tables/1/t-0000000z/" + name + ".rf"), size, 0);
    } catch (URISyntaxException e) {
      throw new RuntimeException(e);
    }
  }

  private static Set<CompactableFile> createCFs(String... namesSizePairs) {
    Set<CompactableFile> files = new HashSet<>();

    for (int i = 0; i < namesSizePairs.length; i += 2) {
      String name = namesSizePairs[i];
      long size = ConfigurationTypeHelper.getFixedMemoryAsBytes(namesSizePairs[i + 1]);
      files.add(createCF(name, size));
    }

    return files;
  }

  private static void testFFtC(Set<CompactableFile> expected, double ratio) {
    testFFtC(expected, expected, ratio, 100);
  }

  private static void testFFtC(Set<CompactableFile> expected, Set<CompactableFile> files,
      double ratio) {
    testFFtC(expected, files, ratio, 100);
  }

  private static void testFFtC(Set<CompactableFile> expected, Set<CompactableFile> files,
      double ratio, int maxFiles) {
    testFFtC(expected, files, ratio, maxFiles, Long.MAX_VALUE);
  }

  private static void testFFtC(Set<CompactableFile> expected, Set<CompactableFile> files,
      double ratio, int maxFiles, long maxSize) {
    var result =
        RatioBasedCompactionPlanner.findDataFilesToCompact(files, ratio, maxFiles, maxSize);
    var expectedNames = expected.stream().map(CompactableFile::getUri).map(URI::getPath)
        .map(path -> path.split("/")).map(t -> t[t.length - 1]).collect(toSet());
    var resultNames = result.stream().map(CompactableFile::getUri).map(URI::getPath)
        .map(path -> path.split("/")).map(t -> t[t.length - 1]).collect(toSet());
    assertEquals(expectedNames, resultNames);
  }

  private static CompactionPlanner.PlanningParameters createPlanningParams(ServiceEnvironment senv,
      Set<CompactableFile> all, Set<CompactableFile> candidates, Set<CompactionJob> compacting,
      double ratio, CompactionKind kind) {
    return new CompactionPlanner.PlanningParameters() {

      @Override
      public NamespaceId getNamespaceId() throws TableNotFoundException {
        return Namespace.ACCUMULO.id();
      }

      @Override
      public TableId getTableId() {
        return TableId.of("42");
      }

      @Override
      public TabletId getTabletId() {
        return new TabletIdImpl(new KeyExtent(getTableId(), null, null));
      }

      @Override
      public ServiceEnvironment getServiceEnvironment() {
        return senv;
      }

      @Override
      public Collection<CompactionJob> getRunningCompactions() {
        return compacting;
      }

      @Override
      public double getRatio() {
        return ratio;
      }

      @Override
      public CompactionKind getKind() {
        return kind;
      }

      @Override
      public Map<String,String> getExecutionHints() {
        return Map.of();
      }

      @Override
      public Collection<CompactableFile> getCandidates() {
        return candidates;
      }

      @Override
      public Collection<CompactableFile> getAll() {
        return all;
      }

      @Override
      public Builder createPlanBuilder() {
        return new CompactionPlanImpl.BuilderImpl(kind, candidates);
      }
    };
  }

  private static CompactionPlanner.InitParameters getInitParams(ServiceEnvironment senv,
      String groups) {

    Map<String,String> options = new HashMap<>();

    var optsPrefix = prefix + "cs1.planner.opts.";

    senv.getConfiguration().forEach(e -> {
      if (e.getKey().startsWith(optsPrefix)) {
        options.put(e.getKey().substring(optsPrefix.length()), e.getValue());
      }
    });
    options.put("groups", groups.replaceAll("'", "\""));

    if (!options.containsKey("maxOpen")) {
      options.put("maxOpen", "15");
    }

    return new CompactionPlannerInitParams(csid, prefix, options, senv);
  }

  private static ServiceEnvironment createMockServiceEnvironment(
      Map<String,String> systemConfOverrides, Map<String,String> tableConfOverrides) {

    // simulate system config with some user overrides
    ConfigurationCopy systemConfig = new ConfigurationCopy(DefaultConfiguration.getInstance());
    systemConfOverrides.forEach(systemConfig::set);

    // simulate table config that uses the system config as its parent with some user overrides
    ConfigurationCopy tableConfig = new ConfigurationCopy(systemConfig);
    tableConfOverrides.forEach(tableConfig::set);

    ServiceEnvironment senv = createMock(ServiceEnvironment.class);
    expect(senv.getConfiguration()).andReturn(new ConfigurationImpl(systemConfig)).anyTimes();
    expect(senv.getConfiguration(TableId.of("42"))).andReturn(new ConfigurationImpl(tableConfig))
        .anyTimes();
    replay(senv);
    return senv;
  }

  private static RatioBasedCompactionPlanner createPlanner(ServiceEnvironment senv, String groups) {
    RatioBasedCompactionPlanner planner = new RatioBasedCompactionPlanner();
    var initParams = getInitParams(senv, groups);
    planner.init(initParams);
    return planner;
  }
}<|MERGE_RESOLUTION|>--- conflicted
+++ resolved
@@ -818,16 +818,10 @@
     var systemConf2 = new HashMap<>(systemConf);
     systemConf2.put(Property.COMPACTION_SERVICE_PREFIX.getKey() + "cs1.planner.opts.lowestRatio",
         "1.04");
-<<<<<<< HEAD
-    var conf2 = new ConfigurationImpl(new ConfigurationCopy(overrides2));
-    var planner2 = createPlanner(conf2, groups);
-    params = createPlanningParams(all, all, Set.of(), 3, CompactionKind.SYSTEM, conf);
-=======
     var senv2 = createMockServiceEnvironment(systemConf2, tableConf);
 
     var planner2 = createPlanner(senv2, groups);
     params = createPlanningParams(senv2, all, all, Set.of(), 3, CompactionKind.SYSTEM);
->>>>>>> e375d2df
     plan = planner2.makePlan(params);
     var job2 = getOnlyElement(plan.getJobs());
     assertEquals(createCFs(3, 1.05, 1.05, 1.05, 1.05, 1.05, 1.05), job2.getFiles());
