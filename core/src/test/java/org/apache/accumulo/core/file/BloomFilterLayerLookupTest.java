/*
 * Licensed to the Apache Software Foundation (ASF) under one
 * or more contributor license agreements.  See the NOTICE file
 * distributed with this work for additional information
 * regarding copyright ownership.  The ASF licenses this file
 * to you under the Apache License, Version 2.0 (the
 * "License"); you may not use this file except in compliance
 * with the License.  You may obtain a copy of the License at
 *
 *   http://www.apache.org/licenses/LICENSE-2.0
 *
 * Unless required by applicable law or agreed to in writing,
 * software distributed under the License is distributed on an
 * "AS IS" BASIS, WITHOUT WARRANTIES OR CONDITIONS OF ANY
 * KIND, either express or implied.  See the License for the
 * specific language governing permissions and limitations
 * under the License.
 */
package org.apache.accumulo.core.file;

import static org.junit.jupiter.api.Assertions.assertTrue;

import java.io.File;
import java.io.IOException;
import java.security.SecureRandom;
import java.util.ArrayList;
import java.util.Collections;
import java.util.HashSet;

import org.apache.accumulo.core.WithTestNames;
import org.apache.accumulo.core.conf.ConfigurationCopy;
import org.apache.accumulo.core.conf.DefaultConfiguration;
import org.apache.accumulo.core.conf.Property;
import org.apache.accumulo.core.crypto.CryptoServiceFactory;
import org.apache.accumulo.core.data.Key;
import org.apache.accumulo.core.data.PartialKey;
import org.apache.accumulo.core.data.Range;
import org.apache.accumulo.core.data.Value;
import org.apache.accumulo.core.file.keyfunctor.ColumnFamilyFunctor;
import org.apache.accumulo.core.file.rfile.RFile;
import org.apache.hadoop.conf.Configuration;
import org.apache.hadoop.fs.FileSystem;
import org.apache.hadoop.io.Text;
import org.junit.jupiter.api.Test;
<<<<<<< HEAD
import org.junit.jupiter.api.TestInfo;
=======
>>>>>>> 3c3a91f7
import org.junit.jupiter.api.io.TempDir;
import org.slf4j.Logger;
import org.slf4j.LoggerFactory;

import edu.umd.cs.findbugs.annotations.SuppressFBWarnings;

@SuppressFBWarnings(value = "PATH_TRAVERSAL_IN", justification = "paths not set by user input")
public class BloomFilterLayerLookupTest extends WithTestNames {

  private static final Logger log = LoggerFactory.getLogger(BloomFilterLayerLookupTest.class);
  private static final SecureRandom random = new SecureRandom();

  @TempDir
<<<<<<< HEAD
  private static final File tempDir = new File(System.getProperty("user.dir") + "/target",
      BloomFilterLayerLookupTest.class.getSimpleName() + "/");
=======
  private static File tempDir;
>>>>>>> 3c3a91f7

  @Test
  public void test(TestInfo testInfo) throws IOException {
    HashSet<Integer> valsSet = new HashSet<>();
    for (int i = 0; i < 100000; i++) {
      valsSet.add(random.nextInt(Integer.MAX_VALUE));
    }

    ArrayList<Integer> vals = new ArrayList<>(valsSet);
    Collections.sort(vals);

    ConfigurationCopy acuconf = new ConfigurationCopy(DefaultConfiguration.getInstance());
    acuconf.set(Property.TABLE_BLOOM_ENABLED, "true");
    acuconf.set(Property.TABLE_BLOOM_KEY_FUNCTOR, ColumnFamilyFunctor.class.getName());
    acuconf.set(Property.TABLE_FILE_TYPE, RFile.EXTENSION);
    acuconf.set(Property.TABLE_BLOOM_LOAD_THRESHOLD, "1");
    acuconf.set(Property.TSERV_BLOOM_LOAD_MAXCONCURRENT, "1");

    Configuration conf = new Configuration();
    FileSystem fs = FileSystem.get(conf);

    // get output file name
    String suffix = FileOperations.getNewFileExtension(acuconf);
<<<<<<< HEAD
    String fname = new File(tempDir,
        testInfo.getTestMethod().orElseThrow(IllegalStateException::new).getName() + "." + suffix)
            .getAbsolutePath();
=======
    String fname = new File(tempDir, testName() + "." + suffix).getAbsolutePath();
>>>>>>> 3c3a91f7
    FileSKVWriter bmfw = FileOperations.getInstance().newWriterBuilder()
        .forFile(fname, fs, conf, CryptoServiceFactory.newDefaultInstance())
        .withTableConfiguration(acuconf).build();

    // write data to file
    long t1 = System.currentTimeMillis();
    bmfw.startDefaultLocalityGroup();
    for (Integer i : vals) {
      String fi = String.format("%010d", i);
      bmfw.append(new Key(new Text("r" + fi), new Text("cf1")), new Value("v" + fi));
      bmfw.append(new Key(new Text("r" + fi), new Text("cf2")), new Value("v" + fi));
    }
    long t2 = System.currentTimeMillis();

    log.debug(String.format("write rate %6.2f%n", vals.size() / ((t2 - t1) / 1000.0)));
    bmfw.close();

    t1 = System.currentTimeMillis();
    FileSKVIterator bmfr = FileOperations.getInstance().newReaderBuilder()
        .forFile(fname, fs, conf, CryptoServiceFactory.newDefaultInstance())
        .withTableConfiguration(acuconf).build();
    t2 = System.currentTimeMillis();
    log.debug("Opened {} in {}", fname, (t2 - t1));

    int hits = 0;
    t1 = System.currentTimeMillis();
    for (int i = 0; i < 5000; i++) {
      int row = random.nextInt(Integer.MAX_VALUE);
      seek(bmfr, row);
      if (valsSet.contains(row)) {
        hits++;
        assertTrue(bmfr.hasTop());
      }
    }
    t2 = System.currentTimeMillis();

    double rate1 = 5000 / ((t2 - t1) / 1000.0);
    log.debug(String.format("random lookup rate : %6.2f%n", rate1));
    log.debug("hits = {}", hits);

    int count = 0;
    t1 = System.currentTimeMillis();
    for (Integer row : valsSet) {
      seek(bmfr, row);
      assertTrue(bmfr.hasTop());
      count++;
      if (count >= 500) {
        break;
      }
    }
    t2 = System.currentTimeMillis();

    double rate2 = 500 / ((t2 - t1) / 1000.0);
    log.debug(String.format("existing lookup rate %6.2f%n", rate2));
    log.debug("expected hits 500.  Receive hits: {}", count);
    bmfr.close();

    assertTrue(rate1 > rate2);
  }

  private void seek(FileSKVIterator bmfr, int row) throws IOException {
    String fi = String.format("%010d", row);
    // bmfr.seek(new Range(new Text("r"+fi)));
    Key k1 = new Key(new Text("r" + fi), new Text("cf1"));
    bmfr.seek(new Range(k1, true, k1.followingKey(PartialKey.ROW_COLFAM), false), new ArrayList<>(),
        false);
  }

}<|MERGE_RESOLUTION|>--- conflicted
+++ resolved
@@ -42,10 +42,6 @@
 import org.apache.hadoop.fs.FileSystem;
 import org.apache.hadoop.io.Text;
 import org.junit.jupiter.api.Test;
-<<<<<<< HEAD
-import org.junit.jupiter.api.TestInfo;
-=======
->>>>>>> 3c3a91f7
 import org.junit.jupiter.api.io.TempDir;
 import org.slf4j.Logger;
 import org.slf4j.LoggerFactory;
@@ -59,15 +55,10 @@
   private static final SecureRandom random = new SecureRandom();
 
   @TempDir
-<<<<<<< HEAD
-  private static final File tempDir = new File(System.getProperty("user.dir") + "/target",
-      BloomFilterLayerLookupTest.class.getSimpleName() + "/");
-=======
   private static File tempDir;
->>>>>>> 3c3a91f7
 
   @Test
-  public void test(TestInfo testInfo) throws IOException {
+  public void test() throws IOException {
     HashSet<Integer> valsSet = new HashSet<>();
     for (int i = 0; i < 100000; i++) {
       valsSet.add(random.nextInt(Integer.MAX_VALUE));
@@ -88,13 +79,7 @@
 
     // get output file name
     String suffix = FileOperations.getNewFileExtension(acuconf);
-<<<<<<< HEAD
-    String fname = new File(tempDir,
-        testInfo.getTestMethod().orElseThrow(IllegalStateException::new).getName() + "." + suffix)
-            .getAbsolutePath();
-=======
     String fname = new File(tempDir, testName() + "." + suffix).getAbsolutePath();
->>>>>>> 3c3a91f7
     FileSKVWriter bmfw = FileOperations.getInstance().newWriterBuilder()
         .forFile(fname, fs, conf, CryptoServiceFactory.newDefaultInstance())
         .withTableConfiguration(acuconf).build();
