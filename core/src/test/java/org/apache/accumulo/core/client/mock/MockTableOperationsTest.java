/*
 * Licensed to the Apache Software Foundation (ASF) under one or more
 * contributor license agreements.  See the NOTICE file distributed with
 * this work for additional information regarding copyright ownership.
 * The ASF licenses this file to You under the Apache License, Version 2.0
 * (the "License"); you may not use this file except in compliance with
 * the License.  You may obtain a copy of the License at
 *
 *     http://www.apache.org/licenses/LICENSE-2.0
 *
 * Unless required by applicable law or agreed to in writing, software
 * distributed under the License is distributed on an "AS IS" BASIS,
 * WITHOUT WARRANTIES OR CONDITIONS OF ANY KIND, either express or implied.
 * See the License for the specific language governing permissions and
 * limitations under the License.
 */
package org.apache.accumulo.core.client.mock;

import java.io.IOException;
import java.net.URI;
import java.util.ArrayList;
import java.util.Collections;
import java.util.EnumSet;
import java.util.Iterator;
import java.util.List;
import java.util.Map;
import java.util.Map.Entry;

import org.apache.accumulo.core.client.AccumuloException;
import org.apache.accumulo.core.client.AccumuloSecurityException;
import org.apache.accumulo.core.client.BatchScanner;
import org.apache.accumulo.core.client.BatchWriter;
import org.apache.accumulo.core.client.BatchWriterConfig;
import org.apache.accumulo.core.client.Connector;
import org.apache.accumulo.core.client.Instance;
import org.apache.accumulo.core.client.IteratorSetting;
import org.apache.accumulo.core.client.MutationsRejectedException;
import org.apache.accumulo.core.client.Scanner;
import org.apache.accumulo.core.client.TableExistsException;
import org.apache.accumulo.core.client.TableNotFoundException;
import org.apache.accumulo.core.client.admin.TableOperations;
import org.apache.accumulo.core.client.admin.TimeType;
import org.apache.accumulo.core.client.security.tokens.PasswordToken;
import org.apache.accumulo.core.conf.AccumuloConfiguration;
import org.apache.accumulo.core.data.Key;
import org.apache.accumulo.core.data.Mutation;
import org.apache.accumulo.core.data.Range;
import org.apache.accumulo.core.data.Value;
import org.apache.accumulo.core.file.FileOperations;
import org.apache.accumulo.core.file.FileSKVWriter;
import org.apache.accumulo.core.iterators.IteratorUtil.IteratorScope;
import org.apache.accumulo.core.iterators.user.VersioningIterator;
import org.apache.accumulo.core.security.Authorizations;
import org.apache.accumulo.core.security.ColumnVisibility;
import org.apache.accumulo.core.util.Pair;
import org.apache.hadoop.conf.Configuration;
import org.apache.hadoop.fs.FileSystem;
import org.apache.hadoop.fs.Path;
import org.apache.hadoop.io.Text;
import org.junit.Assert;
import org.junit.Test;

public class MockTableOperationsTest {

  @Test
  public void testCreateUseVersions() throws AccumuloException, AccumuloSecurityException, TableExistsException, TableNotFoundException {
    Instance instance = new MockInstance("topstest");
    Connector conn = instance.getConnector("user", new PasswordToken("pass"));
    String t = "tableName1";

    {
      conn.tableOperations().create(t, false, TimeType.LOGICAL);

      writeVersionable(conn, t, 3);
      assertVersionable(conn, t, 3);

      IteratorSetting settings = new IteratorSetting(20, VersioningIterator.class);
      conn.tableOperations().attachIterator(t, settings);

      assertVersionable(conn, t, 1);

      conn.tableOperations().delete(t);
    }

    {
      conn.tableOperations().create(t, true, TimeType.MILLIS);

      try {
        IteratorSetting settings = new IteratorSetting(20, VersioningIterator.class);
        conn.tableOperations().attachIterator(t, settings);
        Assert.fail();
      } catch (AccumuloException ex) {}

      writeVersionable(conn, t, 3);
      assertVersionable(conn, t, 1);

      conn.tableOperations().delete(t);
    }
  }

  protected void writeVersionable(Connector c, String tableName, int size) throws TableNotFoundException, MutationsRejectedException {
    for (int i = 0; i < size; i++) {
      BatchWriter w = c.createBatchWriter(tableName, new BatchWriterConfig());
      Mutation m = new Mutation("row1");
      m.put("cf", "cq", String.valueOf(i));
      w.addMutation(m);
      w.close();
    }
  }

  protected void assertVersionable(Connector c, String tableName, int size) throws TableNotFoundException {
    BatchScanner s = c.createBatchScanner(tableName, Authorizations.EMPTY, 1);
    s.setRanges(Collections.singleton(Range.exact("row1", "cf", "cq")));
    int count = 0;
    for (Map.Entry<Key,Value> e : s) {
      Assert.assertEquals("row1", e.getKey().getRow().toString());
      Assert.assertEquals("cf", e.getKey().getColumnFamily().toString());
      Assert.assertEquals("cq", e.getKey().getColumnQualifier().toString());
      count++;

    }
    Assert.assertEquals(size, count);
    s.close();
  }

  @Test
  public void testTableNotFound() throws AccumuloException, AccumuloSecurityException, TableExistsException, TableNotFoundException {
    Instance instance = new MockInstance("topstest");
    Connector conn = instance.getConnector("user", new PasswordToken("pass"));
    IteratorSetting setting = new IteratorSetting(100, "myvers", VersioningIterator.class);
    String t = "tableName";
    try {
      conn.tableOperations().attachIterator(t, setting);
      Assert.fail();
    } catch (TableNotFoundException e) {}
    try {
      conn.tableOperations().checkIteratorConflicts(t, setting, EnumSet.allOf(IteratorScope.class));
      Assert.fail();
    } catch (TableNotFoundException e) {}
    try {
      conn.tableOperations().delete(t);
      Assert.fail();
    } catch (TableNotFoundException e) {}
    try {
      conn.tableOperations().getIteratorSetting(t, "myvers", IteratorScope.scan);
      Assert.fail();
    } catch (TableNotFoundException e) {}
    try {
      conn.tableOperations().getProperties(t);
      Assert.fail();
    } catch (TableNotFoundException e) {}
    try {
      conn.tableOperations().listSplits(t);
      Assert.fail();
    } catch (TableNotFoundException e) {}
    try {
      conn.tableOperations().listIterators(t);
      Assert.fail();
    } catch (TableNotFoundException e) {}
    try {
      conn.tableOperations().removeIterator(t, null, null);
      Assert.fail();
    } catch (TableNotFoundException e) {}
    try {
      conn.tableOperations().rename(t, t);
      Assert.fail();
    } catch (TableNotFoundException e) {}
    conn.tableOperations().create(t);
    try {
      conn.tableOperations().create(t);
      Assert.fail();
    } catch (TableExistsException e) {}
    try {
      conn.tableOperations().rename(t, t);
      Assert.fail();
    } catch (TableExistsException e) {}
  }

  private static class ImportTestFilesAndData {
    Path importPath;
    Path failurePath;
    List<Pair<Key,Value>> keyVals;
  }

  @Test
  public void testImport() throws Throwable {
    ImportTestFilesAndData dataAndFiles = prepareTestFiles();
    Instance instance = new MockInstance("foo");
    Connector connector = instance.getConnector("user", new PasswordToken(new byte[0]));
    TableOperations tableOperations = connector.tableOperations();
    tableOperations.create("a_table");
    tableOperations.importDirectory("a_table", dataAndFiles.importPath.toString(), dataAndFiles.failurePath.toString(), false);
    Scanner scanner = connector.createScanner("a_table", new Authorizations());
    Iterator<Entry<Key,Value>> iterator = scanner.iterator();
    for (int i = 0; i < 5; i++) {
      Assert.assertTrue(iterator.hasNext());
      Entry<Key,Value> kv = iterator.next();
      Pair<Key,Value> expected = dataAndFiles.keyVals.get(i);
      Assert.assertEquals(expected.getFirst(), kv.getKey());
      Assert.assertEquals(expected.getSecond(), kv.getValue());
    }
    Assert.assertFalse(iterator.hasNext());
  }

  private ImportTestFilesAndData prepareTestFiles() throws Throwable {
    Configuration defaultConf = new Configuration();
    Path tempFile = new Path("target/accumulo-test/import/sample.rf");
    Path failures = new Path("target/accumulo-test/failures/");
    FileSystem fs = FileSystem.get(new URI("file:///"), defaultConf);
    fs.deleteOnExit(tempFile);
    fs.deleteOnExit(failures);
    fs.delete(failures, true);
    fs.delete(tempFile, true);
    fs.mkdirs(failures);
    fs.mkdirs(tempFile.getParent());
    FileSKVWriter writer = FileOperations.getInstance().openWriter(tempFile.toString(), fs, defaultConf, AccumuloConfiguration.getDefaultConfiguration());
    writer.startDefaultLocalityGroup();
    List<Pair<Key,Value>> keyVals = new ArrayList<Pair<Key,Value>>();
    for (int i = 0; i < 5; i++) {
      keyVals.add(new Pair<Key,Value>(new Key("a" + i, "b" + i, "c" + i, new ColumnVisibility(""), 1000l + i), new Value(Integer.toString(i).getBytes())));
    }
    for (Pair<Key,Value> keyVal : keyVals) {
      writer.append(keyVal.getFirst(), keyVal.getSecond());
    }
    writer.close();
    ImportTestFilesAndData files = new ImportTestFilesAndData();
    files.failurePath = failures;
    files.importPath = tempFile.getParent();
    files.keyVals = keyVals;
    return files;
  }

  @Test(expected = TableNotFoundException.class)
  public void testFailsWithNoTable() throws Throwable {
    Instance instance = new MockInstance("foo");
    Connector connector = instance.getConnector("user", new PasswordToken(new byte[0]));
    TableOperations tableOperations = connector.tableOperations();
    ImportTestFilesAndData testFiles = prepareTestFiles();
    tableOperations.importDirectory("doesnt_exist_table", testFiles.importPath.toString(), testFiles.failurePath.toString(), false);
  }

  @Test(expected = IOException.class)
  public void testFailsWithNonEmptyFailureDirectory() throws Throwable {
    Instance instance = new MockInstance("foo");
    Connector connector = instance.getConnector("user", new PasswordToken(new byte[0]));
    TableOperations tableOperations = connector.tableOperations();
    ImportTestFilesAndData testFiles = prepareTestFiles();
    FileSystem fs = testFiles.failurePath.getFileSystem(new Configuration());
    fs.open(testFiles.failurePath.suffix("/something")).close();
    tableOperations.importDirectory("doesnt_exist_table", testFiles.importPath.toString(), testFiles.failurePath.toString(), false);
  }

  @Test
  public void testDeleteRows() throws Exception {
    Instance instance = new MockInstance("rows");
    Connector connector = instance.getConnector("user", new PasswordToken("foo".getBytes()));
    TableOperations to = connector.tableOperations();
    to.create("test");
    BatchWriter bw = connector.createBatchWriter("test", new BatchWriterConfig());
    for (int r = 0; r < 20; r++) {
      Mutation m = new Mutation("" + r);
      for (int c = 0; c < 5; c++) {
        m.put(new Text("cf"), new Text("" + c), new Value(("" + c).getBytes()));
      }
      bw.addMutation(m);
    }
    bw.flush();
    to.deleteRows("test", new Text("1"), new Text("2"));
    Scanner s = connector.createScanner("test", Authorizations.EMPTY);
    int oneCnt = 0;
    for (Entry<Key,Value> entry : s) {
      char rowStart = entry.getKey().getRow().toString().charAt(0);
      Assert.assertTrue(rowStart != '2');
      oneCnt += rowStart == '1' ? 1 : 0;
    }
    Assert.assertEquals(5, oneCnt);
  }

<<<<<<< HEAD
=======
  @Test
  public void testDeleteRowsWithNullKeys() throws Exception {
    Instance instance = new MockInstance("rows");
    Connector connector = instance.getConnector("user", new PasswordToken("foo"));
    TableOperations to = connector.tableOperations();
    to.create("test2");
    BatchWriter bw = connector.createBatchWriter("test2", new BatchWriterConfig());
    for (int r = 0; r < 30; r++) {
      Mutation m = new Mutation(Integer.toString(r));
      for (int c = 0; c < 5; c++) {
        m.put(new Text("cf"), new Text(Integer.toString(c)), new Value(Integer.toString(c).getBytes()));
      }
      bw.addMutation(m);
    }
    bw.flush();

    // test null end
    // will remove rows 4 through 9 (6 * 5 = 30 entries)
    to.deleteRows("test2", new Text("30"), null);
    Scanner s = connector.createScanner("test2", Constants.NO_AUTHS);
    int rowCnt = 0;
    for (Entry<Key,Value> entry : s) {
      String rowId = entry.getKey().getRow().toString();
      Assert.assertFalse(rowId.startsWith("30"));
      rowCnt++;
    }
    s.close();
    Assert.assertEquals(120, rowCnt);

    // test null start
    // will remove 0-1, 10-19, 2
    to.deleteRows("test2", null, new Text("2"));
    s = connector.createScanner("test2", Constants.NO_AUTHS);
    rowCnt = 0;
    for (Entry<Key,Value> entry : s) {
      char rowStart = entry.getKey().getRow().toString().charAt(0);
      Assert.assertTrue(rowStart >= '2');
      rowCnt++;
    }
    s.close();
    Assert.assertEquals(55, rowCnt);

    // test null start and end
    // deletes everything still left
    to.deleteRows("test2", null, null);
    s = connector.createScanner("test2", Constants.NO_AUTHS);
    rowCnt = 0;
    for (@SuppressWarnings("unused")
    Entry<Key,Value> entry : s) {
      rowCnt++;
    }
    s.close();
    to.delete("test2");
    Assert.assertEquals(0, rowCnt);

  }

>>>>>>> ff8c2383
}<|MERGE_RESOLUTION|>--- conflicted
+++ resolved
@@ -276,8 +276,6 @@
     Assert.assertEquals(5, oneCnt);
   }
 
-<<<<<<< HEAD
-=======
   @Test
   public void testDeleteRowsWithNullKeys() throws Exception {
     Instance instance = new MockInstance("rows");
@@ -297,7 +295,7 @@
     // test null end
     // will remove rows 4 through 9 (6 * 5 = 30 entries)
     to.deleteRows("test2", new Text("30"), null);
-    Scanner s = connector.createScanner("test2", Constants.NO_AUTHS);
+    Scanner s = connector.createScanner("test2", Authorizations.EMPTY);
     int rowCnt = 0;
     for (Entry<Key,Value> entry : s) {
       String rowId = entry.getKey().getRow().toString();
@@ -310,7 +308,7 @@
     // test null start
     // will remove 0-1, 10-19, 2
     to.deleteRows("test2", null, new Text("2"));
-    s = connector.createScanner("test2", Constants.NO_AUTHS);
+    s = connector.createScanner("test2", Authorizations.EMPTY);
     rowCnt = 0;
     for (Entry<Key,Value> entry : s) {
       char rowStart = entry.getKey().getRow().toString().charAt(0);
@@ -323,7 +321,7 @@
     // test null start and end
     // deletes everything still left
     to.deleteRows("test2", null, null);
-    s = connector.createScanner("test2", Constants.NO_AUTHS);
+    s = connector.createScanner("test2", Authorizations.EMPTY);
     rowCnt = 0;
     for (@SuppressWarnings("unused")
     Entry<Key,Value> entry : s) {
@@ -335,5 +333,4 @@
 
   }
 
->>>>>>> ff8c2383
 }