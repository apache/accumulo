/*
 * Licensed to the Apache Software Foundation (ASF) under one
 * or more contributor license agreements.  See the NOTICE file
 * distributed with this work for additional information
 * regarding copyright ownership.  The ASF licenses this file
 * to you under the Apache License, Version 2.0 (the
 * "License"); you may not use this file except in compliance
 * with the License.  You may obtain a copy of the License at
 *
 *   http://www.apache.org/licenses/LICENSE-2.0
 *
 * Unless required by applicable law or agreed to in writing,
 * software distributed under the License is distributed on an
 * "AS IS" BASIS, WITHOUT WARRANTIES OR CONDITIONS OF ANY
 * KIND, either express or implied.  See the License for the
 * specific language governing permissions and limitations
 * under the License.
 */
package org.apache.accumulo.core.cli;

import static java.nio.charset.StandardCharsets.UTF_8;
<<<<<<< HEAD
import static org.junit.jupiter.api.Assertions.assertEquals;
import static org.junit.jupiter.api.Assertions.assertThrows;
=======
import static org.junit.Assert.assertEquals;
import static org.junit.Assert.assertThrows;
>>>>>>> e8ea60df

import java.io.File;
import java.io.IOException;
import java.io.InputStream;
import java.io.OutputStreamWriter;
import java.io.PipedInputStream;
import java.io.PipedOutputStream;
import java.security.SecureRandom;
import java.util.Scanner;

import org.junit.jupiter.api.AfterEach;
import org.junit.jupiter.api.BeforeAll;
import org.junit.jupiter.api.BeforeEach;
import org.junit.jupiter.api.Test;

import com.beust.jcommander.JCommander;
import com.beust.jcommander.Parameter;
import com.beust.jcommander.ParameterException;

public class PasswordConverterTest {

  private static final SecureRandom random = new SecureRandom();

  private class Password {
    @Parameter(names = "--password", converter = ClientOpts.PasswordConverter.class)
    String password;
  }

  private String[] argv;
  private Password password;
  private static InputStream realIn;

  @BeforeAll
  public static void saveIn() {
    realIn = System.in;
  }

  @BeforeEach
  public void setup() throws IOException {
    argv = new String[] {"--password", ""};
    password = new Password();

    PipedInputStream in = new PipedInputStream();
    PipedOutputStream out = new PipedOutputStream(in);
    OutputStreamWriter osw = new OutputStreamWriter(out);
    osw.write("secret");
    osw.close();

    System.setIn(in);
  }

  @AfterEach
  public void teardown() {
    System.setIn(realIn);
  }

  @Test
  public void testPass() {
    String expected = String.valueOf(random.nextDouble());
    argv[1] = "pass:" + expected;
    new JCommander(password).parse(argv);
    assertEquals(expected, password.password);
  }

  @Test
  public void testEnv() {
    String name = System.getenv().keySet().iterator().next();
    argv[1] = "env:" + name;
    new JCommander(password).parse(argv);
    assertEquals(System.getenv(name), password.password);
  }

  @Test
  public void testFile() throws IOException {
    argv[1] = "file:pom.xml";
    Scanner scan = new Scanner(new File("pom.xml"), UTF_8);
    String expected = scan.nextLine();
    scan.close();
    new JCommander(password).parse(argv);
    assertEquals(expected, password.password);
  }

  @Test
<<<<<<< HEAD
  public void testNoFile() throws FileNotFoundException {
=======
  public void testNoFile() {
>>>>>>> e8ea60df
    argv[1] = "file:doesnotexist";
    assertThrows(ParameterException.class, () -> new JCommander(password).parse(argv));
  }

  @Test
  public void testStdin() {
    argv[1] = "stdin";
    new JCommander(password).parse(argv);
    assertEquals("stdin", password.password);
  }

  @Test
  public void testPlainText() {
    argv[1] = "passwordString";
    new JCommander(password).parse(argv);
    assertEquals("passwordString", password.password);
  }
}<|MERGE_RESOLUTION|>--- conflicted
+++ resolved
@@ -19,13 +19,8 @@
 package org.apache.accumulo.core.cli;
 
 import static java.nio.charset.StandardCharsets.UTF_8;
-<<<<<<< HEAD
 import static org.junit.jupiter.api.Assertions.assertEquals;
 import static org.junit.jupiter.api.Assertions.assertThrows;
-=======
-import static org.junit.Assert.assertEquals;
-import static org.junit.Assert.assertThrows;
->>>>>>> e8ea60df
 
 import java.io.File;
 import java.io.IOException;
@@ -109,11 +104,7 @@
   }
 
   @Test
-<<<<<<< HEAD
-  public void testNoFile() throws FileNotFoundException {
-=======
   public void testNoFile() {
->>>>>>> e8ea60df
     argv[1] = "file:doesnotexist";
     assertThrows(ParameterException.class, () -> new JCommander(password).parse(argv));
   }
