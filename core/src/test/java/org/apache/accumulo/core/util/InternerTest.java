/*
 * Licensed to the Apache Software Foundation (ASF) under one
 * or more contributor license agreements.  See the NOTICE file
 * distributed with this work for additional information
 * regarding copyright ownership.  The ASF licenses this file
 * to you under the Apache License, Version 2.0 (the
 * "License"); you may not use this file except in compliance
 * with the License.  You may obtain a copy of the License at
 *
 *   http://www.apache.org/licenses/LICENSE-2.0
 *
 * Unless required by applicable law or agreed to in writing,
 * software distributed under the License is distributed on an
 * "AS IS" BASIS, WITHOUT WARRANTIES OR CONDITIONS OF ANY
 * KIND, either express or implied.  See the License for the
 * specific language governing permissions and limitations
 * under the License.
 */
package org.apache.accumulo.core.util;

import static org.junit.jupiter.api.Assertions.assertEquals;
import static org.junit.jupiter.api.Assertions.assertNotEquals;
import static org.junit.jupiter.api.Assertions.assertNotSame;
import static org.junit.jupiter.api.Assertions.assertSame;

import org.junit.jupiter.api.Test;
import org.junit.jupiter.api.Timeout;

public class InternerTest {

  private class TestObj {
    private final int id;

    TestObj(int id) {
      this.id = id;
    }

    @Override
    public int hashCode() {
      return id;
    }

    @Override
    public boolean equals(Object obj) {
      if (obj instanceof TestObj) {
        return ((TestObj) obj).id == this.id;
      }
      return false;
    }
  }

  @Test
  public void testInternDedupes() {
    var interner = new Interner<TestObj>();

    var obj1 = new TestObj(1);
    var obj1_dupe = new TestObj(1);
    assertSame(obj1, obj1);
    assertNotSame(obj1, obj1_dupe);
    assertEquals(obj1, obj1_dupe);
    assertEquals(obj1.hashCode(), obj1_dupe.hashCode());

    // verify object gets added to the intern pool
    assertSame(obj1, interner.intern(obj1));
    assertEquals(1, interner.size());

    // verify equivalent, but not the same object, gets deduplicated
    assertSame(obj1, interner.intern(obj1_dupe));
    assertEquals(1, interner.size());

    // verify second object grows the intern pool size
    var obj2 = new TestObj(2);
    assertNotSame(obj1, obj2);
    assertNotEquals(obj1, obj2);
    var intern2 = interner.intern(obj2);
    assertEquals(2, interner.size());

    // sanity check to ensure we got the same object back for obj2, and it's not mangled with obj1
    assertSame(obj2, intern2);
    assertNotEquals(obj1, intern2);
  }

  @Test
<<<<<<< HEAD
  @Timeout(20_000)
=======
  @Timeout(20)
>>>>>>> 3c3a91f7
  public void testInternsGetGarbageCollected() {
    var interner = new Interner<TestObj>();
    assertEquals(0, interner.size()); // ensure empty

    // add one and keep a strong reference
    var obj1 = interner.intern(new TestObj(1));
    assertEquals(1, interner.size());

    // try to add a second, weakly referenced object until it sticks (may be GC'd between checks)
    do {
      interner.intern(new TestObj(2));
    } while (interner.size() != 2);

    // best effort to GC until the weakly reachable object goes away or until test times out
    do {
      System.gc();
    } while (interner.size() != 1);

    // ensure obj1 is still interned (because we kept a strong reference)
    assertSame(obj1, interner.intern(new TestObj(1)));

    // ensure second test object is entirely new (previous ones should have been GC'd)
    var obj2 = new TestObj(2);
    assertSame(obj2, interner.intern(obj2));
    assertEquals(2, interner.size());
  }

}<|MERGE_RESOLUTION|>--- conflicted
+++ resolved
@@ -81,11 +81,7 @@
   }
 
   @Test
-<<<<<<< HEAD
-  @Timeout(20_000)
-=======
   @Timeout(20)
->>>>>>> 3c3a91f7
   public void testInternsGetGarbageCollected() {
     var interner = new Interner<TestObj>();
     assertEquals(0, interner.size()); // ensure empty
