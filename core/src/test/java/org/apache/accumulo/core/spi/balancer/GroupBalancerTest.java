/*
 * Licensed to the Apache Software Foundation (ASF) under one
 * or more contributor license agreements.  See the NOTICE file
 * distributed with this work for additional information
 * regarding copyright ownership.  The ASF licenses this file
 * to you under the Apache License, Version 2.0 (the
 * "License"); you may not use this file except in compliance
 * with the License.  You may obtain a copy of the License at
 *
 *   https://www.apache.org/licenses/LICENSE-2.0
 *
 * Unless required by applicable law or agreed to in writing,
 * software distributed under the License is distributed on an
 * "AS IS" BASIS, WITHOUT WARRANTIES OR CONDITIONS OF ANY
 * KIND, either express or implied.  See the License for the
 * specific language governing permissions and limitations
 * under the License.
 */
package org.apache.accumulo.core.spi.balancer;

import static org.apache.accumulo.core.util.LazySingletons.RANDOM;
import static org.junit.jupiter.api.Assertions.assertEquals;
import static org.junit.jupiter.api.Assertions.assertTrue;

import java.util.ArrayList;
import java.util.HashMap;
import java.util.HashSet;
import java.util.List;
import java.util.Map;
import java.util.Map.Entry;
import java.util.Set;
import java.util.SortedMap;
import java.util.TreeMap;
import java.util.function.Function;

import org.apache.accumulo.core.Constants;
import org.apache.accumulo.core.data.TableId;
import org.apache.accumulo.core.data.TabletId;
import org.apache.accumulo.core.dataImpl.KeyExtent;
import org.apache.accumulo.core.dataImpl.TabletIdImpl;
import org.apache.accumulo.core.manager.balancer.BalanceParamsImpl;
import org.apache.accumulo.core.manager.balancer.TServerStatusImpl;
import org.apache.accumulo.core.manager.balancer.TabletServerIdImpl;
import org.apache.accumulo.core.metadata.schema.Ample.DataLevel;
import org.apache.accumulo.core.spi.balancer.data.TServerStatus;
import org.apache.accumulo.core.spi.balancer.data.TabletMigration;
import org.apache.accumulo.core.spi.balancer.data.TabletServerId;
import org.apache.accumulo.core.util.MapCounter;
import org.apache.hadoop.io.Text;
import org.junit.jupiter.api.Test;

public class GroupBalancerTest {

  private static final Function<TabletId,String> partitioner =
      input -> (input == null || input.getEndRow() == null) ? null
          : input.getEndRow().toString().substring(0, 2);

  public static class TabletServers {
    private final Set<TabletServerId> tservers = new HashSet<>();
    private final Map<TabletId,TabletServerId> tabletLocs = new HashMap<>();

    public void addTservers(String... locs) {
      for (String loc : locs) {
        int idx = loc.indexOf(':');
        addTserver(loc.substring(0, idx), Integer.parseInt(loc.substring(idx + 1)));
      }
    }

    public void addTserver(String host, int port) {
      tservers.add(new TabletServerIdImpl(host, port, Long.toHexString(6)));
    }

    public void addTablet(String er, String host, int port) {
      TabletServerId tsi = new TabletServerIdImpl(host, port, Long.toHexString(6));
      tabletLocs.put(
          new TabletIdImpl(new KeyExtent(TableId.of("b"), er == null ? null : new Text(er), null)),
          new TabletServerIdImpl(host, port, Long.toHexString(6)));
      tservers.add(tsi);
    }

    public void balance() {
      balance(10000);
    }

    public void balance(final int maxMigrations) {
      TableId tid = TableId.of("1");
      GroupBalancer balancer = new GroupBalancer(tid) {

        @Override
        protected Map<TabletId,TabletServerId> getLocationProvider() {
          return tabletLocs;
        }

        @Override
        protected Function<TabletId,String> getPartitioner() {
          return partitioner;
        }

        @Override
        protected long getWaitTime() {
          return 0;
        }

        @Override
        protected int getMaxMigrations() {
          return maxMigrations;
        }
      };

      balance(balancer, maxMigrations, tid, Map.of("1", tid));
    }

    public void balance(TabletBalancer balancer, int maxMigrations, TableId tid,
        Map<String,TableId> tablesToBalance) {

      while (true) {
        Set<TabletId> migrations = new HashSet<>();
        List<TabletMigration> migrationsOut = new ArrayList<>();
        SortedMap<TabletServerId,TServerStatus> current = new TreeMap<>();

        for (TabletServerId tsi : tservers) {
          current.put(tsi, new TServerStatusImpl(
              new org.apache.accumulo.core.manager.thrift.TabletServerStatus()));
        }

<<<<<<< HEAD
        balancer.balance(new BalanceParamsImpl(current,
            Map.of(Constants.DEFAULT_RESOURCE_GROUP_NAME, current.keySet()), migrations,
            migrationsOut, DataLevel.of(tid)));
=======
        balancer.balance(new BalanceParamsImpl(current, migrations, migrationsOut,
            DataLevel.of(tid), tablesToBalance));
>>>>>>> 1abcad44

        assertTrue(migrationsOut.size() <= (maxMigrations + 5),
            "Max Migration exceeded " + maxMigrations + " " + migrationsOut.size());

        for (TabletMigration tabletMigration : migrationsOut) {
          assertEquals(tabletLocs.get(tabletMigration.getTablet()),
              tabletMigration.getOldTabletServer());
          assertTrue(tservers.contains(tabletMigration.getNewTabletServer()));

          tabletLocs.put(tabletMigration.getTablet(), tabletMigration.getNewTabletServer());
        }

        if (migrationsOut.isEmpty()) {
          break;
        }
      }

      checkBalance();
    }

    void checkBalance() {
      MapCounter<String> groupCounts = new MapCounter<>();
      Map<TabletServerId,MapCounter<String>> tserverGroupCounts = new HashMap<>();

      for (Entry<TabletId,TabletServerId> entry : tabletLocs.entrySet()) {
        String group = partitioner.apply(entry.getKey());
        TabletServerId loc = entry.getValue();

        groupCounts.increment(group, 1);
        MapCounter<String> tgc = tserverGroupCounts.get(loc);
        if (tgc == null) {
          tgc = new MapCounter<>();
          tserverGroupCounts.put(loc, tgc);
        }

        tgc.increment(group, 1);
      }

      Map<String,Integer> expectedCounts = new HashMap<>();

      int totalExtra = 0;
      for (String group : groupCounts.keySet()) {
        long groupCount = groupCounts.get(group);
        totalExtra += groupCount % tservers.size();
        expectedCounts.put(group, (int) (groupCount / tservers.size()));
      }

      // The number of extra tablets from all groups that each tserver must have.
      int expectedExtra = totalExtra / tservers.size();
      int maxExtraGroups = expectedExtra + ((totalExtra % tservers.size() > 0) ? 1 : 0);

      for (Entry<TabletServerId,MapCounter<String>> entry : tserverGroupCounts.entrySet()) {
        MapCounter<String> tgc = entry.getValue();
        int tserverExtra = 0;
        for (String group : groupCounts.keySet()) {
          assertTrue(tgc.get(group) >= expectedCounts.get(group));
          assertTrue(tgc.get(group) <= expectedCounts.get(group) + 1,
              "Group counts not as expected group:" + group + " actual:" + tgc.get(group)
                  + " expected:" + (expectedCounts.get(group) + 1) + " tserver:" + entry.getKey());
          tserverExtra += tgc.get(group) - expectedCounts.get(group);
        }

        assertTrue(tserverExtra >= expectedExtra);
        assertTrue(tserverExtra <= maxExtraGroups);
      }
    }
  }

  @Test
  public void testSingleGroup() {

    String[][] tests = {new String[] {"a", "b", "c", "d"}, new String[] {"a", "b", "c"},
        new String[] {"a", "b", "c", "d", "e"}, new String[] {"a", "b", "c", "d", "e", "f", "g"},
        new String[] {"a", "b", "c", "d", "e", "f", "g", "h"},
        new String[] {"a", "b", "c", "d", "e", "f", "g", "h", "i"}, new String[] {"a"}};

    for (String[] suffixes : tests) {
      for (int maxTS = 1; maxTS <= 4; maxTS++) {
        TabletServers tservers = new TabletServers();
        int ts = 0;
        for (String s : suffixes) {
          tservers.addTablet("01" + s, "192.168.1." + ((ts++ % maxTS) + 1), 9997);
        }

        tservers.addTservers("192.168.1.2:9997", "192.168.1.3:9997", "192.168.1.4:9997");
        tservers.balance();
        tservers.balance();
      }
    }
  }

  @Test
  public void testTwoGroups() {
    String[][] tests = {new String[] {"a", "b", "c", "d"}, new String[] {"a", "b", "c"},
        new String[] {"a", "b", "c", "d", "e"}, new String[] {"a", "b", "c", "d", "e", "f", "g"},
        new String[] {"a", "b", "c", "d", "e", "f", "g", "h"},
        new String[] {"a", "b", "c", "d", "e", "f", "g", "h", "i"}, new String[] {"a"}};

    for (String[] suffixes1 : tests) {
      for (String[] suffixes2 : tests) {
        for (int maxTS = 1; maxTS <= 4; maxTS++) {
          TabletServers tservers = new TabletServers();
          int ts = 0;
          for (String s : suffixes1) {
            tservers.addTablet("01" + s, "192.168.1." + ((ts++ % maxTS) + 1), 9997);
          }

          for (String s : suffixes2) {
            tservers.addTablet("02" + s, "192.168.1." + ((ts++ % maxTS) + 1), 9997);
          }

          tservers.addTservers("192.168.1.2:9997", "192.168.1.3:9997", "192.168.1.4:9997");
          tservers.balance();
          tservers.balance();
        }
      }
    }
  }

  @Test
  public void testThreeGroups() {
    String[][] tests = {new String[] {"a", "b", "c", "d"}, new String[] {"a", "b", "c"},
        new String[] {"a", "b", "c", "d", "e"}, new String[] {"a", "b", "c", "d", "e", "f", "g"},
        new String[] {"a", "b", "c", "d", "e", "f", "g", "h"},
        new String[] {"a", "b", "c", "d", "e", "f", "g", "h", "i"}, new String[] {"a"}};

    for (String[] suffixes1 : tests) {
      for (String[] suffixes2 : tests) {
        for (String[] suffixes3 : tests) {
          for (int maxTS = 1; maxTS <= 4; maxTS++) {
            TabletServers tservers = new TabletServers();
            int ts = 0;
            for (String s : suffixes1) {
              tservers.addTablet("01" + s, "192.168.1." + ((ts++ % maxTS) + 1), 9997);
            }

            for (String s : suffixes2) {
              tservers.addTablet("02" + s, "192.168.1." + ((ts++ % maxTS) + 1), 9997);
            }

            for (String s : suffixes3) {
              tservers.addTablet("03" + s, "192.168.1." + ((ts++ % maxTS) + 1), 9997);
            }

            tservers.addTservers("192.168.1.2:9997", "192.168.1.3:9997", "192.168.1.4:9997");
            tservers.balance();
            tservers.balance();
          }
        }
      }
    }
  }

  @Test
  public void testManySingleTabletGroups() {

    for (int numGroups = 1; numGroups <= 13; numGroups++) {
      for (int maxTS = 1; maxTS <= 4; maxTS++) {
        TabletServers tservers = new TabletServers();
        int ts = 0;

        for (int group = 1; group <= numGroups; group++) {
          tservers.addTablet(String.format("%02d:p", group), "192.168.1." + ((ts++ % maxTS) + 1),
              9997);
        }

        tservers.addTservers("192.168.1.2:9997", "192.168.1.3:9997", "192.168.1.4:9997");

        tservers.balance();
        tservers.balance();
      }
    }
  }

  @Test
  public void testMaxMigrations() {

    for (int max : new int[] {1, 2, 3, 7, 10, 30}) {
      TabletServers tservers = new TabletServers();

      for (int i = 1; i <= 9; i++) {
        tservers.addTablet("01" + i, "192.168.1.1", 9997);
      }

      for (int i = 1; i <= 4; i++) {
        tservers.addTablet("02" + i, "192.168.1.2", 9997);
      }

      for (int i = 1; i <= 5; i++) {
        tservers.addTablet("03" + i, "192.168.1.3", 9997);
      }

      tservers.addTservers("192.168.1.4:9997", "192.168.1.5:9997");

      tservers.balance(max);
    }
  }

  @Test
  public void bigTest() {
    TabletServers tservers = new TabletServers();

    for (int g = 1; g <= 60; g++) {
      for (int t = 1; t <= 241; t++) {
        tservers.addTablet(String.format("%02d:%d", g, t),
            "192.168.1." + (RANDOM.get().nextInt(249) + 1), 9997);
      }
    }

    for (int i = 1; i <= 250; i++) {
      tservers.addTserver("192.168.1." + i, 9997);
    }

    tservers.balance(1000);
  }

  @Test
  public void bigTest2() {
    TabletServers tservers = new TabletServers();

    for (int g = 1; g <= 60; g++) {
      for (int t = 1; t <= RANDOM.get().nextInt(1000); t++) {
        tservers.addTablet(String.format("%02d:%d", g, t),
            "192.168.1." + (RANDOM.get().nextInt(249) + 1), 9997);
      }
    }

    for (int i = 1; i <= 250; i++) {
      tservers.addTserver("192.168.1." + i, 9997);
    }

    tservers.balance(1000);
  }
}<|MERGE_RESOLUTION|>--- conflicted
+++ resolved
@@ -123,14 +123,9 @@
               new org.apache.accumulo.core.manager.thrift.TabletServerStatus()));
         }
 
-<<<<<<< HEAD
         balancer.balance(new BalanceParamsImpl(current,
             Map.of(Constants.DEFAULT_RESOURCE_GROUP_NAME, current.keySet()), migrations,
-            migrationsOut, DataLevel.of(tid)));
-=======
-        balancer.balance(new BalanceParamsImpl(current, migrations, migrationsOut,
-            DataLevel.of(tid), tablesToBalance));
->>>>>>> 1abcad44
+            migrationsOut, DataLevel.of(tid), tablesToBalance));
 
         assertTrue(migrationsOut.size() <= (maxMigrations + 5),
             "Max Migration exceeded " + maxMigrations + " " + migrationsOut.size());
