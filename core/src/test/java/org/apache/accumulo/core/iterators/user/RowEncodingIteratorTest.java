--- conflicted
+++ resolved
@@ -18,17 +18,10 @@
  */
 package org.apache.accumulo.core.iterators.user;
 
-<<<<<<< HEAD
 import static org.junit.jupiter.api.Assertions.assertEquals;
 import static org.junit.jupiter.api.Assertions.assertFalse;
 import static org.junit.jupiter.api.Assertions.assertThrows;
 import static org.junit.jupiter.api.Assertions.assertTrue;
-=======
-import static org.junit.Assert.assertEquals;
-import static org.junit.Assert.assertFalse;
-import static org.junit.Assert.assertThrows;
-import static org.junit.Assert.assertTrue;
->>>>>>> e8ea60df
 
 import java.io.ByteArrayInputStream;
 import java.io.ByteArrayOutputStream;
@@ -166,27 +159,6 @@
   }
 
   @Test
-<<<<<<< HEAD
-  public void testEncodeSome() {
-    assertThrows(IllegalArgumentException.class, () -> {
-      byte[] kbVal = new byte[1024];
-      // This code is shamelessly borrowed from the WholeRowIteratorTest.
-      SortedMap<Key,Value> map1 = new TreeMap<>();
-      pkv(map1, "row1", "cf1", "cq1", "cv1", 5, kbVal);
-      pkv(map1, "row1", "cf1", "cq2", "cv1", 6, kbVal);
-
-      SortedMap<Key,Value> map = new TreeMap<>();
-      map.putAll(map1);
-      SortedMapIterator src = new SortedMapIterator(map);
-      Range range = new Range(new Text("row1"), true, new Text("row2"), true);
-      RowEncodingIteratorImpl iter = new RowEncodingIteratorImpl();
-      Map<String,String> bigBufferOpts = new HashMap<>();
-      bigBufferOpts.put(RowEncodingIterator.MAX_BUFFER_SIZE_OPT, "1K");
-      iter.init(src, bigBufferOpts, new DummyIteratorEnv());
-      iter.seek(range, new ArrayList<>(), false);
-      // IllegalArgumentException should be thrown as we can't fit the whole row into its buffer
-    });
-=======
   public void testEncodeSome() throws IOException {
     byte[] kbVal = new byte[1024];
     // This code is shamelessly borrowed from the WholeRowIteratorTest.
@@ -204,6 +176,5 @@
     iter.init(src, bigBufferOpts, new DummyIteratorEnv());
     assertThrows(IllegalArgumentException.class, () -> iter.seek(range, new ArrayList<>(), false));
     // IllegalArgumentException should be thrown as we can't fit the whole row into its buffer
->>>>>>> e8ea60df
   }
 }