--- conflicted
+++ resolved
@@ -702,6 +702,8 @@
     var params = createPlanningParams(all, all, Set.of(), 3, CompactionKind.SYSTEM, conf);
     var plan = planner.makePlan(params);
 
+    System.out.println(plan.getJobs());
+
     assertTrue(plan.getJobs().isEmpty());
 
     // ensure when a compaction is running and we are over files max but below the compaction ratio
@@ -750,21 +752,8 @@
         .build().getJobs().iterator().next();
   }
 
-<<<<<<< HEAD
-  private static CompactableFile createCF(String name, long size) {
-    try {
-      return CompactableFile
-          .create(new URI("hdfs://fake/accumulo/tables/1/t-0000000z/" + name + ".rf"), size, 0);
-    } catch (URISyntaxException e) {
-      throw new RuntimeException(e);
-    }
-  }
-
-  private static Set<CompactableFile> createCFs(String... namesSizePairs) {
-=======
   // Create a set of files whose sizes would require certain compaction ratios to compact
-  private Set<CompactableFile> createCFs(int initialSize, double... desiredRatios)
-      throws URISyntaxException {
+  private Set<CompactableFile> createCFs(int initialSize, double... desiredRatios) {
     List<String> pairs = new ArrayList<>();
     pairs.add("F1");
     pairs.add(initialSize + "");
@@ -800,9 +789,16 @@
     return createCFs(pairs.toArray(new String[0]));
   }
 
-  private static Set<CompactableFile> createCFs(String... namesSizePairs)
-      throws URISyntaxException {
->>>>>>> 6dc1bcfa
+  private static CompactableFile createCF(String name, long size) {
+    try {
+      return CompactableFile
+          .create(new URI("hdfs://fake/accumulo/tables/1/t-0000000z/" + name + ".rf"), size, 0);
+    } catch (URISyntaxException e) {
+      throw new RuntimeException(e);
+    }
+  }
+
+  private static Set<CompactableFile> createCFs(String... namesSizePairs) {
     Set<CompactableFile> files = new HashSet<>();
 
     for (int i = 0; i < namesSizePairs.length; i += 2) {
@@ -917,9 +913,15 @@
   private static CompactionPlanner.InitParameters getInitParams(Configuration conf,
       String executors) {
 
+    String maxOpen = conf.get(prefix + "cs1.planner.opts.maxOpen");
     Map<String,String> options = new HashMap<>();
     options.put("executors", executors.replaceAll("'", "\""));
-    options.put("maxOpen", "15");
+
+    if (maxOpen != null) {
+      options.put("maxOpen", maxOpen);
+    } else {
+      options.put("maxOpen", "15");
+    }
 
     ServiceEnvironment senv = EasyMock.createMock(ServiceEnvironment.class);
     EasyMock.expect(senv.getConfiguration()).andReturn(conf).anyTimes();
