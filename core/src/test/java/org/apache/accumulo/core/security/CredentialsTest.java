--- conflicted
+++ resolved
@@ -40,14 +40,11 @@
 
 public class CredentialsTest {
 
-<<<<<<< HEAD
-  private final String instanceID = CredentialsTest.class.getName();
-=======
   @Rule
   public TestName test = new TestName();
 
   private InstanceId instanceID;
->>>>>>> 7088cdec
+  private final String instanceID = CredentialsTest.class.getName();
 
   @Test
   public void testToThrift() throws DestroyFailedException {
@@ -79,7 +76,7 @@
     Credentials creds = new Credentials("test", new PasswordToken("testing"));
     TCredentials tCreds = creds.toThrift(instanceID);
     Credentials roundtrip = Credentials.fromThrift(tCreds);
-    assertEquals(creds, roundtrip, "Roundtrip through thirft changed credentials equality");
+    assertEquals("Round-trip through thrift changed credentials equality", creds, roundtrip);
   }
 
   @Test
