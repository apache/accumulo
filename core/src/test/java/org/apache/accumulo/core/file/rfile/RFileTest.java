--- conflicted
+++ resolved
@@ -1710,21 +1710,12 @@
     aconf.set(Property.TSERV_DATACACHE_SIZE, Long.toString(100000000));
     aconf.set(Property.TSERV_INDEXCACHE_SIZE, Long.toString(100000000));
     BlockCacheManager manager = BlockCacheManagerFactory.getInstance(aconf);
-<<<<<<< HEAD
-    manager.start(new BlockCacheConfiguration(aconf));
+    manager.start(BlockCacheConfiguration.forTabletServer(aconf));
     CryptoService cs = CryptoFactoryLoader.getServiceForClient(CryptoEnvironment.Scope.TABLE,
         aconf.getAllCryptoProperties());
     CachableBuilder cb = new CachableBuilder().input(in2, "cache-1").length(data.length)
         .conf(hadoopConf).cryptoService(cs).cacheProvider(new BasicCacheProvider(
             manager.getBlockCache(CacheType.INDEX), manager.getBlockCache(CacheType.DATA)));
-=======
-    manager.start(BlockCacheConfiguration.forTabletServer(aconf));
-    CachableBuilder cb =
-        new CachableBuilder().input(in2, "cache-1").length(data.length).conf(hadoopConf)
-            .cryptoService(CryptoServiceFactory.newInstance(aconf, ClassloaderType.JAVA))
-            .cacheProvider(new BasicCacheProvider(manager.getBlockCache(CacheType.INDEX),
-                manager.getBlockCache(CacheType.DATA)));
->>>>>>> e0828706
     Reader reader = new RFile.Reader(cb);
     checkIndex(reader);
 
