--- conflicted
+++ resolved
@@ -31,33 +31,19 @@
 import org.apache.hadoop.io.Text;
 import org.apache.hadoop.mapred.JobConf;
 import org.junit.jupiter.api.Test;
-<<<<<<< HEAD
 import org.junit.jupiter.api.TestInfo;
 
 @Deprecated(since = "2.0.0")
-public class AccumuloMultiTableInputFormatTest {
-=======
-
-@Deprecated(since = "2.0.0")
 public class AccumuloMultiTableInputFormatTest extends WithTestNames {
->>>>>>> 3c3a91f7
 
   /**
    * Verify {@link org.apache.accumulo.core.client.mapreduce.InputTableConfig} objects get correctly
    * serialized in the JobContext.
    */
   @Test
-<<<<<<< HEAD
-  public void testTableQueryConfigSerialization(TestInfo testInfo) {
-    String table1Name =
-        testInfo.getTestMethod().orElseThrow(IllegalStateException::new).getName() + "1";
-    String table2Name =
-        testInfo.getTestMethod().orElseThrow(IllegalStateException::new).getName() + "2";
-=======
   public void testTableQueryConfigSerialization() {
     String table1Name = testName() + "1";
     String table2Name = testName() + "2";
->>>>>>> 3c3a91f7
     JobConf job = new JobConf();
 
     org.apache.accumulo.core.client.mapreduce.InputTableConfig table1 =
