--- conflicted
+++ resolved
@@ -68,16 +68,7 @@
 
     replay(addr, s, timeoutTransport);
 
-<<<<<<< HEAD
-    assertThrows(IOException.class, () -> timeoutTransport.openSocket(addr));
-=======
-    try {
-      timeoutTransport.openSocket(addr, 1);
-      fail("Expected to catch IOException but got none");
-    } catch (IOException e) {
-      // Expected
-    }
->>>>>>> a4189d30
+    assertThrows(IOException.class, () -> timeoutTransport.openSocket(addr, 1));
 
     verify(addr, s, timeoutTransport);
   }
