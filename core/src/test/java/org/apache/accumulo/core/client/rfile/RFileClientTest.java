--- conflicted
+++ resolved
@@ -27,11 +27,8 @@
 
 import java.io.File;
 import java.io.IOException;
-<<<<<<< HEAD
+import java.net.ConnectException;
 import java.net.URI;
-=======
-import java.net.ConnectException;
->>>>>>> 51e152a8
 import java.security.SecureRandom;
 import java.util.AbstractMap;
 import java.util.ArrayList;
@@ -79,10 +76,7 @@
 import org.apache.hadoop.fs.FileSystem;
 import org.apache.hadoop.fs.LocalFileSystem;
 import org.apache.hadoop.fs.Path;
-<<<<<<< HEAD
-=======
 import org.apache.hadoop.hdfs.DistributedFileSystem;
->>>>>>> 51e152a8
 import org.apache.hadoop.io.Text;
 import org.junit.jupiter.api.Test;
 
@@ -858,175 +852,6 @@
   }
 
   @Test
-<<<<<<< HEAD
-  public void testLoadPlanEmpty() throws Exception {
-    LocalFileSystem localFs = FileSystem.getLocal(new Configuration());
-
-    LoadPlan.SplitResolver splitResolver =
-        LoadPlan.SplitResolver.from(new TreeSet<>(List.of(new Text("m"))));
-
-    for (boolean withSplits : List.of(true, false)) {
-      String testFile = createTmpTestFile();
-      var builder = RFile.newWriter().to(testFile).withFileSystem(localFs);
-      if (withSplits) {
-        builder = builder.withSplitResolver(splitResolver);
-      }
-      var writer = builder.build();
-
-      // can not get load plan before closing file
-      assertThrows(IllegalStateException.class,
-          () -> writer.getLoadPlan(new Path(testFile).getName()));
-
-      try (writer) {
-        writer.startDefaultLocalityGroup();
-        assertThrows(IllegalStateException.class,
-            () -> writer.getLoadPlan(new Path(testFile).getName()));
-      }
-      var loadPlan = writer.getLoadPlan(new Path(testFile).getName());
-      assertEquals(0, loadPlan.getDestinations().size());
-
-      loadPlan = LoadPlan.compute(new URI(testFile), splitResolver);
-      assertEquals(0, loadPlan.getDestinations().size());
-    }
-  }
-
-  @Test
-  public void testLoadPlanLocalityGroupsNoSplits() throws Exception {
-    LocalFileSystem localFs = FileSystem.getLocal(new Configuration());
-
-    String testFile = createTmpTestFile();
-    var writer = RFile.newWriter().to(testFile).withFileSystem(localFs).build();
-    try (writer) {
-      writer.startNewLocalityGroup("LG1", "F1");
-      writer.append(new Key("001", "F1"), "V1");
-      writer.append(new Key("005", "F1"), "V2");
-      writer.startNewLocalityGroup("LG2", "F3");
-      writer.append(new Key("003", "F3"), "V3");
-      writer.append(new Key("004", "F3"), "V4");
-      writer.startDefaultLocalityGroup();
-      writer.append(new Key("007", "F4"), "V5");
-      writer.append(new Key("009", "F4"), "V6");
-    }
-
-    var filename = new Path(testFile).getName();
-    var loadPlan = writer.getLoadPlan(filename);
-    assertEquals(1, loadPlan.getDestinations().size());
-
-    // The minimum and maximum rows happend in different locality groups, the load plan should
-    // reflect this
-    var expectedLoadPlan =
-        LoadPlan.builder().loadFileTo(filename, LoadPlan.RangeType.FILE, "001", "009").build();
-    assertEquals(expectedLoadPlan.toJson(), loadPlan.toJson());
-  }
-
-  @Test
-  public void testLoadPlanLocalityGroupsSplits() throws Exception {
-    LocalFileSystem localFs = FileSystem.getLocal(new Configuration());
-
-    SortedSet<Text> splits =
-        Stream.of("001", "002", "003", "004", "005", "006", "007", "008", "009").map(Text::new)
-            .collect(Collectors.toCollection(TreeSet::new));
-    var splitResolver = LoadPlan.SplitResolver.from(splits);
-
-    String testFile = createTmpTestFile();
-    var writer = RFile.newWriter().to(testFile).withFileSystem(localFs)
-        .withSplitResolver(splitResolver).build();
-    try (writer) {
-      writer.startNewLocalityGroup("LG1", "F1");
-      writer.append(new Key("001", "F1"), "V1");
-      writer.append(new Key("005", "F1"), "V2");
-      writer.startNewLocalityGroup("LG2", "F3");
-      writer.append(new Key("003", "F3"), "V3");
-      writer.append(new Key("005", "F3"), "V3");
-      writer.append(new Key("007", "F3"), "V4");
-      writer.startDefaultLocalityGroup();
-      writer.append(new Key("007", "F4"), "V5");
-      writer.append(new Key("009", "F4"), "V6");
-    }
-
-    var filename = new Path(testFile).getName();
-    var loadPlan = writer.getLoadPlan(filename);
-    assertEquals(5, loadPlan.getDestinations().size());
-
-    var builder = LoadPlan.builder();
-    builder.loadFileTo(filename, LoadPlan.RangeType.TABLE, null, "001");
-    builder.loadFileTo(filename, LoadPlan.RangeType.TABLE, "004", "005");
-    builder.loadFileTo(filename, LoadPlan.RangeType.TABLE, "002", "003");
-    builder.loadFileTo(filename, LoadPlan.RangeType.TABLE, "006", "007");
-    builder.loadFileTo(filename, LoadPlan.RangeType.TABLE, "008", "009");
-    assertEquals(LoadPlanTest.toString(builder.build().getDestinations()),
-        LoadPlanTest.toString(loadPlan.getDestinations()));
-
-    loadPlan = LoadPlan.compute(new URI(testFile), splitResolver);
-    assertEquals(LoadPlanTest.toString(builder.build().getDestinations()),
-        LoadPlanTest.toString(loadPlan.getDestinations()));
-  }
-
-  @Test
-  public void testIncorrectSplitResolver() throws Exception {
-    // for some rows the returns table splits will not contain the row. This should cause an error.
-    LoadPlan.SplitResolver splitResolver =
-        row -> new LoadPlan.TableSplits(new Text("003"), new Text("005"));
-
-    LocalFileSystem localFs = FileSystem.getLocal(new Configuration());
-
-    String testFile = createTmpTestFile();
-    var writer = RFile.newWriter().to(testFile).withFileSystem(localFs)
-        .withSplitResolver(splitResolver).build();
-    try (writer) {
-      writer.startDefaultLocalityGroup();
-      writer.append(new Key("004", "F4"), "V2");
-      var e = assertThrows(IllegalStateException.class,
-          () -> writer.append(new Key("007", "F4"), "V2"));
-      assertTrue(e.getMessage().contains("(003,005]"));
-      assertTrue(e.getMessage().contains("007"));
-    }
-
-    var testFile2 = createTmpTestFile();
-    var writer2 = RFile.newWriter().to(testFile2).withFileSystem(localFs).build();
-    try (writer2) {
-      writer2.startDefaultLocalityGroup();
-      writer2.append(new Key("004", "F4"), "V2");
-      writer2.append(new Key("007", "F4"), "V2");
-    }
-
-    var e = assertThrows(IllegalStateException.class,
-        () -> LoadPlan.compute(new URI(testFile), splitResolver));
-    assertTrue(e.getMessage().contains("(003,005]"));
-    assertTrue(e.getMessage().contains("007"));
-  }
-
-  @Test
-  public void testGetLoadPlanBeforeClose() throws Exception {
-    LocalFileSystem localFs = FileSystem.getLocal(new Configuration());
-
-    String testFile = createTmpTestFile();
-    var writer = RFile.newWriter().to(testFile).withFileSystem(localFs).build();
-    try (writer) {
-      var e = assertThrows(IllegalStateException.class,
-          () -> writer.getLoadPlan(new Path(testFile).getName()));
-      assertEquals("Attempted to get load plan before closing", e.getMessage());
-      writer.startDefaultLocalityGroup();
-      writer.append(new Key("004", "F4"), "V2");
-      var e2 = assertThrows(IllegalStateException.class,
-          () -> writer.getLoadPlan(new Path(testFile).getName()));
-      assertEquals("Attempted to get load plan before closing", e2.getMessage());
-    }
-  }
-
-  @Test
-  public void testGetLoadPlanWithPath() throws Exception {
-    LocalFileSystem localFs = FileSystem.getLocal(new Configuration());
-
-    String testFile = createTmpTestFile();
-    var writer = RFile.newWriter().to(testFile).withFileSystem(localFs).build();
-    writer.close();
-
-    var e =
-        assertThrows(IllegalArgumentException.class, () -> writer.getLoadPlan(testFile.toString()));
-    assertTrue(e.getMessage().contains("Unexpected path"));
-    assertEquals(0, writer.getLoadPlan(new Path(testFile).getName()).getDestinations().size());
-=======
   public void testFileSystemFromUri() throws Exception {
     String localFsClass = "LocalFileSystem";
 
@@ -1062,6 +887,175 @@
     assertTrue(exception3.getMessage().contains("Wrong FS: " + fileUri + ", expected: file:///"));
     assertTrue(Arrays.stream(exception3.getStackTrace())
         .anyMatch(ste -> ste.getClassName().contains(localFsClass)));
->>>>>>> 51e152a8
+  }
+
+  @Test
+  public void testLoadPlanEmpty() throws Exception {
+    LocalFileSystem localFs = FileSystem.getLocal(new Configuration());
+
+    LoadPlan.SplitResolver splitResolver =
+        LoadPlan.SplitResolver.from(new TreeSet<>(List.of(new Text("m"))));
+
+    for (boolean withSplits : List.of(true, false)) {
+      String testFile = createTmpTestFile();
+      var builder = RFile.newWriter().to(testFile).withFileSystem(localFs);
+      if (withSplits) {
+        builder = builder.withSplitResolver(splitResolver);
+      }
+      var writer = builder.build();
+
+      // can not get load plan before closing file
+      assertThrows(IllegalStateException.class,
+          () -> writer.getLoadPlan(new Path(testFile).getName()));
+
+      try (writer) {
+        writer.startDefaultLocalityGroup();
+        assertThrows(IllegalStateException.class,
+            () -> writer.getLoadPlan(new Path(testFile).getName()));
+      }
+      var loadPlan = writer.getLoadPlan(new Path(testFile).getName());
+      assertEquals(0, loadPlan.getDestinations().size());
+
+      loadPlan = LoadPlan.compute(new URI(testFile), splitResolver);
+      assertEquals(0, loadPlan.getDestinations().size());
+    }
+  }
+
+  @Test
+  public void testLoadPlanLocalityGroupsNoSplits() throws Exception {
+    LocalFileSystem localFs = FileSystem.getLocal(new Configuration());
+
+    String testFile = createTmpTestFile();
+    var writer = RFile.newWriter().to(testFile).withFileSystem(localFs).build();
+    try (writer) {
+      writer.startNewLocalityGroup("LG1", "F1");
+      writer.append(new Key("001", "F1"), "V1");
+      writer.append(new Key("005", "F1"), "V2");
+      writer.startNewLocalityGroup("LG2", "F3");
+      writer.append(new Key("003", "F3"), "V3");
+      writer.append(new Key("004", "F3"), "V4");
+      writer.startDefaultLocalityGroup();
+      writer.append(new Key("007", "F4"), "V5");
+      writer.append(new Key("009", "F4"), "V6");
+    }
+
+    var filename = new Path(testFile).getName();
+    var loadPlan = writer.getLoadPlan(filename);
+    assertEquals(1, loadPlan.getDestinations().size());
+
+    // The minimum and maximum rows happend in different locality groups, the load plan should
+    // reflect this
+    var expectedLoadPlan =
+        LoadPlan.builder().loadFileTo(filename, LoadPlan.RangeType.FILE, "001", "009").build();
+    assertEquals(expectedLoadPlan.toJson(), loadPlan.toJson());
+  }
+
+  @Test
+  public void testLoadPlanLocalityGroupsSplits() throws Exception {
+    LocalFileSystem localFs = FileSystem.getLocal(new Configuration());
+
+    SortedSet<Text> splits =
+        Stream.of("001", "002", "003", "004", "005", "006", "007", "008", "009").map(Text::new)
+            .collect(Collectors.toCollection(TreeSet::new));
+    var splitResolver = LoadPlan.SplitResolver.from(splits);
+
+    String testFile = createTmpTestFile();
+    var writer = RFile.newWriter().to(testFile).withFileSystem(localFs)
+        .withSplitResolver(splitResolver).build();
+    try (writer) {
+      writer.startNewLocalityGroup("LG1", "F1");
+      writer.append(new Key("001", "F1"), "V1");
+      writer.append(new Key("005", "F1"), "V2");
+      writer.startNewLocalityGroup("LG2", "F3");
+      writer.append(new Key("003", "F3"), "V3");
+      writer.append(new Key("005", "F3"), "V3");
+      writer.append(new Key("007", "F3"), "V4");
+      writer.startDefaultLocalityGroup();
+      writer.append(new Key("007", "F4"), "V5");
+      writer.append(new Key("009", "F4"), "V6");
+    }
+
+    var filename = new Path(testFile).getName();
+    var loadPlan = writer.getLoadPlan(filename);
+    assertEquals(5, loadPlan.getDestinations().size());
+
+    var builder = LoadPlan.builder();
+    builder.loadFileTo(filename, LoadPlan.RangeType.TABLE, null, "001");
+    builder.loadFileTo(filename, LoadPlan.RangeType.TABLE, "004", "005");
+    builder.loadFileTo(filename, LoadPlan.RangeType.TABLE, "002", "003");
+    builder.loadFileTo(filename, LoadPlan.RangeType.TABLE, "006", "007");
+    builder.loadFileTo(filename, LoadPlan.RangeType.TABLE, "008", "009");
+    assertEquals(LoadPlanTest.toString(builder.build().getDestinations()),
+        LoadPlanTest.toString(loadPlan.getDestinations()));
+
+    loadPlan = LoadPlan.compute(new URI(testFile), splitResolver);
+    assertEquals(LoadPlanTest.toString(builder.build().getDestinations()),
+        LoadPlanTest.toString(loadPlan.getDestinations()));
+  }
+
+  @Test
+  public void testIncorrectSplitResolver() throws Exception {
+    // for some rows the returns table splits will not contain the row. This should cause an error.
+    LoadPlan.SplitResolver splitResolver =
+        row -> new LoadPlan.TableSplits(new Text("003"), new Text("005"));
+
+    LocalFileSystem localFs = FileSystem.getLocal(new Configuration());
+
+    String testFile = createTmpTestFile();
+    var writer = RFile.newWriter().to(testFile).withFileSystem(localFs)
+        .withSplitResolver(splitResolver).build();
+    try (writer) {
+      writer.startDefaultLocalityGroup();
+      writer.append(new Key("004", "F4"), "V2");
+      var e = assertThrows(IllegalStateException.class,
+          () -> writer.append(new Key("007", "F4"), "V2"));
+      assertTrue(e.getMessage().contains("(003,005]"));
+      assertTrue(e.getMessage().contains("007"));
+    }
+
+    var testFile2 = createTmpTestFile();
+    var writer2 = RFile.newWriter().to(testFile2).withFileSystem(localFs).build();
+    try (writer2) {
+      writer2.startDefaultLocalityGroup();
+      writer2.append(new Key("004", "F4"), "V2");
+      writer2.append(new Key("007", "F4"), "V2");
+    }
+
+    var e = assertThrows(IllegalStateException.class,
+        () -> LoadPlan.compute(new URI(testFile), splitResolver));
+    assertTrue(e.getMessage().contains("(003,005]"));
+    assertTrue(e.getMessage().contains("007"));
+  }
+
+  @Test
+  public void testGetLoadPlanBeforeClose() throws Exception {
+    LocalFileSystem localFs = FileSystem.getLocal(new Configuration());
+
+    String testFile = createTmpTestFile();
+    var writer = RFile.newWriter().to(testFile).withFileSystem(localFs).build();
+    try (writer) {
+      var e = assertThrows(IllegalStateException.class,
+          () -> writer.getLoadPlan(new Path(testFile).getName()));
+      assertEquals("Attempted to get load plan before closing", e.getMessage());
+      writer.startDefaultLocalityGroup();
+      writer.append(new Key("004", "F4"), "V2");
+      var e2 = assertThrows(IllegalStateException.class,
+          () -> writer.getLoadPlan(new Path(testFile).getName()));
+      assertEquals("Attempted to get load plan before closing", e2.getMessage());
+    }
+  }
+
+  @Test
+  public void testGetLoadPlanWithPath() throws Exception {
+    LocalFileSystem localFs = FileSystem.getLocal(new Configuration());
+
+    String testFile = createTmpTestFile();
+    var writer = RFile.newWriter().to(testFile).withFileSystem(localFs).build();
+    writer.close();
+
+    var e =
+        assertThrows(IllegalArgumentException.class, () -> writer.getLoadPlan(testFile.toString()));
+    assertTrue(e.getMessage().contains("Unexpected path"));
+    assertEquals(0, writer.getLoadPlan(new Path(testFile).getName()).getDestinations().size());
   }
 }