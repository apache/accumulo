/*
 * Licensed to the Apache Software Foundation (ASF) under one or more
 * contributor license agreements.  See the NOTICE file distributed with
 * this work for additional information regarding copyright ownership.
 * The ASF licenses this file to You under the Apache License, Version 2.0
 * (the "License"); you may not use this file except in compliance with
 * the License.  You may obtain a copy of the License at
 *
 *     http://www.apache.org/licenses/LICENSE-2.0
 *
 * Unless required by applicable law or agreed to in writing, software
 * distributed under the License is distributed on an "AS IS" BASIS,
 * WITHOUT WARRANTIES OR CONDITIONS OF ANY KIND, either express or implied.
 * See the License for the specific language governing permissions and
 * limitations under the License.
 */

package org.apache.accumulo.core.client.impl;

<<<<<<< HEAD
import java.util.Comparator;

=======
import static org.junit.Assert.assertTrue;

import org.apache.accumulo.core.client.impl.ConditionalWriterImpl.ConditionComparator;
>>>>>>> 851c2d13
import org.apache.accumulo.core.data.Condition;
import org.apache.accumulo.core.security.ColumnVisibility;
import org.junit.Test;

public class ConditionalComparatorTest {
  @Test
  public void testComparator() {
    Condition c1 = new Condition("a", "b");
    Condition c2 = new Condition("a", "c");
    Condition c3 = new Condition("b", "c");
    Condition c4 = new Condition("a", "b").setTimestamp(5);
    Condition c5 = new Condition("a", "b").setTimestamp(6);
    Condition c6 = new Condition("a", "b").setVisibility(new ColumnVisibility("A&B"));
    Condition c7 = new Condition("a", "b").setVisibility(new ColumnVisibility("A&C"));

    Comparator<Condition> comparator = ConditionalWriterImpl.CONDITION_COMPARATOR;

<<<<<<< HEAD
    Assert.assertEquals(0, comparator.compare(c1, c1));
    Assert.assertTrue(comparator.compare(c1, c2) < 0);
    Assert.assertTrue(comparator.compare(c2, c1) > 0);
    Assert.assertTrue(comparator.compare(c1, c3) < 0);
    Assert.assertTrue(comparator.compare(c3, c1) > 0);
    Assert.assertTrue(comparator.compare(c1, c4) < 0);
    Assert.assertTrue(comparator.compare(c4, c1) > 0);
    Assert.assertTrue(comparator.compare(c5, c4) < 0);
    Assert.assertTrue(comparator.compare(c4, c5) > 0);
    Assert.assertTrue(comparator.compare(c1, c7) < 0);
    Assert.assertTrue(comparator.compare(c7, c1) > 0);
    Assert.assertTrue(comparator.compare(c6, c7) < 0);
    Assert.assertTrue(comparator.compare(c7, c6) > 0);
=======
    assertTrue(comparator.compare(c1, c1) == 0);
    assertTrue(comparator.compare(c1, c2) < 0);
    assertTrue(comparator.compare(c2, c1) > 0);
    assertTrue(comparator.compare(c1, c3) < 0);
    assertTrue(comparator.compare(c3, c1) > 0);
    assertTrue(comparator.compare(c1, c4) < 0);
    assertTrue(comparator.compare(c4, c1) > 0);
    assertTrue(comparator.compare(c5, c4) < 0);
    assertTrue(comparator.compare(c4, c5) > 0);
    assertTrue(comparator.compare(c1, c7) < 0);
    assertTrue(comparator.compare(c7, c1) > 0);
    assertTrue(comparator.compare(c6, c7) < 0);
    assertTrue(comparator.compare(c7, c6) > 0);
>>>>>>> 851c2d13
  }
}<|MERGE_RESOLUTION|>--- conflicted
+++ resolved
@@ -17,14 +17,11 @@
 
 package org.apache.accumulo.core.client.impl;
 
-<<<<<<< HEAD
+import static org.junit.Assert.assertEquals;
+import static org.junit.Assert.assertTrue;
+
 import java.util.Comparator;
 
-=======
-import static org.junit.Assert.assertTrue;
-
-import org.apache.accumulo.core.client.impl.ConditionalWriterImpl.ConditionComparator;
->>>>>>> 851c2d13
 import org.apache.accumulo.core.data.Condition;
 import org.apache.accumulo.core.security.ColumnVisibility;
 import org.junit.Test;
@@ -42,22 +39,7 @@
 
     Comparator<Condition> comparator = ConditionalWriterImpl.CONDITION_COMPARATOR;
 
-<<<<<<< HEAD
-    Assert.assertEquals(0, comparator.compare(c1, c1));
-    Assert.assertTrue(comparator.compare(c1, c2) < 0);
-    Assert.assertTrue(comparator.compare(c2, c1) > 0);
-    Assert.assertTrue(comparator.compare(c1, c3) < 0);
-    Assert.assertTrue(comparator.compare(c3, c1) > 0);
-    Assert.assertTrue(comparator.compare(c1, c4) < 0);
-    Assert.assertTrue(comparator.compare(c4, c1) > 0);
-    Assert.assertTrue(comparator.compare(c5, c4) < 0);
-    Assert.assertTrue(comparator.compare(c4, c5) > 0);
-    Assert.assertTrue(comparator.compare(c1, c7) < 0);
-    Assert.assertTrue(comparator.compare(c7, c1) > 0);
-    Assert.assertTrue(comparator.compare(c6, c7) < 0);
-    Assert.assertTrue(comparator.compare(c7, c6) > 0);
-=======
-    assertTrue(comparator.compare(c1, c1) == 0);
+    assertEquals(0, comparator.compare(c1, c1));
     assertTrue(comparator.compare(c1, c2) < 0);
     assertTrue(comparator.compare(c2, c1) > 0);
     assertTrue(comparator.compare(c1, c3) < 0);
@@ -70,6 +52,5 @@
     assertTrue(comparator.compare(c7, c1) > 0);
     assertTrue(comparator.compare(c6, c7) < 0);
     assertTrue(comparator.compare(c7, c6) > 0);
->>>>>>> 851c2d13
   }
 }