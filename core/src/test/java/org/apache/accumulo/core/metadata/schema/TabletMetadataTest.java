/*
 * Licensed to the Apache Software Foundation (ASF) under one
 * or more contributor license agreements.  See the NOTICE file
 * distributed with this work for additional information
 * regarding copyright ownership.  The ASF licenses this file
 * to you under the Apache License, Version 2.0 (the
 * "License"); you may not use this file except in compliance
 * with the License.  You may obtain a copy of the License at
 *
 *   https://www.apache.org/licenses/LICENSE-2.0
 *
 * Unless required by applicable law or agreed to in writing,
 * software distributed under the License is distributed on an
 * "AS IS" BASIS, WITHOUT WARRANTIES OR CONDITIONS OF ANY
 * KIND, either express or implied.  See the License for the
 * specific language governing permissions and limitations
 * under the License.
 */
package org.apache.accumulo.core.metadata.schema;

import static java.util.stream.Collectors.toSet;
import static org.apache.accumulo.core.metadata.StoredTabletFile.serialize;
import static org.apache.accumulo.core.metadata.schema.MetadataSchema.TabletsSection.MergedColumnFamily.MERGED_COLUMN;
import static org.apache.accumulo.core.metadata.schema.MetadataSchema.TabletsSection.MergedColumnFamily.MERGED_VALUE;
import static org.apache.accumulo.core.metadata.schema.MetadataSchema.TabletsSection.ServerColumnFamily.DIRECTORY_COLUMN;
import static org.apache.accumulo.core.metadata.schema.MetadataSchema.TabletsSection.ServerColumnFamily.FLUSH_COLUMN;
import static org.apache.accumulo.core.metadata.schema.MetadataSchema.TabletsSection.ServerColumnFamily.FLUSH_NONCE_COLUMN;
import static org.apache.accumulo.core.metadata.schema.MetadataSchema.TabletsSection.ServerColumnFamily.TIME_COLUMN;
import static org.apache.accumulo.core.metadata.schema.MetadataSchema.TabletsSection.SuspendLocationColumn.SUSPEND_COLUMN;
import static org.apache.accumulo.core.metadata.schema.TabletMetadata.ColumnType.AVAILABILITY;
import static org.apache.accumulo.core.metadata.schema.TabletMetadata.ColumnType.ECOMP;
import static org.apache.accumulo.core.metadata.schema.TabletMetadata.ColumnType.HOSTING_REQUESTED;
import static org.apache.accumulo.core.metadata.schema.TabletMetadata.ColumnType.LAST;
import static org.apache.accumulo.core.metadata.schema.TabletMetadata.ColumnType.LOCATION;
import static org.apache.accumulo.core.metadata.schema.TabletMetadata.ColumnType.MERGED;
import static org.apache.accumulo.core.metadata.schema.TabletMetadata.ColumnType.SUSPEND;
import static org.apache.accumulo.core.metadata.schema.TabletMetadata.ColumnType.UNSPLITTABLE;
import static org.apache.accumulo.core.metadata.schema.TabletMetadata.ColumnType.USER_COMPACTION_REQUESTED;
import static org.junit.jupiter.api.Assertions.assertEquals;
import static org.junit.jupiter.api.Assertions.assertFalse;
import static org.junit.jupiter.api.Assertions.assertNull;
import static org.junit.jupiter.api.Assertions.assertThrows;
import static org.junit.jupiter.api.Assertions.assertTrue;

import java.lang.reflect.Constructor;
import java.util.AbstractMap;
import java.util.EnumSet;
import java.util.LinkedHashSet;
import java.util.List;
import java.util.Map;
import java.util.Set;
import java.util.SortedMap;
import java.util.TreeMap;
import java.util.UUID;
import java.util.concurrent.TimeUnit;
import java.util.concurrent.atomic.AtomicBoolean;
import java.util.stream.Collectors;
import java.util.stream.Stream;

import org.apache.accumulo.core.client.admin.TabletAvailability;
import org.apache.accumulo.core.client.admin.TimeType;
import org.apache.accumulo.core.data.Key;
import org.apache.accumulo.core.data.Mutation;
import org.apache.accumulo.core.data.Range;
import org.apache.accumulo.core.data.TableId;
import org.apache.accumulo.core.data.Value;
import org.apache.accumulo.core.dataImpl.KeyExtent;
import org.apache.accumulo.core.fate.FateId;
import org.apache.accumulo.core.fate.FateInstanceType;
import org.apache.accumulo.core.metadata.ReferencedTabletFile;
import org.apache.accumulo.core.metadata.StoredTabletFile;
import org.apache.accumulo.core.metadata.SuspendingTServer;
import org.apache.accumulo.core.metadata.TServerInstance;
import org.apache.accumulo.core.metadata.TabletState;
import org.apache.accumulo.core.metadata.schema.MetadataSchema.TabletsSection.BulkFileColumnFamily;
import org.apache.accumulo.core.metadata.schema.MetadataSchema.TabletsSection.ClonedColumnFamily;
import org.apache.accumulo.core.metadata.schema.MetadataSchema.TabletsSection.CurrentLocationColumnFamily;
import org.apache.accumulo.core.metadata.schema.MetadataSchema.TabletsSection.DataFileColumnFamily;
import org.apache.accumulo.core.metadata.schema.MetadataSchema.TabletsSection.ExternalCompactionColumnFamily;
import org.apache.accumulo.core.metadata.schema.MetadataSchema.TabletsSection.FutureLocationColumnFamily;
import org.apache.accumulo.core.metadata.schema.MetadataSchema.TabletsSection.LastLocationColumnFamily;
import org.apache.accumulo.core.metadata.schema.MetadataSchema.TabletsSection.ScanFileColumnFamily;
import org.apache.accumulo.core.metadata.schema.MetadataSchema.TabletsSection.SplitColumnFamily;
import org.apache.accumulo.core.metadata.schema.MetadataSchema.TabletsSection.TabletColumnFamily;
import org.apache.accumulo.core.metadata.schema.MetadataSchema.TabletsSection.UserCompactionRequestedColumnFamily;
import org.apache.accumulo.core.metadata.schema.TabletMetadata.Builder;
import org.apache.accumulo.core.metadata.schema.TabletMetadata.ColumnType;
import org.apache.accumulo.core.metadata.schema.TabletMetadata.Location;
import org.apache.accumulo.core.metadata.schema.TabletMetadata.LocationType;
import org.apache.accumulo.core.spi.compaction.CompactionKind;
import org.apache.accumulo.core.spi.compaction.CompactorGroupId;
import org.apache.accumulo.core.tabletserver.log.LogEntry;
import org.apache.accumulo.core.util.time.SteadyTime;
import org.apache.hadoop.fs.Path;
import org.apache.hadoop.io.Text;
import org.junit.jupiter.api.Test;

import com.google.common.collect.Iterables;
import com.google.common.net.HostAndPort;

public class TabletMetadataTest {

  @Test
  public void testAllColumns() {
    KeyExtent extent = new KeyExtent(TableId.of("5"), new Text("df"), new Text("da"));

    Mutation mutation = TabletColumnFamily.createPrevRowMutation(extent);

    FateInstanceType type = FateInstanceType.fromTableId(extent.tableId());
    FateId fateId1 = FateId.from(type, UUID.randomUUID());
    FateId fateId2 = FateId.from(type, UUID.randomUUID());

    DIRECTORY_COLUMN.put(mutation, new Value("t-0001757"));
    FLUSH_COLUMN.put(mutation, new Value("6"));
    TIME_COLUMN.put(mutation, new Value("M123456789"));

    String bf1 = serialize("hdfs://nn1/acc/tables/1/t-0001/bf1");
    String bf2 = serialize("hdfs://nn1/acc/tables/1/t-0001/bf2");
    mutation.at().family(BulkFileColumnFamily.NAME).qualifier(bf1).put(fateId1.canonical());
    mutation.at().family(BulkFileColumnFamily.NAME).qualifier(bf2).put(fateId2.canonical());

    mutation.at().family(ClonedColumnFamily.NAME).qualifier("").put("OK");

    DataFileValue dfv1 = new DataFileValue(555, 23);
    StoredTabletFile tf1 = StoredTabletFile.of(new Path("hdfs://nn1/acc/tables/1/t-0001/df1.rf"));
    StoredTabletFile tf2 = StoredTabletFile.of(new Path("hdfs://nn1/acc/tables/1/t-0001/df2.rf"));
    mutation.at().family(DataFileColumnFamily.NAME).qualifier(tf1.getMetadata()).put(dfv1.encode());
    DataFileValue dfv2 = new DataFileValue(234, 13);
    mutation.at().family(DataFileColumnFamily.NAME).qualifier(tf2.getMetadata()).put(dfv2.encode());

    mutation.at().family(CurrentLocationColumnFamily.NAME).qualifier("s001").put("server1:8555");

    mutation.at().family(LastLocationColumnFamily.NAME).qualifier("s000").put("server2:8555");

    LogEntry le1 = LogEntry.fromPath("localhost+8020/" + UUID.randomUUID());
    le1.addToMutation(mutation);
    LogEntry le2 = LogEntry.fromPath("localhost+8020/" + UUID.randomUUID());
    le2.addToMutation(mutation);

    StoredTabletFile sf1 = StoredTabletFile.of(new Path("hdfs://nn1/acc/tables/1/t-0001/sf1.rf"));
    StoredTabletFile sf2 = StoredTabletFile.of(new Path("hdfs://nn1/acc/tables/1/t-0001/sf2.rf"));
    mutation.at().family(ScanFileColumnFamily.NAME).qualifier(sf1.getMetadata()).put("");
    mutation.at().family(ScanFileColumnFamily.NAME).qualifier(sf2.getMetadata()).put("");

    MERGED_COLUMN.put(mutation, new Value());
    FateId userCompactFateId = FateId.from(type, UUID.randomUUID());
    mutation.put(UserCompactionRequestedColumnFamily.STR_NAME, userCompactFateId.canonical(), "");
    var unsplittableMeta =
        UnSplittableMetadata.toUnSplittable(extent, 100, 110, 120, Set.of(sf1, sf2));
    SplitColumnFamily.UNSPLITTABLE_COLUMN.put(mutation, new Value(unsplittableMeta.toBase64()));

    SteadyTime suspensionTime = SteadyTime.from(System.currentTimeMillis(), TimeUnit.MILLISECONDS);
    TServerInstance ser1 = new TServerInstance(HostAndPort.fromParts("server1", 8555), "s001");
    Value suspend = SuspendingTServer.toValue(ser1, suspensionTime);
    SUSPEND_COLUMN.put(mutation, suspend);
    FLUSH_NONCE_COLUMN.put(mutation, new Value(Long.toHexString(10L)));

    ExternalCompactionId ecid = ExternalCompactionId.generate(UUID.randomUUID());
    ReferencedTabletFile tmpFile =
        ReferencedTabletFile.of(new Path("file:///accumulo/tables/t-0/b-0/c1.rf"));
    Set<StoredTabletFile> jobFiles =
        Set.of(StoredTabletFile.of(new Path("file:///accumulo/tables/t-0/b-0/b2.rf")));
    CompactionMetadata ecMeta =
        new CompactionMetadata(jobFiles, tmpFile, "cid1", CompactionKind.USER, (short) 3,
            CompactorGroupId.of("Q1"), true, FateId.from(FateInstanceType.USER, UUID.randomUUID()));
    mutation.put(ExternalCompactionColumnFamily.STR_NAME, ecid.canonical(), ecMeta.toJson());

    SortedMap<Key,Value> rowMap = toRowMap(mutation);

    TabletMetadata tm = TabletMetadata.convertRow(rowMap.entrySet().iterator(),
        EnumSet.allOf(ColumnType.class), true, false);

    assertEquals("OK", tm.getCloned());
    assertEquals("t-0001757", tm.getDirName());
    assertEquals(extent.endRow(), tm.getEndRow());
    assertEquals(extent, tm.getExtent());
    assertEquals(Set.of(tf1, tf2), Set.copyOf(tm.getFiles()));
    assertEquals(Map.of(tf1, dfv1, tf2, dfv2), tm.getFilesMap());
    assertEquals(tm.getFilesMap().values().stream().mapToLong(DataFileValue::getSize).sum(),
        tm.getFileSize());
    assertEquals(6L, tm.getFlushId().getAsLong());
<<<<<<< HEAD
    TreeMap<Key,Value> actualRowMap = new TreeMap<>();
    tm.getKeyValues().forEach(entry -> actualRowMap.put(entry.getKey(), entry.getValue()));
=======
    SortedMap<Key,Value> actualRowMap = tm.getKeyValues().stream().collect(
        Collectors.toMap(Map.Entry::getKey, Map.Entry::getValue, (a, b) -> b, TreeMap::new));
>>>>>>> 479b2637
    assertEquals(rowMap, actualRowMap);
    assertEquals(Map.of(new StoredTabletFile(bf1), fateId1, new StoredTabletFile(bf2), fateId2),
        tm.getLoaded());
    assertEquals(HostAndPort.fromParts("server1", 8555), tm.getLocation().getHostAndPort());
    assertEquals("s001", tm.getLocation().getSession());
    assertEquals(LocationType.CURRENT, tm.getLocation().getType());
    assertTrue(tm.hasCurrent());
    assertEquals(HostAndPort.fromParts("server2", 8555), tm.getLast().getHostAndPort());
    assertEquals("s000", tm.getLast().getSession());
    assertEquals(LocationType.LAST, tm.getLast().getType());
    assertEquals(Set.of(le1, le2), tm.getLogs().stream().collect(toSet()));
    assertEquals(extent.prevEndRow(), tm.getPrevEndRow());
    assertEquals(extent.tableId(), tm.getTableId());
    assertTrue(tm.sawPrevEndRow());
    assertEquals("M123456789", tm.getTime().encode());
    assertEquals(Set.of(sf1, sf2), Set.copyOf(tm.getScans()));
    assertTrue(tm.hasMerged());
    assertTrue(tm.getUserCompactionsRequested().contains(userCompactFateId));
    assertEquals(unsplittableMeta, tm.getUnSplittable());
    assertEquals(ecMeta.toJson(), tm.getExternalCompactions().get(ecid).toJson());
    assertEquals(10, tm.getFlushNonce().getAsLong());
  }

  @Test
  public void testFuture() {
    KeyExtent extent = new KeyExtent(TableId.of("5"), new Text("df"), new Text("da"));

    Mutation mutation = TabletColumnFamily.createPrevRowMutation(extent);
    mutation.at().family(FutureLocationColumnFamily.NAME).qualifier("s001").put("server1:8555");

    SortedMap<Key,Value> rowMap = toRowMap(mutation);

    TabletMetadata tm = TabletMetadata.convertRow(rowMap.entrySet().iterator(),
        EnumSet.allOf(ColumnType.class), false, false);

    assertEquals(extent, tm.getExtent());
    assertEquals(HostAndPort.fromParts("server1", 8555), tm.getLocation().getHostAndPort());
    assertEquals("s001", tm.getLocation().getSession());
    assertEquals(LocationType.FUTURE, tm.getLocation().getType());
    assertFalse(tm.hasCurrent());
  }

  @Test
  public void testFutureAndCurrent() {
    KeyExtent extent = new KeyExtent(TableId.of("5"), new Text("df"), new Text("da"));

    Mutation mutation = TabletColumnFamily.createPrevRowMutation(extent);
    mutation.at().family(CurrentLocationColumnFamily.NAME).qualifier("s001").put("server1:8555");
    mutation.at().family(FutureLocationColumnFamily.NAME).qualifier("s001").put("server1:8555");

    SortedMap<Key,Value> rowMap = toRowMap(mutation);

    assertThrows(IllegalStateException.class, () -> TabletMetadata
        .convertRow(rowMap.entrySet().iterator(), EnumSet.allOf(ColumnType.class), false, false));

    TabletMetadata tm = TabletMetadata.convertRow(rowMap.entrySet().iterator(),
        EnumSet.allOf(ColumnType.class), false, true);
    assertTrue(tm.isFutureAndCurrentLocationSet());
  }

  @Test
  public void testLocationStates() {
    KeyExtent extent = new KeyExtent(TableId.of("5"), new Text("df"), new Text("da"));
    TServerInstance ser1 = new TServerInstance(HostAndPort.fromParts("server1", 8555), "s001");
    TServerInstance ser2 = new TServerInstance(HostAndPort.fromParts("server2", 8111), "s002");
    TServerInstance deadSer = new TServerInstance(HostAndPort.fromParts("server3", 8000), "s003");
    Set<TServerInstance> tservers = new LinkedHashSet<>();
    tservers.add(ser1);
    tservers.add(ser2);
    EnumSet<ColumnType> colsToFetch =
        EnumSet.of(LOCATION, LAST, SUSPEND, AVAILABILITY, HOSTING_REQUESTED);

    // test assigned
    Mutation mutation = TabletColumnFamily.createPrevRowMutation(extent);
    mutation.at().family(FutureLocationColumnFamily.NAME).qualifier(ser1.getSession())
        .put(ser1.getHostPort());
    SortedMap<Key,Value> rowMap = toRowMap(mutation);

    TabletMetadata tm =
        TabletMetadata.convertRow(rowMap.entrySet().iterator(), colsToFetch, false, false);
    TabletState state = TabletState.compute(tm, tservers);

    assertEquals(TabletState.ASSIGNED, state);
    assertEquals(ser1, tm.getLocation().getServerInstance());
    assertEquals(ser1.getSession(), tm.getLocation().getSession());
    assertEquals(LocationType.FUTURE, tm.getLocation().getType());
    assertFalse(tm.hasCurrent());

    // test hosted
    mutation = TabletColumnFamily.createPrevRowMutation(extent);
    mutation.at().family(CurrentLocationColumnFamily.NAME).qualifier(ser2.getSession())
        .put(ser2.getHostPort());
    rowMap = toRowMap(mutation);

    tm = TabletMetadata.convertRow(rowMap.entrySet().iterator(), colsToFetch, false, false);

    assertEquals(TabletState.HOSTED, TabletState.compute(tm, tservers));
    assertEquals(ser2, tm.getLocation().getServerInstance());
    assertEquals(ser2.getSession(), tm.getLocation().getSession());
    assertEquals(LocationType.CURRENT, tm.getLocation().getType());
    assertTrue(tm.hasCurrent());

    // test ASSIGNED_TO_DEAD_SERVER
    mutation = TabletColumnFamily.createPrevRowMutation(extent);
    mutation.at().family(CurrentLocationColumnFamily.NAME).qualifier(deadSer.getSession())
        .put(deadSer.getHostPort());
    rowMap = toRowMap(mutation);

    tm = TabletMetadata.convertRow(rowMap.entrySet().iterator(), colsToFetch, false, false);

    assertEquals(TabletState.ASSIGNED_TO_DEAD_SERVER, TabletState.compute(tm, tservers));
    assertEquals(deadSer, tm.getLocation().getServerInstance());
    assertEquals(deadSer.getSession(), tm.getLocation().getSession());
    assertEquals(LocationType.CURRENT, tm.getLocation().getType());
    assertTrue(tm.hasCurrent());

    // test UNASSIGNED
    mutation = TabletColumnFamily.createPrevRowMutation(extent);
    rowMap = toRowMap(mutation);

    tm = TabletMetadata.convertRow(rowMap.entrySet().iterator(), colsToFetch, false, false);

    assertEquals(TabletState.UNASSIGNED, TabletState.compute(tm, tservers));
    assertNull(tm.getLocation());
    assertFalse(tm.hasCurrent());

    // test SUSPENDED
    mutation = TabletColumnFamily.createPrevRowMutation(extent);
    mutation.at().family(SUSPEND_COLUMN.getColumnFamily())
        .qualifier(SUSPEND_COLUMN.getColumnQualifier())
        .put(SuspendingTServer.toValue(ser2, SteadyTime.from(1000L, TimeUnit.MILLISECONDS)));
    rowMap = toRowMap(mutation);

    tm = TabletMetadata.convertRow(rowMap.entrySet().iterator(), colsToFetch, false, false);

    assertEquals(TabletState.SUSPENDED, TabletState.compute(tm, tservers));
    assertEquals(1000L, tm.getSuspend().suspensionTime.getMillis());
    assertEquals(ser2.getHostAndPort(), tm.getSuspend().server);
    assertNull(tm.getLocation());
    assertFalse(tm.hasCurrent());
  }

  @Test
  public void testMergedColumn() {
    KeyExtent extent = new KeyExtent(TableId.of("5"), new Text("df"), new Text("da"));

    // Test merged column set
    Mutation mutation = TabletColumnFamily.createPrevRowMutation(extent);
    MERGED_COLUMN.put(mutation, MERGED_VALUE);
    TabletMetadata tm = TabletMetadata.convertRow(toRowMap(mutation).entrySet().iterator(),
        EnumSet.of(MERGED), true, false);
    assertTrue(tm.hasMerged());

    // Column not set
    mutation = TabletColumnFamily.createPrevRowMutation(extent);
    tm = TabletMetadata.convertRow(toRowMap(mutation).entrySet().iterator(), EnumSet.of(MERGED),
        true, false);
    assertFalse(tm.hasMerged());

    // MERGED Column not fetched
    mutation = TabletColumnFamily.createPrevRowMutation(extent);
    tm = TabletMetadata.convertRow(toRowMap(mutation).entrySet().iterator(),
        EnumSet.of(ColumnType.PREV_ROW), true, false);
    assertThrows(IllegalStateException.class, tm::hasMerged);
  }

  @Test
  public void testTabletsMetadataAutoClose() throws Exception {
    AtomicBoolean closeCalled = new AtomicBoolean();
    AutoCloseable autoCloseable = () -> closeCalled.set(true);
    Constructor<TabletsMetadata> tmConstructor =
        TabletsMetadata.class.getDeclaredConstructor(AutoCloseable.class, Iterable.class);
    tmConstructor.setAccessible(true);

    try (TabletsMetadata ignored = tmConstructor.newInstance(autoCloseable, List.of())) {
      // test autoCloseable used directly on TabletsMetadata
    }
    assertTrue(closeCalled.get());

    closeCalled.set(false);
    try (Stream<TabletMetadata> ignored =
        tmConstructor.newInstance(autoCloseable, List.of()).stream()) {
      // test stream delegates to close on TabletsMetadata
    }
    assertTrue(closeCalled.get());
  }

  @Test
  public void testTmBuilderImmutable() {
    TabletMetadata.Builder b = new Builder();
    var tm = b.build(EnumSet.allOf(ColumnType.class));

    ExternalCompactionId ecid = ExternalCompactionId.generate(UUID.randomUUID());
    ReferencedTabletFile tmpFile =
        ReferencedTabletFile.of(new Path("file:///accumulo/tables/t-0/b-0/c1.rf"));
    StoredTabletFile stf = StoredTabletFile.of(new Path("file:///accumulo/tables/t-0/b-0/b2.rf"));
    CompactionMetadata ecMeta =
        new CompactionMetadata(Set.of(stf), tmpFile, "cid1", CompactionKind.USER, (short) 3,
            CompactorGroupId.of("Q1"), true, FateId.from(FateInstanceType.USER, UUID.randomUUID()));

    // Verify the various collections are immutable and non-null (except for getKeyValues) if
    // nothing set on the builder
    assertTrue(tm.getExternalCompactions().isEmpty());
    assertThrows(UnsupportedOperationException.class,
        () -> tm.getExternalCompactions().put(ecid, ecMeta));
    assertTrue(tm.getFiles().isEmpty());
    assertTrue(tm.getFilesMap().isEmpty());
    assertThrows(UnsupportedOperationException.class, () -> tm.getFiles().add(stf));
    assertThrows(UnsupportedOperationException.class,
        () -> tm.getFilesMap().put(stf, new DataFileValue(0, 0, 0)));
    assertTrue(tm.getLogs().isEmpty());
    assertThrows(UnsupportedOperationException.class,
        () -> tm.getLogs().add(LogEntry.fromPath("localhost+8020/" + UUID.randomUUID())));
    assertTrue(tm.getScans().isEmpty());
    assertThrows(UnsupportedOperationException.class, () -> tm.getScans().add(stf));
    assertTrue(tm.getLoaded().isEmpty());
    assertThrows(UnsupportedOperationException.class,
        () -> tm.getLoaded().put(stf, FateId.from(FateInstanceType.USER, UUID.randomUUID())));
    assertThrows(IllegalStateException.class, tm::getKeyValues);
    assertTrue(tm.getCompacted().isEmpty());
    assertThrows(UnsupportedOperationException.class,
        () -> tm.getCompacted().add(FateId.from(FateInstanceType.USER, UUID.randomUUID())));
    assertTrue(tm.getUserCompactionsRequested().isEmpty());
    assertThrows(UnsupportedOperationException.class, () -> tm.getUserCompactionsRequested()
        .add(FateId.from(FateInstanceType.USER, UUID.randomUUID())));

    // Set some data in the collections and very they are not empty but still immutable
    b.extCompaction(ecid, ecMeta);
    b.file(stf, new DataFileValue(0, 0, 0));
    b.log(LogEntry.fromPath("localhost+8020/" + UUID.randomUUID()));
    b.scan(stf);
    b.loadedFile(stf, FateId.from(FateInstanceType.USER, UUID.randomUUID()));
    b.compacted(FateId.from(FateInstanceType.USER, UUID.randomUUID()));
    b.userCompactionsRequested(FateId.from(FateInstanceType.USER, UUID.randomUUID()));
    b.keyValue(new AbstractMap.SimpleImmutableEntry<>(new Key(), new Value()));
    var tm2 = b.build(EnumSet.allOf(ColumnType.class));

    assertEquals(1, tm2.getExternalCompactions().size());
    assertThrows(UnsupportedOperationException.class,
        () -> tm2.getExternalCompactions().put(ecid, ecMeta));
    assertEquals(1, tm2.getFiles().size());
    assertEquals(1, tm2.getFilesMap().size());
    assertThrows(UnsupportedOperationException.class, () -> tm2.getFiles().add(stf));
    assertThrows(UnsupportedOperationException.class,
        () -> tm2.getFilesMap().put(stf, new DataFileValue(0, 0, 0)));
    assertEquals(1, tm2.getLogs().size());
    assertThrows(UnsupportedOperationException.class,
        () -> tm2.getLogs().add(LogEntry.fromPath("localhost+8020/" + UUID.randomUUID())));
    assertEquals(1, tm2.getScans().size());
    assertThrows(UnsupportedOperationException.class, () -> tm2.getScans().add(stf));
    assertEquals(1, tm2.getLoaded().size());
    assertThrows(UnsupportedOperationException.class,
        () -> tm2.getLoaded().put(stf, FateId.from(FateInstanceType.USER, UUID.randomUUID())));
<<<<<<< HEAD
    assertEquals(1, Iterables.size(tm2.getKeyValues()));
    var iter = tm2.getKeyValues().iterator();
    iter.next();
    assertThrows(UnsupportedOperationException.class, iter::remove);
=======
    assertEquals(1, tm2.getKeyValues().size());
    assertThrows(UnsupportedOperationException.class, () -> tm2.getKeyValues().remove(null));
>>>>>>> 479b2637
    assertEquals(1, tm2.getCompacted().size());
    assertThrows(UnsupportedOperationException.class,
        () -> tm2.getCompacted().add(FateId.from(FateInstanceType.USER, UUID.randomUUID())));
    assertEquals(1, tm2.getUserCompactionsRequested().size());
    assertThrows(UnsupportedOperationException.class, () -> tm2.getUserCompactionsRequested()
        .add(FateId.from(FateInstanceType.USER, UUID.randomUUID())));
  }

  @Test
  public void testCompactionRequestedColumn() {
    KeyExtent extent = new KeyExtent(TableId.of("5"), new Text("df"), new Text("da"));
    FateInstanceType type = FateInstanceType.fromTableId(extent.tableId());
    FateId userCompactFateId1 = FateId.from(type, UUID.randomUUID());
    FateId userCompactFateId2 = FateId.from(type, UUID.randomUUID());

    // Test column set
    Mutation mutation = TabletColumnFamily.createPrevRowMutation(extent);
    mutation.put(UserCompactionRequestedColumnFamily.STR_NAME, userCompactFateId1.canonical(), "");
    mutation.put(UserCompactionRequestedColumnFamily.STR_NAME, userCompactFateId2.canonical(), "");

    TabletMetadata tm = TabletMetadata.convertRow(toRowMap(mutation).entrySet().iterator(),
        EnumSet.of(USER_COMPACTION_REQUESTED), true, false);
    assertEquals(2, tm.getUserCompactionsRequested().size());
    assertTrue(tm.getUserCompactionsRequested().contains(userCompactFateId1));
    assertTrue(tm.getUserCompactionsRequested().contains(userCompactFateId2));

    // Column not set
    mutation = TabletColumnFamily.createPrevRowMutation(extent);
    tm = TabletMetadata.convertRow(toRowMap(mutation).entrySet().iterator(),
        EnumSet.of(USER_COMPACTION_REQUESTED), true, false);
    assertTrue(tm.getUserCompactionsRequested().isEmpty());

    // Column not fetched
    mutation = TabletColumnFamily.createPrevRowMutation(extent);
    tm = TabletMetadata.convertRow(toRowMap(mutation).entrySet().iterator(),
        EnumSet.of(ColumnType.PREV_ROW), true, false);
    assertThrows(IllegalStateException.class, tm::getUserCompactionsRequested);
  }

  @Test
  public void testUnsplittableColumn() {
    KeyExtent extent = new KeyExtent(TableId.of("5"), new Text("df"), new Text("da"));

    StoredTabletFile sf1 = StoredTabletFile.of(new Path("hdfs://nn1/acc/tables/1/t-0001/sf1.rf"));
    StoredTabletFile sf2 = StoredTabletFile.of(new Path("hdfs://nn1/acc/tables/1/t-0001/sf2.rf"));
    StoredTabletFile sf3 = StoredTabletFile.of(new Path("hdfs://nn1/acc/tables/1/t-0001/sf3.rf"));
    // Same path as sf4 but with a range
    StoredTabletFile sf4 =
        StoredTabletFile.of(new Path("hdfs://nn1/acc/tables/1/t-0001/sf3.rf"), new Range("a", "b"));

    // Test with files
    var unsplittableMeta1 =
        UnSplittableMetadata.toUnSplittable(extent, 100, 110, 120, Set.of(sf1, sf2, sf3));
    Mutation mutation = TabletColumnFamily.createPrevRowMutation(extent);
    SplitColumnFamily.UNSPLITTABLE_COLUMN.put(mutation, new Value(unsplittableMeta1.toBase64()));
    TabletMetadata tm = TabletMetadata.convertRow(toRowMap(mutation).entrySet().iterator(),
        EnumSet.of(UNSPLITTABLE), true, false);
    assertUnsplittable(unsplittableMeta1, tm.getUnSplittable(), true);

    // Test empty file set
    var unsplittableMeta2 = UnSplittableMetadata.toUnSplittable(extent, 100, 110, 120, Set.of());
    mutation = TabletColumnFamily.createPrevRowMutation(extent);
    SplitColumnFamily.UNSPLITTABLE_COLUMN.put(mutation, new Value(unsplittableMeta2.toBase64()));
    tm = TabletMetadata.convertRow(toRowMap(mutation).entrySet().iterator(),
        EnumSet.of(UNSPLITTABLE), true, false);
    assertUnsplittable(unsplittableMeta2, tm.getUnSplittable(), true);

    // Make sure not equals works as well
    assertUnsplittable(unsplittableMeta1, unsplittableMeta2, false);

    // Test with ranges
    // use sf4 which includes sf4 instead of sf3 which has a range
    var unsplittableMeta3 =
        UnSplittableMetadata.toUnSplittable(extent, 100, 110, 120, Set.of(sf1, sf2, sf4));
    mutation = TabletColumnFamily.createPrevRowMutation(extent);
    SplitColumnFamily.UNSPLITTABLE_COLUMN.put(mutation, new Value(unsplittableMeta3.toBase64()));
    tm = TabletMetadata.convertRow(toRowMap(mutation).entrySet().iterator(),
        EnumSet.of(UNSPLITTABLE), true, false);
    assertUnsplittable(unsplittableMeta3, tm.getUnSplittable(), true);

    // make sure not equals when all the file paths are equal but one has a range
    assertUnsplittable(unsplittableMeta1, unsplittableMeta3, false);

    // Column not set
    mutation = TabletColumnFamily.createPrevRowMutation(extent);
    tm = TabletMetadata.convertRow(toRowMap(mutation).entrySet().iterator(),
        EnumSet.of(UNSPLITTABLE), true, false);
    assertNull(tm.getUnSplittable());

    // Column not fetched
    mutation = TabletColumnFamily.createPrevRowMutation(extent);
    tm = TabletMetadata.convertRow(toRowMap(mutation).entrySet().iterator(),
        EnumSet.of(ColumnType.PREV_ROW), true, false);
    assertThrows(IllegalStateException.class, tm::getUnSplittable);
  }

  @Test
  public void testUnsplittableWithRange() {
    KeyExtent extent = new KeyExtent(TableId.of("5"), new Text("df"), new Text("da"));

    // Files with same path and different ranges
    StoredTabletFile sf1 = StoredTabletFile.of(new Path("hdfs://nn1/acc/tables/1/t-0001/sf1.rf"));
    StoredTabletFile sf2 =
        StoredTabletFile.of(new Path("hdfs://nn1/acc/tables/1/t-0001/sf1.rf"), new Range("a", "b"));
    StoredTabletFile sf3 =
        StoredTabletFile.of(new Path("hdfs://nn1/acc/tables/1/t-0001/sf1.rf"), new Range("a", "d"));

    var meta1 = UnSplittableMetadata.toUnSplittable(extent, 100, 110, 120, Set.of(sf1));
    var meta2 = UnSplittableMetadata.toUnSplittable(extent, 100, 110, 120, Set.of(sf2));
    var meta3 = UnSplittableMetadata.toUnSplittable(extent, 100, 110, 120, Set.of(sf3));

    // compare each against the others to make sure not equal
    assertUnsplittable(meta1, meta2, false);
    assertUnsplittable(meta1, meta3, false);
    assertUnsplittable(meta2, meta3, false);
  }

  private void assertUnsplittable(UnSplittableMetadata meta1, UnSplittableMetadata meta2,
      boolean equal) {
    assertEquals(equal, meta1.equals(meta2));
    assertEquals(equal, meta1.hashCode() == meta2.hashCode());
    assertEquals(equal, meta1.toBase64().equals(meta2.toBase64()));
  }

  @Test
  public void testUnknownColFamily() {
    KeyExtent extent = new KeyExtent(TableId.of("5"), new Text("df"), new Text("da"));
    Mutation mutation = TabletColumnFamily.createPrevRowMutation(extent);

    mutation.put("1234567890abcdefg", "xyz", "v1");
    assertThrows(IllegalStateException.class, () -> TabletMetadata
        .convertRow(toRowMap(mutation).entrySet().iterator(), EnumSet.of(MERGED), true, false));
  }

  private SortedMap<Key,Value> toRowMap(Mutation mutation) {
    SortedMap<Key,Value> rowMap = new TreeMap<>();
    mutation.getUpdates().forEach(cu -> {
      Key k = new Key(mutation.getRow(), cu.getColumnFamily(), cu.getColumnQualifier(),
          cu.getTimestamp());
      Value v = new Value(cu.getValue());
      rowMap.put(k, v);
    });
    return rowMap;
  }

  @Test
  public void testBuilder() {
    TServerInstance ser1 = new TServerInstance(HostAndPort.fromParts("server1", 8555), "s001");

    KeyExtent extent = new KeyExtent(TableId.of("5"), new Text("df"), new Text("da"));

    FateInstanceType type = FateInstanceType.fromTableId(extent.tableId());

    StoredTabletFile sf1 =
        new ReferencedTabletFile(new Path("hdfs://nn1/acc/tables/1/t-0001/sf1.rf")).insert();
    DataFileValue dfv1 = new DataFileValue(89, 67);

    StoredTabletFile sf2 =
        new ReferencedTabletFile(new Path("hdfs://nn1/acc/tables/1/t-0001/sf2.rf")).insert();
    DataFileValue dfv2 = new DataFileValue(890, 670);

    ReferencedTabletFile rf1 =
        new ReferencedTabletFile(new Path("hdfs://nn1/acc/tables/1/t-0001/imp1.rf"));
    ReferencedTabletFile rf2 =
        new ReferencedTabletFile(new Path("hdfs://nn1/acc/tables/1/t-0001/imp2.rf"));

    StoredTabletFile sf3 =
        new ReferencedTabletFile(new Path("hdfs://nn1/acc/tables/1/t-0001/sf3.rf")).insert();
    StoredTabletFile sf4 =
        new ReferencedTabletFile(new Path("hdfs://nn1/acc/tables/1/t-0001/sf4.rf")).insert();

    FateId loadedFateId1 = FateId.from(type, UUID.randomUUID());
    FateId loadedFateId2 = FateId.from(type, UUID.randomUUID());
    FateId compactFateId1 = FateId.from(type, UUID.randomUUID());
    FateId compactFateId2 = FateId.from(type, UUID.randomUUID());

    TabletMetadata tm = TabletMetadata.builder(extent)
        .putTabletAvailability(TabletAvailability.UNHOSTED).putLocation(Location.future(ser1))
        .putFile(sf1, dfv1).putFile(sf2, dfv2).putBulkFile(rf1, loadedFateId1)
        .putBulkFile(rf2, loadedFateId2).putFlushId(27).putDirName("dir1").putScan(sf3).putScan(sf4)
        .putCompacted(compactFateId1).putCompacted(compactFateId2)
        .build(ECOMP, HOSTING_REQUESTED, MERGED, USER_COMPACTION_REQUESTED, UNSPLITTABLE);

    assertEquals(extent, tm.getExtent());
    assertEquals(TabletAvailability.UNHOSTED, tm.getTabletAvailability());
    assertEquals(Location.future(ser1), tm.getLocation());
    assertEquals(27L, tm.getFlushId().orElse(-1));
    assertEquals(Map.of(sf1, dfv1, sf2, dfv2), tm.getFilesMap());
    assertEquals(tm.getFilesMap().values().stream().mapToLong(DataFileValue::getSize).sum(),
        tm.getFileSize());
    assertEquals(Map.of(rf1.insert(), loadedFateId1, rf2.insert(), loadedFateId2), tm.getLoaded());
    assertEquals("dir1", tm.getDirName());
    assertEquals(Set.of(sf3, sf4), Set.copyOf(tm.getScans()));
    assertEquals(Set.of(), tm.getExternalCompactions().keySet());
    assertEquals(Set.of(compactFateId1, compactFateId2), tm.getCompacted());
    assertFalse(tm.getHostingRequested());
    assertTrue(tm.getUserCompactionsRequested().isEmpty());
    assertFalse(tm.hasMerged());
    assertNull(tm.getUnSplittable());
    assertThrows(IllegalStateException.class, tm::getOperationId);
    assertThrows(IllegalStateException.class, tm::getSuspend);
    assertThrows(IllegalStateException.class, tm::getTime);

    TabletOperationId opid1 =
        TabletOperationId.from(TabletOperationType.SPLITTING, FateId.from(type, UUID.randomUUID()));
    TabletMetadata tm2 = TabletMetadata.builder(extent).putOperation(opid1).build(LOCATION);

    assertEquals(extent, tm2.getExtent());
    assertEquals(opid1, tm2.getOperationId());
    assertNull(tm2.getLocation());
    assertThrows(IllegalStateException.class, tm2::getFiles);
    assertThrows(IllegalStateException.class, tm2::getTabletAvailability);
    assertThrows(IllegalStateException.class, tm2::getFlushId);
    assertThrows(IllegalStateException.class, tm2::getFiles);
    assertThrows(IllegalStateException.class, tm2::getLogs);
    assertThrows(IllegalStateException.class, tm2::getLoaded);
    assertThrows(IllegalStateException.class, tm2::getDirName);
    assertThrows(IllegalStateException.class, tm2::getScans);
    assertThrows(IllegalStateException.class, tm2::getExternalCompactions);
    assertThrows(IllegalStateException.class, tm2::getHostingRequested);
    assertThrows(IllegalStateException.class, tm2::getSelectedFiles);
    assertThrows(IllegalStateException.class, tm2::getCompacted);
    assertThrows(IllegalStateException.class, tm2::hasMerged);
    assertThrows(IllegalStateException.class, tm2::getUserCompactionsRequested);
    assertThrows(IllegalStateException.class, tm2::getUnSplittable);

    var ecid1 = ExternalCompactionId.generate(UUID.randomUUID());
    CompactionMetadata ecm =
        new CompactionMetadata(Set.of(sf1, sf2), rf1, "cid1", CompactionKind.USER, (short) 3,
            CompactorGroupId.of("Q1"), true, FateId.from(type, UUID.randomUUID()));

    LogEntry le1 = LogEntry.fromPath("localhost+8020/" + UUID.randomUUID());
    LogEntry le2 = LogEntry.fromPath("localhost+8020/" + UUID.randomUUID());

    FateId selFilesFateId = FateId.from(type, UUID.randomUUID());
    SelectedFiles selFiles = new SelectedFiles(Set.of(sf1, sf4), false, selFilesFateId,
        SteadyTime.from(100_000, TimeUnit.NANOSECONDS));
    var unsplittableMeta =
        UnSplittableMetadata.toUnSplittable(extent, 100, 110, 120, Set.of(sf1, sf2));

    TabletMetadata tm3 = TabletMetadata.builder(extent).putExternalCompaction(ecid1, ecm)
        .putSuspension(ser1, SteadyTime.from(45L, TimeUnit.MILLISECONDS))
        .putTime(new MetadataTime(479, TimeType.LOGICAL)).putWal(le1).putWal(le2)
        .setHostingRequested().putSelectedFiles(selFiles).setMerged()
        .putUserCompactionRequested(selFilesFateId).setUnSplittable(unsplittableMeta).build();

    assertEquals(Set.of(ecid1), tm3.getExternalCompactions().keySet());
    assertEquals(Set.of(sf1, sf2), tm3.getExternalCompactions().get(ecid1).getJobFiles());
    assertEquals(ser1.getHostAndPort(), tm3.getSuspend().server);
    assertEquals(SteadyTime.from(45L, TimeUnit.MILLISECONDS), tm3.getSuspend().suspensionTime);
    assertEquals(new MetadataTime(479, TimeType.LOGICAL), tm3.getTime());
    assertTrue(tm3.getHostingRequested());
    assertEquals(Stream.of(le1, le2).map(LogEntry::toString).collect(toSet()),
        tm3.getLogs().stream().map(LogEntry::toString).collect(toSet()));
    assertEquals(Set.of(sf1, sf4), tm3.getSelectedFiles().getFiles());
    assertEquals(selFilesFateId, tm3.getSelectedFiles().getFateId());
    assertFalse(tm3.getSelectedFiles().initiallySelectedAll());
    assertEquals(selFiles.getMetadataValue(), tm3.getSelectedFiles().getMetadataValue());
    assertTrue(tm3.hasMerged());
    assertTrue(tm3.getUserCompactionsRequested().contains(selFilesFateId));
    assertEquals(unsplittableMeta, tm3.getUnSplittable());
  }

}<|MERGE_RESOLUTION|>--- conflicted
+++ resolved
@@ -95,7 +95,6 @@
 import org.apache.hadoop.io.Text;
 import org.junit.jupiter.api.Test;
 
-import com.google.common.collect.Iterables;
 import com.google.common.net.HostAndPort;
 
 public class TabletMetadataTest {
@@ -179,13 +178,8 @@
     assertEquals(tm.getFilesMap().values().stream().mapToLong(DataFileValue::getSize).sum(),
         tm.getFileSize());
     assertEquals(6L, tm.getFlushId().getAsLong());
-<<<<<<< HEAD
-    TreeMap<Key,Value> actualRowMap = new TreeMap<>();
-    tm.getKeyValues().forEach(entry -> actualRowMap.put(entry.getKey(), entry.getValue()));
-=======
     SortedMap<Key,Value> actualRowMap = tm.getKeyValues().stream().collect(
         Collectors.toMap(Map.Entry::getKey, Map.Entry::getValue, (a, b) -> b, TreeMap::new));
->>>>>>> 479b2637
     assertEquals(rowMap, actualRowMap);
     assertEquals(Map.of(new StoredTabletFile(bf1), fateId1, new StoredTabletFile(bf2), fateId2),
         tm.getLoaded());
@@ -439,15 +433,8 @@
     assertEquals(1, tm2.getLoaded().size());
     assertThrows(UnsupportedOperationException.class,
         () -> tm2.getLoaded().put(stf, FateId.from(FateInstanceType.USER, UUID.randomUUID())));
-<<<<<<< HEAD
-    assertEquals(1, Iterables.size(tm2.getKeyValues()));
-    var iter = tm2.getKeyValues().iterator();
-    iter.next();
-    assertThrows(UnsupportedOperationException.class, iter::remove);
-=======
     assertEquals(1, tm2.getKeyValues().size());
     assertThrows(UnsupportedOperationException.class, () -> tm2.getKeyValues().remove(null));
->>>>>>> 479b2637
     assertEquals(1, tm2.getCompacted().size());
     assertThrows(UnsupportedOperationException.class,
         () -> tm2.getCompacted().add(FateId.from(FateInstanceType.USER, UUID.randomUUID())));
