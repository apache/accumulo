--- conflicted
+++ resolved
@@ -349,19 +349,11 @@
     StoredTabletFile sf4 =
         new ReferencedTabletFile(new Path("hdfs://nn1/acc/tables/1/t-0001/sf4.rf")).insert();
 
-<<<<<<< HEAD
     TabletMetadata tm = TabletMetadata.builder(extent)
         .putTabletAvailability(TabletAvailability.UNHOSTED).putLocation(Location.future(ser1))
         .putFile(sf1, dfv1).putFile(sf2, dfv2).putCompactionId(23).putBulkFile(rf1, 25)
         .putBulkFile(rf2, 35).putFlushId(27).putDirName("dir1").putScan(sf3).putScan(sf4)
         .putCompacted(17).putCompacted(23).build(ECOMP, HOSTING_REQUESTED);
-=======
-    TabletMetadata tm = TabletMetadata.builder(extent).putHostingGoal(TabletHostingGoal.NEVER)
-        .putLocation(Location.future(ser1)).putFile(sf1, dfv1).putFile(sf2, dfv2)
-        .putCompactionId(23).putBulkFile(rf1, 25).putBulkFile(rf2, 35).putFlushId(27)
-        .putDirName("dir1").putScan(sf3).putScan(sf4).putCompacted(17).putCompacted(23)
-        .build(ECOMP, HOSTING_REQUESTED, MERGED);
->>>>>>> c615abf5
 
     assertEquals(extent, tm.getExtent());
     assertEquals(TabletAvailability.UNHOSTED, tm.getTabletAvailability());
