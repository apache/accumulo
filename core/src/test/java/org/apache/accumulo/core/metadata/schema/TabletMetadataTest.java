/*
 * Licensed to the Apache Software Foundation (ASF) under one
 * or more contributor license agreements.  See the NOTICE file
 * distributed with this work for additional information
 * regarding copyright ownership.  The ASF licenses this file
 * to you under the Apache License, Version 2.0 (the
 * "License"); you may not use this file except in compliance
 * with the License.  You may obtain a copy of the License at
 *
 *   https://www.apache.org/licenses/LICENSE-2.0
 *
 * Unless required by applicable law or agreed to in writing,
 * software distributed under the License is distributed on an
 * "AS IS" BASIS, WITHOUT WARRANTIES OR CONDITIONS OF ANY
 * KIND, either express or implied.  See the License for the
 * specific language governing permissions and limitations
 * under the License.
 */
package org.apache.accumulo.core.metadata.schema;

import static java.util.stream.Collectors.toSet;
import static org.apache.accumulo.core.metadata.StoredTabletFile.serialize;
import static org.apache.accumulo.core.metadata.schema.MetadataSchema.TabletsSection.CompactRequestColumnFamily.COMPACT_REQUEST_COLUMN;
import static org.apache.accumulo.core.metadata.schema.MetadataSchema.TabletsSection.CompactRequestColumnFamily.COMPACT_REQUEST_VALUE;
import static org.apache.accumulo.core.metadata.schema.MetadataSchema.TabletsSection.MergedColumnFamily.MERGED_COLUMN;
import static org.apache.accumulo.core.metadata.schema.MetadataSchema.TabletsSection.MergedColumnFamily.MERGED_VALUE;
import static org.apache.accumulo.core.metadata.schema.MetadataSchema.TabletsSection.ServerColumnFamily.DIRECTORY_COLUMN;
import static org.apache.accumulo.core.metadata.schema.MetadataSchema.TabletsSection.ServerColumnFamily.FLUSH_COLUMN;
import static org.apache.accumulo.core.metadata.schema.MetadataSchema.TabletsSection.ServerColumnFamily.TIME_COLUMN;
import static org.apache.accumulo.core.metadata.schema.TabletMetadata.ColumnType.AVAILABILITY;
import static org.apache.accumulo.core.metadata.schema.TabletMetadata.ColumnType.COMPACTION_REQUESTED;
import static org.apache.accumulo.core.metadata.schema.TabletMetadata.ColumnType.ECOMP;
import static org.apache.accumulo.core.metadata.schema.TabletMetadata.ColumnType.HOSTING_REQUESTED;
import static org.apache.accumulo.core.metadata.schema.TabletMetadata.ColumnType.LAST;
import static org.apache.accumulo.core.metadata.schema.TabletMetadata.ColumnType.LOCATION;
import static org.apache.accumulo.core.metadata.schema.TabletMetadata.ColumnType.MERGED;
import static org.apache.accumulo.core.metadata.schema.TabletMetadata.ColumnType.SUSPEND;
import static org.junit.jupiter.api.Assertions.assertEquals;
import static org.junit.jupiter.api.Assertions.assertFalse;
import static org.junit.jupiter.api.Assertions.assertNull;
import static org.junit.jupiter.api.Assertions.assertThrows;
import static org.junit.jupiter.api.Assertions.assertTrue;

import java.util.EnumSet;
import java.util.LinkedHashSet;
import java.util.Map;
import java.util.Set;
import java.util.SortedMap;
import java.util.TreeMap;
import java.util.UUID;
import java.util.stream.Stream;

import org.apache.accumulo.core.client.admin.TabletAvailability;
import org.apache.accumulo.core.client.admin.TimeType;
import org.apache.accumulo.core.data.Key;
import org.apache.accumulo.core.data.Mutation;
import org.apache.accumulo.core.data.TableId;
import org.apache.accumulo.core.data.Value;
import org.apache.accumulo.core.dataImpl.KeyExtent;
import org.apache.accumulo.core.fate.FateId;
import org.apache.accumulo.core.fate.FateInstanceType;
import org.apache.accumulo.core.metadata.ReferencedTabletFile;
import org.apache.accumulo.core.metadata.StoredTabletFile;
import org.apache.accumulo.core.metadata.SuspendingTServer;
import org.apache.accumulo.core.metadata.TServerInstance;
import org.apache.accumulo.core.metadata.TabletState;
import org.apache.accumulo.core.metadata.schema.MetadataSchema.TabletsSection.BulkFileColumnFamily;
import org.apache.accumulo.core.metadata.schema.MetadataSchema.TabletsSection.ClonedColumnFamily;
import org.apache.accumulo.core.metadata.schema.MetadataSchema.TabletsSection.CurrentLocationColumnFamily;
import org.apache.accumulo.core.metadata.schema.MetadataSchema.TabletsSection.DataFileColumnFamily;
import org.apache.accumulo.core.metadata.schema.MetadataSchema.TabletsSection.FutureLocationColumnFamily;
import org.apache.accumulo.core.metadata.schema.MetadataSchema.TabletsSection.LastLocationColumnFamily;
import org.apache.accumulo.core.metadata.schema.MetadataSchema.TabletsSection.ScanFileColumnFamily;
import org.apache.accumulo.core.metadata.schema.MetadataSchema.TabletsSection.SuspendLocationColumn;
import org.apache.accumulo.core.metadata.schema.MetadataSchema.TabletsSection.TabletColumnFamily;
import org.apache.accumulo.core.metadata.schema.TabletMetadata.ColumnType;
import org.apache.accumulo.core.metadata.schema.TabletMetadata.Location;
import org.apache.accumulo.core.metadata.schema.TabletMetadata.LocationType;
import org.apache.accumulo.core.spi.compaction.CompactionKind;
import org.apache.accumulo.core.tabletserver.log.LogEntry;
import org.apache.accumulo.core.util.compaction.CompactorGroupIdImpl;
import org.apache.hadoop.fs.Path;
import org.apache.hadoop.io.Text;
import org.junit.jupiter.api.Test;

import com.google.common.net.HostAndPort;

public class TabletMetadataTest {

  @Test
  public void testAllColumns() {
    KeyExtent extent = new KeyExtent(TableId.of("5"), new Text("df"), new Text("da"));

    Mutation mutation = TabletColumnFamily.createPrevRowMutation(extent);

    FateInstanceType type = FateInstanceType.fromTableId(extent.tableId());
    FateId fateId56L = FateId.from(type, 56L);
    FateId fateId59L = FateId.from(type, 59L);

    DIRECTORY_COLUMN.put(mutation, new Value("t-0001757"));
    FLUSH_COLUMN.put(mutation, new Value("6"));
    TIME_COLUMN.put(mutation, new Value("M123456789"));

    String bf1 = serialize("hdfs://nn1/acc/tables/1/t-0001/bf1");
    String bf2 = serialize("hdfs://nn1/acc/tables/1/t-0001/bf2");
    mutation.at().family(BulkFileColumnFamily.NAME).qualifier(bf1).put(fateId56L.canonical());
    mutation.at().family(BulkFileColumnFamily.NAME).qualifier(bf2).put(fateId59L.canonical());

    mutation.at().family(ClonedColumnFamily.NAME).qualifier("").put("OK");

    DataFileValue dfv1 = new DataFileValue(555, 23);
    StoredTabletFile tf1 = StoredTabletFile.of(new Path("hdfs://nn1/acc/tables/1/t-0001/df1.rf"));
    StoredTabletFile tf2 = StoredTabletFile.of(new Path("hdfs://nn1/acc/tables/1/t-0001/df2.rf"));
    mutation.at().family(DataFileColumnFamily.NAME).qualifier(tf1.getMetadata()).put(dfv1.encode());
    DataFileValue dfv2 = new DataFileValue(234, 13);
    mutation.at().family(DataFileColumnFamily.NAME).qualifier(tf2.getMetadata()).put(dfv2.encode());

    mutation.at().family(CurrentLocationColumnFamily.NAME).qualifier("s001").put("server1:8555");

    mutation.at().family(LastLocationColumnFamily.NAME).qualifier("s000").put("server2:8555");

    LogEntry le1 = LogEntry.fromPath("localhost+8020/" + UUID.randomUUID());
    le1.addToMutation(mutation);
    LogEntry le2 = LogEntry.fromPath("localhost+8020/" + UUID.randomUUID());
    le2.addToMutation(mutation);

    StoredTabletFile sf1 = StoredTabletFile.of(new Path("hdfs://nn1/acc/tables/1/t-0001/sf1.rf"));
    StoredTabletFile sf2 = StoredTabletFile.of(new Path("hdfs://nn1/acc/tables/1/t-0001/sf2.rf"));
    mutation.at().family(ScanFileColumnFamily.NAME).qualifier(sf1.getMetadata()).put("");
    mutation.at().family(ScanFileColumnFamily.NAME).qualifier(sf2.getMetadata()).put("");

    MERGED_COLUMN.put(mutation, new Value());
    COMPACT_REQUEST_COLUMN.put(mutation, COMPACT_REQUEST_VALUE);

    SortedMap<Key,Value> rowMap = toRowMap(mutation);

    TabletMetadata tm = TabletMetadata.convertRow(rowMap.entrySet().iterator(),
        EnumSet.allOf(ColumnType.class), true, false);

    assertEquals("OK", tm.getCloned());
    assertEquals("t-0001757", tm.getDirName());
    assertEquals(extent.endRow(), tm.getEndRow());
    assertEquals(extent, tm.getExtent());
    assertEquals(Set.of(tf1, tf2), Set.copyOf(tm.getFiles()));
    assertEquals(Map.of(tf1, dfv1, tf2, dfv2), tm.getFilesMap());
    assertEquals(6L, tm.getFlushId().getAsLong());
    assertEquals(rowMap, tm.getKeyValues());
    assertEquals(Map.of(new StoredTabletFile(bf1), fateId56L, new StoredTabletFile(bf2), fateId59L),
        tm.getLoaded());
    assertEquals(HostAndPort.fromParts("server1", 8555), tm.getLocation().getHostAndPort());
    assertEquals("s001", tm.getLocation().getSession());
    assertEquals(LocationType.CURRENT, tm.getLocation().getType());
    assertTrue(tm.hasCurrent());
    assertEquals(HostAndPort.fromParts("server2", 8555), tm.getLast().getHostAndPort());
    assertEquals("s000", tm.getLast().getSession());
    assertEquals(LocationType.LAST, tm.getLast().getType());
    assertEquals(Set.of(le1, le2), tm.getLogs().stream().collect(toSet()));
    assertEquals(extent.prevEndRow(), tm.getPrevEndRow());
    assertEquals(extent.tableId(), tm.getTableId());
    assertTrue(tm.sawPrevEndRow());
    assertEquals("M123456789", tm.getTime().encode());
    assertEquals(Set.of(sf1, sf2), Set.copyOf(tm.getScans()));
    assertTrue(tm.hasMerged());
    assertTrue(tm.getCompactionRequested());
  }

  @Test
  public void testFuture() {
    KeyExtent extent = new KeyExtent(TableId.of("5"), new Text("df"), new Text("da"));

    Mutation mutation = TabletColumnFamily.createPrevRowMutation(extent);
    mutation.at().family(FutureLocationColumnFamily.NAME).qualifier("s001").put("server1:8555");

    SortedMap<Key,Value> rowMap = toRowMap(mutation);

    TabletMetadata tm = TabletMetadata.convertRow(rowMap.entrySet().iterator(),
        EnumSet.allOf(ColumnType.class), false, false);

    assertEquals(extent, tm.getExtent());
    assertEquals(HostAndPort.fromParts("server1", 8555), tm.getLocation().getHostAndPort());
    assertEquals("s001", tm.getLocation().getSession());
    assertEquals(LocationType.FUTURE, tm.getLocation().getType());
    assertFalse(tm.hasCurrent());
  }

  @Test
  public void testFutureAndCurrent() {
    KeyExtent extent = new KeyExtent(TableId.of("5"), new Text("df"), new Text("da"));

    Mutation mutation = TabletColumnFamily.createPrevRowMutation(extent);
    mutation.at().family(CurrentLocationColumnFamily.NAME).qualifier("s001").put("server1:8555");
    mutation.at().family(FutureLocationColumnFamily.NAME).qualifier("s001").put("server1:8555");

    SortedMap<Key,Value> rowMap = toRowMap(mutation);

    assertThrows(IllegalStateException.class, () -> TabletMetadata
        .convertRow(rowMap.entrySet().iterator(), EnumSet.allOf(ColumnType.class), false, false));

    TabletMetadata tm = TabletMetadata.convertRow(rowMap.entrySet().iterator(),
        EnumSet.allOf(ColumnType.class), false, true);
    assertTrue(tm.isFutureAndCurrentLocationSet());
  }

  @Test
  public void testLocationStates() {
    KeyExtent extent = new KeyExtent(TableId.of("5"), new Text("df"), new Text("da"));
    TServerInstance ser1 = new TServerInstance(HostAndPort.fromParts("server1", 8555), "s001");
    TServerInstance ser2 = new TServerInstance(HostAndPort.fromParts("server2", 8111), "s002");
    TServerInstance deadSer = new TServerInstance(HostAndPort.fromParts("server3", 8000), "s003");
    Set<TServerInstance> tservers = new LinkedHashSet<>();
    tservers.add(ser1);
    tservers.add(ser2);
    EnumSet<ColumnType> colsToFetch =
        EnumSet.of(LOCATION, LAST, SUSPEND, AVAILABILITY, HOSTING_REQUESTED);

    // test assigned
    Mutation mutation = TabletColumnFamily.createPrevRowMutation(extent);
    mutation.at().family(FutureLocationColumnFamily.NAME).qualifier(ser1.getSession())
        .put(ser1.getHostPort());
    SortedMap<Key,Value> rowMap = toRowMap(mutation);

    TabletMetadata tm =
        TabletMetadata.convertRow(rowMap.entrySet().iterator(), colsToFetch, false, false);
    TabletState state = TabletState.compute(tm, tservers);

    assertEquals(TabletState.ASSIGNED, state);
    assertEquals(ser1, tm.getLocation().getServerInstance());
    assertEquals(ser1.getSession(), tm.getLocation().getSession());
    assertEquals(LocationType.FUTURE, tm.getLocation().getType());
    assertFalse(tm.hasCurrent());

    // test hosted
    mutation = TabletColumnFamily.createPrevRowMutation(extent);
    mutation.at().family(CurrentLocationColumnFamily.NAME).qualifier(ser2.getSession())
        .put(ser2.getHostPort());
    rowMap = toRowMap(mutation);

    tm = TabletMetadata.convertRow(rowMap.entrySet().iterator(), colsToFetch, false, false);

    assertEquals(TabletState.HOSTED, TabletState.compute(tm, tservers));
    assertEquals(ser2, tm.getLocation().getServerInstance());
    assertEquals(ser2.getSession(), tm.getLocation().getSession());
    assertEquals(LocationType.CURRENT, tm.getLocation().getType());
    assertTrue(tm.hasCurrent());

    // test ASSIGNED_TO_DEAD_SERVER
    mutation = TabletColumnFamily.createPrevRowMutation(extent);
    mutation.at().family(CurrentLocationColumnFamily.NAME).qualifier(deadSer.getSession())
        .put(deadSer.getHostPort());
    rowMap = toRowMap(mutation);

    tm = TabletMetadata.convertRow(rowMap.entrySet().iterator(), colsToFetch, false, false);

    assertEquals(TabletState.ASSIGNED_TO_DEAD_SERVER, TabletState.compute(tm, tservers));
    assertEquals(deadSer, tm.getLocation().getServerInstance());
    assertEquals(deadSer.getSession(), tm.getLocation().getSession());
    assertEquals(LocationType.CURRENT, tm.getLocation().getType());
    assertTrue(tm.hasCurrent());

    // test UNASSIGNED
    mutation = TabletColumnFamily.createPrevRowMutation(extent);
    rowMap = toRowMap(mutation);

    tm = TabletMetadata.convertRow(rowMap.entrySet().iterator(), colsToFetch, false, false);

    assertEquals(TabletState.UNASSIGNED, TabletState.compute(tm, tservers));
    assertNull(tm.getLocation());
    assertFalse(tm.hasCurrent());

    // test SUSPENDED
    mutation = TabletColumnFamily.createPrevRowMutation(extent);
    mutation.at().family(SuspendLocationColumn.SUSPEND_COLUMN.getColumnFamily())
        .qualifier(SuspendLocationColumn.SUSPEND_COLUMN.getColumnQualifier())
        .put(SuspendingTServer.toValue(ser2, 1000L));
    rowMap = toRowMap(mutation);

    tm = TabletMetadata.convertRow(rowMap.entrySet().iterator(), colsToFetch, false, false);

    assertEquals(TabletState.SUSPENDED, TabletState.compute(tm, tservers));
    assertEquals(1000L, tm.getSuspend().suspensionTime);
    assertEquals(ser2.getHostAndPort(), tm.getSuspend().server);
    assertNull(tm.getLocation());
    assertFalse(tm.hasCurrent());
  }

  @Test
  public void testMergedColumn() {
    KeyExtent extent = new KeyExtent(TableId.of("5"), new Text("df"), new Text("da"));

    // Test merged column set
    Mutation mutation = TabletColumnFamily.createPrevRowMutation(extent);
    MERGED_COLUMN.put(mutation, MERGED_VALUE);
    TabletMetadata tm = TabletMetadata.convertRow(toRowMap(mutation).entrySet().iterator(),
        EnumSet.of(MERGED), true, false);
    assertTrue(tm.hasMerged());

    // Column not set
    mutation = TabletColumnFamily.createPrevRowMutation(extent);
    tm = TabletMetadata.convertRow(toRowMap(mutation).entrySet().iterator(), EnumSet.of(MERGED),
        true, false);
    assertFalse(tm.hasMerged());

    // MERGED Column not fetched
    mutation = TabletColumnFamily.createPrevRowMutation(extent);
    tm = TabletMetadata.convertRow(toRowMap(mutation).entrySet().iterator(),
        EnumSet.of(ColumnType.PREV_ROW), true, false);
    assertThrows(IllegalStateException.class, tm::hasMerged);
  }

  @Test
  public void testCompactionRequestedColumn() {
    KeyExtent extent = new KeyExtent(TableId.of("5"), new Text("df"), new Text("da"));

    // Test column set
    Mutation mutation = TabletColumnFamily.createPrevRowMutation(extent);
    COMPACT_REQUEST_COLUMN.put(mutation, COMPACT_REQUEST_VALUE);
    TabletMetadata tm = TabletMetadata.convertRow(toRowMap(mutation).entrySet().iterator(),
        EnumSet.of(COMPACTION_REQUESTED), true, false);
    assertTrue(tm.getCompactionRequested());

    // Column not set
    mutation = TabletColumnFamily.createPrevRowMutation(extent);
    tm = TabletMetadata.convertRow(toRowMap(mutation).entrySet().iterator(),
        EnumSet.of(COMPACTION_REQUESTED), true, false);
    assertFalse(tm.getCompactionRequested());

    // Column not fetched
    mutation = TabletColumnFamily.createPrevRowMutation(extent);
    tm = TabletMetadata.convertRow(toRowMap(mutation).entrySet().iterator(),
        EnumSet.of(ColumnType.PREV_ROW), true, false);
    assertThrows(IllegalStateException.class, tm::getCompactionRequested);
  }

  @Test
  public void testUnkownColFamily() {
    KeyExtent extent = new KeyExtent(TableId.of("5"), new Text("df"), new Text("da"));
    Mutation mutation = TabletColumnFamily.createPrevRowMutation(extent);

    mutation.put("1234567890abcdefg", "xyz", "v1");
    assertThrows(IllegalStateException.class, () -> TabletMetadata
        .convertRow(toRowMap(mutation).entrySet().iterator(), EnumSet.of(MERGED), true, false));
  }

  private SortedMap<Key,Value> toRowMap(Mutation mutation) {
    SortedMap<Key,Value> rowMap = new TreeMap<>();
    mutation.getUpdates().forEach(cu -> {
      Key k = new Key(mutation.getRow(), cu.getColumnFamily(), cu.getColumnQualifier(),
          cu.getTimestamp());
      Value v = new Value(cu.getValue());
      rowMap.put(k, v);
    });
    return rowMap;
  }

  @Test
  public void testBuilder() {
    TServerInstance ser1 = new TServerInstance(HostAndPort.fromParts("server1", 8555), "s001");

    KeyExtent extent = new KeyExtent(TableId.of("5"), new Text("df"), new Text("da"));

    FateInstanceType type = FateInstanceType.fromTableId(extent.tableId());

    StoredTabletFile sf1 =
        new ReferencedTabletFile(new Path("hdfs://nn1/acc/tables/1/t-0001/sf1.rf")).insert();
    DataFileValue dfv1 = new DataFileValue(89, 67);

    StoredTabletFile sf2 =
        new ReferencedTabletFile(new Path("hdfs://nn1/acc/tables/1/t-0001/sf2.rf")).insert();
    DataFileValue dfv2 = new DataFileValue(890, 670);

    ReferencedTabletFile rf1 =
        new ReferencedTabletFile(new Path("hdfs://nn1/acc/tables/1/t-0001/imp1.rf"));
    ReferencedTabletFile rf2 =
        new ReferencedTabletFile(new Path("hdfs://nn1/acc/tables/1/t-0001/imp2.rf"));

    StoredTabletFile sf3 =
        new ReferencedTabletFile(new Path("hdfs://nn1/acc/tables/1/t-0001/sf3.rf")).insert();
    StoredTabletFile sf4 =
        new ReferencedTabletFile(new Path("hdfs://nn1/acc/tables/1/t-0001/sf4.rf")).insert();

    TabletMetadata tm = TabletMetadata.builder(extent)
        .putTabletAvailability(TabletAvailability.UNHOSTED).putLocation(Location.future(ser1))
<<<<<<< HEAD
        .putFile(sf1, dfv1).putFile(sf2, dfv2).putBulkFile(rf1, 25).putBulkFile(rf2, 35)
        .putFlushId(27).putDirName("dir1").putScan(sf3).putScan(sf4).putCompacted(17)
        .putCompacted(23).build(ECOMP, HOSTING_REQUESTED, MERGED, COMPACTION_REQUESTED);
=======
        .putFile(sf1, dfv1).putFile(sf2, dfv2).putBulkFile(rf1, FateId.from(type, 25))
        .putBulkFile(rf2, FateId.from(type, 35)).putFlushId(27).putDirName("dir1").putScan(sf3)
        .putScan(sf4).putCompacted(FateId.from(type, 17)).putCompacted(FateId.from(type, 23))
        .build(ECOMP, HOSTING_REQUESTED, MERGED);
>>>>>>> da7b3b00

    assertEquals(extent, tm.getExtent());
    assertEquals(TabletAvailability.UNHOSTED, tm.getTabletAvailability());
    assertEquals(Location.future(ser1), tm.getLocation());
    assertEquals(27L, tm.getFlushId().orElse(-1));
    assertEquals(Map.of(sf1, dfv1, sf2, dfv2), tm.getFilesMap());
    assertEquals(Map.of(rf1.insert(), FateId.from(type, 25L), rf2.insert(), FateId.from(type, 35L)),
        tm.getLoaded());
    assertEquals("dir1", tm.getDirName());
    assertEquals(Set.of(sf3, sf4), Set.copyOf(tm.getScans()));
    assertEquals(Set.of(), tm.getExternalCompactions().keySet());
    assertEquals(Set.of(FateId.from(type, 17L), FateId.from(type, 23L)), tm.getCompacted());
    assertFalse(tm.getHostingRequested());
    assertFalse(tm.getCompactionRequested());
    assertFalse(tm.hasMerged());
    assertThrows(IllegalStateException.class, tm::getOperationId);
    assertThrows(IllegalStateException.class, tm::getSuspend);
    assertThrows(IllegalStateException.class, tm::getTime);

    TabletOperationId opid1 = TabletOperationId.from(TabletOperationType.SPLITTING, 55);
    TabletMetadata tm2 = TabletMetadata.builder(extent).putOperation(opid1).build(LOCATION);

    assertEquals(extent, tm2.getExtent());
    assertEquals(opid1, tm2.getOperationId());
    assertNull(tm2.getLocation());
    assertThrows(IllegalStateException.class, tm2::getFiles);
    assertThrows(IllegalStateException.class, tm2::getTabletAvailability);
    assertThrows(IllegalStateException.class, tm2::getFlushId);
    assertThrows(IllegalStateException.class, tm2::getFiles);
    assertThrows(IllegalStateException.class, tm2::getLogs);
    assertThrows(IllegalStateException.class, tm2::getLoaded);
    assertThrows(IllegalStateException.class, tm2::getDirName);
    assertThrows(IllegalStateException.class, tm2::getScans);
    assertThrows(IllegalStateException.class, tm2::getExternalCompactions);
    assertThrows(IllegalStateException.class, tm2::getHostingRequested);
    assertThrows(IllegalStateException.class, tm2::getSelectedFiles);
    assertThrows(IllegalStateException.class, tm2::getCompacted);

    var ecid1 = ExternalCompactionId.generate(UUID.randomUUID());
    CompactionMetadata ecm =
        new CompactionMetadata(Set.of(sf1, sf2), rf1, "cid1", CompactionKind.USER, (short) 3,
            CompactorGroupIdImpl.groupId("Q1"), true, FateId.from(type, 99L));

    LogEntry le1 = LogEntry.fromPath("localhost+8020/" + UUID.randomUUID());
    LogEntry le2 = LogEntry.fromPath("localhost+8020/" + UUID.randomUUID());

    SelectedFiles selFiles = new SelectedFiles(Set.of(sf1, sf4), false, FateId.from(type, 159L));

    TabletMetadata tm3 = TabletMetadata.builder(extent).putExternalCompaction(ecid1, ecm)
        .putSuspension(ser1, 45L).putTime(new MetadataTime(479, TimeType.LOGICAL)).putWal(le1)
        .putWal(le2).setHostingRequested().putSelectedFiles(selFiles).setMerged()
        .setCompactionRequested().build();

    assertEquals(Set.of(ecid1), tm3.getExternalCompactions().keySet());
    assertEquals(Set.of(sf1, sf2), tm3.getExternalCompactions().get(ecid1).getJobFiles());
    assertEquals(ser1.getHostAndPort(), tm3.getSuspend().server);
    assertEquals(45L, tm3.getSuspend().suspensionTime);
    assertEquals(new MetadataTime(479, TimeType.LOGICAL), tm3.getTime());
    assertTrue(tm3.getHostingRequested());
    assertEquals(Stream.of(le1, le2).map(LogEntry::toString).collect(toSet()),
        tm3.getLogs().stream().map(LogEntry::toString).collect(toSet()));
    assertEquals(Set.of(sf1, sf4), tm3.getSelectedFiles().getFiles());
    assertEquals(FateId.from(type, 159L), tm3.getSelectedFiles().getFateId());
    assertFalse(tm3.getSelectedFiles().initiallySelectedAll());
    assertEquals(selFiles.getMetadataValue(), tm3.getSelectedFiles().getMetadataValue());
    assertTrue(tm3.hasMerged());
    assertTrue(tm3.getCompactionRequested());
  }

}<|MERGE_RESOLUTION|>--- conflicted
+++ resolved
@@ -380,16 +380,10 @@
 
     TabletMetadata tm = TabletMetadata.builder(extent)
         .putTabletAvailability(TabletAvailability.UNHOSTED).putLocation(Location.future(ser1))
-<<<<<<< HEAD
-        .putFile(sf1, dfv1).putFile(sf2, dfv2).putBulkFile(rf1, 25).putBulkFile(rf2, 35)
-        .putFlushId(27).putDirName("dir1").putScan(sf3).putScan(sf4).putCompacted(17)
-        .putCompacted(23).build(ECOMP, HOSTING_REQUESTED, MERGED, COMPACTION_REQUESTED);
-=======
         .putFile(sf1, dfv1).putFile(sf2, dfv2).putBulkFile(rf1, FateId.from(type, 25))
         .putBulkFile(rf2, FateId.from(type, 35)).putFlushId(27).putDirName("dir1").putScan(sf3)
         .putScan(sf4).putCompacted(FateId.from(type, 17)).putCompacted(FateId.from(type, 23))
-        .build(ECOMP, HOSTING_REQUESTED, MERGED);
->>>>>>> da7b3b00
+        .build(ECOMP, HOSTING_REQUESTED, MERGED, COMPACTION_REQUESTED);
 
     assertEquals(extent, tm.getExtent());
     assertEquals(TabletAvailability.UNHOSTED, tm.getTabletAvailability());
