/*
 * Licensed to the Apache Software Foundation (ASF) under one or more
 * contributor license agreements.  See the NOTICE file distributed with
 * this work for additional information regarding copyright ownership.
 * The ASF licenses this file to You under the Apache License, Version 2.0
 * (the "License"); you may not use this file except in compliance with
 * the License.  You may obtain a copy of the License at
 *
 *     http://www.apache.org/licenses/LICENSE-2.0
 *
 * Unless required by applicable law or agreed to in writing, software
 * distributed under the License is distributed on an "AS IS" BASIS,
 * WITHOUT WARRANTIES OR CONDITIONS OF ANY KIND, either express or implied.
 * See the License for the specific language governing permissions and
 * limitations under the License.
 */
package org.apache.accumulo.core.file.rfile;

import static org.junit.Assert.assertEquals;
import static org.junit.Assert.assertFalse;
import static org.junit.Assert.assertTrue;

import java.io.File;
import java.io.IOException;
import java.io.PrintWriter;
import java.io.StringWriter;
import java.security.SecureRandom;
import java.util.ArrayList;
import java.util.Collection;
import java.util.Collections;
import java.util.HashMap;
import java.util.List;
import java.util.Map;
import java.util.Random;
import java.util.concurrent.LinkedBlockingQueue;
import java.util.concurrent.ThreadPoolExecutor;
import java.util.concurrent.TimeUnit;

import org.apache.accumulo.core.client.sample.Sampler;
import org.apache.accumulo.core.conf.AccumuloConfiguration;
import org.apache.accumulo.core.conf.DefaultConfiguration;
import org.apache.accumulo.core.crypto.CryptoServiceFactory;
import org.apache.accumulo.core.crypto.CryptoServiceFactory.ClassloaderType;
import org.apache.accumulo.core.data.ArrayByteSequence;
import org.apache.accumulo.core.data.ByteSequence;
import org.apache.accumulo.core.data.Key;
import org.apache.accumulo.core.data.Range;
import org.apache.accumulo.core.data.Value;
import org.apache.accumulo.core.file.FileSKVIterator;
import org.apache.accumulo.core.file.blockfile.impl.CachableBlockFile;
import org.apache.accumulo.core.file.blockfile.impl.CachableBlockFile.CachableBuilder;
import org.apache.accumulo.core.file.rfile.RFile.Reader;
import org.apache.accumulo.core.file.rfile.bcfile.BCFile;
import org.apache.accumulo.core.iterators.SortedKeyValueIterator;
import org.apache.accumulo.core.iterators.system.ColumnFamilySkippingIterator;
import org.apache.accumulo.core.sample.impl.SamplerConfigurationImpl;
import org.apache.accumulo.core.sample.impl.SamplerFactory;
import org.apache.accumulo.core.util.NamingThreadFactory;
import org.apache.commons.lang.mutable.MutableInt;
import org.apache.hadoop.conf.Configuration;
import org.apache.hadoop.fs.FSDataOutputStream;
import org.apache.hadoop.fs.FileSystem;
import org.apache.hadoop.fs.Path;
import org.apache.log4j.Logger;
import org.junit.Rule;
import org.junit.Test;
import org.junit.rules.TemporaryFolder;

import edu.umd.cs.findbugs.annotations.SuppressFBWarnings;

public class MultiThreadedRFileTest {

  private static final Logger LOG = Logger.getLogger(MultiThreadedRFileTest.class);
  private static final Collection<ByteSequence> EMPTY_COL_FAMS = new ArrayList<>();

  @Rule
  public TemporaryFolder tempFolder =
      new TemporaryFolder(new File(System.getProperty("user.dir") + "/target"));

  private static void checkIndex(Reader reader) throws IOException {
    FileSKVIterator indexIter = reader.getIndex();

    if (indexIter.hasTop()) {
      Key lastKey = new Key(indexIter.getTopKey());

      if (reader.getFirstKey().compareTo(lastKey) > 0)
        throw new RuntimeException(
            "First key out of order " + reader.getFirstKey() + " " + lastKey);

      indexIter.next();

      while (indexIter.hasTop()) {
        if (lastKey.compareTo(indexIter.getTopKey()) > 0)
          throw new RuntimeException(
              "Indext out of order " + lastKey + " " + indexIter.getTopKey());

        lastKey = new Key(indexIter.getTopKey());
        indexIter.next();

      }

      if (!reader.getLastKey().equals(lastKey)) {
        throw new RuntimeException("Last key out of order " + reader.getLastKey() + " " + lastKey);
      }
    }
  }

  public static class TestRFile {

    private Configuration conf = new Configuration();
    public RFile.Writer writer;
    private FSDataOutputStream dos;
    private AccumuloConfiguration accumuloConfiguration;
    public Reader reader;
    public SortedKeyValueIterator<Key,Value> iter;
    public File rfile = null;
    public boolean deepCopy = false;

    public TestRFile(AccumuloConfiguration accumuloConfiguration) {
      this.accumuloConfiguration = accumuloConfiguration;
      if (this.accumuloConfiguration == null)
        this.accumuloConfiguration = DefaultConfiguration.getInstance();
    }

    public void close() throws IOException {
      if (rfile != null) {
        FileSystem fs = FileSystem.newInstance(conf);
        Path path = new Path("file://" + rfile);
        fs.delete(path, false);
      }
    }

    public TestRFile deepCopy() throws IOException {
      TestRFile copy = new TestRFile(accumuloConfiguration);
      // does not copy any writer resources. This would be for read only.
      copy.reader = (Reader) reader.deepCopy(null);
      copy.rfile = rfile;
      copy.iter = new ColumnFamilySkippingIterator(copy.reader);
      copy.deepCopy = true;

      checkIndex(copy.reader);
      return copy;
    }

    public void openWriter(boolean startDLG) throws IOException {
      if (deepCopy) {
        throw new IOException("Cannot open writer on a deep copy");
      }
      if (rfile == null) {
        rfile = File.createTempFile("TestRFile", ".rf");
      }
      FileSystem fs = FileSystem.newInstance(conf);
      Path path = new Path("file://" + rfile);
      dos = fs.create(path, true);
<<<<<<< HEAD
      BCFile.Writer _cbw = new BCFile.Writer(dos, null, "gz", conf,
          CryptoServiceFactory.newInstance(accumuloConfiguration, ClassloaderType.JAVA));
      SamplerConfigurationImpl samplerConfig = SamplerConfigurationImpl
          .newSamplerConfig(accumuloConfiguration);
=======
      CachableBlockFile.Writer _cbw = new CachableBlockFile.Writer(PositionedOutputs.wrap(dos),
          "gz", conf, accumuloConfiguration);
      SamplerConfigurationImpl samplerConfig =
          SamplerConfigurationImpl.newSamplerConfig(accumuloConfiguration);
>>>>>>> 0a9837f3
      Sampler sampler = null;
      if (samplerConfig != null) {
        sampler = SamplerFactory.newSampler(samplerConfig, accumuloConfiguration);
      }
      writer = new RFile.Writer(_cbw, 1000, 1000, samplerConfig, sampler);

      if (startDLG)
        writer.startDefaultLocalityGroup();
    }

    public void openWriter() throws IOException {
      openWriter(true);
    }

    public void closeWriter() throws IOException {
      if (deepCopy) {
        throw new IOException("Cannot open writer on a deepcopy");
      }
      dos.flush();
      writer.close();
      dos.flush();
      dos.close();
    }

    public void openReader() throws IOException {
      FileSystem fs = FileSystem.newInstance(conf);
      Path path = new Path("file://" + rfile);
      AccumuloConfiguration defaultConf = DefaultConfiguration.getInstance();

      // the caches used to obfuscate the multithreaded issues
      CachableBuilder b = new CachableBuilder().fsPath(fs, path).conf(conf)
          .cryptoService(CryptoServiceFactory.newInstance(defaultConf, ClassloaderType.JAVA));
      reader = new RFile.Reader(new CachableBlockFile.Reader(b));
      iter = new ColumnFamilySkippingIterator(reader);

      checkIndex(reader);
    }

    public void closeReader() throws IOException {
      reader.close();
    }

    public void seek(Key nk) throws IOException {
      iter.seek(new Range(nk, null), EMPTY_COL_FAMS, false);
    }
  }

  static Key newKey(String row, String cf, String cq, String cv, long ts) {
    return new Key(row.getBytes(), cf.getBytes(), cq.getBytes(), cv.getBytes(), ts);
  }

  static Value newValue(String val) {
    return new Value(val.getBytes());
  }

  public AccumuloConfiguration conf = null;

  @SuppressFBWarnings(value = "INFORMATION_EXPOSURE_THROUGH_AN_ERROR_MESSAGE",
      justification = "information put into error message is safe and used for testing")
  @Test
  public void testMultipleReaders() throws IOException {
    final List<Throwable> threadExceptions =
        Collections.synchronizedList(new ArrayList<Throwable>());
    Map<String,MutableInt> messages = new HashMap<>();
    Map<String,String> stackTrace = new HashMap<>();

    final TestRFile trfBase = new TestRFile(conf);

    writeData(trfBase);

    trfBase.openReader();

    try {

      validate(trfBase);

      final TestRFile trfBaseCopy = trfBase.deepCopy();

      validate(trfBaseCopy);

      // now start up multiple RFile deepcopies
      int maxThreads = 10;
      String name = "MultiThreadedRFileTestThread";
      ThreadPoolExecutor pool = new ThreadPoolExecutor(maxThreads + 1, maxThreads + 1, 5 * 60,
          TimeUnit.SECONDS, new LinkedBlockingQueue<>(), new NamingThreadFactory(name));
      pool.allowCoreThreadTimeOut(true);
      try {
        Runnable runnable = () -> {
          try {
            TestRFile trf = trfBase;
            synchronized (trfBaseCopy) {
              trf = trfBaseCopy.deepCopy();
            }
            validate(trf);
          } catch (Throwable t) {
            threadExceptions.add(t);
          }
        };
        for (int i = 0; i < maxThreads; i++) {
          pool.submit(runnable);
        }
      } finally {
        pool.shutdown();
        try {
          pool.awaitTermination(Long.MAX_VALUE, TimeUnit.MILLISECONDS);
        } catch (InterruptedException e) {
          e.printStackTrace();
        }
      }

      for (Throwable t : threadExceptions) {
        String msg = t.getClass() + " : " + t.getMessage();
        if (!messages.containsKey(msg)) {
          messages.put(msg, new MutableInt(1));
        } else {
          messages.get(msg).increment();
        }
        StringWriter string = new StringWriter();
        PrintWriter writer = new PrintWriter(string);
        t.printStackTrace(writer);
        writer.flush();
        stackTrace.put(msg, string.getBuffer().toString());
      }
    } finally {
      trfBase.closeReader();
      trfBase.close();
    }

    for (String message : messages.keySet()) {
      LOG.error(messages.get(message) + ": " + message);
      LOG.error(stackTrace.get(message));
    }

    assertTrue(threadExceptions.isEmpty());
  }

  private void validate(TestRFile trf) throws IOException {
    Random random = new SecureRandom();
    for (int iteration = 0; iteration < 10; iteration++) {
      int part = random.nextInt(4);

      Range range = new Range(getKey(part, 0, 0), true, getKey(part, 4, 2048), true);
      trf.iter.seek(range, EMPTY_COL_FAMS, false);

      Key last = null;
      for (int locality = 0; locality < 4; locality++) {
        for (int i = 0; i < 2048; i++) {
          Key key = getKey(part, locality, i);
          Value value = getValue(i);
          assertTrue("No record found for row " + part + " locality " + locality + " index " + i,
              trf.iter.hasTop());
          assertEquals(
              "Invalid key found for row " + part + " locality " + locality + " index " + i, key,
              trf.iter.getTopKey());
          assertEquals(
              "Invalie value found for row " + part + " locality " + locality + " index " + i,
              value, trf.iter.getTopValue());
          last = trf.iter.getTopKey();
          trf.iter.next();
        }
      }
      if (trf.iter.hasTop()) {
        assertFalse("Found " + trf.iter.getTopKey() + " after " + last + " in " + range,
            trf.iter.hasTop());
      }

      range = new Range(getKey(4, 4, 0), true, null, true);
      trf.iter.seek(range, EMPTY_COL_FAMS, false);
      if (trf.iter.hasTop()) {
        assertFalse("Found " + trf.iter.getTopKey() + " in " + range, trf.iter.hasTop());
      }
    }

    Range range = new Range((Key) null, null);
    trf.iter.seek(range, EMPTY_COL_FAMS, false);

    Key last = null;
    for (int part = 0; part < 4; part++) {
      for (int locality = 0; locality < 4; locality++) {
        for (int i = 0; i < 2048; i++) {
          Key key = getKey(part, locality, i);
          Value value = getValue(i);
          assertTrue("No record found for row " + part + " locality " + locality + " index " + i,
              trf.iter.hasTop());
          assertEquals(
              "Invalid key found for row " + part + " locality " + locality + " index " + i, key,
              trf.iter.getTopKey());
          assertEquals(
              "Invalie value found for row " + part + " locality " + locality + " index " + i,
              value, trf.iter.getTopValue());
          last = trf.iter.getTopKey();
          trf.iter.next();
        }
      }
    }

    if (trf.iter.hasTop()) {
      assertFalse("Found " + trf.iter.getTopKey() + " after " + last + " in " + range,
          trf.iter.hasTop());
    }
  }

  private void writeData(TestRFile trfBase) throws IOException {
    trfBase.openWriter(false);

    try {
      for (int locality = 1; locality < 4; locality++) {
        trfBase.writer.startNewLocalityGroup("locality" + locality,
            Collections.singleton(new ArrayByteSequence(getCf(locality))));
        for (int part = 0; part < 4; part++) {
          for (int i = 0; i < 2048; i++) {
            trfBase.writer.append(getKey(part, locality, i), getValue(i));
          }
        }
      }

      trfBase.writer.startDefaultLocalityGroup();
      for (int part = 0; part < 4; part++) {
        for (int i = 0; i < 2048; i++) {
          trfBase.writer.append(getKey(part, 0, i), getValue(i));
        }
      }
    } finally {
      trfBase.closeWriter();
    }
  }

  private Key getKey(int part, int locality, int index) {
    String row = "r000" + part;
    String cf = getCf(locality);
    String cq = "cq" + pad(index);

    return newKey(row, cf, cq, "", 1);
  }

  private String pad(int val) {
    String valStr = String.valueOf(val);
    switch (valStr.length()) {
      case 1:
        return "000" + valStr;
      case 2:
        return "00" + valStr;
      case 3:
        return "0" + valStr;
      default:
        return valStr;
    }
  }

  private Value getValue(int index) {
    return newValue("" + index);
  }

  private String getCf(int locality) {
    return "cf" + locality;
  }

}<|MERGE_RESOLUTION|>--- conflicted
+++ resolved
@@ -152,17 +152,10 @@
       FileSystem fs = FileSystem.newInstance(conf);
       Path path = new Path("file://" + rfile);
       dos = fs.create(path, true);
-<<<<<<< HEAD
       BCFile.Writer _cbw = new BCFile.Writer(dos, null, "gz", conf,
           CryptoServiceFactory.newInstance(accumuloConfiguration, ClassloaderType.JAVA));
-      SamplerConfigurationImpl samplerConfig = SamplerConfigurationImpl
-          .newSamplerConfig(accumuloConfiguration);
-=======
-      CachableBlockFile.Writer _cbw = new CachableBlockFile.Writer(PositionedOutputs.wrap(dos),
-          "gz", conf, accumuloConfiguration);
       SamplerConfigurationImpl samplerConfig =
           SamplerConfigurationImpl.newSamplerConfig(accumuloConfiguration);
->>>>>>> 0a9837f3
       Sampler sampler = null;
       if (samplerConfig != null) {
         sampler = SamplerFactory.newSampler(samplerConfig, accumuloConfiguration);
