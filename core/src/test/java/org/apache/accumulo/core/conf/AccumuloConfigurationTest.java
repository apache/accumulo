/*
 * Licensed to the Apache Software Foundation (ASF) under one
 * or more contributor license agreements.  See the NOTICE file
 * distributed with this work for additional information
 * regarding copyright ownership.  The ASF licenses this file
 * to you under the Apache License, Version 2.0 (the
 * "License"); you may not use this file except in compliance
 * with the License.  You may obtain a copy of the License at
 *
 *   http://www.apache.org/licenses/LICENSE-2.0
 *
 * Unless required by applicable law or agreed to in writing,
 * software distributed under the License is distributed on an
 * "AS IS" BASIS, WITHOUT WARRANTIES OR CONDITIONS OF ANY
 * KIND, either express or implied.  See the License for the
 * specific language governing permissions and limitations
 * under the License.
 */
package org.apache.accumulo.core.conf;

import static org.junit.jupiter.api.Assertions.assertEquals;
import static org.junit.jupiter.api.Assertions.assertFalse;
import static org.junit.jupiter.api.Assertions.assertNotSame;
import static org.junit.jupiter.api.Assertions.assertSame;
import static org.junit.jupiter.api.Assertions.assertThrows;
import static org.junit.jupiter.api.Assertions.assertTrue;

import java.util.Collection;
import java.util.HashMap;
import java.util.Map;
import java.util.Map.Entry;
import java.util.function.Predicate;

import org.apache.accumulo.core.conf.AccumuloConfiguration.ScanExecutorConfig;
import org.apache.accumulo.core.spi.scan.SimpleScanDispatcher;
import org.junit.jupiter.api.Test;

public class AccumuloConfigurationTest {

  @SuppressWarnings("removal")
  private static final Property VFS_CONTEXT_CLASSPATH_PROPERTY =
      Property.VFS_CONTEXT_CLASSPATH_PROPERTY;

  @Test
  public void testGetPropertyByString() {
    AccumuloConfiguration c = DefaultConfiguration.getInstance();
    boolean found = false;
    for (Property p : Property.values()) {
      if (p.getType() != PropertyType.PREFIX) {
        found = true;
        // ensure checking by property and by key works the same
        assertEquals(c.get(p), c.get(p.getKey()));
        // ensure that getting by key returns the expected value
        assertEquals(p.getDefaultValue(), c.get(p.getKey()));
      }
    }
    assertTrue(found, "test was a dud, and did nothing");
  }

  @Test
  public void testGetSinglePort() {
    AccumuloConfiguration c = DefaultConfiguration.getInstance();
    ConfigurationCopy cc = new ConfigurationCopy(c);
    cc.set(Property.TSERV_CLIENTPORT, "9997");
    int[] ports = cc.getPort(Property.TSERV_CLIENTPORT);
    assertEquals(1, ports.length);
    assertEquals(9997, ports[0]);
  }

  @Test
  public void testGetAnyPort() {
    AccumuloConfiguration c = DefaultConfiguration.getInstance();
    ConfigurationCopy cc = new ConfigurationCopy(c);
    cc.set(Property.TSERV_CLIENTPORT, "0");
    int[] ports = cc.getPort(Property.TSERV_CLIENTPORT);
    assertEquals(1, ports.length);
    assertEquals(0, ports[0]);
  }

  @Test
  public void testGetInvalidPort() {
    AccumuloConfiguration c = DefaultConfiguration.getInstance();
    ConfigurationCopy cc = new ConfigurationCopy(c);
    cc.set(Property.TSERV_CLIENTPORT, "1020");
    int[] ports = cc.getPort(Property.TSERV_CLIENTPORT);
    assertEquals(1, ports.length);
    assertEquals(Integer.parseInt(Property.TSERV_CLIENTPORT.getDefaultValue()), ports[0]);
  }

  @Test
  public void testGetPortRange() {
    AccumuloConfiguration c = DefaultConfiguration.getInstance();
    ConfigurationCopy cc = new ConfigurationCopy(c);
    cc.set(Property.TSERV_CLIENTPORT, "9997-9999");
    int[] ports = cc.getPort(Property.TSERV_CLIENTPORT);
    assertEquals(3, ports.length);
    assertEquals(9997, ports[0]);
    assertEquals(9998, ports[1]);
    assertEquals(9999, ports[2]);
  }

  @Test
  public void testGetPortRangeInvalidLow() {
<<<<<<< HEAD
    assertThrows(IllegalArgumentException.class, () -> {
      AccumuloConfiguration c = DefaultConfiguration.getInstance();
      ConfigurationCopy cc = new ConfigurationCopy(c);
      cc.set(Property.TSERV_CLIENTPORT, "1020-1026");
=======
    AccumuloConfiguration c = DefaultConfiguration.getInstance();
    ConfigurationCopy cc = new ConfigurationCopy(c);
    cc.set(Property.TSERV_CLIENTPORT, "1020-1026");
    assertThrows(IllegalArgumentException.class, () -> {
>>>>>>> e8ea60df
      int[] ports = cc.getPort(Property.TSERV_CLIENTPORT);
      assertEquals(3, ports.length);
      assertEquals(1024, ports[0]);
      assertEquals(1025, ports[1]);
      assertEquals(1026, ports[2]);
    });
  }

  @Test
  public void testGetPortRangeInvalidHigh() {
<<<<<<< HEAD
    assertThrows(IllegalArgumentException.class, () -> {
      AccumuloConfiguration c = DefaultConfiguration.getInstance();
      ConfigurationCopy cc = new ConfigurationCopy(c);
      cc.set(Property.TSERV_CLIENTPORT, "65533-65538");
=======
    AccumuloConfiguration c = DefaultConfiguration.getInstance();
    ConfigurationCopy cc = new ConfigurationCopy(c);
    cc.set(Property.TSERV_CLIENTPORT, "65533-65538");
    assertThrows(IllegalArgumentException.class, () -> {
>>>>>>> e8ea60df
      int[] ports = cc.getPort(Property.TSERV_CLIENTPORT);
      assertEquals(3, ports.length);
      assertEquals(65533, ports[0]);
      assertEquals(65534, ports[1]);
      assertEquals(65535, ports[2]);
    });
  }

  @Test
  public void testGetPortInvalidSyntax() {
<<<<<<< HEAD
    assertThrows(IllegalArgumentException.class, () -> {
      AccumuloConfiguration c = DefaultConfiguration.getInstance();
      ConfigurationCopy cc = new ConfigurationCopy(c);
      cc.set(Property.TSERV_CLIENTPORT, "[65533,65538]");
      cc.getPort(Property.TSERV_CLIENTPORT);
    });
=======
    AccumuloConfiguration c = DefaultConfiguration.getInstance();
    ConfigurationCopy cc = new ConfigurationCopy(c);
    cc.set(Property.TSERV_CLIENTPORT, "[65533,65538]");
    assertThrows(IllegalArgumentException.class, () -> cc.getPort(Property.TSERV_CLIENTPORT));
>>>>>>> e8ea60df
  }

  private static class TestConfiguration extends AccumuloConfiguration {

    private HashMap<String,String> props = new HashMap<>();
    private int upCount = 0;
    private AccumuloConfiguration parent;

    TestConfiguration() {
      parent = null;
    }

    TestConfiguration(AccumuloConfiguration parent) {
      this.parent = parent;
    }

    public void set(String p, String v) {
      props.put(p, v);
      upCount++;
    }

    @Override
    public boolean isPropertySet(Property prop, boolean cacheAndWatch) {
      return props.containsKey(prop.getKey());
    }

    @Override
    public long getUpdateCount() {
      return upCount;
    }

    @Override
    public String get(Property property) {
      String v = props.get(property.getKey());
      if (v == null & parent != null) {
        v = parent.get(property);
      }
      return v;
    }

    @Override
    public void getProperties(Map<String,String> output, Predicate<String> filter) {
      if (parent != null) {
        parent.getProperties(output, filter);
      }
      for (Entry<String,String> entry : props.entrySet()) {
        if (filter.test(entry.getKey())) {
          output.put(entry.getKey(), entry.getValue());
        }
      }
    }

  }

  @Test
  public void testMutatePrefixMap() {
    TestConfiguration tc = new TestConfiguration();
    tc.set(Property.TABLE_ARBITRARY_PROP_PREFIX.getKey() + "a1", "325");
    tc.set(Property.TABLE_ARBITRARY_PROP_PREFIX.getKey() + "a2", "asg34");

    Map<String,String> pm1 = tc.getAllPropertiesWithPrefix(Property.TABLE_ARBITRARY_PROP_PREFIX);

    Map<String,String> expected1 = new HashMap<>();
    expected1.put(Property.TABLE_ARBITRARY_PROP_PREFIX.getKey() + "a1", "325");
    expected1.put(Property.TABLE_ARBITRARY_PROP_PREFIX.getKey() + "a2", "asg34");
    assertEquals(expected1, pm1);

    assertThrows(UnsupportedOperationException.class, () -> pm1.put("k9", "v3"));
  }

  @Test
  public void testGetByPrefix() {
    // This test checks that when anything changes that all prefix maps are regenerated. However
    // when there are not changes the test expects all the exact same
    // map to always be returned.

    TestConfiguration tc = new TestConfiguration();

    tc.set(Property.TABLE_ARBITRARY_PROP_PREFIX.getKey() + "a1", "325");
    tc.set(Property.TABLE_ARBITRARY_PROP_PREFIX.getKey() + "a2", "asg34");

    tc.set(Property.TABLE_ITERATOR_SCAN_PREFIX.getKey() + "i1", "class34");
    tc.set(Property.TABLE_ITERATOR_SCAN_PREFIX.getKey() + "i1.opt", "o99");

    Map<String,String> pm1 = tc.getAllPropertiesWithPrefix(Property.TABLE_ARBITRARY_PROP_PREFIX);
    Map<String,String> pm2 = tc.getAllPropertiesWithPrefix(Property.TABLE_ARBITRARY_PROP_PREFIX);

    assertSame(pm1, pm2);
    Map<String,String> expected1 = new HashMap<>();
    expected1.put(Property.TABLE_ARBITRARY_PROP_PREFIX.getKey() + "a1", "325");
    expected1.put(Property.TABLE_ARBITRARY_PROP_PREFIX.getKey() + "a2", "asg34");
    assertEquals(expected1, pm1);

    Map<String,String> pm3 = tc.getAllPropertiesWithPrefix(Property.TABLE_ITERATOR_SCAN_PREFIX);
    Map<String,String> pm4 = tc.getAllPropertiesWithPrefix(Property.TABLE_ITERATOR_SCAN_PREFIX);

    assertSame(pm3, pm4);
    Map<String,String> expected2 = new HashMap<>();
    expected2.put(Property.TABLE_ITERATOR_SCAN_PREFIX.getKey() + "i1", "class34");
    expected2.put(Property.TABLE_ITERATOR_SCAN_PREFIX.getKey() + "i1.opt", "o99");
    assertEquals(expected2, pm3);

    Map<String,String> pm5 = tc.getAllPropertiesWithPrefix(VFS_CONTEXT_CLASSPATH_PROPERTY);
    Map<String,String> pm6 = tc.getAllPropertiesWithPrefix(VFS_CONTEXT_CLASSPATH_PROPERTY);
    assertSame(pm5, pm6);
    assertEquals(0, pm5.size());

    // ensure getting one prefix does not cause others to unnecessarily regenerate
    Map<String,String> pm7 = tc.getAllPropertiesWithPrefix(Property.TABLE_ARBITRARY_PROP_PREFIX);
    assertSame(pm1, pm7);

    Map<String,String> pm8 = tc.getAllPropertiesWithPrefix(Property.TABLE_ITERATOR_SCAN_PREFIX);
    assertSame(pm3, pm8);

    Map<String,String> pm9 = tc.getAllPropertiesWithPrefix(VFS_CONTEXT_CLASSPATH_PROPERTY);
    assertSame(pm5, pm9);

    tc.set(Property.TABLE_ITERATOR_SCAN_PREFIX.getKey() + "i2", "class42");
    tc.set(Property.TABLE_ITERATOR_SCAN_PREFIX.getKey() + "i2.opt", "o78234");

    expected2.put(Property.TABLE_ITERATOR_SCAN_PREFIX.getKey() + "i2", "class42");
    expected2.put(Property.TABLE_ITERATOR_SCAN_PREFIX.getKey() + "i2.opt", "o78234");

    Map<String,String> pmA = tc.getAllPropertiesWithPrefix(Property.TABLE_ITERATOR_SCAN_PREFIX);
    Map<String,String> pmB = tc.getAllPropertiesWithPrefix(Property.TABLE_ITERATOR_SCAN_PREFIX);
    assertNotSame(pm3, pmA);
    assertSame(pmA, pmB);
    assertEquals(expected2, pmA);

    Map<String,String> pmC = tc.getAllPropertiesWithPrefix(Property.TABLE_ARBITRARY_PROP_PREFIX);
    Map<String,String> pmD = tc.getAllPropertiesWithPrefix(Property.TABLE_ARBITRARY_PROP_PREFIX);
    assertNotSame(pm1, pmC);
    assertSame(pmC, pmD);
    assertEquals(expected1, pmC);

    tc.set(VFS_CONTEXT_CLASSPATH_PROPERTY.getKey() + "ctx123", "hdfs://ib/p1");

    Map<String,String> pmE = tc.getAllPropertiesWithPrefix(VFS_CONTEXT_CLASSPATH_PROPERTY);
    Map<String,String> pmF = tc.getAllPropertiesWithPrefix(VFS_CONTEXT_CLASSPATH_PROPERTY);
    assertSame(pmE, pmF);
    assertNotSame(pm5, pmE);
    assertEquals(Map.of(VFS_CONTEXT_CLASSPATH_PROPERTY.getKey() + "ctx123", "hdfs://ib/p1"), pmE);

    Map<String,String> pmG = tc.getAllPropertiesWithPrefix(Property.TABLE_ITERATOR_SCAN_PREFIX);
    Map<String,String> pmH = tc.getAllPropertiesWithPrefix(Property.TABLE_ITERATOR_SCAN_PREFIX);
    assertNotSame(pmA, pmG);
    assertSame(pmG, pmH);
    assertEquals(expected2, pmG);

    Map<String,String> pmI = tc.getAllPropertiesWithPrefix(Property.TABLE_ARBITRARY_PROP_PREFIX);
    Map<String,String> pmJ = tc.getAllPropertiesWithPrefix(Property.TABLE_ARBITRARY_PROP_PREFIX);
    assertNotSame(pmC, pmI);
    assertSame(pmI, pmJ);
    assertEquals(expected1, pmI);

    Map<String,String> pmK = tc.getAllPropertiesWithPrefix(VFS_CONTEXT_CLASSPATH_PROPERTY);
    assertSame(pmE, pmK);

    Map<String,String> pmL = tc.getAllPropertiesWithPrefix(Property.TABLE_ITERATOR_SCAN_PREFIX);
    assertSame(pmG, pmL);
  }

  @Test
  public void testScanExecutors() {
    String defName = SimpleScanDispatcher.DEFAULT_SCAN_EXECUTOR_NAME;

    TestConfiguration tc = new TestConfiguration(DefaultConfiguration.getInstance());

    Collection<ScanExecutorConfig> executors = tc.getScanExecutors();

    assertEquals(2, executors.size());

    ScanExecutorConfig sec =
        executors.stream().filter(c -> c.name.equals(defName)).findFirst().get();
    assertEquals(Integer.parseInt(Property.TSERV_SCAN_EXECUTORS_DEFAULT_THREADS.getDefaultValue()),
        sec.maxThreads);
    assertFalse(sec.priority.isPresent());
    assertTrue(sec.prioritizerClass.get().isEmpty());
    assertTrue(sec.prioritizerOpts.isEmpty());

    // ensure deprecated props is read if nothing else is set
    tc.set("tserver.readahead.concurrent.max", "6");
    assertEquals(6, sec.getCurrentMaxThreads());
    assertEquals(Integer.parseInt(Property.TSERV_SCAN_EXECUTORS_DEFAULT_THREADS.getDefaultValue()),
        sec.maxThreads);
    ScanExecutorConfig sec2 =
        tc.getScanExecutors().stream().filter(c -> c.name.equals(defName)).findFirst().get();
    assertEquals(6, sec2.maxThreads);

    // ensure new prop overrides deprecated prop
    tc.set(Property.TSERV_SCAN_EXECUTORS_DEFAULT_THREADS.getKey(), "9");
    assertEquals(9, sec.getCurrentMaxThreads());
    assertEquals(Integer.parseInt(Property.TSERV_SCAN_EXECUTORS_DEFAULT_THREADS.getDefaultValue()),
        sec.maxThreads);
    ScanExecutorConfig sec3 =
        tc.getScanExecutors().stream().filter(c -> c.name.equals(defName)).findFirst().get();
    assertEquals(9, sec3.maxThreads);

    ScanExecutorConfig sec4 =
        executors.stream().filter(c -> c.name.equals("meta")).findFirst().get();
    assertEquals(Integer.parseInt(Property.TSERV_SCAN_EXECUTORS_META_THREADS.getDefaultValue()),
        sec4.maxThreads);
    assertFalse(sec4.priority.isPresent());
    assertFalse(sec4.prioritizerClass.isPresent());
    assertTrue(sec4.prioritizerOpts.isEmpty());

    tc.set("tserver.metadata.readahead.concurrent.max", "2");
    assertEquals(2, sec4.getCurrentMaxThreads());
    ScanExecutorConfig sec5 =
        tc.getScanExecutors().stream().filter(c -> c.name.equals("meta")).findFirst().get();
    assertEquals(2, sec5.maxThreads);

    tc.set(Property.TSERV_SCAN_EXECUTORS_META_THREADS.getKey(), "3");
    assertEquals(3, sec4.getCurrentMaxThreads());
    ScanExecutorConfig sec6 =
        tc.getScanExecutors().stream().filter(c -> c.name.equals("meta")).findFirst().get();
    assertEquals(3, sec6.maxThreads);

    String prefix = Property.TSERV_SCAN_EXECUTORS_PREFIX.getKey();
    tc.set(prefix + "hulksmash.threads", "66");
    tc.set(prefix + "hulksmash.priority", "3");
    tc.set(prefix + "hulksmash.prioritizer", "com.foo.ScanPrioritizer");
    tc.set(prefix + "hulksmash.prioritizer.opts.k1", "v1");
    tc.set(prefix + "hulksmash.prioritizer.opts.k2", "v3");

    executors = tc.getScanExecutors();
    assertEquals(3, executors.size());
    ScanExecutorConfig sec7 =
        executors.stream().filter(c -> c.name.equals("hulksmash")).findFirst().get();
    assertEquals(66, sec7.maxThreads);
    assertEquals(3, sec7.priority.getAsInt());
    assertEquals("com.foo.ScanPrioritizer", sec7.prioritizerClass.get());
    assertEquals(Map.of("k1", "v1", "k2", "v3"), sec7.prioritizerOpts);

    tc.set(prefix + "hulksmash.threads", "44");
    assertEquals(66, sec7.maxThreads);
    assertEquals(44, sec7.getCurrentMaxThreads());

    ScanExecutorConfig sec8 =
        tc.getScanExecutors().stream().filter(c -> c.name.equals("hulksmash")).findFirst().get();
    assertEquals(44, sec8.maxThreads);
  }
}<|MERGE_RESOLUTION|>--- conflicted
+++ resolved
@@ -101,18 +101,11 @@
 
   @Test
   public void testGetPortRangeInvalidLow() {
-<<<<<<< HEAD
     assertThrows(IllegalArgumentException.class, () -> {
       AccumuloConfiguration c = DefaultConfiguration.getInstance();
       ConfigurationCopy cc = new ConfigurationCopy(c);
       cc.set(Property.TSERV_CLIENTPORT, "1020-1026");
-=======
-    AccumuloConfiguration c = DefaultConfiguration.getInstance();
-    ConfigurationCopy cc = new ConfigurationCopy(c);
-    cc.set(Property.TSERV_CLIENTPORT, "1020-1026");
-    assertThrows(IllegalArgumentException.class, () -> {
->>>>>>> e8ea60df
-      int[] ports = cc.getPort(Property.TSERV_CLIENTPORT);
+      assertThrows(IllegalArgumentException.class, () -> {int[] ports = cc.getPort(Property.TSERV_CLIENTPORT);
       assertEquals(3, ports.length);
       assertEquals(1024, ports[0]);
       assertEquals(1025, ports[1]);
@@ -122,17 +115,10 @@
 
   @Test
   public void testGetPortRangeInvalidHigh() {
-<<<<<<< HEAD
-    assertThrows(IllegalArgumentException.class, () -> {
-      AccumuloConfiguration c = DefaultConfiguration.getInstance();
-      ConfigurationCopy cc = new ConfigurationCopy(c);
-      cc.set(Property.TSERV_CLIENTPORT, "65533-65538");
-=======
     AccumuloConfiguration c = DefaultConfiguration.getInstance();
     ConfigurationCopy cc = new ConfigurationCopy(c);
     cc.set(Property.TSERV_CLIENTPORT, "65533-65538");
     assertThrows(IllegalArgumentException.class, () -> {
->>>>>>> e8ea60df
       int[] ports = cc.getPort(Property.TSERV_CLIENTPORT);
       assertEquals(3, ports.length);
       assertEquals(65533, ports[0]);
@@ -143,19 +129,10 @@
 
   @Test
   public void testGetPortInvalidSyntax() {
-<<<<<<< HEAD
-    assertThrows(IllegalArgumentException.class, () -> {
-      AccumuloConfiguration c = DefaultConfiguration.getInstance();
-      ConfigurationCopy cc = new ConfigurationCopy(c);
-      cc.set(Property.TSERV_CLIENTPORT, "[65533,65538]");
-      cc.getPort(Property.TSERV_CLIENTPORT);
-    });
-=======
     AccumuloConfiguration c = DefaultConfiguration.getInstance();
     ConfigurationCopy cc = new ConfigurationCopy(c);
     cc.set(Property.TSERV_CLIENTPORT, "[65533,65538]");
     assertThrows(IllegalArgumentException.class, () -> cc.getPort(Property.TSERV_CLIENTPORT));
->>>>>>> e8ea60df
   }
 
   private static class TestConfiguration extends AccumuloConfiguration {
