--- conflicted
+++ resolved
@@ -55,10 +55,6 @@
     assertEquals(validFilename, one.getLogReference());
     assertEquals(new Text("-/" + validFilename), one.getColumnQualifier());
     assertEquals(validUUID.toString(), one.getUniqueID());
-<<<<<<< HEAD
-    assertEquals(new Value(), one.getValue());
-=======
->>>>>>> 3061ff02
 
     // test from metadata entry
     LogEntry two = LogEntry.fromMetaWalEntry(new AbstractMap.SimpleImmutableEntry<>(
