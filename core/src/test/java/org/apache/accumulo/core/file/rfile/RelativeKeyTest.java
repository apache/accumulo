/*
 * Licensed to the Apache Software Foundation (ASF) under one
 * or more contributor license agreements.  See the NOTICE file
 * distributed with this work for additional information
 * regarding copyright ownership.  The ASF licenses this file
 * to you under the Apache License, Version 2.0 (the
 * "License"); you may not use this file except in compliance
 * with the License.  You may obtain a copy of the License at
 *
 *   http://www.apache.org/licenses/LICENSE-2.0
 *
 * Unless required by applicable law or agreed to in writing,
 * software distributed under the License is distributed on an
 * "AS IS" BASIS, WITHOUT WARRANTIES OR CONDITIONS OF ANY
 * KIND, either express or implied.  See the License for the
 * specific language governing permissions and limitations
 * under the License.
 */
package org.apache.accumulo.core.file.rfile;

<<<<<<< HEAD
import static org.junit.jupiter.api.Assertions.assertEquals;
import static org.junit.jupiter.api.Assertions.assertThrows;
=======
import static org.junit.Assert.assertEquals;
import static org.junit.Assert.assertThrows;
>>>>>>> e8ea60df

import java.io.ByteArrayInputStream;
import java.io.ByteArrayOutputStream;
import java.io.DataInputStream;
import java.io.DataOutputStream;
import java.io.EOFException;
import java.io.IOException;
import java.util.ArrayList;

import org.apache.accumulo.core.data.ArrayByteSequence;
import org.apache.accumulo.core.data.Key;
import org.apache.accumulo.core.data.PartialKey;
import org.apache.accumulo.core.data.Value;
import org.apache.accumulo.core.file.rfile.RelativeKey.SkippR;
import org.apache.accumulo.core.util.MutableByteSequence;
import org.junit.jupiter.api.BeforeAll;
import org.junit.jupiter.api.BeforeEach;
import org.junit.jupiter.api.Test;

public class RelativeKeyTest {

  @Test
  public void testCommonPrefix() {
    // exact matches
    ArrayByteSequence exact = new ArrayByteSequence("abc");
    assertEquals(-1, RelativeKey.getCommonPrefix(exact, exact));
    assertEquals(-1, commonPrefixHelper("", ""));
    assertEquals(-1, commonPrefixHelper("a", "a"));
    assertEquals(-1, commonPrefixHelper("aa", "aa"));
    assertEquals(-1, commonPrefixHelper("aaa", "aaa"));
    assertEquals(-1, commonPrefixHelper("abab", "abab"));
    assertEquals(-1,
        commonPrefixHelper(new String("aaa"), new ArrayByteSequence("aaa").toString()));
    assertEquals(-1,
        commonPrefixHelper("abababababab".substring(3, 6), "ccababababcc".substring(3, 6)));

    // no common prefix
    assertEquals(0, commonPrefixHelper("", "a"));
    assertEquals(0, commonPrefixHelper("a", ""));
    assertEquals(0, commonPrefixHelper("a", "b"));
    assertEquals(0, commonPrefixHelper("aaaa", "bbbb"));

    // some common prefix
    assertEquals(1, commonPrefixHelper("a", "ab"));
    assertEquals(1, commonPrefixHelper("ab", "ac"));
    assertEquals(1, commonPrefixHelper("ab", "ac"));
    assertEquals(2, commonPrefixHelper("aa", "aaaa"));
    assertEquals(4, commonPrefixHelper("aaaaa", "aaaab"));
  }

  private int commonPrefixHelper(String a, String b) {
    return RelativeKey.getCommonPrefix(new ArrayByteSequence(a), new ArrayByteSequence(b));
  }

  @Test
  public void testReadWritePrefix() throws IOException {
    Key prevKey = new Key("row1", "columnfamily1", "columnqualifier1", "columnvisibility1", 1000);
    Key newKey = new Key("row2", "columnfamily2", "columnqualifier2", "columnvisibility2", 3000);
    RelativeKey expected = new RelativeKey(prevKey, newKey);

    ByteArrayOutputStream baos = new ByteArrayOutputStream();
    DataOutputStream out = new DataOutputStream(baos);
    expected.write(out);

    RelativeKey actual = new RelativeKey();
    actual.setPrevKey(prevKey);
    actual.readFields(new DataInputStream(new ByteArrayInputStream(baos.toByteArray())));

    assertEquals(expected.getKey(), actual.getKey());
  }

  private static ArrayList<Key> expectedKeys;
  private static ArrayList<Value> expectedValues;
  private static ArrayList<Integer> expectedPositions;
  private static ByteArrayOutputStream baos;

  @BeforeAll
  public static void initSource() throws IOException {
    int initialListSize = 10000;

    baos = new ByteArrayOutputStream();
    DataOutputStream out = new DataOutputStream(baos);

    expectedKeys = new ArrayList<>(initialListSize);
    expectedValues = new ArrayList<>(initialListSize);
    expectedPositions = new ArrayList<>(initialListSize);

    Key prev = null;
    int val = 0;
    for (int row = 0; row < 4; row++) {
      String rowS = RFileTest.formatString("r_", row);
      for (int cf = 0; cf < 4; cf++) {
        String cfS = RFileTest.formatString("cf_", cf);
        for (int cq = 0; cq < 4; cq++) {
          String cqS = RFileTest.formatString("cq_", cq);
          for (int cv = 'A'; cv < 'A' + 4; cv++) {
            String cvS = "" + (char) cv;
            for (int ts = 4; ts > 0; ts--) {
              Key k = RFileTest.newKey(rowS, cfS, cqS, cvS, ts);
              k.setDeleted(true);
              Value v = RFileTest.newValue("" + val);
              expectedPositions.add(out.size());
              new RelativeKey(prev, k).write(out);
              prev = k;
              v.write(out);
              expectedKeys.add(k);
              expectedValues.add(v);

              k = RFileTest.newKey(rowS, cfS, cqS, cvS, ts);
              v = RFileTest.newValue("" + val);
              expectedPositions.add(out.size());
              new RelativeKey(prev, k).write(out);
              prev = k;
              v.write(out);
              expectedKeys.add(k);
              expectedValues.add(v);

              val++;
            }
          }
        }
      }
    }
  }

  private DataInputStream in;

  @BeforeEach
  public void setupDataInputStream() {
    in = new DataInputStream(new ByteArrayInputStream(baos.toByteArray()));
    in.mark(0);
  }

  @Test
  public void testSeekBeforeEverything() throws IOException {
    Key seekKey = new Key();
    Key prevKey = new Key();
    Key currKey = null;
    MutableByteSequence value = new MutableByteSequence(new byte[64], 0, 0);

    RelativeKey.SkippR skippr =
        RelativeKey.fastSkip(in, seekKey, value, prevKey, currKey, expectedKeys.size());
    assertEquals(1, skippr.skipped);
    assertEquals(new Key(), skippr.prevKey);
    assertEquals(expectedKeys.get(0), skippr.rk.getKey());
    assertEquals(expectedValues.get(0).toString(), value.toString());

    // ensure we can advance after fastskip
    skippr.rk.readFields(in);
    assertEquals(expectedKeys.get(1), skippr.rk.getKey());

    in.reset();

    seekKey = new Key("a", "b", "c", "d", 1);
    seekKey.setDeleted(true);
    skippr = RelativeKey.fastSkip(in, seekKey, value, prevKey, currKey, expectedKeys.size());
    assertEquals(1, skippr.skipped);
    assertEquals(new Key(), skippr.prevKey);
    assertEquals(expectedKeys.get(0), skippr.rk.getKey());
    assertEquals(expectedValues.get(0).toString(), value.toString());

    skippr.rk.readFields(in);
    assertEquals(expectedKeys.get(1), skippr.rk.getKey());
  }

  @Test
<<<<<<< HEAD
  public void testSeekAfterEverythingWrongCount() throws IOException {
    assertThrows(EOFException.class, () -> {
      Key seekKey = new Key("s", "t", "u", "v", 1);
      Key prevKey = new Key();
      Key currKey = null;
      MutableByteSequence value = new MutableByteSequence(new byte[64], 0, 0);

      RelativeKey.fastSkip(in, seekKey, value, prevKey, currKey, expectedKeys.size() + 1);
    });
=======
  public void testSeekAfterEverythingWrongCount() {
    Key seekKey = new Key("s", "t", "u", "v", 1);
    Key prevKey = new Key();
    Key currKey = null;
    MutableByteSequence value = new MutableByteSequence(new byte[64], 0, 0);

    assertThrows(EOFException.class,
        () -> RelativeKey.fastSkip(in, seekKey, value, prevKey, currKey, expectedKeys.size() + 1));
>>>>>>> e8ea60df
  }

  @Test
  public void testSeekAfterEverything() throws IOException {
    Key seekKey = new Key("s", "t", "u", "v", 1);
    Key prevKey = new Key();
    Key currKey = null;
    MutableByteSequence value = new MutableByteSequence(new byte[64], 0, 0);

    SkippR skippr = RelativeKey.fastSkip(in, seekKey, value, prevKey, currKey, expectedKeys.size());
    assertEquals(expectedKeys.size(), skippr.skipped);
  }

  @Test
  public void testSeekMiddle() throws IOException {
    int seekIndex = expectedKeys.size() / 2;
    Key seekKey = expectedKeys.get(seekIndex);
    Key prevKey = new Key();
    Key currKey = null;
    MutableByteSequence value = new MutableByteSequence(new byte[64], 0, 0);

    RelativeKey.SkippR skippr =
        RelativeKey.fastSkip(in, seekKey, value, prevKey, currKey, expectedKeys.size());

    assertEquals(seekIndex + 1, skippr.skipped);
    assertEquals(expectedKeys.get(seekIndex - 1), skippr.prevKey);
    assertEquals(expectedKeys.get(seekIndex), skippr.rk.getKey());
    assertEquals(expectedValues.get(seekIndex).toString(), value.toString());

    skippr.rk.readFields(in);
    assertEquals(expectedValues.get(seekIndex + 1).toString(), value.toString());

    // try fast skipping to a key that does not exist
    in.reset();
    Key fKey = expectedKeys.get(seekIndex).followingKey(PartialKey.ROW_COLFAM_COLQUAL);
    int i;
    for (i = seekIndex; expectedKeys.get(i).compareTo(fKey) < 0; i++) {}

    int left = expectedKeys.size();

    skippr =
        RelativeKey.fastSkip(in, expectedKeys.get(i), value, prevKey, currKey, expectedKeys.size());
    assertEquals(i + 1, skippr.skipped);
    left -= skippr.skipped;
    assertEquals(expectedKeys.get(i - 1), skippr.prevKey);
    assertEquals(expectedKeys.get(i), skippr.rk.getKey());
    assertEquals(expectedValues.get(i).toString(), value.toString());

    // try fast skipping to our current location
    skippr = RelativeKey.fastSkip(in, expectedKeys.get(i), value, expectedKeys.get(i - 1),
        expectedKeys.get(i), left);
    assertEquals(0, skippr.skipped);
    assertEquals(expectedKeys.get(i - 1), skippr.prevKey);
    assertEquals(expectedKeys.get(i), skippr.rk.getKey());
    assertEquals(expectedValues.get(i).toString(), value.toString());

    // try fast skipping 1 column family ahead from our current location, testing fastskip from
    // middle of block as opposed to stating at beginning of block
    fKey = expectedKeys.get(i).followingKey(PartialKey.ROW_COLFAM);
    int j;
    for (j = i; expectedKeys.get(j).compareTo(fKey) < 0; j++) {}
    skippr =
        RelativeKey.fastSkip(in, fKey, value, expectedKeys.get(i - 1), expectedKeys.get(i), left);
    assertEquals(j - i, skippr.skipped);
    assertEquals(expectedKeys.get(j - 1), skippr.prevKey);
    assertEquals(expectedKeys.get(j), skippr.rk.getKey());
    assertEquals(expectedValues.get(j).toString(), value.toString());

  }
}<|MERGE_RESOLUTION|>--- conflicted
+++ resolved
@@ -18,13 +18,8 @@
  */
 package org.apache.accumulo.core.file.rfile;
 
-<<<<<<< HEAD
 import static org.junit.jupiter.api.Assertions.assertEquals;
 import static org.junit.jupiter.api.Assertions.assertThrows;
-=======
-import static org.junit.Assert.assertEquals;
-import static org.junit.Assert.assertThrows;
->>>>>>> e8ea60df
 
 import java.io.ByteArrayInputStream;
 import java.io.ByteArrayOutputStream;
@@ -191,17 +186,6 @@
   }
 
   @Test
-<<<<<<< HEAD
-  public void testSeekAfterEverythingWrongCount() throws IOException {
-    assertThrows(EOFException.class, () -> {
-      Key seekKey = new Key("s", "t", "u", "v", 1);
-      Key prevKey = new Key();
-      Key currKey = null;
-      MutableByteSequence value = new MutableByteSequence(new byte[64], 0, 0);
-
-      RelativeKey.fastSkip(in, seekKey, value, prevKey, currKey, expectedKeys.size() + 1);
-    });
-=======
   public void testSeekAfterEverythingWrongCount() {
     Key seekKey = new Key("s", "t", "u", "v", 1);
     Key prevKey = new Key();
@@ -210,7 +194,6 @@
 
     assertThrows(EOFException.class,
         () -> RelativeKey.fastSkip(in, seekKey, value, prevKey, currKey, expectedKeys.size() + 1));
->>>>>>> e8ea60df
   }
 
   @Test
