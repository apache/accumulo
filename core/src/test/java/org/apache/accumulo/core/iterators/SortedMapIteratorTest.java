--- conflicted
+++ resolved
@@ -18,11 +18,7 @@
  */
 package org.apache.accumulo.core.iterators;
 
-<<<<<<< HEAD
 import static org.junit.jupiter.api.Assertions.assertThrows;
-=======
-import static org.junit.Assert.assertThrows;
->>>>>>> e8ea60df
 
 import java.util.TreeMap;
 
@@ -36,22 +32,6 @@
 
   @Test
   public void testSampleNotPresent() {
-<<<<<<< HEAD
-    assertThrows(SampleNotPresentException.class, () -> {
-      SortedMapIterator smi = new SortedMapIterator(new TreeMap<>());
-      smi.deepCopy(new IteratorEnvironment() {
-        @Override
-        public boolean isSamplingEnabled() {
-          return true;
-        }
-
-        @Override
-        public SamplerConfiguration getSamplerConfiguration() {
-          return new SamplerConfiguration(RowSampler.class.getName());
-        }
-      });
-    });
-=======
     SortedMapIterator smi = new SortedMapIterator(new TreeMap<>());
     assertThrows(SampleNotPresentException.class, () -> smi.deepCopy(new IteratorEnvironment() {
       @Override
@@ -64,6 +44,5 @@
         return new SamplerConfiguration(RowSampler.class.getName());
       }
     }));
->>>>>>> e8ea60df
   }
 }