/*
 * Licensed to the Apache Software Foundation (ASF) under one
 * or more contributor license agreements.  See the NOTICE file
 * distributed with this work for additional information
 * regarding copyright ownership.  The ASF licenses this file
 * to you under the Apache License, Version 2.0 (the
 * "License"); you may not use this file except in compliance
 * with the License.  You may obtain a copy of the License at
 *
 *   https://www.apache.org/licenses/LICENSE-2.0
 *
 * Unless required by applicable law or agreed to in writing,
 * software distributed under the License is distributed on an
 * "AS IS" BASIS, WITHOUT WARRANTIES OR CONDITIONS OF ANY
 * KIND, either express or implied.  See the License for the
 * specific language governing permissions and limitations
 * under the License.
 */
package org.apache.accumulo.core.fate;

import java.io.Serializable;
import java.util.ArrayList;
import java.util.EnumSet;
import java.util.HashMap;
import java.util.HashSet;
import java.util.List;
import java.util.Map;
import java.util.Optional;
import java.util.Set;
import java.util.concurrent.TimeUnit;
import java.util.concurrent.atomic.AtomicBoolean;
import java.util.function.Consumer;
import java.util.stream.Stream;

import org.apache.accumulo.core.util.Pair;

import com.google.common.hash.HashCode;
import com.google.common.hash.Hashing;

/**
 * Transient in memory store for transactions.
 */
public class TestStore implements FateStore<String> {

  private long nextId = 1;
<<<<<<< HEAD
  private final Map<Long,Pair<TStatus,Optional<byte[]>>> statuses = new HashMap<>();
  private final Map<Long,Map<Fate.TxInfo,Serializable>> txInfos = new HashMap<>();
  private final Set<Long> reserved = new HashSet<>();

  @Override
  public long create() {
    statuses.put(nextId, new Pair<>(TStatus.NEW, Optional.empty()));
    return nextId++;
  }

  @Override
  public long create(byte[] key) {
    HashCode hashCode = Hashing.murmur3_128().hashBytes(key);
    long tid = hashCode.asLong() & 0x7fffffffffffffffL;
    if (statuses.putIfAbsent(tid, new Pair<>(TStatus.NEW, Optional.of(key))) != null) {
      throw new IllegalStateException("Transaction with tid " + tid + " already exists");
    }
    return tid;
  }

  @Override
  public FateTxStore<String> reserve(long tid) {
    if (reserved.contains(tid)) {
=======
  private Map<FateId,TStatus> statuses = new HashMap<>();
  private Set<FateId> reserved = new HashSet<>();

  private static final FateInstanceType fateInstanceType = FateInstanceType.USER;
  private Map<FateId,Map<Fate.TxInfo,Serializable>> txInfos = new HashMap<>();

  @Override
  public FateId create() {
    FateId fateId = FateId.from(fateInstanceType, nextId++);
    statuses.put(fateId, TStatus.NEW);
    return fateId;
  }

  @Override
  public FateTxStore<String> reserve(FateId fateId) {
    if (reserved.contains(fateId)) {
>>>>>>> 0e82f76e
      throw new IllegalStateException(); // zoo store would wait, but do not expect test to reserve
    }
    // twice... if test change, then change this
    reserved.add(fateId);
    return new TestFateTxStore(fateId);
  }

  @Override
  public Optional<FateTxStore<String>> tryReserve(FateId fateId) {
    synchronized (this) {
      if (!reserved.contains(fateId)) {
        reserve(fateId);
        return Optional.of(new TestFateTxStore(fateId));
      }
      return Optional.empty();
    }
  }

  private class TestFateTxStore implements FateTxStore<String> {

    private final FateId fateId;

    TestFateTxStore(FateId fateId) {
      this.fateId = fateId;
    }

    @Override
    public Repo<String> top() {
      throw new UnsupportedOperationException();
    }

    @Override
    public List<ReadOnlyRepo<String>> getStack() {
      throw new UnsupportedOperationException();
    }

    @Override
    public TStatus getStatus() {
<<<<<<< HEAD
      return getStatusAndKey().getFirst();
    }

    @Override
    public Optional<byte[]> getKey() {
      return getStatusAndKey().getSecond();
    }

    @Override
    public Pair<TStatus,Optional<byte[]>> getStatusAndKey() {
      if (!reserved.contains(tid)) {
        throw new IllegalStateException();
      }

      Pair<TStatus,Optional<byte[]>> status = statuses.get(tid);
=======
      if (!reserved.contains(fateId)) {
        throw new IllegalStateException();
      }

      TStatus status = statuses.get(fateId);
>>>>>>> 0e82f76e
      if (status == null) {
        return new Pair<>(TStatus.UNKNOWN, Optional.empty());
      }

      return status;
    }

    @Override
    public TStatus waitForStatusChange(EnumSet<TStatus> expected) {
      throw new UnsupportedOperationException();
    }

    @Override
    public Serializable getTransactionInfo(Fate.TxInfo txInfo) {
      var submap = txInfos.get(fateId);
      if (submap == null) {
        return null;
      }

      return submap.get(txInfo);
    }

    @Override
    public long timeCreated() {
      throw new UnsupportedOperationException();
    }

    @Override
    public FateId getID() {
      return fateId;
    }

    @Override
    public void push(Repo<String> repo) throws StackOverflowException {
      throw new UnsupportedOperationException();
    }

    @Override
    public void pop() {
      throw new UnsupportedOperationException();
    }

    @Override
    public void setStatus(TStatus status) {
      if (!reserved.contains(fateId)) {
        throw new IllegalStateException();
      }
<<<<<<< HEAD
      Pair<TStatus,Optional<byte[]>> currentStatus = statuses.get(tid);
      if (currentStatus == null) {
        throw new IllegalStateException();
      }
      statuses.put(tid, new Pair<>(status, currentStatus.getSecond()));
=======
      if (!statuses.containsKey(fateId)) {
        throw new IllegalStateException();
      }
      statuses.put(fateId, status);
>>>>>>> 0e82f76e
    }

    @Override
    public void setTransactionInfo(Fate.TxInfo txInfo, Serializable val) {
      if (!reserved.contains(fateId)) {
        throw new IllegalStateException();
      }

      txInfos.computeIfAbsent(fateId, t -> new HashMap<>()).put(txInfo, val);
    }

    @Override
    public void delete() {
      if (!reserved.contains(fateId)) {
        throw new IllegalStateException();
      }
      statuses.remove(fateId);
    }

    @Override
    public void unreserve(long deferTime, TimeUnit timeUnit) {
      if (!reserved.remove(fateId)) {
        throw new IllegalStateException();
      }
    }
  }

  @Override
  public ReadOnlyFateTxStore<String> read(FateId fateId) {
    throw new UnsupportedOperationException();
  }

  @Override
  public Stream<FateIdStatus> list() {
    return new ArrayList<>(statuses.entrySet()).stream().map(e -> new FateIdStatus() {
      @Override
      public FateId getFateId() {
        return e.getKey();
      }

      @Override
      public TStatus getStatus() {
        return e.getValue().getFirst();
      }
    });
  }

  @Override
  public void runnable(AtomicBoolean keepWaiting, Consumer<FateId> idConsumer) {
    throw new UnsupportedOperationException();
  }

  @Override
  public int getDeferredCount() {
    return 0;
  }

  @Override
  public boolean isDeferredOverflow() {
    return false;
  }
}<|MERGE_RESOLUTION|>--- conflicted
+++ resolved
@@ -43,15 +43,17 @@
 public class TestStore implements FateStore<String> {
 
   private long nextId = 1;
-<<<<<<< HEAD
-  private final Map<Long,Pair<TStatus,Optional<byte[]>>> statuses = new HashMap<>();
-  private final Map<Long,Map<Fate.TxInfo,Serializable>> txInfos = new HashMap<>();
-  private final Set<Long> reserved = new HashSet<>();
-
-  @Override
-  public long create() {
+  private final Map<FateId,Pair<TStatus,Optional<byte[]>>> statuses = new HashMap<>();
+  private final Map<FateId,Map<Fate.TxInfo,Serializable>> txInfos = new HashMap<>();
+  private final Set<FateId> reserved = new HashSet<>();
+  private static final FateInstanceType fateInstanceType = FateInstanceType.USER;
+  private Map<FateId,Map<Fate.TxInfo,Serializable>> txInfos = new HashMap<>();
+
+  @Override
+  public FateId create() {
+    FateId fateId = FateId.from(fateInstanceType, nextId++);
     statuses.put(nextId, new Pair<>(TStatus.NEW, Optional.empty()));
-    return nextId++;
+    return fateId;
   }
 
   @Override
@@ -64,27 +66,9 @@
     return tid;
   }
 
-  @Override
-  public FateTxStore<String> reserve(long tid) {
-    if (reserved.contains(tid)) {
-=======
-  private Map<FateId,TStatus> statuses = new HashMap<>();
-  private Set<FateId> reserved = new HashSet<>();
-
-  private static final FateInstanceType fateInstanceType = FateInstanceType.USER;
-  private Map<FateId,Map<Fate.TxInfo,Serializable>> txInfos = new HashMap<>();
-
-  @Override
-  public FateId create() {
-    FateId fateId = FateId.from(fateInstanceType, nextId++);
-    statuses.put(fateId, TStatus.NEW);
-    return fateId;
-  }
-
-  @Override
+  @Override  @Override
   public FateTxStore<String> reserve(FateId fateId) {
-    if (reserved.contains(fateId)) {
->>>>>>> 0e82f76e
+    if (reserved.contains(fateId)) {  @Override
       throw new IllegalStateException(); // zoo store would wait, but do not expect test to reserve
     }
     // twice... if test change, then change this
@@ -123,7 +107,6 @@
 
     @Override
     public TStatus getStatus() {
-<<<<<<< HEAD
       return getStatusAndKey().getFirst();
     }
 
@@ -131,21 +114,14 @@
     public Optional<byte[]> getKey() {
       return getStatusAndKey().getSecond();
     }
-
+    
     @Override
     public Pair<TStatus,Optional<byte[]>> getStatusAndKey() {
-      if (!reserved.contains(tid)) {
-        throw new IllegalStateException();
-      }
-
-      Pair<TStatus,Optional<byte[]>> status = statuses.get(tid);
-=======
-      if (!reserved.contains(fateId)) {
-        throw new IllegalStateException();
-      }
-
-      TStatus status = statuses.get(fateId);
->>>>>>> 0e82f76e
+      if (!reserved.contains(fateId)) {
+        throw new IllegalStateException();
+      }
+
+      Pair<TStatus,Optional<byte[]>> status = statuses.get(fateId);
       if (status == null) {
         return new Pair<>(TStatus.UNKNOWN, Optional.empty());
       }
@@ -193,18 +169,11 @@
       if (!reserved.contains(fateId)) {
         throw new IllegalStateException();
       }
-<<<<<<< HEAD
-      Pair<TStatus,Optional<byte[]>> currentStatus = statuses.get(tid);
+      Pair<TStatus,Optional<byte[]>> currentStatus = statuses.get(fateId);
       if (currentStatus == null) {
         throw new IllegalStateException();
       }
-      statuses.put(tid, new Pair<>(status, currentStatus.getSecond()));
-=======
-      if (!statuses.containsKey(fateId)) {
-        throw new IllegalStateException();
-      }
-      statuses.put(fateId, status);
->>>>>>> 0e82f76e
+      statuses.put(fateId, new Pair<>(status, currentStatus.getSecond()));
     }
 
     @Override
