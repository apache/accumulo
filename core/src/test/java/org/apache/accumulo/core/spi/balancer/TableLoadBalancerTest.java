/*
 * Licensed to the Apache Software Foundation (ASF) under one
 * or more contributor license agreements.  See the NOTICE file
 * distributed with this work for additional information
 * regarding copyright ownership.  The ASF licenses this file
 * to you under the Apache License, Version 2.0 (the
 * "License"); you may not use this file except in compliance
 * with the License.  You may obtain a copy of the License at
 *
 *   https://www.apache.org/licenses/LICENSE-2.0
 *
 * Unless required by applicable law or agreed to in writing,
 * software distributed under the License is distributed on an
 * "AS IS" BASIS, WITHOUT WARRANTIES OR CONDITIONS OF ANY
 * KIND, either express or implied.  See the License for the
 * specific language governing permissions and limitations
 * under the License.
 */
package org.apache.accumulo.core.spi.balancer;

import static org.easymock.EasyMock.anyObject;
import static org.easymock.EasyMock.createMock;
import static org.easymock.EasyMock.expect;
import static org.easymock.EasyMock.replay;
import static org.junit.jupiter.api.Assertions.assertEquals;
import static org.junit.jupiter.api.Assertions.assertFalse;
import static org.junit.jupiter.api.Assertions.assertTrue;

import java.util.ArrayList;
import java.util.Collections;
import java.util.HashMap;
import java.util.List;
import java.util.Map;
import java.util.Set;
import java.util.SortedMap;
import java.util.TreeMap;
import java.util.stream.Collectors;

<<<<<<< HEAD
import org.apache.accumulo.core.Constants;
import org.apache.accumulo.core.conf.ConfigurationCopy;
=======
>>>>>>> 87ab1f73
import org.apache.accumulo.core.conf.Property;
import org.apache.accumulo.core.data.TableId;
import org.apache.accumulo.core.data.TabletId;
import org.apache.accumulo.core.dataImpl.KeyExtent;
import org.apache.accumulo.core.dataImpl.TabletIdImpl;
import org.apache.accumulo.core.manager.balancer.BalanceParamsImpl;
import org.apache.accumulo.core.manager.balancer.TServerStatusImpl;
import org.apache.accumulo.core.manager.balancer.TabletServerIdImpl;
import org.apache.accumulo.core.manager.balancer.TabletStatisticsImpl;
import org.apache.accumulo.core.manager.thrift.TableInfo;
import org.apache.accumulo.core.spi.balancer.data.TServerStatus;
import org.apache.accumulo.core.spi.balancer.data.TabletMigration;
import org.apache.accumulo.core.spi.balancer.data.TabletServerId;
import org.apache.accumulo.core.spi.balancer.data.TabletStatistics;
import org.apache.accumulo.core.spi.common.ServiceEnvironment;
import org.apache.accumulo.core.tabletserver.thrift.TabletStats;
import org.apache.hadoop.io.Text;
import org.junit.jupiter.api.Test;

public class TableLoadBalancerTest {

  private static final Map<String,String> TABLE_ID_MAP =
      Map.of("t1", "a1", "t2", "b12", "t3", "c4");

  private static TabletServerId mkts(String host, int port, String session) {
    return new TabletServerIdImpl(host, port, session);
  }

  private static TServerStatus status(Object... config) {
    org.apache.accumulo.core.manager.thrift.TabletServerStatus thriftStatus =
        new org.apache.accumulo.core.manager.thrift.TabletServerStatus();
    thriftStatus.tableMap = new HashMap<>();
    String tablename = null;
    for (Object c : config) {
      if (c instanceof String) {
        tablename = (String) c;
      } else {
        TableInfo info = new TableInfo();
        int count = (Integer) c;
        info.onlineTablets = count;
        info.tablets = count;
        thriftStatus.tableMap.put(tablename, info);
      }
    }
    return new TServerStatusImpl(thriftStatus);
  }

  private static final SortedMap<TabletServerId,TServerStatus> state = new TreeMap<>();

  static List<TabletStatistics> generateFakeTablets(TabletServerId tserver, TableId tableId) {
    List<TabletStatistics> result = new ArrayList<>();
    TServerStatus tableInfo = state.get(tserver);
    // generate some fake tablets
    for (int i = 0; i < tableInfo.getTableMap().get(tableId.canonical()).getOnlineTabletCount();
        i++) {
      TabletStats stats = new TabletStats();
      stats.extent =
          new KeyExtent(tableId, new Text(tserver.getHost() + String.format("%03d", i + 1)),
              new Text(tserver.getHost() + String.format("%03d", i))).toThrift();
      result.add(new TabletStatisticsImpl(stats));
    }
    return result;
  }

  public static class TestSimpleLoadBalancer extends SimpleLoadBalancer {

    public TestSimpleLoadBalancer(TableId table) {
      super(table);
    }

    @Override
    public void init(BalancerEnvironment balancerEnvironment) {}

    @Override
    public List<TabletStatistics> getOnlineTabletsForTable(TabletServerId tserver,
        TableId tableId) {
      return generateFakeTablets(tserver, tableId);
    }
  }

  @Test
  public void test() {
    BalancerEnvironment environment = createMock(BalancerEnvironment.class);
    var tableConfig = ServiceEnvironment.Configuration.from(
        Map.of(Property.TABLE_LOAD_BALANCER.getKey(), TestSimpleLoadBalancer.class.getName()),
        false);

    Map<String,TableId> tableIdMap = TABLE_ID_MAP.entrySet().stream()
        .collect(Collectors.toMap(Map.Entry::getKey, e -> TableId.of(e.getValue())));
    expect(environment.getTableIdMap()).andReturn(tableIdMap).anyTimes();
    expect(environment.isTableOnline(anyObject(TableId.class))).andReturn(true).anyTimes();
    expect(environment.getConfiguration(anyObject(TableId.class))).andReturn(tableConfig)
        .anyTimes();
    expect(environment.tableContext(anyObject(TableId.class))).andReturn(null).anyTimes();

    replay(environment);

    String t1Id = TABLE_ID_MAP.get("t1"), t2Id = TABLE_ID_MAP.get("t2"),
        t3Id = TABLE_ID_MAP.get("t3");
    state.clear();
    TabletServerId svr = mkts("10.0.0.1", 1234, "0x01020304");
    state.put(svr, status(t1Id, 10, t2Id, 10, t3Id, 10));

    Set<TabletId> migrations = Collections.emptySet();
    List<TabletMigration> migrationsOut = new ArrayList<>();
    TableLoadBalancer tls = new TableLoadBalancer();
    tls.init(environment);
    tls.balance(new BalanceParamsImpl(state,
        Map.of(Constants.DEFAULT_RESOURCE_GROUP_NAME, state.keySet()), migrations, migrationsOut));
    assertEquals(0, migrationsOut.size());

    state.put(mkts("10.0.0.2", 2345, "0x02030405"), status());
    tls = new TableLoadBalancer();
    tls.init(environment);
    tls.balance(new BalanceParamsImpl(state,
        Map.of(Constants.DEFAULT_RESOURCE_GROUP_NAME, state.keySet()), migrations, migrationsOut));
    int count = 0;
    Map<TableId,Integer> movedByTable = new HashMap<>();
    movedByTable.put(TableId.of(t1Id), 0);
    movedByTable.put(TableId.of(t2Id), 0);
    movedByTable.put(TableId.of(t3Id), 0);
    for (TabletMigration migration : migrationsOut) {
      if (migration.getOldTabletServer().equals(svr)) {
        count++;
      }
      TableId key = migration.getTablet().getTable();
      movedByTable.put(key, movedByTable.get(key) + 1);
    }
    assertEquals(15, count);
    for (Integer moved : movedByTable.values()) {
      assertEquals(5, moved.intValue());
    }
  }

  private static class TestCurrAssignment implements TabletBalancer.CurrentAssignment {

    private final TabletIdImpl tablet;
    private final String resourceGroup;

    TestCurrAssignment(TableId tid, String rg) {
      this.tablet = new TabletIdImpl(new KeyExtent(tid, null, null));
      this.resourceGroup = rg;
    }

    @Override
    public TabletId getTablet() {
      return tablet;
    }

    @Override
    public TabletServerId getTabletServer() {
      return null;
    }

    @Override
    public String getResourceGroup() {
      return resourceGroup;
    }
  }

  @Test
  public void testNeedsReassignment() {

    ConfigurationCopy cc1 =
        new ConfigurationCopy(Map.of(TableLoadBalancer.TABLE_ASSIGNMENT_GROUP_PROPERTY, "G1"));
    ConfigurationImpl table1Config = new ConfigurationImpl(cc1);

    ConfigurationCopy cc2 =
        new ConfigurationCopy(Map.of(TableLoadBalancer.TABLE_ASSIGNMENT_GROUP_PROPERTY, "G2"));
    ConfigurationImpl table2Config = new ConfigurationImpl(cc2);

    var tid1 = TableId.of("1");
    var tid2 = TableId.of("2");
    var tid3 = TableId.of("3");

    BalancerEnvironment environment = createMock(BalancerEnvironment.class);
    expect(environment.getConfiguration(tid1)).andReturn(table1Config).anyTimes();
    expect(environment.getConfiguration(tid2)).andReturn(table2Config).anyTimes();
    expect(environment.getConfiguration(tid3))
        .andReturn(new ConfigurationImpl(new ConfigurationCopy())).anyTimes();
    replay(environment);

    var tls = new TableLoadBalancer() {
      @Override
      protected TabletBalancer getBalancerForTable(TableId tableId) {
        TabletBalancer balancer = createMock(TabletBalancer.class);
        expect(balancer.needsReassignment(anyObject())).andReturn(false);
        replay(balancer);
        return balancer;
      }
    };
    tls.init(environment);

    assertFalse(tls.needsReassignment(new TestCurrAssignment(tid1, "G1")));
    assertTrue(tls.needsReassignment(new TestCurrAssignment(tid1, "G2")));

    assertFalse(tls.needsReassignment(new TestCurrAssignment(tid2, "G2")));
    assertTrue(tls.needsReassignment(new TestCurrAssignment(tid2, "G1")));

    assertFalse(
        tls.needsReassignment(new TestCurrAssignment(tid3, Constants.DEFAULT_RESOURCE_GROUP_NAME)));
    assertTrue(tls.needsReassignment(new TestCurrAssignment(tid3, "G1")));

    // test when the delegated table balancer returns true for one table and false for others
    var tls2 = new TableLoadBalancer() {
      @Override
      protected TabletBalancer getBalancerForTable(TableId tableId) {
        TabletBalancer balancer = createMock(TabletBalancer.class);
        expect(balancer.needsReassignment(anyObject())).andReturn(tableId.equals(tid1));
        replay(balancer);
        return balancer;
      }
    };
    tls2.init(environment);

    assertTrue(tls2.needsReassignment(new TestCurrAssignment(tid1, "G1")));
    assertTrue(tls2.needsReassignment(new TestCurrAssignment(tid1, "G2")));

    assertFalse(tls2.needsReassignment(new TestCurrAssignment(tid2, "G2")));
    assertTrue(tls2.needsReassignment(new TestCurrAssignment(tid2, "G1")));

    assertFalse(tls2
        .needsReassignment(new TestCurrAssignment(tid3, Constants.DEFAULT_RESOURCE_GROUP_NAME)));
    assertTrue(tls2.needsReassignment(new TestCurrAssignment(tid3, "G1")));
  }

}<|MERGE_RESOLUTION|>--- conflicted
+++ resolved
@@ -36,11 +36,7 @@
 import java.util.TreeMap;
 import java.util.stream.Collectors;
 
-<<<<<<< HEAD
 import org.apache.accumulo.core.Constants;
-import org.apache.accumulo.core.conf.ConfigurationCopy;
-=======
->>>>>>> 87ab1f73
 import org.apache.accumulo.core.conf.Property;
 import org.apache.accumulo.core.data.TableId;
 import org.apache.accumulo.core.data.TabletId;
@@ -204,13 +200,11 @@
   @Test
   public void testNeedsReassignment() {
 
-    ConfigurationCopy cc1 =
-        new ConfigurationCopy(Map.of(TableLoadBalancer.TABLE_ASSIGNMENT_GROUP_PROPERTY, "G1"));
-    ConfigurationImpl table1Config = new ConfigurationImpl(cc1);
-
-    ConfigurationCopy cc2 =
-        new ConfigurationCopy(Map.of(TableLoadBalancer.TABLE_ASSIGNMENT_GROUP_PROPERTY, "G2"));
-    ConfigurationImpl table2Config = new ConfigurationImpl(cc2);
+    var table1Config = ServiceEnvironment.Configuration
+        .from(Map.of(TableLoadBalancer.TABLE_ASSIGNMENT_GROUP_PROPERTY, "G1"), false);
+    var table2Config = ServiceEnvironment.Configuration
+        .from(Map.of(TableLoadBalancer.TABLE_ASSIGNMENT_GROUP_PROPERTY, "G2"), false);
+    var table3Config = ServiceEnvironment.Configuration.from(Map.of(), false);
 
     var tid1 = TableId.of("1");
     var tid2 = TableId.of("2");
@@ -219,8 +213,7 @@
     BalancerEnvironment environment = createMock(BalancerEnvironment.class);
     expect(environment.getConfiguration(tid1)).andReturn(table1Config).anyTimes();
     expect(environment.getConfiguration(tid2)).andReturn(table2Config).anyTimes();
-    expect(environment.getConfiguration(tid3))
-        .andReturn(new ConfigurationImpl(new ConfigurationCopy())).anyTimes();
+    expect(environment.getConfiguration(tid3)).andReturn(table3Config).anyTimes();
     replay(environment);
 
     var tls = new TableLoadBalancer() {
