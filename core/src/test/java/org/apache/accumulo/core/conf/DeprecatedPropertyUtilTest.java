--- conflicted
+++ resolved
@@ -91,11 +91,7 @@
     assertEquals(4, config.size());
     assertThrows(IllegalStateException.class,
         () -> DeprecatedPropertyUtil.sanityCheckManagerProperties(config),
-<<<<<<< HEAD
-        "Sanity check should " + "fail when 'master.*' and 'manager.*' appear in same config");
-=======
         "Sanity check should fail when 'master.*' and 'manager.*' appear in same config");
->>>>>>> 3c3a91f7
     config.clearProperty("master.deprecatedProp");
     assertEquals(3, config.size());
     DeprecatedPropertyUtil.sanityCheckManagerProperties(config); // should succeed
