--- conflicted
+++ resolved
@@ -33,11 +33,7 @@
 import java.net.URL;
 import java.nio.file.Files;
 import java.nio.file.Paths;
-<<<<<<< HEAD
-=======
-import java.util.HashMap;
 import java.util.List;
->>>>>>> fecbe5b4
 import java.util.Map;
 import java.util.TreeMap;
 import java.util.function.Function;
@@ -199,7 +195,7 @@
   @Test
   public void testFileWithUnknownSections() throws Exception {
     URL configFile = ClusterConfigParserTest.class
-        .getResource("/org/apache/accumulo/core/conf/cluster/bad-cluster.yaml");
+        .getResource("/org/apache/accumulo/core/conf/cluster/bad-server-name.yaml");
     assertNotNull(configFile);
 
     Map<String,String> contents =
@@ -209,6 +205,54 @@
       var exception = assertThrows(IllegalArgumentException.class,
           () -> ClusterConfigParser.outputShellVariables(contents, ps));
       assertTrue(exception.getMessage().contains("vserver"));
+    }
+  }
+
+  @Test
+  public void testFileWithInvalidGroupName() throws Exception {
+    URL configFile = ClusterConfigParserTest.class
+        .getResource("/org/apache/accumulo/core/conf/cluster/bad-group-name.yaml");
+    assertNotNull(configFile);
+
+    Map<String,String> contents =
+        ClusterConfigParser.parseConfiguration(new File(configFile.toURI()).getAbsolutePath());
+
+    try (var baos = new ByteArrayOutputStream(); var ps = new PrintStream(baos)) {
+      var exception = assertThrows(RuntimeException.class,
+          () -> ClusterConfigParser.outputShellVariables(contents, ps));
+      assertTrue(exception.getMessage().contains("bad-group-name"));
+    }
+  }
+
+  @Test
+  public void testFileWithInvalidSuffix() throws Exception {
+    URL configFile = ClusterConfigParserTest.class
+        .getResource("/org/apache/accumulo/core/conf/cluster/bad-group-suffix.yaml");
+    assertNotNull(configFile);
+
+    Map<String,String> contents =
+        ClusterConfigParser.parseConfiguration(new File(configFile.toURI()).getAbsolutePath());
+
+    try (var baos = new ByteArrayOutputStream(); var ps = new PrintStream(baos)) {
+      var exception = assertThrows(IllegalArgumentException.class,
+          () -> ClusterConfigParser.outputShellVariables(contents, ps));
+      assertTrue(exception.getMessage().contains("servers_per_hosts"));
+    }
+  }
+
+  @Test
+  public void testFileWithTooManyLevels() throws Exception {
+    URL configFile = ClusterConfigParserTest.class
+        .getResource("/org/apache/accumulo/core/conf/cluster/too-many-levels.yaml");
+    assertNotNull(configFile);
+
+    Map<String,String> contents =
+        ClusterConfigParser.parseConfiguration(new File(configFile.toURI()).getAbsolutePath());
+
+    try (var baos = new ByteArrayOutputStream(); var ps = new PrintStream(baos)) {
+      var exception = assertThrows(IllegalArgumentException.class,
+          () -> ClusterConfigParser.outputShellVariables(contents, ps));
+      assertTrue(exception.getMessage().contains("too many levels"));
     }
   }
 
