--- conflicted
+++ resolved
@@ -203,17 +203,13 @@
     }
 
     @Override
-<<<<<<< HEAD
     public TableDiskUsageResult getDiskUsageFromMetadata(Set<String> tables, boolean computeShared,
         Authorizations auths) {
       return null;
     }
 
     @Override
-    public void importTable(String tableName, Set<String> exportDir) {}
-=======
     public void importTable(String tableName, Set<String> exportDir, ImportConfiguration ic) {}
->>>>>>> 1224e94e
 
     @Override
     public void exportTable(String tableName, String exportDir) {}
