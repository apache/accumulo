--- conflicted
+++ resolved
@@ -18,13 +18,8 @@
  */
 package org.apache.accumulo.core.conf;
 
-<<<<<<< HEAD
 import static org.junit.jupiter.api.Assertions.assertEquals;
 import static org.junit.jupiter.api.Assertions.assertThrows;
-=======
-import static org.junit.Assert.assertEquals;
-import static org.junit.Assert.assertThrows;
->>>>>>> e8ea60df
 
 import java.util.Arrays;
 import java.util.function.Function;
@@ -63,10 +58,6 @@
   public void testGetFixedMemoryAsBytesFailureCases2() {
     assertThrows(IllegalArgumentException.class,
         () -> ConfigurationTypeHelper.getFixedMemoryAsBytes("FooBar"));
-<<<<<<< HEAD
-
-=======
->>>>>>> e8ea60df
   }
 
   @Test
