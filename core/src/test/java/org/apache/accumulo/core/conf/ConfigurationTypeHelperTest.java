/*
 * Licensed to the Apache Software Foundation (ASF) under one
 * or more contributor license agreements.  See the NOTICE file
 * distributed with this work for additional information
 * regarding copyright ownership.  The ASF licenses this file
 * to you under the Apache License, Version 2.0 (the
 * "License"); you may not use this file except in compliance
 * with the License.  You may obtain a copy of the License at
 *
 *   https://www.apache.org/licenses/LICENSE-2.0
 *
 * Unless required by applicable law or agreed to in writing,
 * software distributed under the License is distributed on an
 * "AS IS" BASIS, WITHOUT WARRANTIES OR CONDITIONS OF ANY
 * KIND, either express or implied.  See the License for the
 * specific language governing permissions and limitations
 * under the License.
 */
package org.apache.accumulo.core.conf;

import static java.util.concurrent.TimeUnit.DAYS;
import static java.util.concurrent.TimeUnit.HOURS;
import static java.util.concurrent.TimeUnit.MINUTES;
import static java.util.concurrent.TimeUnit.SECONDS;
import static org.junit.jupiter.api.Assertions.assertEquals;
import static org.junit.jupiter.api.Assertions.assertThrows;
import static org.junit.jupiter.api.Assertions.assertTrue;

<<<<<<< HEAD
import java.util.Set;
=======
import java.util.EnumSet;
>>>>>>> 684810b0
import java.util.function.Function;
import java.util.stream.Stream;

import org.apache.accumulo.core.file.FilePrefix;
import org.junit.jupiter.api.Test;

public class ConfigurationTypeHelperTest {

  @Test
  public void testGetMemoryInBytes() {
    Stream.<Function<String,Long>>of(ConfigurationTypeHelper::getFixedMemoryAsBytes,
        ConfigurationTypeHelper::getMemoryAsBytes).forEach(memFunc -> {
          assertEquals(42L, memFunc.apply("42").longValue());
          assertEquals(42L, memFunc.apply("42b").longValue());
          assertEquals(42L, memFunc.apply("42B").longValue());
          assertEquals(42L * 1024L, memFunc.apply("42K").longValue());
          assertEquals(42L * 1024L, memFunc.apply("42k").longValue());
          assertEquals(42L * 1024L * 1024L, memFunc.apply("42M").longValue());
          assertEquals(42L * 1024L * 1024L, memFunc.apply("42m").longValue());
          assertEquals(42L * 1024L * 1024L * 1024L, memFunc.apply("42G").longValue());
          assertEquals(42L * 1024L * 1024L * 1024L, memFunc.apply("42g").longValue());
        });
    assertEquals(Runtime.getRuntime().maxMemory() / 10,
        ConfigurationTypeHelper.getMemoryAsBytes("10%"));
    assertEquals(Runtime.getRuntime().maxMemory() / 5,
        ConfigurationTypeHelper.getMemoryAsBytes("20%"));
  }

  @Test
  public void testGetFixedMemoryAsBytesFailureCases1() {
    assertThrows(IllegalArgumentException.class,
        () -> ConfigurationTypeHelper.getFixedMemoryAsBytes("42x"));
  }

  @Test
  public void testGetFixedMemoryAsBytesFailureCases2() {
    assertThrows(IllegalArgumentException.class,
        () -> ConfigurationTypeHelper.getFixedMemoryAsBytes("FooBar"));
  }

  @Test
  public void testGetFixedMemoryAsBytesFailureCases3() {
    assertThrows(IllegalArgumentException.class,
        () -> ConfigurationTypeHelper.getFixedMemoryAsBytes("40%"));
  }

  @Test
  public void testGetMemoryAsBytesFailureCases1() {
    assertThrows(IllegalArgumentException.class,
        () -> ConfigurationTypeHelper.getMemoryAsBytes("42x"));
  }

  @Test
  public void testGetMemoryAsBytesFailureCases2() {
    assertThrows(IllegalArgumentException.class,
        () -> ConfigurationTypeHelper.getMemoryAsBytes("FooBar"));
  }

  @Test
  public void testGetTimeInMillis() {
    assertEquals(DAYS.toMillis(42), ConfigurationTypeHelper.getTimeInMillis("42d"));
    assertEquals(HOURS.toMillis(42), ConfigurationTypeHelper.getTimeInMillis("42h"));
    assertEquals(MINUTES.toMillis(42), ConfigurationTypeHelper.getTimeInMillis("42m"));
    assertEquals(SECONDS.toMillis(42), ConfigurationTypeHelper.getTimeInMillis("42s"));
    assertEquals(SECONDS.toMillis(42), ConfigurationTypeHelper.getTimeInMillis("42"));
    assertEquals(42L, ConfigurationTypeHelper.getTimeInMillis("42ms"));
  }

  @Test
  public void testGetTimeInMillisFailureCase1() {
    assertThrows(IllegalArgumentException.class,
        () -> ConfigurationTypeHelper.getTimeInMillis("abc"));
  }

  @Test
  public void testGetTimeInMillisFailureCase2() {
    assertThrows(IllegalArgumentException.class,
        () -> ConfigurationTypeHelper.getTimeInMillis("ms"));
  }

  @Test
  public void testGetFraction() {
    double delta = 0.0000000000001;
    assertEquals(0.5d, ConfigurationTypeHelper.getFraction("0.5"), delta);
    assertEquals(3.0d, ConfigurationTypeHelper.getFraction("3"), delta);
    assertEquals(-0.25d, ConfigurationTypeHelper.getFraction("-25%"), delta);
    assertEquals(0.99546d, ConfigurationTypeHelper.getFraction("99.546%"), delta);
    assertEquals(0.0d, ConfigurationTypeHelper.getFraction("0%"), delta);
    assertEquals(0.0d, ConfigurationTypeHelper.getFraction("-0.000"), delta);
    assertEquals(0.001d, ConfigurationTypeHelper.getFraction(".1%"), delta);
    assertEquals(1d, ConfigurationTypeHelper.getFraction("1."), delta);
  }

  @Test
  public void testGetFractionFailureCase1() {
    assertThrows(IllegalArgumentException.class, () -> ConfigurationTypeHelper.getFraction("%"));
  }

  @Test
  public void testGetFractionFailureCase2() {
    assertThrows(IllegalArgumentException.class,
        () -> ConfigurationTypeHelper.getFraction("abc0%"));
  }

  @Test
  public void testGetFractionFailureCase3() {
    assertThrows(IllegalArgumentException.class, () -> ConfigurationTypeHelper.getFraction(".%"));
  }

  @Test
<<<<<<< HEAD
  public void testGetVolumeUris() {
    // test property not set
    assertEquals(Set.of(), ConfigurationTypeHelper.getVolumeUris(""));

    // test blank cases
    assertThrows(NullPointerException.class, () -> ConfigurationTypeHelper.getVolumeUris(null));
    for (String s : Set.of("   ", ",", ",,,", " ,,,", ",,, ", ", ,,")) {
      var e = assertThrows(IllegalArgumentException.class,
          () -> ConfigurationTypeHelper.getVolumeUris(s));
      assertEquals("property contains only blank volumes", e.getMessage());
    }

    // test 1 volume
    for (String s : Set.of("hdfs:/volA", ",hdfs:/volA", "hdfs:/volA,")) {
      var uris = ConfigurationTypeHelper.getVolumeUris(s);
      assertEquals(1, uris.size());
      assertTrue(uris.contains("hdfs:/volA"));
    }

    // test more than 1 volume
    for (String s : Set.of("hdfs:/volA,file:/volB", ",hdfs:/volA,file:/volB",
        "hdfs:/volA,,file:/volB", "hdfs:/volA,file:/volB,   ,")) {
      var uris = ConfigurationTypeHelper.getVolumeUris(s);
      assertEquals(2, uris.size());
      assertTrue(uris.contains("hdfs:/volA"));
      assertTrue(uris.contains("file:/volB"));
    }

    // test invalid URI
    for (String s : Set.of("hdfs:/volA,hdfs:/volB,volA", ",volA,hdfs:/volA,hdfs:/volB",
        "hdfs:/volA,,volA,hdfs:/volB", "hdfs:/volA,volA,hdfs:/volB,   ,")) {
      var iae = assertThrows(IllegalArgumentException.class,
          () -> ConfigurationTypeHelper.getVolumeUris(s));
      assertEquals("'volA' is not a fully qualified URI", iae.getMessage());
    }

    // test duplicates
    var iae = assertThrows(IllegalArgumentException.class,
        () -> ConfigurationTypeHelper.getVolumeUris("hdfs:/volA,hdfs:/volB,hdfs:/volA"));
    assertEquals("property contains duplicate volumes", iae.getMessage());

    // test syntax error in URI
    iae = assertThrows(IllegalArgumentException.class,
        () -> ConfigurationTypeHelper.getVolumeUris("hdfs:/volA,hdfs :/::/volB"));
    assertEquals("volume contains 'hdfs :/::/volB' which has a syntax error", iae.getMessage());
=======
  public void testGetDropCacheBehindFilePrefixes() {
    assertEquals(EnumSet.noneOf(FilePrefix.class),
        ConfigurationTypeHelper.getDropCacheBehindFilePrefixes("NONE"));
    assertEquals(EnumSet.allOf(FilePrefix.class),
        ConfigurationTypeHelper.getDropCacheBehindFilePrefixes("ALL"));
    assertEquals(
        EnumSet.of(FilePrefix.FLUSH, FilePrefix.FULL_COMPACTION, FilePrefix.COMPACTION,
            FilePrefix.MERGING_MINOR_COMPACTION),
        ConfigurationTypeHelper.getDropCacheBehindFilePrefixes("NON-IMPORT"));
    assertThrows(IllegalArgumentException.class,
        () -> ConfigurationTypeHelper.getDropCacheBehindFilePrefixes("A"));

>>>>>>> 684810b0
  }
}<|MERGE_RESOLUTION|>--- conflicted
+++ resolved
@@ -26,11 +26,8 @@
 import static org.junit.jupiter.api.Assertions.assertThrows;
 import static org.junit.jupiter.api.Assertions.assertTrue;
 
-<<<<<<< HEAD
+import java.util.EnumSet;
 import java.util.Set;
-=======
-import java.util.EnumSet;
->>>>>>> 684810b0
 import java.util.function.Function;
 import java.util.stream.Stream;
 
@@ -141,7 +138,6 @@
   }
 
   @Test
-<<<<<<< HEAD
   public void testGetVolumeUris() {
     // test property not set
     assertEquals(Set.of(), ConfigurationTypeHelper.getVolumeUris(""));
@@ -187,7 +183,9 @@
     iae = assertThrows(IllegalArgumentException.class,
         () -> ConfigurationTypeHelper.getVolumeUris("hdfs:/volA,hdfs :/::/volB"));
     assertEquals("volume contains 'hdfs :/::/volB' which has a syntax error", iae.getMessage());
-=======
+  }
+
+  @Test
   public void testGetDropCacheBehindFilePrefixes() {
     assertEquals(EnumSet.noneOf(FilePrefix.class),
         ConfigurationTypeHelper.getDropCacheBehindFilePrefixes("NONE"));
@@ -199,7 +197,5 @@
         ConfigurationTypeHelper.getDropCacheBehindFilePrefixes("NON-IMPORT"));
     assertThrows(IllegalArgumentException.class,
         () -> ConfigurationTypeHelper.getDropCacheBehindFilePrefixes("A"));
-
->>>>>>> 684810b0
   }
 }