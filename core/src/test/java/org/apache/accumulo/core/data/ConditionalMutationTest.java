--- conflicted
+++ resolved
@@ -16,13 +16,12 @@
  */
 package org.apache.accumulo.core.data;
 
-import static com.google.common.base.Charsets.UTF_8;
+import static java.nio.charset.StandardCharsets.UTF_8;
 import static org.junit.Assert.assertArrayEquals;
 import static org.junit.Assert.assertEquals;
 import static org.junit.Assert.assertFalse;
 import static org.junit.Assert.assertTrue;
 
-import java.nio.charset.StandardCharsets;
 import java.util.List;
 
 import org.apache.hadoop.io.Text;
@@ -30,11 +29,7 @@
 import org.junit.Test;
 
 public class ConditionalMutationTest {
-<<<<<<< HEAD
-  private static final byte[] ROW = "row".getBytes(StandardCharsets.UTF_8);
-=======
   private static final byte[] ROW = "row".getBytes(UTF_8);
->>>>>>> 9b20a9d4
   private static final String FAMILY = "family";
   private static final String QUALIFIER = "qualifier";
   private static final String QUALIFIER2 = "qualifier2";
@@ -63,11 +58,7 @@
   @Test
   public void testConstruction_ByteArray_StartAndLength() {
     cm = new ConditionalMutation(ROW, 1, 1, c1, c2);
-<<<<<<< HEAD
-    assertArrayEquals("o".getBytes(StandardCharsets.UTF_8), cm.getRow());
-=======
     assertArrayEquals("o".getBytes(UTF_8), cm.getRow());
->>>>>>> 9b20a9d4
     List<Condition> cs = cm.getConditions();
     assertEquals(2, cs.size());
     assertEquals(c1, cs.get(0));
@@ -86,11 +77,7 @@
 
   @Test
   public void testConstruction_CharSequence() {
-<<<<<<< HEAD
-    cm = new ConditionalMutation(new String(ROW, StandardCharsets.UTF_8), c1, c2);
-=======
     cm = new ConditionalMutation(new String(ROW, UTF_8), c1, c2);
->>>>>>> 9b20a9d4
     assertArrayEquals(ROW, cm.getRow());
     List<Condition> cs = cm.getConditions();
     assertEquals(2, cs.size());
@@ -139,11 +126,7 @@
     assertTrue(cm.equals(cm2));
     assertTrue(cm2.equals(cm));
 
-<<<<<<< HEAD
-    ConditionalMutation cm3 = new ConditionalMutation("row2".getBytes(StandardCharsets.UTF_8), c1, c2);
-=======
     ConditionalMutation cm3 = new ConditionalMutation("row2".getBytes(UTF_8), c1, c2);
->>>>>>> 9b20a9d4
     assertFalse(cm.equals(cm3));
     cm3 = new ConditionalMutation(ROW, c2, c1);
     assertFalse(cm.getConditions().equals(cm3.getConditions()));
