--- conflicted
+++ resolved
@@ -18,11 +18,6 @@
  */
 package org.apache.accumulo.core.util.compaction;
 
-<<<<<<< HEAD
-import static org.apache.accumulo.core.util.compaction.CompactionJobPrioritizer.createPriority;
-import static org.junit.jupiter.api.Assertions.assertEquals;
-import static org.junit.jupiter.api.Assertions.assertThrows;
-=======
 import static org.apache.accumulo.core.util.compaction.CompactionJobPrioritizer.METADATA_TABLE_SYSTEM;
 import static org.apache.accumulo.core.util.compaction.CompactionJobPrioritizer.METADATA_TABLE_USER;
 import static org.apache.accumulo.core.util.compaction.CompactionJobPrioritizer.ROOT_TABLE_SYSTEM;
@@ -34,7 +29,6 @@
 import static org.apache.accumulo.core.util.compaction.CompactionJobPrioritizer.USER_TABLE_USER;
 import static org.junit.jupiter.api.Assertions.assertEquals;
 import static org.junit.jupiter.api.Assertions.assertFalse;
->>>>>>> f6c0da3f
 import static org.junit.jupiter.api.Assertions.assertTrue;
 
 import java.net.URI;
@@ -46,19 +40,13 @@
 import java.util.Optional;
 
 import org.apache.accumulo.core.client.admin.compaction.CompactableFile;
-<<<<<<< HEAD
-=======
 import org.apache.accumulo.core.clientImpl.Namespace;
->>>>>>> f6c0da3f
 import org.apache.accumulo.core.data.TableId;
 import org.apache.accumulo.core.metadata.AccumuloTable;
 import org.apache.accumulo.core.spi.compaction.CompactionJob;
 import org.apache.accumulo.core.spi.compaction.CompactionKind;
-<<<<<<< HEAD
 import org.apache.accumulo.core.spi.compaction.CompactorGroupId;
-=======
 import org.apache.commons.lang3.Range;
->>>>>>> f6c0da3f
 import org.junit.jupiter.api.Test;
 
 public class CompactionPrioritizerTest {
@@ -72,139 +60,10 @@
       files.add(CompactableFile
           .create(URI.create("hdfs://foonn/accumulo/tables/5/" + tablet + "/" + i + ".rf"), 4, 4));
     }
-<<<<<<< HEAD
-    // TODO pass numFiles
-    return new CompactionJobImpl(createPriority(TableId.of("1"), kind, totalFiles, numFiles),
-        CompactorGroupId.of("test"), files, kind, Optional.of(false));
-  }
-
-  @Test
-  public void testOrdering() {
-    short pr1 = createPriority(AccumuloTable.ROOT.tableId(), CompactionKind.USER, 10000, 1);
-    assertEquals(Short.MAX_VALUE, pr1);
-    short pr2 = createPriority(AccumuloTable.ROOT.tableId(), CompactionKind.USER, 100, 30);
-    assertTrue(pr1 > pr2);
-    short pr3 = createPriority(AccumuloTable.ROOT.tableId(), CompactionKind.USER, 100, 1);
-    assertTrue(pr2 > pr3);
-    short pr4 = createPriority(AccumuloTable.ROOT.tableId(), CompactionKind.USER, 1, 1);
-    assertTrue(pr3 > pr4);
-    short pr5 = createPriority(AccumuloTable.ROOT.tableId(), CompactionKind.SYSTEM, 10000, 1);
-    assertTrue(pr4 > pr5);
-    short pr6 = createPriority(AccumuloTable.ROOT.tableId(), CompactionKind.SYSTEM, 100, 30);
-    assertTrue(pr5 > pr6);
-    short pr7 = createPriority(AccumuloTable.ROOT.tableId(), CompactionKind.SYSTEM, 100, 1);
-    assertTrue(pr6 > pr7);
-    short pr8 = createPriority(AccumuloTable.ROOT.tableId(), CompactionKind.SYSTEM, 1, 1);
-    assertTrue(pr7 > pr8);
-
-    short pm1 = createPriority(AccumuloTable.METADATA.tableId(), CompactionKind.USER, 10000, 1);
-    assertTrue(pr8 > pm1);
-    short pm2 = createPriority(AccumuloTable.METADATA.tableId(), CompactionKind.USER, 100, 30);
-    assertTrue(pm1 > pm2);
-    short pm3 = createPriority(AccumuloTable.METADATA.tableId(), CompactionKind.USER, 100, 1);
-    assertTrue(pm2 > pm3);
-    short pm4 = createPriority(AccumuloTable.METADATA.tableId(), CompactionKind.USER, 1, 1);
-    assertTrue(pm3 > pm4);
-    short pm5 = createPriority(AccumuloTable.METADATA.tableId(), CompactionKind.SYSTEM, 10000, 1);
-    assertTrue(pm4 > pm5);
-    short pm6 = createPriority(AccumuloTable.METADATA.tableId(), CompactionKind.SYSTEM, 100, 30);
-    assertTrue(pm5 > pm6);
-    short pm7 = createPriority(AccumuloTable.METADATA.tableId(), CompactionKind.SYSTEM, 100, 1);
-    assertTrue(pm6 > pm7);
-    short pm8 = createPriority(AccumuloTable.METADATA.tableId(), CompactionKind.SYSTEM, 1, 1);
-    assertTrue(pm7 > pm8);
-
-    short pf1 = createPriority(AccumuloTable.FATE.tableId(), CompactionKind.USER, 10000, 1);
-    assertTrue(pm8 > pf1);
-    short pf2 = createPriority(AccumuloTable.FATE.tableId(), CompactionKind.USER, 100, 30);
-    assertTrue(pf1 > pf2);
-    short pf3 = createPriority(AccumuloTable.FATE.tableId(), CompactionKind.USER, 100, 1);
-    assertTrue(pf2 > pf3);
-    short pf4 = createPriority(AccumuloTable.FATE.tableId(), CompactionKind.USER, 1, 1);
-    assertTrue(pf3 > pf4);
-    short pf5 = createPriority(AccumuloTable.FATE.tableId(), CompactionKind.SYSTEM, 10000, 1);
-    assertTrue(pf4 > pf5);
-    short pf6 = createPriority(AccumuloTable.FATE.tableId(), CompactionKind.SYSTEM, 100, 30);
-    assertTrue(pf5 > pf6);
-    short pf7 = createPriority(AccumuloTable.FATE.tableId(), CompactionKind.SYSTEM, 100, 1);
-    assertTrue(pf6 > pf7);
-    short pf8 = createPriority(AccumuloTable.FATE.tableId(), CompactionKind.SYSTEM, 1, 1);
-    assertTrue(pm7 > pf8);
-
-    var userTable1 = TableId.of("1");
-    var userTable2 = TableId.of("2");
-
-    short pu1 = createPriority(userTable1, CompactionKind.USER, 10000, 1);
-    assertTrue(pf8 > pu1);
-    short pu2 = createPriority(userTable2, CompactionKind.USER, 1000, 30);
-    assertTrue(pu1 > pu2);
-    short pu3 = createPriority(userTable1, CompactionKind.USER, 1000, 1);
-    assertTrue(pu2 > pu3);
-    short pu4 = createPriority(userTable2, CompactionKind.USER, 1, 1);
-    assertTrue(pu3 > pu4);
-    short pu5 = createPriority(userTable1, CompactionKind.SYSTEM, 10000, 1);
-    assertTrue(pu4 > pu5);
-    short pu6 = createPriority(userTable2, CompactionKind.SYSTEM, 1000, 30);
-    assertTrue(pu5 > pu6);
-    short pu7 = createPriority(userTable1, CompactionKind.SYSTEM, 1000, 1);
-    assertTrue(pu6 > pu7);
-    short pu8 = createPriority(userTable2, CompactionKind.SYSTEM, 1, 1);
-    assertTrue(pu7 > pu8);
-    assertEquals(Short.MIN_VALUE + 2, pu8);
-  }
-
-  @Test
-  public void testBoundary() {
-    var userTable = TableId.of("1");
-
-    short minRootUser = createPriority(AccumuloTable.ROOT.tableId(), CompactionKind.USER, 1, 1);
-    short minRootSystem = createPriority(AccumuloTable.ROOT.tableId(), CompactionKind.SYSTEM, 1, 1);
-    short minMetaUser = createPriority(AccumuloTable.METADATA.tableId(), CompactionKind.USER, 1, 1);
-    short minMetaSystem =
-        createPriority(AccumuloTable.METADATA.tableId(), CompactionKind.SYSTEM, 1, 1);
-    short minFateUser = createPriority(AccumuloTable.FATE.tableId(), CompactionKind.USER, 1, 1);
-    short minFateSystem = createPriority(AccumuloTable.FATE.tableId(), CompactionKind.SYSTEM, 1, 1);
-    short minUserUser = createPriority(userTable, CompactionKind.USER, 1, 1);
-
-    // Test the boundary condition around the max number of files to encode. Ensure the next level
-    // is always greater no matter how many files.
-    for (int files = 1; files < 100_000; files += 1) {
-      short rootSystem =
-          createPriority(AccumuloTable.ROOT.tableId(), CompactionKind.SYSTEM, files, 1);
-      assertTrue(minRootUser > rootSystem);
-      short metaUser =
-          createPriority(AccumuloTable.METADATA.tableId(), CompactionKind.USER, files, 1);
-      assertTrue(minRootSystem > metaUser);
-      short metaSystem =
-          createPriority(AccumuloTable.METADATA.tableId(), CompactionKind.SYSTEM, files, 1);
-      assertTrue(minMetaUser > metaSystem);
-      short fateUser = createPriority(AccumuloTable.FATE.tableId(), CompactionKind.USER, files, 1);
-      assertTrue(minMetaSystem > fateUser);
-      short fateSystem =
-          createPriority(AccumuloTable.FATE.tableId(), CompactionKind.SYSTEM, files, 1);
-      assertTrue(minFateUser > fateSystem);
-      short userUser = createPriority(userTable, CompactionKind.USER, files, 1);
-      assertTrue(minFateSystem > userUser);
-      short userSystem = createPriority(userTable, CompactionKind.SYSTEM, files, 1);
-      assertTrue(minUserUser > userSystem);
-    }
-
-  }
-
-  @Test
-  public void testNegative() {
-    for (var tableId : List.of(TableId.of("1"), TableId.of("2"), AccumuloTable.ROOT.tableId(),
-        AccumuloTable.METADATA.tableId())) {
-      for (var kind : CompactionKind.values()) {
-        assertThrows(IllegalArgumentException.class, () -> createPriority(tableId, kind, -5, 2));
-        assertThrows(IllegalArgumentException.class, () -> createPriority(tableId, kind, 10, -5));
-      }
-    }
-=======
     return new CompactionJobImpl(
         CompactionJobPrioritizer.createPriority(Namespace.DEFAULT.id(), TableId.of("5"), kind,
             totalFiles, numFiles, totalFiles * 2),
-        CompactionExecutorIdImpl.externalId("test"), files, kind, Optional.of(false));
+        CompactorGroupId.of("test"), files, kind, Optional.of(false));
   }
 
   @Test
@@ -354,7 +213,6 @@
         Namespace.ACCUMULO.id(), tid, CompactionKind.SYSTEM, 3000, 50, tabletFileMax));
     assertEquals(TABLE_OVER_SIZE.getMaximum(), CompactionJobPrioritizer.createPriority(
         Namespace.DEFAULT.id(), tid, CompactionKind.SYSTEM, 3000, 50, tabletFileMax));
->>>>>>> f6c0da3f
   }
 
   @Test
