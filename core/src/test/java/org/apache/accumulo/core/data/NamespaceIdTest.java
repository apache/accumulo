/*
 * Licensed to the Apache Software Foundation (ASF) under one
 * or more contributor license agreements.  See the NOTICE file
 * distributed with this work for additional information
 * regarding copyright ownership.  The ASF licenses this file
 * to you under the Apache License, Version 2.0 (the
 * "License"); you may not use this file except in compliance
 * with the License.  You may obtain a copy of the License at
 *
 *   http://www.apache.org/licenses/LICENSE-2.0
 *
 * Unless required by applicable law or agreed to in writing,
 * software distributed under the License is distributed on an
 * "AS IS" BASIS, WITHOUT WARRANTIES OR CONDITIONS OF ANY
 * KIND, either express or implied.  See the License for the
 * specific language governing permissions and limitations
 * under the License.
 */
package org.apache.accumulo.core.data;

import static org.junit.jupiter.api.Assertions.assertEquals;
import static org.junit.jupiter.api.Assertions.assertNotSame;
import static org.junit.jupiter.api.Assertions.assertSame;
import static org.junit.jupiter.api.Assertions.assertTrue;

import org.apache.accumulo.core.WithTestNames;
import org.apache.accumulo.core.clientImpl.Namespace;
import org.junit.jupiter.api.Test;
<<<<<<< HEAD
import org.junit.jupiter.api.TestInfo;
=======
>>>>>>> 3c3a91f7
import org.junit.jupiter.api.Timeout;
import org.slf4j.Logger;
import org.slf4j.LoggerFactory;

/**
 * Tests the NamespaceId class, mainly the internal cache.
 */
public class NamespaceIdTest extends WithTestNames {

  private static final Logger LOG = LoggerFactory.getLogger(NamespaceIdTest.class);

  private static long cacheCount() {
    // guava cache size() is approximate, and can include garbage-collected entries
    // so we iterate to get the actual cache size
    return NamespaceId.cache.asMap().entrySet().stream().count();
  }

  @Test
  public void testCacheNoDuplicates(TestInfo testInfo) {
    // the next line just preloads the built-ins, since they now exist in a separate class from
    // NamespaceId, and aren't preloaded when the NamespaceId class is referenced
    assertNotSame(Namespace.ACCUMULO.id(), Namespace.DEFAULT.id());

<<<<<<< HEAD
    String namespaceString =
        "namespace-" + testInfo.getTestMethod().orElseThrow(IllegalStateException::new).getName();
=======
    String namespaceString = "namespace-" + testName();
>>>>>>> 3c3a91f7
    long initialSize = cacheCount();
    NamespaceId nsId = NamespaceId.of(namespaceString);
    assertEquals(initialSize + 1, cacheCount());
    assertEquals(namespaceString, nsId.canonical());

    // ensure duplicates are not created
    NamespaceId builtInNamespaceId = NamespaceId.of("+accumulo");
    assertSame(Namespace.ACCUMULO.id(), builtInNamespaceId);
    builtInNamespaceId = NamespaceId.of("+default");
    assertSame(Namespace.DEFAULT.id(), builtInNamespaceId);
    nsId = NamespaceId.of(namespaceString);
    assertEquals(initialSize + 1, cacheCount());
    assertEquals(namespaceString, nsId.canonical());
    NamespaceId nsId2 = NamespaceId.of(namespaceString);
    assertEquals(initialSize + 1, cacheCount());
    assertSame(nsId, nsId2);
  }

  @Test
<<<<<<< HEAD
  @Timeout(30_000)
  public void testCacheIncreasesAndDecreasesAfterGC(TestInfo testInfo) {
=======
  @Timeout(30)
  public void testCacheIncreasesAndDecreasesAfterGC() {
>>>>>>> 3c3a91f7
    long initialSize = cacheCount();
    assertTrue(initialSize < 20); // verify initial amount is reasonably low
    LOG.info("Initial cache size: {}", initialSize);
    LOG.info(NamespaceId.cache.asMap().toString());

    // add one and check increase
<<<<<<< HEAD
    String namespaceString =
        "namespace-" + testInfo.getTestMethod().orElseThrow(IllegalStateException::new).getName();
=======
    String namespaceString = "namespace-" + testName();
>>>>>>> 3c3a91f7
    NamespaceId nsId = NamespaceId.of(namespaceString);
    assertEquals(initialSize + 1, cacheCount());
    assertEquals(namespaceString, nsId.canonical());

    // create a bunch more and throw them away
    long preGCSize = 0;
    int i = 0;
    while ((preGCSize = cacheCount()) < 100) {
      NamespaceId.of(new String("namespace" + i++));
    }
    LOG.info("Entries before System.gc(): {}", preGCSize);
    assertEquals(100, preGCSize);
    long postGCSize = preGCSize;
    while (postGCSize >= preGCSize) {
      TableIdTest.tryToGc();
      postGCSize = cacheCount();
      LOG.info("Entries after System.gc(): {}", postGCSize);
    }
  }
}<|MERGE_RESOLUTION|>--- conflicted
+++ resolved
@@ -26,10 +26,6 @@
 import org.apache.accumulo.core.WithTestNames;
 import org.apache.accumulo.core.clientImpl.Namespace;
 import org.junit.jupiter.api.Test;
-<<<<<<< HEAD
-import org.junit.jupiter.api.TestInfo;
-=======
->>>>>>> 3c3a91f7
 import org.junit.jupiter.api.Timeout;
 import org.slf4j.Logger;
 import org.slf4j.LoggerFactory;
@@ -48,17 +44,12 @@
   }
 
   @Test
-  public void testCacheNoDuplicates(TestInfo testInfo) {
+  public void testCacheNoDuplicates() {
     // the next line just preloads the built-ins, since they now exist in a separate class from
     // NamespaceId, and aren't preloaded when the NamespaceId class is referenced
     assertNotSame(Namespace.ACCUMULO.id(), Namespace.DEFAULT.id());
 
-<<<<<<< HEAD
-    String namespaceString =
-        "namespace-" + testInfo.getTestMethod().orElseThrow(IllegalStateException::new).getName();
-=======
     String namespaceString = "namespace-" + testName();
->>>>>>> 3c3a91f7
     long initialSize = cacheCount();
     NamespaceId nsId = NamespaceId.of(namespaceString);
     assertEquals(initialSize + 1, cacheCount());
@@ -78,25 +69,15 @@
   }
 
   @Test
-<<<<<<< HEAD
-  @Timeout(30_000)
-  public void testCacheIncreasesAndDecreasesAfterGC(TestInfo testInfo) {
-=======
   @Timeout(30)
   public void testCacheIncreasesAndDecreasesAfterGC() {
->>>>>>> 3c3a91f7
     long initialSize = cacheCount();
     assertTrue(initialSize < 20); // verify initial amount is reasonably low
     LOG.info("Initial cache size: {}", initialSize);
     LOG.info(NamespaceId.cache.asMap().toString());
 
     // add one and check increase
-<<<<<<< HEAD
-    String namespaceString =
-        "namespace-" + testInfo.getTestMethod().orElseThrow(IllegalStateException::new).getName();
-=======
     String namespaceString = "namespace-" + testName();
->>>>>>> 3c3a91f7
     NamespaceId nsId = NamespaceId.of(namespaceString);
     assertEquals(initialSize + 1, cacheCount());
     assertEquals(namespaceString, nsId.canonical());
