--- conflicted
+++ resolved
@@ -57,13 +57,8 @@
     String principal = "user";
     AuthenticationTokenIdentifier token = new AuthenticationTokenIdentifier(principal);
     assertEquals(token, token);
-<<<<<<< HEAD
-    AuthenticationTokenIdentifier newToken = new AuthenticationTokenIdentifier(principal, 1, 5L,
-        10L, "uuid");
-=======
     AuthenticationTokenIdentifier newToken =
-        new AuthenticationTokenIdentifier(principal, 1, 5l, 10l, "uuid");
->>>>>>> 0a9837f3
+        new AuthenticationTokenIdentifier(principal, 1, 5L, 10L, "uuid");
     assertNotEquals(token, newToken);
     assertNotEquals(token.hashCode(), newToken.hashCode());
     AuthenticationTokenIdentifier dblNewToken = new AuthenticationTokenIdentifier(principal);
