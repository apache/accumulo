--- conflicted
+++ resolved
@@ -24,13 +24,8 @@
 import static org.easymock.EasyMock.expectLastCall;
 import static org.easymock.EasyMock.replay;
 import static org.easymock.EasyMock.verify;
-<<<<<<< HEAD
 import static org.junit.jupiter.api.Assertions.assertArrayEquals;
 import static org.junit.jupiter.api.Assertions.assertThrows;
-=======
-import static org.junit.Assert.assertArrayEquals;
-import static org.junit.Assert.assertThrows;
->>>>>>> e8ea60df
 
 import org.apache.accumulo.fate.util.Retry;
 import org.apache.accumulo.fate.util.Retry.RetryFactory;
@@ -102,24 +97,18 @@
 
   @Test
   public void testMutateNodeCreationFails() throws Exception {
-    assertThrows(SessionExpiredException.class, () -> {
-      final String path = "/foo";
-      final byte[] value = {0};
-      Mutator mutator = currentValue -> new byte[] {1};
+    final String path = "/foo";
+    final byte[] value = {0};
+    Mutator mutator = currentValue -> new byte[] {1};
 
-      zk.create(path, value, ZooUtil.PUBLIC, CreateMode.PERSISTENT);
-      expectLastCall().andThrow(new SessionExpiredException()).once();
-      expect(retry.canRetry()).andReturn(false);
-      expect(retry.retriesCompleted()).andReturn(1L).once();
+    zk.create(path, value, ZooUtil.PUBLIC, CreateMode.PERSISTENT);
+    expectLastCall().andThrow(new SessionExpiredException()).once();
+    expect(retry.canRetry()).andReturn(false);
+    expect(retry.retriesCompleted()).andReturn(1L).once();
 
-      replay(zk, zrw, retryFactory, retry);
+    replay(zk, zrw, retryFactory, retry);
 
-<<<<<<< HEAD
-      zrw.mutateOrCreate(path, value, mutator);
-    });
-=======
     assertThrows(SessionExpiredException.class, () -> zrw.mutateOrCreate(path, value, mutator));
->>>>>>> e8ea60df
   }
 
   @Test
