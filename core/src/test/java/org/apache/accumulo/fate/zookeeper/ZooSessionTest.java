/*
 * Licensed to the Apache Software Foundation (ASF) under one
 * or more contributor license agreements.  See the NOTICE file
 * distributed with this work for additional information
 * regarding copyright ownership.  The ASF licenses this file
 * to you under the Apache License, Version 2.0 (the
 * "License"); you may not use this file except in compliance
 * with the License.  You may obtain a copy of the License at
 *
 *   http://www.apache.org/licenses/LICENSE-2.0
 *
 * Unless required by applicable law or agreed to in writing,
 * software distributed under the License is distributed on an
 * "AS IS" BASIS, WITHOUT WARRANTIES OR CONDITIONS OF ANY
 * KIND, either express or implied.  See the License for the
 * specific language governing permissions and limitations
 * under the License.
 */
package org.apache.accumulo.fate.zookeeper;

<<<<<<< HEAD
import static org.junit.jupiter.api.Assertions.assertThrows;
=======
import static org.junit.Assert.assertThrows;
>>>>>>> e8ea60df

import org.apache.zookeeper.ZooKeeper;
import org.junit.jupiter.api.Test;
import org.junit.jupiter.api.Timeout;

public class ZooSessionTest {

  private static final int MINIMUM_TIMEOUT = 10000;
  private static final String UNKNOWN_HOST = "hostname.that.should.not.exist.example.com:2181";

<<<<<<< HEAD
  @Test
  @Timeout(MINIMUM_TIMEOUT * 4)
=======
  @Test(timeout = MINIMUM_TIMEOUT * 4)
>>>>>>> e8ea60df
  public void testUnknownHost() {
    assertThrows(RuntimeException.class, () -> {
      ZooKeeper session = ZooSession.connect(UNKNOWN_HOST, MINIMUM_TIMEOUT, null, null, null);
      session.close();
    });
  }
}<|MERGE_RESOLUTION|>--- conflicted
+++ resolved
@@ -18,11 +18,7 @@
  */
 package org.apache.accumulo.fate.zookeeper;
 
-<<<<<<< HEAD
 import static org.junit.jupiter.api.Assertions.assertThrows;
-=======
-import static org.junit.Assert.assertThrows;
->>>>>>> e8ea60df
 
 import org.apache.zookeeper.ZooKeeper;
 import org.junit.jupiter.api.Test;
@@ -33,16 +29,13 @@
   private static final int MINIMUM_TIMEOUT = 10000;
   private static final String UNKNOWN_HOST = "hostname.that.should.not.exist.example.com:2181";
 
-<<<<<<< HEAD
   @Test
   @Timeout(MINIMUM_TIMEOUT * 4)
-=======
-  @Test(timeout = MINIMUM_TIMEOUT * 4)
->>>>>>> e8ea60df
   public void testUnknownHost() {
     assertThrows(RuntimeException.class, () -> {
       ZooKeeper session = ZooSession.connect(UNKNOWN_HOST, MINIMUM_TIMEOUT, null, null, null);
       session.close();
     });
   }
+
 }