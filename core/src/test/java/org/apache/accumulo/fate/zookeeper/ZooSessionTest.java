/*
 * Licensed to the Apache Software Foundation (ASF) under one
 * or more contributor license agreements.  See the NOTICE file
 * distributed with this work for additional information
 * regarding copyright ownership.  The ASF licenses this file
 * to you under the Apache License, Version 2.0 (the
 * "License"); you may not use this file except in compliance
 * with the License.  You may obtain a copy of the License at
 *
 *   http://www.apache.org/licenses/LICENSE-2.0
 *
 * Unless required by applicable law or agreed to in writing,
 * software distributed under the License is distributed on an
 * "AS IS" BASIS, WITHOUT WARRANTIES OR CONDITIONS OF ANY
 * KIND, either express or implied.  See the License for the
 * specific language governing permissions and limitations
 * under the License.
 */
package org.apache.accumulo.fate.zookeeper;

<<<<<<< HEAD
=======
import static java.util.concurrent.TimeUnit.SECONDS;
>>>>>>> 3c3a91f7
import static org.junit.jupiter.api.Assertions.assertThrows;

import org.apache.zookeeper.ZooKeeper;
import org.junit.jupiter.api.Test;
import org.junit.jupiter.api.Timeout;

public class ZooSessionTest {

  private static final int TIMEOUT_SECONDS = 10;
  private static final String UNKNOWN_HOST = "hostname.that.should.not.exist.example.com:2181";

  @Test
<<<<<<< HEAD
  @Timeout(MINIMUM_TIMEOUT * 4)
=======
  @Timeout(TIMEOUT_SECONDS * 4)
>>>>>>> 3c3a91f7
  public void testUnknownHost() {
    assertThrows(RuntimeException.class, () -> {
      ZooKeeper session = ZooSession.connect(UNKNOWN_HOST, (int) SECONDS.toMillis(TIMEOUT_SECONDS),
          null, null, null);
      session.close();
    });
  }

}<|MERGE_RESOLUTION|>--- conflicted
+++ resolved
@@ -18,10 +18,7 @@
  */
 package org.apache.accumulo.fate.zookeeper;
 
-<<<<<<< HEAD
-=======
 import static java.util.concurrent.TimeUnit.SECONDS;
->>>>>>> 3c3a91f7
 import static org.junit.jupiter.api.Assertions.assertThrows;
 
 import org.apache.zookeeper.ZooKeeper;
@@ -34,11 +31,7 @@
   private static final String UNKNOWN_HOST = "hostname.that.should.not.exist.example.com:2181";
 
   @Test
-<<<<<<< HEAD
-  @Timeout(MINIMUM_TIMEOUT * 4)
-=======
   @Timeout(TIMEOUT_SECONDS * 4)
->>>>>>> 3c3a91f7
   public void testUnknownHost() {
     assertThrows(RuntimeException.class, () -> {
       ZooKeeper session = ZooSession.connect(UNKNOWN_HOST, (int) SECONDS.toMillis(TIMEOUT_SECONDS),
