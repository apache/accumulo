/*
 * Licensed to the Apache Software Foundation (ASF) under one
 * or more contributor license agreements.  See the NOTICE file
 * distributed with this work for additional information
 * regarding copyright ownership.  The ASF licenses this file
 * to you under the Apache License, Version 2.0 (the
 * "License"); you may not use this file except in compliance
 * with the License.  You may obtain a copy of the License at
 *
 *   https://www.apache.org/licenses/LICENSE-2.0
 *
 * Unless required by applicable law or agreed to in writing,
 * software distributed under the License is distributed on an
 * "AS IS" BASIS, WITHOUT WARRANTIES OR CONDITIONS OF ANY
 * KIND, either express or implied.  See the License for the
 * specific language governing permissions and limitations
 * under the License.
 */
namespace java org.apache.accumulo.core.tabletserver.thrift
namespace cpp org.apache.accumulo.core.tabletserver.thrift

include "data.thrift"
include "security.thrift"
include "client.thrift"
include "manager.thrift"
include "master.thrift"

exception NotServingTabletException {
  1:data.TKeyExtent extent
}

exception NoSuchScanIDException {}

struct ActionStats {
  1:i32 status
  2:double elapsed
  3:i32 num
  4:i64 count
  // sum of the square of the elapsed time
  5:double sumDev
  6:i32 fail
  7:double queueTime
  // sum of the square of the queue time
  8:double queueSumDev
}

struct TabletStats {
  1:data.TKeyExtent extent
  2:ActionStats majors
  3:ActionStats minors
  4:ActionStats splits
  5:i64 numEntries
  6:double ingestRate
  7:double queryRate
  // zero if loaded by the manager, currentTimeMillis when the split was created
  8:i64 splitCreationTime
}

<<<<<<< HEAD
enum ScanType {
  SINGLE
  BATCH
}

enum ScanState {
  IDLE
  RUNNING
  QUEUED
}

struct ActiveScan {
  2:string client
  3:string user
  4:string tableId
  5:i64 age
  6:i64 idleTime
  7:ScanType type
  8:ScanState state
  9:data.TKeyExtent extent
  10:list<data.TColumn> columns
  11:list<data.IterInfo> ssiList
  // Server Side Iterator Options
  12:map<string, map<string, string>> ssio
  13:list<binary> authorizations
  14:optional i64 scanId
  // name of the classloader context
  15:string classLoaderContext
  16:string userData
}

=======
>>>>>>> a643f176
enum TCompactionType {
  MINOR
  MERGE
  MAJOR
  FULL
}

enum TCompactionReason {
  USER
  SYSTEM
  CHOP
  IDLE
  CLOSE
}

struct ActiveCompaction {
  1:data.TKeyExtent extent
  2:i64 age
  3:list<string> inputFiles
  4:string outputFile
  5:TCompactionType type
  6:TCompactionReason reason
  7:string localityGroup
  8:i64 entriesRead
  9:i64 entriesWritten
  10:list<data.IterInfo> ssiList
  11:map<string, map<string, string>> ssio
}

struct TIteratorSetting {
  1:i32 priority
  2:string name
  3:string iteratorClass
  4:map<string, string> properties
}

struct IteratorConfig {
  1:list<TIteratorSetting> iterators
}

struct InputFile {
  1:string metadataFileEntry
  2:i64 size
  3:i64 entries
  4:i64 timestamp
}

struct TExternalCompactionJob {
  1:string externalCompactionId
  2:data.TKeyExtent extent
  3:list<InputFile> files
  4:IteratorConfig iteratorSettings
  5:string outputFile
  6:bool propagateDeletes
  7:TCompactionKind kind
  8:i64 userCompactionId
  9:map<string, string> overrides
}

enum TCompactionKind {
  CHOP
  SELECTOR
  SYSTEM
  USER
}

struct TCompactionQueueSummary {
  1:string queue
  2:i16 priority
}

struct TCompactionStats{
  1:i64 entriesRead;
  2:i64 entriesWritten;
  3:i64 fileSize;
}

<<<<<<< HEAD
service TabletScanClientService {

  // scan a range of keys
  data.InitialScan startScan(
    11:client.TInfo tinfo
    1:security.TCredentials credentials
    2:data.TKeyExtent extent
    3:data.TRange range
    4:list<data.TColumn> columns
    5:i32 batchSize
    6:list<data.IterInfo> ssiList
    7:map<string, map<string, string>> ssio
    8:list<binary> authorizations
    9:bool waitForWrites
    10:bool isolated
    12:i64 readaheadThreshold
    13:TSamplerConfiguration samplerConfig
    14:i64 batchTimeOut
    // name of the classloader context
    15:string classLoaderContext
    16:map<string, string> executionHints
    17:i64 busyTimeout
    18:string userData
  ) throws (
    1:client.ThriftSecurityException sec
    2:NotServingTabletException nste
    3:TooManyFilesException tmfe
    4:TSampleNotPresentException tsnpe
    5:ScanServerBusyException ssbe
  )

  data.ScanResult continueScan(
    2:client.TInfo tinfo
    1:data.ScanID scanID
    3:i64 busyTimeout
  ) throws (
    1:NoSuchScanIDException nssi
    2:NotServingTabletException nste
    3:TooManyFilesException tmfe
    4:TSampleNotPresentException tsnpe
    5:ScanServerBusyException ssbe
  )

  oneway void closeScan(
    2:client.TInfo tinfo
    1:data.ScanID scanID
  )

  // scan over a series of ranges
  data.InitialMultiScan startMultiScan(
    8:client.TInfo tinfo
    1:security.TCredentials credentials
    2:data.ScanBatch batch
    3:list<data.TColumn> columns
    4:list<data.IterInfo> ssiList
    5:map<string, map<string, string>> ssio
    6:list<binary> authorizations
    7:bool waitForWrites
    9:TSamplerConfiguration samplerConfig
    10:i64 batchTimeOut
    // name of the classloader context
    11:string classLoaderContext
    12:map<string, string> executionHints
    13:i64 busyTimeout
    14:string userData
  ) throws (
    1:client.ThriftSecurityException sec
    2:TSampleNotPresentException tsnpe
    3:ScanServerBusyException ssbe
  )

  data.MultiScanResult continueMultiScan(
    2:client.TInfo tinfo
    1:data.ScanID scanID
    3:i64 busyTimeout
  ) throws (
    1:NoSuchScanIDException nssi
    2:TSampleNotPresentException tsnpe
    3:ScanServerBusyException ssbe
  )

  void closeMultiScan(
    2:client.TInfo tinfo
    1:data.ScanID scanID
  ) throws (
    1:NoSuchScanIDException nssi
  )

  list<ActiveScan> getActiveScans(
    2:client.TInfo tinfo
    1:security.TCredentials credentials
  ) throws (
    1:client.ThriftSecurityException sec
  )

}

service TabletClientService {

  //the following calls support a batch update to multiple tablets on a tablet server
  data.UpdateID startUpdate(
    2:client.TInfo tinfo
    1:security.TCredentials credentials
    3:TDurability durability
  ) throws (
    1:client.ThriftSecurityException sec
  )

  oneway void applyUpdates(
    1:client.TInfo tinfo
    2:data.UpdateID updateID
    3:data.TKeyExtent keyExtent
    4:list<data.TMutation> mutations
  )

  data.UpdateErrors closeUpdate(
    2:client.TInfo tinfo
    1:data.UpdateID updateID
  ) throws (
    1:NoSuchScanIDException nssi
  )

  //the following call supports making a single update to a tablet
  void update(
    4:client.TInfo tinfo
    1:security.TCredentials credentials
    2:data.TKeyExtent keyExtent
    3:data.TMutation mutation
    5:TDurability durability
  ) throws (
    1:client.ThriftSecurityException sec
    2:NotServingTabletException nste
    3:ConstraintViolationException cve
  )

  data.TConditionalSession startConditionalUpdate(
    1:client.TInfo tinfo
    2:security.TCredentials credentials
    3:list<binary> authorizations
    4:string tableID
    5:TDurability durability
    6:string classLoaderContext
  ) throws (
    1:client.ThriftSecurityException sec
  )

  list<data.TCMResult> conditionalUpdate(
    1:client.TInfo tinfo
    2:data.UpdateID sessID
    3:data.CMBatch mutations
    4:list<string> symbols
  ) throws (
    1:NoSuchScanIDException nssi
  )

  void invalidateConditionalUpdate(
    1:client.TInfo tinfo
    2:data.UpdateID sessID
  )

  oneway void closeConditionalUpdate(
    1:client.TInfo tinfo
    2:data.UpdateID sessID
  )

  // on success, returns an empty list
  list<data.TKeyExtent> bulkImport(
    3:client.TInfo tinfo
    1:security.TCredentials credentials
    4:i64 tid
    2:data.TabletFiles files
    5:bool setTime
  ) throws (
    1:client.ThriftSecurityException sec
  )

  oneway void loadFiles(
    1:client.TInfo tinfo
    2:security.TCredentials credentials
    3:i64 tid
    4:string dir
    5:map<data.TKeyExtent, map<string, data.MapFileInfo>> files
    6:bool setTime
  )

  void splitTablet(
    4:client.TInfo tinfo
    1:security.TCredentials credentials
    2:data.TKeyExtent extent
    3:binary splitPoint
  ) throws (
    1:client.ThriftSecurityException sec
    2:NotServingTabletException nste
  )

  oneway void loadTablet(
    5:client.TInfo tinfo
    1:security.TCredentials credentials
    4:string lock
    2:data.TKeyExtent extent
  )

  oneway void unloadTablet(
    5:client.TInfo tinfo
    1:security.TCredentials credentials
    4:string lock
    2:data.TKeyExtent extent
    6:TUnloadTabletGoal goal
    7:i64 requestTime
  )
=======
service TabletServerClientService {
>>>>>>> a643f176

  oneway void flush(
    4:client.TInfo tinfo
    1:security.TCredentials credentials
    3:string lock
    2:string tableId
    5:binary startRow
    6:binary endRow
  )

  oneway void compact(
    1:client.TInfo tinfo
    2:security.TCredentials credentials
    3:string lock
    4:string tableId
    5:binary startRow
    6:binary endRow
  )

  master.TabletServerStatus getTabletServerStatus(
    3:client.TInfo tinfo
    1:security.TCredentials credentials
  ) throws (
    1:client.ThriftSecurityException sec
  )

  list<TabletStats> getTabletStats(
    3:client.TInfo tinfo
    1:security.TCredentials credentials
    2:string tableId
  ) throws (
    1:client.ThriftSecurityException sec
  )

  TabletStats getHistoricalStats(
    2:client.TInfo tinfo
    1:security.TCredentials credentials
  ) throws (
    1:client.ThriftSecurityException sec
  )

  void halt(
    3:client.TInfo tinfo
    1:security.TCredentials credentials
    2:string lock
  ) throws (
    1:client.ThriftSecurityException sec
  )

  oneway void fastHalt(
    3:client.TInfo tinfo
    1:security.TCredentials credentials
    2:string lock
  )

  list<ActiveCompaction> getActiveCompactions(
    2:client.TInfo tinfo
    1:security.TCredentials credentials
  ) throws (
    1:client.ThriftSecurityException sec
  )

  oneway void removeLogs(
    1:client.TInfo tinfo
    2:security.TCredentials credentials
    3:list<string> filenames
  )

  list<string> getActiveLogs(
    1:client.TInfo tinfo
    2:security.TCredentials credentials
  )

  data.TSummaries startGetSummaries(
    1:client.TInfo tinfo
    2:security.TCredentials credentials
    3:data.TSummaryRequest request
  ) throws (
    1:client.ThriftSecurityException sec
    2:client.ThriftTableOperationException tope
  )

  data.TSummaries startGetSummariesForPartition(
    1:client.TInfo tinfo
    2:security.TCredentials credentials
    3:data.TSummaryRequest request
    4:i32 modulus
    5:i32 remainder
  ) throws (
    1:client.ThriftSecurityException sec
  )

  data.TSummaries startGetSummariesFromFiles(
    1:client.TInfo tinfo
    2:security.TCredentials credentials
    3:data.TSummaryRequest request
    4:map<string, list<data.TRowRange>> files
  ) throws (
    1:client.ThriftSecurityException sec
  )

  data.TSummaries contiuneGetSummaries(
    1:client.TInfo tinfo
    2:i64 sessionId
  ) throws (
    1:NoSuchScanIDException nssi
  )
  
  list<TCompactionQueueSummary> getCompactionQueueInfo(
    1:client.TInfo tinfo
    2:security.TCredentials credentials
  ) throws (
    1:client.ThriftSecurityException sec
  )
  
  TExternalCompactionJob reserveCompactionJob(
    1:client.TInfo tinfo
    2:security.TCredentials credentials
    3:string queueName
    4:i64 priority
    5:string compactor
    6:string externalCompactionId
  ) throws (
    1:client.ThriftSecurityException sec
  )
  
  oneway void compactionJobFinished(
    1:client.TInfo tinfo
    2:security.TCredentials credentials
    3:string externalCompactionId
    4:data.TKeyExtent extent
    5:i64 fileSize
    6:i64 entries
  )

  oneway void compactionJobFailed(
    1:client.TInfo tinfo
    2:security.TCredentials credentials
    3:string externalCompactionId
    4:data.TKeyExtent extent
  )

}

typedef i32 TabletID<|MERGE_RESOLUTION|>--- conflicted
+++ resolved
@@ -56,40 +56,6 @@
   8:i64 splitCreationTime
 }
 
-<<<<<<< HEAD
-enum ScanType {
-  SINGLE
-  BATCH
-}
-
-enum ScanState {
-  IDLE
-  RUNNING
-  QUEUED
-}
-
-struct ActiveScan {
-  2:string client
-  3:string user
-  4:string tableId
-  5:i64 age
-  6:i64 idleTime
-  7:ScanType type
-  8:ScanState state
-  9:data.TKeyExtent extent
-  10:list<data.TColumn> columns
-  11:list<data.IterInfo> ssiList
-  // Server Side Iterator Options
-  12:map<string, map<string, string>> ssio
-  13:list<binary> authorizations
-  14:optional i64 scanId
-  // name of the classloader context
-  15:string classLoaderContext
-  16:string userData
-}
-
-=======
->>>>>>> a643f176
 enum TCompactionType {
   MINOR
   MERGE
@@ -167,220 +133,7 @@
   3:i64 fileSize;
 }
 
-<<<<<<< HEAD
-service TabletScanClientService {
-
-  // scan a range of keys
-  data.InitialScan startScan(
-    11:client.TInfo tinfo
-    1:security.TCredentials credentials
-    2:data.TKeyExtent extent
-    3:data.TRange range
-    4:list<data.TColumn> columns
-    5:i32 batchSize
-    6:list<data.IterInfo> ssiList
-    7:map<string, map<string, string>> ssio
-    8:list<binary> authorizations
-    9:bool waitForWrites
-    10:bool isolated
-    12:i64 readaheadThreshold
-    13:TSamplerConfiguration samplerConfig
-    14:i64 batchTimeOut
-    // name of the classloader context
-    15:string classLoaderContext
-    16:map<string, string> executionHints
-    17:i64 busyTimeout
-    18:string userData
-  ) throws (
-    1:client.ThriftSecurityException sec
-    2:NotServingTabletException nste
-    3:TooManyFilesException tmfe
-    4:TSampleNotPresentException tsnpe
-    5:ScanServerBusyException ssbe
-  )
-
-  data.ScanResult continueScan(
-    2:client.TInfo tinfo
-    1:data.ScanID scanID
-    3:i64 busyTimeout
-  ) throws (
-    1:NoSuchScanIDException nssi
-    2:NotServingTabletException nste
-    3:TooManyFilesException tmfe
-    4:TSampleNotPresentException tsnpe
-    5:ScanServerBusyException ssbe
-  )
-
-  oneway void closeScan(
-    2:client.TInfo tinfo
-    1:data.ScanID scanID
-  )
-
-  // scan over a series of ranges
-  data.InitialMultiScan startMultiScan(
-    8:client.TInfo tinfo
-    1:security.TCredentials credentials
-    2:data.ScanBatch batch
-    3:list<data.TColumn> columns
-    4:list<data.IterInfo> ssiList
-    5:map<string, map<string, string>> ssio
-    6:list<binary> authorizations
-    7:bool waitForWrites
-    9:TSamplerConfiguration samplerConfig
-    10:i64 batchTimeOut
-    // name of the classloader context
-    11:string classLoaderContext
-    12:map<string, string> executionHints
-    13:i64 busyTimeout
-    14:string userData
-  ) throws (
-    1:client.ThriftSecurityException sec
-    2:TSampleNotPresentException tsnpe
-    3:ScanServerBusyException ssbe
-  )
-
-  data.MultiScanResult continueMultiScan(
-    2:client.TInfo tinfo
-    1:data.ScanID scanID
-    3:i64 busyTimeout
-  ) throws (
-    1:NoSuchScanIDException nssi
-    2:TSampleNotPresentException tsnpe
-    3:ScanServerBusyException ssbe
-  )
-
-  void closeMultiScan(
-    2:client.TInfo tinfo
-    1:data.ScanID scanID
-  ) throws (
-    1:NoSuchScanIDException nssi
-  )
-
-  list<ActiveScan> getActiveScans(
-    2:client.TInfo tinfo
-    1:security.TCredentials credentials
-  ) throws (
-    1:client.ThriftSecurityException sec
-  )
-
-}
-
-service TabletClientService {
-
-  //the following calls support a batch update to multiple tablets on a tablet server
-  data.UpdateID startUpdate(
-    2:client.TInfo tinfo
-    1:security.TCredentials credentials
-    3:TDurability durability
-  ) throws (
-    1:client.ThriftSecurityException sec
-  )
-
-  oneway void applyUpdates(
-    1:client.TInfo tinfo
-    2:data.UpdateID updateID
-    3:data.TKeyExtent keyExtent
-    4:list<data.TMutation> mutations
-  )
-
-  data.UpdateErrors closeUpdate(
-    2:client.TInfo tinfo
-    1:data.UpdateID updateID
-  ) throws (
-    1:NoSuchScanIDException nssi
-  )
-
-  //the following call supports making a single update to a tablet
-  void update(
-    4:client.TInfo tinfo
-    1:security.TCredentials credentials
-    2:data.TKeyExtent keyExtent
-    3:data.TMutation mutation
-    5:TDurability durability
-  ) throws (
-    1:client.ThriftSecurityException sec
-    2:NotServingTabletException nste
-    3:ConstraintViolationException cve
-  )
-
-  data.TConditionalSession startConditionalUpdate(
-    1:client.TInfo tinfo
-    2:security.TCredentials credentials
-    3:list<binary> authorizations
-    4:string tableID
-    5:TDurability durability
-    6:string classLoaderContext
-  ) throws (
-    1:client.ThriftSecurityException sec
-  )
-
-  list<data.TCMResult> conditionalUpdate(
-    1:client.TInfo tinfo
-    2:data.UpdateID sessID
-    3:data.CMBatch mutations
-    4:list<string> symbols
-  ) throws (
-    1:NoSuchScanIDException nssi
-  )
-
-  void invalidateConditionalUpdate(
-    1:client.TInfo tinfo
-    2:data.UpdateID sessID
-  )
-
-  oneway void closeConditionalUpdate(
-    1:client.TInfo tinfo
-    2:data.UpdateID sessID
-  )
-
-  // on success, returns an empty list
-  list<data.TKeyExtent> bulkImport(
-    3:client.TInfo tinfo
-    1:security.TCredentials credentials
-    4:i64 tid
-    2:data.TabletFiles files
-    5:bool setTime
-  ) throws (
-    1:client.ThriftSecurityException sec
-  )
-
-  oneway void loadFiles(
-    1:client.TInfo tinfo
-    2:security.TCredentials credentials
-    3:i64 tid
-    4:string dir
-    5:map<data.TKeyExtent, map<string, data.MapFileInfo>> files
-    6:bool setTime
-  )
-
-  void splitTablet(
-    4:client.TInfo tinfo
-    1:security.TCredentials credentials
-    2:data.TKeyExtent extent
-    3:binary splitPoint
-  ) throws (
-    1:client.ThriftSecurityException sec
-    2:NotServingTabletException nste
-  )
-
-  oneway void loadTablet(
-    5:client.TInfo tinfo
-    1:security.TCredentials credentials
-    4:string lock
-    2:data.TKeyExtent extent
-  )
-
-  oneway void unloadTablet(
-    5:client.TInfo tinfo
-    1:security.TCredentials credentials
-    4:string lock
-    2:data.TKeyExtent extent
-    6:TUnloadTabletGoal goal
-    7:i64 requestTime
-  )
-=======
 service TabletServerClientService {
->>>>>>> a643f176
 
   oneway void flush(
     4:client.TInfo tinfo
