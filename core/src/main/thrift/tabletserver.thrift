--- conflicted
+++ resolved
@@ -232,43 +232,6 @@
     1:NoSuchScanIDException nssi
   )
   
-<<<<<<< HEAD
-  list<TCompactionGroupSummary> getCompactionGroupInfo(
-    1:client.TInfo tinfo
-    2:security.TCredentials credentials
-  ) throws (
-    1:client.ThriftSecurityException sec
-  )
-  
-  TExternalCompactionJob reserveCompactionJob(
-    1:client.TInfo tinfo
-    2:security.TCredentials credentials
-    3:string groupName
-    4:i64 priority
-    5:string compactor
-    6:string externalCompactionId
-  ) throws (
-    1:client.ThriftSecurityException sec
-  )
-  
-  oneway void compactionJobFinished(
-    1:client.TInfo tinfo
-    2:security.TCredentials credentials
-    3:string externalCompactionId
-    4:data.TKeyExtent extent
-    5:i64 fileSize
-    6:i64 entries
-  )
-
-  oneway void compactionJobFailed(
-    1:client.TInfo tinfo
-    2:security.TCredentials credentials
-    3:string externalCompactionId
-    4:data.TKeyExtent extent
-  )
-
-=======
->>>>>>> f723d95b
   list<data.TKeyExtent> refreshTablets(
     1:client.TInfo tinfo
     2:security.TCredentials credentials
