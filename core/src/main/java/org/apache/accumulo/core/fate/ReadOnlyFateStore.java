/*
 * Licensed to the Apache Software Foundation (ASF) under one
 * or more contributor license agreements.  See the NOTICE file
 * distributed with this work for additional information
 * regarding copyright ownership.  The ASF licenses this file
 * to you under the Apache License, Version 2.0 (the
 * "License"); you may not use this file except in compliance
 * with the License.  You may obtain a copy of the License at
 *
 *   https://www.apache.org/licenses/LICENSE-2.0
 *
 * Unless required by applicable law or agreed to in writing,
 * software distributed under the License is distributed on an
 * "AS IS" BASIS, WITHOUT WARRANTIES OR CONDITIONS OF ANY
 * KIND, either express or implied.  See the License for the
 * specific language governing permissions and limitations
 * under the License.
 */
package org.apache.accumulo.core.fate;

import java.io.Serializable;
import java.util.EnumSet;
import java.util.Iterator;
import java.util.List;
import java.util.concurrent.atomic.AtomicBoolean;

import org.apache.accumulo.core.manager.PartitionData;

/**
 * Read only access to a Transaction Store.
 *
 * A transaction consists of a number of operations. Instances of this class may check on the queue
 * of outstanding transactions but may neither modify them nor create new ones.
 */
public interface ReadOnlyFateStore<T> {

  /**
   * Possible operational status codes. Serialized by name within stores.
   */
  // TODO rename to FateTxStatus
  enum TStatus {
    /** Unseeded transaction */
    NEW,
    /** Transaction that is executing */
    IN_PROGRESS,
    /** Transaction has failed, and is in the process of being rolled back */
    FAILED_IN_PROGRESS,
    /** Transaction has failed and has been fully rolled back */
    FAILED,
    /** Transaction has succeeded */
    SUCCESSFUL,
    /** Unrecognized or unknown transaction state */
    UNKNOWN,
    /** Transaction that is eligible to be executed */
    SUBMITTED
  }

  /**
   * Reads the data related to fate transaction without reserving it.
   */
  ReadOnlyFateTxStore<T> read(long tid);

  /**
   * Storage for an individual fate transaction
   */
  interface ReadOnlyFateTxStore<T> {

    /**
     * Get the current operation for the given transaction id.
     *
     * Caller must have already reserved tid.
     *
     * @return a read-only view of the operation
     */
    ReadOnlyRepo<T> top();

    /**
     * Get all operations on a transactions stack. Element 0 contains the most recent operation
     * pushed or the top.
     */
    List<ReadOnlyRepo<T>> getStack();

    /**
     * Get the state of a given transaction.
     *
     * Caller must have already reserved tid.
     *
     * @return execution status
     */
    TStatus getStatus();

    /**
     * Wait for the status of a transaction to change
     *
     * @param expected a set of possible statuses we are interested in being notified about. may not
     *        be null.
     * @return execution status.
     */
    TStatus waitForStatusChange(EnumSet<TStatus> expected);

    /**
     * Retrieve transaction-specific information.
     *
     * Caller must have already reserved tid.
     *
     * @param txInfo name of attribute of a transaction to retrieve.
     */
    Serializable getTransactionInfo(Fate.TxInfo txInfo);

    /**
     * Retrieve the creation time of a FaTE transaction.
     *
     * @return creation time of transaction.
     */
    long timeCreated();

    /**
     * @return the id of the FATE transaction
     */
    long getID();
  }

  /**
   * list all transaction ids in store.
   *
   * @return all outstanding transactions, including those reserved by others.
   */
  List<Long> list();

  /**
   * @return an iterator over fate op ids that are (IN_PROGRESS or FAILED_IN_PROGRESS) and
<<<<<<< HEAD
   *         unreserved. Also filter the transaction using the partitioning data so that each fate
   *         instance sees a different subset of all fate transactions.
   */
  Iterator<Long> runnable(PartitionData partitionData);
=======
   *         unreserved. This method will block until it finds something that is runnable or until
   *         the keepWaiting parameter is false.
   */
  Iterator<Long> runnable(AtomicBoolean keepWaiting);
>>>>>>> 8e78562a
}<|MERGE_RESOLUTION|>--- conflicted
+++ resolved
@@ -127,17 +127,12 @@
    */
   List<Long> list();
 
+  // TODO need to handle partitionDataChanging, probably pass a supplier
   /**
    * @return an iterator over fate op ids that are (IN_PROGRESS or FAILED_IN_PROGRESS) and
-<<<<<<< HEAD
-   *         unreserved. Also filter the transaction using the partitioning data so that each fate
-   *         instance sees a different subset of all fate transactions.
+   *         unreserved. This method will block until it finds something that is runnable or until
+   *         the keepWaiting parameter is false. Also filter the transaction using the partitioning
+   *         data so that each fate instance sees a different subset of all fate transactions.
    */
-  Iterator<Long> runnable(PartitionData partitionData);
-=======
-   *         unreserved. This method will block until it finds something that is runnable or until
-   *         the keepWaiting parameter is false.
-   */
-  Iterator<Long> runnable(AtomicBoolean keepWaiting);
->>>>>>> 8e78562a
+  Iterator<Long> runnable(AtomicBoolean keepWaiting, PartitionData partitionData);
 }