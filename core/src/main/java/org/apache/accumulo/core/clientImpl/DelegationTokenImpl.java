/*
 * Licensed to the Apache Software Foundation (ASF) under one
 * or more contributor license agreements.  See the NOTICE file
 * distributed with this work for additional information
 * regarding copyright ownership.  The ASF licenses this file
 * to you under the Apache License, Version 2.0 (the
 * "License"); you may not use this file except in compliance
 * with the License.  You may obtain a copy of the License at
 *
 *   https://www.apache.org/licenses/LICENSE-2.0
 *
 * Unless required by applicable law or agreed to in writing,
 * software distributed under the License is distributed on an
 * "AS IS" BASIS, WITHOUT WARRANTIES OR CONDITIONS OF ANY
 * KIND, either express or implied.  See the License for the
 * specific language governing permissions and limitations
 * under the License.
 */
package org.apache.accumulo.core.clientImpl;

import static java.util.Objects.requireNonNull;

import java.io.DataInput;
import java.io.DataOutput;
import java.io.IOException;
import java.util.Collections;
import java.util.Set;

import org.apache.accumulo.core.client.security.tokens.DelegationToken;
import org.apache.accumulo.core.client.security.tokens.PasswordToken;
import org.apache.accumulo.core.securityImpl.thrift.TAuthenticationTokenIdentifier;
import org.apache.hadoop.io.Text;
import org.apache.hadoop.security.token.Token;

<<<<<<< HEAD
public final class DelegationTokenImpl extends PasswordToken implements DelegationToken {
  private static final Logger log = LoggerFactory.getLogger(DelegationTokenImpl.class);
=======
public class DelegationTokenImpl extends PasswordToken implements DelegationToken {
>>>>>>> 1e2a2d02

  public static final String SERVICE_NAME = "AccumuloDelegationToken";

  private final AuthenticationTokenIdentifier identifier;

  public DelegationTokenImpl() {
    this.identifier = new AuthenticationTokenIdentifier(new TAuthenticationTokenIdentifier());
  }

  public DelegationTokenImpl(byte[] delegationTokenPassword,
      AuthenticationTokenIdentifier identifier) {
    requireNonNull(delegationTokenPassword);
    requireNonNull(identifier);
    setPassword(delegationTokenPassword);
    this.identifier = identifier;
  }

  /**
   * The identifier for this token, may be null.
   */
  public AuthenticationTokenIdentifier getIdentifier() {
    return identifier;
  }

  /**
   * The service name used to identify the {@link Token}
   */
  public Text getServiceName() {
    requireNonNull(identifier);
    return new Text(SERVICE_NAME + "-" + identifier.getInstanceId());
  }

  @Override
  public void init(Properties properties) {
    // Encourage use of UserGroupInformation as entry point
  }

  @Override
  public Set<TokenProperty> getProperties() {
    // Encourage use of UserGroupInformation as entry point
    return Collections.emptySet();
  }

  @Override
  public void write(DataOutput out) throws IOException {
    super.write(out);
    identifier.write(out);
  }

  @Override
  public void readFields(DataInput in) throws IOException {
    super.readFields(in);
    identifier.readFields(in);
  }

  @Override
  public DelegationTokenImpl clone() {
    var clone = super.clone();
    return new DelegationTokenImpl(clone.getPassword(),
        new AuthenticationTokenIdentifier(identifier.getThriftIdentifier()));
  }

  @Override
  public int hashCode() {
    return super.hashCode() ^ identifier.hashCode();
  }

  @Override
  public boolean equals(Object obj) {
    // We assume we can cast obj to DelegationToken because the super.equals(obj) check ensures obj
    // is of the same type as this
    return super.equals(obj) && identifier.equals(((DelegationTokenImpl) obj).identifier);
  }

}<|MERGE_RESOLUTION|>--- conflicted
+++ resolved
@@ -32,12 +32,7 @@
 import org.apache.hadoop.io.Text;
 import org.apache.hadoop.security.token.Token;
 
-<<<<<<< HEAD
 public final class DelegationTokenImpl extends PasswordToken implements DelegationToken {
-  private static final Logger log = LoggerFactory.getLogger(DelegationTokenImpl.class);
-=======
-public class DelegationTokenImpl extends PasswordToken implements DelegationToken {
->>>>>>> 1e2a2d02
 
   public static final String SERVICE_NAME = "AccumuloDelegationToken";
 
