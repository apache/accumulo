/*
 * Licensed to the Apache Software Foundation (ASF) under one
 * or more contributor license agreements.  See the NOTICE file
 * distributed with this work for additional information
 * regarding copyright ownership.  The ASF licenses this file
 * to you under the Apache License, Version 2.0 (the
 * "License"); you may not use this file except in compliance
 * with the License.  You may obtain a copy of the License at
 *
 *   https://www.apache.org/licenses/LICENSE-2.0
 *
 * Unless required by applicable law or agreed to in writing,
 * software distributed under the License is distributed on an
 * "AS IS" BASIS, WITHOUT WARRANTIES OR CONDITIONS OF ANY
 * KIND, either express or implied.  See the License for the
 * specific language governing permissions and limitations
 * under the License.
 */
package org.apache.accumulo.core.summary;

import static java.nio.charset.StandardCharsets.UTF_8;
import static org.apache.accumulo.core.metadata.schema.TabletMetadata.ColumnType.FILES;
import static org.apache.accumulo.core.metadata.schema.TabletMetadata.ColumnType.LAST;
import static org.apache.accumulo.core.metadata.schema.TabletMetadata.ColumnType.LOCATION;
import static org.apache.accumulo.core.metadata.schema.TabletMetadata.ColumnType.PREV_ROW;

import java.util.ArrayList;
import java.util.Collections;
import java.util.HashMap;
import java.util.HashSet;
import java.util.Iterator;
import java.util.List;
import java.util.Map;
import java.util.Map.Entry;
import java.util.Set;
import java.util.TreeMap;
import java.util.concurrent.CompletableFuture;
import java.util.concurrent.ExecutionException;
import java.util.concurrent.ExecutorService;
import java.util.concurrent.Future;
import java.util.concurrent.TimeUnit;
import java.util.concurrent.TimeoutException;
import java.util.concurrent.atomic.AtomicBoolean;
import java.util.function.Function;
import java.util.function.Predicate;
import java.util.function.Supplier;
import java.util.regex.Pattern;
import java.util.stream.Collectors;

import org.apache.accumulo.core.client.AccumuloException;
import org.apache.accumulo.core.client.AccumuloSecurityException;
import org.apache.accumulo.core.client.admin.servers.ServerId;
import org.apache.accumulo.core.client.summary.SummarizerConfiguration;
import org.apache.accumulo.core.clientImpl.ClientContext;
import org.apache.accumulo.core.clientImpl.thrift.TInfo;
import org.apache.accumulo.core.conf.AccumuloConfiguration;
import org.apache.accumulo.core.data.ByteSequence;
import org.apache.accumulo.core.data.Key;
import org.apache.accumulo.core.data.Range;
import org.apache.accumulo.core.data.RowRange;
import org.apache.accumulo.core.data.TableId;
import org.apache.accumulo.core.dataImpl.thrift.TRowRange;
import org.apache.accumulo.core.dataImpl.thrift.TSummaries;
import org.apache.accumulo.core.dataImpl.thrift.TSummaryRequest;
import org.apache.accumulo.core.metadata.StoredTabletFile;
import org.apache.accumulo.core.metadata.schema.TabletMetadata;
import org.apache.accumulo.core.metadata.schema.TabletsMetadata;
import org.apache.accumulo.core.rpc.ThriftUtil;
import org.apache.accumulo.core.rpc.clients.ThriftClientTypes;
import org.apache.accumulo.core.spi.cache.BlockCache;
import org.apache.accumulo.core.spi.crypto.CryptoService;
import org.apache.accumulo.core.tabletserver.thrift.TabletServerClientService.Client;
import org.apache.accumulo.core.trace.TraceUtil;
import org.apache.accumulo.core.util.ByteBufferUtil;
import org.apache.accumulo.core.util.CancelFlagFuture;
import org.apache.accumulo.core.util.CompletableFutureUtil;
import org.apache.accumulo.core.util.TextUtil;
import org.apache.hadoop.conf.Configuration;
import org.apache.hadoop.fs.FileSystem;
import org.apache.hadoop.fs.Path;
import org.apache.hadoop.io.Text;
import org.apache.thrift.TException;
import org.apache.thrift.transport.TTransportException;
import org.slf4j.Logger;
import org.slf4j.LoggerFactory;

import com.github.benmanes.caffeine.cache.Cache;
import com.google.common.base.Preconditions;
import com.google.common.hash.Hashing;
import com.google.common.net.HostAndPort;

/**
 * This class implements using multiple tservers to gather summaries.
 *
 * Below is a rough outline of the RPC process.
 *
 * <ol>
 * <li>Clients pick a random tserver and make an RPC to remotely execute
 * {@link #gather(ExecutorService)}.
 * <li>{@link #gather(ExecutorService)} will call make RPC calls to multiple tservers to remotely
 * execute {@link #processPartition(ExecutorService, int, int)}
 * <li>{@link #processPartition(ExecutorService, int, int)} will make RPC calls to multiple tserver
 * to remotely execute
 * <li>{@link #processFiles(FileSystemResolver, Map, BlockCache, BlockCache, Cache, ExecutorService)}
 * </ol>
 */
public class Gatherer {

  private static final Logger log = LoggerFactory.getLogger(Gatherer.class);

  private final ClientContext ctx;
  private final TableId tableId;
  private final SummarizerFactory factory;
  private Text startRow = null;
  private Text endRow = null;
  private final Range clipRange;
  private Predicate<SummarizerConfiguration> summarySelector;
  private final CryptoService cryptoService;

  private final TSummaryRequest request;

  private final String summarizerPattern;

  private final Set<SummarizerConfiguration> summaries;

  public Gatherer(ClientContext context, TSummaryRequest request, AccumuloConfiguration tableConfig,
      CryptoService cryptoService) {
    this.ctx = context;
    this.tableId = TableId.of(request.tableId);
    this.startRow = ByteBufferUtil.toText(request.bounds.startRow);
    this.endRow = ByteBufferUtil.toText(request.bounds.endRow);
    this.clipRange = new Range(startRow, false, endRow, true);
    this.summaries = request.getSummarizers().stream().map(SummarizerConfigurationUtil::fromThrift)
        .collect(Collectors.toSet());
    this.request = request;
    this.cryptoService = cryptoService;

    this.summarizerPattern = request.getSummarizerPattern();

    if (summarizerPattern != null) {
      Pattern pattern = Pattern.compile(summarizerPattern);
      // The way conf is converted to string below is documented in the API, so consider this when
      // making changes!
      summarySelector = conf -> pattern
          .matcher(conf.getClassName() + " " + new TreeMap<>(conf.getOptions())).matches();
      if (!summaries.isEmpty()) {
        summarySelector = summarySelector.or(conf -> summaries.contains(conf));
      }
    } else if (!summaries.isEmpty()) {
      summarySelector = conf -> summaries.contains(conf);
    } else {
      summarySelector = conf -> true;
    }

    this.factory = new SummarizerFactory(tableConfig);
  }

  private TSummaryRequest getRequest() {
    return request;
  }

  /**
   * @param fileSelector only returns files that match this predicate
   * @return A map of the form : {@code map<tserver location, map<path, list<range>>} . The ranges
   *         associated with a file represent the tablets that use the file.
   */
  private Map<String,Map<StoredTabletFile,List<TRowRange>>>
      getFilesGroupedByLocation(Predicate<StoredTabletFile> fileSelector) {

    // get a subset of files
    Map<StoredTabletFile,List<TabletMetadata>> files = new HashMap<>();

    try (TabletsMetadata tmi = TabletsMetadata.builder(ctx).forTable(tableId)
        .overlapping(startRow, endRow).fetch(FILES, LOCATION, LAST, PREV_ROW).build()) {
      for (TabletMetadata tm : tmi) {
        for (StoredTabletFile file : tm.getFiles()) {
          if (fileSelector.test(file)) {
            // TODO push this filtering to server side and possibly use batch scanner
            files.computeIfAbsent(file, s -> new ArrayList<>()).add(tm);
          }
        }
      }
    }

    // group by location, then file

    Map<String,Map<StoredTabletFile,List<TRowRange>>> locations = new HashMap<>();

    List<ServerId> tservers = null;

    for (Entry<StoredTabletFile,List<TabletMetadata>> entry : files.entrySet()) {

      String location = entry.getValue().stream().filter(tm -> tm.getLocation() != null) // filter
                                                                                         // tablets
                                                                                         // w/o a
                                                                                         // location
          .map(tm -> tm.getLocation().getHostPort()) // convert to host:port strings
          .min(String::compareTo) // find minimum host:port
          .orElse(entry.getValue().stream().filter(tm -> tm.getLast() != null) // if no locations,
                                                                               // then look at last
                                                                               // locations
              .map(tm -> tm.getLast().getHostPort()) // convert to host:port strings
              .min(String::compareTo).orElse(null)); // find minimum last location or return null

      if (location == null) {
        if (tservers == null) {
          tservers =
              new ArrayList<>(ctx.instanceOperations().getServers(ServerId.Type.TABLET_SERVER));
          Collections.sort(tservers);
        }

        // When no location, the approach below will consistently choose the same tserver for the
        // same file (as long as the set of tservers is stable).
        int idx = Math.abs(Hashing.murmur3_32_fixed()
            .hashString(entry.getKey().getNormalizedPathStr(), UTF_8).asInt()) % tservers.size();
        location = tservers.get(idx).toHostPortString();
      }

      Function<RowRange,TRowRange> toTRowRange =
          r -> new TRowRange(TextUtil.getByteBuffer(r.getLowerBound()),
              TextUtil.getByteBuffer(r.getUpperBound()));

      // merge contiguous ranges
      List<Range> merged = Range.mergeOverlapping(entry.getValue().stream()
          .map(tm -> tm.getExtent().toDataRange()).collect(Collectors.toList()));
      // clip ranges to queried range
      List<TRowRange> ranges =
          merged.stream().map(this::toClippedExtent).map(toTRowRange).collect(Collectors.toList());

      locations.computeIfAbsent(location, s -> new HashMap<>()).put(entry.getKey(), ranges);
    }

    return locations;
  }

  private <K,V> Iterable<Map<K,V>> partition(Map<K,V> map, int max) {

    if (map.size() < max) {
      return Collections.singletonList(map);
    }

    return () -> {
      Iterator<Entry<K,V>> esi = map.entrySet().iterator();

      return new Iterator<>() {
        @Override
        public boolean hasNext() {
          return esi.hasNext();
        }

        @Override
        public Map<K,V> next() {
          Map<K,V> workingMap = new HashMap<>(max);
          while (esi.hasNext() && workingMap.size() < max) {
            Entry<K,V> entry = esi.next();
            workingMap.put(entry.getKey(), entry.getValue());
          }
          return workingMap;
        }
      };
    };
  }

  private static class ProcessedFiles {
    final SummaryCollection summaries;
    final Set<StoredTabletFile> failedFiles;

    public ProcessedFiles() {
      this.summaries = new SummaryCollection();
      this.failedFiles = new HashSet<>();
    }

    public ProcessedFiles(SummaryCollection summaries, SummarizerFactory factory) {
      this();
      this.summaries.merge(summaries, factory);
    }

    static ProcessedFiles merge(ProcessedFiles pf1, ProcessedFiles pf2, SummarizerFactory factory) {
      ProcessedFiles ret = new ProcessedFiles();
      ret.failedFiles.addAll(pf1.failedFiles);
      ret.failedFiles.addAll(pf2.failedFiles);
      ret.summaries.merge(pf1.summaries, factory);
      ret.summaries.merge(pf2.summaries, factory);
      return ret;
    }
  }

  private class FilesProcessor implements Supplier<ProcessedFiles> {

    final HostAndPort location;
    final Map<StoredTabletFile,List<TRowRange>> allFiles;
    private final TInfo tinfo;
    private final AtomicBoolean cancelFlag;

    public FilesProcessor(TInfo tinfo, HostAndPort location,
        Map<StoredTabletFile,List<TRowRange>> allFiles, AtomicBoolean cancelFlag) {
      this.location = location;
      this.allFiles = allFiles;
      this.tinfo = tinfo;
      this.cancelFlag = cancelFlag;
    }

    @Override
    public ProcessedFiles get() {
      ProcessedFiles pfiles = new ProcessedFiles();

      Client client = null;
      try {
        client = ThriftUtil.getClient(ThriftClientTypes.TABLET_SERVER, location, ctx);
        // partition files into smaller chunks so that not too many are sent to a tserver at once
        for (Map<StoredTabletFile,List<TRowRange>> files : partition(allFiles, 500)) {
          if (!pfiles.failedFiles.isEmpty()) {
            // there was a previous failure on this tserver, so just fail the rest of the files
            pfiles.failedFiles.addAll(files.keySet());
            continue;
          }

          try {
            TSummaries tSums = client.startGetSummariesFromFiles(tinfo, ctx.rpcCreds(),
                getRequest(), files.entrySet().stream().collect(Collectors
                    .toMap(entry -> entry.getKey().getNormalizedPathStr(), Entry::getValue)));
            while (!tSums.finished && !cancelFlag.get()) {
              tSums = client.contiuneGetSummaries(tinfo, tSums.sessionId);
            }

            pfiles.summaries.merge(new SummaryCollection(tSums), factory);
          } catch (TTransportException e) {
            pfiles.failedFiles.addAll(files.keySet());
            continue;
          } catch (TException e) {
            throw new IllegalStateException(e);
          }

        }
      } catch (TTransportException e1) {
        pfiles.failedFiles.addAll(allFiles.keySet());
      } finally {
        ThriftUtil.returnClient(client, ctx);
      }

      if (cancelFlag.get()) {
        throw new IllegalStateException("Operation canceled");
      }

      return pfiles;
    }
  }

  private class PartitionFuture implements Future<SummaryCollection> {
    private final CompletableFuture<SummaryCollection> future;
    private final AtomicBoolean cancelFlag = new AtomicBoolean(false);

    PartitionFuture(TInfo tinfo, ExecutorService execSrv, int modulus, int remainder) {
      Function<ProcessedFiles,CompletableFuture<ProcessedFiles>> go = previousWork -> {
        Predicate<StoredTabletFile> fileSelector = file -> Math
            .abs(Hashing.murmur3_32_fixed().hashString(file.getNormalizedPathStr(), UTF_8).asInt())
            % modulus == remainder;
        if (previousWork != null) {
          fileSelector = fileSelector.and(previousWork.failedFiles::contains);
        }
        Map<String,Map<StoredTabletFile,List<TRowRange>>> filesGBL;
        filesGBL = getFilesGroupedByLocation(fileSelector);

        List<CompletableFuture<ProcessedFiles>> futures = new ArrayList<>();
        if (previousWork != null) {
          futures.add(CompletableFuture
              .completedFuture(new ProcessedFiles(previousWork.summaries, factory)));
        }

        for (Entry<String,Map<StoredTabletFile,List<TRowRange>>> entry : filesGBL.entrySet()) {
          HostAndPort location = HostAndPort.fromString(entry.getKey());
          Map<StoredTabletFile,List<TRowRange>> allFiles = entry.getValue();

          futures.add(CompletableFuture
              .supplyAsync(new FilesProcessor(tinfo, location, allFiles, cancelFlag), execSrv));
        }

        return CompletableFutureUtil.merge(futures,
            (pf1, pf2) -> ProcessedFiles.merge(pf1, pf2, factory), ProcessedFiles::new);
      };
      future = CompletableFutureUtil
          .iterateUntil(go,
              previousWork -> previousWork != null && previousWork.failedFiles.isEmpty(), null)
          .thenApply(pf -> pf.summaries);
    }

    @Override
    public boolean cancel(boolean mayInterruptIfRunning) {
      boolean canceled = future.cancel(mayInterruptIfRunning);
      if (canceled) {
        cancelFlag.set(true);
      }
      return canceled;
    }

    @Override
    public boolean isCancelled() {
      return future.isCancelled();
    }

    @Override
    public boolean isDone() {
      return future.isDone();
    }

    @Override
    public SummaryCollection get() throws InterruptedException, ExecutionException {
      return future.get();
    }

    @Override
    public SummaryCollection get(long timeout, TimeUnit unit)
        throws InterruptedException, ExecutionException, TimeoutException {
      return future.get(timeout, unit);
    }

  }

  /**
   * This methods reads a subset of file paths into memory and groups them by location. Then it
   * request summaries for files from each location/tablet server.
   */
  public Future<SummaryCollection> processPartition(ExecutorService execSrv, int modulus,
      int remainder) {
    return new PartitionFuture(TraceUtil.traceInfo(), execSrv, modulus, remainder);
  }

  public interface FileSystemResolver {
    FileSystem get(Path file);
  }

  /**
   * This method will read summaries from a set of files.
   */
  public Future<SummaryCollection> processFiles(FileSystemResolver volMgr,
      Map<String,List<TRowRange>> files, BlockCache summaryCache, BlockCache indexCache,
      Cache<String,Long> fileLenCache, ExecutorService srp) {
    Function<TRowRange,RowRange> fromThrift =
        tRowRange -> RowRange.openClosed(ByteBufferUtil.toText(tRowRange.startRow),
            ByteBufferUtil.toText(tRowRange.endRow));
    List<CompletableFuture<SummaryCollection>> futures = new ArrayList<>();
    for (Entry<String,List<TRowRange>> entry : files.entrySet()) {
      futures.add(CompletableFuture.supplyAsync(() -> {
        List<RowRange> rrl = entry.getValue().stream().map(fromThrift).collect(Collectors.toList());
        return getSummaries(volMgr, entry.getKey(), rrl, summaryCache, indexCache, fileLenCache);
      }, srp));
    }

    return CompletableFutureUtil.merge(futures,
        (sc1, sc2) -> SummaryCollection.merge(sc1, sc2, factory), SummaryCollection::new);
  }

  private int countFiles() {
    // TODO use a batch scanner + iterator to parallelize counting files
    try (TabletsMetadata tabletsMetadata = TabletsMetadata.builder(ctx).forTable(tableId)
        .overlapping(startRow, endRow).fetch(FILES, PREV_ROW).build()) {
      return tabletsMetadata.stream().mapToInt(tm -> tm.getFiles().size()).sum();
    }
  }

  private class GatherRequest implements Supplier<SummaryCollection> {

    private final int remainder;
    private final int modulus;
    private final TInfo tinfo;
    private final AtomicBoolean cancelFlag;

    GatherRequest(TInfo tinfo, int remainder, int modulus, AtomicBoolean cancelFlag) {
      this.remainder = remainder;
      this.modulus = modulus;
      this.tinfo = tinfo;
      this.cancelFlag = cancelFlag;
    }

    @Override
    public SummaryCollection get() {
      TSummaryRequest req = getRequest();

      TSummaries tSums;
      try {
        tSums = ThriftClientTypes.TABLET_SERVER.execute(ctx, client -> {
          TSummaries tsr =
              client.startGetSummariesForPartition(tinfo, ctx.rpcCreds(), req, modulus, remainder);
          while (!tsr.finished && !cancelFlag.get()) {
            tsr = client.contiuneGetSummaries(tinfo, tsr.sessionId);
          }
          return tsr;
        });
      } catch (AccumuloException | AccumuloSecurityException e) {
        throw new IllegalStateException(e);
      }

      if (cancelFlag.get()) {
        throw new IllegalStateException("Operation canceled");
      }

      return new SummaryCollection(tSums);
    }
  }

  public Future<SummaryCollection> gather(ExecutorService es) {
    int numFiles = countFiles();

    log.debug("Gathering summaries from {} files", numFiles);

    if (numFiles == 0) {
      return CompletableFuture.completedFuture(new SummaryCollection());
    }

    // have each tablet server process ~100K files
    int numRequest = Math.max(numFiles / 100_000, 1);

    List<CompletableFuture<SummaryCollection>> futures = new ArrayList<>();

    AtomicBoolean cancelFlag = new AtomicBoolean(false);

    TInfo tinfo = TraceUtil.traceInfo();
    for (int i = 0; i < numRequest; i++) {
      futures.add(
          CompletableFuture.supplyAsync(new GatherRequest(tinfo, i, numRequest, cancelFlag), es));
    }

    Future<SummaryCollection> future = CompletableFutureUtil.merge(futures,
        (sc1, sc2) -> SummaryCollection.merge(sc1, sc2, factory), SummaryCollection::new);
    return new CancelFlagFuture<>(future, cancelFlag);
  }

  private static Text removeTrailingZeroFromRow(Key k) {
    if (k != null) {
      Text t = new Text();
      ByteSequence row = k.getRowData();
      Preconditions.checkArgument(row.length() >= 1 && row.byteAt(row.length() - 1) == 0);
      t.set(row.getBackingArray(), row.offset(), row.length() - 1);
      return t;
    } else {
      return null;
    }
  }

  private RowRange toClippedExtent(Range r) {
    r = clipRange.clip(r);

<<<<<<< HEAD
    final Text lowerBound = removeTrailingZeroFromRow(r.getStartKey());
    final Text upperBound = removeTrailingZeroFromRow(r.getEndKey());
=======
    Text startRow = removeTrailingZeroFromRow(r.getStartKey());
    Text endRow = removeTrailingZeroFromRow(r.getEndKey());

    return new RowRange(startRow, endRow);
  }

  public static class RowRange {
    private final Text startRow;
    private final Text endRow;

    public RowRange(KeyExtent ke) {
      this.startRow = ke.prevEndRow();
      this.endRow = ke.endRow();
    }

    public RowRange(TRowRange trr) {
      this.startRow = ByteBufferUtil.toText(trr.startRow);
      this.endRow = ByteBufferUtil.toText(trr.endRow);
    }

    public RowRange(Text startRow, Text endRow) {
      this.startRow = startRow;
      this.endRow = endRow;
    }

    public Range toRange() {
      return new Range(startRow, false, endRow, true);
    }

    public TRowRange toThrift() {
      return new TRowRange(TextUtil.getByteBuffer(startRow), TextUtil.getByteBuffer(endRow));
    }

    public Text getStartRow() {
      return startRow;
    }

    public Text getEndRow() {
      return endRow;
    }
>>>>>>> 068a565c

    return RowRange.openClosed(lowerBound, upperBound);
  }

  private SummaryCollection getSummaries(FileSystemResolver volMgr, String file,
      List<RowRange> ranges, BlockCache summaryCache, BlockCache indexCache,
      Cache<String,Long> fileLenCache) {
    Path path = new Path(file);
    Configuration conf = ctx.getHadoopConf();
    return SummaryReader.load(volMgr.get(path), conf, factory, path, summarySelector, summaryCache,
        indexCache, fileLenCache, cryptoService).getSummaries(ranges);
  }
}<|MERGE_RESOLUTION|>--- conflicted
+++ resolved
@@ -540,51 +540,8 @@
   private RowRange toClippedExtent(Range r) {
     r = clipRange.clip(r);
 
-<<<<<<< HEAD
     final Text lowerBound = removeTrailingZeroFromRow(r.getStartKey());
     final Text upperBound = removeTrailingZeroFromRow(r.getEndKey());
-=======
-    Text startRow = removeTrailingZeroFromRow(r.getStartKey());
-    Text endRow = removeTrailingZeroFromRow(r.getEndKey());
-
-    return new RowRange(startRow, endRow);
-  }
-
-  public static class RowRange {
-    private final Text startRow;
-    private final Text endRow;
-
-    public RowRange(KeyExtent ke) {
-      this.startRow = ke.prevEndRow();
-      this.endRow = ke.endRow();
-    }
-
-    public RowRange(TRowRange trr) {
-      this.startRow = ByteBufferUtil.toText(trr.startRow);
-      this.endRow = ByteBufferUtil.toText(trr.endRow);
-    }
-
-    public RowRange(Text startRow, Text endRow) {
-      this.startRow = startRow;
-      this.endRow = endRow;
-    }
-
-    public Range toRange() {
-      return new Range(startRow, false, endRow, true);
-    }
-
-    public TRowRange toThrift() {
-      return new TRowRange(TextUtil.getByteBuffer(startRow), TextUtil.getByteBuffer(endRow));
-    }
-
-    public Text getStartRow() {
-      return startRow;
-    }
-
-    public Text getEndRow() {
-      return endRow;
-    }
->>>>>>> 068a565c
 
     return RowRange.openClosed(lowerBound, upperBound);
   }
