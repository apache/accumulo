/*
 * Licensed to the Apache Software Foundation (ASF) under one or more
 * contributor license agreements.  See the NOTICE file distributed with
 * this work for additional information regarding copyright ownership.
 * The ASF licenses this file to You under the Apache License, Version 2.0
 * (the "License"); you may not use this file except in compliance with
 * the License.  You may obtain a copy of the License at
 *
 *     http://www.apache.org/licenses/LICENSE-2.0
 *
 * Unless required by applicable law or agreed to in writing, software
 * distributed under the License is distributed on an "AS IS" BASIS,
 * WITHOUT WARRANTIES OR CONDITIONS OF ANY KIND, either express or implied.
 * See the License for the specific language governing permissions and
 * limitations under the License.
 */
package org.apache.accumulo.core.iterators.system;

import java.io.IOException;
import java.util.Collection;
import java.util.concurrent.atomic.AtomicLong;

import org.apache.accumulo.core.data.ByteSequence;
import org.apache.accumulo.core.data.Key;
import org.apache.accumulo.core.data.Range;
import org.apache.accumulo.core.data.Value;
import org.apache.accumulo.core.iterators.IteratorEnvironment;
import org.apache.accumulo.core.iterators.ServerWrappingIterator;
import org.apache.accumulo.core.iterators.SortedKeyValueIterator;

/**
 *
 */
public class StatsIterator extends ServerWrappingIterator {

  private int numRead = 0;
  private AtomicLong seekCounter;
  private AtomicLong readCounter;

<<<<<<< HEAD
  public StatsIterator(SortedKeyValueIterator<Key,Value> source, AtomicLong seekCounter, AtomicLong readCounter) {
    super(source);
=======
  public StatsIterator(SortedKeyValueIterator<Key,Value> source, AtomicLong seekCounter,
      AtomicLong readCounter) {
    super.setSource(source);
>>>>>>> f4f43feb
    this.seekCounter = seekCounter;
    this.readCounter = readCounter;
  }

  @Override
  public void next() throws IOException {
    source.next();
    numRead++;

    if (numRead % 23 == 0) {
      readCounter.addAndGet(numRead);
      numRead = 0;
    }
  }

  @Override
  public SortedKeyValueIterator<Key,Value> deepCopy(IteratorEnvironment env) {
    return new StatsIterator(source.deepCopy(env), seekCounter, readCounter);
  }

  @Override
<<<<<<< HEAD
  public void seek(Range range, Collection<ByteSequence> columnFamilies, boolean inclusive) throws IOException {
    source.seek(range, columnFamilies, inclusive);
=======
  public void seek(Range range, Collection<ByteSequence> columnFamilies, boolean inclusive)
      throws IOException {
    super.seek(range, columnFamilies, inclusive);
>>>>>>> f4f43feb
    seekCounter.incrementAndGet();
    readCounter.addAndGet(numRead);
    numRead = 0;
  }

  public void report() {
    readCounter.addAndGet(numRead);
    numRead = 0;
  }
}<|MERGE_RESOLUTION|>--- conflicted
+++ resolved
@@ -37,14 +37,9 @@
   private AtomicLong seekCounter;
   private AtomicLong readCounter;
 
-<<<<<<< HEAD
-  public StatsIterator(SortedKeyValueIterator<Key,Value> source, AtomicLong seekCounter, AtomicLong readCounter) {
-    super(source);
-=======
   public StatsIterator(SortedKeyValueIterator<Key,Value> source, AtomicLong seekCounter,
       AtomicLong readCounter) {
-    super.setSource(source);
->>>>>>> f4f43feb
+    super(source);
     this.seekCounter = seekCounter;
     this.readCounter = readCounter;
   }
@@ -66,14 +61,9 @@
   }
 
   @Override
-<<<<<<< HEAD
-  public void seek(Range range, Collection<ByteSequence> columnFamilies, boolean inclusive) throws IOException {
-    source.seek(range, columnFamilies, inclusive);
-=======
   public void seek(Range range, Collection<ByteSequence> columnFamilies, boolean inclusive)
       throws IOException {
-    super.seek(range, columnFamilies, inclusive);
->>>>>>> f4f43feb
+    source.seek(range, columnFamilies, inclusive);
     seekCounter.incrementAndGet();
     readCounter.addAndGet(numRead);
     numRead = 0;
