/*
 * Licensed to the Apache Software Foundation (ASF) under one
 * or more contributor license agreements.  See the NOTICE file
 * distributed with this work for additional information
 * regarding copyright ownership.  The ASF licenses this file
 * to you under the Apache License, Version 2.0 (the
 * "License"); you may not use this file except in compliance
 * with the License.  You may obtain a copy of the License at
 *
 *   https://www.apache.org/licenses/LICENSE-2.0
 *
 * Unless required by applicable law or agreed to in writing,
 * software distributed under the License is distributed on an
 * "AS IS" BASIS, WITHOUT WARRANTIES OR CONDITIONS OF ANY
 * KIND, either express or implied.  See the License for the
 * specific language governing permissions and limitations
 * under the License.
 */
package org.apache.accumulo.core.fate.zookeeper;

import static java.util.concurrent.TimeUnit.DAYS;
import static java.util.concurrent.TimeUnit.MILLISECONDS;

import java.util.Iterator;
import java.util.Map.Entry;
import java.util.SortedMap;
import java.util.concurrent.TimeUnit;
import java.util.concurrent.locks.Condition;
import java.util.concurrent.locks.Lock;
<<<<<<< HEAD
import java.util.function.BiPredicate;
=======
import java.util.function.Supplier;
>>>>>>> 5c39aac3

import org.apache.accumulo.core.fate.FateId;
import org.apache.accumulo.core.fate.zookeeper.FateLock.FateLockEntry;
import org.apache.accumulo.core.util.UtilWaitThread;
import org.slf4j.Logger;
import org.slf4j.LoggerFactory;

/**
 * A ReadWriteLock that can be implemented in ZooKeeper. Features the ability to store data with the
 * lock, and recover the lock using that data to find the lock.
 */
public class DistributedReadWriteLock implements java.util.concurrent.locks.ReadWriteLock {

  public enum LockType {
    READ, WRITE,
  }

  // This kind of lock can be easily implemented by ZooKeeper
  // You make an entry at the bottom of the queue, readers run when there are no writers ahead of
  // them,
  // a writer only runs when they are at the top of the queue.
  public interface QueueLock {
<<<<<<< HEAD
    SortedMap<Long,byte[]> getEntries(BiPredicate<Long,byte[]> predicate);
=======
    SortedMap<Long,Supplier<FateLockEntry>> getEarlierEntries(long entry);
>>>>>>> 5c39aac3

    void removeEntry(byte[] data, long entry);

    long addEntry(FateLockEntry entry);
  }

  private static final Logger log = LoggerFactory.getLogger(DistributedReadWriteLock.class);

  public static interface DistributedLock extends Lock {
    LockType getType();
  }

  static class ReadLock implements DistributedLock {

    final QueueLock qlock;
    final FateId fateId;
    long entry = -1;

    ReadLock(QueueLock qlock, FateId fateId) {
      this.qlock = qlock;
      this.fateId = fateId;
    }

    // for recovery
    ReadLock(QueueLock qlock, FateId fateId, long entry) {
      this.qlock = qlock;
      this.fateId = fateId;
      this.entry = entry;
    }

    @Override
    public LockType getType() {
      return LockType.READ;
    }

    @Override
    public void lock() {
      while (true) {
        try {
          if (tryLock(1, DAYS)) {
            return;
          }
        } catch (InterruptedException ex) {
          Thread.currentThread().interrupt();
          log.warn("Interrupted while waiting to acquire lock", ex);
        }
      }
    }

    @Override
    public void lockInterruptibly() throws InterruptedException {
      while (!Thread.currentThread().isInterrupted()) {
        if (tryLock(100, MILLISECONDS)) {
          return;
        }
      }
    }

    @Override
    public boolean tryLock() {
      if (entry == -1) {
        entry = qlock.addEntry(FateLockEntry.from(this.getType(), this.fateId));
        log.info("Added lock entry {} fateId {} lockType {}", entry, fateId, getType());
      }
<<<<<<< HEAD

      SortedMap<Long,byte[]> entries = qlock.getEntries((seq, lockData) -> seq <= entry);
      for (Entry<Long,byte[]> entry : entries.entrySet()) {
        ParsedLock parsed = new ParsedLock(entry.getValue());
=======
      SortedMap<Long,Supplier<FateLockEntry>> entries = qlock.getEarlierEntries(entry);
      for (Entry<Long,Supplier<FateLockEntry>> entry : entries.entrySet()) {
>>>>>>> 5c39aac3
        if (entry.getKey().equals(this.entry)) {
          return true;
        }
        FateLockEntry lockEntry = entry.getValue().get();
        if (lockEntry.getLockType() == LockType.WRITE) {
          return false;
        }
      }
      throw new IllegalStateException("Did not find our own lock in the queue: " + this.entry
          + " fateId " + this.fateId + " lockType " + getType());
    }

    @Override
    public boolean tryLock(long time, TimeUnit unit) throws InterruptedException {
      long now = System.currentTimeMillis();
      long returnTime = now + MILLISECONDS.convert(time, unit);
      while (returnTime > now) {
        if (tryLock()) {
          return true;
        }
        // TODO: do something better than poll - ACCUMULO-1310
        UtilWaitThread.sleep(100);
        now = System.currentTimeMillis();
      }
      return false;
    }

    @Override
    public void unlock() {
      if (entry == -1) {
        return;
      }
<<<<<<< HEAD
      log.debug("Removing lock entry {} userData {} lockType {}", entry,
          new String(this.userData, UTF_8), getType());
      qlock.removeEntry(new ParsedLock(this.getType(), this.userData).getLockData(), entry);
=======
      log.debug("Removing lock entry {} fateId {} lockType {}", entry, this.fateId, getType());
      qlock.removeEntry(entry);
>>>>>>> 5c39aac3
      entry = -1;
    }

    @Override
    public Condition newCondition() {
      throw new UnsupportedOperationException();
    }
  }

  static class WriteLock extends ReadLock {

    WriteLock(QueueLock qlock, FateId fateId) {
      super(qlock, fateId);
    }

    WriteLock(QueueLock qlock, FateId fateId, long entry) {
      super(qlock, fateId, entry);
    }

    @Override
    public LockType getType() {
      return LockType.WRITE;
    }

    @Override
    public boolean tryLock() {
      if (entry == -1) {
        entry = qlock.addEntry(FateLockEntry.from(this.getType(), this.fateId));
        log.info("Added lock entry {} fateId {} lockType {}", entry, this.fateId, getType());
      }
<<<<<<< HEAD
      SortedMap<Long,byte[]> entries = qlock.getEntries((seq, locData) -> seq <= entry);
      Iterator<Entry<Long,byte[]>> iterator = entries.entrySet().iterator();
=======
      SortedMap<Long,Supplier<FateLockEntry>> entries = qlock.getEarlierEntries(entry);
      Iterator<Entry<Long,Supplier<FateLockEntry>>> iterator = entries.entrySet().iterator();
>>>>>>> 5c39aac3
      if (!iterator.hasNext()) {
        throw new IllegalStateException("Did not find our own lock in the queue: " + this.entry
            + " fateId " + this.fateId + " lockType " + getType());
      }
      return iterator.next().getKey().equals(entry);
    }
  }

  private final QueueLock qlock;
  private final FateId fateId;

  public DistributedReadWriteLock(QueueLock qlock, FateId fateId) {
    this.qlock = qlock;
    this.fateId = fateId;
  }

<<<<<<< HEAD
  public static DistributedLock recoverLock(QueueLock qlock, byte[] data) {
    SortedMap<Long,byte[]> entries = qlock.getEntries((seq, lockData) -> {
      ParsedLock parsed = new ParsedLock(lockData);
      return Arrays.equals(data, parsed.getUserData());
    });

    switch (entries.size()) {
      case 0:
        return null;
      case 1:
        var entry = entries.entrySet().iterator().next();
        ParsedLock parsed = new ParsedLock(entry.getValue());
        switch (parsed.getType()) {
=======
  public static DistributedLock recoverLock(QueueLock qlock, FateId fateId) {
    SortedMap<Long,Supplier<FateLockEntry>> entries = qlock.getEarlierEntries(Long.MAX_VALUE);
    for (Entry<Long,Supplier<FateLockEntry>> entry : entries.entrySet()) {
      FateLockEntry lockEntry = entry.getValue().get();
      if (fateId.equals(lockEntry.getFateId())) {
        switch (lockEntry.getLockType()) {
>>>>>>> 5c39aac3
          case READ:
            return new ReadLock(qlock, lockEntry.getFateId(), entry.getKey());
          case WRITE:
<<<<<<< HEAD
            return new WriteLock(qlock, parsed.getUserData(), entry.getKey());
          default:
            throw new IllegalStateException("Unknown lock type " + parsed.getType());
=======
            return new WriteLock(qlock, lockEntry.getFateId(), entry.getKey());
>>>>>>> 5c39aac3
        }
      default:
        throw new IllegalStateException("Found more than one lock node " + entries);
    }
  }

  @Override
  public DistributedLock readLock() {
    return new ReadLock(qlock, fateId);
  }

  @Override
  public DistributedLock writeLock() {
    return new WriteLock(qlock, fateId);
  }
}<|MERGE_RESOLUTION|>--- conflicted
+++ resolved
@@ -27,11 +27,8 @@
 import java.util.concurrent.TimeUnit;
 import java.util.concurrent.locks.Condition;
 import java.util.concurrent.locks.Lock;
-<<<<<<< HEAD
 import java.util.function.BiPredicate;
-=======
 import java.util.function.Supplier;
->>>>>>> 5c39aac3
 
 import org.apache.accumulo.core.fate.FateId;
 import org.apache.accumulo.core.fate.zookeeper.FateLock.FateLockEntry;
@@ -54,13 +51,10 @@
   // them,
   // a writer only runs when they are at the top of the queue.
   public interface QueueLock {
-<<<<<<< HEAD
-    SortedMap<Long,byte[]> getEntries(BiPredicate<Long,byte[]> predicate);
-=======
-    SortedMap<Long,Supplier<FateLockEntry>> getEarlierEntries(long entry);
->>>>>>> 5c39aac3
-
-    void removeEntry(byte[] data, long entry);
+    SortedMap<Long,Supplier<FateLockEntry>>
+        getEntries(BiPredicate<Long,Supplier<FateLockEntry>> predicate);
+
+    void removeEntry(FateLockEntry data, long seq);
 
     long addEntry(FateLockEntry entry);
   }
@@ -123,15 +117,10 @@
         entry = qlock.addEntry(FateLockEntry.from(this.getType(), this.fateId));
         log.info("Added lock entry {} fateId {} lockType {}", entry, fateId, getType());
       }
-<<<<<<< HEAD
-
-      SortedMap<Long,byte[]> entries = qlock.getEntries((seq, lockData) -> seq <= entry);
-      for (Entry<Long,byte[]> entry : entries.entrySet()) {
-        ParsedLock parsed = new ParsedLock(entry.getValue());
-=======
-      SortedMap<Long,Supplier<FateLockEntry>> entries = qlock.getEarlierEntries(entry);
+
+      SortedMap<Long,Supplier<FateLockEntry>> entries =
+          qlock.getEntries((seq, lockData) -> seq <= entry);
       for (Entry<Long,Supplier<FateLockEntry>> entry : entries.entrySet()) {
->>>>>>> 5c39aac3
         if (entry.getKey().equals(this.entry)) {
           return true;
         }
@@ -164,14 +153,8 @@
       if (entry == -1) {
         return;
       }
-<<<<<<< HEAD
-      log.debug("Removing lock entry {} userData {} lockType {}", entry,
-          new String(this.userData, UTF_8), getType());
-      qlock.removeEntry(new ParsedLock(this.getType(), this.userData).getLockData(), entry);
-=======
       log.debug("Removing lock entry {} fateId {} lockType {}", entry, this.fateId, getType());
-      qlock.removeEntry(entry);
->>>>>>> 5c39aac3
+      qlock.removeEntry(new FateLockEntry(this.getType(), this.fateId), entry);
       entry = -1;
     }
 
@@ -202,13 +185,9 @@
         entry = qlock.addEntry(FateLockEntry.from(this.getType(), this.fateId));
         log.info("Added lock entry {} fateId {} lockType {}", entry, this.fateId, getType());
       }
-<<<<<<< HEAD
-      SortedMap<Long,byte[]> entries = qlock.getEntries((seq, locData) -> seq <= entry);
-      Iterator<Entry<Long,byte[]>> iterator = entries.entrySet().iterator();
-=======
-      SortedMap<Long,Supplier<FateLockEntry>> entries = qlock.getEarlierEntries(entry);
+      SortedMap<Long,Supplier<FateLockEntry>> entries =
+          qlock.getEntries((seq, locData) -> seq <= entry);
       Iterator<Entry<Long,Supplier<FateLockEntry>>> iterator = entries.entrySet().iterator();
->>>>>>> 5c39aac3
       if (!iterator.hasNext()) {
         throw new IllegalStateException("Did not find our own lock in the queue: " + this.entry
             + " fateId " + this.fateId + " lockType " + getType());
@@ -225,11 +204,10 @@
     this.fateId = fateId;
   }
 
-<<<<<<< HEAD
-  public static DistributedLock recoverLock(QueueLock qlock, byte[] data) {
-    SortedMap<Long,byte[]> entries = qlock.getEntries((seq, lockData) -> {
-      ParsedLock parsed = new ParsedLock(lockData);
-      return Arrays.equals(data, parsed.getUserData());
+  public static DistributedLock recoverLock(QueueLock qlock, FateId fateId) {
+    SortedMap<Long,Supplier<FateLockEntry>> entries = qlock.getEntries((seq, lockData) -> {
+      // TODO fix this lambda
+      return lockData.get().fateId.equals(fateId);
     });
 
     switch (entries.size()) {
@@ -237,26 +215,14 @@
         return null;
       case 1:
         var entry = entries.entrySet().iterator().next();
-        ParsedLock parsed = new ParsedLock(entry.getValue());
-        switch (parsed.getType()) {
-=======
-  public static DistributedLock recoverLock(QueueLock qlock, FateId fateId) {
-    SortedMap<Long,Supplier<FateLockEntry>> entries = qlock.getEarlierEntries(Long.MAX_VALUE);
-    for (Entry<Long,Supplier<FateLockEntry>> entry : entries.entrySet()) {
-      FateLockEntry lockEntry = entry.getValue().get();
-      if (fateId.equals(lockEntry.getFateId())) {
+        FateLockEntry lockEntry = entry.getValue().get();
         switch (lockEntry.getLockType()) {
->>>>>>> 5c39aac3
           case READ:
             return new ReadLock(qlock, lockEntry.getFateId(), entry.getKey());
           case WRITE:
-<<<<<<< HEAD
-            return new WriteLock(qlock, parsed.getUserData(), entry.getKey());
+            return new WriteLock(qlock, lockEntry.getFateId(), entry.getKey());
           default:
-            throw new IllegalStateException("Unknown lock type " + parsed.getType());
-=======
-            return new WriteLock(qlock, lockEntry.getFateId(), entry.getKey());
->>>>>>> 5c39aac3
+            throw new IllegalStateException("Unknown lock type " + lockEntry.getLockType());
         }
       default:
         throw new IllegalStateException("Found more than one lock node " + entries);
