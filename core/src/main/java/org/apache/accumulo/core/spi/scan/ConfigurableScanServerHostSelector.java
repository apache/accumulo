--- conflicted
+++ resolved
@@ -18,11 +18,8 @@
  */
 package org.apache.accumulo.core.spi.scan;
 
-<<<<<<< HEAD
+import static org.apache.accumulo.core.spi.scan.RendezvousHasher.Mode.HOST;
 import static org.apache.accumulo.core.util.LazySingletons.RANDOM;
-=======
-import static org.apache.accumulo.core.spi.scan.RendezvousHasher.Mode.HOST;
->>>>>>> 0b4288b8
 
 import java.util.ArrayList;
 import java.util.HashMap;
@@ -32,8 +29,10 @@
 import java.util.Set;
 import java.util.stream.Collectors;
 
+import org.apache.accumulo.core.data.ResourceGroupId;
 import org.apache.accumulo.core.data.TabletId;
-import org.apache.accumulo.core.util.HostAndPort;
+
+import com.google.common.net.HostAndPort;
 
 /**
  * Extension of the {@link ConfigurableScanServerSelector} that can be used when there are multiple
@@ -101,7 +100,7 @@
     return previousFailures;
   }
 
-  List<String> removeFailedHost(String group, Map<String,Set<String>> prevFailures,
+  List<String> removeFailedHost(ResourceGroupId group, Map<String,Set<String>> prevFailures,
       List<String> rendezvousHosts, ScanServersSnapshot serversSnapshot) {
     if (prevFailures.isEmpty()) {
       return rendezvousHosts;
@@ -143,15 +142,16 @@
       RendezvousHasher rhasher, Map<String,Set<String>> prevFailures) {
     final var snapshot = rhasher.getSnapshot();
     final int numHostToUse =
-        profile.getNumServers(hostAttempt, snapshot.getHostsForGroup(profile.group).size());
-    List<String> rendezvousHosts =
-        rhasher.rendezvous(HOST, profile.group, tablet, profile.getSalt(hostAttempt), numHostToUse);
-    rendezvousHosts = removeFailedHost(profile.group, prevFailures, rendezvousHosts, snapshot);
+        profile.getNumServers(hostAttempt, snapshot.getHostsForGroup(profile.getGroupId()).size());
+    List<String> rendezvousHosts = rhasher.rendezvous(HOST, profile.getGroupId(), tablet,
+        profile.getSalt(hostAttempt), numHostToUse);
+    rendezvousHosts =
+        removeFailedHost(profile.getGroupId(), prevFailures, rendezvousHosts, snapshot);
     if (rendezvousHosts.isEmpty()) {
       return List.of();
     }
-    var hostToUse = rendezvousHosts.get(RANDOM.nextInt(rendezvousHosts.size()));
-    List<String> hostServers = snapshot.getServersForHost(profile.group, hostToUse);
+    var hostToUse = rendezvousHosts.get(RANDOM.get().nextInt(rendezvousHosts.size()));
+    List<String> hostServers = snapshot.getServersForHost(profile.getGroupId(), hostToUse);
     return removeFailedServers(prevFailures.getOrDefault(hostToUse, Set.of()), hostServers);
   }
 
@@ -169,35 +169,20 @@
         List<String> scanServers =
             getServersForHostAttempt(hostAttempt, tablet, profile, rhasher, prevFailures);
         if (!scanServers.isEmpty()) {
-          String serverToUse = scanServers.get(RANDOM.nextInt(scanServers.size()));
+          String serverToUse = scanServers.get(RANDOM.get().nextInt(scanServers.size()));
           serversToUse.put(tablet, serverToUse);
           break;
         }
       }
 
-<<<<<<< HEAD
-      if (!scanServerFound) {
-        if (hostIndex.size() == 0) {
-          // We tried all servers
-          serversToUse.put(tablet, null);
-        } else {
-          final HashCode hashCode = hashTablet(tablet, profile.getSalt(numberOfPreviousAttempts));
-          final int serverIndex =
-              (Math.abs(hashCode.asInt()) + RANDOM.get().nextInt(numServersToUseInAttemptPlan))
-                  % hostIndex.size();
-          final String hostToUse = hostIndex.get(serverIndex);
-          final List<String> scanServersOnHost = scanServerHosts.get(hostToUse);
-          serversToUse.put(tablet, scanServersOnHost.get(0));
-=======
       if (!serversToUse.containsKey(tablet) && !prevFailures.isEmpty()) {
         // assuming no servers were found because all servers have previously failed, so in the
         // case were all servers have previous failed ignore previous failures and try any server
         List<String> scanServers = getServersForHostAttempt(profile.getAttemptPlans().size() - 1,
             tablet, profile, rhasher, Map.of());
         if (!scanServers.isEmpty()) {
-          String serverToUse = scanServers.get(RANDOM.nextInt(scanServers.size()));
+          String serverToUse = scanServers.get(RANDOM.get().nextInt(scanServers.size()));
           serversToUse.put(tablet, serverToUse);
->>>>>>> 0b4288b8
         }
       }
     }
