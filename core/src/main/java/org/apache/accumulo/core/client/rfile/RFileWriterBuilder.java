/*
 * Licensed to the Apache Software Foundation (ASF) under one
 * or more contributor license agreements.  See the NOTICE file
 * distributed with this work for additional information
 * regarding copyright ownership.  The ASF licenses this file
 * to you under the Apache License, Version 2.0 (the
 * "License"); you may not use this file except in compliance
 * with the License.  You may obtain a copy of the License at
 *
 *   https://www.apache.org/licenses/LICENSE-2.0
 *
 * Unless required by applicable law or agreed to in writing,
 * software distributed under the License is distributed on an
 * "AS IS" BASIS, WITHOUT WARRANTIES OR CONDITIONS OF ANY
 * KIND, either express or implied.  See the License for the
 * specific language governing permissions and limitations
 * under the License.
 */
package org.apache.accumulo.core.client.rfile;

import static com.google.common.base.Preconditions.checkArgument;
import static java.util.Objects.requireNonNull;

import java.io.IOException;
import java.io.OutputStream;
import java.util.Collections;
import java.util.HashMap;
import java.util.Map;
import java.util.Map.Entry;
import java.util.stream.Stream;

import org.apache.accumulo.core.client.rfile.RFile.WriterFSOptions;
import org.apache.accumulo.core.client.rfile.RFile.WriterOptions;
import org.apache.accumulo.core.client.sample.SamplerConfiguration;
import org.apache.accumulo.core.client.summary.SummarizerConfiguration;
import org.apache.accumulo.core.conf.AccumuloConfiguration;
import org.apache.accumulo.core.conf.ConfigurationCopy;
import org.apache.accumulo.core.conf.DefaultConfiguration;
import org.apache.accumulo.core.crypto.CryptoFactoryLoader;
import org.apache.accumulo.core.data.LoadPlan;
import org.apache.accumulo.core.file.FileOperations;
import org.apache.accumulo.core.metadata.ValidationUtil;
import org.apache.accumulo.core.sample.impl.SamplerConfigurationImpl;
import org.apache.accumulo.core.spi.crypto.CryptoEnvironment;
import org.apache.accumulo.core.spi.crypto.CryptoService;
import org.apache.hadoop.fs.FSDataOutputStream;
import org.apache.hadoop.fs.FileSystem;
import org.apache.hadoop.fs.Path;

import com.google.common.base.Preconditions;

class RFileWriterBuilder implements RFile.OutputArguments, RFile.WriterFSOptions {

  private static class OutputArgs extends FSConfArgs {
    private Path path;
    private OutputStream out;

    OutputArgs(String filename) {
      this.path = new Path(filename);
    }

    OutputArgs(OutputStream out) {
      this.out = out;
    }

    OutputStream getOutputStream() {
      return out;
    }
  }

  private OutputArgs out;
  private Map<String,String> tableConfig = Collections.emptyMap();
  private int visCacheSize = 1000;
  private Map<String,String> samplerProps = Collections.emptyMap();
  private Map<String,String> summarizerProps = Collections.emptyMap();
  private LoadPlan.SplitResolver splitResolver;

  private void checkDisjoint(Map<String,String> props, Map<String,String> derivedProps,
      String kind) {
    checkArgument(Collections.disjoint(props.keySet(), derivedProps.keySet()),
        "Properties and derived %s properties are not disjoint", kind);
  }

  @Override
  public WriterOptions withSampler(SamplerConfiguration samplerConf) {
    requireNonNull(samplerConf);
    Map<String,String> tmp = new SamplerConfigurationImpl(samplerConf).toTablePropertiesMap();
    checkDisjoint(tableConfig, tmp, "sampler");
    this.samplerProps = tmp;
    return this;
  }

  @Override
  public RFileWriter build() throws IOException {
    FileOperations fileops = FileOperations.getInstance();
    AccumuloConfiguration acuconf = DefaultConfiguration.getInstance();
    HashMap<String,String> userProps = new HashMap<>();

    userProps.putAll(tableConfig);
    userProps.putAll(summarizerProps);
    userProps.putAll(samplerProps);

    if (!userProps.isEmpty()) {
      acuconf =
          new ConfigurationCopy(Stream.concat(acuconf.stream(), userProps.entrySet().stream()));
    }

    CryptoService cs =
        CryptoFactoryLoader.getServiceForClient(CryptoEnvironment.Scope.TABLE, tableConfig);

    var loadPlanCollector =
        splitResolver == null ? new LoadPlanCollector() : new LoadPlanCollector(splitResolver);

    if (out.getOutputStream() != null) {
      FSDataOutputStream fsdo;
      if (out.getOutputStream() instanceof FSDataOutputStream) {
        fsdo = (FSDataOutputStream) out.getOutputStream();
      } else {
        fsdo = new FSDataOutputStream(out.getOutputStream(), new FileSystem.Statistics("foo"));
      }
      return new RFileWriter(
          fileops.newWriterBuilder().forOutputStream(".rf", fsdo, out.getConf(), cs)
              .withTableConfiguration(acuconf).withStartDisabled().build(),
          visCacheSize, loadPlanCollector);
    } else {
<<<<<<< HEAD
      return new RFileWriter(
          fileops.newWriterBuilder()
              .forFile(out.path.toString(), out.getFileSystem(), out.getConf(), cs)
              .withTableConfiguration(acuconf).withStartDisabled().build(),
          visCacheSize, loadPlanCollector);
=======
      return new RFileWriter(fileops.newWriterBuilder()
          .forFile(out.path.toString(), out.getFileSystem(out.path), out.getConf(), cs)
          .withTableConfiguration(acuconf).withStartDisabled().build(), visCacheSize);
>>>>>>> 51e152a8
    }
  }

  @Override
  public WriterOptions withFileSystem(FileSystem fs) {
    requireNonNull(fs);
    out.fs = fs;
    return this;
  }

  @Override
  public WriterFSOptions to(String filename) {
    ValidationUtil.validateRFileName(filename);
    this.out = new OutputArgs(filename);
    return this;
  }

  @Override
  public WriterOptions to(OutputStream out) {
    requireNonNull(out);
    this.out = new OutputArgs(out);
    return this;
  }

  @Override
  public WriterOptions withTableProperties(Iterable<Entry<String,String>> tableConfig) {
    requireNonNull(tableConfig);
    HashMap<String,String> cfg = new HashMap<>();
    for (Entry<String,String> entry : tableConfig) {
      cfg.put(entry.getKey(), entry.getValue());
    }

    checkDisjoint(cfg, samplerProps, "sampler");
    checkDisjoint(cfg, summarizerProps, "summarizer");
    this.tableConfig = cfg;
    return this;
  }

  @Override
  public WriterOptions withTableProperties(Map<String,String> tableConfig) {
    requireNonNull(tableConfig);
    return withTableProperties(tableConfig.entrySet());
  }

  @Override
  public WriterOptions withVisibilityCacheSize(int maxSize) {
    Preconditions.checkArgument(maxSize > 0);
    this.visCacheSize = maxSize;
    return this;
  }

  @Override
  public WriterOptions withSplitResolver(LoadPlan.SplitResolver splitResolver) {
    this.splitResolver = requireNonNull(splitResolver);
    return this;
  }

  @Override
  public WriterOptions withSummarizers(SummarizerConfiguration... summarizerConf) {
    requireNonNull(summarizerConf);
    Map<String,String> tmp = SummarizerConfiguration.toTableProperties(summarizerConf);
    checkDisjoint(tableConfig, tmp, "summarizer");
    this.summarizerProps = tmp;
    return this;
  }
}<|MERGE_RESOLUTION|>--- conflicted
+++ resolved
@@ -123,17 +123,11 @@
               .withTableConfiguration(acuconf).withStartDisabled().build(),
           visCacheSize, loadPlanCollector);
     } else {
-<<<<<<< HEAD
       return new RFileWriter(
           fileops.newWriterBuilder()
-              .forFile(out.path.toString(), out.getFileSystem(), out.getConf(), cs)
+              .forFile(out.path.toString(), out.getFileSystem(out.path), out.getConf(), cs)
               .withTableConfiguration(acuconf).withStartDisabled().build(),
           visCacheSize, loadPlanCollector);
-=======
-      return new RFileWriter(fileops.newWriterBuilder()
-          .forFile(out.path.toString(), out.getFileSystem(out.path), out.getConf(), cs)
-          .withTableConfiguration(acuconf).withStartDisabled().build(), visCacheSize);
->>>>>>> 51e152a8
     }
   }
 
