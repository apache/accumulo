--- conflicted
+++ resolved
@@ -34,10 +34,6 @@
   FateMutator<T> putCreateTime(long ctime);
 
   /**
-<<<<<<< HEAD
-   * Add a conditional mutation to {@link FateSchema.ReservationColumnFamily#RESERVATION_COLUMN}
-   * that will put the reservation if there is not already a reservation present
-=======
    * Requires that nothing exists for this fate mutation.
    */
   FateMutator<T> requireAbsent();
@@ -61,9 +57,8 @@
   FateMutator<T> requireAbsentKey();
 
   /**
-   * Add a conditional mutation to {@link FateSchema.TxColumnFamily#RESERVATION_COLUMN} that will
-   * put the reservation if there is not already a reservation present
->>>>>>> 56b97faf
+   * Add a conditional mutation to {@link FateSchema.ReservationColumnFamily#RESERVATION_COLUMN}
+   * that will put the reservation if there is not already a reservation present
    *
    * @param reservation the reservation to attempt to put
    * @return the FateMutator with this added mutation
