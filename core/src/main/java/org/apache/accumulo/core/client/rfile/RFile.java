/*
 * Licensed to the Apache Software Foundation (ASF) under one
 * or more contributor license agreements.  See the NOTICE file
 * distributed with this work for additional information
 * regarding copyright ownership.  The ASF licenses this file
 * to you under the Apache License, Version 2.0 (the
 * "License"); you may not use this file except in compliance
 * with the License.  You may obtain a copy of the License at
 *
 *   http://www.apache.org/licenses/LICENSE-2.0
 *
 * Unless required by applicable law or agreed to in writing,
 * software distributed under the License is distributed on an
 * "AS IS" BASIS, WITHOUT WARRANTIES OR CONDITIONS OF ANY
 * KIND, either express or implied.  See the License for the
 * specific language governing permissions and limitations
 * under the License.
 */
package org.apache.accumulo.core.client.rfile;

import java.io.IOException;
import java.io.OutputStream;
import java.util.Collection;
import java.util.Map;
import java.util.Map.Entry;
import java.util.function.Predicate;

import org.apache.accumulo.core.client.Scanner;
import org.apache.accumulo.core.client.admin.TableOperations;
import org.apache.accumulo.core.client.sample.SamplerConfiguration;
import org.apache.accumulo.core.client.summary.Summarizer;
import org.apache.accumulo.core.client.summary.SummarizerConfiguration;
import org.apache.accumulo.core.client.summary.Summary;
import org.apache.accumulo.core.client.summary.Summary.FileStatistics;
import org.apache.accumulo.core.conf.Property;
import org.apache.accumulo.core.data.Key;
import org.apache.accumulo.core.data.Range;
import org.apache.accumulo.core.security.Authorizations;
import org.apache.hadoop.fs.FileSystem;
import org.apache.hadoop.io.Text;

/**
 * RFile is Accumulo's internal storage format for Key Value pairs. This class is a Factory that
 * enables creating a {@link Scanner} for reading and a {@link RFileWriter} for writing Rfiles.
 *
 * <p>
 * The {@link Scanner} created by this class makes it easy to experiment with real data from a live
 * system on a developers workstation. Also the {@link Scanner} can be used to write tools to
 * analyze Accumulo's raw data.
 *
 * @since 1.8.0
 */
public class RFile {

  /**
   * This is an intermediate interface in a larger builder pattern. Supports setting the required
   * input sources for reading a RFile.
   *
   * @since 1.8.0
   */
  public interface InputArguments {
    /**
     * Specify RFiles to read from. When multiple inputs are specified the {@link Scanner}
     * constructed will present a merged view.
     *
     * @param inputs
     *          one or more RFiles to read.
     * @return this
     */
    ScannerOptions from(RFileSource... inputs);

    /**
     * Specify RFiles to read from. When multiple are specified the {@link Scanner} constructed will
     * present a merged view.
     *
     * @param files
     *          one or more RFiles to read.
     * @return this
     */
    ScannerFSOptions from(String... files);
  }

  /**
   * This is an intermediate interface in a larger builder pattern. Enables optionally setting a
   * FileSystem to read RFile(s) from.
   *
   * @since 1.8.0
   */
  public interface ScannerFSOptions extends ScannerOptions {
    /**
     * Optionally provide a FileSystem to open RFiles. If not specified, the FileSystem will be
     * constructed using configuration on the classpath.
     *
     * @param fs
     *          use this FileSystem to open files.
     * @return this
     */
    ScannerOptions withFileSystem(FileSystem fs);
  }

  /**
   * This is an intermediate interface in a larger builder pattern. Supports setting optional
   * parameters for reading RFile(s) and building a scanner over RFile(s).
   *
   * @since 1.8.0
   */
  public interface ScannerOptions {

    /**
     * By default the {@link Scanner} created will setup the default Accumulo system iterators. The
     * iterators do things like the following :
     *
     * <ul>
     * <li>Suppress deleted data</li>
     * <li>Filter based on @link {@link Authorizations}</li>
     * <li>Filter columns specified by functions like {@link Scanner#fetchColumn(Text, Text)} and
     * {@link Scanner#fetchColumnFamily(Text)}</li>
     * </ul>
     *
     * <p>
     * Calling this method will turn off these system iterators and allow reading the raw data in an
     * RFile. When reading the raw data, delete data and delete markers may be seen. Delete markers
     * are {@link Key}s with the delete flag set.
     *
     * <p>
     * Disabling system iterators will cause {@link #withAuthorizations(Authorizations)},
     * {@link Scanner#fetchColumn(Text, Text)}, and {@link Scanner#fetchColumnFamily(Text)} to throw
     * runtime exceptions.
     *
     * @return this
     */
    ScannerOptions withoutSystemIterators();

    /**
     * The authorizations passed here will be used to filter Keys, from the {@link Scanner}, based
     * on the content of the column visibility field.
     *
     * @param auths
     *          scan with these authorizations
     * @return this
     */
    ScannerOptions withAuthorizations(Authorizations auths);

    /**
     * Enabling this option will cache RFiles data in memory. This option is useful when doing lots
     * of random accesses.
     *
     * @param cacheSize
     *          the size of the data cache in bytes.
     * @return this
     */
    ScannerOptions withDataCache(long cacheSize);

    /**
     * Enabling this option will cache RFiles indexes in memory. Index data within a RFile is used
     * to find data when seeking to a {@link Key}. This option is useful when doing lots of random
     * accesses.
     *
     * @param cacheSize
     *          the size of the index cache in bytes.
     * @return this
     */
    ScannerOptions withIndexCache(long cacheSize);

    /**
     * This option allows limiting the {@link Scanner} from reading data outside of a given range. A
     * scanner will not see any data outside of this range even if the RFile(s) have data outside
     * the range.
     *
     * @return this
     */
    ScannerOptions withBounds(Range range);

    /**
     * Construct the {@link Scanner} with iterators specified in a tables properties. Properties for
     * a table can be obtained by calling {@link TableOperations#getProperties(String)}. Any
     * property that impacts file behavior regardless of whether it has the
     * {@link Property#TABLE_PREFIX} may be accepted and used. For example, cache and crypto
     * properties could be passed here.
     *
     * @param props
     *          iterable over Accumulo table key value properties.
     * @return this
     */
    ScannerOptions withTableProperties(Iterable<Entry<String,String>> props);

    /**
     * @see #withTableProperties(Iterable) Any property that impacts file behavior regardless of
     *      whether it has the {@link Property#TABLE_PREFIX} may be accepted and used. For example,
     *      cache and crypto properties could be passed here.
     * @param props
     *          a map instead of an Iterable
     * @return this
     */
    ScannerOptions withTableProperties(Map<String,String> props);

    /**
     * @return a Scanner over RFile using the specified options.
     */
    Scanner build();
  }

  /**
   * Entry point for building a new {@link Scanner} over one or more RFiles.
   */
  public static InputArguments newScanner() {
    return new RFileScannerBuilder();
  }

  /**
   * This is an intermediate interface in a larger builder pattern. Supports setting the required
<<<<<<< HEAD
   * input sources for reading summary data from an RFile.
   *
   * @since 2.0.0
   */
  public interface SummaryInputArguments {
    /**
     * Specify RFiles to read from. When multiple inputs are specified the summary data will be
     * merged.
     *
     * @param inputs
     *          one or more RFiles to read.
     * @return this
     */
    SummaryOptions from(RFileSource... inputs);

    /**
     * Specify RFiles to read from. When multiple are specified the summary data will be merged.
     *
     * @param files
     *          one or more RFiles to read.
     * @return this
     */
    SummaryFSOptions from(String... files);
  }

  /**
   * This is an intermediate interface in a larger builder pattern. Enables optionally setting a
   * FileSystem to read RFile summary data from.
   *
   * @since 2.0.0
   */
  public interface SummaryFSOptions extends SummaryOptions {
    /**
     * Optionally provide a FileSystem to open RFiles. If not specified, the FileSystem will be
     * constructed using configuration on the classpath.
     *
     * @param fs
     *          use this FileSystem to open files.
     * @return this
     */
    SummaryOptions withFileSystem(FileSystem fs);
  }

  /**
   * This is an intermediate interface in a large builder pattern. Allows setting options for
   * retrieving summary data.
   *
   * @since 2.0.0
   */
  public interface SummaryOptions {
    /**
     * Retrieve summaries with provided tables properties. Properties for a table can be obtained by
     * calling {@link TableOperations#getProperties(String)}. Any property that impacts file
     * behavior regardless of whether it has the {@link Property#TABLE_PREFIX} may be accepted and
     * used. For example, cache and crypto properties could be passed here.
     *
     * @param props
     *          iterable over Accumulo table key value properties.
     * @return this
     */
    SummaryOptions withTableProperties(Iterable<Entry<String,String>> props);

    /**
     * @see #withTableProperties(Iterable) Any property that impacts file behavior regardless of
     *      whether it has the {@link Property#TABLE_PREFIX} may be accepted and used. For example,
     *      cache and crypto properties could be passed here.
     * @param props
     *          a map instead of an Iterable
     * @return this
     */
    SummaryOptions withTableProperties(Map<String,String> props);

    /**
     * This method allows retrieving a subset of summary data from a file. If a file has lots of
     * separate summaries, reading a subset may be faster.
     *
     * @param summarySelector
     *          Only read summary data that was generated with configuration that this predicate
     *          matches.
     * @return this
     */
    SummaryOptions selectSummaries(Predicate<SummarizerConfiguration> summarySelector);

    /**
     * Summary data may possibly be stored at a more granular level than the entire file. However
     * there is no guarantee of this. If the data was stored at a more granular level, then this
     * will get a subset of the summary data. The subset will very likely be an inaccurate
     * approximation.
     *
     * @param startRow
     *          A non-null start row. The startRow is used exclusively.
     * @return this
     *
     * @see FileStatistics#getExtra()
     */
    SummaryOptions startRow(Text startRow);

    /**
     * @param startRow
     *          UTF-8 encodes startRow. The startRow is used exclusively.
     * @return this
     * @see #startRow(Text)
     */
    SummaryOptions startRow(CharSequence startRow);

    /**
     * Summary data may possibly be stored at a more granular level than the entire file. However
     * there is no guarantee of this. If the data was stored at a more granular level, then this
     * will get a subset of the summary data. The subset will very likely be an inaccurate
     * approximation.
     *
     * @param endRow
     *          A non-null end row. The end row is used inclusively.
     * @return this
     *
     * @see FileStatistics#getExtra()
     */
    SummaryOptions endRow(Text endRow);

    /**
     * @param endRow
     *          UTF-8 encodes endRow. The end row is used inclusively.
     * @return this
     * @see #endRow(Text)
     */
    SummaryOptions endRow(CharSequence endRow);

    /**
     * Reads summary data from file.
     *
     * @return The summary data in the file that satisfied the selection criteria.
     */
    Collection<Summary> read() throws IOException;
  }

  /**
   * Entry point for reading summary data from RFiles.
   *
   * @since 2.0.0
   */
  public static SummaryInputArguments summaries() {
    return new RFileSummariesRetriever();
  }

  /**
   * This is an intermediate interface in a larger builder pattern. Supports setting the required
   * output sink to write a RFile to.
=======
   * output sink to write a RFile to. The filename parameter requires the ".rf" extension.
>>>>>>> fbdbda9c
   *
   * @since 1.8.0
   */
  public interface OutputArguments {
    /**
     * @param filename
     *          name of file to write RFile data, ending with the ".rf" extension
     * @return this
     */
    WriterFSOptions to(String filename);

    /**
     * @param out
     *          output stream to write RFile data
     * @return this
     */
    WriterOptions to(OutputStream out);
  }

  /**
   * This is an intermediate interface in a larger builder pattern. Enables optionally setting a
   * FileSystem to write to.
   *
   * @since 1.8.0
   */
  public interface WriterFSOptions extends WriterOptions {
    /**
     * Optionally provide a FileSystem to open a file to write a RFile. If not specified, the
     * FileSystem will be constructed using configuration on the classpath.
     *
     * @param fs
     *          use this FileSystem to open files.
     * @return this
     */
    WriterOptions withFileSystem(FileSystem fs);
  }

  /**
   * This is an intermediate interface in a larger builder pattern. Supports setting optional
   * parameters for creating a RFile and building a RFileWriter.
   *
   * @since 1.8.0
   */
  public interface WriterOptions {

    /**
     * Enable generating summary data in the created RFile by running {@link Summarizer}'s based on
     * the specified configuration.
     *
     * @param summarizerConf
     *          Configuration for summarizer to run.
     * @since 2.0.0
     */
    default WriterOptions withSummarizers(SummarizerConfiguration... summarizerConf) {
      throw new UnsupportedOperationException();
    }

    /**
     * An option to store sample data in the generated RFile.
     *
     * @param samplerConf
     *          configuration to use when generating sample data.
     * @throws IllegalArgumentException
     *           if table properties were previously specified and the table properties also specify
     *           a sampler.
     * @return this
     */
    WriterOptions withSampler(SamplerConfiguration samplerConf);

    /**
     * Create an RFile using the same configuration as an Accumulo table. Properties for a table can
     * be obtained by calling {@link TableOperations#getProperties(String)}. Any property that
     * impacts file behavior regardless of whether it has the {@link Property#TABLE_PREFIX} may be
     * accepted and used. For example, cache and crypto properties could be passed here.
     *
     * @param props
     *          iterable over Accumulo table key value properties.
     * @throws IllegalArgumentException
     *           if sampler was previously specified and the table properties also specify a
     *           sampler.
     * @return this
     */
    WriterOptions withTableProperties(Iterable<Entry<String,String>> props);

    /**
     * @see #withTableProperties(Iterable)
     */
    WriterOptions withTableProperties(Map<String,String> props);

    /**
     * @param maxSize
     *          As keys are added to an RFile the visibility field is validated. Validating the
     *          visibility field requires parsing it. In order to make validation faster, previously
     *          seen visibilities are cached. This option allows setting the maximum size of this
     *          cache.
     * @return this
     */
    WriterOptions withVisibilityCacheSize(int maxSize);

    /**
     * @return a new RfileWriter created with the options previously specified.
     */
    RFileWriter build() throws IOException;
  }

  /**
   * Entry point for creating a new RFile writer.
   */
  public static OutputArguments newWriter() {
    return new RFileWriterBuilder();
  }
}<|MERGE_RESOLUTION|>--- conflicted
+++ resolved
@@ -209,7 +209,6 @@
 
   /**
    * This is an intermediate interface in a larger builder pattern. Supports setting the required
-<<<<<<< HEAD
    * input sources for reading summary data from an RFile.
    *
    * @since 2.0.0
@@ -356,10 +355,7 @@
 
   /**
    * This is an intermediate interface in a larger builder pattern. Supports setting the required
-   * output sink to write a RFile to.
-=======
    * output sink to write a RFile to. The filename parameter requires the ".rf" extension.
->>>>>>> fbdbda9c
    *
    * @since 1.8.0
    */
