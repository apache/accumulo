/*
 * Licensed to the Apache Software Foundation (ASF) under one
 * or more contributor license agreements.  See the NOTICE file
 * distributed with this work for additional information
 * regarding copyright ownership.  The ASF licenses this file
 * to you under the Apache License, Version 2.0 (the
 * "License"); you may not use this file except in compliance
 * with the License.  You may obtain a copy of the License at
 *
 *   https://www.apache.org/licenses/LICENSE-2.0
 *
 * Unless required by applicable law or agreed to in writing,
 * software distributed under the License is distributed on an
 * "AS IS" BASIS, WITHOUT WARRANTIES OR CONDITIONS OF ANY
 * KIND, either express or implied.  See the License for the
 * specific language governing permissions and limitations
 * under the License.
 */
package org.apache.accumulo.core.metadata;

import java.util.Objects;
<<<<<<< HEAD
import java.util.function.IntPredicate;
=======
import java.util.regex.Pattern;
>>>>>>> eeff601b

import org.apache.accumulo.core.gc.ReferenceFile;
import org.apache.hadoop.fs.Path;

import com.google.common.base.Preconditions;

/**
 * Utility class for validation of tablet file paths.
 */
public class ValidationUtil {

  /**
   * Validate if string is a valid path. Return normalized string or throw exception if not valid.
   * This was added to facilitate more use of TabletFile over String but this puts the validation in
   * one location in the case where TabletFile can't be used. The Garbage Collector is optimized to
   * store a directory for Tablet File so a String is used.
   */
  public static String validate(String path) {
    Path p = new Path(path);
    return validate(p).toString();
  }

  public static ReferenceFile validate(ReferenceFile reference) {
    validate(new Path(reference.getMetadataEntry()));
    return reference;
  }

  public static Path validate(Path path) {
    Preconditions.checkArgument(path.toUri().getScheme() != null,
        "Invalid path provided, no scheme in %s", path);
    return path;
  }

  public static void validateRFileName(String fileName) {
    Objects.requireNonNull(fileName);
    Preconditions.checkArgument(fileName.endsWith(".rf") || fileName.endsWith("_tmp"),
        "Provided filename (%s) does not end with '.rf' or '_tmp'", fileName);
  }

  private static final Pattern VALID_FILE_NAME_MATCH_PATTERN = Pattern.compile("[\\dA-Za-z._-]+");

  public static void validateFileName(String fileName) {
    Objects.requireNonNull(fileName);
<<<<<<< HEAD
    IntPredicate validFileCheck =
        ch -> Character.isLetterOrDigit(ch) || ch == '-' || ch == '.' || ch == '_';
    if (!fileName.codePoints().allMatch(validFileCheck)) {
      throw new IllegalArgumentException(
          "Provided filename (" + fileName + ") contains invalid characters.");
    }
=======
    Preconditions.checkArgument(VALID_FILE_NAME_MATCH_PATTERN.matcher(fileName).matches(),
        "Provided filename (%s) is empty or contains invalid characters", fileName);
>>>>>>> eeff601b
  }
}<|MERGE_RESOLUTION|>--- conflicted
+++ resolved
@@ -19,11 +19,7 @@
 package org.apache.accumulo.core.metadata;
 
 import java.util.Objects;
-<<<<<<< HEAD
-import java.util.function.IntPredicate;
-=======
 import java.util.regex.Pattern;
->>>>>>> eeff601b
 
 import org.apache.accumulo.core.gc.ReferenceFile;
 import org.apache.hadoop.fs.Path;
@@ -67,16 +63,7 @@
 
   public static void validateFileName(String fileName) {
     Objects.requireNonNull(fileName);
-<<<<<<< HEAD
-    IntPredicate validFileCheck =
-        ch -> Character.isLetterOrDigit(ch) || ch == '-' || ch == '.' || ch == '_';
-    if (!fileName.codePoints().allMatch(validFileCheck)) {
-      throw new IllegalArgumentException(
-          "Provided filename (" + fileName + ") contains invalid characters.");
-    }
-=======
     Preconditions.checkArgument(VALID_FILE_NAME_MATCH_PATTERN.matcher(fileName).matches(),
         "Provided filename (%s) is empty or contains invalid characters", fileName);
->>>>>>> eeff601b
   }
 }