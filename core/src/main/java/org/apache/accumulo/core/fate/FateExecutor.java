--- conflicted
+++ resolved
@@ -108,31 +108,20 @@
   protected void resizeFateExecutor(Map<Set<Fate.FateOperation>,Integer> poolConfigs,
       long idleCheckIntervalMillis) {
     final int configured = poolConfigs.get(fateOps);
-<<<<<<< HEAD
     ThreadPools.resizePool(transactionExecutor, () -> configured, poolName);
-    final int needed = configured - runningTxRunners.size();
+    final int running = runningTxRunners.size();
+    final int needed = configured - running;
+    log.trace("resizing pools configured:{} running:{} needed:{} fateOps:{}", configured, running,
+        needed, fateOps);
     if (needed > 0) {
       // If the pool grew, then ensure that there is a TransactionRunner for each thread
-      log.trace("FateExecutor {} needs {} more TransactionRunners", fateOps, needed);
       synchronized (runningTxRunners) {
-=======
-    ThreadPools.resizePool(pool, () -> configured, poolName);
-    synchronized (runningTxRunners) {
-      final int running = runningTxRunners.size();
-      final int needed = configured - running;
-      log.trace("resizing pools configured:{} running:{} needed:{} fateOps:{}", configured, running,
-          needed, fateOps);
-
-      if (needed > 0) {
-        // If the pool grew, then ensure that there is a TransactionRunner for each thread
->>>>>>> e046130c
         for (int i = 0; i < needed; i++) {
           if (transactionExecutor.isShutdown()) {
             log.trace("Not adding TransactionRunner, FateExecutor is shutdown.");
             break;
           }
           try {
-            log.trace("Adding a new TransactionRunner for {}", fateOps);
             final TransactionRunner tr = new TransactionRunner();
             runningTxRunners.add(tr);
             transactionExecutor.execute(tr);
@@ -205,10 +194,7 @@
               idleCountHistory.remove();
             }
           }
-<<<<<<< HEAD
-=======
           idleCountHistory.add(getIdleWorkerCount());
->>>>>>> e046130c
         }
         idleCountHistory.add(workQueue.getWaitingConsumerCount());
       }
@@ -378,18 +364,12 @@
     // 2. this FateExecutor is no longer valid from config changes so we need to shutdown this
     // FateExecutor
     private final AtomicBoolean stop = new AtomicBoolean(false);
-
-<<<<<<< HEAD
+    private volatile Long threadId = null;
+
     void printInfo() {
       runnerLog.debug("fate stopped: {}, FateExecutor stopped: {}, TransactionRunner stopped: {}",
           fate.getKeepRunning().get(), isShutdown(), stop.get());
     }
-
-    private Optional<FateTxStore<T>> reserveFateTx() throws InterruptedException {
-      while (fate.getKeepRunning().get() && !isShutdown() && !stop.get()) {
-        FateId unreservedFateId = workQueue.poll(100, MILLISECONDS);
-=======
-    private volatile Long threadId = null;
 
     private Optional<FateTxStore<T>> reserveFateTx() throws InterruptedException {
       idleWorkerCount.getAndIncrement();
@@ -397,7 +377,6 @@
         while (fate.getKeepRunning().get() && !stop.get()) {
           // Because of JDK-8301341 can not use poll w/ timeout until JDK 21+
           FateId unreservedFateId = workQueue.poll();
->>>>>>> e046130c
 
           if (unreservedFateId == null) {
             Thread.sleep(1);
@@ -417,13 +396,10 @@
 
     @Override
     public void run() {
-<<<<<<< HEAD
-=======
       runningTxRunners.add(this);
       runnerLog.trace("A TransactionRunner is starting for {} {} ", fate.getStore().type(),
           fateOps);
       threadId = Thread.currentThread().getId();
->>>>>>> e046130c
       try {
         while (fate.getKeepRunning().get() && !isShutdown() && !stop.get()) {
           FateTxStore<T> txStore = null;
