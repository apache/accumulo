/*
 * Licensed to the Apache Software Foundation (ASF) under one or more
 * contributor license agreements.  See the NOTICE file distributed with
 * this work for additional information regarding copyright ownership.
 * The ASF licenses this file to You under the Apache License, Version 2.0
 * (the "License"); you may not use this file except in compliance with
 * the License.  You may obtain a copy of the License at
 *
 *     http://www.apache.org/licenses/LICENSE-2.0
 *
 * Unless required by applicable law or agreed to in writing, software
 * distributed under the License is distributed on an "AS IS" BASIS,
 * WITHOUT WARRANTIES OR CONDITIONS OF ANY KIND, either express or implied.
 * See the License for the specific language governing permissions and
 * limitations under the License.
 */
package org.apache.accumulo.core.util;

import static com.google.common.base.Charsets.UTF_8;

import java.nio.ByteBuffer;
import java.nio.charset.StandardCharsets;

import org.apache.accumulo.core.Constants;
import org.apache.hadoop.io.Text;

public final class TextUtil {
  public static byte[] getBytes(Text text) {
    byte[] bytes = text.getBytes();
    if (bytes.length != text.getLength()) {
      bytes = new byte[text.getLength()];
      System.arraycopy(text.getBytes(), 0, bytes, 0, bytes.length);
    }
    return bytes;
  }
  
  public static ByteBuffer getByteBuffer(Text text) {
    if (text == null)
      return null;
    byte[] bytes = text.getBytes();
    return ByteBuffer.wrap(bytes, 0, text.getLength());
  }
  
  public static Text truncate(Text text, int maxLen) {
    if (text.getLength() > maxLen) {
      Text newText = new Text();
      newText.append(text.getBytes(), 0, maxLen);
      String suffix = "... TRUNCATED";
<<<<<<< HEAD
      newText.append(suffix.getBytes(StandardCharsets.UTF_8), 0, suffix.length());
=======
      newText.append(suffix.getBytes(UTF_8), 0, suffix.length());
>>>>>>> 9b20a9d4
      return newText;
    }
    
    return text;
  }
  
  public static Text truncate(Text row) {
    return truncate(row, Constants.MAX_DATA_TO_PRINT);
  }
}<|MERGE_RESOLUTION|>--- conflicted
+++ resolved
@@ -16,11 +16,9 @@
  */
 package org.apache.accumulo.core.util;
 
-import static com.google.common.base.Charsets.UTF_8;
+import static java.nio.charset.StandardCharsets.UTF_8;
 
 import java.nio.ByteBuffer;
-import java.nio.charset.StandardCharsets;
-
 import org.apache.accumulo.core.Constants;
 import org.apache.hadoop.io.Text;
 
@@ -46,11 +44,7 @@
       Text newText = new Text();
       newText.append(text.getBytes(), 0, maxLen);
       String suffix = "... TRUNCATED";
-<<<<<<< HEAD
-      newText.append(suffix.getBytes(StandardCharsets.UTF_8), 0, suffix.length());
-=======
       newText.append(suffix.getBytes(UTF_8), 0, suffix.length());
->>>>>>> 9b20a9d4
       return newText;
     }
     
