--- conflicted
+++ resolved
@@ -23,11 +23,8 @@
 import java.util.List;
 import java.util.concurrent.TimeUnit;
 
-<<<<<<< HEAD
 import org.apache.accumulo.core.Constants;
-=======
 import org.apache.commons.lang.builder.HashCodeBuilder;
->>>>>>> f99b5654
 import org.apache.hadoop.io.Writable;
 import org.apache.hadoop.util.StringUtils;
 
@@ -183,15 +180,9 @@
     if (timeout != null)
       addField(fields, "timeout", timeout);
     String output = StringUtils.join(",", fields);
-<<<<<<< HEAD
-    
+
     byte[] bytes = output.getBytes(Constants.UTF8);
     byte[] len = String.format("%6s#", Integer.toString(bytes.length, 36)).getBytes(Constants.UTF8);
-=======
-
-    byte[] bytes = output.getBytes(Charset.forName("UTF-8"));
-    byte[] len = String.format("%6s#", Integer.toString(bytes.length, 36)).getBytes("UTF-8");
->>>>>>> f99b5654
     if (len.length != 7)
       throw new IllegalStateException("encoded length does not match expected value");
     out.write(len);
@@ -213,13 +204,8 @@
       throw new IllegalStateException("length was not encoded correctly");
     byte[] bytes = new byte[Integer.parseInt(strLen.substring(strLen.lastIndexOf(' ') + 1, strLen.length() - 1), 36)];
     in.readFully(bytes);
-<<<<<<< HEAD
-    
+
     String strFields = new String(bytes, Constants.UTF8);
-=======
-
-    String strFields = new String(bytes, Charset.forName("UTF-8"));
->>>>>>> f99b5654
     String[] fields = StringUtils.split(strFields, '\\', ',');
     for (String field : fields) {
       String[] keyValue = StringUtils.split(field, '\\', '=');
