--- conflicted
+++ resolved
@@ -88,11 +88,8 @@
      * longer interact with it.
      *
      * @param deferTime time in millis to keep this transaction from being returned by
-<<<<<<< HEAD
-     *        {@link #runnable(PartitionData)}. Must be non-negative.
-=======
-     *        {@link #runnable(java.util.concurrent.atomic.AtomicBoolean)}. Must be non-negative.
->>>>>>> 8e78562a
+     *        {@link #runnable(java.util.concurrent.atomic.AtomicBoolean, PartitionData)}. Must be
+     *        non-negative.
      */
     void unreserve(long deferTime);
   }
