/*
 * Licensed to the Apache Software Foundation (ASF) under one
 * or more contributor license agreements.  See the NOTICE file
 * distributed with this work for additional information
 * regarding copyright ownership.  The ASF licenses this file
 * to you under the Apache License, Version 2.0 (the
 * "License"); you may not use this file except in compliance
 * with the License.  You may obtain a copy of the License at
 *
 *   https://www.apache.org/licenses/LICENSE-2.0
 *
 * Unless required by applicable law or agreed to in writing,
 * software distributed under the License is distributed on an
 * "AS IS" BASIS, WITHOUT WARRANTIES OR CONDITIONS OF ANY
 * KIND, either express or implied.  See the License for the
 * specific language governing permissions and limitations
 * under the License.
 */
package org.apache.accumulo.core;

import static java.nio.charset.StandardCharsets.UTF_8;

public class Constants {
  // defines Accumulo data version constants
  public static final String VERSION = FilteredConstants.VERSION;
  public static final String VERSION_DIR = "version";
  public static final String APPNAME = "org.apache.accumulo";

  // important directories
  public static final String INSTANCE_ID_DIR = "instance_id";
  public static final String TABLE_DIR = "tables";
  public static final String RECOVERY_DIR = "recovery";
  public static final String WAL_DIR = "wal";

  // Zookeeper locations
  public static final String ZROOT = "/accumulo";
  public static final String ZINSTANCES = "/instances";
  public static final String ZUSERS = "/users";

  public static final String ZTABLES = "/tables";
  public static final byte[] ZTABLES_INITIAL_ID = {'0'};
  public static final String ZTABLE_NAME = "/name";
  public static final String ZTABLE_DELETE_MARKER = "/deleting";
  public static final String ZTABLE_STATE = "/state";
  public static final String ZTABLE_FLUSH_ID = "/flush-id";

  public static final String ZTABLE_NAMESPACE = "/namespace";

  public static final String ZNAMESPACES = "/namespaces";

  public static final String ZMANAGERS = "/managers";
  public static final String ZMANAGER_LOCK = ZMANAGERS + "/lock";
  public static final String ZMANAGER_GOAL_STATE = ZMANAGERS + "/goal_state";
  public static final String ZMANAGER_TICK = ZMANAGERS + "/tick";

  public static final String ZGC = "/gc";
  public static final String ZGC_LOCK = ZGC + "/lock";

  public static final String ZMONITOR = "/monitor";
  public static final String ZMONITOR_LOCK = ZMONITOR + "/lock";
  public static final String ZMONITOR_HTTP_ADDR = ZMONITOR + "/http_addr";

  public static final String ZCONFIG = "/config";

  public static final String ZTSERVERS = "/tservers";

  public static final String ZSSERVERS = "/sservers";

  // tracks config for running compactions
  public static final String ZCOMPACTIONS = "/compactions";

  public static final String ZCOMPACTORS = "/compactors";

  public static final String ZDEAD = "/dead";
  public static final String ZDEADTSERVERS = ZDEAD + "/tservers";

  public static final String ZFATE = "/fate";

  public static final String ZNEXT_FILE = "/next_file";

  public static final String ZHDFS_RESERVATIONS = "/hdfs_reservations";
  public static final String ZRECOVERY = "/recovery";

<<<<<<< HEAD
  public static final String ZUPGRADE_PROGRESS = "/upgrade_progress";
=======
  public static final String ZPREPARE_FOR_UPGRADE = "/upgrade_ready";
>>>>>>> 89efffe4

  /**
   * Base znode for storing secret keys that back delegation tokens
   */
  public static final String ZDELEGATION_TOKEN_KEYS = "/delegation_token_keys";

  public static final String ZTABLE_LOCKS = "/table_locks";
  public static final String ZMINI_LOCK = "/mini";
  public static final String ZADMIN_LOCK = "/admin/lock";
  public static final String ZTEST_LOCK = "/test/lock";

  public static final String BULK_PREFIX = "b-";
  public static final String BULK_RENAME_FILE = "renames.json";
  public static final String BULK_LOAD_MAPPING = "loadmap.json";
  public static final String BULK_WORKING_PREFIX = "accumulo-bulk-";

  public static final String CLONE_PREFIX = "c-";
  public static final byte[] CLONE_PREFIX_BYTES = CLONE_PREFIX.getBytes(UTF_8);

  // this affects the table client caching of metadata
  public static final int SCAN_BATCH_SIZE = 1000;

  // Scanners will default to fetching 3 batches of Key/Value pairs before asynchronously
  // fetching the next batch.
  public static final long SCANNER_DEFAULT_READAHEAD_THRESHOLD = 3L;

  public static final int MAX_DATA_TO_PRINT = 64;
  public static final String CORE_PACKAGE_NAME = "org.apache.accumulo.core";
  public static final String GENERATED_TABLET_DIRECTORY_PREFIX = "t-";

  public static final String EXPORT_METADATA_FILE = "metadata.bin";
  public static final String EXPORT_TABLE_CONFIG_FILE = "table_config.txt";
  public static final String EXPORT_FILE = "exportMetadata.zip";
  public static final String EXPORT_INFO_FILE = "accumulo_export_info.txt";
  public static final String IMPORT_MAPPINGS_FILE = "mappings.txt";

  public static final String HDFS_TABLES_DIR = "/tables";

  public static final int DEFAULT_VISIBILITY_CACHE_SIZE = 1000;

  public static final String DEFAULT_RESOURCE_GROUP_NAME = "default";
  public static final String DEFAULT_COMPACTION_SERVICE_NAME = "default";
}<|MERGE_RESOLUTION|>--- conflicted
+++ resolved
@@ -81,11 +81,8 @@
   public static final String ZHDFS_RESERVATIONS = "/hdfs_reservations";
   public static final String ZRECOVERY = "/recovery";
 
-<<<<<<< HEAD
+  public static final String ZPREPARE_FOR_UPGRADE = "/upgrade_ready";
   public static final String ZUPGRADE_PROGRESS = "/upgrade_progress";
-=======
-  public static final String ZPREPARE_FOR_UPGRADE = "/upgrade_ready";
->>>>>>> 89efffe4
 
   /**
    * Base znode for storing secret keys that back delegation tokens
