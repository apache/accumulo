/*
 * Licensed to the Apache Software Foundation (ASF) under one or more
 * contributor license agreements.  See the NOTICE file distributed with
 * this work for additional information regarding copyright ownership.
 * The ASF licenses this file to You under the Apache License, Version 2.0
 * (the "License"); you may not use this file except in compliance with
 * the License.  You may obtain a copy of the License at
 *
 *     http://www.apache.org/licenses/LICENSE-2.0
 *
 * Unless required by applicable law or agreed to in writing, software
 * distributed under the License is distributed on an "AS IS" BASIS,
 * WITHOUT WARRANTIES OR CONDITIONS OF ANY KIND, either express or implied.
 * See the License for the specific language governing permissions and
 * limitations under the License.
 */
package org.apache.accumulo.core.client.impl;

import java.util.Collections;
import java.util.Iterator;
import java.util.List;
import java.util.Map.Entry;
import java.util.NoSuchElementException;
import java.util.concurrent.ArrayBlockingQueue;
import java.util.concurrent.SynchronousQueue;
import java.util.concurrent.ThreadPoolExecutor;
import java.util.concurrent.TimeUnit;

import org.apache.accumulo.core.client.AccumuloException;
import org.apache.accumulo.core.client.AccumuloSecurityException;
import org.apache.accumulo.core.client.SampleNotPresentException;
import org.apache.accumulo.core.client.TableDeletedException;
import org.apache.accumulo.core.client.TableNotFoundException;
import org.apache.accumulo.core.client.TableOfflineException;
import org.apache.accumulo.core.client.impl.ThriftScanner.ScanState;
import org.apache.accumulo.core.client.impl.ThriftScanner.ScanTimedOutException;
import org.apache.accumulo.core.data.Key;
import org.apache.accumulo.core.data.KeyValue;
import org.apache.accumulo.core.data.Range;
import org.apache.accumulo.core.data.Value;
import org.apache.accumulo.core.security.Authorizations;
import org.apache.accumulo.core.util.NamingThreadFactory;
import org.slf4j.Logger;
import org.slf4j.LoggerFactory;

public class ScannerIterator implements Iterator<Entry<Key,Value>> {

  private static final Logger log = LoggerFactory.getLogger(ScannerIterator.class);

  // scanner options
  private int timeOut;

  // scanner state
  private Iterator<KeyValue> iter;
  private ScanState scanState;

  private ScannerOptions options;

  private ArrayBlockingQueue<Object> synchQ;

  private boolean finished = false;

  private boolean readaheadInProgress = false;
  private long batchCount = 0;
  private long readaheadThreshold;

  private static final List<KeyValue> EMPTY_LIST = Collections.emptyList();

<<<<<<< HEAD
  private static ThreadPoolExecutor readaheadPool = new ThreadPoolExecutor(0, Integer.MAX_VALUE, 3l, TimeUnit.SECONDS, new SynchronousQueue<>(),
=======
  private static ThreadPoolExecutor readaheadPool = new ThreadPoolExecutor(0, Integer.MAX_VALUE, 3l,
      TimeUnit.SECONDS, new SynchronousQueue<Runnable>(),
>>>>>>> f4f43feb
      new NamingThreadFactory("Accumulo scanner read ahead thread"));

  private class Reader implements Runnable {

    @Override
    public void run() {

      try {
        while (true) {
          List<KeyValue> currentBatch = ThriftScanner.scan(scanState.context, scanState, timeOut);

          if (currentBatch == null) {
            synchQ.add(EMPTY_LIST);
            return;
          }

          if (currentBatch.size() == 0)
            continue;

          synchQ.add(currentBatch);
          return;
        }
      } catch (IsolationException | ScanTimedOutException | AccumuloException
          | AccumuloSecurityException | TableDeletedException | TableOfflineException
          | SampleNotPresentException e) {
        log.trace("{}", e.getMessage(), e);
        synchQ.add(e);
      } catch (TableNotFoundException e) {
        log.warn("{}", e.getMessage(), e);
        synchQ.add(e);
      } catch (Exception e) {
        log.error("{}", e.getMessage(), e);
        synchQ.add(e);
      }
    }

  }

<<<<<<< HEAD
  ScannerIterator(ClientContext context, Table.ID tableId, Authorizations authorizations, Range range, int size, int timeOut, ScannerOptions options,
      boolean isolated, long readaheadThreshold) {
=======
  ScannerIterator(ClientContext context, String tableId, Authorizations authorizations, Range range,
      int size, int timeOut, ScannerOptions options, boolean isolated, long readaheadThreshold) {
>>>>>>> f4f43feb
    this.timeOut = timeOut;
    this.readaheadThreshold = readaheadThreshold;

    this.options = new ScannerOptions(options);

    synchQ = new ArrayBlockingQueue<>(1);

    if (this.options.fetchedColumns.size() > 0) {
      range = range.bound(this.options.fetchedColumns.first(), this.options.fetchedColumns.last());
    }

    scanState = new ScanState(context, tableId, authorizations, new Range(range),
        options.fetchedColumns, size, options.serverSideIteratorList,
        options.serverSideIteratorOptions, isolated, readaheadThreshold,
        options.getSamplerConfiguration(), options.batchTimeOut, options.classLoaderContext);

    // If we want to start readahead immediately, don't wait for hasNext to be called
    if (0l == readaheadThreshold) {
      initiateReadAhead();
    }
    iter = null;
  }

  private void initiateReadAhead() {
    readaheadInProgress = true;
    readaheadPool.execute(new Reader());
  }

  @Override
  @SuppressWarnings("unchecked")
  public boolean hasNext() {
    if (finished)
      return false;

    if (iter != null && iter.hasNext()) {
      return true;
    }

    // this is done in order to find see if there is another batch to get

    try {
      if (!readaheadInProgress) {
        // no read ahead run, fetch the next batch right now
        new Reader().run();
      }

      Object obj = synchQ.take();

      if (obj instanceof Exception) {
        finished = true;
        if (obj instanceof RuntimeException)
          throw (RuntimeException) obj;
        else
          throw new RuntimeException((Exception) obj);
      }

      List<KeyValue> currentBatch = (List<KeyValue>) obj;

      if (currentBatch.size() == 0) {
        currentBatch = null;
        finished = true;
        return false;
      }
      iter = currentBatch.iterator();
      batchCount++;

      if (batchCount > readaheadThreshold) {
        // start a thread to read the next batch
        initiateReadAhead();
      }

    } catch (InterruptedException e1) {
      throw new RuntimeException(e1);
    }

    return true;
  }

  @Override
  public Entry<Key,Value> next() {
    if (hasNext())
      return iter.next();
    throw new NoSuchElementException();
  }

  // just here to satisfy the interface
  // could make this actually delete things from the database
  @Override
  public void remove() {
    throw new UnsupportedOperationException("remove is not supported in Scanner");
  }

}<|MERGE_RESOLUTION|>--- conflicted
+++ resolved
@@ -66,12 +66,8 @@
 
   private static final List<KeyValue> EMPTY_LIST = Collections.emptyList();
 
-<<<<<<< HEAD
-  private static ThreadPoolExecutor readaheadPool = new ThreadPoolExecutor(0, Integer.MAX_VALUE, 3l, TimeUnit.SECONDS, new SynchronousQueue<>(),
-=======
   private static ThreadPoolExecutor readaheadPool = new ThreadPoolExecutor(0, Integer.MAX_VALUE, 3l,
-      TimeUnit.SECONDS, new SynchronousQueue<Runnable>(),
->>>>>>> f4f43feb
+      TimeUnit.SECONDS, new SynchronousQueue<>(),
       new NamingThreadFactory("Accumulo scanner read ahead thread"));
 
   private class Reader implements Runnable {
@@ -110,13 +106,9 @@
 
   }
 
-<<<<<<< HEAD
-  ScannerIterator(ClientContext context, Table.ID tableId, Authorizations authorizations, Range range, int size, int timeOut, ScannerOptions options,
-      boolean isolated, long readaheadThreshold) {
-=======
-  ScannerIterator(ClientContext context, String tableId, Authorizations authorizations, Range range,
-      int size, int timeOut, ScannerOptions options, boolean isolated, long readaheadThreshold) {
->>>>>>> f4f43feb
+  ScannerIterator(ClientContext context, Table.ID tableId, Authorizations authorizations,
+      Range range, int size, int timeOut, ScannerOptions options, boolean isolated,
+      long readaheadThreshold) {
     this.timeOut = timeOut;
     this.readaheadThreshold = readaheadThreshold;
 
