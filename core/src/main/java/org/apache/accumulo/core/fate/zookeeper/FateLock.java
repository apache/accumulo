--- conflicted
+++ resolved
@@ -164,11 +164,7 @@
     this.path = requireNonNull(path);
   }
 
-<<<<<<< HEAD
-  public static final class NodeName implements Comparable<NodeName> {
-=======
   public static class NodeName {
->>>>>>> 6cc15827
     public final long sequence;
     public final Supplier<FateLockEntry> fateLockEntry;
 
