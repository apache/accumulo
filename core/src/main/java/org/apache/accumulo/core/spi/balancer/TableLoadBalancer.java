--- conflicted
+++ resolved
@@ -34,11 +34,8 @@
 import org.apache.accumulo.core.data.TabletId;
 import org.apache.accumulo.core.manager.balancer.AssignmentParamsImpl;
 import org.apache.accumulo.core.manager.balancer.BalanceParamsImpl;
-<<<<<<< HEAD
+import org.apache.accumulo.core.metadata.schema.Ample.DataLevel;
 import org.apache.accumulo.core.spi.balancer.data.TServerStatus;
-=======
-import org.apache.accumulo.core.metadata.schema.Ample.DataLevel;
->>>>>>> 31876556
 import org.apache.accumulo.core.spi.balancer.data.TabletMigration;
 import org.apache.accumulo.core.spi.balancer.data.TabletServerId;
 import org.apache.commons.lang3.StringUtils;
@@ -225,14 +222,9 @@
         continue;
       }
       ArrayList<TabletMigration> newMigrations = new ArrayList<>();
-      long tableBalanceTime =
-<<<<<<< HEAD
-          getBalancerForTable(tableId).balance(new BalanceParamsImpl(groupedTServers,
-              params.currentResourceGroups(), params.currentMigrations(), newMigrations));
-=======
-          getBalancerForTable(tableId).balance(new BalanceParamsImpl(params.currentStatus(),
+      long tableBalanceTime = getBalancerForTable(tableId)
+          .balance(new BalanceParamsImpl(groupedTServers, params.currentResourceGroups(),
               params.currentMigrations(), newMigrations, currentDataLevel));
->>>>>>> 31876556
       if (tableBalanceTime < minBalanceTime) {
         minBalanceTime = tableBalanceTime;
       }
