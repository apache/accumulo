/*
 * Licensed to the Apache Software Foundation (ASF) under one
 * or more contributor license agreements.  See the NOTICE file
 * distributed with this work for additional information
 * regarding copyright ownership.  The ASF licenses this file
 * to you under the Apache License, Version 2.0 (the
 * "License"); you may not use this file except in compliance
 * with the License.  You may obtain a copy of the License at
 *
 *   https://www.apache.org/licenses/LICENSE-2.0
 *
 * Unless required by applicable law or agreed to in writing,
 * software distributed under the License is distributed on an
 * "AS IS" BASIS, WITHOUT WARRANTIES OR CONDITIONS OF ANY
 * KIND, either express or implied.  See the License for the
 * specific language governing permissions and limitations
 * under the License.
 */
package org.apache.accumulo.core.spi.balancer;

import java.lang.reflect.Constructor;
import java.util.ArrayList;
import java.util.HashMap;
import java.util.Map;
import java.util.Map.Entry;
import java.util.Set;
import java.util.SortedMap;
import java.util.TreeMap;

import org.apache.accumulo.core.Constants;
import org.apache.accumulo.core.classloader.ClassLoaderUtil;
import org.apache.accumulo.core.conf.Property;
import org.apache.accumulo.core.data.TableId;
import org.apache.accumulo.core.data.TabletId;
import org.apache.accumulo.core.manager.balancer.AssignmentParamsImpl;
import org.apache.accumulo.core.manager.balancer.BalanceParamsImpl;
import org.apache.accumulo.core.spi.balancer.data.TServerStatus;
import org.apache.accumulo.core.spi.balancer.data.TabletMigration;
import org.apache.accumulo.core.spi.balancer.data.TabletServerId;
import org.apache.commons.lang3.StringUtils;
import org.slf4j.Logger;
import org.slf4j.LoggerFactory;

/**
 * TabletBalancer that balances Tablets for a Table using the TabletBalancer defined by
 * {@link Property#TABLE_LOAD_BALANCER}. This allows for different Tables to specify different
 * TabletBalancer classes.
 * <p>
 * Note that in versions prior to 4.0 this class would pass all known TabletServers to the Table
 * load balancers. In version 4.0 this changed with the introduction of the
 * {@link TABLE_ASSIGNMENT_GROUP_PROPERTY} table property. If defined, this balancer passes the
 * TabletServers that have the corresponding {@link Property#TSERV_GROUP_NAME} property to the Table
 * load balancer.
 *
 * @since 2.1.0
 */
public class TableLoadBalancer implements TabletBalancer {

  private static final Logger log = LoggerFactory.getLogger(TableLoadBalancer.class);

  public static final String TABLE_ASSIGNMENT_GROUP_PROPERTY = "table.custom.assignment.group";

  protected BalancerEnvironment environment;
  Map<TableId,TabletBalancer> perTableBalancers = new HashMap<>();

  @Override
  public void init(BalancerEnvironment balancerEnvironment) {
    this.environment = balancerEnvironment;
  }

  private TabletBalancer constructNewBalancerForTable(String clazzName, TableId tableId)
      throws Exception {
    String context = environment.tableContext(tableId);
    Class<? extends TabletBalancer> clazz =
        ClassLoaderUtil.loadClass(context, clazzName, TabletBalancer.class);
    Constructor<? extends TabletBalancer> constructor = clazz.getConstructor(TableId.class);
    return constructor.newInstance(tableId);
  }

  protected String getLoadBalancerClassNameForTable(TableId table) {
    if (environment.isTableOnline(table)) {
      return environment.getConfiguration(table).get(Property.TABLE_LOAD_BALANCER.getKey());
    }
    return null;
  }

  protected String getResourceGroupNameForTable(TableId tid) {
    String resourceGroup = environment.getConfiguration(tid).get(TABLE_ASSIGNMENT_GROUP_PROPERTY);
    if (!StringUtils.isEmpty(resourceGroup)) {
      return resourceGroup;
    }
    return Constants.DEFAULT_RESOURCE_GROUP_NAME;
  }

  protected TabletBalancer getBalancerForTable(TableId tableId) {
    TabletBalancer balancer = perTableBalancers.get(tableId);

    String clazzName = getLoadBalancerClassNameForTable(tableId);

    if (clazzName == null) {
      clazzName = SimpleLoadBalancer.class.getName();
    }
    if (balancer != null) {
      if (!clazzName.equals(balancer.getClass().getName())) {
        // the balancer class for this table does not match the class specified in the configuration
        try {
          balancer = constructNewBalancerForTable(clazzName, tableId);
          perTableBalancers.put(tableId, balancer);
          balancer.init(environment);

          log.info("Loaded new class {} for table {}", clazzName, tableId);
        } catch (Exception e) {
          log.warn("Failed to load table balancer class {} for table {}", clazzName, tableId, e);
        }
      }
    }
    if (balancer == null) {
      try {
        balancer = constructNewBalancerForTable(clazzName, tableId);
        log.info("Loaded class {} for table {}", clazzName, tableId);
      } catch (Exception e) {
        log.warn("Failed to load table balancer class {} for table {}", clazzName, tableId, e);
      }

      if (balancer == null) {
        log.info("Using balancer {} for table {}", SimpleLoadBalancer.class.getName(), tableId);
        balancer = new SimpleLoadBalancer(tableId);
      }
      perTableBalancers.put(tableId, balancer);
      balancer.init(environment);
    }
    return balancer;
  }

  private SortedMap<TabletServerId,TServerStatus> getCurrentSetForTable(
      SortedMap<TabletServerId,TServerStatus> allTServers,
      Map<String,Set<TabletServerId>> groupedTServers, String resourceGroup) {

    String groupName =
        resourceGroup == null ? Constants.DEFAULT_RESOURCE_GROUP_NAME : resourceGroup;
    Set<TabletServerId> tserversInGroup = groupedTServers.get(groupName);
    if (tserversInGroup == null || tserversInGroup.isEmpty()) {
      log.warn("No TabletServers in assignment group {}", groupName);
      return null;
    }
    log.trace("{} TabletServers in group: {}", tserversInGroup.size(), groupName);
    SortedMap<TabletServerId,TServerStatus> group = new TreeMap<>();
    final String groupNameInUse = groupName;
    tserversInGroup.forEach(tsid -> {
      TServerStatus tss = allTServers.get(tsid);
      if (tss == null) {
        throw new IllegalStateException("TabletServer " + tsid + " in " + groupNameInUse
            + " TabletServer group, but not in set of all TabletServers");
      }
      group.put(tsid, tss);
    });
    return group;
  }

  @Override
  public void getAssignments(AssignmentParameters params) {
    // separate the unassigned into tables
    Map<TableId,Map<TabletId,TabletServerId>> groupedUnassigned = new HashMap<>();
    params.unassignedTablets().forEach((tid, lastTserver) -> groupedUnassigned
        .computeIfAbsent(tid.getTable(), k -> new HashMap<>()).put(tid, lastTserver));
    for (Entry<TableId,Map<TabletId,TabletServerId>> e : groupedUnassigned.entrySet()) {
      final String tableResourceGroup = getResourceGroupNameForTable(e.getKey());
      log.trace("Table {} is set to use resource group: {}", e.getKey(), tableResourceGroup);
      final Map<TabletId,TabletServerId> newAssignments = new HashMap<>();
      // get the group of tservers for this table
      final SortedMap<TabletServerId,TServerStatus> groupedTServers = getCurrentSetForTable(
          params.currentStatus(), params.currentResourceGroups(), tableResourceGroup);
      if (groupedTServers == null) {
        // group for table does not contain any tservers, warning already logged
        continue;
      }
      getBalancerForTable(e.getKey()).getAssignments(new AssignmentParamsImpl(groupedTServers,
          params.currentResourceGroups(), e.getValue(), newAssignments));

      newAssignments.forEach((tid, tsid) -> {
        if (!groupedTServers.containsKey(tsid)) {
          log.warn(
              "table balancer assigned {} to tablet server {} that is not in the assigned resource group {}",
              tid, tsid, tableResourceGroup);
        }
        params.addAssignment(tid, tsid);
      });
    }
  }

  @Override
  public long balance(BalanceParameters params) {
    long minBalanceTime = 5_000;
    // Iterate over the tables and balance each of them
    for (TableId tableId : environment.getTableIdMap().values()) {
      final String tableResourceGroup = getResourceGroupNameForTable(tableId);
      // get the group of tservers for this table
      SortedMap<TabletServerId,TServerStatus> groupedTServers = getCurrentSetForTable(
          params.currentStatus(), params.currentResourceGroups(), tableResourceGroup);
      if (groupedTServers == null) {
        // group for table does not contain any tservers, warning already logged
        continue;
      }
      ArrayList<TabletMigration> newMigrations = new ArrayList<>();
      long tableBalanceTime =
          getBalancerForTable(tableId).balance(new BalanceParamsImpl(groupedTServers,
              params.currentResourceGroups(), params.currentMigrations(), newMigrations));
      if (tableBalanceTime < minBalanceTime) {
        minBalanceTime = tableBalanceTime;
      }
      params.migrationsOut().addAll(newMigrations);
    }
    return minBalanceTime;
  }

<<<<<<< HEAD
=======
  @Override
>>>>>>> cfd7c804
  public String getResourceGroup(TabletId tabletId) {
    String value =
        environment.getConfiguration(tabletId.getTable()).get(TABLE_ASSIGNMENT_GROUP_PROPERTY);
    return (value == null || StringUtils.isEmpty(value)) ? Constants.DEFAULT_RESOURCE_GROUP_NAME
        : value;
  }

}<|MERGE_RESOLUTION|>--- conflicted
+++ resolved
@@ -213,10 +213,7 @@
     return minBalanceTime;
   }
 
-<<<<<<< HEAD
-=======
-  @Override
->>>>>>> cfd7c804
+  @Override
   public String getResourceGroup(TabletId tabletId) {
     String value =
         environment.getConfiguration(tabletId.getTable()).get(TABLE_ASSIGNMENT_GROUP_PROPERTY);
