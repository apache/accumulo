/*
 * Licensed to the Apache Software Foundation (ASF) under one
 * or more contributor license agreements.  See the NOTICE file
 * distributed with this work for additional information
 * regarding copyright ownership.  The ASF licenses this file
 * to you under the Apache License, Version 2.0 (the
 * "License"); you may not use this file except in compliance
 * with the License.  You may obtain a copy of the License at
 *
 *   https://www.apache.org/licenses/LICENSE-2.0
 *
 * Unless required by applicable law or agreed to in writing,
 * software distributed under the License is distributed on an
 * "AS IS" BASIS, WITHOUT WARRANTIES OR CONDITIONS OF ANY
 * KIND, either express or implied.  See the License for the
 * specific language governing permissions and limitations
 * under the License.
 */
package org.apache.accumulo.core.client.admin.compaction;

import java.net.URI;

<<<<<<< HEAD
import org.apache.accumulo.core.data.Range;
=======
import org.apache.accumulo.core.data.RowRange;
import org.apache.accumulo.core.metadata.CompactableFileImpl;
>>>>>>> 257939e6

/**
 * A single file ready to compact, that will come in a set of possible candidates.
 *
 * @since 2.1.0
 */
public interface CompactableFile {

  public String getFileName();

  public URI getUri();

  /**
   * @return A range associated with the file. If a file has an associated range then Accumulo will
   *         limit reads to within the range. Not all files have an associated range, it a file does
   *         not have a range then an infinite range is returned. The URI plus this range uniquely
   *         identify a file.
   *
   * @since 4.0.0
   */
  public RowRange getRange();

  public long getEstimatedSize();

  public long getEstimatedEntries();

<<<<<<< HEAD
=======
  /**
   * Creates a new CompactableFile object that implements this interface. The returned object
   * implements equals() and hashCode() based only on the file uri and an infinite range.
   */
  static CompactableFile create(URI uri, long estimatedSize, long estimatedEntries) {
    return new CompactableFileImpl(uri, estimatedSize, estimatedEntries);
  }

  /**
   * Creates a new CompactableFile object that implements this interface. The returned object
   * implements equals() and hashCode() based only on the file uri and range.
   *
   * @param range must be of the form (startRow, endRow]
   * @since 4.0.0
   */
  static CompactableFile create(URI uri, RowRange range, long estimatedSize,
      long estimatedEntries) {
    return new CompactableFileImpl(uri, range, estimatedSize, estimatedEntries);
  }
>>>>>>> 257939e6
}<|MERGE_RESOLUTION|>--- conflicted
+++ resolved
@@ -20,12 +20,8 @@
 
 import java.net.URI;
 
-<<<<<<< HEAD
-import org.apache.accumulo.core.data.Range;
-=======
 import org.apache.accumulo.core.data.RowRange;
 import org.apache.accumulo.core.metadata.CompactableFileImpl;
->>>>>>> 257939e6
 
 /**
  * A single file ready to compact, that will come in a set of possible candidates.
@@ -52,8 +48,6 @@
 
   public long getEstimatedEntries();
 
-<<<<<<< HEAD
-=======
   /**
    * Creates a new CompactableFile object that implements this interface. The returned object
    * implements equals() and hashCode() based only on the file uri and an infinite range.
@@ -73,5 +67,4 @@
       long estimatedEntries) {
     return new CompactableFileImpl(uri, range, estimatedSize, estimatedEntries);
   }
->>>>>>> 257939e6
 }