/*
 * Licensed to the Apache Software Foundation (ASF) under one
 * or more contributor license agreements.  See the NOTICE file
 * distributed with this work for additional information
 * regarding copyright ownership.  The ASF licenses this file
 * to you under the Apache License, Version 2.0 (the
 * "License"); you may not use this file except in compliance
 * with the License.  You may obtain a copy of the License at
 *
 *   http://www.apache.org/licenses/LICENSE-2.0
 *
 * Unless required by applicable law or agreed to in writing,
 * software distributed under the License is distributed on an
 * "AS IS" BASIS, WITHOUT WARRANTIES OR CONDITIONS OF ANY
 * KIND, either express or implied.  See the License for the
 * specific language governing permissions and limitations
 * under the License.
 */
package org.apache.accumulo.core.clientImpl;

import static com.google.common.base.Preconditions.checkArgument;

import java.util.EnumSet;
import java.util.HashMap;
import java.util.Map;
import java.util.Map.Entry;
import java.util.TreeMap;
import java.util.TreeSet;

import org.apache.accumulo.core.client.AccumuloException;
import org.apache.accumulo.core.client.AccumuloSecurityException;
import org.apache.accumulo.core.client.IteratorSetting;
import org.apache.accumulo.core.client.TableNotFoundException;
import org.apache.accumulo.core.client.admin.TableOperations;
import org.apache.accumulo.core.conf.Property;
import org.apache.accumulo.core.iterators.IteratorUtil.IteratorScope;

public abstract class TableOperationsHelper implements TableOperations {

  public static final String VALID_TABLENAME_REGEX = "^(\\w{1,1024}[.])?(\\w{1,1024})$";

  @Override
  public void attachIterator(String tableName, IteratorSetting setting)
      throws AccumuloSecurityException, AccumuloException, TableNotFoundException {
    checkArgument(tableName.matches(VALID_TABLENAME_REGEX),
        "tableName must only contain word characters (letters, digits, and underscores)"
            + " and cannot exceed 1024 characters");

    attachIterator(tableName, setting, EnumSet.allOf(IteratorScope.class));
  }

  @Override
  public void attachIterator(String tableName, IteratorSetting setting,
      EnumSet<IteratorScope> scopes)
      throws AccumuloSecurityException, AccumuloException, TableNotFoundException {
    checkArgument(tableName != null, "tableName is null");
    checkArgument(setting != null, "setting is null");
    checkArgument(scopes != null, "scopes is null");
    checkArgument(tableName.matches(VALID_TABLENAME_REGEX),
        "tableName must only contain word characters (letters, digits, and underscores)"
            + " and cannot exceed 1024 characters");
    checkIteratorConflicts(tableName, setting, scopes);

    for (IteratorScope scope : scopes) {
      String root = String.format("%s%s.%s", Property.TABLE_ITERATOR_PREFIX,
          scope.name().toLowerCase(), setting.getName());
      for (Entry<String,String> prop : setting.getOptions().entrySet()) {
        this.setProperty(tableName, root + ".opt." + prop.getKey(), prop.getValue());
      }
      this.setProperty(tableName, root, setting.getPriority() + "," + setting.getIteratorClass());
    }
  }

  @Override
  public void removeIterator(String tableName, String name, EnumSet<IteratorScope> scopes)
      throws AccumuloSecurityException, AccumuloException, TableNotFoundException {
<<<<<<< HEAD
    checkArgument(tableName.matches(VALID_TABLENAME_REGEX),
        "tableName must only contain word characters (letters, digits, and underscores)"
            + " and cannot exceed 1024 characters");

    Map<String,String> copy = new TreeMap<>();
    for (Entry<String,String> property : this.getProperties(tableName)) {
      copy.put(property.getKey(), property.getValue());
    }
=======
    Map<String,String> copy = Map.copyOf(this.getConfiguration(tableName));
>>>>>>> 4ea9bf1a
    for (IteratorScope scope : scopes) {
      String root = String.format("%s%s.%s", Property.TABLE_ITERATOR_PREFIX,
          scope.name().toLowerCase(), name);
      for (Entry<String,String> property : copy.entrySet()) {
        if (property.getKey().equals(root) || property.getKey().startsWith(root + ".opt."))
          this.removeProperty(tableName, property.getKey());
      }
    }
  }

  @Override
  public IteratorSetting getIteratorSetting(String tableName, String name, IteratorScope scope)
      throws AccumuloException, TableNotFoundException {
    checkArgument(tableName != null, "tableName is null");
    checkArgument(name != null, "name is null");
    checkArgument(scope != null, "scope is null");
    checkArgument(tableName.matches(VALID_TABLENAME_REGEX),
        "tableName must only contain word characters (letters, digits, and underscores)"
            + " and cannot exceed 1024 characters");

    int priority = -1;
    String classname = null;
    Map<String,String> settings = new HashMap<>();

    String root =
        String.format("%s%s.%s", Property.TABLE_ITERATOR_PREFIX, scope.name().toLowerCase(), name);
    String opt = root + ".opt.";
    for (Entry<String,String> property : this.getProperties(tableName)) {
      if (property.getKey().equals(root)) {
        String[] parts = property.getValue().split(",");
        if (parts.length != 2) {
          throw new AccumuloException("Bad value for iterator setting: " + property.getValue());
        }
        priority = Integer.parseInt(parts[0]);
        classname = parts[1];
      } else if (property.getKey().startsWith(opt)) {
        settings.put(property.getKey().substring(opt.length()), property.getValue());
      }
    }
    if (priority <= 0 || classname == null) {
      return null;
    }
    return new IteratorSetting(priority, name, classname, settings);
  }

  @Override
  public Map<String,EnumSet<IteratorScope>> listIterators(String tableName)
      throws AccumuloException, TableNotFoundException {
    checkArgument(tableName.matches(VALID_TABLENAME_REGEX),
        "tableName must only contain word characters (letters, digits, and underscores)"
            + " and cannot exceed 1024 characters");

    Map<String,EnumSet<IteratorScope>> result = new TreeMap<>();
    for (Entry<String,String> property : this.getProperties(tableName)) {
      String name = property.getKey();
      String[] parts = name.split("\\.");
      if (parts.length == 4) {
        if (parts[0].equals("table") && parts[1].equals("iterator")) {
          IteratorScope scope = IteratorScope.valueOf(parts[2]);
          if (!result.containsKey(parts[3]))
            result.put(parts[3], EnumSet.noneOf(IteratorScope.class));
          result.get(parts[3]).add(scope);
        }
      }
    }
    return result;
  }

  public static void checkIteratorConflicts(Map<String,String> props, IteratorSetting setting,
      EnumSet<IteratorScope> scopes) throws AccumuloException {
    checkArgument(setting != null, "setting is null");
    checkArgument(scopes != null, "scopes is null");
    for (IteratorScope scope : scopes) {
      String scopeStr =
          String.format("%s%s", Property.TABLE_ITERATOR_PREFIX, scope.name().toLowerCase());
      String nameStr = String.format("%s.%s", scopeStr, setting.getName());
      String optStr = String.format("%s.opt.", nameStr);
      Map<String,String> optionConflicts = new TreeMap<>();
      for (Entry<String,String> property : props.entrySet()) {
        if (property.getKey().startsWith(scopeStr)) {
          if (property.getKey().equals(nameStr))
            throw new AccumuloException(new IllegalArgumentException("iterator name conflict for "
                + setting.getName() + ": " + property.getKey() + "=" + property.getValue()));
          if (property.getKey().startsWith(optStr))
            optionConflicts.put(property.getKey(), property.getValue());
          if (property.getKey().contains(".opt."))
            continue;
          String[] parts = property.getValue().split(",");
          if (parts.length != 2)
            throw new AccumuloException("Bad value for existing iterator setting: "
                + property.getKey() + "=" + property.getValue());
          try {
            if (Integer.parseInt(parts[0]) == setting.getPriority())
              throw new AccumuloException(new IllegalArgumentException(
                  "iterator priority conflict: " + property.getKey() + "=" + property.getValue()));
          } catch (NumberFormatException e) {
            throw new AccumuloException("Bad value for existing iterator setting: "
                + property.getKey() + "=" + property.getValue());
          }
        }
      }
      if (!optionConflicts.isEmpty())
        throw new AccumuloException(new IllegalArgumentException(
            "iterator options conflict for " + setting.getName() + ": " + optionConflicts));
    }
  }

  @Override
  public void checkIteratorConflicts(String tableName, IteratorSetting setting,
      EnumSet<IteratorScope> scopes) throws AccumuloException, TableNotFoundException {
    checkArgument(tableName != null, "tableName is null");
<<<<<<< HEAD
    checkArgument(tableName.matches(VALID_TABLENAME_REGEX),
        "tableName must only contain word characters (letters, digits, and underscores)"
            + " and cannot exceed 1024 characters");

    Map<String,String> iteratorProps = new HashMap<>();
    for (Entry<String,String> entry : this.getProperties(tableName))
      iteratorProps.put(entry.getKey(), entry.getValue());
=======
    Map<String,String> iteratorProps = Map.copyOf(this.getConfiguration(tableName));
>>>>>>> 4ea9bf1a
    checkIteratorConflicts(iteratorProps, setting, scopes);
  }

  @Override
  public int addConstraint(String tableName, String constraintClassName)
      throws AccumuloException, AccumuloSecurityException, TableNotFoundException {
    checkArgument(tableName.matches(VALID_TABLENAME_REGEX),
        "tableName must only contain word characters (letters, digits, and underscores)"
            + " and cannot exceed 1024 characters");

    TreeSet<Integer> constraintNumbers = new TreeSet<>();
    TreeMap<String,Integer> constraintClasses = new TreeMap<>();
    int i;
    for (Entry<String,String> property : this.getProperties(tableName)) {
      if (property.getKey().startsWith(Property.TABLE_CONSTRAINT_PREFIX.toString())) {
        try {
          i = Integer.parseInt(
              property.getKey().substring(Property.TABLE_CONSTRAINT_PREFIX.toString().length()));
        } catch (NumberFormatException e) {
          throw new AccumuloException("Bad key for existing constraint: " + property);
        }
        constraintNumbers.add(i);
        constraintClasses.put(property.getValue(), i);
      }
    }
    i = 1;
    while (constraintNumbers.contains(i))
      i++;
    if (constraintClasses.containsKey(constraintClassName))
      throw new AccumuloException("Constraint " + constraintClassName + " already exists for table "
          + tableName + " with number " + constraintClasses.get(constraintClassName));
    this.setProperty(tableName, Property.TABLE_CONSTRAINT_PREFIX.toString() + i,
        constraintClassName);
    return i;
  }

  @Override
  public void removeConstraint(String tableName, int number)
      throws AccumuloException, AccumuloSecurityException {
    checkArgument(tableName.matches(VALID_TABLENAME_REGEX),
        "tableName must only contain word characters (letters, digits, and underscores)"
            + " and cannot exceed 1024 characters");

    this.removeProperty(tableName, Property.TABLE_CONSTRAINT_PREFIX.toString() + number);
  }

  @Override
  public Map<String,Integer> listConstraints(String tableName)
      throws AccumuloException, TableNotFoundException {
    checkArgument(tableName.matches(VALID_TABLENAME_REGEX),
        "tableName must only contain word characters (letters, digits, and underscores)"
            + " and cannot exceed 1024 characters");

    Map<String,Integer> constraints = new TreeMap<>();
    for (Entry<String,String> property : this.getProperties(tableName)) {
      if (property.getKey().startsWith(Property.TABLE_CONSTRAINT_PREFIX.toString())) {
        if (constraints.containsKey(property.getValue()))
          throw new AccumuloException("Same constraint configured twice: " + property.getKey() + "="
              + Property.TABLE_CONSTRAINT_PREFIX + constraints.get(property.getValue()) + "="
              + property.getKey());
        try {
          constraints.put(property.getValue(), Integer.parseInt(
              property.getKey().substring(Property.TABLE_CONSTRAINT_PREFIX.toString().length())));
        } catch (NumberFormatException e) {
          throw new AccumuloException("Bad key for existing constraint: " + property);
        }
      }
    }
    return constraints;
  }
}<|MERGE_RESOLUTION|>--- conflicted
+++ resolved
@@ -74,18 +74,11 @@
   @Override
   public void removeIterator(String tableName, String name, EnumSet<IteratorScope> scopes)
       throws AccumuloSecurityException, AccumuloException, TableNotFoundException {
-<<<<<<< HEAD
-    checkArgument(tableName.matches(VALID_TABLENAME_REGEX),
-        "tableName must only contain word characters (letters, digits, and underscores)"
-            + " and cannot exceed 1024 characters");
-
-    Map<String,String> copy = new TreeMap<>();
-    for (Entry<String,String> property : this.getProperties(tableName)) {
-      copy.put(property.getKey(), property.getValue());
-    }
-=======
+    checkArgument(tableName.matches(VALID_TABLENAME_REGEX),
+        "tableName must only contain word characters (letters, digits, and underscores)"
+            + " and cannot exceed 1024 characters");
+
     Map<String,String> copy = Map.copyOf(this.getConfiguration(tableName));
->>>>>>> 4ea9bf1a
     for (IteratorScope scope : scopes) {
       String root = String.format("%s%s.%s", Property.TABLE_ITERATOR_PREFIX,
           scope.name().toLowerCase(), name);
@@ -197,17 +190,11 @@
   public void checkIteratorConflicts(String tableName, IteratorSetting setting,
       EnumSet<IteratorScope> scopes) throws AccumuloException, TableNotFoundException {
     checkArgument(tableName != null, "tableName is null");
-<<<<<<< HEAD
-    checkArgument(tableName.matches(VALID_TABLENAME_REGEX),
-        "tableName must only contain word characters (letters, digits, and underscores)"
-            + " and cannot exceed 1024 characters");
-
-    Map<String,String> iteratorProps = new HashMap<>();
-    for (Entry<String,String> entry : this.getProperties(tableName))
-      iteratorProps.put(entry.getKey(), entry.getValue());
-=======
+    checkArgument(tableName.matches(VALID_TABLENAME_REGEX),
+        "tableName must only contain word characters (letters, digits, and underscores)"
+            + " and cannot exceed 1024 characters");
+
     Map<String,String> iteratorProps = Map.copyOf(this.getConfiguration(tableName));
->>>>>>> 4ea9bf1a
     checkIteratorConflicts(iteratorProps, setting, scopes);
   }
 
