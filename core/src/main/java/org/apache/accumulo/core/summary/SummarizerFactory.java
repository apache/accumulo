/*
 * Licensed to the Apache Software Foundation (ASF) under one
 * or more contributor license agreements.  See the NOTICE file
 * distributed with this work for additional information
 * regarding copyright ownership.  The ASF licenses this file
 * to you under the Apache License, Version 2.0 (the
 * "License"); you may not use this file except in compliance
 * with the License.  You may obtain a copy of the License at
 *
 *   https://www.apache.org/licenses/LICENSE-2.0
 *
 * Unless required by applicable law or agreed to in writing,
 * software distributed under the License is distributed on an
 * "AS IS" BASIS, WITHOUT WARRANTIES OR CONDITIONS OF ANY
 * KIND, either express or implied.  See the License for the
 * specific language governing permissions and limitations
 * under the License.
 */
package org.apache.accumulo.core.summary;

<<<<<<< HEAD
import java.io.IOException;
import java.io.UncheckedIOException;

=======
>>>>>>> b2c5fc48
import org.apache.accumulo.core.classloader.ClassLoaderUtil;
import org.apache.accumulo.core.client.summary.Summarizer;
import org.apache.accumulo.core.client.summary.SummarizerConfiguration;
import org.apache.accumulo.core.conf.AccumuloConfiguration;

public class SummarizerFactory {
  private ClassLoader classloader;
  private String context;

  public SummarizerFactory() {
    this.classloader = SummarizerFactory.class.getClassLoader();
  }

  public SummarizerFactory(ClassLoader classloader) {
    this.classloader = classloader;
  }

  public SummarizerFactory(AccumuloConfiguration tableConfig) {
    this.context = ClassLoaderUtil.tableContext(tableConfig);
  }

  private Summarizer newSummarizer(String classname) throws ReflectiveOperationException {
    if (classloader != null) {
      return classloader.loadClass(classname).asSubclass(Summarizer.class).getDeclaredConstructor()
          .newInstance();
    } else {
      return ClassLoaderUtil.loadClass(context, classname, Summarizer.class)
          .getDeclaredConstructor().newInstance();
    }
  }

  public Summarizer getSummarizer(SummarizerConfiguration conf) {
    try {
      return newSummarizer(conf.getClassName());
    } catch (ReflectiveOperationException e) {
<<<<<<< HEAD
      throw new IllegalStateException(e);
    } catch (IOException e) {
      throw new UncheckedIOException(e);
=======
      throw new RuntimeException(e);
>>>>>>> b2c5fc48
    }
  }
}<|MERGE_RESOLUTION|>--- conflicted
+++ resolved
@@ -18,12 +18,6 @@
  */
 package org.apache.accumulo.core.summary;
 
-<<<<<<< HEAD
-import java.io.IOException;
-import java.io.UncheckedIOException;
-
-=======
->>>>>>> b2c5fc48
 import org.apache.accumulo.core.classloader.ClassLoaderUtil;
 import org.apache.accumulo.core.client.summary.Summarizer;
 import org.apache.accumulo.core.client.summary.SummarizerConfiguration;
@@ -59,13 +53,7 @@
     try {
       return newSummarizer(conf.getClassName());
     } catch (ReflectiveOperationException e) {
-<<<<<<< HEAD
       throw new IllegalStateException(e);
-    } catch (IOException e) {
-      throw new UncheckedIOException(e);
-=======
-      throw new RuntimeException(e);
->>>>>>> b2c5fc48
     }
   }
 }