--- conflicted
+++ resolved
@@ -18,11 +18,8 @@
  */
 package org.apache.accumulo.core.metadata;
 
-<<<<<<< HEAD
 import java.io.IOException;
 import java.io.UncheckedIOException;
-=======
->>>>>>> e7608578
 import java.net.URI;
 import java.util.Objects;
 
@@ -58,7 +55,6 @@
    * the entry can be deleted.
    */
   public StoredTabletFile(String metadataEntry) {
-<<<<<<< HEAD
     this(metadataEntry, deserialize(metadataEntry));
   }
 
@@ -70,12 +66,6 @@
     super(Objects.requireNonNull(fileCq).path, fileCq.range);
     this.metadataEntry = Objects.requireNonNull(metadataEntry);
     this.metadataEntryPath = fileCq.path.toString();
-=======
-    // TODO: Future version of metadataEntry will contains the path
-    // and the range so we will need to parse the string here
-    super(new Path(URI.create(metadataEntry)), new Range());
-    this.metadataEntry = metadataEntry;
->>>>>>> e7608578
     this.referencedTabletFile = ReferencedTabletFile.of(getPath());
   }
 
@@ -172,7 +162,7 @@
     final TabletFileCqMetadataGson metadata =
         gson.fromJson(Objects.requireNonNull(json), TabletFileCqMetadataGson.class);
     // If we have previously enforced the inclusive/exclusive of a range then can just set that here
-    return new TabletFileCq(new Path(metadata.path),
+    return new TabletFileCq(new Path(URI.create(metadata.path)),
         new Range(decodeRow(metadata.startRow), true, decodeRow(metadata.endRow), false));
   }
 
