/*
 * Licensed to the Apache Software Foundation (ASF) under one
 * or more contributor license agreements.  See the NOTICE file
 * distributed with this work for additional information
 * regarding copyright ownership.  The ASF licenses this file
 * to you under the Apache License, Version 2.0 (the
 * "License"); you may not use this file except in compliance
 * with the License.  You may obtain a copy of the License at
 *
 *   https://www.apache.org/licenses/LICENSE-2.0
 *
 * Unless required by applicable law or agreed to in writing,
 * software distributed under the License is distributed on an
 * "AS IS" BASIS, WITHOUT WARRANTIES OR CONDITIONS OF ANY
 * KIND, either express or implied.  See the License for the
 * specific language governing permissions and limitations
 * under the License.
 */
package org.apache.accumulo.core.metadata;

import java.io.IOException;
import java.io.UncheckedIOException;
import java.net.URI;
import java.util.Objects;

import org.apache.accumulo.core.data.Key;
import org.apache.accumulo.core.data.Range;
import org.apache.accumulo.core.data.TableId;
import org.apache.accumulo.core.util.json.ByteArrayToBase64TypeAdapter;
import org.apache.hadoop.fs.Path;
import org.apache.hadoop.io.DataInputBuffer;
import org.apache.hadoop.io.DataOutputBuffer;
import org.apache.hadoop.io.Text;

import com.google.gson.Gson;

/**
 * Object representing a tablet file entry stored in the metadata table. Keeps a string of the exact
 * entry of what is in the metadata table, which is important for updating and deleting metadata
 * entries. If the exact string is not used, erroneous entries can pollute the metadata table. The
 * main column qualifier used can be found:
 * {@link org.apache.accumulo.core.metadata.schema.MetadataSchema.TabletsSection.DataFileColumnFamily}
 * The tablet file entry is also stored for scans and bulk imports.
 * <p>
 * As of 2.1, Tablet file paths should now be only absolute URIs with the removal of relative paths
 * in Upgrader9to10.upgradeRelativePaths()
 */
public class StoredTabletFile extends AbstractTabletFile<StoredTabletFile> {
  private final String metadataEntry;
  private final ReferencedTabletFile referencedTabletFile;
  private final String metadataEntryPath;

  /**
   * Construct a tablet file using the string read from the metadata. Preserve the exact string so
   * the entry can be deleted.
   */
  public StoredTabletFile(String metadataEntry) {
    this(metadataEntry, deserialize(metadataEntry));
  }

  private StoredTabletFile(TabletFileCq fileCq) {
    this(serialize(fileCq), fileCq);
  }

  private StoredTabletFile(String metadataEntry, TabletFileCq fileCq) {
    super(Objects.requireNonNull(fileCq).path, fileCq.range);
    this.metadataEntry = Objects.requireNonNull(metadataEntry);
    this.metadataEntryPath = fileCq.path.toString();
    this.referencedTabletFile = ReferencedTabletFile.of(getPath());
  }

  /**
   * Return the exact string that is stored in the metadata table. This is important for updating
   * and deleting metadata entries. If the exact string is not used, erroneous entries can pollute
   * the metadata table.
   */
  public String getMetadata() {
    return metadataEntry;
  }

  /**
   * Returns just the Path portion of the metadata, not the full Json.
   */
  public String getMetadataPath() {
    return metadataEntryPath;
  }

  /**
   * Return a new Text object of {@link #getMetadata()}
   */
  public Text getMetadataText() {
    return new Text(getMetadata());
  }

  public ReferencedTabletFile getTabletFile() {
    return referencedTabletFile;
  }

  public TableId getTableId() {
    return referencedTabletFile.getTableId();
  }

  @Override
  public String getFileName() {
    return referencedTabletFile.getFileName();
  }

  public String getNormalizedPathStr() {
    return referencedTabletFile.getNormalizedPathStr();
  }

  @Override
  public int compareTo(StoredTabletFile o) {
    if (equals(o)) {
      return 0;
    } else {
      return metadataEntry.compareTo(o.metadataEntry);
    }
  }

  @Override
  public boolean equals(Object o) {
    if (this == o) {
      return true;
    }
    if (o == null || getClass() != o.getClass()) {
      return false;
    }
    StoredTabletFile that = (StoredTabletFile) o;
    return Objects.equals(metadataEntry, that.metadataEntry);
  }

  @Override
  public int hashCode() {
    return Objects.hash(metadataEntry);
  }

  @Override
  public String toString() {
    return metadataEntry;
  }

<<<<<<< HEAD
  public static StoredTabletFile of(final Text metadataEntry) {
    return new StoredTabletFile(Objects.requireNonNull(metadataEntry).toString());
=======
  /**
   * Validates that the provided metadata string for the StoredTabletFile is valid.
   */
  public static void validate(String metadataEntry) {
    ReferencedTabletFile.parsePath(new Path(URI.create(metadataEntry)));
>>>>>>> 84496636
  }

  public static StoredTabletFile of(final String metadataEntry) {
    return new StoredTabletFile(metadataEntry);
  }

  public static StoredTabletFile of(final URI path, Range range) {
    return of(new Path(Objects.requireNonNull(path)), range);
  }

  public static StoredTabletFile of(final Path path, Range range) {
    return new StoredTabletFile(new TabletFileCq(Objects.requireNonNull(path), range));
  }

  private static final Gson gson = ByteArrayToBase64TypeAdapter.createBase64Gson();

  private static TabletFileCq deserialize(String json) {
    final TabletFileCqMetadataGson metadata =
        gson.fromJson(Objects.requireNonNull(json), TabletFileCqMetadataGson.class);
    // If we have previously enforced the inclusive/exclusive of a range then can just set that here
    return new TabletFileCq(new Path(URI.create(metadata.path)),
        new Range(decodeRow(metadata.startRow), true, decodeRow(metadata.endRow), false));
  }

  public static String serialize(String path) {
    return serialize(path, new Range());
  }

  public static String serialize(String path, Range range) {
    final TabletFileCqMetadataGson metadata = new TabletFileCqMetadataGson();
    metadata.path = Objects.requireNonNull(path);

    // TODO - Add validation on start/end rows inclusive/exclusive in a Range if not null
    // If we can guarantee start is inclusive and end is exclusive then we don't need to encode
    // those boolean values or store them.
    // Should we validate and enforce this when we serialize here or even earlier when we crate the
    // TabletFile object with a range?
    metadata.startRow = encodeRow(Objects.requireNonNull(range).getStartKey());
    metadata.endRow = encodeRow(range.getEndKey());

    return gson.toJson(metadata);
  }

  private static String serialize(TabletFileCq tabletFileCq) {
    return serialize(Objects.requireNonNull(tabletFileCq).path.toString(), tabletFileCq.range);
  }

  /**
   * Helper methods to encode and decode rows in a range to/from byte arrays. Null rows will just be
   * returned as an empty byte array
   **/

  private static byte[] encodeRow(final Key key) {
    final Text row = key != null ? key.getRow() : null;
    if (row != null) {
      try (DataOutputBuffer buffer = new DataOutputBuffer()) {
        row.write(buffer);
        return buffer.getData();
      } catch (IOException e) {
        throw new UncheckedIOException(e);
      }
    }
    // Empty byte array means null row
    return new byte[0];
  }

  private static Text decodeRow(byte[] serialized) {
    // Empty byte array means null row
    if (serialized.length == 0) {
      return null;
    }

    try (DataInputBuffer buffer = new DataInputBuffer()) {
      final Text row = new Text();
      buffer.reset(serialized, serialized.length);
      row.readFields(buffer);
      return row;
    } catch (IOException e) {
      throw new UncheckedIOException(e);
    }
  }

  private static class TabletFileCq {
    public final Path path;
    public final Range range;

    public TabletFileCq(Path path, Range range) {
      this.path = Objects.requireNonNull(path);
      this.range = Objects.requireNonNull(range);
    }
  }

  private static class TabletFileCqMetadataGson {
    private String path;
    private byte[] startRow;
    private byte[] endRow;
  }
}<|MERGE_RESOLUTION|>--- conflicted
+++ resolved
@@ -140,16 +140,15 @@
     return metadataEntry;
   }
 
-<<<<<<< HEAD
+  /**
+   * Validates that the provided metadata string for the StoredTabletFile is valid.
+   */
+  public static void validate(String metadataEntry) {
+    ReferencedTabletFile.parsePath(new Path(URI.create(metadataEntry)));
+  }
+
   public static StoredTabletFile of(final Text metadataEntry) {
     return new StoredTabletFile(Objects.requireNonNull(metadataEntry).toString());
-=======
-  /**
-   * Validates that the provided metadata string for the StoredTabletFile is valid.
-   */
-  public static void validate(String metadataEntry) {
-    ReferencedTabletFile.parsePath(new Path(URI.create(metadataEntry)));
->>>>>>> 84496636
   }
 
   public static StoredTabletFile of(final String metadataEntry) {
