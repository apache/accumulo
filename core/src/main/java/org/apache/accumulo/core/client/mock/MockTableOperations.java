/*
 * Licensed to the Apache Software Foundation (ASF) under one or more
 * contributor license agreements.  See the NOTICE file distributed with
 * this work for additional information regarding copyright ownership.
 * The ASF licenses this file to You under the Apache License, Version 2.0
 * (the "License"); you may not use this file except in compliance with
 * the License.  You may obtain a copy of the License at
 *
 *     http://www.apache.org/licenses/LICENSE-2.0
 *
 * Unless required by applicable law or agreed to in writing, software
 * distributed under the License is distributed on an "AS IS" BASIS,
 * WITHOUT WARRANTIES OR CONDITIONS OF ANY KIND, either express or implied.
 * See the License for the specific language governing permissions and
 * limitations under the License.
 */
package org.apache.accumulo.core.client.mock;

import static com.google.common.base.Preconditions.checkArgument;

import java.io.DataInputStream;
import java.io.IOException;
import java.util.ArrayList;
import java.util.Collection;
import java.util.Collections;
import java.util.HashMap;
import java.util.HashSet;
import java.util.List;
import java.util.Map;
import java.util.Map.Entry;
import java.util.Set;
import java.util.SortedSet;
import java.util.TreeSet;

import org.apache.accumulo.core.client.AccumuloException;
import org.apache.accumulo.core.client.AccumuloSecurityException;
import org.apache.accumulo.core.client.IteratorSetting;
import org.apache.accumulo.core.client.NamespaceNotFoundException;
import org.apache.accumulo.core.client.TableExistsException;
import org.apache.accumulo.core.client.TableNotFoundException;
import org.apache.accumulo.core.client.admin.CompactionConfig;
import org.apache.accumulo.core.client.admin.DiskUsage;
import org.apache.accumulo.core.client.admin.FindMax;
import org.apache.accumulo.core.client.admin.Locations;
import org.apache.accumulo.core.client.admin.NewTableConfiguration;
import org.apache.accumulo.core.client.admin.SamplerConfiguration;
import org.apache.accumulo.core.client.admin.TimeType;
import org.apache.accumulo.core.client.impl.TableOperationsHelper;
import org.apache.accumulo.core.client.impl.Tables;
import org.apache.accumulo.core.conf.AccumuloConfiguration;
import org.apache.accumulo.core.data.Key;
import org.apache.accumulo.core.data.Mutation;
import org.apache.accumulo.core.data.Range;
import org.apache.accumulo.core.data.Value;
import org.apache.accumulo.core.file.FileOperations;
import org.apache.accumulo.core.file.FileSKVIterator;
import org.apache.accumulo.core.metadata.MetadataTable;
import org.apache.accumulo.core.metadata.RootTable;
import org.apache.accumulo.core.security.Authorizations;
import org.apache.accumulo.core.security.ColumnVisibility;
import org.apache.accumulo.start.classloader.vfs.AccumuloVFSClassLoader;
import org.apache.commons.lang.NotImplementedException;
import org.apache.hadoop.fs.FSDataOutputStream;
import org.apache.hadoop.fs.FileStatus;
import org.apache.hadoop.fs.FileSystem;
import org.apache.hadoop.fs.Path;
import org.apache.hadoop.io.Text;
import org.slf4j.Logger;
import org.slf4j.LoggerFactory;

<<<<<<< HEAD
import com.google.common.base.Preconditions;

/**
 * @deprecated since 1.8.0; use MiniAccumuloCluster or a standard mock framework instead.
 */
@Deprecated
=======
>>>>>>> b639709e
class MockTableOperations extends TableOperationsHelper {
  private static final Logger log = LoggerFactory.getLogger(MockTableOperations.class);
  private static final byte[] ZERO = {0};
  private final MockAccumulo acu;
  private final String username;

  MockTableOperations(MockAccumulo acu, String username) {
    this.acu = acu;
    this.username = username;
  }

  @Override
  public SortedSet<String> list() {
    return new TreeSet<String>(acu.tables.keySet());
  }

  @Override
  public boolean exists(String tableName) {
    return acu.tables.containsKey(tableName);
  }

  private boolean namespaceExists(String namespace) {
    return acu.namespaces.containsKey(namespace);
  }

  @Override
  public void create(String tableName) throws AccumuloException, AccumuloSecurityException, TableExistsException {
    create(tableName, new NewTableConfiguration());
  }

  @Override
  @Deprecated
  public void create(String tableName, boolean versioningIter) throws AccumuloException, AccumuloSecurityException, TableExistsException {
    create(tableName, versioningIter, TimeType.MILLIS);
  }

  @Override
  @Deprecated
  public void create(String tableName, boolean versioningIter, TimeType timeType) throws AccumuloException, AccumuloSecurityException, TableExistsException {
    NewTableConfiguration ntc = new NewTableConfiguration().setTimeType(timeType);

    if (versioningIter)
      create(tableName, ntc);
    else
      create(tableName, ntc.withoutDefaultIterators());
  }

  @Override
  public void create(String tableName, NewTableConfiguration ntc) throws AccumuloException, AccumuloSecurityException, TableExistsException {
    String namespace = Tables.qualify(tableName).getFirst();

    checkArgument(tableName.matches(Tables.VALID_NAME_REGEX));
    if (exists(tableName))
      throw new TableExistsException(tableName, tableName, "");
    checkArgument(namespaceExists(namespace), "Namespace (" + namespace + ") does not exist, create it first");
    acu.createTable(username, tableName, ntc.getTimeType(), ntc.getProperties());
  }

  @Override
  public void addSplits(String tableName, SortedSet<Text> partitionKeys) throws TableNotFoundException, AccumuloException, AccumuloSecurityException {
    if (!exists(tableName))
      throw new TableNotFoundException(tableName, tableName, "");
    acu.addSplits(tableName, partitionKeys);
  }

  @Deprecated
  @Override
  public Collection<Text> getSplits(String tableName) throws TableNotFoundException {
    return listSplits(tableName);
  }

  @Deprecated
  @Override
  public Collection<Text> getSplits(String tableName, int maxSplits) throws TableNotFoundException {
    return listSplits(tableName);
  }

  @Override
  public Collection<Text> listSplits(String tableName) throws TableNotFoundException {
    if (!exists(tableName))
      throw new TableNotFoundException(tableName, tableName, "");
    return acu.getSplits(tableName);
  }

  @Override
  public Collection<Text> listSplits(String tableName, int maxSplits) throws TableNotFoundException {
    return listSplits(tableName);
  }

  @Override
  public void delete(String tableName) throws AccumuloException, AccumuloSecurityException, TableNotFoundException {
    if (!exists(tableName))
      throw new TableNotFoundException(tableName, tableName, "");
    acu.tables.remove(tableName);
  }

  @Override
  public void rename(String oldTableName, String newTableName) throws AccumuloSecurityException, TableNotFoundException, AccumuloException,
      TableExistsException {
    if (!exists(oldTableName))
      throw new TableNotFoundException(oldTableName, oldTableName, "");
    if (exists(newTableName))
      throw new TableExistsException(newTableName, newTableName, "");
    MockTable t = acu.tables.remove(oldTableName);
    String namespace = Tables.qualify(newTableName).getFirst();
    MockNamespace n = acu.namespaces.get(namespace);
    if (n == null) {
      n = new MockNamespace();
    }
    t.setNamespaceName(namespace);
    t.setNamespace(n);
    acu.namespaces.put(namespace, n);
    acu.tables.put(newTableName, t);
  }

  @Deprecated
  @Override
  public void flush(String tableName) throws AccumuloException, AccumuloSecurityException {}

  @Override
  public void setProperty(String tableName, String property, String value) throws AccumuloException, AccumuloSecurityException {
    acu.tables.get(tableName).settings.put(property, value);
  }

  @Override
  public void removeProperty(String tableName, String property) throws AccumuloException, AccumuloSecurityException {
    acu.tables.get(tableName).settings.remove(property);
  }

  @Override
  public Iterable<Entry<String,String>> getProperties(String tableName) throws TableNotFoundException {
    String namespace = Tables.qualify(tableName).getFirst();
    if (!exists(tableName)) {
      if (!namespaceExists(namespace))
        throw new TableNotFoundException(tableName, new NamespaceNotFoundException(null, namespace, null));
      throw new TableNotFoundException(null, tableName, null);
    }

    Set<Entry<String,String>> props = new HashSet<Entry<String,String>>(acu.namespaces.get(namespace).settings.entrySet());

    Set<Entry<String,String>> tableProps = acu.tables.get(tableName).settings.entrySet();
    for (Entry<String,String> e : tableProps) {
      if (props.contains(e)) {
        props.remove(e);
      }
      props.add(e);
    }
    return props;
  }

  @Override
  public void setLocalityGroups(String tableName, Map<String,Set<Text>> groups) throws AccumuloException, AccumuloSecurityException, TableNotFoundException {
    if (!exists(tableName))
      throw new TableNotFoundException(tableName, tableName, "");
    acu.tables.get(tableName).setLocalityGroups(groups);
  }

  @Override
  public Map<String,Set<Text>> getLocalityGroups(String tableName) throws AccumuloException, TableNotFoundException {
    if (!exists(tableName))
      throw new TableNotFoundException(tableName, tableName, "");
    return acu.tables.get(tableName).getLocalityGroups();
  }

  @Override
  public Set<Range> splitRangeByTablets(String tableName, Range range, int maxSplits) throws AccumuloException, AccumuloSecurityException,
      TableNotFoundException {
    if (!exists(tableName))
      throw new TableNotFoundException(tableName, tableName, "");
    return Collections.singleton(range);
  }

  @Override
  public void importDirectory(String tableName, String dir, String failureDir, boolean setTime) throws IOException, AccumuloException,
      AccumuloSecurityException, TableNotFoundException {
    long time = System.currentTimeMillis();
    MockTable table = acu.tables.get(tableName);
    if (table == null) {
      throw new TableNotFoundException(null, tableName, "The table was not found");
    }
    Path importPath = new Path(dir);
    Path failurePath = new Path(failureDir);

    FileSystem fs = acu.getFileSystem();
    /*
     * check preconditions
     */
    // directories are directories
    if (fs.isFile(importPath)) {
      throw new IOException("Import path must be a directory.");
    }
    if (fs.isFile(failurePath)) {
      throw new IOException("Failure path must be a directory.");
    }
    // failures are writable
    Path createPath = failurePath.suffix("/.createFile");
    FSDataOutputStream createStream = null;
    try {
      createStream = fs.create(createPath);
    } catch (IOException e) {
      throw new IOException("Error path is not writable.");
    } finally {
      if (createStream != null) {
        createStream.close();
      }
    }
    fs.delete(createPath, false);
    // failures are empty
    FileStatus[] failureChildStats = fs.listStatus(failurePath);
    if (failureChildStats.length > 0) {
      throw new IOException("Error path must be empty.");
    }
    /*
     * Begin the import - iterate the files in the path
     */
    for (FileStatus importStatus : fs.listStatus(importPath)) {
      try {
        FileSKVIterator importIterator = FileOperations.getInstance().openReader(importStatus.getPath().toString(), true, fs, fs.getConf(),
            AccumuloConfiguration.getDefaultConfiguration());
        while (importIterator.hasTop()) {
          Key key = importIterator.getTopKey();
          Value value = importIterator.getTopValue();
          if (setTime) {
            key.setTimestamp(time);
          }
          Mutation mutation = new Mutation(key.getRow());
          if (!key.isDeleted()) {
            mutation.put(key.getColumnFamily(), key.getColumnQualifier(), new ColumnVisibility(key.getColumnVisibilityData().toArray()), key.getTimestamp(),
                value);
          } else {
            mutation.putDelete(key.getColumnFamily(), key.getColumnQualifier(), new ColumnVisibility(key.getColumnVisibilityData().toArray()),
                key.getTimestamp());
          }
          table.addMutation(mutation);
          importIterator.next();
        }
      } catch (Exception e) {
        FSDataOutputStream failureWriter = null;
        DataInputStream failureReader = null;
        try {
          failureWriter = fs.create(failurePath.suffix("/" + importStatus.getPath().getName()));
          failureReader = fs.open(importStatus.getPath());
          int read = 0;
          byte[] buffer = new byte[1024];
          while (-1 != (read = failureReader.read(buffer))) {
            failureWriter.write(buffer, 0, read);
          }
        } finally {
          if (failureReader != null)
            failureReader.close();
          if (failureWriter != null)
            failureWriter.close();
        }
      }
      fs.delete(importStatus.getPath(), true);
    }
  }

  @Override
  public void offline(String tableName) throws AccumuloSecurityException, AccumuloException, TableNotFoundException {
    offline(tableName, false);
  }

  @Override
  public void offline(String tableName, boolean wait) throws AccumuloSecurityException, AccumuloException, TableNotFoundException {
    if (!exists(tableName))
      throw new TableNotFoundException(tableName, tableName, "");
  }

  @Override
  public void online(String tableName) throws AccumuloSecurityException, AccumuloException, TableNotFoundException {
    online(tableName, false);
  }

  @Override
  public void online(String tableName, boolean wait) throws AccumuloSecurityException, AccumuloException, TableNotFoundException {
    if (!exists(tableName))
      throw new TableNotFoundException(tableName, tableName, "");
  }

  @Override
  public void clearLocatorCache(String tableName) throws TableNotFoundException {
    if (!exists(tableName))
      throw new TableNotFoundException(tableName, tableName, "");
  }

  @Override
  public Map<String,String> tableIdMap() {
    Map<String,String> result = new HashMap<String,String>();
    for (Entry<String,MockTable> entry : acu.tables.entrySet()) {
      String table = entry.getKey();
      if (RootTable.NAME.equals(table))
        result.put(table, RootTable.ID);
      else if (MetadataTable.NAME.equals(table))
        result.put(table, MetadataTable.ID);
      else
        result.put(table, entry.getValue().getTableId());
    }
    return result;
  }

  @Override
  public List<DiskUsage> getDiskUsage(Set<String> tables) throws AccumuloException, AccumuloSecurityException {

    List<DiskUsage> diskUsages = new ArrayList<DiskUsage>();
    diskUsages.add(new DiskUsage(new TreeSet<String>(tables), 0l));

    return diskUsages;
  }

  @Override
  public void merge(String tableName, Text start, Text end) throws AccumuloException, AccumuloSecurityException, TableNotFoundException {
    if (!exists(tableName))
      throw new TableNotFoundException(tableName, tableName, "");
    acu.merge(tableName, start, end);
  }

  @Override
  public void deleteRows(String tableName, Text start, Text end) throws AccumuloException, AccumuloSecurityException, TableNotFoundException {
    if (!exists(tableName))
      throw new TableNotFoundException(tableName, tableName, "");
    MockTable t = acu.tables.get(tableName);
    Text startText = start != null ? new Text(start) : new Text();
    if (startText.getLength() == 0 && end == null) {
      t.table.clear();
      return;
    }
    Text endText = end != null ? new Text(end) : new Text(t.table.lastKey().getRow().getBytes());
    startText.append(ZERO, 0, 1);
    endText.append(ZERO, 0, 1);
    Set<Key> keep = new TreeSet<Key>(t.table.subMap(new Key(startText), new Key(endText)).keySet());
    t.table.keySet().removeAll(keep);
  }

  @Override
  public void compact(String tableName, Text start, Text end, boolean flush, boolean wait) throws AccumuloSecurityException, TableNotFoundException,
      AccumuloException {
    if (!exists(tableName))
      throw new TableNotFoundException(tableName, tableName, "");
  }

  @Override
  public void compact(String tableName, Text start, Text end, List<IteratorSetting> iterators, boolean flush, boolean wait) throws AccumuloSecurityException,
      TableNotFoundException, AccumuloException {
    if (!exists(tableName))
      throw new TableNotFoundException(tableName, tableName, "");

    if (iterators != null && iterators.size() > 0)
      throw new UnsupportedOperationException();
  }

  @Override
  public void compact(String tableName, CompactionConfig config) throws AccumuloSecurityException, TableNotFoundException, AccumuloException {
    if (!exists(tableName))
      throw new TableNotFoundException(tableName, tableName, "");

    if (config.getIterators().size() > 0 || config.getCompactionStrategy() != null)
      throw new UnsupportedOperationException("Mock does not support iterators or compaction strategies for compactions");
  }

  @Override
  public void cancelCompaction(String tableName) throws AccumuloSecurityException, TableNotFoundException, AccumuloException {
    if (!exists(tableName))
      throw new TableNotFoundException(tableName, tableName, "");
  }

  @Override
  public void clone(String srcTableName, String newTableName, boolean flush, Map<String,String> propertiesToSet, Set<String> propertiesToExclude)
      throws AccumuloException, AccumuloSecurityException, TableNotFoundException, TableExistsException {
    throw new NotImplementedException();
  }

  @Override
  public void flush(String tableName, Text start, Text end, boolean wait) throws AccumuloException, AccumuloSecurityException, TableNotFoundException {
    if (!exists(tableName))
      throw new TableNotFoundException(tableName, tableName, "");
  }

  @Override
  public Text getMaxRow(String tableName, Authorizations auths, Text startRow, boolean startInclusive, Text endRow, boolean endInclusive)
      throws TableNotFoundException, AccumuloException, AccumuloSecurityException {
    MockTable table = acu.tables.get(tableName);
    if (table == null)
      throw new TableNotFoundException(tableName, tableName, "no such table");

    return FindMax.findMax(new MockScanner(table, auths), startRow, startInclusive, endRow, endInclusive);
  }

  @Override
  public void importTable(String tableName, String exportDir) throws TableExistsException, AccumuloException, AccumuloSecurityException {
    throw new NotImplementedException();
  }

  @Override
  public void exportTable(String tableName, String exportDir) throws TableNotFoundException, AccumuloException, AccumuloSecurityException {
    throw new NotImplementedException();
  }

  @Override
  public boolean testClassLoad(String tableName, String className, String asTypeName) throws AccumuloException, AccumuloSecurityException,
      TableNotFoundException {

    try {
      AccumuloVFSClassLoader.loadClass(className, Class.forName(asTypeName));
    } catch (ClassNotFoundException e) {
      log.warn("Could not load class '" + className + "' with type name '" + asTypeName + "' in testClassLoad().", e);
      return false;
    }
    return true;
  }

  @Override
  public void setSamplerConfiguration(String tableName, SamplerConfiguration samplerConfiguration) throws TableNotFoundException, AccumuloException,
      AccumuloSecurityException {
    throw new UnsupportedOperationException();
  }

  @Override
  public void clearSamplerConfiguration(String tableName) throws TableNotFoundException, AccumuloException, AccumuloSecurityException {
    throw new UnsupportedOperationException();
  }

  @Override
  public SamplerConfiguration getSamplerConfiguration(String tableName) throws TableNotFoundException, AccumuloException, AccumuloSecurityException {
    throw new UnsupportedOperationException();
  }

  @Override
  public Locations locate(String tableName, Collection<Range> ranges) throws AccumuloException, AccumuloSecurityException, TableNotFoundException {
    throw new UnsupportedOperationException();
  }
}<|MERGE_RESOLUTION|>--- conflicted
+++ resolved
@@ -68,15 +68,10 @@
 import org.slf4j.Logger;
 import org.slf4j.LoggerFactory;
 
-<<<<<<< HEAD
-import com.google.common.base.Preconditions;
-
 /**
  * @deprecated since 1.8.0; use MiniAccumuloCluster or a standard mock framework instead.
  */
 @Deprecated
-=======
->>>>>>> b639709e
 class MockTableOperations extends TableOperationsHelper {
   private static final Logger log = LoggerFactory.getLogger(MockTableOperations.class);
   private static final byte[] ZERO = {0};
