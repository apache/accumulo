/*
 * Licensed to the Apache Software Foundation (ASF) under one or more
 * contributor license agreements.  See the NOTICE file distributed with
 * this work for additional information regarding copyright ownership.
 * The ASF licenses this file to You under the Apache License, Version 2.0
 * (the "License"); you may not use this file except in compliance with
 * the License.  You may obtain a copy of the License at
 *
 *     http://www.apache.org/licenses/LICENSE-2.0
 *
 * Unless required by applicable law or agreed to in writing, software
 * distributed under the License is distributed on an "AS IS" BASIS,
 * WITHOUT WARRANTIES OR CONDITIONS OF ANY KIND, either express or implied.
 * See the License for the specific language governing permissions and
 * limitations under the License.
 */
package org.apache.accumulo.core.data;

import java.io.DataInput;
import java.io.DataOutput;
import java.io.IOException;
import java.io.InvalidObjectException;
import java.util.ArrayList;
import java.util.Collection;
import java.util.Collections;
import java.util.List;

import org.apache.accumulo.core.data.thrift.TRange;
import org.apache.hadoop.io.Text;
import org.apache.hadoop.io.WritableComparable;

/**
 * This class is used to specify a range of Accumulo keys.
 *
 * @see Key
 */
public class Range implements WritableComparable<Range> {

  private Key start;
  private Key stop;
  private boolean startKeyInclusive;
  private boolean stopKeyInclusive;
  private boolean infiniteStartKey;
  private boolean infiniteStopKey;

  /**
   * Creates a range that goes from negative to positive infinity
   */
  public Range() {
    this((Key) null, true, (Key) null, true);
  }

  /**
   * Creates a range from startKey inclusive to endKey inclusive.
   *
   * @param startKey
   *          starting key; set to null for negative infinity
   * @param endKey
   *          ending key; set to null for positive infinity
   * @throws IllegalArgumentException
   *           if end key is before start key
   */
  public Range(Key startKey, Key endKey) {
    this(startKey, true, endKey, true);
  }

  /**
   * Creates a range that covers an entire row.
   *
   * @param row
   *          row to cover; set to null to cover all rows
   */
  public Range(CharSequence row) {
    this(row, true, row, true);
  }

  /**
   * Creates a range that covers an entire row.
   *
   * @param row
   *          row to cover; set to null to cover all rows
   */
  public Range(Text row) {
    this(row, true, row, true);
  }

  /**
   * Creates a range from startRow inclusive to endRow inclusive.
   *
   * @param startRow
   *          starting row; set to null for negative infinity
   * @param endRow
   *          ending row; set to null for positive infinity
   * @throws IllegalArgumentException
   *           if end row is before start row
   */
  public Range(Text startRow, Text endRow) {
    this(startRow, true, endRow, true);
  }

  /**
   * Creates a range from startRow inclusive to endRow inclusive.
   *
   * @param startRow
   *          starting row; set to null for negative infinity
   * @param endRow
   *          ending row; set to null for positive infinity
   * @throws IllegalArgumentException
   *           if end row is before start row
   */
  public Range(CharSequence startRow, CharSequence endRow) {
    this(startRow, true, endRow, true);
  }

  /**
   * Creates a range from startRow to endRow.
   *
   * @param startRow
   *          starting row; set to null for negative infinity
   * @param startRowInclusive
   *          true to include start row, false to skip
   * @param endRow
   *          ending row; set to null for positive infinity
   * @param endRowInclusive
   *          true to include start row, false to skip
   * @throws IllegalArgumentException
   *           if end row is before start row
   */
  public Range(Text startRow, boolean startRowInclusive, Text endRow, boolean endRowInclusive) {
    this((startRow == null ? null : (startRowInclusive ? new Key(startRow) : new Key(startRow).followingKey(PartialKey.ROW))), true, (endRow == null ? null
        : (endRowInclusive ? new Key(endRow).followingKey(PartialKey.ROW) : new Key(endRow))), false);
  }

  /**
   * Creates a range from startRow to endRow.
   *
   * @param startRow
   *          starting row; set to null for negative infinity
   * @param startRowInclusive
   *          true to include start row, false to skip
   * @param endRow
   *          ending row; set to null for positive infinity
   * @param endRowInclusive
   *          true to include start row, false to skip
   * @throws IllegalArgumentException
   *           if end row is before start row
   */
  public Range(CharSequence startRow, boolean startRowInclusive, CharSequence endRow, boolean endRowInclusive) {
    this(startRow == null ? null : new Text(startRow.toString()), startRowInclusive, endRow == null ? null : new Text(endRow.toString()), endRowInclusive);
  }

  /**
   * Creates a range from startKey to endKey.
   *
   * @param startKey
   *          starting key; set to null for negative infinity
   * @param startKeyInclusive
   *          true to include start key, false to skip
   * @param endKey
   *          ending key; set to null for positive infinity
   * @param endKeyInclusive
   *          true to include start key, false to skip
   * @throws IllegalArgumentException
   *           if end key is before start key
   */
  public Range(Key startKey, boolean startKeyInclusive, Key endKey, boolean endKeyInclusive) {
    this.start = startKey;
    this.startKeyInclusive = startKeyInclusive;
    this.infiniteStartKey = startKey == null;
    this.stop = endKey;
    this.stopKeyInclusive = endKeyInclusive;
    this.infiniteStopKey = stop == null;

    if (!infiniteStartKey && !infiniteStopKey && beforeStartKey(endKey)) {
      throw new IllegalArgumentException("Start key must be less than end key in range (" + startKey + ", " + endKey + ")");
    }
  }

  /**
   * Copies a range.
   *
   * @param range
   *          range to copy
   */
  public Range(Range range) {
    this(range.start, range.startKeyInclusive, range.infiniteStartKey, range.stop, range.stopKeyInclusive, range.infiniteStopKey);
  }

  /**
   * Creates a range from start to stop.
   *
   * @param start
   *          set this to null when negative infinity is needed
   * @param stop
   *          set this to null when infinity is needed
   * @param startKeyInclusive
   *          determines if the ranges includes the start key
   * @param stopKeyInclusive
   *          determines if the range includes the end key
   * @param infiniteStartKey
   *          true if start key is negative infinity (null)
   * @param infiniteStopKey
   *          true if stop key is positive infinity (null)
   * @throws IllegalArgumentException
   *           if stop is before start, or infiniteStartKey is true but start is not null, or infiniteStopKey is true but stop is not null
   */
  public Range(Key start, Key stop, boolean startKeyInclusive, boolean stopKeyInclusive, boolean infiniteStartKey, boolean infiniteStopKey) {
    this(start, startKeyInclusive, infiniteStartKey, stop, stopKeyInclusive, infiniteStopKey);
    if (!infiniteStartKey && !infiniteStopKey && beforeStartKey(stop)) {
      throw new IllegalArgumentException("Start key must be less than end key in range (" + start + ", " + stop + ")");
    }
  }

  /**
   * Creates a range from start to stop. Unlike the public six-argument method, this one does not assure that stop is after start, which helps performance in
   * cases where that assurance is already in place.
   *
   * @param start
   *          set this to null when negative infinity is needed
   * @param startKeyInclusive
   *          determines if the ranges includes the start key
   * @param infiniteStartKey
   *          true if start key is negative infinity (null)
   * @param stop
   *          set this to null when infinity is needed
   * @param stopKeyInclusive
   *          determines if the range includes the end key
   * @param infiniteStopKey
   *          true if stop key is positive infinity (null)
   * @throws IllegalArgumentException
   *           if infiniteStartKey is true but start is not null, or infiniteStopKey is true but stop is not null
   */
  protected Range(Key start, boolean startKeyInclusive, boolean infiniteStartKey, Key stop, boolean stopKeyInclusive, boolean infiniteStopKey) {
    if (infiniteStartKey && start != null)
      throw new IllegalArgumentException();

    if (infiniteStopKey && stop != null)
      throw new IllegalArgumentException();

    this.start = start;
    this.stop = stop;
    this.startKeyInclusive = startKeyInclusive;
    this.stopKeyInclusive = stopKeyInclusive;
    this.infiniteStartKey = infiniteStartKey;
    this.infiniteStopKey = infiniteStopKey;
  }

  /**
   * Creates a range from a Thrift range.
   *
   * @param trange
   *          Thrift range
   */
  public Range(TRange trange) {
    this(trange.start == null ? null : new Key(trange.start), trange.startKeyInclusive, trange.infiniteStartKey, trange.stop == null ? null : new Key(
        trange.stop), trange.stopKeyInclusive, trange.infiniteStopKey);
    if (!infiniteStartKey && !infiniteStopKey && beforeStartKey(stop)) {
      throw new IllegalArgumentException("Start key must be less than end key in range (" + start + ", " + stop + ")");
    }
  }

  /**
   * Gets the start key, or null if the start is negative infinity.
   *
   * @return start key
   */
  public Key getStartKey() {
    if (infiniteStartKey) {
      return null;
    }
    return start;
  }

  /**
   * Determines if the given key is before the start key of this range.
   *
   * @param key
   *          key to check
   * @return true if the given key is before the range, otherwise false
   */
  public boolean beforeStartKey(Key key) {
    if (infiniteStartKey) {
      return false;
    }

    if (startKeyInclusive)
      return key.compareTo(start) < 0;
    return key.compareTo(start) <= 0;
  }

  /**
   * Gets the ending key, or null if the end is positive infinity.
   *
   * @return ending key
   */
  public Key getEndKey() {
    if (infiniteStopKey) {
      return null;
    }
    return stop;
  }

  /**
   * Determines if the given key is after the ending key of this range.
   *
   * @param key
   *          key to check
   * @return true if the given key is after the range, otherwise false
   */
  public boolean afterEndKey(Key key) {
    if (infiniteStopKey)
      return false;

    if (stopKeyInclusive)
      return stop.compareTo(key) < 0;
    return stop.compareTo(key) <= 0;
  }

  @Override
  public int hashCode() {
    int startHash = infiniteStartKey ? 0 : start.hashCode() + (startKeyInclusive ? 1 : 0);
    int stopHash = infiniteStopKey ? 0 : stop.hashCode() + (stopKeyInclusive ? 1 : 0);

    return startHash + stopHash;
  }

  @Override
  public boolean equals(Object o) {
    if (o instanceof Range)
      return equals((Range) o);
    return false;
  }

  /**
   * Determines if this range equals another.
   *
   * @param otherRange
   *          range to compare
   * @return true if ranges are equals, false otherwise
   * @see #compareTo(Range)
   */
  public boolean equals(Range otherRange) {

    return compareTo(otherRange) == 0;
  }

  /**
   * Compares this range to another range. Compares in order: start key, inclusiveness of start key, end key, inclusiveness of end key. Infinite keys sort
   * first, and non-infinite keys are compared with {@link Key#compareTo(Key)}. Inclusive sorts before non-inclusive.
   *
   * @param o
   *          range to compare
   * @return comparison result
   */
  @Override
  public int compareTo(Range o) {
    int comp;

    if (infiniteStartKey)
      if (o.infiniteStartKey)
        comp = 0;
      else
        comp = -1;
    else if (o.infiniteStartKey)
      comp = 1;
    else {
      comp = start.compareTo(o.start);
      if (comp == 0)
        if (startKeyInclusive && !o.startKeyInclusive)
          comp = -1;
        else if (!startKeyInclusive && o.startKeyInclusive)
          comp = 1;

    }

    if (comp == 0)
      if (infiniteStopKey)
        if (o.infiniteStopKey)
          comp = 0;
        else
          comp = 1;
      else if (o.infiniteStopKey)
        comp = -1;
      else {
        comp = stop.compareTo(o.stop);
        if (comp == 0)
          if (stopKeyInclusive && !o.stopKeyInclusive)
            comp = 1;
          else if (!stopKeyInclusive && o.stopKeyInclusive)
            comp = -1;
      }

    return comp;
  }

  /**
   * Determines if the given key falls within this range.
   *
   * @param key
   *          key to consider
   * @return true if the given key falls within the range, false otherwise
   */
  public boolean contains(Key key) {
    return !beforeStartKey(key) && !afterEndKey(key);
  }

  /**
   * Merges overlapping and adjacent ranges. For example given the following input:
   *
   * <pre>
   * [a,c], (c, d], (g,m), (j,t]
   * </pre>
   *
   * the following ranges would be returned:
   *
   * <pre>
   * [a,d], (g,t]
   * </pre>
   *
   * @param ranges
   *          to merge
   * @return list of merged ranges
   */
  public static List<Range> mergeOverlapping(Collection<Range> ranges) {
    if (ranges.size() == 0)
      return Collections.emptyList();
    if (ranges.size() == 1)
      return Collections.singletonList(ranges.iterator().next());

    List<Range> ral = new ArrayList<Range>(ranges);
    Collections.sort(ral);

    ArrayList<Range> ret = new ArrayList<Range>(ranges.size());

    Range currentRange = ral.get(0);
    boolean currentStartKeyInclusive = ral.get(0).startKeyInclusive;

    for (int i = 1; i < ral.size(); i++) {
      // because of inclusive switch, equal keys may not be seen

      if (currentRange.infiniteStopKey) {
        // this range has the minimal start key and
        // an infinite end key so it will contain all
        // other ranges
        break;
      }

      Range range = ral.get(i);

      boolean startKeysEqual;
      if (range.infiniteStartKey) {
        // previous start key must be infinite because it is sorted
        assert currentRange.infiniteStartKey;
        startKeysEqual = true;
      } else if (currentRange.infiniteStartKey) {
        startKeysEqual = false;
      } else if (currentRange.start.equals(range.start)) {
        startKeysEqual = true;
      } else {
        startKeysEqual = false;
      }

      if (startKeysEqual || currentRange.contains(range.start)
          || (!currentRange.stopKeyInclusive && range.startKeyInclusive && range.start.equals(currentRange.stop))) {
        int cmp;

        if (range.infiniteStopKey || (cmp = range.stop.compareTo(currentRange.stop)) > 0 || (cmp == 0 && range.stopKeyInclusive)) {
          currentRange = new Range(currentRange.getStartKey(), currentStartKeyInclusive, range.getEndKey(), range.stopKeyInclusive);
        } /* else currentRange contains ral.get(i) */
      } else {
        ret.add(currentRange);
        currentRange = range;
        currentStartKeyInclusive = range.startKeyInclusive;
      }
    }

    ret.add(currentRange);

    return ret;
  }

  /**
   * Creates a range which represents the intersection of this range and the passed in range. The following example will print true.
   *
   * <pre>
   * Range range1 = new Range(&quot;a&quot;, &quot;f&quot;);
   * Range range2 = new Range(&quot;c&quot;, &quot;n&quot;);
   * Range range3 = range1.clip(range2);
   * System.out.println(range3.equals(new Range(&quot;c&quot;, &quot;f&quot;)));
   * </pre>
   *
   * @param range
   *          range to clip to
   * @return the intersection of this range and the given range
   * @throws IllegalArgumentException
   *           if ranges does not overlap
   */
  public Range clip(Range range) {
    return clip(range, false);
  }

  /**
   * Creates a range which represents the intersection of this range and the passed in range. Unlike {@link #clip(Range)}, this method can optionally return
   * null if the ranges do not overlap, instead of throwing an exception. The returnNullIfDisjoint parameter controls this behavior.
   *
   * @param range
   *          range to clip to
   * @param returnNullIfDisjoint
   *          true to return null if ranges are disjoint, false to throw an exception
   * @return the intersection of this range and the given range, or null if ranges do not overlap and returnNullIfDisjoint is true
   * @throws IllegalArgumentException
   *           if ranges does not overlap and returnNullIfDisjoint is false
   * @see Range#clip(Range)
   */

  public Range clip(Range range, boolean returnNullIfDisjoint) {

    Key sk = range.getStartKey();
    boolean ski = range.isStartKeyInclusive();

    Key ek = range.getEndKey();
    boolean eki = range.isEndKeyInclusive();

    if (range.getStartKey() == null) {
      if (getStartKey() != null) {
        sk = getStartKey();
        ski = isStartKeyInclusive();
      }
    } else if (afterEndKey(range.getStartKey())
        || (getEndKey() != null && range.getStartKey().equals(getEndKey()) && !(range.isStartKeyInclusive() && isEndKeyInclusive()))) {
      if (returnNullIfDisjoint)
        return null;
      throw new IllegalArgumentException("Range " + range + " does not overlap " + this);
    } else if (beforeStartKey(range.getStartKey())) {
      sk = getStartKey();
      ski = isStartKeyInclusive();
    }

    if (range.getEndKey() == null) {
      if (getEndKey() != null) {
        ek = getEndKey();
        eki = isEndKeyInclusive();
      }
    } else if (beforeStartKey(range.getEndKey())
        || (getStartKey() != null && range.getEndKey().equals(getStartKey()) && !(range.isEndKeyInclusive() && isStartKeyInclusive()))) {
      if (returnNullIfDisjoint)
        return null;
      throw new IllegalArgumentException("Range " + range + " does not overlap " + this);
    } else if (afterEndKey(range.getEndKey())) {
      ek = getEndKey();
      eki = isEndKeyInclusive();
    }

    return new Range(sk, ski, ek, eki);
  }

  /**
<<<<<<< HEAD
   * Creates a new range that is bounded by the columns passed in. The start key in the returned range will have a column >= to the minimum column. The end key
   * in the returned range will have a column <= the max column.
=======
   * Creates a new range that is bounded by the columns passed in. The stary key in the returned range will have a column &gt;= to the minimum column. The end
   * key in the returned range will have a column &lt;= the max column.
>>>>>>> c8c0cf7f
   *
   * @param min
   *          minimum column
   * @param max
   *          maximum column
   * @return a column bounded range
   * @throws IllegalArgumentException
<<<<<<< HEAD
   *           if the minimum column compares greater than the maximum column
=======
   *           if min &gt; max
>>>>>>> c8c0cf7f
   */
  public Range bound(Column min, Column max) {

    if (min.compareTo(max) > 0) {
      throw new IllegalArgumentException("min column > max column " + min + " " + max);
    }

    Key sk = getStartKey();
    boolean ski = isStartKeyInclusive();

    if (sk != null) {

      ByteSequence cf = sk.getColumnFamilyData();
      ByteSequence cq = sk.getColumnQualifierData();

      ByteSequence mincf = new ArrayByteSequence(min.columnFamily);
      ByteSequence mincq;

      if (min.columnQualifier != null)
        mincq = new ArrayByteSequence(min.columnQualifier);
      else
        mincq = new ArrayByteSequence(new byte[0]);

      int cmp = cf.compareTo(mincf);

      if (cmp < 0 || (cmp == 0 && cq.compareTo(mincq) < 0)) {
        ski = true;
        sk = new Key(sk.getRowData().toArray(), mincf.toArray(), mincq.toArray(), new byte[0], Long.MAX_VALUE, true);
      }
    }

    Key ek = getEndKey();
    boolean eki = isEndKeyInclusive();

    if (ek != null) {
      ByteSequence row = ek.getRowData();
      ByteSequence cf = ek.getColumnFamilyData();
      ByteSequence cq = ek.getColumnQualifierData();
      ByteSequence cv = ek.getColumnVisibilityData();

      ByteSequence maxcf = new ArrayByteSequence(max.columnFamily);
      ByteSequence maxcq = null;
      if (max.columnQualifier != null)
        maxcq = new ArrayByteSequence(max.columnQualifier);

      boolean set = false;

      int comp = cf.compareTo(maxcf);

      if (comp > 0) {
        set = true;
      } else if (comp == 0 && maxcq != null && cq.compareTo(maxcq) > 0) {
        set = true;
      } else if (!eki && row.length() > 0 && row.byteAt(row.length() - 1) == 0 && cf.length() == 0 && cq.length() == 0 && cv.length() == 0
          && ek.getTimestamp() == Long.MAX_VALUE) {
        row = row.subSequence(0, row.length() - 1);
        set = true;
      }

      if (set) {
        eki = false;
        if (maxcq == null)
          ek = new Key(row.toArray(), maxcf.toArray(), new byte[0], new byte[0], 0, false).followingKey(PartialKey.ROW_COLFAM);
        else
          ek = new Key(row.toArray(), maxcf.toArray(), maxcq.toArray(), new byte[0], 0, false).followingKey(PartialKey.ROW_COLFAM_COLQUAL);
      }
    }

    return new Range(sk, ski, ek, eki);
  }

  @Override
  public String toString() {
    return ((startKeyInclusive && start != null) ? "[" : "(") + (start == null ? "-inf" : start) + "," + (stop == null ? "+inf" : stop)
        + ((stopKeyInclusive && stop != null) ? "]" : ")");
  }

  @Override
  public void readFields(DataInput in) throws IOException {
    infiniteStartKey = in.readBoolean();
    infiniteStopKey = in.readBoolean();
    if (!infiniteStartKey) {
      start = new Key();
      start.readFields(in);
    } else {
      start = null;
    }

    if (!infiniteStopKey) {
      stop = new Key();
      stop.readFields(in);
    } else {
      stop = null;
    }

    startKeyInclusive = in.readBoolean();
    stopKeyInclusive = in.readBoolean();

    if (!infiniteStartKey && !infiniteStopKey && beforeStartKey(stop)) {
      throw new InvalidObjectException("Start key must be less than end key in range (" + start + ", " + stop + ")");
    }
  }

  @Override
  public void write(DataOutput out) throws IOException {
    out.writeBoolean(infiniteStartKey);
    out.writeBoolean(infiniteStopKey);
    if (!infiniteStartKey)
      start.write(out);
    if (!infiniteStopKey)
      stop.write(out);
    out.writeBoolean(startKeyInclusive);
    out.writeBoolean(stopKeyInclusive);
  }

  /**
   * Gets whether the start key of this range is inclusive.
   *
   * @return true if start key is inclusive
   */
  public boolean isStartKeyInclusive() {
    return startKeyInclusive;
  }

  /**
   * Gets whether the end key of this range is inclusive.
   *
   * @return true if end key is inclusive
   */
  public boolean isEndKeyInclusive() {
    return stopKeyInclusive;
  }

  /**
   * Converts this range to Thrift.
   *
   * @return Thrift range
   */
  public TRange toThrift() {
    return new TRange(start == null ? null : start.toThrift(), stop == null ? null : stop.toThrift(), startKeyInclusive, stopKeyInclusive, infiniteStartKey,
        infiniteStopKey);
  }

  /**
   * Gets whether the start key is negative infinity.
   *
   * @return true if start key is negative infinity
   */
  public boolean isInfiniteStartKey() {
    return infiniteStartKey;
  }

  /**
   * Gets whether the end key is positive infinity.
   *
   * @return true if end key is positive infinity
   */
  public boolean isInfiniteStopKey() {
    return infiniteStopKey;
  }

  /**
   * Creates a range that covers an exact row. Returns the same Range as {@link #Range(Text)}.
   *
   * @param row
   *          row to cover; set to null to cover all rows
   */
  public static Range exact(Text row) {
    return new Range(row);
  }

  /**
   * Creates a range that covers an exact row and column family.
   *
   * @param row
   *          row row to cover
   * @param cf
   *          column family to cover
   */
  public static Range exact(Text row, Text cf) {
    Key startKey = new Key(row, cf);
    return new Range(startKey, true, startKey.followingKey(PartialKey.ROW_COLFAM), false);
  }

  /**
   * Creates a range that covers an exact row, column family, and column qualifier.
   *
   * @param row
   *          row row to cover
   * @param cf
   *          column family to cover
   * @param cq
   *          column qualifier to cover
   */
  public static Range exact(Text row, Text cf, Text cq) {
    Key startKey = new Key(row, cf, cq);
    return new Range(startKey, true, startKey.followingKey(PartialKey.ROW_COLFAM_COLQUAL), false);
  }

  /**
   * Creates a range that covers an exact row, column family, column qualifier, and column visibility.
   *
   * @param row
   *          row row to cover
   * @param cf
   *          column family to cover
   * @param cq
   *          column qualifier to cover
   * @param cv
   *          column visibility to cover
   */
  public static Range exact(Text row, Text cf, Text cq, Text cv) {
    Key startKey = new Key(row, cf, cq, cv);
    return new Range(startKey, true, startKey.followingKey(PartialKey.ROW_COLFAM_COLQUAL_COLVIS), false);
  }

  /**
   * Creates a range that covers an exact row, column family, column qualifier, column visibility, and timestamp.
   *
   * @param row
   *          row row to cover
   * @param cf
   *          column family to cover
   * @param cq
   *          column qualifier to cover
   * @param cv
   *          column visibility to cover
   * @param ts
   *          timestamp to cover
   */
  public static Range exact(Text row, Text cf, Text cq, Text cv, long ts) {
    Key startKey = new Key(row, cf, cq, cv, ts);
    return new Range(startKey, true, startKey.followingKey(PartialKey.ROW_COLFAM_COLQUAL_COLVIS_TIME), false);
  }

  /**
   * Returns a Text that sorts just after all Texts beginning with a prefix.
   *
   * @param prefix
   *          to follow
   * @return prefix that immediately follows the given prefix when sorted, or null if no prefix can follow (i.e., the string is all 0xff bytes)
   */
  public static Text followingPrefix(Text prefix) {
    byte[] prefixBytes = prefix.getBytes();

    // find the last byte in the array that is not 0xff
    int changeIndex = prefix.getLength() - 1;
    while (changeIndex >= 0 && prefixBytes[changeIndex] == (byte) 0xff)
      changeIndex--;
    if (changeIndex < 0)
      return null;

    // copy prefix bytes into new array
    byte[] newBytes = new byte[changeIndex + 1];
    System.arraycopy(prefixBytes, 0, newBytes, 0, changeIndex + 1);

    // increment the selected byte
    newBytes[changeIndex]++;
    return new Text(newBytes);
  }

  /**
   * Returns a Range that covers all rows beginning with a prefix.
   *
   * @param rowPrefix
   *          prefix of rows to cover
   */
  public static Range prefix(Text rowPrefix) {
    Text fp = followingPrefix(rowPrefix);
    return new Range(new Key(rowPrefix), true, fp == null ? null : new Key(fp), false);
  }

  /**
   * Returns a Range that covers all column families beginning with a prefix within a given row.
   *
   * @param row
   *          row to cover
   * @param cfPrefix
   *          prefix of column families to cover
   */
  public static Range prefix(Text row, Text cfPrefix) {
    Text fp = followingPrefix(cfPrefix);
    return new Range(new Key(row, cfPrefix), true, fp == null ? new Key(row).followingKey(PartialKey.ROW) : new Key(row, fp), false);
  }

  /**
   * Returns a Range that covers all column qualifiers beginning with a prefix within a given row and column family.
   *
   * @param row
   *          row to cover
   * @param cf
   *          column family to cover
   * @param cqPrefix
   *          prefix of column qualifiers to cover
   */
  public static Range prefix(Text row, Text cf, Text cqPrefix) {
    Text fp = followingPrefix(cqPrefix);
    return new Range(new Key(row, cf, cqPrefix), true, fp == null ? new Key(row, cf).followingKey(PartialKey.ROW_COLFAM) : new Key(row, cf, fp), false);
  }

  /**
   * Returns a Range that covers all column visibilities beginning with a prefix within a given row, column family, and column qualifier.
   *
   * @param row
   *          row to cover
   * @param cf
   *          column family to cover
   * @param cq
   *          column qualifier to cover
   * @param cvPrefix
   *          prefix of column visibilities to cover
   */
  public static Range prefix(Text row, Text cf, Text cq, Text cvPrefix) {
    Text fp = followingPrefix(cvPrefix);
    return new Range(new Key(row, cf, cq, cvPrefix), true, fp == null ? new Key(row, cf, cq).followingKey(PartialKey.ROW_COLFAM_COLQUAL) : new Key(row, cf, cq,
        fp), false);
  }

  /**
   * Creates a range that covers an exact row.
   *
   * @param row
   *          row to cover; set to null to cover all rows
   * @see #exact(Text)
   */
  public static Range exact(CharSequence row) {
    return Range.exact(new Text(row.toString()));
  }

  /**
   * Creates a range that covers an exact row and column family.
   *
   * @param row
   *          row row to cover
   * @param cf
   *          column family to cover
   * @see #exact(Text, Text)
   */
  public static Range exact(CharSequence row, CharSequence cf) {
    return Range.exact(new Text(row.toString()), new Text(cf.toString()));
  }

  /**
   * Creates a range that covers an exact row, column family, and column qualifier.
   *
   * @param row
   *          row row to cover
   * @param cf
   *          column family to cover
   * @param cq
   *          column qualifier to cover
   * @see #exact(Text, Text, Text)
   */
  public static Range exact(CharSequence row, CharSequence cf, CharSequence cq) {
    return Range.exact(new Text(row.toString()), new Text(cf.toString()), new Text(cq.toString()));
  }

  /**
   * Creates a range that covers an exact row, column family, column qualifier, and column visibility.
   *
   * @param row
   *          row row to cover
   * @param cf
   *          column family to cover
   * @param cq
   *          column qualifier to cover
   * @param cv
   *          column visibility to cover
   * @see #exact(Text, Text, Text, Text)
   */
  public static Range exact(CharSequence row, CharSequence cf, CharSequence cq, CharSequence cv) {
    return Range.exact(new Text(row.toString()), new Text(cf.toString()), new Text(cq.toString()), new Text(cv.toString()));
  }

  /**
   * Creates a range that covers an exact row, column family, column qualifier, column visibility, and timestamp.
   *
   * @param row
   *          row row to cover
   * @param cf
   *          column family to cover
   * @param cq
   *          column qualifier to cover
   * @param cv
   *          column visibility to cover
   * @param ts
   *          timestamp to cover
   * @see #exact(Text, Text, Text, Text, long)
   */
  public static Range exact(CharSequence row, CharSequence cf, CharSequence cq, CharSequence cv, long ts) {
    return Range.exact(new Text(row.toString()), new Text(cf.toString()), new Text(cq.toString()), new Text(cv.toString()), ts);
  }

  /**
   * Returns a Range that covers all rows beginning with a prefix.
   *
   * @param rowPrefix
   *          prefix of rows to cover
   * @see #prefix(Text)
   */
  public static Range prefix(CharSequence rowPrefix) {
    return Range.prefix(new Text(rowPrefix.toString()));
  }

  /**
   * Returns a Range that covers all column families beginning with a prefix within a given row.
   *
   * @param row
   *          row to cover
   * @param cfPrefix
   *          prefix of column families to cover
   * @see #prefix(Text, Text)
   */
  public static Range prefix(CharSequence row, CharSequence cfPrefix) {
    return Range.prefix(new Text(row.toString()), new Text(cfPrefix.toString()));
  }

  /**
   * Returns a Range that covers all column qualifiers beginning with a prefix within a given row and column family.
   *
   * @param row
   *          row to cover
   * @param cf
   *          column family to cover
   * @param cqPrefix
   *          prefix of column qualifiers to cover
   * @see #prefix(Text, Text, Text)
   */
  public static Range prefix(CharSequence row, CharSequence cf, CharSequence cqPrefix) {
    return Range.prefix(new Text(row.toString()), new Text(cf.toString()), new Text(cqPrefix.toString()));
  }

  /**
   * Returns a Range that covers all column visibilities beginning with a prefix within a given row, column family, and column qualifier.
   *
   * @param row
   *          row to cover
   * @param cf
   *          column family to cover
   * @param cq
   *          column qualifier to cover
   * @param cvPrefix
   *          prefix of column visibilities to cover
   * @see #prefix(Text, Text, Text, Text)
   */
  public static Range prefix(CharSequence row, CharSequence cf, CharSequence cq, CharSequence cvPrefix) {
    return Range.prefix(new Text(row.toString()), new Text(cf.toString()), new Text(cq.toString()), new Text(cvPrefix.toString()));
  }
}<|MERGE_RESOLUTION|>--- conflicted
+++ resolved
@@ -555,13 +555,8 @@
   }
 
   /**
-<<<<<<< HEAD
-   * Creates a new range that is bounded by the columns passed in. The start key in the returned range will have a column >= to the minimum column. The end key
-   * in the returned range will have a column <= the max column.
-=======
-   * Creates a new range that is bounded by the columns passed in. The stary key in the returned range will have a column &gt;= to the minimum column. The end
+   * Creates a new range that is bounded by the columns passed in. The start key in the returned range will have a column &gt;= to the minimum column. The end
    * key in the returned range will have a column &lt;= the max column.
->>>>>>> c8c0cf7f
    *
    * @param min
    *          minimum column
@@ -569,11 +564,7 @@
    *          maximum column
    * @return a column bounded range
    * @throws IllegalArgumentException
-<<<<<<< HEAD
    *           if the minimum column compares greater than the maximum column
-=======
-   *           if min &gt; max
->>>>>>> c8c0cf7f
    */
   public Range bound(Column min, Column max) {
 
