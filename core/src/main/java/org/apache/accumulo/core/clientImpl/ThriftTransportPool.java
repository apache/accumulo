--- conflicted
+++ resolved
@@ -41,11 +41,7 @@
 import java.util.function.Supplier;
 
 import org.apache.accumulo.core.rpc.ThriftUtil;
-<<<<<<< HEAD
-=======
 import org.apache.accumulo.core.rpc.clients.ThriftClientTypes;
-import org.apache.accumulo.core.util.HostAndPort;
->>>>>>> d91d0162
 import org.apache.accumulo.core.util.Pair;
 import org.apache.accumulo.core.util.threads.Threads;
 import org.apache.thrift.TConfiguration;
@@ -127,55 +123,6 @@
     return createNewTransport(cacheKey);
   }
 
-<<<<<<< HEAD
-  @VisibleForTesting
-  public Pair<String,TTransport> getAnyTransport(List<ThriftTransportKey> servers,
-      boolean preferCachedConnection) throws TTransportException {
-
-    servers = new ArrayList<>(servers);
-
-    if (preferCachedConnection) {
-      HashSet<ThriftTransportKey> serversSet = new HashSet<>(servers);
-
-      // randomly pick a server from the connection cache
-      serversSet.retainAll(connectionPool.getThriftTransportKeys());
-
-      if (!serversSet.isEmpty()) {
-        ArrayList<ThriftTransportKey> cachedServers = new ArrayList<>(serversSet);
-        Collections.shuffle(cachedServers, RANDOM.get());
-
-        for (ThriftTransportKey ttk : cachedServers) {
-          CachedConnection connection = connectionPool.reserveAny(ttk);
-          if (connection != null) {
-            final String serverAddr = ttk.getServer().toString();
-            log.trace("Using existing connection to {}", serverAddr);
-            return new Pair<>(serverAddr, connection.transport);
-          }
-
-        }
-      }
-    }
-
-    int retryCount = 0;
-    while (!servers.isEmpty() && retryCount < 10) {
-
-      int index = RANDOM.get().nextInt(servers.size());
-      ThriftTransportKey ttk = servers.get(index);
-
-      if (preferCachedConnection) {
-        CachedConnection connection = connectionPool.reserveAnyIfPresent(ttk);
-        if (connection != null) {
-          return new Pair<>(ttk.getServer().toString(), connection.transport);
-        }
-      }
-
-      try {
-        return new Pair<>(ttk.getServer().toString(), createNewTransport(ttk));
-      } catch (TTransportException tte) {
-        log.debug("Failed to connect to {}", servers.get(index), tte);
-        servers.remove(index);
-        retryCount++;
-=======
   public Pair<String,TTransport> getAnyCachedTransport(ThriftClientTypes<?> type) {
     final List<ThriftTransportKey> serversSet = new ArrayList<>();
     for (ThriftTransportKey ttk : connectionPool.getThriftTransportKeys()) {
@@ -186,14 +133,13 @@
     if (serversSet.isEmpty()) {
       return null;
     }
-    Collections.shuffle(serversSet, random);
+    Collections.shuffle(serversSet, RANDOM.get());
     for (ThriftTransportKey ttk : serversSet) {
       CachedConnection connection = connectionPool.reserveAny(ttk);
       if (connection != null) {
         final String serverAddr = ttk.getServer().toString();
         log.trace("Using existing connection to {}", serverAddr);
         return new Pair<>(serverAddr, connection.transport);
->>>>>>> d91d0162
       }
     }
     return null;
