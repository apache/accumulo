/*
 * Licensed to the Apache Software Foundation (ASF) under one
 * or more contributor license agreements.  See the NOTICE file
 * distributed with this work for additional information
 * regarding copyright ownership.  The ASF licenses this file
 * to you under the Apache License, Version 2.0 (the
 * "License"); you may not use this file except in compliance
 * with the License.  You may obtain a copy of the License at
 *
 *   https://www.apache.org/licenses/LICENSE-2.0
 *
 * Unless required by applicable law or agreed to in writing,
 * software distributed under the License is distributed on an
 * "AS IS" BASIS, WITHOUT WARRANTIES OR CONDITIONS OF ANY
 * KIND, either express or implied.  See the License for the
 * specific language governing permissions and limitations
 * under the License.
 */
package org.apache.accumulo.core.metrics;

import java.util.HashMap;
import java.util.Map;

public enum Metric {
  // General Server Metrics
  SERVER_IDLE("accumulo.server.idle", MetricType.GAUGE,
      "Indicates if the server is idle or not. The value will be 1 when idle and 0 when not idle.",
      MetricCategory.GENERAL_SERVER),
  LOW_MEMORY("accumulo.detected.low.memory", MetricType.GAUGE,
      "Reports 1 when process memory usage is above the threshold, reports 0 when memory is okay.",
      MetricCategory.GENERAL_SERVER),

  // Compactor Metrics
  COMPACTOR_MAJC_STUCK("accumulo.compaction.majc.stuck", MetricType.LONG_TASK_TIMER,
      "Number and duration of stuck major compactions.", MetricCategory.COMPACTION),
  COMPACTOR_ENTRIES_READ("accumulo.compactor.entries.read", MetricType.FUNCTION_COUNTER,
      "Number of entries read by all compactions that have run on this compactor.",
      MetricCategory.COMPACTOR),
  COMPACTOR_ENTRIES_WRITTEN("accumulo.compactor.entries.written", MetricType.FUNCTION_COUNTER,
      "Number of entries written by all compactions that have run on this compactor.",
      MetricCategory.COMPACTOR),
  COMPACTOR_JOB_PRIORITY_QUEUES("accumulo.compaction.queue.count", MetricType.GAUGE,
      "Number of priority queues for compaction jobs.", MetricCategory.COMPACTION),
  COMPACTOR_JOB_PRIORITY_QUEUE_LENGTH("accumulo.compaction.queue.length", MetricType.GAUGE,
      "Length of priority queue.", MetricCategory.COMPACTION),
  COMPACTOR_JOB_PRIORITY_QUEUE_JOBS_DEQUEUED("accumulo.compaction.queue.jobs.dequeued",
      MetricType.GAUGE, "Count of dequeued jobs.", MetricCategory.COMPACTION),
  COMPACTOR_JOB_PRIORITY_QUEUE_JOBS_QUEUED("accumulo.compaction.queue.jobs.queued",
      MetricType.GAUGE, "Count of queued jobs.", MetricCategory.COMPACTION),
  COMPACTOR_JOB_PRIORITY_QUEUE_JOBS_REJECTED("accumulo.compaction.queue.jobs.rejected",
      MetricType.GAUGE, "Count of rejected jobs.", MetricCategory.COMPACTION),
  COMPACTOR_JOB_PRIORITY_QUEUE_JOBS_PRIORITY("accumulo.compaction.queue.jobs.priority",
      MetricType.GAUGE, "Lowest priority queued job.", MetricCategory.COMPACTION),
  COMPACTOR_JOB_PRIORITY_QUEUE_JOBS_MIN_AGE("accumulo.compaction.queue.jobs.min.age",
      MetricType.GAUGE, "Minimum age of currently queued jobs in seconds.",
      MetricCategory.COMPACTION),
  COMPACTOR_JOB_PRIORITY_QUEUE_JOBS_MAX_AGE("accumulo.compaction.queue.jobs.max.age",
      MetricType.GAUGE, "Maximum age of currently queued jobs in seconds.",
      MetricCategory.COMPACTION),
  COMPACTOR_JOB_PRIORITY_QUEUE_JOBS_AVG_AGE("accumulo.compaction.queue.jobs.avg.age",
      MetricType.GAUGE, "Average age of currently queued jobs in seconds.",
      MetricCategory.COMPACTION),
  COMPACTOR_JOB_PRIORITY_QUEUE_JOBS_POLL_TIMER("accumulo.compaction.queue.jobs.exit.time",
      MetricType.TIMER, "Tracks time a job spent in the queue before exiting the queue.",
      MetricCategory.COMPACTION),

  // Fate Metrics
  FATE_TYPE_IN_PROGRESS("accumulo.fate.ops.in.progress.by.type", MetricType.GAUGE,
      "Number of FATE operations in progress. The op type is designated by the `op.type` tag.",
      MetricCategory.FATE),
  FATE_OPS("accumulo.fate.ops", MetricType.GAUGE,
      "Number of all the current FATE ops in any state.", MetricCategory.FATE),
  FATE_OPS_ACTIVITY("accumulo.fate.ops.activity", MetricType.GAUGE,
      "Count of the total number of times fate operations are added, updated, and removed.",
      MetricCategory.FATE),
  FATE_ERRORS("accumulo.fate.errors", MetricType.GAUGE,
      "Count of errors that occurred when attempting to gather fate metrics.", MetricCategory.FATE),
  FATE_TX("accumulo.fate.tx", MetricType.GAUGE,
      "The state is now in a tag (e.g., state=new, state=in.progress, state=failed, etc.).",
      MetricCategory.FATE),

  // Garbage Collection Metrics
  GC_STARTED("accumulo.gc.started", MetricType.GAUGE, "Timestamp GC file collection cycle started.",
      MetricCategory.GARBAGE_COLLECTION),
  GC_FINISHED("accumulo.gc.finished", MetricType.GAUGE, "Timestamp GC file collect cycle finished.",
      MetricCategory.GARBAGE_COLLECTION),
  GC_CANDIDATES("accumulo.gc.candidates", MetricType.GAUGE,
      "Number of files that are candidates for deletion.", MetricCategory.GARBAGE_COLLECTION),
  GC_IN_USE("accumulo.gc.in.use", MetricType.GAUGE, "Number of candidate files still in use.",
      MetricCategory.GARBAGE_COLLECTION),
  GC_DELETED("accumulo.gc.deleted", MetricType.GAUGE, "Number of candidate files deleted.",
      MetricCategory.GARBAGE_COLLECTION),
  GC_ERRORS("accumulo.gc.errors", MetricType.GAUGE, "Number of candidate deletion errors.",
      MetricCategory.GARBAGE_COLLECTION),
  GC_WAL_STARTED("accumulo.gc.wal.started", MetricType.GAUGE,
      "Timestamp GC WAL collection cycle started.", MetricCategory.GARBAGE_COLLECTION),
  GC_WAL_FINISHED("accumulo.gc.wal.finished", MetricType.GAUGE,
      "Timestamp GC WAL collect cycle finished.", MetricCategory.GARBAGE_COLLECTION),
  GC_WAL_CANDIDATES("accumulo.gc.wal.candidates", MetricType.GAUGE,
      "Number of files that are candidates for deletion.", MetricCategory.GARBAGE_COLLECTION),
  GC_WAL_IN_USE("accumulo.gc.wal.in.use", MetricType.GAUGE,
      "Number of wal file candidates that are still in use.", MetricCategory.GARBAGE_COLLECTION),
  GC_WAL_DELETED("accumulo.gc.wal.deleted", MetricType.GAUGE,
      "Number of candidate wal files deleted.", MetricCategory.GARBAGE_COLLECTION),
  GC_WAL_ERRORS("accumulo.gc.wal.errors", MetricType.GAUGE,
      "Number candidate wal file deletion errors.", MetricCategory.GARBAGE_COLLECTION),
  GC_POST_OP_DURATION("accumulo.gc.post.op.duration", MetricType.GAUGE,
      "GC metadata table post operation duration in milliseconds.",
      MetricCategory.GARBAGE_COLLECTION),
  GC_RUN_CYCLE("accumulo.gc.run.cycle", MetricType.GAUGE,
      "Count of gc cycle runs. Value is reset on process start.",
      MetricCategory.GARBAGE_COLLECTION),

  // Tablet Server Metrics
  TSERVER_ENTRIES("accumulo.tserver.entries", MetricType.GAUGE, "Number of entries.",
      MetricCategory.TABLET_SERVER),
  TSERVER_MEM_ENTRIES("accumulo.tserver.entries.mem", MetricType.GAUGE,
      "Number of entries in memory.", MetricCategory.TABLET_SERVER),
  TSERVER_MINC_QUEUED("accumulo.tserver.minc.queued", MetricType.GAUGE,
      "Number of queued minor compactions.", MetricCategory.COMPACTION),
  TSERVER_MINC_RUNNING("accumulo.tserver.minc.running", MetricType.GAUGE,
      "Number of active minor compactions.", MetricCategory.COMPACTION),
  TSERVER_MINC_TOTAL("accumulo.tserver.minc.total", MetricType.GAUGE,
      "Total number of minor compactions performed.", MetricCategory.COMPACTION),
  TSERVER_TABLETS_ONLINE("accumulo.tserver.tablets.online", MetricType.GAUGE,
      "Number of online tablets.", MetricCategory.TABLET_SERVER),
  TSERVER_TABLETS_LONG_ASSIGNMENTS("accumulo.tserver.tablets.assignments.warning", MetricType.GAUGE,
      "Number of tablet assignments that are taking longer than the configured warning duration.",
      MetricCategory.TABLET_SERVER),
  TSERVER_TABLETS_OPENING("accumulo.tserver.tablets.opening", MetricType.GAUGE,
      "Number of opening tablets.", MetricCategory.TABLET_SERVER),
  TSERVER_TABLETS_UNOPENED("accumulo.tserver.tablets.unopened", MetricType.GAUGE,
      "Number of unopened tablets.", MetricCategory.TABLET_SERVER),
  TSERVER_TABLETS_FILES("accumulo.tserver.tablets.files", MetricType.GAUGE,
      "Number of files per tablet.", MetricCategory.TABLET_SERVER),
  TSERVER_INGEST_ENTRIES("accumulo.tserver.ingest.entries", MetricType.GAUGE,
      "Ingest entry (a key/value) count. The rate can be derived from this metric.",
      MetricCategory.TABLET_SERVER),
  TSERVER_INGEST_BYTES("accumulo.tserver.ingest.bytes", MetricType.GAUGE,
      "Ingest byte count. The rate can be derived from this metric.", MetricCategory.TABLET_SERVER),
  TSERVER_HOLD("accumulo.tserver.hold", MetricType.GAUGE,
      "Duration for which commits have been held in milliseconds.", MetricCategory.TABLET_SERVER),
  TSERVER_TABLETS_ONLINE_ONDEMAND("accumulo.tserver.tablets.ondemand.online", MetricType.GAUGE,
      "Number of online on-demand tablets", MetricCategory.TABLET_SERVER),
  TSERVER_TABLETS_ONDEMAND_UNLOADED_FOR_MEM("accumulo.tserver.tablets.ondemand.unloaded.lowmem",
      MetricType.GAUGE, "Number of online on-demand tablets unloaded due to low memory",
      MetricCategory.TABLET_SERVER),

  // Scan Metrics
  SCAN_RESERVATION_TOTAL_TIMER("accumulo.scan.reservation.total.timer", MetricType.TIMER,
      "Time to reserve a tablet's files for scan.", MetricCategory.SCAN_SERVER),
  SCAN_RESERVATION_WRITEOUT_TIMER("accumulo.scan.reservation.writeout.timer", MetricType.TIMER,
      "Time to write out a tablets file reservations for scan.", MetricCategory.SCAN_SERVER),
  SCAN_RESERVATION_CONFLICT_COUNTER("accumulo.scan.reservation.conflict.count", MetricType.COUNTER,
      "Count of instances where file reservation attempts for scans encountered conflicts.",
      MetricCategory.SCAN_SERVER),
  SCAN_BUSY_TIMEOUT_COUNT("accumulo.scan.busy.timeout.count", MetricType.COUNTER,
      "Count of the scans where a busy timeout happened.", MetricCategory.SCAN_SERVER),
  SCAN_TABLET_METADATA_CACHE("accumulo.scan.tablet.metadata.cache", MetricType.CACHE,
      "Scan server tablet cache metrics.", MetricCategory.SCAN_SERVER),
  SCAN_TIMES("accumulo.scan.times", MetricType.TIMER, "Scan session lifetime (creation to close).",
      MetricCategory.SCAN),
  SCAN_OPEN_FILES("accumulo.scan.files.open", MetricType.GAUGE, "Number of files open for scans.",
      MetricCategory.SCAN),
  SCAN_RESULTS("accumulo.scan.result", MetricType.GAUGE, "Results per scan.", MetricCategory.SCAN),
  SCAN_YIELDS("accumulo.scan.yields", MetricType.GAUGE, "Counts scans that have yielded.",
      MetricCategory.SCAN),
  SCAN_START("accumulo.scan.start", MetricType.COUNTER,
      "Number of calls to start a scan or multiscan.", MetricCategory.SCAN),
  SCAN_CONTINUE("accumulo.scan.continue", MetricType.COUNTER,
      "Number of calls to continue a scan or multiscan.", MetricCategory.SCAN),
  SCAN_CLOSE("accumulo.scan.close", MetricType.COUNTER,
      "Number of calls to close a scan or multiscan.", MetricCategory.SCAN),
  SCAN_QUERIES("accumulo.scan.queries", MetricType.GAUGE, "Number of queries made during scans.",
      MetricCategory.SCAN),
  SCAN_SCANNED_ENTRIES("accumulo.scan.query.scanned.entries", MetricType.GAUGE,
      "Count of scanned entries. The rate can be derived from this metric.", MetricCategory.SCAN),
  SCAN_QUERY_SCAN_RESULTS("accumulo.scan.query.results", MetricType.GAUGE,
      "Query count. The rate can be derived from this metric.", MetricCategory.SCAN),
  SCAN_QUERY_SCAN_RESULTS_BYTES("accumulo.scan.query.results.bytes", MetricType.GAUGE,
      "Query byte count. The rate can be derived from this metric.", MetricCategory.SCAN),
  SCAN_PAUSED_FOR_MEM("accumulo.scan.paused.for.memory", MetricType.COUNTER,
      "Count of scans paused due to server being low on memory.", MetricCategory.SCAN),
  SCAN_RETURN_FOR_MEM("accumulo.scan.return.early.for.memory", MetricType.COUNTER,
      "Count of scans that returned results early due to server being low on memory.",
      MetricCategory.SCAN),
  SCAN_ZOMBIE_THREADS("accumulo.scan.zombie.threads", MetricType.GAUGE,
      "Number of scan threads that have no associated client session.", MetricCategory.SCAN),

  // Major Compaction Metrics
  MAJC_QUEUED("accumulo.coordinator.compactions.majc.queued", MetricType.GAUGE,
      "Number of queued major compactions. The compaction service information is in a tag: `id={i|e}_{compactionServiceName}_{executor_name}`.",
<<<<<<< HEAD
      MetricCategory.MANAGER),
  MAJC_RUNNING("accumulo.coordinator.compactions.majc.running", MetricType.GAUGE,
      "Number of running major compactions. The compaction service information is in a tag: `id={i|e}_{compactionServiceName}_{executor_name}`.",
      MetricCategory.MANAGER),
  MAJC_PAUSED("accumulo.compactor.compactions.majc.paused", MetricType.COUNTER,
      "Number of paused major compactions.", MetricCategory.COMPACTOR),
=======
      MetricCategory.COMPACTION),
  MAJC_RUNNING("accumulo.tserver.compactions.majc.running", MetricType.GAUGE,
      "Number of running major compactions. The compaction service information is in a tag: `id={i|e}_{compactionServiceName}_{executor_name}`.",
      MetricCategory.COMPACTION),
  MAJC_PAUSED("accumulo.tserver.compactions.majc.paused", MetricType.COUNTER,
      "Number of paused major compactions.", MetricCategory.COMPACTION),
>>>>>>> 5de04df3

  // Minor Compaction Metrics
  MINC_QUEUED("accumulo.tserver.compactions.minc.queued", MetricType.TIMER,
      "Queued minor compactions time queued.", MetricCategory.COMPACTION),
  MINC_RUNNING("accumulo.tserver.compactions.minc.running", MetricType.TIMER,
      "Minor compactions time active.", MetricCategory.COMPACTION),
  MINC_PAUSED("accumulo.tserver.compactions.minc.paused", MetricType.COUNTER,
      "Number of paused minor compactions.", MetricCategory.COMPACTION),

  // Updates (Ingest) Metrics
  UPDATE_ERRORS("accumulo.tserver.updates.error", MetricType.GAUGE,
      "Count of errors during tablet updates. Type/reason for error is stored in the `type` tag (e.g., type=permission, type=unknown.tablet, type=constraint.violation).",
      MetricCategory.TABLET_SERVER),
  UPDATE_LOCK("accumulo.tserver.updates.lock", MetricType.TIMER,
      "Average time taken for conditional mutation to get a row lock.",
      MetricCategory.TABLET_SERVER),
  UPDATE_CHECK("accumulo.tserver.updates.check", MetricType.TIMER,
      "Average time taken for conditional mutation to check conditions.",
      MetricCategory.TABLET_SERVER),
  UPDATE_COMMIT("accumulo.tserver.updates.commit", MetricType.TIMER,
      "Average time taken to commit a mutation.", MetricCategory.TABLET_SERVER),
  UPDATE_COMMIT_PREP("accumulo.tserver.updates.commit.prep", MetricType.TIMER,
      "Average time taken to prepare to commit a single mutation.", MetricCategory.TABLET_SERVER),
  UPDATE_WALOG_WRITE("accumulo.tserver.updates.walog.write", MetricType.TIMER,
      "Time taken to write a batch of mutations to WAL.", MetricCategory.TABLET_SERVER),
  UPDATE_MUTATION_ARRAY_SIZE("accumulo.tserver.updates.mutation.arrays.size",
      MetricType.DISTRIBUTION_SUMMARY, "Batch size of mutations from client.",
      MetricCategory.TABLET_SERVER),

  // Thrift Metrics

  THRIFT_IDLE("accumulo.thrift.idle", MetricType.DISTRIBUTION_SUMMARY,
      "Time waiting to execute an RPC request.", MetricCategory.THRIFT),
  THRIFT_EXECUTE("accumulo.thrift.execute", MetricType.DISTRIBUTION_SUMMARY,
      "Time to execute an RPC request.", MetricCategory.THRIFT),

  // Block Cache Metrics
  BLOCKCACHE_INDEX_HITCOUNT("accumulo.blockcache.index.hitcount", MetricType.FUNCTION_COUNTER,
      "Index block cache hit count.", MetricCategory.BLOCK_CACHE),
  BLOCKCACHE_INDEX_REQUESTCOUNT("accumulo.blockcache.index.requestcount",
      MetricType.FUNCTION_COUNTER, "Index block cache request count.", MetricCategory.BLOCK_CACHE),
  BLOCKCACHE_INDEX_EVICTIONCOUNT("accumulo.blockcache.index.evictioncount",
      MetricType.FUNCTION_COUNTER, "Index block cache eviction count.", MetricCategory.BLOCK_CACHE),
  BLOCKCACHE_DATA_HITCOUNT("accumulo.blockcache.data.hitcount", MetricType.FUNCTION_COUNTER,
      "Data block cache hit count.", MetricCategory.BLOCK_CACHE),
  BLOCKCACHE_DATA_REQUESTCOUNT("accumulo.blockcache.data.requestcount", MetricType.FUNCTION_COUNTER,
      "Data block cache request count.", MetricCategory.BLOCK_CACHE),
  BLOCKCACHE_DATA_EVICTIONCOUNT("accumulo.blockcache.data.evictioncount",
      MetricType.FUNCTION_COUNTER, "Data block cache eviction count.", MetricCategory.BLOCK_CACHE),
  BLOCKCACHE_SUMMARY_HITCOUNT("accumulo.blockcache.summary.hitcount", MetricType.FUNCTION_COUNTER,
      "Summary block cache hit count.", MetricCategory.BLOCK_CACHE),
  BLOCKCACHE_SUMMARY_REQUESTCOUNT("accumulo.blockcache.summary.requestcount",
      MetricType.FUNCTION_COUNTER, "Summary block cache request count.",
      MetricCategory.BLOCK_CACHE),
  BLOCKCACHE_SUMMARY_EVICTIONCOUNT("accumulo.blockcache.summary.evictioncount",
      MetricType.FUNCTION_COUNTER, "Summary block cache eviction count.",
      MetricCategory.BLOCK_CACHE),

  // Manager Metrics
  MANAGER_BALANCER_MIGRATIONS_NEEDED("accumulo.manager.balancer.migrations.needed",
      MetricType.GAUGE,
      "The number of migrations that need to complete before the system is balanced.",
      MetricCategory.MANAGER),
  MANAGER_ROOT_TGW_ERRORS("accumulo.manager.tabletmgmt.root.errors", MetricType.GAUGE,
      "Error count encountered by the TabletGroupWatcher for the ROOT data level.",
      MetricCategory.MANAGER),
  MANAGER_META_TGW_ERRORS("accumulo.manager.tabletmgmt.meta.errors", MetricType.GAUGE,
      "Error count encountered by the TabletGroupWatcher for the META data level.",
      MetricCategory.MANAGER),
  MANAGER_USER_TGW_ERRORS("accumulo.manager.tabletmgmt.user.errors", MetricType.GAUGE,
      "Error count encountered by the TabletGroupWatcher for the USER data level.",
      MetricCategory.MANAGER),
  MANAGER_COMPACTION_SVC_ERRORS("accumulo.manager.compaction.svc.misconfigured", MetricType.GAUGE,
      "A value of 1 indicates a misconfiguration in the compaction service, while a value of 0 indicates that the configuration is valid.",
      MetricCategory.MANAGER);

  private final String name;
  private final MetricType type;
  private final String description;
  private final MetricCategory category;

  private static final Map<String,Metric> NAME_TO_ENUM_MAP = new HashMap<>();

  static {
    for (Metric metric : values()) {
      NAME_TO_ENUM_MAP.put(metric.name, metric);
    }
  }

  Metric(String name, MetricType type, String description, MetricCategory category) {
    this.name = name;
    this.type = type;
    this.description = description;
    this.category = category;
  }

  public String getName() {
    return name;
  }

  public MetricType getType() {
    return type;
  }

  public String getDescription() {
    return description;
  }

  public MetricCategory getCategory() {
    return category;
  }

  public enum MetricType {
    GAUGE, COUNTER, TIMER, LONG_TASK_TIMER, DISTRIBUTION_SUMMARY, FUNCTION_COUNTER, CACHE
  }

  public enum MetricCategory {
    GENERAL_SERVER("General Server Metrics"),
    COMPACTION("Compaction Metrics"),
    COMPACTOR("Compactor Metrics"),
    FATE("Fate Metrics"),
    GARBAGE_COLLECTION("Garbage Collection Metrics"),
    TABLET_SERVER("Tablet Server Metrics"),
    SCAN("Scan Metrics"),
    SCAN_SERVER("Scan Server Metrics"),
    THRIFT("Thrift Metrics"),
    BLOCK_CACHE("Block Cache Metrics"),
    MANAGER("Manager Metrics");

    private final String sectionTitle;

    MetricCategory(String sectionTitle) {
      this.sectionTitle = sectionTitle;
    }

    public String getSectionTitle() {
      return sectionTitle;
    }
  }

  public static Metric fromName(String name) {
    Metric metric = NAME_TO_ENUM_MAP.get(name);
    if (metric == null) {
      throw new IllegalArgumentException("No enum constant for metric name: " + name);
    }
    return metric;
  }

}<|MERGE_RESOLUTION|>--- conflicted
+++ resolved
@@ -188,23 +188,14 @@
       "Number of scan threads that have no associated client session.", MetricCategory.SCAN),
 
   // Major Compaction Metrics
-  MAJC_QUEUED("accumulo.coordinator.compactions.majc.queued", MetricType.GAUGE,
+  MAJC_QUEUED("accumulo.compaction.majc.queued", MetricType.GAUGE,
       "Number of queued major compactions. The compaction service information is in a tag: `id={i|e}_{compactionServiceName}_{executor_name}`.",
-<<<<<<< HEAD
-      MetricCategory.MANAGER),
-  MAJC_RUNNING("accumulo.coordinator.compactions.majc.running", MetricType.GAUGE,
+      MetricCategory.COMPACTION),
+  MAJC_RUNNING("accumulo.compaction.majc.running", MetricType.GAUGE,
       "Number of running major compactions. The compaction service information is in a tag: `id={i|e}_{compactionServiceName}_{executor_name}`.",
-      MetricCategory.MANAGER),
-  MAJC_PAUSED("accumulo.compactor.compactions.majc.paused", MetricType.COUNTER,
+      MetricCategory.COMPACTION),
+  MAJC_PAUSED("accumulo.compaction.majc.paused", MetricType.COUNTER,
       "Number of paused major compactions.", MetricCategory.COMPACTOR),
-=======
-      MetricCategory.COMPACTION),
-  MAJC_RUNNING("accumulo.tserver.compactions.majc.running", MetricType.GAUGE,
-      "Number of running major compactions. The compaction service information is in a tag: `id={i|e}_{compactionServiceName}_{executor_name}`.",
-      MetricCategory.COMPACTION),
-  MAJC_PAUSED("accumulo.tserver.compactions.majc.paused", MetricType.COUNTER,
-      "Number of paused major compactions.", MetricCategory.COMPACTION),
->>>>>>> 5de04df3
 
   // Minor Compaction Metrics
   MINC_QUEUED("accumulo.tserver.compactions.minc.queued", MetricType.TIMER,
