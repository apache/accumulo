--- conflicted
+++ resolved
@@ -98,8 +98,4 @@
   public static final ThriftClientType<TabletScanClientService.Client,
       TabletScanClientService.Client.Factory> TABLET_SCAN = new ThriftClientType<>(
           "TabletScanClientService", new TabletScanClientService.Client.Factory());
-<<<<<<< HEAD
-
-=======
->>>>>>> 50b9267f
 }