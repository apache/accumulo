--- conflicted
+++ resolved
@@ -114,14 +114,9 @@
     Supplier<NoopCache> noop = () -> new NoopCache();
     for (CacheType type : CacheType.values()) {
       if (conf.getMaxSize(type) > 0) {
-<<<<<<< HEAD
-        BlockCache cache = this.createCache(conf, type);
-        this.caches.put(type, cache);
-=======
         this.caches.put(type, createCache(conf, type));
       } else {
         this.caches.put(type, noop.get());
->>>>>>> b799af09
       }
     }
   }
