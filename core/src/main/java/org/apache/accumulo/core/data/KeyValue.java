--- conflicted
+++ resolved
@@ -21,14 +21,11 @@
 import java.nio.ByteBuffer;
 import java.util.Map;
 
-<<<<<<< HEAD
+import org.apache.accumulo.core.Constants;
+
 /**
  * A key/value pair. The key and value may not be set after construction.
  */
-=======
-import org.apache.accumulo.core.Constants;
-
->>>>>>> 7688eaf0
 public class KeyValue implements Map.Entry<Key,Value> {
   
   public Key key;
