/*
 * Licensed to the Apache Software Foundation (ASF) under one
 * or more contributor license agreements.  See the NOTICE file
 * distributed with this work for additional information
 * regarding copyright ownership.  The ASF licenses this file
 * to you under the Apache License, Version 2.0 (the
 * "License"); you may not use this file except in compliance
 * with the License.  You may obtain a copy of the License at
 *
 *   https://www.apache.org/licenses/LICENSE-2.0
 *
 * Unless required by applicable law or agreed to in writing,
 * software distributed under the License is distributed on an
 * "AS IS" BASIS, WITHOUT WARRANTIES OR CONDITIONS OF ANY
 * KIND, either express or implied.  See the License for the
 * specific language governing permissions and limitations
 * under the License.
 */
package org.apache.accumulo.core.fate.user;

import java.io.IOException;
import java.io.Serializable;
import java.util.EnumSet;
import java.util.HashMap;
import java.util.Iterator;
import java.util.List;
import java.util.Map;
import java.util.Map.Entry;
import java.util.Objects;
import java.util.Optional;
import java.util.SortedMap;
import java.util.UUID;
import java.util.concurrent.CompletableFuture;
import java.util.concurrent.atomic.AtomicBoolean;
import java.util.function.Function;
import java.util.function.Predicate;
import java.util.function.Supplier;
import java.util.stream.Collectors;
import java.util.stream.Stream;

import org.apache.accumulo.core.client.AccumuloException;
import org.apache.accumulo.core.client.AccumuloSecurityException;
import org.apache.accumulo.core.client.ConditionalWriter;
import org.apache.accumulo.core.client.Scanner;
import org.apache.accumulo.core.client.TableNotFoundException;
import org.apache.accumulo.core.clientImpl.ClientContext;
import org.apache.accumulo.core.data.Key;
import org.apache.accumulo.core.data.Range;
import org.apache.accumulo.core.data.Value;
import org.apache.accumulo.core.fate.AbstractFateStore;
import org.apache.accumulo.core.fate.Fate;
import org.apache.accumulo.core.fate.Fate.FateOperation;
import org.apache.accumulo.core.fate.Fate.TxInfo;
import org.apache.accumulo.core.fate.FateId;
import org.apache.accumulo.core.fate.FateInstanceType;
import org.apache.accumulo.core.fate.FateKey;
import org.apache.accumulo.core.fate.ReadOnlyRepo;
import org.apache.accumulo.core.fate.Repo;
import org.apache.accumulo.core.fate.StackOverflowException;
import org.apache.accumulo.core.fate.user.schema.FateSchema.RepoColumnFamily;
import org.apache.accumulo.core.fate.user.schema.FateSchema.TxAdminColumnFamily;
import org.apache.accumulo.core.fate.user.schema.FateSchema.TxColumnFamily;
import org.apache.accumulo.core.fate.user.schema.FateSchema.TxInfoColumnFamily;
import org.apache.accumulo.core.fate.zookeeper.ZooUtil;
import org.apache.accumulo.core.iterators.user.WholeRowIterator;
import org.apache.accumulo.core.security.Authorizations;
import org.apache.accumulo.core.util.ColumnFQ;
import org.apache.accumulo.core.util.Pair;
import org.apache.accumulo.core.util.UtilWaitThread;
import org.apache.hadoop.io.Text;
import org.slf4j.Logger;
import org.slf4j.LoggerFactory;

import com.google.common.annotations.VisibleForTesting;
import com.google.common.base.Preconditions;

public class UserFateStore<T> extends AbstractFateStore<T> {

  private static final Logger log = LoggerFactory.getLogger(UserFateStore.class);

  private final ClientContext context;
  private final String tableName;

  private static final FateInstanceType fateInstanceType = FateInstanceType.USER;
  private static final com.google.common.collect.Range<Integer> REPO_RANGE =
      com.google.common.collect.Range.closed(1, MAX_REPOS);

  /**
   * Constructs a UserFateStore
   *
   * @param context the {@link ClientContext}
   * @param tableName the name of the table which will store the Fate data
   * @param lockID the {@link org.apache.accumulo.core.fate.zookeeper.ZooUtil.LockID} held by the
   *        process creating this store. Should be null if this store will be used as read-only
   *        (will not be used to reserve transactions)
   * @param isLockHeld the {@link Predicate} used to determine if the lockID is held or not at the
   *        time of invocation. If the store is used for a {@link Fate} which runs a dead
   *        reservation cleaner, this should be non-null, otherwise null is fine
   */
  public UserFateStore(ClientContext context, String tableName, ZooUtil.LockID lockID,
      Predicate<ZooUtil.LockID> isLockHeld) {
    this(context, tableName, lockID, isLockHeld, DEFAULT_MAX_DEFERRED, DEFAULT_FATE_ID_GENERATOR);
  }

  @VisibleForTesting
  public UserFateStore(ClientContext context, String tableName, ZooUtil.LockID lockID,
      Predicate<ZooUtil.LockID> isLockHeld, int maxDeferred, FateIdGenerator fateIdGenerator) {
    super(lockID, isLockHeld, maxDeferred, fateIdGenerator);
    this.context = Objects.requireNonNull(context);
    this.tableName = Objects.requireNonNull(tableName);
  }

  @Override
  public FateId create() {

    int attempt = 0;
    while (true) {

      FateId fateId = getFateId();

      if (attempt >= 1) {
        log.debug("Failed to create new id: {}, trying again", fateId);
        UtilWaitThread.sleep(100);
      }

      var status = newMutator(fateId).requireAbsent().putStatus(TStatus.NEW)
          .putCreateTime(System.currentTimeMillis()).tryMutate();

      switch (status) {
        case ACCEPTED:
          return fateId;
        case UNKNOWN:
        case REJECTED:
          attempt++;
          continue;
        default:
          throw new IllegalStateException("Unknown status " + status);
      }
    }
  }

  public FateId getFateId() {
    return fateIdGenerator.newRandomId(type());
  }

  @Override
  public Seeder<T> beginSeeding() {
    return new BatchSeeder();
  }

  private FateMutator<T> seedTransaction(Fate.FateOperation fateOp, FateKey fateKey, FateId fateId,
      Repo<T> repo, boolean autoCleanUp) {
    Supplier<FateMutator<T>> mutatorFactory = () -> newMutator(fateId).requireAbsent()
        .putKey(fateKey).putCreateTime(System.currentTimeMillis());
    return buildMutator(mutatorFactory, fateOp, repo, autoCleanUp);
  }

  @Override
  public boolean seedTransaction(Fate.FateOperation fateOp, FateId fateId, Repo<T> repo,
      boolean autoCleanUp) {
    Supplier<FateMutator<T>> mutatorFactory =
        () -> newMutator(fateId).requireStatus(TStatus.NEW).requireUnreserved().requireAbsentKey();
    return seedTransaction(mutatorFactory, fateId.canonical(), fateOp, repo, autoCleanUp);
  }

  private FateMutator<T> buildMutator(Supplier<FateMutator<T>> mutatorFactory,
      Fate.FateOperation fateOp, Repo<T> repo, boolean autoCleanUp) {
    var mutator = mutatorFactory.get();
    mutator =
        mutator.putFateOp(serializeTxInfo(fateOp)).putRepo(1, repo).putStatus(TStatus.SUBMITTED);
    if (autoCleanUp) {
      mutator = mutator.putAutoClean(serializeTxInfo(autoCleanUp));
    }
    return mutator;
  }

  private boolean seedTransaction(Supplier<FateMutator<T>> mutatorFactory, String logId,
      Fate.FateOperation fateOp, Repo<T> repo, boolean autoCleanUp) {
    var mutator = buildMutator(mutatorFactory, fateOp, repo, autoCleanUp);
    int maxAttempts = 5;
    for (int attempt = 0; attempt < maxAttempts; attempt++) {
      var status = mutator.tryMutate();
      if (status == FateMutator.Status.ACCEPTED) {
        // signal to the super class that a new fate transaction was seeded and is ready to run
        seededTx();
        log.trace("Attempt to seed {} returned {}", logId, status);
        return true;
      } else if (status == FateMutator.Status.REJECTED) {
        log.debug("Attempt to seed {} returned {}", logId, status);
        return false;
      } else if (status == FateMutator.Status.UNKNOWN) {
        // At this point can not reliably determine if the conditional mutation was successful or
        // not because no reservation was acquired. For example since no reservation was acquired it
        // is possible that seeding was a success and something immediately picked it up and started
        // operating on it and changing it. If scanning after that point can not conclude success or
        // failure. Another situation is that maybe the fateId already existed in a seeded form
        // prior to getting this unknown.
        log.debug("Attempt to seed {} returned {} status, retrying", logId, status);
        UtilWaitThread.sleep(250);
      }
    }

    log.warn("Repeatedly received unknown status when attempting to seed {}", logId);
    return false;
  }

  @Override
  public Optional<FateTxStore<T>> tryReserve(FateId fateId) {
    verifyLock(lockID, fateId);
    // Create a unique FateReservation for this reservation attempt
    FateReservation reservation = FateReservation.from(lockID, UUID.randomUUID());

    // requiring any status prevents creating an entry if the fate id doesn't exist
    FateMutator.Status status =
        newMutator(fateId).requireStatus(TStatus.values()).putReservedTx(reservation).tryMutate();
    if (status.equals(FateMutator.Status.ACCEPTED)) {
      return Optional.of(new FateTxStoreImpl(fateId, reservation));
    } else if (status.equals(FateMutator.Status.UNKNOWN)) {
      // If the status is UNKNOWN, this means an error occurred after the mutation was
      // sent to the TabletServer, and it is unknown if the mutation was written. We
      // need to check if the mutation was written and if it was written by this
      // attempt at reservation. If it was written by this reservation attempt,
      // we can return the FateTxStore since it was successfully reserved in this
      // attempt, otherwise we return empty (was written by another reservation
      // attempt or was not written at all).
      try (Scanner scanner = context.createScanner(tableName, Authorizations.EMPTY)) {
        scanner.setRange(getRow(fateId));
        scanner.fetchColumn(TxAdminColumnFamily.RESERVATION_COLUMN.getColumnFamily(),
            TxAdminColumnFamily.RESERVATION_COLUMN.getColumnQualifier());
        FateReservation persistedRes =
            scanner.stream().map(entry -> FateReservation.deserialize(entry.getValue().get()))
                .findFirst().orElse(null);
        if (persistedRes != null && persistedRes.equals(reservation)) {
          return Optional.of(new FateTxStoreImpl(fateId, reservation));
        }
      } catch (TableNotFoundException e) {
        throw new IllegalStateException(tableName + " not found!", e);
      }
    }
    return Optional.empty();
  }

  @Override
  public void deleteDeadReservations() {
    for (Entry<FateId,FateReservation> activeRes : getActiveReservations().entrySet()) {
      FateId fateId = activeRes.getKey();
      FateReservation reservation = activeRes.getValue();
      if (!isLockHeld.test(reservation.getLockID())) {
        var status = newMutator(fateId).putUnreserveTx(reservation).tryMutate();
        if (status == FateMutator.Status.ACCEPTED) {
          // Technically, this should also be logged for the case where the mutation status
          // is UNKNOWN, but the mutation was actually written (fate id was unreserved)
          // but there is no way to tell if it was unreserved from this mutation or another
          // thread simply unreserving the transaction
          log.trace("Deleted the dead reservation {} for fate id {}", reservation, fateId);
        }
        // No need to verify the status... If it is ACCEPTED, we have successfully unreserved
        // the dead transaction. If it is REJECTED, the reservation has changed (i.e.,
        // has been unreserved so no need to do anything, or has been unreserved and reserved
        // again in which case we don't want to change it). If it is UNKNOWN, the mutation
        // may or may not have been written. If it was written, we have successfully unreserved
        // the dead transaction. If it was not written, the next cycle/call to
        // deleteDeadReservations() will try again.
      }
    }
  }

  @Override
  protected Stream<FateIdStatus> getTransactions(EnumSet<TStatus> statuses) {
    try {
      Scanner scanner = context.createScanner(tableName, Authorizations.EMPTY);
      scanner.setRange(new Range());
      RowFateStatusFilter.configureScanner(scanner, statuses);
<<<<<<< HEAD
      TxAdminColumnFamily.STATUS_COLUMN.fetch(scanner);
      TxAdminColumnFamily.RESERVATION_COLUMN.fetch(scanner);
=======
      TxColumnFamily.STATUS_COLUMN.fetch(scanner);
      TxColumnFamily.RESERVATION_COLUMN.fetch(scanner);
      TxInfoColumnFamily.FATE_OP_COLUMN.fetch(scanner);
>>>>>>> 21a74537
      return scanner.stream().onClose(scanner::close).map(e -> {
        String txUUIDStr = e.getKey().getRow().toString();
        FateId fateId = FateId.from(fateInstanceType, txUUIDStr);
        SortedMap<Key,Value> rowMap;
        TStatus status = TStatus.UNKNOWN;
        FateReservation reservation = null;
        Fate.FateOperation fateOp = null;
        try {
          rowMap = WholeRowIterator.decodeRow(e.getKey(), e.getValue());
        } catch (IOException ex) {
          throw new RuntimeException(ex);
        }
        // Always expect a status, optionally expect a fate operation (present if seeded)
        // and optionally expect a fate reservation (present if currently reserved)
        Preconditions.checkState(rowMap.size() >= 1 && rowMap.size() <= 3,
            "Invalid row seen: %s. Expected to see tx status and optionally a fate op and "
                + "optionally a fate reservation",
            rowMap);
        for (Entry<Key,Value> entry : rowMap.entrySet()) {
          Text colf = entry.getKey().getColumnFamily();
          Text colq = entry.getKey().getColumnQualifier();
          Value val = entry.getValue();
          switch (colq.toString()) {
            case TxAdminColumnFamily.STATUS:
              status = TStatus.valueOf(val.toString());
              break;
            case TxAdminColumnFamily.RESERVATION:
              reservation = FateReservation.deserialize(val.get());
              break;
            case TxInfoColumnFamily.FATE_OP:
              fateOp = (Fate.FateOperation) deserializeTxInfo(TxInfo.FATE_OP, val.get());
              break;
            default:
              throw new IllegalStateException("Unexpected column seen: " + colf + ":" + colq);
          }
        }
        final TStatus finalStatus = status;
        final Optional<FateReservation> finalReservation = Optional.ofNullable(reservation);
        final Optional<Fate.FateOperation> finalFateOp = Optional.ofNullable(fateOp);
        return new FateIdStatusBase(fateId) {
          @Override
          public TStatus getStatus() {
            return finalStatus;
          }

          @Override
          public Optional<FateReservation> getFateReservation() {
            return finalReservation;
          }

          @Override
          public Optional<Fate.FateOperation> getFateOperation() {
            return finalFateOp;
          }
        };
      });
    } catch (TableNotFoundException e) {
      throw new IllegalStateException(tableName + " not found!", e);
    }
  }

  @Override
  public Stream<FateKey> list(FateKey.FateKeyType type) {
    try {
      Scanner scanner = context.createScanner(tableName, Authorizations.EMPTY);
      scanner.setRange(new Range());
      TxColumnFamily.TX_KEY_COLUMN.fetch(scanner);
      FateKeyFilter.configureScanner(scanner, type);
      return scanner.stream().onClose(scanner::close)
          .map(e -> FateKey.deserialize(e.getValue().get()));
    } catch (TableNotFoundException e) {
      throw new IllegalStateException(tableName + " not found!", e);
    }
  }

  @Override
  protected TStatus _getStatus(FateId fateId) {
    return scanTx(scanner -> {
      scanner.setRange(getRow(fateId));
      TxAdminColumnFamily.STATUS_COLUMN.fetch(scanner);
      return scanner.stream().map(e -> TStatus.valueOf(e.getValue().toString())).findFirst()
          .orElse(TStatus.UNKNOWN);
    });
  }

  @Override
  protected Optional<FateKey> getKey(FateId fateId) {
    return scanTx(scanner -> {
      scanner.setRange(getRow(fateId));
      TxColumnFamily.TX_KEY_COLUMN.fetch(scanner);
      return scanner.stream().map(e -> FateKey.deserialize(e.getValue().get())).findFirst();
    });
  }

  @Override
  protected FateTxStore<T> newUnreservedFateTxStore(FateId fateId) {
    return new FateTxStoreImpl(fateId);
  }

  static Range getRow(FateId fateId) {
    return new Range(getRowId(fateId));
  }

  public static String getRowId(FateId fateId) {
    return fateId.getTxUUIDStr();
  }

  private FateMutatorImpl<T> newMutator(FateId fateId) {
    return new FateMutatorImpl<>(context, tableName, fateId);
  }

  private <R> R scanTx(Function<Scanner,R> func) {
    try (Scanner scanner = context.createScanner(tableName, Authorizations.EMPTY)) {
      return func.apply(scanner);
    } catch (TableNotFoundException e) {
      throw new IllegalStateException(tableName + " not found!", e);
    }
  }

  @Override
  public FateInstanceType type() {
    return fateInstanceType;
  }

  private class BatchSeeder implements Seeder<T> {
    private final AtomicBoolean closed = new AtomicBoolean(false);

    private final Map<FateId,Pair<FateMutator<T>,CompletableFuture<Optional<FateId>>>> pending =
        new HashMap<>();

    @Override
    public CompletableFuture<Optional<FateId>> attemptToSeedTransaction(FateOperation fateOp,
        FateKey fateKey, Repo<T> repo, boolean autoCleanUp) {
      Preconditions.checkState(!closed.get(), "Can't attempt to seed with a closed seeder.");

      final var fateId = fateIdGenerator.fromTypeAndKey(type(), fateKey);
      // If not already submitted, add to the pending list and return the future
      // or the existing future if duplicate. The pending map will store the mutator
      // to be processed on close in a one batch.
      return pending.computeIfAbsent(fateId, id -> {
        FateMutator<T> mutator = seedTransaction(fateOp, fateKey, fateId, repo, autoCleanUp);
        CompletableFuture<Optional<FateId>> future = new CompletableFuture<>();
        return new Pair<>(mutator, future);
      }).getSecond();
    }

    @Override
    public void close() {
      closed.set(true);

      int maxAttempts = 5;

      // This loop will submit all the pending mutations as one batch
      // to a conditional writer and any known results will be removed
      // from the pending map. Unknown results will be re-attempted up
      // to the maxAttempts count
      for (int attempt = 0; attempt < maxAttempts && !pending.isEmpty(); attempt++) {
        var currentResults = tryMutateBatch();
        for (Entry<FateId,ConditionalWriter.Status> result : currentResults.entrySet()) {
          var fateId = result.getKey();
          var status = result.getValue();
          var future = pending.get(fateId).getSecond();
          switch (result.getValue()) {
            case ACCEPTED:
              seededTx();
              log.trace("Attempt to seed {} returned {}", fateId.canonical(), status);
              // Complete the future with the fatId and remove from pending
              future.complete(Optional.of(fateId));
              pending.remove(fateId);
              break;
            case REJECTED:
              log.debug("Attempt to seed {} returned {}", fateId.canonical(), status);
              // Rejected so complete with an empty optional and remove from pending
              future.complete(Optional.empty());
              pending.remove(fateId);
              break;
            case UNKNOWN:
              log.debug("Attempt to seed {} returned {} status, retrying", fateId.canonical(),
                  status);
              // unknown, so don't remove from map so that we try again if still under
              // max attempts
              break;
            default:
              // do not expect other statuses
              throw new IllegalStateException("Unhandled status for mutation " + status);
          }
        }

        if (!pending.isEmpty()) {
          // At this point can not reliably determine if the unknown pending mutations were
          // successful or not because no reservation was acquired. For example since no
          // reservation was acquired it is possible that seeding was a success and something
          // immediately picked it up and started operating on it and changing it.
          // If scanning after that point can not conclude success or failure. Another situation
          // is that maybe the fateId already existed in a seeded form prior to getting this
          // unknown.
          UtilWaitThread.sleep(250);
        }
      }

      // Any remaining will be UNKNOWN status, so complete the futures with an optional empty
      pending.forEach((fateId, pair) -> {
        pair.getSecond().complete(Optional.empty());
        log.warn("Repeatedly received unknown status when attempting to seed {}",
            fateId.canonical());
      });
    }

    // Submit all the pending mutations to a single conditional writer
    // as one batch and return the results for each mutation
    private Map<FateId,ConditionalWriter.Status> tryMutateBatch() {
      if (pending.isEmpty()) {
        return Map.of();
      }

      final Map<FateId,ConditionalWriter.Status> resultsMap = new HashMap<>();
      try (ConditionalWriter writer = context.createConditionalWriter(tableName)) {
        Iterator<ConditionalWriter.Result> results = writer
            .write(pending.values().stream().map(pair -> pair.getFirst().getMutation()).iterator());
        while (results.hasNext()) {
          var result = results.next();
          var row = new Text(result.getMutation().getRow());
          resultsMap.put(FateId.from(FateInstanceType.USER, row.toString()), result.getStatus());
        }
      } catch (AccumuloException | AccumuloSecurityException | TableNotFoundException e) {
        throw new IllegalStateException(e);
      }
      return resultsMap;
    }
  }

  private class FateTxStoreImpl extends AbstractFateTxStoreImpl {

    private FateTxStoreImpl(FateId fateId) {
      super(fateId);
    }

    private FateTxStoreImpl(FateId fateId, FateReservation reservation) {
      super(fateId, reservation);
    }

    @Override
    public Repo<T> top() {
      verifyReservedAndNotDeleted(false);

      return scanTx(scanner -> {
        scanner.setRange(getRow(fateId));
        scanner.setBatchSize(1);
        scanner.fetchColumnFamily(RepoColumnFamily.NAME);
        return scanner.stream().map(e -> {
          @SuppressWarnings("unchecked")
          var repo = (Repo<T>) deserialize(e.getValue().get());
          return repo;
        }).findFirst().orElse(null);
      });
    }

    @Override
    public List<ReadOnlyRepo<T>> getStack() {
      verifyReservedAndNotDeleted(false);

      return scanTx(scanner -> {
        scanner.setRange(getRow(fateId));
        scanner.fetchColumnFamily(RepoColumnFamily.NAME);
        return scanner.stream().map(e -> {
          @SuppressWarnings("unchecked")
          var repo = (ReadOnlyRepo<T>) deserialize(e.getValue().get());
          return repo;
        }).collect(Collectors.toList());
      });
    }

    @Override
    public Serializable getTransactionInfo(TxInfo txInfo) {
      verifyReservedAndNotDeleted(false);

      try (Scanner scanner = context.createScanner(tableName, Authorizations.EMPTY)) {
        scanner.setRange(getRow(fateId));

        final ColumnFQ cq;
        switch (txInfo) {
          case FATE_OP:
            cq = TxInfoColumnFamily.FATE_OP_COLUMN;
            break;
          case AUTO_CLEAN:
            cq = TxInfoColumnFamily.AUTO_CLEAN_COLUMN;
            break;
          case EXCEPTION:
            cq = TxInfoColumnFamily.EXCEPTION_COLUMN;
            break;
          case RETURN_VALUE:
            cq = TxInfoColumnFamily.RETURN_VALUE_COLUMN;
            break;
          case TX_AGEOFF:
            cq = TxInfoColumnFamily.TX_AGEOFF_COLUMN;
            break;
          default:
            throw new IllegalArgumentException("Unexpected TxInfo type " + txInfo);
        }
        scanner.fetchColumn(cq.getColumnFamily(), cq.getColumnQualifier());

        return scanner.stream().map(e -> deserializeTxInfo(txInfo, e.getValue().get())).findFirst()
            .orElse(null);
      } catch (TableNotFoundException e) {
        throw new IllegalStateException(tableName + " not found!", e);
      }
    }

    @Override
    public long timeCreated() {
      verifyReservedAndNotDeleted(false);

      return scanTx(scanner -> {
        scanner.setRange(getRow(fateId));
        TxColumnFamily.CREATE_TIME_COLUMN.fetch(scanner);
        return scanner.stream().map(e -> Long.parseLong(e.getValue().toString())).findFirst()
            .orElse(0L);
      });
    }

    @Override
    public void push(Repo<T> repo) throws StackOverflowException {
      verifyReservedAndNotDeleted(true);

      Optional<Integer> top = findTop();

      if (top.filter(t -> t >= MAX_REPOS).isPresent()) {
        throw new StackOverflowException("Repo stack size too large");
      }

      FateMutator<T> fateMutator =
          newMutator(fateId).requireStatus(REQ_PUSH_STATUS.toArray(TStatus[]::new));
      fateMutator.putRepo(top.map(t -> t + 1).orElse(1), repo).mutate();
    }

    @Override
    public void pop() {
      verifyReservedAndNotDeleted(true);

      Optional<Integer> top = findTop();
      top.ifPresent(t -> newMutator(fateId).requireStatus(REQ_POP_STATUS.toArray(TStatus[]::new))
          .deleteRepo(t).mutate());
    }

    @Override
    public void setStatus(TStatus status) {
      verifyReservedAndNotDeleted(true);

      newMutator(fateId).putStatus(status).mutate();
      observedStatus = status;
    }

    @Override
    public void setTransactionInfo(TxInfo txInfo, Serializable so) {
      verifyReservedAndNotDeleted(true);

      final byte[] serialized = serializeTxInfo(so);

      newMutator(fateId).putTxInfo(txInfo, serialized).mutate();
    }

    @Override
    public void delete() {
      verifyReservedAndNotDeleted(true);

      var mutator = newMutator(fateId);
      mutator.requireStatus(REQ_DELETE_STATUS.toArray(TStatus[]::new));
      mutator.delete().mutate();
      this.deleted = true;
    }

    @Override
    public void forceDelete() {
      verifyReservedAndNotDeleted(true);

      var mutator = newMutator(fateId);
      mutator.requireStatus(REQ_FORCE_DELETE_STATUS.toArray(TStatus[]::new));
      mutator.delete().mutate();
      this.deleted = true;
    }

    private Optional<Integer> findTop() {
      return scanTx(scanner -> {
        scanner.setRange(getRow(fateId));
        scanner.setBatchSize(1);
        scanner.fetchColumnFamily(RepoColumnFamily.NAME);
        return scanner.stream().map(e -> restoreRepo(e.getKey().getColumnQualifier())).findFirst();
      });
    }

    @Override
    protected void unreserve() {
      if (!deleted) {
        FateMutator.Status status;
        do {
          status = newMutator(fateId).putUnreserveTx(reservation).tryMutate();
        } while (status.equals(FateMutator.Status.UNKNOWN));
      }
      reservation = null;
    }
  }

  static Text invertRepo(int position) {
    Preconditions.checkArgument(REPO_RANGE.contains(position),
        "Position %s is not in the valid range of [0,%s]", position, MAX_REPOS);
    return new Text(String.format("%02d", MAX_REPOS - position));
  }

  static Integer restoreRepo(Text invertedPosition) {
    int position = MAX_REPOS - Integer.parseInt(invertedPosition.toString());
    Preconditions.checkArgument(REPO_RANGE.contains(position),
        "Position %s is not in the valid range of [0,%s]", position, MAX_REPOS);
    return position;
  }
}<|MERGE_RESOLUTION|>--- conflicted
+++ resolved
@@ -271,14 +271,9 @@
       Scanner scanner = context.createScanner(tableName, Authorizations.EMPTY);
       scanner.setRange(new Range());
       RowFateStatusFilter.configureScanner(scanner, statuses);
-<<<<<<< HEAD
       TxAdminColumnFamily.STATUS_COLUMN.fetch(scanner);
       TxAdminColumnFamily.RESERVATION_COLUMN.fetch(scanner);
-=======
-      TxColumnFamily.STATUS_COLUMN.fetch(scanner);
-      TxColumnFamily.RESERVATION_COLUMN.fetch(scanner);
       TxInfoColumnFamily.FATE_OP_COLUMN.fetch(scanner);
->>>>>>> 21a74537
       return scanner.stream().onClose(scanner::close).map(e -> {
         String txUUIDStr = e.getKey().getRow().toString();
         FateId fateId = FateId.from(fateInstanceType, txUUIDStr);
