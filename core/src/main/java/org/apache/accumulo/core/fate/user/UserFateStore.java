/*
 * Licensed to the Apache Software Foundation (ASF) under one
 * or more contributor license agreements.  See the NOTICE file
 * distributed with this work for additional information
 * regarding copyright ownership.  The ASF licenses this file
 * to you under the Apache License, Version 2.0 (the
 * "License"); you may not use this file except in compliance
 * with the License.  You may obtain a copy of the License at
 *
 *   https://www.apache.org/licenses/LICENSE-2.0
 *
 * Unless required by applicable law or agreed to in writing,
 * software distributed under the License is distributed on an
 * "AS IS" BASIS, WITHOUT WARRANTIES OR CONDITIONS OF ANY
 * KIND, either express or implied.  See the License for the
 * specific language governing permissions and limitations
 * under the License.
 */
package org.apache.accumulo.core.fate.user;

import java.io.IOException;
import java.io.Serializable;
import java.util.EnumSet;
import java.util.List;
import java.util.Map.Entry;
import java.util.Objects;
import java.util.Optional;
import java.util.SortedMap;
import java.util.UUID;
import java.util.function.Function;
import java.util.function.Predicate;
import java.util.function.Supplier;
import java.util.stream.Collectors;
import java.util.stream.Stream;

import org.apache.accumulo.core.client.Scanner;
import org.apache.accumulo.core.client.TableNotFoundException;
import org.apache.accumulo.core.clientImpl.ClientContext;
import org.apache.accumulo.core.data.Key;
import org.apache.accumulo.core.data.Range;
import org.apache.accumulo.core.data.Value;
import org.apache.accumulo.core.fate.AbstractFateStore;
import org.apache.accumulo.core.fate.Fate;
import org.apache.accumulo.core.fate.Fate.TxInfo;
import org.apache.accumulo.core.fate.FateId;
import org.apache.accumulo.core.fate.FateInstanceType;
import org.apache.accumulo.core.fate.FateKey;
import org.apache.accumulo.core.fate.ReadOnlyRepo;
import org.apache.accumulo.core.fate.Repo;
import org.apache.accumulo.core.fate.StackOverflowException;
import org.apache.accumulo.core.fate.user.schema.FateSchema.RepoColumnFamily;
import org.apache.accumulo.core.fate.user.schema.FateSchema.TxColumnFamily;
import org.apache.accumulo.core.fate.user.schema.FateSchema.TxInfoColumnFamily;
import org.apache.accumulo.core.fate.zookeeper.ZooUtil;
import org.apache.accumulo.core.iterators.user.WholeRowIterator;
import org.apache.accumulo.core.security.Authorizations;
import org.apache.accumulo.core.util.ColumnFQ;
import org.apache.accumulo.core.util.UtilWaitThread;
import org.apache.hadoop.io.Text;
import org.slf4j.Logger;
import org.slf4j.LoggerFactory;

import com.google.common.annotations.VisibleForTesting;
import com.google.common.base.Preconditions;

public class UserFateStore<T> extends AbstractFateStore<T> {

  private static final Logger log = LoggerFactory.getLogger(UserFateStore.class);

  private final ClientContext context;
  private final String tableName;

  private static final FateInstanceType fateInstanceType = FateInstanceType.USER;
  private static final int maxRepos = 100;
  private static final com.google.common.collect.Range<Integer> REPO_RANGE =
      com.google.common.collect.Range.closed(1, maxRepos);

  /**
   * Constructs a UserFateStore
   *
   * @param context the {@link ClientContext}
   * @param tableName the name of the table which will store the Fate data
   * @param lockID the {@link ZooUtil.LockID} held by the process creating this store. Should be
   *        null if this store will be used as read-only (will not be used to reserve transactions)
   * @param isLockHeld the {@link Predicate} used to determine if the lockID is held or not at the
   *        time of invocation. If the store is used for a {@link Fate} which runs a dead
   *        reservation cleaner, this should be non-null, otherwise null is fine
   */
  public UserFateStore(ClientContext context, String tableName, ZooUtil.LockID lockID,
      Predicate<ZooUtil.LockID> isLockHeld) {
    this(context, tableName, lockID, isLockHeld, DEFAULT_MAX_DEFERRED, DEFAULT_FATE_ID_GENERATOR);
  }

  @VisibleForTesting
  public UserFateStore(ClientContext context, String tableName, ZooUtil.LockID lockID,
      Predicate<ZooUtil.LockID> isLockHeld, int maxDeferred, FateIdGenerator fateIdGenerator) {
    super(lockID, isLockHeld, maxDeferred, fateIdGenerator);
    this.context = Objects.requireNonNull(context);
    this.tableName = Objects.requireNonNull(tableName);
  }

  @Override
  public FateId create() {

    int attempt = 0;
    while (true) {

      FateId fateId = getFateId();

      if (attempt >= 1) {
        log.debug("Failed to create new id: {}, trying again", fateId);
        UtilWaitThread.sleep(100);
      }

      var status = newMutator(fateId).requireAbsent().putStatus(TStatus.NEW)
          .putCreateTime(System.currentTimeMillis()).tryMutate();

      switch (status) {
        case ACCEPTED:
          return fateId;
        case UNKNOWN:
        case REJECTED:
          attempt++;
          continue;
        default:
          throw new IllegalStateException("Unknown status " + status);
      }
    }
  }

  public FateId getFateId() {
    return fateIdGenerator.newRandomId(type());
  }

  @Override
<<<<<<< HEAD
  public Optional<FateTxStore<T>> createAndReserve(FateKey fateKey) {
    final var fateId = fateIdGenerator.fromTypeAndKey(type(), fateKey);
    verifyLock(lockID, fateId);
    final var reservation = FateReservation.from(lockID, UUID.randomUUID());
    Optional<FateTxStore<T>> txStore = Optional.empty();
    int maxAttempts = 5;
    FateMutator.Status status = null;

    // Only need to retry if it is UNKNOWN
    for (int attempt = 0; attempt < maxAttempts; attempt++) {
      status = newMutator(fateId).requireStatus().putStatus(TStatus.NEW).putKey(fateKey)
          .putReservedTx(reservation).putCreateTime(System.currentTimeMillis()).tryMutate();
      if (status != FateMutator.Status.UNKNOWN) {
        break;
      }
      UtilWaitThread.sleep(100);
=======
  public Optional<FateId> seedTransaction(String txName, FateKey fateKey, Repo<T> repo,
      boolean autoCleanUp) {
    final var fateId = fateIdGenerator.fromTypeAndKey(type(), fateKey);
    Supplier<FateMutator<T>> mutatorFactory = () -> newMutator(fateId).requireAbsent()
        .putKey(fateKey).putCreateTime(System.currentTimeMillis());
    if (seedTransaction(mutatorFactory, fateKey + " " + fateId, txName, repo, autoCleanUp)) {
      return Optional.of(fateId);
    } else {
      return Optional.empty();
>>>>>>> 4e6aa7d7
    }
  }

  @Override
  public boolean seedTransaction(String txName, FateId fateId, Repo<T> repo, boolean autoCleanUp) {
    Supplier<FateMutator<T>> mutatorFactory =
        () -> newMutator(fateId).requireStatus(TStatus.NEW).requireUnreserved().requireAbsentKey();
    return seedTransaction(mutatorFactory, fateId.canonical(), txName, repo, autoCleanUp);
  }

  private boolean seedTransaction(Supplier<FateMutator<T>> mutatorFactory, String logId,
      String txName, Repo<T> repo, boolean autoCleanUp) {
    int maxAttempts = 5;
    for (int attempt = 0; attempt < maxAttempts; attempt++) {
      var mutator = mutatorFactory.get();
      mutator =
          mutator.putName(serializeTxInfo(txName)).putRepo(1, repo).putStatus(TStatus.SUBMITTED);
      if (autoCleanUp) {
        mutator = mutator.putAutoClean(serializeTxInfo(autoCleanUp));
      }
      var status = mutator.tryMutate();
      if (status == FateMutator.Status.ACCEPTED) {
        // signal to the super class that a new fate transaction was seeded and is ready to run
        seededTx();
        log.trace("Attempt to seed {} returned {}", logId, status);
        return true;
      } else if (status == FateMutator.Status.REJECTED) {
        log.debug("Attempt to seed {} returned {}", logId, status);
        return false;
      } else if (status == FateMutator.Status.UNKNOWN) {
        // At this point can not reliably determine if the conditional mutation was successful or
        // not because no reservation was acquired. For example since no reservation was acquired it
        // is possible that seeding was a success and something immediately picked it up and started
        // operating on it and changing it. If scanning after that point can not conclude success or
        // failure. Another situation is that maybe the fateId already existed in a seeded form
        // prior to getting this unknown.
        log.debug("Attempt to seed {} returned {} status, retrying", logId, status);
        UtilWaitThread.sleep(250);
      }
    }

    log.warn("Repeatedly received unknown status when attempting to seed {}", logId);
    return false;
  }

  @Override
  public Optional<FateTxStore<T>> tryReserve(FateId fateId) {
    verifyLock(lockID, fateId);
    // Create a unique FateReservation for this reservation attempt
    FateReservation reservation = FateReservation.from(lockID, UUID.randomUUID());

    // requiring any status prevents creating an entry if the fate id doesn't exist
    FateMutator.Status status =
        newMutator(fateId).requireStatus(TStatus.values()).putReservedTx(reservation).tryMutate();
    if (status.equals(FateMutator.Status.ACCEPTED)) {
      return Optional.of(new FateTxStoreImpl(fateId, reservation));
    } else if (status.equals(FateMutator.Status.UNKNOWN)) {
      // If the status is UNKNOWN, this means an error occurred after the mutation was
      // sent to the TabletServer, and it is unknown if the mutation was written. We
      // need to check if the mutation was written and if it was written by this
      // attempt at reservation. If it was written by this reservation attempt,
      // we can return the FateTxStore since it was successfully reserved in this
      // attempt, otherwise we return empty (was written by another reservation
      // attempt or was not written at all).
      try (Scanner scanner = context.createScanner(tableName, Authorizations.EMPTY)) {
        scanner.setRange(getRow(fateId));
        scanner.fetchColumn(TxColumnFamily.RESERVATION_COLUMN.getColumnFamily(),
            TxColumnFamily.RESERVATION_COLUMN.getColumnQualifier());
        FateReservation persistedRes =
            scanner.stream().map(entry -> FateReservation.deserialize(entry.getValue().get()))
                .findFirst().orElse(null);
        if (persistedRes != null && persistedRes.equals(reservation)) {
          return Optional.of(new FateTxStoreImpl(fateId, reservation));
        }
      } catch (TableNotFoundException e) {
        throw new IllegalStateException(tableName + " not found!", e);
      }
    }
    return Optional.empty();
  }

  @Override
  public void deleteDeadReservations() {
    for (Entry<FateId,FateReservation> activeRes : getActiveReservations().entrySet()) {
      FateId fateId = activeRes.getKey();
      FateReservation reservation = activeRes.getValue();
      if (!isLockHeld.test(reservation.getLockID())) {
        var status = newMutator(fateId).putUnreserveTx(reservation).tryMutate();
        if (status == FateMutator.Status.ACCEPTED) {
          // Technically, this should also be logged for the case where the mutation status
          // is UNKNOWN, but the mutation was actually written (fate id was unreserved)
          // but there is no way to tell if it was unreserved from this mutation or another
          // thread simply unreserving the transaction
          log.trace("Deleted the dead reservation {} for fate id {}", reservation, fateId);
        }
        // No need to verify the status... If it is ACCEPTED, we have successfully unreserved
        // the dead transaction. If it is REJECTED, the reservation has changed (i.e.,
        // has been unreserved so no need to do anything, or has been unreserved and reserved
        // again in which case we don't want to change it). If it is UNKNOWN, the mutation
        // may or may not have been written. If it was written, we have successfully unreserved
        // the dead transaction. If it was not written, the next cycle/call to
        // deleteDeadReservations() will try again.
      }
    }
  }

  @Override
  protected Stream<FateIdStatus> getTransactions(EnumSet<TStatus> statuses) {
    try {
      Scanner scanner = context.createScanner(tableName, Authorizations.EMPTY);
      scanner.setRange(new Range());
      RowFateStatusFilter.configureScanner(scanner, statuses);
      TxColumnFamily.STATUS_COLUMN.fetch(scanner);
      TxColumnFamily.RESERVATION_COLUMN.fetch(scanner);
      return scanner.stream().onClose(scanner::close).map(e -> {
        String txUUIDStr = e.getKey().getRow().toString();
        FateId fateId = FateId.from(fateInstanceType, txUUIDStr);
        SortedMap<Key,Value> rowMap;
        TStatus status = TStatus.UNKNOWN;
        FateReservation reservation = null;
        try {
          rowMap = WholeRowIterator.decodeRow(e.getKey(), e.getValue());
        } catch (IOException ex) {
          throw new RuntimeException(ex);
        }
        // expect status and optionally reservation
        Preconditions.checkState(rowMap.size() == 1 || rowMap.size() == 2,
            "Invalid row seen: %s. Expected to see one entry for the status and optionally an "
                + "entry for the fate reservation",
            rowMap);
        for (Entry<Key,Value> entry : rowMap.entrySet()) {
          Text colf = entry.getKey().getColumnFamily();
          Text colq = entry.getKey().getColumnQualifier();
          Value val = entry.getValue();
          switch (colq.toString()) {
            case TxColumnFamily.STATUS:
              status = TStatus.valueOf(val.toString());
              break;
            case TxColumnFamily.RESERVATION:
              reservation = FateReservation.deserialize(val.get());
              break;
            default:
              throw new IllegalStateException("Unexpected column seen: " + colf + ":" + colq);
          }
        }
        final TStatus finalStatus = status;
        final Optional<FateReservation> finalReservation = Optional.ofNullable(reservation);
        return new FateIdStatusBase(fateId) {
          @Override
          public TStatus getStatus() {
            return finalStatus;
          }

          @Override
          public Optional<FateReservation> getFateReservation() {
            return finalReservation;
          }
        };
      });
    } catch (TableNotFoundException e) {
      throw new IllegalStateException(tableName + " not found!", e);
    }
  }

  @Override
  public Stream<FateKey> list(FateKey.FateKeyType type) {
    try {
      Scanner scanner = context.createScanner(tableName, Authorizations.EMPTY);
      scanner.setRange(new Range());
      TxColumnFamily.TX_KEY_COLUMN.fetch(scanner);
      FateKeyFilter.configureScanner(scanner, type);
      return scanner.stream().onClose(scanner::close)
          .map(e -> FateKey.deserialize(e.getValue().get()));
    } catch (TableNotFoundException e) {
      throw new IllegalStateException(tableName + " not found!", e);
    }
  }

  @Override
  protected TStatus _getStatus(FateId fateId) {
    return scanTx(scanner -> {
      scanner.setRange(getRow(fateId));
      TxColumnFamily.STATUS_COLUMN.fetch(scanner);
      return scanner.stream().map(e -> TStatus.valueOf(e.getValue().toString())).findFirst()
          .orElse(TStatus.UNKNOWN);
    });
  }

  @Override
  protected Optional<FateKey> getKey(FateId fateId) {
    return scanTx(scanner -> {
      scanner.setRange(getRow(fateId));
      TxColumnFamily.TX_KEY_COLUMN.fetch(scanner);
      return scanner.stream().map(e -> FateKey.deserialize(e.getValue().get())).findFirst();
    });
  }

  @Override
  protected FateTxStore<T> newUnreservedFateTxStore(FateId fateId) {
    return new FateTxStoreImpl(fateId);
  }

  static Range getRow(FateId fateId) {
    return new Range(getRowId(fateId));
  }

  public static String getRowId(FateId fateId) {
    return fateId.getTxUUIDStr();
  }

  private FateMutatorImpl<T> newMutator(FateId fateId) {
    return new FateMutatorImpl<>(context, tableName, fateId);
  }

  private <R> R scanTx(Function<Scanner,R> func) {
    try (Scanner scanner = context.createScanner(tableName, Authorizations.EMPTY)) {
      return func.apply(scanner);
    } catch (TableNotFoundException e) {
      throw new IllegalStateException(tableName + " not found!", e);
    }
  }

  @Override
  public FateInstanceType type() {
    return fateInstanceType;
  }

  private class FateTxStoreImpl extends AbstractFateTxStoreImpl {

    private FateTxStoreImpl(FateId fateId) {
      super(fateId);
    }

    private FateTxStoreImpl(FateId fateId, FateReservation reservation) {
      super(fateId, reservation);
    }

    @Override
    public Repo<T> top() {
      verifyReservedAndNotDeleted(false);

      return scanTx(scanner -> {
        scanner.setRange(getRow(fateId));
        scanner.setBatchSize(1);
        scanner.fetchColumnFamily(RepoColumnFamily.NAME);
        return scanner.stream().map(e -> {
          @SuppressWarnings("unchecked")
          var repo = (Repo<T>) deserialize(e.getValue().get());
          return repo;
        }).findFirst().orElse(null);
      });
    }

    @Override
    public List<ReadOnlyRepo<T>> getStack() {
      verifyReservedAndNotDeleted(false);

      return scanTx(scanner -> {
        scanner.setRange(getRow(fateId));
        scanner.fetchColumnFamily(RepoColumnFamily.NAME);
        return scanner.stream().map(e -> {
          @SuppressWarnings("unchecked")
          var repo = (ReadOnlyRepo<T>) deserialize(e.getValue().get());
          return repo;
        }).collect(Collectors.toList());
      });
    }

    @Override
    public Serializable getTransactionInfo(TxInfo txInfo) {
      verifyReservedAndNotDeleted(false);

      try (Scanner scanner = context.createScanner(tableName, Authorizations.EMPTY)) {
        scanner.setRange(getRow(fateId));

        final ColumnFQ cq;
        switch (txInfo) {
          case TX_NAME:
            cq = TxInfoColumnFamily.TX_NAME_COLUMN;
            break;
          case AUTO_CLEAN:
            cq = TxInfoColumnFamily.AUTO_CLEAN_COLUMN;
            break;
          case EXCEPTION:
            cq = TxInfoColumnFamily.EXCEPTION_COLUMN;
            break;
          case RETURN_VALUE:
            cq = TxInfoColumnFamily.RETURN_VALUE_COLUMN;
            break;
          case TX_AGEOFF:
            cq = TxInfoColumnFamily.TX_AGEOFF_COLUMN;
            break;
          default:
            throw new IllegalArgumentException("Unexpected TxInfo type " + txInfo);
        }
        scanner.fetchColumn(cq.getColumnFamily(), cq.getColumnQualifier());

        return scanner.stream().map(e -> deserializeTxInfo(txInfo, e.getValue().get())).findFirst()
            .orElse(null);
      } catch (TableNotFoundException e) {
        throw new IllegalStateException(tableName + " not found!", e);
      }
    }

    @Override
    public long timeCreated() {
      verifyReservedAndNotDeleted(false);

      return scanTx(scanner -> {
        scanner.setRange(getRow(fateId));
        TxColumnFamily.CREATE_TIME_COLUMN.fetch(scanner);
        return scanner.stream().map(e -> Long.parseLong(e.getValue().toString())).findFirst()
            .orElse(0L);
      });
    }

    @Override
    public void push(Repo<T> repo) throws StackOverflowException {
      verifyReservedAndNotDeleted(true);

      Optional<Integer> top = findTop();

      if (top.filter(t -> t >= maxRepos).isPresent()) {
        throw new StackOverflowException("Repo stack size too large");
      }

      FateMutator<T> fateMutator =
          newMutator(fateId).requireStatus(TStatus.IN_PROGRESS, TStatus.NEW);
      fateMutator.putRepo(top.map(t -> t + 1).orElse(1), repo).mutate();
    }

    @Override
    public void pop() {
      verifyReservedAndNotDeleted(true);

      Optional<Integer> top = findTop();
      top.ifPresent(t -> newMutator(fateId)
          .requireStatus(TStatus.FAILED_IN_PROGRESS, TStatus.SUCCESSFUL).deleteRepo(t).mutate());
    }

    @Override
    public void setStatus(TStatus status) {
      verifyReservedAndNotDeleted(true);

      newMutator(fateId).putStatus(status).mutate();
      observedStatus = status;
    }

    @Override
    public void setTransactionInfo(TxInfo txInfo, Serializable so) {
      verifyReservedAndNotDeleted(true);

      final byte[] serialized = serializeTxInfo(so);

      newMutator(fateId).putTxInfo(txInfo, serialized).mutate();
    }

    @Override
    public void delete() {
      verifyReservedAndNotDeleted(true);

      var mutator = newMutator(fateId);
      mutator.requireStatus(TStatus.NEW, TStatus.SUBMITTED, TStatus.SUCCESSFUL, TStatus.FAILED);
      mutator.delete().mutate();
      this.deleted = true;
    }

    @Override
    public void forceDelete() {
      verifyReservedAndNotDeleted(true);

      var mutator = newMutator(fateId);
      // allow deletion of all txns other than UNKNOWN
      mutator.requireStatus(TStatus.NEW, TStatus.SUBMITTED, TStatus.SUCCESSFUL, TStatus.FAILED,
          TStatus.FAILED_IN_PROGRESS, TStatus.IN_PROGRESS);
      mutator.delete().mutate();
      this.deleted = true;
    }

    private Optional<Integer> findTop() {
      return scanTx(scanner -> {
        scanner.setRange(getRow(fateId));
        scanner.setBatchSize(1);
        scanner.fetchColumnFamily(RepoColumnFamily.NAME);
        return scanner.stream().map(e -> restoreRepo(e.getKey().getColumnQualifier())).findFirst();
      });
    }

    @Override
    protected void unreserve() {
      if (!deleted) {
        FateMutator.Status status;
        do {
          status = newMutator(fateId).putUnreserveTx(reservation).tryMutate();
        } while (status.equals(FateMutator.Status.UNKNOWN));
      }
      reservation = null;
    }
  }

  static Text invertRepo(int position) {
    Preconditions.checkArgument(REPO_RANGE.contains(position),
        "Position %s is not in the valid range of [0,%s]", position, maxRepos);
    return new Text(String.format("%02d", maxRepos - position));
  }

  static Integer restoreRepo(Text invertedPosition) {
    int position = maxRepos - Integer.parseInt(invertedPosition.toString());
    Preconditions.checkArgument(REPO_RANGE.contains(position),
        "Position %s is not in the valid range of [0,%s]", position, maxRepos);
    return position;
  }
}<|MERGE_RESOLUTION|>--- conflicted
+++ resolved
@@ -133,24 +133,6 @@
   }
 
   @Override
-<<<<<<< HEAD
-  public Optional<FateTxStore<T>> createAndReserve(FateKey fateKey) {
-    final var fateId = fateIdGenerator.fromTypeAndKey(type(), fateKey);
-    verifyLock(lockID, fateId);
-    final var reservation = FateReservation.from(lockID, UUID.randomUUID());
-    Optional<FateTxStore<T>> txStore = Optional.empty();
-    int maxAttempts = 5;
-    FateMutator.Status status = null;
-
-    // Only need to retry if it is UNKNOWN
-    for (int attempt = 0; attempt < maxAttempts; attempt++) {
-      status = newMutator(fateId).requireStatus().putStatus(TStatus.NEW).putKey(fateKey)
-          .putReservedTx(reservation).putCreateTime(System.currentTimeMillis()).tryMutate();
-      if (status != FateMutator.Status.UNKNOWN) {
-        break;
-      }
-      UtilWaitThread.sleep(100);
-=======
   public Optional<FateId> seedTransaction(String txName, FateKey fateKey, Repo<T> repo,
       boolean autoCleanUp) {
     final var fateId = fateIdGenerator.fromTypeAndKey(type(), fateKey);
@@ -160,7 +142,6 @@
       return Optional.of(fateId);
     } else {
       return Optional.empty();
->>>>>>> 4e6aa7d7
     }
   }
 
