--- conflicted
+++ resolved
@@ -396,13 +396,9 @@
         splitCurrentByRegex(params.currentStatus());
     final DataLevel currentLevel = DataLevel.valueOf(params.currentLevel());
 
-<<<<<<< HEAD
-    if ((now - this.lastOOBCheckTimes.getOrDefault(currentLevel, System.currentTimeMillis()))
+    if ((now
+        - this.lastOOBCheckTimes.computeIfAbsent(currentLevel, (l) -> System.currentTimeMillis()))
         > myConf.oobCheckMillis) {
-=======
-    if ((now - this.lastOOBCheckTimes.computeIfAbsent(params.partitionName(),
-        (p) -> System.currentTimeMillis())) > myConf.oobCheckMillis) {
->>>>>>> 8c3812bb
       try {
         // Check to see if a tablet is assigned outside the bounds of the pool. If so, migrate it.
         for (String table : tableIdMap.keySet()) {
