/*
 * Licensed to the Apache Software Foundation (ASF) under one
 * or more contributor license agreements.  See the NOTICE file
 * distributed with this work for additional information
 * regarding copyright ownership.  The ASF licenses this file
 * to you under the Apache License, Version 2.0 (the
 * "License"); you may not use this file except in compliance
 * with the License.  You may obtain a copy of the License at
 *
 *   https://www.apache.org/licenses/LICENSE-2.0
 *
 * Unless required by applicable law or agreed to in writing,
 * software distributed under the License is distributed on an
 * "AS IS" BASIS, WITHOUT WARRANTIES OR CONDITIONS OF ANY
 * KIND, either express or implied.  See the License for the
 * specific language governing permissions and limitations
 * under the License.
 */
package org.apache.accumulo.core.client;

import java.util.Iterator;
import java.util.Map;
import java.util.Map.Entry;
import java.util.function.Function;
import java.util.function.Supplier;

import org.apache.accumulo.core.conf.ConfigurationCopy;
import org.apache.accumulo.core.conf.DefaultConfiguration;
import org.apache.accumulo.core.data.TableId;
import org.apache.accumulo.core.util.ConfigurationImpl;

/**
 * This interface exposes Accumulo system level information to plugins in a stable manner. The
 * purpose of this interface is to insulate plugins from internal refactorings and changes to
 * Accumulo.
 *
 * @since 2.1.0
 */
public interface PluginEnvironment {

  /**
   * @since 2.1.0
   */
  interface Configuration extends Iterable<Entry<String,String>> {

    /**
     * Properties with a default value will always return something when calling
     * {@link #get(String)}, even if a user never set the property. The method allows checking if a
     * user set a property.
     *
     * @return true if a user set this property and false if a user did not set it.
     * @since 2.1.0
     */
    boolean isSet(String key);

    /**
     * @return The value for a single property or null if not present. Sensitive properties are
     *         intentionally not returned in order to prevent inadvertent logging of them. If your
     *         plugin needs sensitive properties a getSensitive method could be added.
     */
    String get(String key);

    /**
     * Returns all properties with a given prefix
     *
     * @param prefix prefix of properties to be returned. Include the trailing '.' in the prefix.
     * @return all properties with a given prefix
     * @since 2.1.0
     */
    Map<String,String> getWithPrefix(String prefix);

    /**
     * Users can set arbitrary custom properties in Accumulo using the prefix
     * {@code general.custom.}. This method will return all properties with that prefix, stripping
     * the prefix. For example, assume the following properties were set :
     *
     * <pre>
     * {@code
     *   general.custom.prop1=123
     *   general.custom.prop2=abc
     * }
     * </pre>
     *
     * Then this function would return a map containing {@code [prop1=123,prop2=abc]}.
     *
     */
    Map<String,String> getCustom();

    /**
     * This method appends the prefix {@code general.custom} and gets the property.
     *
     * @return The same as calling {@code getCustom().get(keySuffix)} OR
     *         {@code get("general.custom."+keySuffix)}
     */
    String getCustom(String keySuffix);

    /**
     * Users can set arbitrary custom table properties in Accumulo using the prefix
     * {@code table.custom.}. This method will return all properties with that prefix, stripping the
     * prefix. For example, assume the following properties were set :
     *
     * <pre>
     * {@code
     *   table.custom.tp1=ch1
     *   table.custom.tp2=bh2
     * }
     * </pre>
     *
     * Then this function would return a map containing {@code [tp1=ch1,tp2=bh2]}.
     *
     */
    Map<String,String> getTableCustom();

    /**
     * This method appends the prefix {@code table.custom} and gets the property.
     *
     * @return The same as calling {@code getTableCustom().get(keySuffix)} OR
     *         {@code get("table.custom."+keySuffix)}
     */
    String getTableCustom(String keySuffix);

    /**
     * Returns an iterator over all properties. This may be inefficient, consider opening an issue
     * if you have a use case that is only satisfied by this. Sensitive properties are intentionally
     * suppressed in order to prevent inadvertent logging of them.
     */
    @Override
    Iterator<Entry<String,String>> iterator();

    /**
     * Returns a derived value from this Configuration. The returned value supplier is thread-safe
     * and attempts to avoid re-computation of the response. The intended use for a derived value is
     * to ensure that configuration changes that may be made in Zookeeper, for example, are always
     * reflected in the returned value.
     */
    <T> Supplier<T> getDerived(Function<Configuration,T> computeDerivedValue);

    /**
     * Creates a configuration object from a map of properties, this is useful for testing.
     *
     * @param includeDefaults If true will include accumulo's default properties and layer the
     *        passed in map on top of these.
<<<<<<< HEAD
     * @since 4.0.0
=======
     * @since 3.1.0
>>>>>>> a3b346c0
     */
    static Configuration from(Map<String,String> properties, boolean includeDefaults) {
      ConfigurationCopy config = includeDefaults
          ? new ConfigurationCopy(DefaultConfiguration.getInstance()) : new ConfigurationCopy();
      properties.forEach(config::set);
      return new ConfigurationImpl(config);
    }
  }

  /**
   * @return A view of Accumulo's system level configuration. This is backed by system level config
   *         in zookeeper, which falls back to site configuration, which falls back to the default
   *         configuration.
   */
  Configuration getConfiguration();

  /**
   * @return a view of a table's configuration. When requesting properties that start with
   *         {@code table.} the returned configuration may give different values for different
   *         tables. For other properties the returned configuration will return the same value as
   *         {@link #getConfiguration()}.
   *
   */
  Configuration getConfiguration(TableId tableId);

  /**
   * Many Accumulo plugins are given table IDs as this is what Accumulo uses internally to identify
   * tables. If a plugin needs to log debugging information it can call this method to get the table
   * name.
   */
  String getTableName(TableId tableId) throws TableNotFoundException;

  /**
   * Instantiate a class using Accumulo's system classloader. The class must have a no argument
   * constructor.
   *
   * @param className Fully qualified name of the class.
   * @param base The expected super type of the class.
   */
  <T> T instantiate(String className, Class<T> base) throws ReflectiveOperationException;

  /**
   * Instantiate a class using Accumulo's per table classloader. The class must have a no argument
   * constructor.
   *
   * @param className Fully qualified name of the class.
   * @param base The expected super type of the class.
   */
  <T> T instantiate(TableId tableId, String className, Class<T> base)
      throws ReflectiveOperationException;
}<|MERGE_RESOLUTION|>--- conflicted
+++ resolved
@@ -140,11 +140,7 @@
      *
      * @param includeDefaults If true will include accumulo's default properties and layer the
      *        passed in map on top of these.
-<<<<<<< HEAD
-     * @since 4.0.0
-=======
      * @since 3.1.0
->>>>>>> a3b346c0
      */
     static Configuration from(Map<String,String> properties, boolean includeDefaults) {
       ConfigurationCopy config = includeDefaults
