--- conflicted
+++ resolved
@@ -49,25 +49,14 @@
 
   private final ClientContext context;
   private final String tableName;
-<<<<<<< HEAD
   private final FateId fateId;
-  private final Mutation mutation;
-
-  FateMutatorImpl(ClientContext context, String tableName, FateId fateId) {
+  private final ConditionalMutation mutation;
+
+  public FateMutatorImpl(ClientContext context, String tableName, FateId fateId) {
     this.context = Objects.requireNonNull(context);
     this.tableName = Objects.requireNonNull(tableName);
     this.fateId = fateId;
-    this.mutation = new Mutation(new Text("tx_" + fateId.getHexTid()));
-=======
-  private final long tid;
-  private final ConditionalMutation mutation;
-
-  public FateMutatorImpl(ClientContext context, String tableName, long tid) {
-    this.context = Objects.requireNonNull(context);
-    this.tableName = Objects.requireNonNull(tableName);
-    this.tid = tid;
-    this.mutation = new ConditionalMutation(new Text("tx_" + FastFormat.toHexString(tid)));
->>>>>>> 11949de2
+    this.mutation = new ConditionalMutation(new Text("tx_" + fateId.getHexTid()));
   }
 
   @Override
