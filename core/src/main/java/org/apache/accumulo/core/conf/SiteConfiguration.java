/*
 * Licensed to the Apache Software Foundation (ASF) under one or more
 * contributor license agreements.  See the NOTICE file distributed with
 * this work for additional information regarding copyright ownership.
 * The ASF licenses this file to You under the Apache License, Version 2.0
 * (the "License"); you may not use this file except in compliance with
 * the License.  You may obtain a copy of the License at
 *
 *     http://www.apache.org/licenses/LICENSE-2.0
 *
 * Unless required by applicable law or agreed to in writing, software
 * distributed under the License is distributed on an "AS IS" BASIS,
 * WITHOUT WARRANTIES OR CONDITIONS OF ANY KIND, either express or implied.
 * See the License for the specific language governing permissions and
 * limitations under the License.
 */
package org.apache.accumulo.core.conf;

import java.io.File;
import java.io.IOException;
import java.net.MalformedURLException;
import java.net.URI;
import java.net.URISyntaxException;
import java.net.URL;
import java.util.Collections;
import java.util.HashMap;
import java.util.Map;
import java.util.Map.Entry;
import java.util.function.Predicate;

import org.apache.accumulo.core.util.CachedConfiguration;
import org.apache.hadoop.conf.Configuration;
import org.slf4j.Logger;
import org.slf4j.LoggerFactory;

/**
<<<<<<< HEAD
 * An {@link AccumuloConfiguration} which first loads any properties set on the command-line (using the -o option) and then from an XML file, usually
 * accumulo-site.xml. This implementation supports defaulting undefined property values to a parent configuration's definitions.
 * <p>
 * The system property "accumulo.configuration" can be used to specify the location of the XML configuration file on the classpath or filesystem if the path is
 * prefixed with 'file://'. If the system property is not defined, it defaults to "accumulo-site.xml" and will look on classpath for file.
=======
 * An {@link AccumuloConfiguration} which loads properties from an XML file, usually
 * accumulo-site.xml. This implementation supports defaulting undefined property values to a parent
 * configuration's definitions.
 * <p>
 * The system property "org.apache.accumulo.config.file" can be used to specify the location of the
 * XML configuration file on the classpath. If the system property is not defined, it defaults to
 * "accumulo-site.xml".
>>>>>>> f4f43feb
 * <p>
 * This class is a singleton.
 * <p>
 * <b>Note</b>: Client code should not use this class, and it may be deprecated in the future.
 */
public class SiteConfiguration extends AccumuloConfiguration {
  private static final Logger log = LoggerFactory.getLogger(SiteConfiguration.class);

  private static final AccumuloConfiguration parent = DefaultConfiguration.getInstance();
  private static SiteConfiguration instance = null;

  private static Configuration xmlConfig;
  private final Map<String,String> staticConfigs;

  private SiteConfiguration() {
    /*
     * Make a read-only copy of static configs so we can avoid lock contention on the Hadoop
     * Configuration object
     */
    final Configuration conf = getXmlConfig();
    Map<String,String> temp = new HashMap<>((int) (Math.ceil(conf.size() / 0.75f)), 0.75f);
    for (Entry<String,String> entry : conf) {
      temp.put(entry.getKey(), entry.getValue());
    }
    /*
     * If any of the configs used in hot codepaths are unset here, set a null so that we'll default
     * to the parent config without contending for the Hadoop Configuration object
     */
    for (Property hotConfig : Property.HOT_PATH_PROPERTIES) {
      if (!(temp.containsKey(hotConfig.getKey()))) {
        temp.put(hotConfig.getKey(), null);
      }
    }
    staticConfigs = Collections.unmodifiableMap(temp);
  }

  /**
   * Gets an instance of this class. A new instance is only created on the first call.
   *
   * @throws RuntimeException
   *           if the configuration is invalid
   */
  synchronized public static SiteConfiguration getInstance() {
    if (instance == null) {
      instance = new SiteConfiguration();
      ConfigSanityCheck.validate(instance);
    }
    return instance;
  }

  synchronized private static Configuration getXmlConfig() {
    if (xmlConfig == null) {
      xmlConfig = new Configuration(false);
      String configFile = System.getProperty("accumulo.configuration", "accumulo-site.xml");
      if (configFile.startsWith("file://")) {
        try {
          File f = new File(new URI(configFile));
          if (f.exists() && !f.isDirectory()) {
            xmlConfig.addResource(f.toURI().toURL());
            log.info("Loaded configuration from filesystem at {}", configFile);
          } else {
            log.warn("Failed to load Accumulo configuration from " + configFile, new Throwable());
          }
        } catch (MalformedURLException | URISyntaxException e) {
          log.warn("Failed to load Accumulo configuration from " + configFile, e);
        }
      } else {
        URL accumuloConfigUrl = SiteConfiguration.class.getClassLoader().getResource(configFile);
        if (accumuloConfigUrl == null) {
          log.warn("Accumulo configuration '" + configFile + "' is not on classpath", new Throwable());
        } else {
          xmlConfig.addResource(accumuloConfigUrl);
          log.info("Loaded configuration from classpath at {}", accumuloConfigUrl.getFile());
        }
      }
    }
    return xmlConfig;
  }

  @Override
  public String get(Property property) {
    if (CliConfiguration.get(property) != null) {
      return CliConfiguration.get(property);
    }

    String key = property.getKey();
    // If the property is sensitive, see if CredentialProvider was configured.
    if (property.isSensitive()) {
      Configuration hadoopConf = getHadoopConfiguration();
      if (null != hadoopConf) {
        // Try to find the sensitive value from the CredentialProvider
        try {
          char[] value = CredentialProviderFactoryShim.getValueFromCredentialProvider(hadoopConf,
              key);
          if (null != value) {
            return new String(value);
          }
        } catch (IOException e) {
          log.warn("Failed to extract sensitive property (" + key
              + ") from Hadoop CredentialProvider, falling back to accumulo-site.xml", e);
        }
      }
    }

    /*
     * Check the available-on-load configs and fall-back to the possibly-update Configuration
     * object.
     */
    String value = staticConfigs.containsKey(key) ? staticConfigs.get(key)
        : getXmlConfig().get(key);

    if (value == null || !property.getType().isValidFormat(value)) {
      if (value != null)
<<<<<<< HEAD
        log.error("Using default value for {} due to improperly formatted {}: {}", key, property.getType(), value);
=======
        log.error("Using default value for " + key + " due to improperly formatted "
            + property.getType() + ": " + value);
>>>>>>> f4f43feb
      value = parent.get(property);
    }

    return value;
  }

  @Override
  public void getProperties(Map<String,String> props, Predicate<String> filter) {
    getProperties(props, filter, true);
  }

  public void getProperties(Map<String,String> props, Predicate<String> filter, boolean useDefaults) {
    if (useDefaults) {
      parent.getProperties(props, filter);
    }

    for (Entry<String,String> entry : getXmlConfig())
      if (filter.test(entry.getKey()))
        props.put(entry.getKey(), entry.getValue());

    // CredentialProvider should take precedence over site
    Configuration hadoopConf = getHadoopConfiguration();
    if (null != hadoopConf) {
      try {
        for (String key : CredentialProviderFactoryShim.getKeys(hadoopConf)) {
          if (!Property.isValidPropertyKey(key) || !Property.isSensitive(key)) {
            continue;
          }

<<<<<<< HEAD
          if (filter.test(key)) {
            char[] value = CredentialProviderFactoryShim.getValueFromCredentialProvider(hadoopConf, key);
=======
          if (filter.apply(key)) {
            char[] value = CredentialProviderFactoryShim.getValueFromCredentialProvider(hadoopConf,
                key);
>>>>>>> f4f43feb
            if (null != value) {
              props.put(key, new String(value));
            }
          }
        }
      } catch (IOException e) {
        log.warn(
            "Failed to extract sensitive properties from Hadoop CredentialProvider, falling back to accumulo-site.xml",
            e);
      }
    }
    CliConfiguration.getProperties(props, filter);
  }

  protected Configuration getHadoopConfiguration() {
    String credProviderPathsKey = Property.GENERAL_SECURITY_CREDENTIAL_PROVIDER_PATHS.getKey();
    String credProviderPathsValue = getXmlConfig().get(credProviderPathsKey);

    if (null != credProviderPathsValue) {
      // We have configuration for a CredentialProvider
      // Try to pull the sensitive password from there
      Configuration conf = new Configuration(CachedConfiguration.getInstance());
      conf.set(CredentialProviderFactoryShim.CREDENTIAL_PROVIDER_PATH, credProviderPathsValue);
      return conf;
    }

    return null;
  }

  /**
   * Clears the configuration properties in this configuration (but not the parent). This method
   * supports testing and should not be called.
   */
  synchronized public static void clearInstance() {
    instance = null;
  }

  /**
   * Sets a property. This method supports testing and should not be called.
   *
   * @param property
   *          property to set
   * @param value
   *          property value
   */
  public void set(Property property, String value) {
    set(property.getKey(), value);
  }

  /**
   * Sets a property. This method supports testing and should not be called.
   *
   * @param key
   *          key of property to set
   * @param value
   *          property value
   */
  public void set(String key, String value) {
    getXmlConfig().set(key, value);
  }
}<|MERGE_RESOLUTION|>--- conflicted
+++ resolved
@@ -34,21 +34,14 @@
 import org.slf4j.LoggerFactory;
 
 /**
-<<<<<<< HEAD
- * An {@link AccumuloConfiguration} which first loads any properties set on the command-line (using the -o option) and then from an XML file, usually
- * accumulo-site.xml. This implementation supports defaulting undefined property values to a parent configuration's definitions.
+ * An {@link AccumuloConfiguration} which first loads any properties set on the command-line (using
+ * the -o option) and then from an XML file, usually accumulo-site.xml. This implementation supports
+ * defaulting undefined property values to a parent configuration's definitions.
  * <p>
- * The system property "accumulo.configuration" can be used to specify the location of the XML configuration file on the classpath or filesystem if the path is
- * prefixed with 'file://'. If the system property is not defined, it defaults to "accumulo-site.xml" and will look on classpath for file.
-=======
- * An {@link AccumuloConfiguration} which loads properties from an XML file, usually
- * accumulo-site.xml. This implementation supports defaulting undefined property values to a parent
- * configuration's definitions.
- * <p>
- * The system property "org.apache.accumulo.config.file" can be used to specify the location of the
- * XML configuration file on the classpath. If the system property is not defined, it defaults to
- * "accumulo-site.xml".
->>>>>>> f4f43feb
+ * The system property "accumulo.configuration" can be used to specify the location of the XML
+ * configuration file on the classpath or filesystem if the path is prefixed with 'file://'. If the
+ * system property is not defined, it defaults to "accumulo-site.xml" and will look on classpath for
+ * file.
  * <p>
  * This class is a singleton.
  * <p>
@@ -118,7 +111,8 @@
       } else {
         URL accumuloConfigUrl = SiteConfiguration.class.getClassLoader().getResource(configFile);
         if (accumuloConfigUrl == null) {
-          log.warn("Accumulo configuration '" + configFile + "' is not on classpath", new Throwable());
+          log.warn("Accumulo configuration '" + configFile + "' is not on classpath",
+              new Throwable());
         } else {
           xmlConfig.addResource(accumuloConfigUrl);
           log.info("Loaded configuration from classpath at {}", accumuloConfigUrl.getFile());
@@ -162,12 +156,8 @@
 
     if (value == null || !property.getType().isValidFormat(value)) {
       if (value != null)
-<<<<<<< HEAD
-        log.error("Using default value for {} due to improperly formatted {}: {}", key, property.getType(), value);
-=======
-        log.error("Using default value for " + key + " due to improperly formatted "
-            + property.getType() + ": " + value);
->>>>>>> f4f43feb
+        log.error("Using default value for {} due to improperly formatted {}: {}", key,
+            property.getType(), value);
       value = parent.get(property);
     }
 
@@ -179,7 +169,8 @@
     getProperties(props, filter, true);
   }
 
-  public void getProperties(Map<String,String> props, Predicate<String> filter, boolean useDefaults) {
+  public void getProperties(Map<String,String> props, Predicate<String> filter,
+      boolean useDefaults) {
     if (useDefaults) {
       parent.getProperties(props, filter);
     }
@@ -197,14 +188,9 @@
             continue;
           }
 
-<<<<<<< HEAD
           if (filter.test(key)) {
-            char[] value = CredentialProviderFactoryShim.getValueFromCredentialProvider(hadoopConf, key);
-=======
-          if (filter.apply(key)) {
             char[] value = CredentialProviderFactoryShim.getValueFromCredentialProvider(hadoopConf,
                 key);
->>>>>>> f4f43feb
             if (null != value) {
               props.put(key, new String(value));
             }
