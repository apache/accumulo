/*
 * Licensed to the Apache Software Foundation (ASF) under one
 * or more contributor license agreements.  See the NOTICE file
 * distributed with this work for additional information
 * regarding copyright ownership.  The ASF licenses this file
 * to you under the Apache License, Version 2.0 (the
 * "License"); you may not use this file except in compliance
 * with the License.  You may obtain a copy of the License at
 *
 *   https://www.apache.org/licenses/LICENSE-2.0
 *
 * Unless required by applicable law or agreed to in writing,
 * software distributed under the License is distributed on an
 * "AS IS" BASIS, WITHOUT WARRANTIES OR CONDITIONS OF ANY
 * KIND, either express or implied.  See the License for the
 * specific language governing permissions and limitations
 * under the License.
 */
package org.apache.accumulo.core.file;

import static org.apache.accumulo.core.file.blockfile.impl.CacheProvider.NULL_PROVIDER;

import java.io.IOException;
import java.util.Objects;
import java.util.Set;

import org.apache.accumulo.core.Constants;
import org.apache.accumulo.core.conf.AccumuloConfiguration;
import org.apache.accumulo.core.conf.Property;
import org.apache.accumulo.core.data.ByteSequence;
import org.apache.accumulo.core.data.Range;
import org.apache.accumulo.core.data.TableId;
import org.apache.accumulo.core.file.blockfile.impl.CacheProvider;
import org.apache.accumulo.core.file.rfile.RFile;
import org.apache.accumulo.core.metadata.TabletFile;
import org.apache.accumulo.core.metadata.UnreferencedTabletFile;
import org.apache.accumulo.core.spi.crypto.CryptoService;
import org.apache.hadoop.conf.Configuration;
import org.apache.hadoop.fs.FSDataOutputStream;
import org.apache.hadoop.fs.FileSystem;
import org.apache.hadoop.fs.Path;
import org.apache.hadoop.mapred.FileOutputCommitter;

import com.github.benmanes.caffeine.cache.Cache;

public abstract class FileOperations {

  private static final String HADOOP_JOBHISTORY_LOCATION = "_logs"; // dir related to
                                                                    // hadoop.job.history.user.location

  private static final Set<String> validExtensions = Set.of(RFile.EXTENSION);

  // Sometimes we want to know what files accumulo bulk processing creates
  private static final Set<String> bulkWorkingFiles =
      Set.of(Constants.BULK_LOAD_MAPPING, Constants.BULK_RENAME_FILE,
          FileOutputCommitter.SUCCEEDED_FILE_NAME, HADOOP_JOBHISTORY_LOCATION);

  public static boolean isBulkWorkingFile(String fileName) {
    return fileName.startsWith(Constants.BULK_WORKING_PREFIX)
        || bulkWorkingFiles.contains(fileName);
  }

  public static Set<String> getValidExtensions() {
    return validExtensions;
  }

  public static Set<String> getBulkWorkingFiles() {
    return bulkWorkingFiles;
  }

  public static String getNewFileExtension(AccumuloConfiguration acuconf) {
    return acuconf.get(Property.TABLE_FILE_TYPE);
  }

  public static FileOperations getInstance() {
    return new DispatchingFileFactory();
  }

  //
  // Abstract methods (to be implemented by subclasses)
  //

  protected abstract long getFileSize(FileOptions options) throws IOException;

  protected abstract FileSKVWriter openWriter(FileOptions options) throws IOException;

  protected abstract FileSKVIterator openIndex(FileOptions options) throws IOException;

  protected abstract FileSKVIterator openScanReader(FileOptions options) throws IOException;

  protected abstract FileSKVIterator openReader(FileOptions options) throws IOException;

  //
  // File operations
  //

  /**
   * Construct an operation object allowing one to create a writer for a file. <br>
   * Syntax:
   *
   * <pre>
   * FileSKVWriter writer = fileOperations.newWriterBuilder()
   *     .forFile(...)
   *     .withTableConfiguration(...)
   *     .withRateLimiter(...) // optional
   *     .withCompression(...) // optional
   *     .build();
   * </pre>
   */
  public WriterBuilder newWriterBuilder() {
    return new WriterBuilder();
  }

  /**
   * Construct an operation object allowing one to create an index iterator for a file. <br>
   * Syntax:
   *
   * <pre>
   * FileSKVIterator iterator = fileOperations.newIndexReaderBuilder()
   *     .forFile(...)
   *     .withTableConfiguration(...)
   *     .withRateLimiter(...) // optional
   *     .withBlockCache(...) // optional
   *     .build();
   * </pre>
   */
  public IndexReaderBuilder newIndexReaderBuilder() {
    return new IndexReaderBuilder();
  }

  /**
   * Construct an operation object allowing one to create a "scan" reader for a file. Scan readers
   * do not have any optimizations for seeking beyond their initial position. This is useful for
   * file operations that only need to scan data within a range and do not need to seek. Therefore
   * file metadata such as indexes does not need to be kept in memory while the file is scanned.
   * Also seek optimizations like bloom filters do not need to be loaded. <br>
   * Syntax:
   *
   * <pre>
   * FileSKVIterator scanner = fileOperations.newScanReaderBuilder()
   *     .forFile(...)
   *     .withTableConfiguration(...)
   *     .overRange(...)
   *     .withRateLimiter(...) // optional
   *     .withBlockCache(...) // optional
   *     .build();
   * </pre>
   */
  public ScanReaderBuilder newScanReaderBuilder() {
    return new ScanReaderBuilder();
  }

  /**
   * Construct an operation object allowing one to create a reader for a file. A reader constructed
   * in this manner fully supports seeking, and also enables any optimizations related to seeking
   * (e.g. Bloom filters). <br>
   * Syntax:
   *
   * <pre>
   * FileSKVIterator scanner = fileOperations.newReaderBuilder()
   *     .forFile(...)
   *     .withTableConfiguration(...)
   *     .withRateLimiter(...) // optional
   *     .withBlockCache(...) // optional
   *     .seekToBeginning(...) // optional
   *     .build();
   * </pre>
   */
  public ReaderBuilder newReaderBuilder() {
    return new ReaderBuilder();
  }

  protected static class FileOptions {
    // objects used by all
    public final AccumuloConfiguration tableConfiguration;
    public final TabletFile file;
    public final FileSystem fs;
    public final Configuration fsConf;
    // writer only objects
    private final TableId tableId;
    public final String compression;
    public final FSDataOutputStream outputStream;
    public final boolean enableAccumuloStart;
    // reader only objects
    public final CacheProvider cacheProvider;
    public final Cache<String,Long> fileLenCache;
    public final boolean seekToBeginning;
    public final CryptoService cryptoService;
    // scan reader only objects
    public final Range range;
    public final Set<ByteSequence> columnFamilies;
    public final boolean inclusive;
    public final boolean dropCacheBehind;

<<<<<<< HEAD
    protected FileOptions(AccumuloConfiguration tableConfiguration, TabletFile file, FileSystem fs,
        Configuration fsConf, String compression, FSDataOutputStream outputStream,
        boolean enableAccumuloStart, CacheProvider cacheProvider, Cache<String,Long> fileLenCache,
        boolean seekToBeginning, CryptoService cryptoService, Range range,
        Set<ByteSequence> columnFamilies, boolean inclusive, boolean dropCacheBehind) {
=======
    public FileOptions(TableId tableId, AccumuloConfiguration tableConfiguration, String filename,
        FileSystem fs, Configuration fsConf, RateLimiter rateLimiter, String compression,
        FSDataOutputStream outputStream, boolean enableAccumuloStart, CacheProvider cacheProvider,
        Cache<String,Long> fileLenCache, boolean seekToBeginning, CryptoService cryptoService,
        Range range, Set<ByteSequence> columnFamilies, boolean inclusive, boolean dropCacheBehind) {
      this.tableId = tableId;
>>>>>>> 88abe226
      this.tableConfiguration = tableConfiguration;
      this.file = Objects.requireNonNull(file);
      this.fs = fs;
      this.fsConf = fsConf;
      this.compression = compression;
      this.outputStream = outputStream;
      this.enableAccumuloStart = enableAccumuloStart;
      this.cacheProvider = cacheProvider;
      this.fileLenCache = fileLenCache;
      this.seekToBeginning = seekToBeginning;
      this.cryptoService = Objects.requireNonNull(cryptoService);
      this.range = range;
      this.columnFamilies = columnFamilies;
      this.inclusive = inclusive;
      this.dropCacheBehind = dropCacheBehind;
    }

    public TableId getTableId() {
      return tableId;
    }

    public AccumuloConfiguration getTableConfiguration() {
      return tableConfiguration;
    }

    public TabletFile getFile() {
      return file;
    }

    public FileSystem getFileSystem() {
      return fs;
    }

    public Configuration getConfiguration() {
      return fsConf;
    }

    public String getCompression() {
      return compression;
    }

    public FSDataOutputStream getOutputStream() {
      return outputStream;
    }

    public boolean isAccumuloStartEnabled() {
      return enableAccumuloStart;
    }

    public CacheProvider getCacheProvider() {
      return cacheProvider;
    }

    public Cache<String,Long> getFileLenCache() {
      return fileLenCache;
    }

    public boolean isSeekToBeginning() {
      return seekToBeginning;
    }

    public CryptoService getCryptoService() {
      return cryptoService;
    }

    public Range getRange() {
      return range;
    }

    public Set<ByteSequence> getColumnFamilies() {
      return columnFamilies;
    }

    public boolean isRangeInclusive() {
      return inclusive;
    }
  }

  /**
   * Helper class extended by both writers and readers.
   */
  public static class FileHelper {
    private TableId tableId;
    private AccumuloConfiguration tableConfiguration;
    private TabletFile file;
    private FileSystem fs;
    private Configuration fsConf;
    private CryptoService cryptoService;
    private boolean dropCacheBehind = false;

    protected FileHelper table(TableId tid) {
      this.tableId = tid;
      return this;
    }

    protected FileHelper fs(FileSystem fs) {
      this.fs = Objects.requireNonNull(fs);
      return this;
    }

    protected FileHelper fsConf(Configuration fsConf) {
      this.fsConf = Objects.requireNonNull(fsConf);
      return this;
    }

    protected FileHelper file(TabletFile file) {
      this.file = Objects.requireNonNull(file);
      return this;
    }

    protected FileHelper tableConfiguration(AccumuloConfiguration tableConfiguration) {
      this.tableConfiguration = Objects.requireNonNull(tableConfiguration);
      return this;
    }

    protected FileHelper cryptoService(CryptoService cs) {
      this.cryptoService = Objects.requireNonNull(cs);
      return this;
    }

    protected FileHelper dropCacheBehind(boolean drop) {
      this.dropCacheBehind = drop;
      return this;
    }

    protected FileOptions toWriterBuilderOptions(String compression,
        FSDataOutputStream outputStream, boolean startEnabled) {
<<<<<<< HEAD
      return new FileOptions(tableConfiguration, file, fs, fsConf, compression, outputStream,
          startEnabled, NULL_PROVIDER, null, false, cryptoService, null, null, true,
          dropCacheBehind);
=======
      return new FileOptions(tableId, tableConfiguration, filename, fs, fsConf, rateLimiter,
          compression, outputStream, startEnabled, NULL_PROVIDER, null, false, cryptoService, null,
          null, true, dropCacheBehind);
>>>>>>> 88abe226
    }

    protected FileOptions toReaderBuilderOptions(CacheProvider cacheProvider,
        Cache<String,Long> fileLenCache, boolean seekToBeginning) {
<<<<<<< HEAD
      return new FileOptions(tableConfiguration, file, fs, fsConf, null, null, false,
          cacheProvider == null ? NULL_PROVIDER : cacheProvider, fileLenCache, seekToBeginning,
          cryptoService, null, null, true, dropCacheBehind);
    }

    protected FileOptions toIndexReaderBuilderOptions(Cache<String,Long> fileLenCache) {
      return new FileOptions(tableConfiguration, file, fs, fsConf, null, null, false, NULL_PROVIDER,
          fileLenCache, false, cryptoService, null, null, true, dropCacheBehind);
=======
      return new FileOptions(tableId, tableConfiguration, filename, fs, fsConf, rateLimiter, null,
          null, false, cacheProvider == null ? NULL_PROVIDER : cacheProvider, fileLenCache,
          seekToBeginning, cryptoService, null, null, true, dropCacheBehind);
    }

    protected FileOptions toIndexReaderBuilderOptions(Cache<String,Long> fileLenCache) {
      return new FileOptions(tableId, tableConfiguration, filename, fs, fsConf, rateLimiter, null,
          null, false, NULL_PROVIDER, fileLenCache, false, cryptoService, null, null, true,
          dropCacheBehind);
>>>>>>> 88abe226
    }

    protected FileOptions toScanReaderBuilderOptions(Range range, Set<ByteSequence> columnFamilies,
        boolean inclusive) {
<<<<<<< HEAD
      return new FileOptions(tableConfiguration, file, fs, fsConf, null, null, false, NULL_PROVIDER,
          null, false, cryptoService, range, columnFamilies, inclusive, dropCacheBehind);
=======
      return new FileOptions(tableId, tableConfiguration, filename, fs, fsConf, rateLimiter, null,
          null, false, NULL_PROVIDER, null, false, cryptoService, range, columnFamilies, inclusive,
          dropCacheBehind);
>>>>>>> 88abe226
    }

    protected AccumuloConfiguration getTableConfiguration() {
      return tableConfiguration;
    }
  }

  /**
   * Operation object for constructing a writer.
   */
  public class WriterBuilder extends FileHelper implements WriterTableConfiguration {
    private String compression;
    private FSDataOutputStream outputStream;
    private boolean enableAccumuloStart = true;

    public WriterTableConfiguration forOutputStream(String extension,
        FSDataOutputStream outputStream, Configuration fsConf, CryptoService cs)
        throws IOException {
      this.outputStream = outputStream;
      file(UnreferencedTabletFile.of(fsConf, new Path("foo/foo" + extension))).fsConf(fsConf)
          .cryptoService(cs);
      return this;
    }

    public WriterTableConfiguration forFile(TabletFile file, FileSystem fs, Configuration fsConf,
        CryptoService cs) {
      file(file).fs(fs).fsConf(fsConf).cryptoService(cs);
      return this;
    }

    public WriterBuilder forTable(TableId tid) {
      table(tid);
      return this;
    }

    @Override
    public WriterBuilder withTableConfiguration(AccumuloConfiguration tableConfiguration) {
      tableConfiguration(tableConfiguration);
      return this;
    }

    public WriterBuilder withStartDisabled() {
      this.enableAccumuloStart = false;
      return this;
    }

    public WriterBuilder withCompression(String compression) {
      this.compression = compression;
      return this;
    }

    public WriterBuilder dropCachesBehind() {
      this.dropCacheBehind(true);
      return this;
    }

    public FileSKVWriter build() throws IOException {
      return openWriter(toWriterBuilderOptions(compression, outputStream, enableAccumuloStart));
    }
  }

  public interface WriterTableConfiguration {
    public WriterBuilder withTableConfiguration(AccumuloConfiguration tableConfiguration);
  }

  /**
   * Options common to all {@code FileOperations} which perform reads.
   */
  public class ReaderBuilder extends FileHelper implements ReaderTableConfiguration {
    private CacheProvider cacheProvider;
    private Cache<String,Long> fileLenCache;
    private boolean seekToBeginning = false;

    public ReaderTableConfiguration forFile(TabletFile file, FileSystem fs, Configuration fsConf,
        CryptoService cs) {
      file(file).fs(fs).fsConf(fsConf).cryptoService(cs);
      return this;
    }

    @Override
    public ReaderBuilder withTableConfiguration(AccumuloConfiguration tableConfiguration) {
      tableConfiguration(tableConfiguration);
      return this;
    }

    /**
     * (Optional) Set the block cache pair to be used to optimize reads within the constructed
     * reader.
     */
    public ReaderBuilder withCacheProvider(CacheProvider cacheProvider) {
      this.cacheProvider = cacheProvider;
      return this;
    }

    public ReaderBuilder withFileLenCache(Cache<String,Long> fileLenCache) {
      this.fileLenCache = fileLenCache;
      return this;
    }

    public ReaderBuilder dropCachesBehind() {
      this.dropCacheBehind(true);
      return this;
    }

    /**
     * Seek the constructed iterator to the beginning of its domain before returning. Equivalent to
     * {@code seekToBeginning(true)}.
     */
    public ReaderBuilder seekToBeginning() {
      seekToBeginning(true);
      return this;
    }

    /** If true, seek the constructed iterator to the beginning of its domain before returning. */
    public ReaderBuilder seekToBeginning(boolean seekToBeginning) {
      this.seekToBeginning = seekToBeginning;
      return this;
    }

    /** Execute the operation, constructing the specified file reader. */
    public FileSKVIterator build() throws IOException {
      return openReader(toReaderBuilderOptions(cacheProvider, fileLenCache, seekToBeginning));
    }
  }

  public interface ReaderTableConfiguration {
    ReaderBuilder withTableConfiguration(AccumuloConfiguration tableConfiguration);
  }

  /**
   * Operation object for opening an index.
   */
  public class IndexReaderBuilder extends FileHelper implements IndexReaderTableConfiguration {

    private Cache<String,Long> fileLenCache = null;

    public IndexReaderTableConfiguration forFile(TabletFile file, FileSystem fs,
        Configuration fsConf, CryptoService cs) {
      file(file).fs(fs).fsConf(fsConf).cryptoService(cs);
      return this;
    }

    @Override
    public IndexReaderBuilder withTableConfiguration(AccumuloConfiguration tableConfiguration) {
      tableConfiguration(tableConfiguration);
      return this;
    }

    public IndexReaderBuilder withFileLenCache(Cache<String,Long> fileLenCache) {
      this.fileLenCache = fileLenCache;
      return this;
    }

    public FileSKVIterator build() throws IOException {
      return openIndex(toIndexReaderBuilderOptions(fileLenCache));
    }
  }

  public interface IndexReaderTableConfiguration {
    IndexReaderBuilder withTableConfiguration(AccumuloConfiguration tableConfiguration);
  }

  /** Operation object for opening a scan reader. */
  public class ScanReaderBuilder extends FileHelper implements ScanReaderTableConfiguration {
    private Range range;
    private Set<ByteSequence> columnFamilies;
    private boolean inclusive;

    public ScanReaderTableConfiguration forFile(TabletFile file, FileSystem fs,
        Configuration fsConf, CryptoService cs) {
      file(file).fs(fs).fsConf(fsConf).cryptoService(cs);
      return this;
    }

    @Override
    public ScanReaderBuilder withTableConfiguration(AccumuloConfiguration tableConfiguration) {
      tableConfiguration(tableConfiguration);
      return this;
    }

    /** Set the range over which the constructed iterator will search. */
    public ScanReaderBuilder overRange(Range range, Set<ByteSequence> columnFamilies,
        boolean inclusive) {
      Objects.requireNonNull(range);
      Objects.requireNonNull(columnFamilies);
      this.range = range;
      this.columnFamilies = columnFamilies;
      this.inclusive = inclusive;
      return this;
    }

    /** Execute the operation, constructing a scan iterator. */
    public FileSKVIterator build() throws IOException {
      return openScanReader(toScanReaderBuilderOptions(range, columnFamilies, inclusive));
    }
  }

  public interface ScanReaderTableConfiguration {
    ScanReaderBuilder withTableConfiguration(AccumuloConfiguration tableConfiguration);
  }
}<|MERGE_RESOLUTION|>--- conflicted
+++ resolved
@@ -192,20 +192,12 @@
     public final boolean inclusive;
     public final boolean dropCacheBehind;
 
-<<<<<<< HEAD
-    protected FileOptions(AccumuloConfiguration tableConfiguration, TabletFile file, FileSystem fs,
-        Configuration fsConf, String compression, FSDataOutputStream outputStream,
-        boolean enableAccumuloStart, CacheProvider cacheProvider, Cache<String,Long> fileLenCache,
-        boolean seekToBeginning, CryptoService cryptoService, Range range,
-        Set<ByteSequence> columnFamilies, boolean inclusive, boolean dropCacheBehind) {
-=======
-    public FileOptions(TableId tableId, AccumuloConfiguration tableConfiguration, String filename,
-        FileSystem fs, Configuration fsConf, RateLimiter rateLimiter, String compression,
+    protected FileOptions(TableId tableId, AccumuloConfiguration tableConfiguration,
+        TabletFile file, FileSystem fs, Configuration fsConf, String compression,
         FSDataOutputStream outputStream, boolean enableAccumuloStart, CacheProvider cacheProvider,
         Cache<String,Long> fileLenCache, boolean seekToBeginning, CryptoService cryptoService,
         Range range, Set<ByteSequence> columnFamilies, boolean inclusive, boolean dropCacheBehind) {
       this.tableId = tableId;
->>>>>>> 88abe226
       this.tableConfiguration = tableConfiguration;
       this.file = Objects.requireNonNull(file);
       this.fs = fs;
@@ -333,51 +325,28 @@
 
     protected FileOptions toWriterBuilderOptions(String compression,
         FSDataOutputStream outputStream, boolean startEnabled) {
-<<<<<<< HEAD
-      return new FileOptions(tableConfiguration, file, fs, fsConf, compression, outputStream,
-          startEnabled, NULL_PROVIDER, null, false, cryptoService, null, null, true,
+      return new FileOptions(tableId, tableConfiguration, file, fs, fsConf, compression,
+          outputStream, startEnabled, NULL_PROVIDER, null, false, cryptoService, null, null, true,
           dropCacheBehind);
-=======
-      return new FileOptions(tableId, tableConfiguration, filename, fs, fsConf, rateLimiter,
-          compression, outputStream, startEnabled, NULL_PROVIDER, null, false, cryptoService, null,
-          null, true, dropCacheBehind);
->>>>>>> 88abe226
     }
 
     protected FileOptions toReaderBuilderOptions(CacheProvider cacheProvider,
         Cache<String,Long> fileLenCache, boolean seekToBeginning) {
-<<<<<<< HEAD
-      return new FileOptions(tableConfiguration, file, fs, fsConf, null, null, false,
+      return new FileOptions(tableId, tableConfiguration, file, fs, fsConf, null, null, false,
           cacheProvider == null ? NULL_PROVIDER : cacheProvider, fileLenCache, seekToBeginning,
           cryptoService, null, null, true, dropCacheBehind);
     }
 
     protected FileOptions toIndexReaderBuilderOptions(Cache<String,Long> fileLenCache) {
-      return new FileOptions(tableConfiguration, file, fs, fsConf, null, null, false, NULL_PROVIDER,
-          fileLenCache, false, cryptoService, null, null, true, dropCacheBehind);
-=======
-      return new FileOptions(tableId, tableConfiguration, filename, fs, fsConf, rateLimiter, null,
-          null, false, cacheProvider == null ? NULL_PROVIDER : cacheProvider, fileLenCache,
-          seekToBeginning, cryptoService, null, null, true, dropCacheBehind);
-    }
-
-    protected FileOptions toIndexReaderBuilderOptions(Cache<String,Long> fileLenCache) {
-      return new FileOptions(tableId, tableConfiguration, filename, fs, fsConf, rateLimiter, null,
-          null, false, NULL_PROVIDER, fileLenCache, false, cryptoService, null, null, true,
-          dropCacheBehind);
->>>>>>> 88abe226
+      return new FileOptions(tableId, tableConfiguration, file, fs, fsConf, null, null, false,
+          NULL_PROVIDER, fileLenCache, false, cryptoService, null, null, true, dropCacheBehind);
     }
 
     protected FileOptions toScanReaderBuilderOptions(Range range, Set<ByteSequence> columnFamilies,
         boolean inclusive) {
-<<<<<<< HEAD
-      return new FileOptions(tableConfiguration, file, fs, fsConf, null, null, false, NULL_PROVIDER,
-          null, false, cryptoService, range, columnFamilies, inclusive, dropCacheBehind);
-=======
-      return new FileOptions(tableId, tableConfiguration, filename, fs, fsConf, rateLimiter, null,
-          null, false, NULL_PROVIDER, null, false, cryptoService, range, columnFamilies, inclusive,
+      return new FileOptions(tableId, tableConfiguration, file, fs, fsConf, null, null, false,
+          NULL_PROVIDER, null, false, cryptoService, range, columnFamilies, inclusive,
           dropCacheBehind);
->>>>>>> 88abe226
     }
 
     protected AccumuloConfiguration getTableConfiguration() {
