/*
 * Licensed to the Apache Software Foundation (ASF) under one
 * or more contributor license agreements.  See the NOTICE file
 * distributed with this work for additional information
 * regarding copyright ownership.  The ASF licenses this file
 * to you under the Apache License, Version 2.0 (the
 * "License"); you may not use this file except in compliance
 * with the License.  You may obtain a copy of the License at
 *
 *   http://www.apache.org/licenses/LICENSE-2.0
 *
 * Unless required by applicable law or agreed to in writing,
 * software distributed under the License is distributed on an
 * "AS IS" BASIS, WITHOUT WARRANTIES OR CONDITIONS OF ANY
 * KIND, either express or implied.  See the License for the
 * specific language governing permissions and limitations
 * under the License.
 */
package org.apache.accumulo.core.clientImpl;

import static java.util.concurrent.TimeUnit.SECONDS;

import java.io.IOException;
import java.security.SecureRandom;
import java.time.Duration;
import java.util.ArrayList;
import java.util.Collection;
import java.util.Collections;
import java.util.EnumMap;
import java.util.HashSet;
import java.util.List;
import java.util.Map;
import java.util.Set;
import java.util.SortedMap;
import java.util.SortedSet;
import java.util.stream.Collectors;

import org.apache.accumulo.core.Constants;
import org.apache.accumulo.core.client.AccumuloException;
import org.apache.accumulo.core.client.AccumuloSecurityException;
import org.apache.accumulo.core.client.SampleNotPresentException;
import org.apache.accumulo.core.client.TableNotFoundException;
import org.apache.accumulo.core.client.sample.SamplerConfiguration;
import org.apache.accumulo.core.clientImpl.TabletLocator.TabletLocation;
import org.apache.accumulo.core.clientImpl.thrift.ThriftSecurityException;
import org.apache.accumulo.core.conf.Property;
import org.apache.accumulo.core.data.Column;
import org.apache.accumulo.core.data.Key;
import org.apache.accumulo.core.data.KeyValue;
import org.apache.accumulo.core.data.PartialKey;
import org.apache.accumulo.core.data.Range;
import org.apache.accumulo.core.data.TableId;
import org.apache.accumulo.core.data.TabletId;
import org.apache.accumulo.core.data.Value;
import org.apache.accumulo.core.dataImpl.KeyExtent;
import org.apache.accumulo.core.dataImpl.TabletIdImpl;
import org.apache.accumulo.core.dataImpl.thrift.InitialScan;
import org.apache.accumulo.core.dataImpl.thrift.IterInfo;
import org.apache.accumulo.core.dataImpl.thrift.ScanResult;
import org.apache.accumulo.core.dataImpl.thrift.TKeyValue;
import org.apache.accumulo.core.rpc.ThriftClientTypes;
import org.apache.accumulo.core.rpc.ThriftUtil;
import org.apache.accumulo.core.sample.impl.SamplerConfigurationImpl;
import org.apache.accumulo.core.security.Authorizations;
import org.apache.accumulo.core.spi.scan.ScanServerDispatcher;
import org.apache.accumulo.core.tabletserver.thrift.NoSuchScanIDException;
import org.apache.accumulo.core.tabletserver.thrift.NotServingTabletException;
import org.apache.accumulo.core.tabletserver.thrift.ScanServerBusyException;
import org.apache.accumulo.core.tabletserver.thrift.TSampleNotPresentException;
import org.apache.accumulo.core.tabletserver.thrift.TabletClientService;
import org.apache.accumulo.core.tabletserver.thrift.TooManyFilesException;
import org.apache.accumulo.core.trace.TraceUtil;
import org.apache.accumulo.core.trace.thrift.TInfo;
import org.apache.accumulo.core.util.HostAndPort;
import org.apache.accumulo.core.util.OpTimer;
import org.apache.hadoop.io.Text;
import org.apache.thrift.TApplicationException;
import org.apache.thrift.TException;
import org.slf4j.Logger;
import org.slf4j.LoggerFactory;

import io.opentelemetry.api.trace.Span;
import io.opentelemetry.context.Scope;

public class ThriftScanner {
  private static final Logger log = LoggerFactory.getLogger(ThriftScanner.class);

  public static final Map<TabletType,Set<String>> serversWaitedForWrites =
      new EnumMap<>(TabletType.class);
  private static final SecureRandom random = new SecureRandom();

  static {
    for (TabletType ttype : TabletType.values()) {
      serversWaitedForWrites.put(ttype, Collections.synchronizedSet(new HashSet<>()));
    }
  }

  public static boolean getBatchFromServer(ClientContext context, Range range, KeyExtent extent,
      String server, SortedMap<Key,Value> results, SortedSet<Column> fetchedColumns,
      List<IterInfo> serverSideIteratorList,
      Map<String,Map<String,String>> serverSideIteratorOptions, int size,
      Authorizations authorizations, long batchTimeOut, String classLoaderContext)
      throws AccumuloException, AccumuloSecurityException {
    if (server == null)
      throw new AccumuloException(new IOException());

    final HostAndPort parsedServer = HostAndPort.fromString(server);
    try {
      TInfo tinfo = TraceUtil.traceInfo();
      TabletClientService.Client client =
          ThriftUtil.getClient(ThriftClientTypes.TABLET_SERVER, parsedServer, context);
      try {
        // not reading whole rows (or stopping on row boundaries) so there is no need to enable
        // isolation below
        ScanState scanState = new ScanState(context, extent.tableId(), authorizations, range,
            fetchedColumns, size, serverSideIteratorList, serverSideIteratorOptions, false,
            Constants.SCANNER_DEFAULT_READAHEAD_THRESHOLD, null, batchTimeOut, classLoaderContext,
            null, false);

        TabletType ttype = TabletType.type(extent);
        boolean waitForWrites = !serversWaitedForWrites.get(ttype).contains(server);
        InitialScan isr = client.startScan(tinfo, scanState.context.rpcCreds(), extent.toThrift(),
            scanState.range.toThrift(),
            scanState.columns.stream().map(Column::toThrift).collect(Collectors.toList()),
            scanState.size, scanState.serverSideIteratorList, scanState.serverSideIteratorOptions,
            scanState.authorizations.getAuthorizationsBB(), waitForWrites, scanState.isolated,
            scanState.readaheadThreshold, null, scanState.batchTimeOut, classLoaderContext,
            scanState.executionHints, 0L);
        if (waitForWrites)
          serversWaitedForWrites.get(ttype).add(server);

        Key.decompress(isr.result.results);

        for (TKeyValue kv : isr.result.results)
          results.put(new Key(kv.key), new Value(kv.value));

        client.closeScan(tinfo, isr.scanID);

        return isr.result.more;
      } finally {
        ThriftUtil.returnClient(client, context);
      }
    } catch (TApplicationException tae) {
      throw new AccumuloServerException(server, tae);
    } catch (TooManyFilesException e) {
      log.debug("Tablet ({}) has too many files {} : {}", extent, server, e.getMessage());
    } catch (ThriftSecurityException e) {
      log.warn("Security Violation in scan request to {}: {}", server, e.getMessage());
      throw new AccumuloSecurityException(e.user, e.code, e);
    } catch (TException e) {
      log.debug("Error getting transport to {}: {}", server, e.getMessage());
    }

    throw new AccumuloException("getBatchFromServer: failed");
  }

  public static class ScanState {

    boolean isolated;
    TableId tableId;
    Text startRow;
    boolean skipStartRow;
    long readaheadThreshold;
    long batchTimeOut;
    boolean runOnScanServer;

    Range range;

    int size;

    ClientContext context;
    Authorizations authorizations;
    List<Column> columns;

    TabletLocation prevLoc;
    Long scanID;

    String classLoaderContext;

    boolean finished = false;

    List<IterInfo> serverSideIteratorList;

    Map<String,Map<String,String>> serverSideIteratorOptions;

    SamplerConfiguration samplerConfig;
    Map<String,String> executionHints;

    ScanAttemptsImpl scanAttempts;

    Duration busyTimeout;

    public ScanState(ClientContext context, TableId tableId, Authorizations authorizations,
        Range range, SortedSet<Column> fetchedColumns, int size,
        List<IterInfo> serverSideIteratorList,
        Map<String,Map<String,String>> serverSideIteratorOptions, boolean isolated,
        long readaheadThreshold, SamplerConfiguration samplerConfig, long batchTimeOut,
        String classLoaderContext, Map<String,String> executionHints, boolean useScanServer) {
      this.context = context;
      this.authorizations = authorizations;
      this.classLoaderContext = classLoaderContext;

      columns = new ArrayList<>(fetchedColumns.size());
      for (Column column : fetchedColumns) {
        columns.add(column);
      }

      this.tableId = tableId;
      this.range = range;

      Key startKey = range.getStartKey();
      if (startKey == null) {
        startKey = new Key();
      }
      this.startRow = startKey.getRow();

      this.skipStartRow = false;

      this.size = size;

      this.serverSideIteratorList = serverSideIteratorList;
      this.serverSideIteratorOptions = serverSideIteratorOptions;

      this.isolated = isolated;
      this.readaheadThreshold = readaheadThreshold;

      this.samplerConfig = samplerConfig;

      this.batchTimeOut = batchTimeOut;

      if (executionHints == null || executionHints.isEmpty())
        this.executionHints = null; // avoid thrift serialization for empty map
      else
        this.executionHints = executionHints;

      this.runOnScanServer = useScanServer;

      if (useScanServer) {
        scanAttempts = new ScanAttemptsImpl();
      }
    }
  }

  public static class ScanTimedOutException extends IOException {

    private static final long serialVersionUID = 1L;

  }

  static long pause(long millis, long maxSleep, boolean runOnScanServer)
      throws InterruptedException {
    if (!runOnScanServer) {
      // the client side scan server plugin controls sleep time... this sleep is for regular scans
      // where the scan server plugin does not have control
      Thread.sleep(millis);
    }
    // wait 2 * last time, with +-10% random jitter
    return (long) (Math.min(millis * 2, maxSleep) * (.9 + random.nextDouble() / 5));
  }

  public static List<KeyValue> scan(ClientContext context, ScanState scanState, long timeOut)
      throws ScanTimedOutException, AccumuloException, AccumuloSecurityException,
      TableNotFoundException {
    TabletLocation loc = null;
    long startTime = System.currentTimeMillis();
    String lastError = null;
    String error = null;
    int tooManyFilesCount = 0;
    long sleepMillis = 100;
    final long maxSleepTime =
        context.getConfiguration().getTimeInMillis(Property.GENERAL_MAX_SCANNER_RETRY_PERIOD);

    List<KeyValue> results = null;

    Span parent = TraceUtil.startSpan(ThriftScanner.class, "scan");
    try (Scope scope = parent.makeCurrent()) {
      while (results == null && !scanState.finished) {
        if (Thread.currentThread().isInterrupted()) {
          throw new AccumuloException("Thread interrupted");
        }

        if ((System.currentTimeMillis() - startTime) / 1000.0 > timeOut)
          throw new ScanTimedOutException();

        while (loc == null) {
          long currentTime = System.currentTimeMillis();
          if ((currentTime - startTime) / 1000.0 > timeOut)
            throw new ScanTimedOutException();

          Span child1 = TraceUtil.startSpan(ThriftScanner.class, "scan::locateTablet");
          try (Scope locateSpan = child1.makeCurrent()) {
            loc = TabletLocator.getLocator(context, scanState.tableId).locateTablet(context,
                scanState.startRow, scanState.skipStartRow, false);

            if (loc == null) {
              context.requireNotDeleted(scanState.tableId);
              context.requireNotOffline(scanState.tableId, null);

              error = "Failed to locate tablet for table : " + scanState.tableId + " row : "
                  + scanState.startRow;
              if (!error.equals(lastError))
                log.debug("{}", error);
              else if (log.isTraceEnabled())
                log.trace("{}", error);
              lastError = error;
              sleepMillis = pause(sleepMillis, maxSleepTime, scanState.runOnScanServer);
            } else {
              // when a tablet splits we do want to continue scanning the low child
              // of the split if we are already passed it
              Range dataRange = loc.tablet_extent.toDataRange();

              if (scanState.range.getStartKey() != null
                  && dataRange.afterEndKey(scanState.range.getStartKey())) {
                // go to the next tablet
                scanState.startRow = loc.tablet_extent.endRow();
                scanState.skipStartRow = true;
                loc = null;
              } else if (scanState.range.getEndKey() != null
                  && dataRange.beforeStartKey(scanState.range.getEndKey())) {
                // should not happen
                throw new RuntimeException("Unexpected tablet, extent : " + loc.tablet_extent
                    + "  range : " + scanState.range + " startRow : " + scanState.startRow);
              }
            }
          } catch (AccumuloServerException e) {
            TraceUtil.setException(child1, e, true);
            log.debug("Scan failed, server side exception : {}", e.getMessage());
            throw e;
          } catch (AccumuloException e) {
            error = "exception from tablet loc " + e.getMessage();
            if (!error.equals(lastError))
              log.debug("{}", error);
            else if (log.isTraceEnabled())
              log.trace("{}", error);

            TraceUtil.setException(child1, e, false);

            lastError = error;
            sleepMillis = pause(sleepMillis, maxSleepTime, scanState.runOnScanServer);
          } finally {
            child1.end();
          }
        }

        Span child2 = TraceUtil.startSpan(ThriftScanner.class, "scan::location",
            Map.of("tserver", loc.tablet_location));
        try (Scope scanLocation = child2.makeCurrent()) {
          results = scan(loc, scanState, context);
        } catch (AccumuloSecurityException e) {
          context.clearTableListCache();
          context.requireNotDeleted(scanState.tableId);
          e.setTableInfo(context.getPrintableTableInfoFromId(scanState.tableId));
          TraceUtil.setException(child2, e, true);
          throw e;
        } catch (TApplicationException tae) {
          TraceUtil.setException(child2, tae, true);
          throw new AccumuloServerException(loc.tablet_location, tae);
        } catch (TSampleNotPresentException tsnpe) {
          String message = "Table " + context.getPrintableTableInfoFromId(scanState.tableId)
              + " does not have sampling configured or built";
          TraceUtil.setException(child2, tsnpe, true);
          throw new SampleNotPresentException(message, tsnpe);
        } catch (NotServingTabletException e) {
          error = "Scan failed, not serving tablet " + loc;
          if (!error.equals(lastError))
            log.debug("{}", error);
          else if (log.isTraceEnabled())
            log.trace("{}", error);
          lastError = error;

          TabletLocator.getLocator(context, scanState.tableId).invalidateCache(loc.tablet_extent);
          loc = null;

          // no need to try the current scan id somewhere else
          scanState.scanID = null;

          if (scanState.isolated) {
            TraceUtil.setException(child2, e, true);
            throw new IsolationException();
          }

          TraceUtil.setException(child2, e, false);
          sleepMillis = pause(sleepMillis, maxSleepTime, scanState.runOnScanServer);
        } catch (ScanServerBusyException e) {
          error = "Scan failed, scan server was busy " + loc;
          if (!error.equals(lastError))
            log.debug("{}", error);
          else if (log.isTraceEnabled())
            log.trace("{}", error);
          lastError = error;

          if (scanState.isolated) {
            TraceUtil.setException(child2, e, true);
            throw new IsolationException();
          }

          TraceUtil.setException(child2, e, false);
          scanState.scanID = null;
        } catch (NoSuchScanIDException e) {
          error = "Scan failed, no such scan id " + scanState.scanID + " " + loc;
          if (!error.equals(lastError))
            log.debug("{}", error);
          else if (log.isTraceEnabled())
            log.trace("{}", error);
          lastError = error;

          if (scanState.isolated) {
            TraceUtil.setException(child2, e, true);
            throw new IsolationException();
          }

          TraceUtil.setException(child2, e, false);
          scanState.scanID = null;
        } catch (TooManyFilesException e) {
          error = "Tablet has too many files " + loc + " retrying...";
          if (error.equals(lastError)) {
            tooManyFilesCount++;
            if (tooManyFilesCount == 300)
              log.warn("{}", error);
            else if (log.isTraceEnabled())
              log.trace("{}", error);
          } else {
            log.debug("{}", error);
            tooManyFilesCount = 0;
          }
          lastError = error;

          // not sure what state the scan session on the server side is
          // in after this occurs, so lets be cautious and start a new
          // scan session
          scanState.scanID = null;

          if (scanState.isolated) {
            TraceUtil.setException(child2, e, true);
            throw new IsolationException();
          }

          TraceUtil.setException(child2, e, false);
          sleepMillis = pause(sleepMillis, maxSleepTime, scanState.runOnScanServer);
        } catch (TException e) {
          TabletLocator.getLocator(context, scanState.tableId).invalidateCache(context,
              loc.tablet_location);
          error = "Scan failed, thrift error " + e.getClass().getName() + "  " + e.getMessage()
              + " " + loc;
          if (!error.equals(lastError))
            log.debug("{}", error);
          else if (log.isTraceEnabled())
            log.trace("{}", error);
          lastError = error;
          loc = null;

          // do not want to continue using the same scan id, if a timeout occurred could cause a
          // batch to be skipped
          // because a thread on the server side may still be processing the timed out continue scan
          scanState.scanID = null;

          if (scanState.isolated) {
            TraceUtil.setException(child2, e, true);
            throw new IsolationException();
          }

          TraceUtil.setException(child2, e, false);
          sleepMillis = pause(sleepMillis, maxSleepTime, scanState.runOnScanServer);
        } finally {
          child2.end();
        }
      }

      if (results != null && results.isEmpty() && scanState.finished) {
        results = null;
      }

      return results;
    } catch (InterruptedException ex) {
      TraceUtil.setException(parent, ex, true);
      throw new AccumuloException(ex);
    } finally {
      parent.end();
    }
  }

  private static List<KeyValue> scan(TabletLocation loc, ScanState scanState, ClientContext context)
      throws AccumuloSecurityException, NotServingTabletException, TException,
      NoSuchScanIDException, TooManyFilesException, TSampleNotPresentException {
    if (scanState.finished)
      return null;

    if (scanState.runOnScanServer) {

      TabletLocation newLoc;

      var tabletId = new TabletIdImpl(loc.tablet_extent);

      if (scanState.scanID != null && scanState.prevLoc != null
          && scanState.prevLoc.tablet_session.equals("scan_server")
          && scanState.prevLoc.tablet_extent.equals(loc.tablet_extent)) {
        // this is the case of continuing a scan on a scan server for the same tablet, so lets not
        // call the scan server dispatcher and just go back to the previous scan server
        newLoc = scanState.prevLoc;
        log.trace(
            "For tablet {} continuing scan on scan server {} without consulting scan server dispatcher, using busyTimeout {}",
            loc.tablet_extent, newLoc.tablet_location, scanState.busyTimeout);
      } else {
        // obtain a snapshot once and only expose this snapshot to the plugin for consistency
        var attempts = scanState.scanAttempts.snapshot();

        var params = new ScanServerDispatcher.DispatcherParameters() {

          @Override
          public List<TabletId> getTablets() {
            return List.of(tabletId);
          }

          @Override
          public Collection<? extends ScanServerDispatcher.ScanAttempt>
              getAttempts(TabletId tabletId) {
            return attempts.getOrDefault(tabletId, Set.of());
          }

          @Override
          public Map<String,String> getHints() {
            if (scanState.executionHints == null)
              return Map.of();
            return scanState.executionHints;
          }
        };

        ScanServerDispatcher.Actions actions =
            context.getScanServerDispatcher().determineActions(params);

        Duration delay = null;

        String scanServer = actions.getScanServer(tabletId);
        if (scanServer != null) {
          newLoc = new TabletLocation(loc.tablet_extent, scanServer, "scan_server");
          delay = actions.getDelay();
          scanState.busyTimeout = actions.getBusyTimeout();
          log.trace(
              "For tablet {} scan server dispatcher chose scan_server:{} delay:{} busyTimeout:{}",
              loc.tablet_extent, scanServer, delay, scanState.busyTimeout);
        } else {
          newLoc = loc;
          delay = actions.getDelay();
          scanState.busyTimeout = Duration.ZERO;
          log.trace("For tablet {} scan server dispatcher chose tablet_server", loc.tablet_extent);
        }

        if (!delay.isZero()) {
          try {
            Thread.sleep(delay.toMillis());
          } catch (InterruptedException e) {
            Thread.currentThread().interrupt();
            throw new RuntimeException(e);
          }
        }
      }

      var reporter = scanState.scanAttempts.createReporter(newLoc.tablet_location, tabletId);

      try {
        var ret = scanRpc(newLoc, scanState, context, scanState.busyTimeout.toMillis());
        return ret;
      } catch (ScanServerBusyException ssbe) {
        reporter.report(ScanServerDispatcher.ScanAttempt.Result.BUSY);
        throw ssbe;
      } catch (Exception e) {
        reporter.report(ScanServerDispatcher.ScanAttempt.Result.ERROR);
        throw e;
      }
    } else {
      return scanRpc(loc, scanState, context, 0L);
    }
  }

  private static List<KeyValue> scanRpc(TabletLocation loc, ScanState scanState,
      ClientContext context, long busyTimeout) throws AccumuloSecurityException,
      NotServingTabletException, TException, NoSuchScanIDException, TooManyFilesException,
      TSampleNotPresentException, ScanServerBusyException {

    OpTimer timer = null;

    final TInfo tinfo = TraceUtil.traceInfo();

    final HostAndPort parsedLocation = HostAndPort.fromString(loc.tablet_location);
<<<<<<< HEAD

    TabletClientService.Client client = ThriftUtil.getTServerClient(parsedLocation, context);
=======
    TabletClientService.Client client =
        ThriftUtil.getClient(ThriftClientTypes.TABLET_SERVER, parsedLocation, context);
>>>>>>> 8be98d67

    String old = Thread.currentThread().getName();
    try {
      ScanResult sr;

      if (scanState.prevLoc != null && !scanState.prevLoc.equals(loc))
        scanState.scanID = null;

      scanState.prevLoc = loc;

      if (scanState.scanID == null) {
        Thread.currentThread().setName("Starting scan tserver=" + loc.tablet_location + " tableId="
            + loc.tablet_extent.tableId());

        if (log.isTraceEnabled()) {
          String msg = "Starting scan tserver=" + loc.tablet_location + " tablet="
              + loc.tablet_extent + " range=" + scanState.range + " ssil="
              + scanState.serverSideIteratorList + " ssio=" + scanState.serverSideIteratorOptions
              + " context=" + scanState.classLoaderContext;
          log.trace("tid={} {}", Thread.currentThread().getId(), msg);
          timer = new OpTimer().start();
        }

        TabletType ttype = TabletType.type(loc.tablet_extent);
        boolean waitForWrites = !serversWaitedForWrites.get(ttype).contains(loc.tablet_location);

        InitialScan is = client.startScan(tinfo, scanState.context.rpcCreds(),
            loc.tablet_extent.toThrift(), scanState.range.toThrift(),
            scanState.columns.stream().map(Column::toThrift).collect(Collectors.toList()),
            scanState.size, scanState.serverSideIteratorList, scanState.serverSideIteratorOptions,
            scanState.authorizations.getAuthorizationsBB(), waitForWrites, scanState.isolated,
            scanState.readaheadThreshold,
            SamplerConfigurationImpl.toThrift(scanState.samplerConfig), scanState.batchTimeOut,
            scanState.classLoaderContext, scanState.executionHints, busyTimeout);
        if (waitForWrites)
          serversWaitedForWrites.get(ttype).add(loc.tablet_location);

        sr = is.result;

        if (sr.more)
          scanState.scanID = is.scanID;
        else
          client.closeScan(tinfo, is.scanID);

      } else {
        // log.debug("Calling continue scan : "+scanState.range+" loc = "+loc);
        String msg =
            "Continuing scan tserver=" + loc.tablet_location + " scanid=" + scanState.scanID;
        Thread.currentThread().setName(msg);

        if (log.isTraceEnabled()) {
          log.trace("tid={} {}", Thread.currentThread().getId(), msg);
          timer = new OpTimer().start();
        }

        sr = client.continueScan(tinfo, scanState.scanID, busyTimeout);
        if (!sr.more) {
          client.closeScan(tinfo, scanState.scanID);
          scanState.scanID = null;
        }
      }

      if (sr.more) {
        if (timer != null) {
          timer.stop();
          log.trace("tid={} Finished scan in {} #results={} scanid={}",
              Thread.currentThread().getId(), String.format("%.3f secs", timer.scale(SECONDS)),
              sr.results.size(), scanState.scanID);
        }
      } else {
        // log.debug("No more : tab end row = "+loc.tablet_extent.getEndRow()+" range =
        // "+scanState.range);
        if (loc.tablet_extent.endRow() == null) {
          scanState.finished = true;

          if (timer != null) {
            timer.stop();
            log.trace("tid={} Completely finished scan in {} #results={}",
                Thread.currentThread().getId(), String.format("%.3f secs", timer.scale(SECONDS)),
                sr.results.size());
          }

        } else if (scanState.range.getEndKey() == null || !scanState.range
            .afterEndKey(new Key(loc.tablet_extent.endRow()).followingKey(PartialKey.ROW))) {
          scanState.startRow = loc.tablet_extent.endRow();
          scanState.skipStartRow = true;

          if (timer != null) {
            timer.stop();
            log.trace("tid={} Finished scanning tablet in {} #results={}",
                Thread.currentThread().getId(), String.format("%.3f secs", timer.scale(SECONDS)),
                sr.results.size());
          }
        } else {
          scanState.finished = true;
          if (timer != null) {
            timer.stop();
            log.trace("tid={} Completely finished in {} #results={}",
                Thread.currentThread().getId(), String.format("%.3f secs", timer.scale(SECONDS)),
                sr.results.size());
          }
        }
      }

      Key.decompress(sr.results);

      if (!sr.results.isEmpty() && !scanState.finished)
        scanState.range = new Range(new Key(sr.results.get(sr.results.size() - 1).key), false,
            scanState.range.getEndKey(), scanState.range.isEndKeyInclusive());

      List<KeyValue> results = new ArrayList<>(sr.results.size());
      for (TKeyValue tkv : sr.results)
        results.add(new KeyValue(new Key(tkv.key), tkv.value));

      return results;

    } catch (ThriftSecurityException e) {
      throw new AccumuloSecurityException(e.user, e.code, e);
    } finally {
      ThriftUtil.returnClient(client, context);
      Thread.currentThread().setName(old);
    }
  }

  static void close(ScanState scanState) {
    if (!scanState.finished && scanState.scanID != null && scanState.prevLoc != null) {
      TInfo tinfo = TraceUtil.traceInfo();

      log.debug("Closing active scan {} {}", scanState.prevLoc, scanState.scanID);
      HostAndPort parsedLocation = HostAndPort.fromString(scanState.prevLoc.tablet_location);
      TabletClientService.Client client = null;
      try {
        client = ThriftUtil.getClient(ThriftClientTypes.TABLET_SERVER, parsedLocation,
            scanState.context);
        client.closeScan(tinfo, scanState.scanID);
      } catch (TException e) {
        // ignore this is a best effort
        log.debug("Failed to close active scan " + scanState.prevLoc + " " + scanState.scanID, e);
      } finally {
        if (client != null)
          ThriftUtil.returnClient(client, scanState.context);
      }
    }
  }
}<|MERGE_RESOLUTION|>--- conflicted
+++ resolved
@@ -582,13 +582,9 @@
     final TInfo tinfo = TraceUtil.traceInfo();
 
     final HostAndPort parsedLocation = HostAndPort.fromString(loc.tablet_location);
-<<<<<<< HEAD
-
-    TabletClientService.Client client = ThriftUtil.getTServerClient(parsedLocation, context);
-=======
+
     TabletClientService.Client client =
         ThriftUtil.getClient(ThriftClientTypes.TABLET_SERVER, parsedLocation, context);
->>>>>>> 8be98d67
 
     String old = Thread.currentThread().getName();
     try {
