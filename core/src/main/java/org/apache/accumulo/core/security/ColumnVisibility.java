/*
 * Licensed to the Apache Software Foundation (ASF) under one
 * or more contributor license agreements.  See the NOTICE file
 * distributed with this work for additional information
 * regarding copyright ownership.  The ASF licenses this file
 * to you under the Apache License, Version 2.0 (the
 * "License"); you may not use this file except in compliance
 * with the License.  You may obtain a copy of the License at
 *
 *   https://www.apache.org/licenses/LICENSE-2.0
 *
 * Unless required by applicable law or agreed to in writing,
 * software distributed under the License is distributed on an
 * "AS IS" BASIS, WITHOUT WARRANTIES OR CONDITIONS OF ANY
 * KIND, either express or implied.  See the License for the
 * specific language governing permissions and limitations
 * under the License.
 */
package org.apache.accumulo.core.security;

import static java.nio.charset.StandardCharsets.UTF_8;

import java.io.Serializable;
import java.util.ArrayList;
import java.util.Arrays;
import java.util.Collections;
import java.util.Comparator;
import java.util.List;
import java.util.TreeSet;
import java.util.function.Supplier;

import org.apache.accumulo.access.AccessExpression;
import org.apache.accumulo.access.InvalidAccessExpressionException;
import org.apache.accumulo.core.data.ArrayByteSequence;
import org.apache.accumulo.core.data.ByteSequence;
import org.apache.accumulo.core.util.BadArgumentException;
import org.apache.accumulo.core.util.TextUtil;
import org.apache.hadoop.io.Text;
import org.apache.hadoop.io.WritableComparator;

import com.google.common.base.Suppliers;

/**
 * Validate the column visibility is a valid expression and set the visibility for a Mutation. See
 * {@link ColumnVisibility#ColumnVisibility(byte[])} for the definition of an expression.
 *
 * <p>
 * The expression is a sequence of characters from the set [A-Za-z0-9_-.] along with the binary
 * operators "&amp;" and "|" indicating that both operands are necessary, or the either is
 * necessary. The following are valid expressions for visibility:
 *
 * <pre>
 * A
 * A|B
 * (A|B)&amp;(C|D)
 * orange|(red&amp;yellow)
 * </pre>
 *
 * <p>
 * The following are not valid expressions for visibility:
 *
 * <pre>
 * A|B&amp;C
 * A=B
 * A|B|
 * A&amp;|B
 * ()
 * )
 * dog|!cat
 * </pre>
 *
 * <p>
 * In addition to the base set of visibilities, any character can be used in the expression if it is
 * quoted. If the quoted term contains '&quot;' or '\', then escape the character with '\'. The
 * {@link #quote(String)} method can be used to properly quote and escape terms automatically. The
 * following is an example of a quoted term:
 *
 * <pre>
 * &quot;A#C&quot; &amp; B
 * </pre>
 */
public class ColumnVisibility {

  // This functionality is deprecated so its setup as a supplier so it is only computed if the
  // deprecated functionality is called.
  private final Supplier<Node> nodeSupplier;
  private final byte[] expression;

  /**
   * Accessor for the underlying byte string.
   *
   * @return byte array representation of a visibility expression
   */
  public byte[] getExpression() {
    return expression;
  }

  /**
   * The node types in a parse tree for a visibility expression.
   */
<<<<<<< HEAD
=======
  @Deprecated(since = "3.1.0")
>>>>>>> 6c2f6873
  public enum NodeType {
    EMPTY, TERM, OR, AND,
  }

  /**
   * All empty nodes are equal and represent the same value.
   */
  private static final Node EMPTY_NODE = new Node(NodeType.EMPTY, 0);

  /**
   * A node in the parse tree for a visibility expression.
   */
  @Deprecated(since = "3.1.0")
  public static class Node {
    /**
     * An empty list of nodes.
     */
    public static final List<Node> EMPTY = Collections.emptyList();
    NodeType type;
    int start;
    int end;
    List<Node> children = EMPTY;

    public Node(NodeType type, int start) {
      this.type = type;
      this.start = start;
      this.end = start + 1;
    }

    public Node(int start, int end) {
      this.type = NodeType.TERM;
      this.start = start;
      this.end = end;
    }

    public void add(Node child) {
      if (children == EMPTY) {
        children = new ArrayList<>();
      }

      children.add(child);
    }

    public NodeType getType() {
      return type;
    }

    public List<Node> getChildren() {
      return children;
    }

    public int getTermStart() {
      return start;
    }

    public int getTermEnd() {
      return end;
    }

    public ByteSequence getTerm(byte[] expression) {
      if (type != NodeType.TERM) {
        throw new IllegalStateException();
      }

      if (expression[start] == '"') {
        // its a quoted term
        int qStart = start + 1;
        int qEnd = end - 1;

        return new ArrayByteSequence(expression, qStart, qEnd - qStart);
      }
      return new ArrayByteSequence(expression, start, end - start);
    }
  }

  /**
   * A node comparator. Nodes sort according to node type, terms sort lexicographically. AND and OR
   * nodes sort by number of children, or if the same by corresponding children.
   */
  @Deprecated(since = "3.1.0")
  public static class NodeComparator implements Comparator<Node>, Serializable {

    private static final long serialVersionUID = 1L;
    byte[] text;

    /**
     * Creates a new comparator.
     *
     * @param text expression string, encoded in UTF-8
     */
    public NodeComparator(byte[] text) {
      this.text = text;
    }

    @Override
    public int compare(Node a, Node b) {
      int diff = a.type.ordinal() - b.type.ordinal();
      if (diff != 0) {
        return diff;
      }
      switch (a.type) {
        case EMPTY:
          return 0; // All empty nodes are the same
        case TERM:
          return WritableComparator.compareBytes(text, a.start, a.end - a.start, text, b.start,
              b.end - b.start);
        case OR:
        case AND:
          diff = a.children.size() - b.children.size();
          if (diff != 0) {
            return diff;
          }
          for (int i = 0; i < a.children.size(); i++) {
            diff = compare(a.children.get(i), b.children.get(i));
            if (diff != 0) {
              return diff;
            }
          }
      }
      return 0;
    }
  }

  /*
   * Convenience method that delegates to normalize with a new NodeComparator constructed using the
   * supplied expression.
   */
  @Deprecated(since = "3.1.0")
  public static Node normalize(Node root, byte[] expression) {
    return normalize(root, expression, new NodeComparator(expression));
  }

  // @formatter:off
  /*
   * Walks an expression's AST in order to:
   *  1) roll up expressions with the same operant (`a&(b&c) becomes a&b&c`)
   *  2) sort labels lexicographically (permutations of `a&b&c` are re-ordered to appear as `a&b&c`)
   *  3) dedupes labels (`a&b&a` becomes `a&b`)
   */
  // @formatter:on
  @Deprecated(since = "3.1.0")
  public static Node normalize(Node root, byte[] expression, NodeComparator comparator) {
    if (root.type != NodeType.TERM) {
      TreeSet<Node> rolledUp = new TreeSet<>(comparator);
      java.util.Iterator<Node> itr = root.children.iterator();
      while (itr.hasNext()) {
        Node c = normalize(itr.next(), expression, comparator);
        if (c.type == root.type) {
          rolledUp.addAll(c.children);
          itr.remove();
        }
      }
      rolledUp.addAll(root.children);
      root.children.clear();
      root.children.addAll(rolledUp);

      // need to promote a child if it's an only child
      if (root.children.size() == 1) {
        return root.children.get(0);
      }
    }

    return root;
  }

  /*
   * Walks an expression's AST and appends a string representation to a supplied StringBuilder. This
   * method adds parens where necessary.
   */
  @Deprecated(since = "3.1.0")
  public static void stringify(Node root, byte[] expression, StringBuilder out) {
    if (root.type == NodeType.TERM) {
      out.append(new String(expression, root.start, root.end - root.start, UTF_8));
    } else {
      String sep = "";
      for (Node c : root.children) {
        out.append(sep);
        boolean parens = (c.type != NodeType.TERM && root.type != c.type);
        if (parens) {
          out.append("(");
        }
        stringify(c, expression, out);
        if (parens) {
          out.append(")");
        }
        sep = root.type == NodeType.AND ? "&" : "|";
      }
    }
  }

  /**
   * Generates a byte[] that represents a normalized, but logically equivalent, form of this
   * evaluator's expression.
   *
   * @return normalized expression in byte[] form
   */
  @Deprecated(since = "3.1.0")
  public byte[] flatten() {
    return AccessExpression.of(expression, true).getExpression().getBytes(UTF_8);
  }

  @Deprecated
  private static class ColumnVisibilityParser {
    private int index = 0;
    private int parens = 0;

    public ColumnVisibilityParser() {}

    Node parse(byte[] expression) {
      if (expression.length > 0) {
        Node node = parse_(expression);
        if (node == null) {
          throw new BadArgumentException("operator or missing parens",
              new String(expression, UTF_8), index - 1);
        }
        if (parens != 0) {
          throw new BadArgumentException("parenthesis mis-match", new String(expression, UTF_8),
              index - 1);
        }
        return node;
      }
      return null;
    }

    Node processTerm(int start, int end, Node expr, byte[] expression) {
      if (start != end) {
        if (expr != null) {
          throw new BadArgumentException("expression needs | or &", new String(expression, UTF_8),
              start);
        }
        return new Node(start, end);
      }
      if (expr == null) {
        throw new BadArgumentException("empty term", new String(expression, UTF_8), start);
      }
      return expr;
    }

    Node parse_(byte[] expression) {
      Node result = null;
      Node expr = null;
      int wholeTermStart = index;
      int subtermStart = index;
      boolean subtermComplete = false;

      while (index < expression.length) {
        switch (expression[index++]) {
          case '&':
            expr = processTerm(subtermStart, index - 1, expr, expression);
            if (result != null) {
              if (!result.type.equals(NodeType.AND)) {
                throw new BadArgumentException("cannot mix & and |", new String(expression, UTF_8),
                    index - 1);
              }
            } else {
              result = new Node(NodeType.AND, wholeTermStart);
            }
            result.add(expr);
            expr = null;
            subtermStart = index;
            subtermComplete = false;
            break;
          case '|':
            expr = processTerm(subtermStart, index - 1, expr, expression);
            if (result != null) {
              if (!result.type.equals(NodeType.OR)) {
                throw new BadArgumentException("cannot mix | and &", new String(expression, UTF_8),
                    index - 1);
              }
            } else {
              result = new Node(NodeType.OR, wholeTermStart);
            }
            result.add(expr);
            expr = null;
            subtermStart = index;
            subtermComplete = false;
            break;
          case '(':
            parens++;
            if (subtermStart != index - 1 || expr != null) {
              throw new BadArgumentException("expression needs & or |",
                  new String(expression, UTF_8), index - 1);
            }
            expr = parse_(expression);
            subtermStart = index;
            subtermComplete = false;
            break;
          case ')':
            parens--;
            Node child = processTerm(subtermStart, index - 1, expr, expression);
            if (child == null && result == null) {
              throw new BadArgumentException("empty expression not allowed",
                  new String(expression, UTF_8), index);
            }
            if (result == null) {
              return child;
            }
            if (result.type == child.type) {
              for (Node c : child.children) {
                result.add(c);
              }
            } else {
              result.add(child);
            }
            result.end = index - 1;
            return result;
          case '"':
            if (subtermStart != index - 1) {
              throw new BadArgumentException("expression needs & or |",
                  new String(expression, UTF_8), index - 1);
            }

            while (index < expression.length && expression[index] != '"') {
              if (expression[index] == '\\') {
                index++;
                if (index == expression.length
                    || (expression[index] != '\\' && expression[index] != '"')) {
                  throw new BadArgumentException("invalid escaping within quotes",
                      new String(expression, UTF_8), index - 1);
                }
              }
              index++;
            }

            if (index == expression.length) {
              throw new BadArgumentException("unclosed quote", new String(expression, UTF_8),
                  subtermStart);
            }

            if (subtermStart + 1 == index) {
              throw new BadArgumentException("empty term", new String(expression, UTF_8),
                  subtermStart);
            }

            index++;

            subtermComplete = true;

            break;
          default:
            if (subtermComplete) {
              throw new BadArgumentException("expression needs & or |",
                  new String(expression, UTF_8), index - 1);
            }

            byte c = expression[index - 1];
            if (!Authorizations.isValidAuthChar(c)) {
              throw new BadArgumentException("bad character (" + c + ")",
                  new String(expression, UTF_8), index - 1);
            }
        }
      }
      Node child = processTerm(subtermStart, index, expr, expression);
      if (result != null) {
        result.add(child);
        result.end = index;
      } else {
        result = child;
      }
      if (result.type != NodeType.TERM) {
        if (result.children.size() < 2) {
          throw new BadArgumentException("missing term", new String(expression, UTF_8), index);
        }
      }
      return result;
    }
  }

  private Node createNodeTree(byte[] expression) {
    if (expression != null && expression.length > 0) {
      ColumnVisibilityParser p = new ColumnVisibilityParser();
      return p.parse(expression);
    } else {
      return EMPTY_NODE;
    }
  }

  private static final byte[] EMPTY_BYTES = new byte[0];

  /**
   * Creates an empty visibility. Normally, elements with empty visibility can be seen by everyone.
   * Though, one could change this behavior with filters.
   *
   * @see #ColumnVisibility(String)
   */
  public ColumnVisibility() {
    expression = EMPTY_BYTES;
    nodeSupplier = Suppliers.memoize(() -> createNodeTree(expression));
  }

  /**
   * Creates a column visibility for a Mutation.
   *
   * @param expression An expression of the rights needed to see this mutation. The expression
   *        syntax is defined at the class-level documentation
   */
  public ColumnVisibility(String expression) {
    this(expression.getBytes(UTF_8));
  }

  /**
   * Creates a column visibility for a Mutation.
   *
   * @param expression visibility expression
   * @see #ColumnVisibility(String)
   */
  public ColumnVisibility(Text expression) {
    this(TextUtil.getBytes(expression));
  }

  /**
   * Creates a column visibility for a Mutation from bytes already encoded in UTF-8.
   *
   * @param expression visibility expression, encoded as UTF-8 bytes
   * @see #ColumnVisibility(String)
   */
  public ColumnVisibility(byte[] expression) {
    this.expression = expression;
    try {
      AccessExpression.validate(this.expression);
    } catch (InvalidAccessExpressionException e) {
      // This is thrown for compatability with the exception this class used to throw when it parsed
      // exceptions itself.
      throw new BadArgumentException(e);
    }
    nodeSupplier = Suppliers.memoize(() -> createNodeTree(this.expression));
  }

  /**
   * Creates a column visibility for a Mutation from an AccessExpression.
   *
   * @param expression visibility expression, encoded as UTF-8 bytes
   * @see #ColumnVisibility(String)
   * @since 3.1.0
   */
  public ColumnVisibility(AccessExpression expression) {
    // AccessExpression is a validated immutable object, so no need to re validate
    this.expression = expression.getExpression().getBytes(UTF_8);
    nodeSupplier = Suppliers.memoize(() -> createNodeTree(this.expression));
  }

  @Override
  public String toString() {
    return "[" + new String(expression, UTF_8) + "]";
  }

  /**
   * See {@link #equals(ColumnVisibility)}
   */
  @Override
  public boolean equals(Object obj) {
    if (obj instanceof ColumnVisibility) {
      return equals((ColumnVisibility) obj);
    }
    return false;
  }

  /**
   * Compares two ColumnVisibilities for string equivalence, not as a meaningful comparison of terms
   * and conditions.
   *
   * @param otherLe other column visibility
   * @return true if this visibility equals the other via string comparison
   */
  public boolean equals(ColumnVisibility otherLe) {
    return Arrays.equals(expression, otherLe.expression);
  }

  @Override
  public int hashCode() {
    return Arrays.hashCode(expression);
  }

  /**
   * Gets the parse tree for this column visibility.
   *
   * @return parse tree node
   */
  @Deprecated(since = "3.1.0")
  public Node getParseTree() {
    return nodeSupplier.get();
  }

  /**
   * Properly quotes terms in a column visibility expression. If no quoting is needed, then nothing
   * is done.
   *
   * <p>
   * Examples of using quote :
   *
   * <pre>
   * import static org.apache.accumulo.core.security.ColumnVisibility.quote;
   *   .
   *   .
   *   .
   * String s = quote(&quot;A#C&quot;) + &quot;&amp;&quot; + quote(&quot;FOO&quot;);
   * ColumnVisibility cv = new ColumnVisibility(s);
   * </pre>
   *
   * @param term term to quote
   * @return quoted term (unquoted if unnecessary)
   * @deprecated use {@link AccessExpression#quote(String)}
   */
  @Deprecated(since = "3.1.0")
  public static String quote(String term) {
    return AccessExpression.quote(term);
  }

  /**
   * Properly quotes terms in a column visibility expression. If no quoting is needed, then nothing
   * is done.
   *
   * @param term term to quote, encoded as UTF-8 bytes
   * @return quoted term (unquoted if unnecessary), encoded as UTF-8 bytes
   * @see #quote(String)
   * @deprecated use {@link AccessExpression#quote(byte[])}
   */
  @Deprecated(since = "3.1.0")
  public static byte[] quote(byte[] term) {
    return AccessExpression.quote(term);
  }
}<|MERGE_RESOLUTION|>--- conflicted
+++ resolved
@@ -98,10 +98,7 @@
   /**
    * The node types in a parse tree for a visibility expression.
    */
-<<<<<<< HEAD
-=======
-  @Deprecated(since = "3.1.0")
->>>>>>> 6c2f6873
+  @Deprecated(since = "3.1.0")
   public enum NodeType {
     EMPTY, TERM, OR, AND,
   }
