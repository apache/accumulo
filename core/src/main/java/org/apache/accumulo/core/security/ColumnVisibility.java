--- conflicted
+++ resolved
@@ -344,13 +344,8 @@
           }
           case '(': {
             parens++;
-<<<<<<< HEAD
             if (subtermStart != index - 1 || expr != null)
-              throw new BadArgumentException("expression needs & or |", new String(expression, Constants.UTF8), index - 1);
-=======
-            if (termStart != index - 1 || expr != null)
               throw new BadArgumentException("expression needs & or |", new String(expression, UTF_8), index - 1);
->>>>>>> 2deabd31
             expr = parse_(expression);
             subtermStart = index;
             subtermComplete = false;
@@ -372,13 +367,8 @@
             return result;
           }
           case '"': {
-<<<<<<< HEAD
             if (subtermStart != index - 1)
-              throw new BadArgumentException("expression needs & or |", new String(expression, Constants.UTF8), index - 1);
-=======
-            if (termStart != index - 1)
               throw new BadArgumentException("expression needs & or |", new String(expression, UTF_8), index - 1);
->>>>>>> 2deabd31
             
             while (index < expression.length && expression[index] != '"') {
               if (expression[index] == '\\') {
@@ -390,17 +380,10 @@
             }
             
             if (index == expression.length)
-<<<<<<< HEAD
-              throw new BadArgumentException("unclosed quote", new String(expression, Constants.UTF8), subtermStart);
-=======
-              throw new BadArgumentException("unclosed quote", new String(expression, UTF_8), termStart);
-            
-            if (termStart + 1 == index)
-              throw new BadArgumentException("empty term", new String(expression, UTF_8), termStart);
->>>>>>> 2deabd31
+              throw new BadArgumentException("unclosed quote", new String(expression, UTF_8), subtermStart);
             
             if (subtermStart + 1 == index)
-              throw new BadArgumentException("empty term", new String(expression, Constants.UTF8), subtermStart);
+              throw new BadArgumentException("empty term", new String(expression, UTF_8), subtermStart);
  
             index++;
             
@@ -409,13 +392,8 @@
             break;
           }
           default: {
-<<<<<<< HEAD
             if (subtermComplete)
-              throw new BadArgumentException("expression needs & or |", new String(expression, Constants.UTF8), index - 1);
-=======
-            if (termComplete)
               throw new BadArgumentException("expression needs & or |", new String(expression, UTF_8), index - 1);
->>>>>>> 2deabd31
             
             byte c = expression[index - 1];
             if (!Authorizations.isValidAuthChar(c))
