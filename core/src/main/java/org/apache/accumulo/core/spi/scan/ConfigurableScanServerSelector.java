/*
 * Licensed to the Apache Software Foundation (ASF) under one
 * or more contributor license agreements.  See the NOTICE file
 * distributed with this work for additional information
 * regarding copyright ownership.  The ASF licenses this file
 * to you under the Apache License, Version 2.0 (the
 * "License"); you may not use this file except in compliance
 * with the License.  You may obtain a copy of the License at
 *
 *   https://www.apache.org/licenses/LICENSE-2.0
 *
 * Unless required by applicable law or agreed to in writing,
 * software distributed under the License is distributed on an
 * "AS IS" BASIS, WITHOUT WARRANTIES OR CONDITIONS OF ANY
 * KIND, either express or implied.  See the License for the
 * specific language governing permissions and limitations
 * under the License.
 */
package org.apache.accumulo.core.spi.scan;

<<<<<<< HEAD
import static java.nio.charset.StandardCharsets.UTF_8;
import static org.apache.accumulo.core.util.LazySingletons.GSON;
import static org.apache.accumulo.core.util.LazySingletons.RANDOM;
=======
import static org.apache.accumulo.core.spi.scan.RendezvousHasher.Mode.SERVER;
>>>>>>> 0b4288b8

import java.lang.reflect.Type;
import java.time.Duration;
import java.util.ArrayList;
import java.util.Collection;
import java.util.HashMap;
import java.util.List;
import java.util.Map;
import java.util.Optional;
import java.util.Set;
import java.util.concurrent.TimeUnit;
import java.util.function.Supplier;
import java.util.stream.Collectors;

import org.apache.accumulo.core.conf.ConfigurationTypeHelper;
import org.apache.accumulo.core.data.ResourceGroupId;
import org.apache.accumulo.core.data.TabletId;
import org.apache.accumulo.core.util.Timer;

import com.google.common.base.Preconditions;
import com.google.common.collect.Sets;
<<<<<<< HEAD
import com.google.common.hash.HashCode;
import com.google.common.hash.Hashing;
=======
import com.google.gson.Gson;
>>>>>>> 0b4288b8
import com.google.gson.reflect.TypeToken;

import edu.umd.cs.findbugs.annotations.SuppressFBWarnings;

/**
 * The default Accumulo selector for scan servers. This dispatcher will :
 *
 * <ul>
 * <li>Hash each tablet to a per attempt configurable number of scan servers and then randomly
 * choose one of those scan servers. Using hashing allows different client to select the same scan
 * servers for a given tablet.</li>
 * <li>Use a per attempt configurable busy timeout.</li>
 * </ul>
 *
 * <p>
 * This class accepts a single configuration that has a json value. To configure this class set
 * {@code scan.server.selector.opts.profiles=<json>} in the accumulo client configuration along with
 * the config for the class. The following is the default configuration value.
 * </p>
 * <p>
 * {@value ConfigurableScanServerSelector#PROFILES_DEFAULT}
 * </p>
 *
 * The json is structured as a list of profiles, with each profile having the following fields.
 *
 * <ul>
 * <li><b>isDefault : </b> A boolean that specifies whether this is the default profile. One and
 * only one profile must set this to true.</li>
 * <li><b>maxBusyTimeout : </b> The maximum busy timeout to use. The busy timeout from the last
 * attempt configuration grows exponentially up to this max.</li>
 * <li><b>scanTypeActivations : </b> A list of scan types that will activate this profile. Scan
 * types are specified by setting {@code scan_type=<scan_type>} as execution on the scanner. See
 * {@link org.apache.accumulo.core.client.ScannerBase#setExecutionHints(Map)}</li>
 * <li><b>group : </b> Scan servers can be started with an optional group. If specified, this option
 * will limit the scan servers used to those that were started with this group name. If not
 * specified, the set of scan servers that did not specify a group will be used. Grouping scan
 * servers supports at least two use cases. First groups can be used to dedicate resources for
 * certain scans. Second groups can be used to have different hardware/VM types for scans, for
 * example could have some scans use expensive high memory VMs and others use cheaper burstable
 * VMs.</li>
 * <li><b>timeToWaitForScanServers : </b> When there are no scans servers, this setting determines
 * how long to wait for scan servers to become available before falling back to tablet servers.
 * Falling back to tablet servers may cause tablets to be loaded that are not currently loaded. When
 * this setting is given a wait time and there are no scan servers, it will wait for scan servers to
 * be available. This setting avoids loading tablets on tablet servers when scans servers are
 * temporarily unavailable which could be caused by normal cluster activity. You can specify the
 * wait time using different units to precisely control the wait duration. The supported units are:
 * <ul>
 * <li>"d" for days</li>
 * <li>"h" for hours</li>
 * <li>"m" for minutes</li>
 * <li>"s" for seconds</li>
 * <li>"ms" for milliseconds</li>
 * </ul>
 * If duration is not specified this setting defaults to 100 years, which for all practical purposes
 * will never fall back to tablet servers. Waiting for scan servers is done via
 * {@link org.apache.accumulo.core.spi.scan.ScanServerSelector.SelectorParameters#waitUntil(Supplier, Duration, String)}.
 * To immediately fall back to tablet servers when no scan servers are present set this to
 * zero.</li>
 * <li><b>attemptPlans : </b> A list of configuration to use for each scan attempt. Each list object
 * has the following fields:
 * <ul>
 * <li><b>servers : </b> The number of servers to randomly choose from for this attempt.</li>
 * <li><b>busyTimeout : </b> The busy timeout to use for this attempt.</li>
 * <li><b>salt : </b> An optional string to append when hashing the tablet. When this is set
 * differently for attempts it has the potential to cause the set of servers chosen from to be
 * disjoint. When not set or the same, the servers between attempts will be subsets.</li>
 * </ul>
 * </li>
 * </ul>
 *
 * <p>
 * Below is an example configuration with two profiles, one is the default and the other is used
 * when the scan execution hint {@code scan_type=slow} is set.
 * </p>
 *
 * <pre>
 *    [
 *     {
 *       "isDefault":true,
 *       "maxBusyTimeout":"5m",
 *       "busyTimeoutMultiplier":4,
 *       "attemptPlans":[
 *         {"servers":"3", "busyTimeout":"33ms"},
 *         {"servers":"100%", "busyTimeout":"100ms"}
 *       ]
 *     },
 *     {
 *       "scanTypeActivations":["slow"],
 *       "maxBusyTimeout":"20m",
 *       "busyTimeoutMultiplier":8,
 *       "group":"lowcost",
 *       "timeToWaitForScanServers": "120s",
 *       "attemptPlans":[
 *         {"servers":"1", "busyTimeout":"10s"},
 *         {"servers":"3", "busyTimeout":"30s","salt":"42"},
 *         {"servers":"9", "busyTimeout":"60s","salt":"84"}
 *       ]
 *     }
 *    ]
 * </pre>
 *
 * <p>
 * For the default profile in the example it will start off by choosing randomly from 3 scan servers
 * based on a hash of the tablet with no salt. For the first attempt it will use a busy timeout of
 * 33 milliseconds. If the first attempt returns with busy, then it will randomly choose from 100%
 * or all servers for the second attempt and use a busy timeout of 100ms. For subsequent attempts it
 * will keep choosing from all servers and start multiplying the busy timeout by 4 until the max
 * busy timeout of 4 minutes is reached.
 * </p>
 *
 * <p>
 * For the profile activated by {@code scan_type=slow} it starts off by choosing randomly from 1
 * scan server based on a hash of the tablet with no salt and a busy timeout of 10s. The second
 * attempt will choose from 3 scan servers based on a hash of the tablet plus the salt
 * {@literal 42}. Without the salt, the single scan servers from the first attempt would always be
 * included in the set of 3. With the salt the single scan server from the first attempt may not be
 * included. The third attempt will choose a scan server from 9 using the salt {@literal 84} and a
 * busy timeout of 60s. The different salt means the set of servers that attempts 2 and 3 choose
 * from may be disjoint. Attempt 4 and greater will continue to choose from the same 9 servers as
 * attempt 3 and will keep increasing the busy timeout by multiplying 8 until the maximum of 20
 * minutes is reached. For this profile it will choose from scan servers in the group
 * {@literal lowcost}. This profile also will not fallback to tablet servers when there are
 * currently no scan servers, it will wait for scan servers to become available.
 * </p>
 *
 * @since 2.1.0
 */
public class ConfigurableScanServerSelector implements ScanServerSelector {

  public static final String PROFILES_DEFAULT = "[{'isDefault':true,'maxBusyTimeout':'5m',"
      + "'busyTimeoutMultiplier':8, 'scanTypeActivations':[], "
      + "'attemptPlans':[{'servers':'3', 'busyTimeout':'33ms', 'salt':'one'},"
      + "{'servers':'13', 'busyTimeout':'33ms', 'salt':'two'},"
      + "{'servers':'100%', 'busyTimeout':'33ms'}]}]";

<<<<<<< HEAD
  private Supplier<Map<ResourceGroupId,List<String>>> orderedScanServersSupplier;

=======
  private Supplier<Collection<ScanServerInfo>> serverSupplier;
>>>>>>> 0b4288b8
  private Map<String,Profile> profiles;
  private Profile defaultProfile;

  private static final Set<String> OPT_NAMES = Set.of("profiles");

  @SuppressFBWarnings(value = {"NP_UNWRITTEN_FIELD", "UWF_UNWRITTEN_FIELD"},
      justification = "Object deserialized by GSON")
  private static class AttemptPlan {
    String servers;
    String busyTimeout;
    String salt = "";

    transient double serversRatio;
    transient int parsedServers;
    transient boolean isServersPercent;
    transient boolean parsed = false;
    transient long parsedBusyTimeout;

    void parse() {
      if (parsed) {
        return;
      }

      if (servers.endsWith("%")) {
        // TODO check < 100
        serversRatio = Double.parseDouble(servers.substring(0, servers.length() - 1)) / 100.0;
        if (serversRatio < 0 || serversRatio > 1) {
          throw new IllegalArgumentException("Bad servers percentage : " + servers);
        }
        isServersPercent = true;
      } else {
        parsedServers = Integer.parseInt(servers);
        if (parsedServers <= 0) {
          throw new IllegalArgumentException("Server must be positive : " + servers);
        }
        isServersPercent = false;
      }

      parsedBusyTimeout = ConfigurationTypeHelper.getTimeInMillis(busyTimeout);

      parsed = true;
    }

    int getNumServers(int totalServers) {
      parse();
      if (isServersPercent) {
        return Math.max(1, (int) Math.round(serversRatio * totalServers));
      } else {
        return Math.min(totalServers, parsedServers);
      }
    }

    long getBusyTimeout() {
      parse();
      return parsedBusyTimeout;
    }

  }

  @SuppressFBWarnings(value = {"NP_UNWRITTEN_PUBLIC_OR_PROTECTED_FIELD", "UWF_UNWRITTEN_FIELD"},
      justification = "Object deserialized by GSON")
  protected static class Profile {
    public List<AttemptPlan> attemptPlans;
    List<String> scanTypeActivations;
    boolean isDefault = false;
    int busyTimeoutMultiplier;
    String maxBusyTimeout;
    String group = ScanServerSelector.DEFAULT_SCAN_SERVER_GROUP_NAME;
    String timeToWaitForScanServers = 100 * 365 + "d";

    transient boolean parsed = false;
    transient long parsedMaxBusyTimeout;

    transient Duration parsedTimeToWaitForScanServers;

    int getNumServers(int attempt, int totalServers) {
      int index = Math.min(attempt, attemptPlans.size() - 1);
      return attemptPlans.get(index).getNumServers(totalServers);
    }

    void parse() {
      if (parsed) {
        return;
      }
      parsedMaxBusyTimeout = ConfigurationTypeHelper.getTimeInMillis(maxBusyTimeout);
      parsedTimeToWaitForScanServers =
          Duration.ofMillis(ConfigurationTypeHelper.getTimeInMillis(timeToWaitForScanServers));
      parsed = true;
    }

    long getBusyTimeout(int attempt) {
      int index = Math.min(attempt, attemptPlans.size() - 1);
      long busyTimeout = attemptPlans.get(index).getBusyTimeout();
      if (attempt >= attemptPlans.size()) {
        parse();
        busyTimeout = (long) (busyTimeout
            * Math.pow(busyTimeoutMultiplier, attempt - attemptPlans.size() + 1));
        busyTimeout = Math.min(busyTimeout, parsedMaxBusyTimeout);
      }

      return busyTimeout;
    }

    public String getSalt(int attempts) {
      int index = Math.min(attempts, attemptPlans.size() - 1);
      return attemptPlans.get(index).salt;
    }

    Duration getTimeToWaitForScanServers() {
      parse();
      return parsedTimeToWaitForScanServers;
    }

    List<AttemptPlan> getAttemptPlans() {
      return attemptPlans;
    }
  }

  private void parseProfiles(Map<String,String> options) {
    Type listType = new TypeToken<ArrayList<Profile>>() {}.getType();
    List<Profile> profList =
        GSON.get().fromJson(options.getOrDefault("profiles", PROFILES_DEFAULT), listType);

    profiles = new HashMap<>();
    defaultProfile = null;

    for (Profile prof : profList) {
      if (prof.scanTypeActivations != null) {
        for (String scanType : prof.scanTypeActivations) {
          if (profiles.put(scanType, prof) != null) {
            throw new IllegalArgumentException(
                "Scan type activation seen in multiple profiles : " + scanType);
          }
        }
      }
      if (prof.isDefault) {
        if (defaultProfile != null) {
          throw new IllegalArgumentException("Multiple default profiles seen");
        }

        defaultProfile = prof;
      }
    }

    if (defaultProfile == null) {
      throw new IllegalArgumentException("No default profile specified");
    }
  }

  private RendezvousHasher rendezvous;
  private Timer lastRendezvousServerCheck;

  private synchronized RendezvousHasher getRendezvous() {
    final int cacheSize = 64 * 1024 * 1024;

    if (rendezvous == null) {
      rendezvous = new RendezvousHasher(ScanServersSnapshot.from(serverSupplier.get()), cacheSize);
      lastRendezvousServerCheck = Timer.startNew();
      return rendezvous;
    }

    // do not check for changes in the set of servers too frequently
    if (lastRendezvousServerCheck.hasElapsed(5, TimeUnit.SECONDS)) {
      // check if the set of servers changed
      var snapshot = ScanServersSnapshot.from(serverSupplier.get());
      if (!snapshot.equals(rendezvous.getSnapshot())) {
        // The set of servers changed, so create a new rendezvous hasher because it caches
        // information derived from the snapshot.
        rendezvous = new RendezvousHasher(snapshot, cacheSize);
      }

      lastRendezvousServerCheck.restart();
    }

    return rendezvous;
  }

  @Override
<<<<<<< HEAD
  public void init(ScanServerSelector.InitParameters params) {
    // avoid constantly resorting the scan servers, just do it periodically in case they change
    orderedScanServersSupplier = Suppliers.memoizeWithExpiration(() -> {
      Collection<ScanServerInfo> scanServers = params.getScanServers().get();
      Map<ResourceGroupId,List<String>> groupedServers = new HashMap<>();
      scanServers.forEach(sserver -> groupedServers
          .computeIfAbsent(sserver.getGroup(), k -> new ArrayList<>()).add(sserver.getAddress()));
      groupedServers.values().forEach(ssAddrs -> Collections.sort(ssAddrs));
      return groupedServers;
    }, 3, TimeUnit.SECONDS);
=======
  public synchronized void init(ScanServerSelector.InitParameters params) {
    serverSupplier = params.getScanServers();
>>>>>>> 0b4288b8

    var opts = params.getOptions();

    var diff = Sets.difference(opts.keySet(), OPT_NAMES);

    Preconditions.checkArgument(diff.isEmpty(), "Unknown options %s", diff);

    parseProfiles(params.getOptions());
  }

  @Override
  public ScanServerSelections selectServers(ScanServerSelector.SelectorParameters params) {

    String scanType = params.getHints().get("scan_type");

    final Profile profile;

    if (scanType != null) {
      profile = profiles.getOrDefault(scanType, defaultProfile);
    } else {
      profile = defaultProfile;
    }

    // only get this once and use it for the entire method so that the method uses a consistent
<<<<<<< HEAD
    // snapshot
    List<String> orderedScanServers =
        orderedScanServersSupplier.get().getOrDefault(ResourceGroupId.of(profile.group), List.of());
=======
    // snapshot of the servers
    var rhasher = getRendezvous();
>>>>>>> 0b4288b8

    Duration scanServerWaitTime = profile.getTimeToWaitForScanServers();

    if (rhasher.getSnapshot().getServersForGroup(profile.group).isEmpty()
        && !scanServerWaitTime.isZero()) {
      // Wait for scan servers in the configured group to be present.
<<<<<<< HEAD
      orderedScanServers = params.waitUntil(
          () -> Optional.ofNullable(
              orderedScanServersSupplier.get().get(ResourceGroupId.of(finalProfile.group))),
          scanServerWaitTime, "scan servers in group : " + profile.group).orElseThrow();
=======
      rhasher = params.waitUntil(() -> {
        var r2 = getRendezvous();
        if (r2.getSnapshot().getServersForGroup(profile.group).isEmpty()) {
          return Optional.empty();
        } else {
          return Optional.of(r2);
        }
      }, scanServerWaitTime, "scan servers in group : " + profile.group).orElseThrow();
>>>>>>> 0b4288b8
      // at this point the list should be non empty unless there is a bug
      Preconditions.checkState(!rhasher.getSnapshot().getServersForGroup(profile.group).isEmpty());
    }

    if (rhasher.getSnapshot().getServersForGroup(profile.group).isEmpty()) {
      // there are no scan servers so fall back to the tablet server
      return new ScanServerSelections() {
        @Override
        public String getScanServer(TabletId tabletId) {
          return null;
        }

        @Override
        public Duration getDelay() {
          return Duration.ZERO;
        }

        @Override
        public Duration getBusyTimeout() {
          return Duration.ZERO;
        }
      };
    }

    Map<TabletId,String> serversToUse = new HashMap<>();

    int maxAttempts = selectServers(params, profile, rhasher, serversToUse);

    Duration busyTO = Duration.ofMillis(profile.getBusyTimeout(maxAttempts));

    return new ScanServerSelections() {
      @Override
      public String getScanServer(TabletId tabletId) {
        return serversToUse.get(tabletId);
      }

      @Override
      public Duration getDelay() {
        return Duration.ZERO;
      }

      @Override
      public Duration getBusyTimeout() {
        return busyTO;
      }
    };
  }

  int selectServers(ScanServerSelector.SelectorParameters params, Profile profile,
      RendezvousHasher rhasher, Map<TabletId,String> serversToUse) {
    int attempts = params.getTablets().stream()
        .mapToInt(tablet -> params.getAttempts(tablet).size()).max().orElse(0);

    int numServers = profile.getNumServers(attempts,
        rhasher.getSnapshot().getServersForGroup(profile.group).size());
    for (TabletId tablet : params.getTablets()) {
<<<<<<< HEAD

      String serverToUse = null;

      var hashCode = hashTablet(tablet, profile.getSalt(attempts));

      int serverIndex = (Math.abs(hashCode.asInt()) + RANDOM.get().nextInt(numServers))
          % orderedScanServers.size();

      serverToUse = orderedScanServers.get(serverIndex);

=======
      List<String> rendezvousServers =
          rhasher.rendezvous(SERVER, profile.group, tablet, profile.getSalt(attempts), numServers);

      var tabletAttempts = params.getAttempts(tablet);
      if (!tabletAttempts.isEmpty()) {
        // remove servers that failed in previous attempts
        var attemptServers =
            tabletAttempts.stream().map(ScanServerAttempt::getServer).collect(Collectors.toSet());
        var copy = rendezvousServers.stream().filter(server -> !attemptServers.contains(server))
            .collect(Collectors.toList());
        if (!copy.isEmpty()) {
          // pick from the servers that did not previously fail
          rendezvousServers = copy;
        } // else all servers have failed, so just try any one of them again
      }
      // pick a random server from the set of rendezvous servers
      String serverToUse = rendezvousServers.get(RANDOM.nextInt(rendezvousServers.size()));
>>>>>>> 0b4288b8
      serversToUse.put(tablet, serverToUse);
    }
    return attempts;
  }
}<|MERGE_RESOLUTION|>--- conflicted
+++ resolved
@@ -18,13 +18,9 @@
  */
 package org.apache.accumulo.core.spi.scan;
 
-<<<<<<< HEAD
-import static java.nio.charset.StandardCharsets.UTF_8;
+import static org.apache.accumulo.core.spi.scan.RendezvousHasher.Mode.SERVER;
 import static org.apache.accumulo.core.util.LazySingletons.GSON;
 import static org.apache.accumulo.core.util.LazySingletons.RANDOM;
-=======
-import static org.apache.accumulo.core.spi.scan.RendezvousHasher.Mode.SERVER;
->>>>>>> 0b4288b8
 
 import java.lang.reflect.Type;
 import java.time.Duration;
@@ -39,6 +35,7 @@
 import java.util.function.Supplier;
 import java.util.stream.Collectors;
 
+import org.apache.accumulo.core.Constants;
 import org.apache.accumulo.core.conf.ConfigurationTypeHelper;
 import org.apache.accumulo.core.data.ResourceGroupId;
 import org.apache.accumulo.core.data.TabletId;
@@ -46,12 +43,6 @@
 
 import com.google.common.base.Preconditions;
 import com.google.common.collect.Sets;
-<<<<<<< HEAD
-import com.google.common.hash.HashCode;
-import com.google.common.hash.Hashing;
-=======
-import com.google.gson.Gson;
->>>>>>> 0b4288b8
 import com.google.gson.reflect.TypeToken;
 
 import edu.umd.cs.findbugs.annotations.SuppressFBWarnings;
@@ -188,12 +179,7 @@
       + "{'servers':'13', 'busyTimeout':'33ms', 'salt':'two'},"
       + "{'servers':'100%', 'busyTimeout':'33ms'}]}]";
 
-<<<<<<< HEAD
-  private Supplier<Map<ResourceGroupId,List<String>>> orderedScanServersSupplier;
-
-=======
   private Supplier<Collection<ScanServerInfo>> serverSupplier;
->>>>>>> 0b4288b8
   private Map<String,Profile> profiles;
   private Profile defaultProfile;
 
@@ -261,7 +247,7 @@
     boolean isDefault = false;
     int busyTimeoutMultiplier;
     String maxBusyTimeout;
-    String group = ScanServerSelector.DEFAULT_SCAN_SERVER_GROUP_NAME;
+    String group = Constants.DEFAULT_RESOURCE_GROUP_NAME;
     String timeToWaitForScanServers = 100 * 365 + "d";
 
     transient boolean parsed = false;
@@ -307,6 +293,10 @@
       return parsedTimeToWaitForScanServers;
     }
 
+    ResourceGroupId getGroupId() {
+      return ResourceGroupId.of(group);
+    }
+
     List<AttemptPlan> getAttemptPlans() {
       return attemptPlans;
     }
@@ -372,21 +362,8 @@
   }
 
   @Override
-<<<<<<< HEAD
-  public void init(ScanServerSelector.InitParameters params) {
-    // avoid constantly resorting the scan servers, just do it periodically in case they change
-    orderedScanServersSupplier = Suppliers.memoizeWithExpiration(() -> {
-      Collection<ScanServerInfo> scanServers = params.getScanServers().get();
-      Map<ResourceGroupId,List<String>> groupedServers = new HashMap<>();
-      scanServers.forEach(sserver -> groupedServers
-          .computeIfAbsent(sserver.getGroup(), k -> new ArrayList<>()).add(sserver.getAddress()));
-      groupedServers.values().forEach(ssAddrs -> Collections.sort(ssAddrs));
-      return groupedServers;
-    }, 3, TimeUnit.SECONDS);
-=======
   public synchronized void init(ScanServerSelector.InitParameters params) {
     serverSupplier = params.getScanServers();
->>>>>>> 0b4288b8
 
     var opts = params.getOptions();
 
@@ -411,40 +388,28 @@
     }
 
     // only get this once and use it for the entire method so that the method uses a consistent
-<<<<<<< HEAD
-    // snapshot
-    List<String> orderedScanServers =
-        orderedScanServersSupplier.get().getOrDefault(ResourceGroupId.of(profile.group), List.of());
-=======
     // snapshot of the servers
     var rhasher = getRendezvous();
->>>>>>> 0b4288b8
 
     Duration scanServerWaitTime = profile.getTimeToWaitForScanServers();
 
-    if (rhasher.getSnapshot().getServersForGroup(profile.group).isEmpty()
+    if (rhasher.getSnapshot().getServersForGroup(profile.getGroupId()).isEmpty()
         && !scanServerWaitTime.isZero()) {
       // Wait for scan servers in the configured group to be present.
-<<<<<<< HEAD
-      orderedScanServers = params.waitUntil(
-          () -> Optional.ofNullable(
-              orderedScanServersSupplier.get().get(ResourceGroupId.of(finalProfile.group))),
-          scanServerWaitTime, "scan servers in group : " + profile.group).orElseThrow();
-=======
       rhasher = params.waitUntil(() -> {
         var r2 = getRendezvous();
-        if (r2.getSnapshot().getServersForGroup(profile.group).isEmpty()) {
+        if (r2.getSnapshot().getServersForGroup(profile.getGroupId()).isEmpty()) {
           return Optional.empty();
         } else {
           return Optional.of(r2);
         }
       }, scanServerWaitTime, "scan servers in group : " + profile.group).orElseThrow();
->>>>>>> 0b4288b8
       // at this point the list should be non empty unless there is a bug
-      Preconditions.checkState(!rhasher.getSnapshot().getServersForGroup(profile.group).isEmpty());
-    }
-
-    if (rhasher.getSnapshot().getServersForGroup(profile.group).isEmpty()) {
+      Preconditions
+          .checkState(!rhasher.getSnapshot().getServersForGroup(profile.getGroupId()).isEmpty());
+    }
+
+    if (rhasher.getSnapshot().getServersForGroup(profile.getGroupId()).isEmpty()) {
       // there are no scan servers so fall back to the tablet server
       return new ScanServerSelections() {
         @Override
@@ -494,22 +459,10 @@
         .mapToInt(tablet -> params.getAttempts(tablet).size()).max().orElse(0);
 
     int numServers = profile.getNumServers(attempts,
-        rhasher.getSnapshot().getServersForGroup(profile.group).size());
+        rhasher.getSnapshot().getServersForGroup(profile.getGroupId()).size());
     for (TabletId tablet : params.getTablets()) {
-<<<<<<< HEAD
-
-      String serverToUse = null;
-
-      var hashCode = hashTablet(tablet, profile.getSalt(attempts));
-
-      int serverIndex = (Math.abs(hashCode.asInt()) + RANDOM.get().nextInt(numServers))
-          % orderedScanServers.size();
-
-      serverToUse = orderedScanServers.get(serverIndex);
-
-=======
-      List<String> rendezvousServers =
-          rhasher.rendezvous(SERVER, profile.group, tablet, profile.getSalt(attempts), numServers);
+      List<String> rendezvousServers = rhasher.rendezvous(SERVER, profile.getGroupId(), tablet,
+          profile.getSalt(attempts), numServers);
 
       var tabletAttempts = params.getAttempts(tablet);
       if (!tabletAttempts.isEmpty()) {
@@ -524,8 +477,7 @@
         } // else all servers have failed, so just try any one of them again
       }
       // pick a random server from the set of rendezvous servers
-      String serverToUse = rendezvousServers.get(RANDOM.nextInt(rendezvousServers.size()));
->>>>>>> 0b4288b8
+      String serverToUse = rendezvousServers.get(RANDOM.get().nextInt(rendezvousServers.size()));
       serversToUse.put(tablet, serverToUse);
     }
     return attempts;
