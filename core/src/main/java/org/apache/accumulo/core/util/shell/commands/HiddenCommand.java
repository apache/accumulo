/*
 * Licensed to the Apache Software Foundation (ASF) under one or more
 * contributor license agreements.  See the NOTICE file distributed with
 * this work for additional information regarding copyright ownership.
 * The ASF licenses this file to You under the Apache License, Version 2.0
 * (the "License"); you may not use this file except in compliance with
 * the License.  You may obtain a copy of the License at
 *
 *     http://www.apache.org/licenses/LICENSE-2.0
 *
 * Unless required by applicable law or agreed to in writing, software
 * distributed under the License is distributed on an "AS IS" BASIS,
 * WITHOUT WARRANTIES OR CONDITIONS OF ANY KIND, either express or implied.
 * See the License for the specific language governing permissions and
 * limitations under the License.
 */
package org.apache.accumulo.core.util.shell.commands;

import static com.google.common.base.Charsets.UTF_8;

import java.security.SecureRandom;
import java.util.Random;

<<<<<<< HEAD
import org.apache.accumulo.core.Constants;
import org.apache.accumulo.core.util.Base64;
=======
>>>>>>> 2deabd31
import org.apache.accumulo.core.util.shell.Shell;
import org.apache.accumulo.core.util.shell.Shell.Command;
import org.apache.accumulo.core.util.shell.ShellCommandException;
import org.apache.accumulo.core.util.shell.ShellCommandException.ErrorCode;
import org.apache.commons.cli.CommandLine;

public class HiddenCommand extends Command {
  private static Random rand = new SecureRandom();
  
  @Override
  public String description() {
    return "The first rule of Accumulo is: \"You don't talk about Accumulo.\"";
  }
  
  @Override
  public int execute(final String fullCommand, final CommandLine cl, final Shell shellState) throws Exception {
    if (rand.nextInt(10) == 0) {
      shellState.getReader().beep();
      shellState.getReader().println();
      shellState.getReader().println(
          new String(Base64.decodeBase64(("ICAgICAgIC4tLS4KICAgICAgLyAvXCBcCiAgICAgKCAvLS1cICkKICAgICAuPl8gIF88LgogICAgLyB8ICd8ICcgXAog"
              + "ICAvICB8Xy58Xy4gIFwKICAvIC98ICAgICAgfFwgXAogfCB8IHwgfFwvfCB8IHwgfAogfF98IHwgfCAgfCB8IHxffAogICAgIC8gIF9fICBcCiAgICAvICAv"
<<<<<<< HEAD
              + "ICBcICBcCiAgIC8gIC8gICAgXCAgXF8KIHwvICAvICAgICAgXCB8IHwKIHxfXy8gICAgICAgIFx8X3wK").getBytes(Constants.UTF8)), Constants.UTF8));
=======
              + "ICBcICBcCiAgIC8gIC8gICAgXCAgXF8KIHwvICAvICAgICAgXCB8IHwKIHxfXy8gICAgICAgIFx8X3wK").getBytes(UTF_8)), UTF_8));
      shellState.getReader().printNewline();
>>>>>>> 2deabd31
    } else {
      throw new ShellCommandException(ErrorCode.UNRECOGNIZED_COMMAND, getName());
    }
    return 0;
  }
  
  @Override
  public int numArgs() {
    return Shell.NO_FIXED_ARG_LENGTH_CHECK;
  }
  
  @Override
  public String getName() {
    return "accvmvlo";
  }
}<|MERGE_RESOLUTION|>--- conflicted
+++ resolved
@@ -21,11 +21,7 @@
 import java.security.SecureRandom;
 import java.util.Random;
 
-<<<<<<< HEAD
-import org.apache.accumulo.core.Constants;
 import org.apache.accumulo.core.util.Base64;
-=======
->>>>>>> 2deabd31
 import org.apache.accumulo.core.util.shell.Shell;
 import org.apache.accumulo.core.util.shell.Shell.Command;
 import org.apache.accumulo.core.util.shell.ShellCommandException;
@@ -48,12 +44,7 @@
       shellState.getReader().println(
           new String(Base64.decodeBase64(("ICAgICAgIC4tLS4KICAgICAgLyAvXCBcCiAgICAgKCAvLS1cICkKICAgICAuPl8gIF88LgogICAgLyB8ICd8ICcgXAog"
               + "ICAvICB8Xy58Xy4gIFwKICAvIC98ICAgICAgfFwgXAogfCB8IHwgfFwvfCB8IHwgfAogfF98IHwgfCAgfCB8IHxffAogICAgIC8gIF9fICBcCiAgICAvICAv"
-<<<<<<< HEAD
-              + "ICBcICBcCiAgIC8gIC8gICAgXCAgXF8KIHwvICAvICAgICAgXCB8IHwKIHxfXy8gICAgICAgIFx8X3wK").getBytes(Constants.UTF8)), Constants.UTF8));
-=======
               + "ICBcICBcCiAgIC8gIC8gICAgXCAgXF8KIHwvICAvICAgICAgXCB8IHwKIHxfXy8gICAgICAgIFx8X3wK").getBytes(UTF_8)), UTF_8));
-      shellState.getReader().printNewline();
->>>>>>> 2deabd31
     } else {
       throw new ShellCommandException(ErrorCode.UNRECOGNIZED_COMMAND, getName());
     }
