/*
 * Licensed to the Apache Software Foundation (ASF) under one
 * or more contributor license agreements.  See the NOTICE file
 * distributed with this work for additional information
 * regarding copyright ownership.  The ASF licenses this file
 * to you under the Apache License, Version 2.0 (the
 * "License"); you may not use this file except in compliance
 * with the License.  You may obtain a copy of the License at
 *
 *   http://www.apache.org/licenses/LICENSE-2.0
 *
 * Unless required by applicable law or agreed to in writing,
 * software distributed under the License is distributed on an
 * "AS IS" BASIS, WITHOUT WARRANTIES OR CONDITIONS OF ANY
 * KIND, either express or implied.  See the License for the
 * specific language governing permissions and limitations
 * under the License.
 */
package org.apache.accumulo.core.client;

import java.util.Iterator;
import java.util.Map;
import java.util.Map.Entry;
import java.util.Objects;
import java.util.concurrent.TimeUnit;
import java.util.function.BiConsumer;
import java.util.stream.Stream;
import java.util.stream.StreamSupport;

import org.apache.accumulo.core.client.IteratorSetting.Column;
import org.apache.accumulo.core.client.sample.SamplerConfiguration;
import org.apache.accumulo.core.data.Key;
import org.apache.accumulo.core.data.Value;
import org.apache.accumulo.core.security.Authorizations;
import org.apache.accumulo.core.spi.scan.HintScanPrioritizer;
import org.apache.accumulo.core.spi.scan.ScanDispatcher;
import org.apache.accumulo.core.spi.scan.ScanInfo;
import org.apache.accumulo.core.spi.scan.ScanPrioritizer;
import org.apache.accumulo.core.spi.scan.SimpleScanDispatcher;
import org.apache.hadoop.io.Text;

/**
 * This class hosts configuration methods that are shared between different types of scanners.
 */
public interface ScannerBase extends Iterable<Entry<Key,Value>>, AutoCloseable {

  /**
   * Consistency level for the scanner. The default level is IMMEDIATE, which means that this
   * scanner will see keys and values that have been successfully written to a TabletServer.
   * EVENTUAL means that the scanner may not see the latest data that was written to a TabletServer,
   * but may instead see an older version of data.
   *
   */
  enum ConsistencyLevel {
    IMMEDIATE, EVENTUAL
  }

  /**
   * Add a server-side scan iterator.
   *
   * @param cfg
   *          fully specified scan-time iterator, including all options for the iterator. Any
   *          changes to the iterator setting after this call are not propagated to the stored
   *          iterator.
   * @throws IllegalArgumentException
   *           if the setting conflicts with existing iterators
   */
  void addScanIterator(IteratorSetting cfg);

  /**
   * Remove an iterator from the list of iterators.
   *
   * @param iteratorName
   *          nickname used for the iterator
   */
  void removeScanIterator(String iteratorName);

  /**
   * Update the options for an iterator. Note that this does <b>not</b> change the iterator options
   * during a scan, it just replaces the given option on a configured iterator before a scan is
   * started.
   *
   * @param iteratorName
   *          the name of the iterator to change
   * @param key
   *          the name of the option
   * @param value
   *          the new value for the named option
   */
  void updateScanIteratorOption(String iteratorName, String key, String value);

  /**
   * Adds a column family to the list of columns that will be fetched by this scanner. By default
   * when no columns have been added the scanner fetches all columns. To fetch multiple column
   * families call this function multiple times.
   *
   * <p>
   * This can help limit which locality groups are read on the server side.
   *
   * <p>
   * When used in conjunction with custom iterators, the set of column families fetched is passed to
   * the top iterator's seek method. Custom iterators may change this set of column families when
   * calling seek on their source.
   *
   * @param col
   *          the column family to be fetched
   */
  void fetchColumnFamily(Text col);

  /**
   * Adds a column family to the list of columns that will be fetched by this scanner. By default
   * when no columns have been added the scanner fetches all columns. To fetch multiple column
   * families call this function multiple times.
   *
   * <p>
   * This can help limit which locality groups are read on the server side.
   *
   * <p>
   * When used in conjunction with custom iterators, the set of column families fetched is passed to
   * the top iterator's seek method. Custom iterators may change this set of column families when
   * calling seek on their source.
   *
   * @param colFam
   *          the column family to be fetched
   * @since 2.0.0
   */
  default void fetchColumnFamily(CharSequence colFam) {
    Objects.requireNonNull(colFam);
    fetchColumnFamily(new Text(colFam.toString()));
  }

  /**
   * Adds a column to the list of columns that will be fetched by this scanner. The column is
   * identified by family and qualifier. By default when no columns have been added the scanner
   * fetches all columns.
   *
   * <p>
   * <b>WARNING</b>. Using this method with custom iterators may have unexpected results. Iterators
   * have control over which column families are fetched. However iterators have no control over
   * which column qualifiers are fetched. When this method is called it activates a system iterator
   * that only allows the requested family/qualifier pairs through. This low level filtering
   * prevents custom iterators from requesting additional column families when calling seek.
   *
   * <p>
   * For an example, assume fetchColumns(A, Q1) and fetchColumns(B,Q1) is called on a scanner and a
   * custom iterator is configured. The families (A,B) will be passed to the seek method of the
   * custom iterator. If the custom iterator seeks its source iterator using the families (A,B,C),
   * it will never see any data from C because the system iterator filtering A:Q1 and B:Q1 will
   * prevent the C family from getting through. ACCUMULO-3905 also has an example of the type of
   * problem this method can cause.
   *
   * <p>
   * tl;dr If using a custom iterator with a seek method that adds column families, then may want to
   * avoid using this method.
   *
   * @param colFam
   *          the column family of the column to be fetched
   * @param colQual
   *          the column qualifier of the column to be fetched
   */
  void fetchColumn(Text colFam, Text colQual);

  /**
   * Adds a column to the list of columns that will be fetched by this scanner. The column is
   * identified by family and qualifier. By default when no columns have been added the scanner
   * fetches all columns. See the warning on {@link #fetchColumn(Text, Text)}
   *
   *
   * @param colFam
   *          the column family of the column to be fetched
   * @param colQual
   *          the column qualifier of the column to be fetched
   * @since 2.0.0
   */
  default void fetchColumn(CharSequence colFam, CharSequence colQual) {
    Objects.requireNonNull(colFam);
    Objects.requireNonNull(colQual);
    fetchColumn(new Text(colFam.toString()), new Text(colQual.toString()));
  }

  /**
   * Adds a column to the list of columns that will be fetch by this scanner.
   *
   * @param column
   *          the {@link Column} to fetch
   * @since 1.7.0
   */
  void fetchColumn(Column column);

  /**
   * Clears the columns to be fetched (useful for resetting the scanner for reuse). Once cleared,
   * the scanner will fetch all columns.
   */
  void clearColumns();

  /**
   * Clears scan iterators prior to returning a scanner to the pool.
   */
  void clearScanIterators();

  /**
   * Returns an iterator over an accumulo table. This iterator uses the options that are currently
   * set for its lifetime, so setting options will have no effect on existing iterators.
   *
   * <p>
   * Keys returned by the iterator are not guaranteed to be in sorted order.
   *
   * @return an iterator over Key,Value pairs which meet the restrictions set on the scanner
   */
  @Override
  Iterator<Entry<Key,Value>> iterator();

  /**
   * This setting determines how long a scanner will automatically retry when a failure occurs. By
   * default, a scanner will retry forever.
   *
   * <p>
   * Setting the timeout to zero (with any time unit) or {@link Long#MAX_VALUE} (with
   * {@link TimeUnit#MILLISECONDS}) means no timeout.
   *
   * @param timeOut
   *          the length of the timeout
   * @param timeUnit
   *          the units of the timeout
   * @since 1.5.0
   */
  void setTimeout(long timeOut, TimeUnit timeUnit);

  /**
   * Returns the setting for how long a scanner will automatically retry when a failure occurs.
   *
   * @return the timeout configured for this scanner
   * @since 1.5.0
   */
  long getTimeout(TimeUnit timeUnit);

  /**
   * Closes any underlying connections on the scanner. This may invalidate any iterators derived
   * from the Scanner, causing them to throw exceptions.
   *
   * @since 1.5.0
   */
  @Override
  void close();

  /**
   * Returns the authorizations that have been set on the scanner
   *
   * @since 1.7.0
   * @return The authorizations set on the scanner instance
   */
  Authorizations getAuthorizations();

  /**
   * Setting this will cause the scanner to read sample data, as long as that sample data was
   * generated with the given configuration. By default this is not set and all data is read.
   *
   * <p>
   * One way to use this method is as follows, where the sampler configuration is obtained from the
   * table configuration. Sample data can be generated in many different ways, so its important to
   * verify the sample data configuration meets expectations.
   *
   * <pre>
   * <code>
   *   // could cache this if creating many scanners to avoid RPCs.
   *   SamplerConfiguration samplerConfig =
   *     client.tableOperations().getSamplerConfiguration(table);
   *   // verify table's sample data is generated in an expected way before using
   *   userCode.verifySamplerConfig(samplerConfig);
   *   scanner.setSamplerConfiguration(samplerConfig);
   * </code>
   * </pre>
   *
   * <p>
   * Of course this is not the only way to obtain a {@link SamplerConfiguration}, it could be a
   * constant, configuration, etc.
   *
   * <p>
   * If sample data is not present or sample data was generated with a different configuration, then
   * the scanner iterator will throw a {@link SampleNotPresentException}. Also if a table's sampler
   * configuration is changed while a scanner is iterating over a table, a
   * {@link SampleNotPresentException} may be thrown.
   *
   * @since 1.8.0
   */
  void setSamplerConfiguration(SamplerConfiguration samplerConfig);

  /**
   * @return currently set sampler configuration. Returns null if no sampler configuration is set.
   * @since 1.8.0
   */
  SamplerConfiguration getSamplerConfiguration();

  /**
   * Clears sampler configuration making a scanner read all data. After calling this,
   * {@link #getSamplerConfiguration()} should return null.
   *
   * @since 1.8.0
   */
  void clearSamplerConfiguration();

  /**
   * This setting determines how long a scanner will wait to fill the returned batch. By default, a
   * scanner wait until the batch is full.
   *
   * <p>
   * Setting the timeout to zero (with any time unit) or {@link Long#MAX_VALUE} (with
   * {@link TimeUnit#MILLISECONDS}) means no timeout.
   *
   * @param timeOut
   *          the length of the timeout
   * @param timeUnit
   *          the units of the timeout
   * @since 1.8.0
   */
  void setBatchTimeout(long timeOut, TimeUnit timeUnit);

  /**
   * Returns the timeout to fill a batch in the given TimeUnit.
   *
   * @return the batch timeout configured for this scanner
   * @since 1.8.0
   */
  long getBatchTimeout(TimeUnit timeUnit);

  /**
   * Sets the name of the classloader context on this scanner. See the administration chapter of the
   * user manual for details on how to configure and use classloader contexts.
   *
   * @param classLoaderContext
   *          name of the classloader context
   * @throws NullPointerException
   *           if context is null
   * @since 1.8.0
   */
  void setClassLoaderContext(String classLoaderContext);

  /**
   * Clears the current classloader context set on this scanner
   *
   * @since 1.8.0
   */
  void clearClassLoaderContext();

  /**
   * Returns the name of the current classloader context set on this scanner
   *
   * @return name of the current context
   * @since 1.8.0
   */
  String getClassLoaderContext();

  /**
   * Set hints for the configured {@link ScanPrioritizer} and {@link ScanDispatcher}. These hints
   * are available on the server side via {@link ScanInfo#getExecutionHints()} Depending on the
   * configuration, these hints may be ignored. Hints will never impact what data is returned by a
   * scan, only how quickly it is returned.
   *
   * <p>
   * Using the hint {@code scan_type=<type>} and documenting all of the types for your application
   * is one strategy to consider. This allows administrators to adjust executor and prioritizer
   * config for your application scan types without having to change the application source code.
   *
   * <p>
   * The default configuration for Accumulo will ignore hints. See {@link HintScanPrioritizer} and
   * {@link SimpleScanDispatcher} for examples of classes that can react to hints.
   *
   * @since 2.0.0
   */
  default void setExecutionHints(Map<String,String> hints) {
    throw new UnsupportedOperationException();
  }

  /**
   * Iterates through Scanner results.
   *
   * @param keyValueConsumer
   *          user-defined BiConsumer
   * @since 2.1.0
   */
  default void forEach(BiConsumer<? super Key,? super Value> keyValueConsumer) {
    for (Entry<Key,Value> entry : this) {
      keyValueConsumer.accept(entry.getKey(), entry.getValue());
    }
  }

  /**
<<<<<<< HEAD
   * Get the configured consistency level
   *
   * @return consistency level
   */
  public ConsistencyLevel getConsistencyLevel();

  /**
   * Set the desired consistency level for this scanner.
   *
   * @param level
   *          consistency level
   */
  public void setConsistencyLevel(ConsistencyLevel level);
=======
   * Stream the Scanner results sequentially from this scanner's iterator
   *
   * @return a Stream of the returned key-value pairs
   * @since 2.1.0
   */
  default Stream<Entry<Key,Value>> stream() {
    return StreamSupport.stream(this.spliterator(), false);
  }
>>>>>>> b00c6d21

}<|MERGE_RESOLUTION|>--- conflicted
+++ resolved
@@ -385,10 +385,10 @@
   }
 
   /**
-<<<<<<< HEAD
    * Get the configured consistency level
    *
    * @return consistency level
+   * @since 2.1.0
    */
   public ConsistencyLevel getConsistencyLevel();
 
@@ -397,9 +397,11 @@
    *
    * @param level
    *          consistency level
+   * @since 2.1.0
    */
   public void setConsistencyLevel(ConsistencyLevel level);
-=======
+
+  /**
    * Stream the Scanner results sequentially from this scanner's iterator
    *
    * @return a Stream of the returned key-value pairs
@@ -408,6 +410,5 @@
   default Stream<Entry<Key,Value>> stream() {
     return StreamSupport.stream(this.spliterator(), false);
   }
->>>>>>> b00c6d21
 
 }