--- conflicted
+++ resolved
@@ -191,11 +191,7 @@
 
   /*
    * If you need the server-side shared ScheduledThreadPoolExecutor, then use
-<<<<<<< HEAD
-   * ServerContext.getSharedGenericScheduledExecutorService()
-=======
    * ServerContext.getScheduledExecutor()
->>>>>>> 455d5cad
    */
   public static ScheduledThreadPoolExecutor
       createGeneralScheduledExecutorService(AccumuloConfiguration conf) {
