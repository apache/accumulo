--- conflicted
+++ resolved
@@ -347,10 +347,6 @@
       }
 
       public static FateId getBulkLoadTid(String vs) {
-<<<<<<< HEAD
-        // ELASTICITY_TODO issue 4044 - May need to introduce code in upgrade to handle old format.
-=======
->>>>>>> 6c2f6873
         return FateId.from(vs);
       }
     }
