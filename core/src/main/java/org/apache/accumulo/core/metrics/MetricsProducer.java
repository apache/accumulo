/*
 * Licensed to the Apache Software Foundation (ASF) under one
 * or more contributor license agreements.  See the NOTICE file
 * distributed with this work for additional information
 * regarding copyright ownership.  The ASF licenses this file
 * to you under the Apache License, Version 2.0 (the
 * "License"); you may not use this file except in compliance
 * with the License.  You may obtain a copy of the License at
 *
 *   https://www.apache.org/licenses/LICENSE-2.0
 *
 * Unless required by applicable law or agreed to in writing,
 * software distributed under the License is distributed on an
 * "AS IS" BASIS, WITHOUT WARRANTIES OR CONDITIONS OF ANY
 * KIND, either express or implied.  See the License for the
 * specific language governing permissions and limitations
 * under the License.
 */
package org.apache.accumulo.core.metrics;

import java.lang.reflect.Field;
import java.lang.reflect.Modifier;
import java.util.HashMap;
import java.util.Map;

import org.slf4j.Logger;
import org.slf4j.LoggerFactory;

import io.micrometer.core.instrument.MeterRegistry;

/**
 * Prior to 2.1.0 Accumulo used the <a href=
 * "https://hadoop.apache.org/docs/current/api/org/apache/hadoop/metrics2/package-summary.html">Hadoop
 * Metrics2</a> framework. In 2.1.0 Accumulo migrated away from the Metrics2 framework to
 * <a href="https://micrometer.io/">Micrometer</a>. Micrometer suggests using a particular
 * <a href="https://micrometer.io/docs/concepts#_naming_meters">naming convention</a> for the
 * metrics. The table below contains a mapping of the old to new metric names.
 * <table border="1">
 * <caption>Summary of Metric Changes</caption> <!-- fate -->
 * <tr>
 * <th>Old Name</th>
 * <th>Hadoop Metrics2 Type</th>
 * <th>New Name</th>
 * <th>Micrometer Type</th>
 * <th>Notes</th>
 * </tr>
 * <tr>
 * <td>N/A</td>
 * <td>N/A</td>
 * <td>{@value #METRICS_COMPACTOR_MAJC_STUCK}</td>
 * <td>LongTaskTimer</td>
 * <td></td>
 * </tr>
 * <tr>
 * <td>currentFateOps</td>
 * <td>Gauge</td>
 * <td>{@value #METRICS_FATE_OPS}</td>
 * <td>Gauge</td>
 * <td>Was previously named "accumulo.fate.ops.in.progress". Changed to better reflect what the
 * gauge is actually tracking which is all the current fate ops in any state.</td>
 * </tr>
 * <tr>
 * <td>FateTxOpType_{name}</td>
 * <td>Gauge</td>
 * <td>{@value #METRICS_FATE_TYPE_IN_PROGRESS}</td>
 * <td>Gauge</td>
 * <td>Previously there was a metric per operation type with the count of in-progress transactions
 * of that type. Now there is one metric and the type is in the tag op.type</td>
 * </tr>
 * <tr>
 * <td>totalFateOps</td>
 * <td>Gauge</td>
 * <td>{@value #METRICS_FATE_OPS_ACTIVITY}</td>
 * <td>Gauge</td>
 * <td></td>
 * </tr>
 * <tr>
 * <td>totalZkConnErrors</td>
 * <td>Gauge</td>
 * <td>{@value #METRICS_FATE_ERRORS}</td>
 * <td>Gauge</td>
 * <td></td>
 * </tr>
 * <tr>
 * <td>FateTxState_NEW</td>
 * <td>Gauge</td>
 * <td>{@value #METRICS_FATE_TX}</td>
 * <td>Gauge</td>
 * <td>The state is now in a tag: state=new</td>
 * </tr>
 * <tr>
 * <td>FateTxState_IN_PROGRESS</td>
 * <td>Gauge</td>
 * <td>{@value #METRICS_FATE_TX}</td>
 * <td>Gauge</td>
 * <td>The state is now in a tag: state=in.progress</td>
 * </tr>
 * <tr>
 * <td>FateTxState_FAILED_IN_PROGRESS</td>
 * <td>Gauge</td>
 * <td>{@value #METRICS_FATE_TX}</td>
 * <td>Gauge</td>
 * <td>The state is now in a tag: state=failed.in.progress</td>
 * </tr>
 * <tr>
 * <td>FateTxState_FAILED</td>
 * <td>Gauge</td>
 * <td>{@value #METRICS_FATE_TX}</td>
 * <td>Gauge</td>
 * <td>The state is now in a tag: state=failed</td>
 * </tr>
 * <tr>
 * <td>FateTxState_SUCCESSFUL</td>
 * <td>Gauge</td>
 * <td>{@value #METRICS_FATE_TX}</td>
 * <td>Gauge</td>
 * <td>The state is now in a tag: state=successful</td>
 * </tr>
 * <tr>
 * <td>FateTxState_UNKNOWN</td>
 * <td>Gauge</td>
 * <td>{@value #METRICS_FATE_TX}</td>
 * <td>Gauge</td>
 * <td>The state is now in a tag: state=unknown</td>
 * </tr>
 * <!-- garbage collection -->
 * <tr>
 * <td>AccGcStarted</td>
 * <td>Gauge</td>
 * <td>{@value #METRICS_GC_STARTED}</td>
 * <td>Gauge</td>
 * <td></td>
 * </tr>
 * <tr>
 * <td>AccGcFinished</td>
 * <td>Gauge</td>
 * <td>{@value #METRICS_GC_FINISHED}</td>
 * <td>Gauge</td>
 * <td></td>
 * </tr>
 * <tr>
 * <td>AccGcCandidates</td>
 * <td>Gauge</td>
 * <td>{@value #METRICS_GC_CANDIDATES}</td>
 * <td>Gauge</td>
 * <td></td>
 * </tr>
 * <tr>
 * <td>AccGcInUse</td>
 * <td>Gauge</td>
 * <td>{@value #METRICS_GC_IN_USE}</td>
 * <td>Gauge</td>
 * <td></td>
 * </tr>
 * <tr>
 * <td>AccGcDeleted</td>
 * <td>Gauge</td>
 * <td>{@value #METRICS_GC_DELETED}</td>
 * <td>Gauge</td>
 * <td></td>
 * </tr>
 * <tr>
 * <td>AccGcErrors</td>
 * <td>Gauge</td>
 * <td>{@value #METRICS_GC_ERRORS}</td>
 * <td>Gauge</td>
 * <td></td>
 * </tr>
 * <tr>
 * <td>AccGcWalStarted</td>
 * <td>Gauge</td>
 * <td>{@value #METRICS_GC_WAL_STARTED}</td>
 * <td>Gauge</td>
 * <td></td>
 * </tr>
 * <tr>
 * <td>AccGcWalFinished</td>
 * <td>Gauge</td>
 * <td>{@value #METRICS_GC_WAL_FINISHED}</td>
 * <td>Gauge</td>
 * <td></td>
 * </tr>
 * <tr>
 * <td>AccGcWalCandidates</td>
 * <td>Gauge</td>
 * <td>{@value #METRICS_GC_WAL_CANDIDATES}</td>
 * <td>Gauge</td>
 * <td></td>
 * </tr>
 * <tr>
 * <td>AccGcWalInUse</td>
 * <td>Gauge</td>
 * <td>{@value #METRICS_GC_WAL_IN_USE}</td>
 * <td>Gauge</td>
 * <td></td>
 * </tr>
 * <tr>
 * <td>AccGcWalDeleted</td>
 * <td>Gauge</td>
 * <td>{@value #METRICS_GC_WAL_DELETED}</td>
 * <td>Gauge</td>
 * <td></td>
 * </tr>
 * <tr>
 * <td>AccGcWalErrors</td>
 * <td>Gauge</td>
 * <td>{@value #METRICS_GC_WAL_ERRORS}</td>
 * <td>Gauge</td>
 * <td></td>
 * </tr>
 * <tr>
 * <td>AccGcPosOpDuration</td>
 * <td>Gauge</td>
 * <td>{@value #METRICS_GC_POST_OP_DURATION}</td>
 * <td>Gauge</td>
 * <td></td>
 * </tr>
 * <tr>
 * <td>AccGcRunCycleCount</td>
 * <td>Gauge</td>
 * <td>{@value #METRICS_GC_RUN_CYCLE}</td>
 * <td>Gauge</td>
 * <td></td>
 * </tr>
 * <!-- tablet server -->
 * <tr>
 * <td>entries</td>
 * <td>Gauge</td>
 * <td>{@value #METRICS_TSERVER_ENTRIES}</td>
 * <td>Gauge</td>
 * <td></td>
 * </tr>
 * <tr>
 * <td>entriesInMem</td>
 * <td>Gauge</td>
 * <td>{@value #METRICS_TSERVER_MEM_ENTRIES}</td>
 * <td>Gauge</td>
 * <td></td>
 * </tr>
 * <tr>
 * <td>activeMajCs</td>
 * <td>Gauge</td>
 * <td>{@value #METRICS_TSERVER_MAJC_RUNNING}</td>
 * <td>Gauge</td>
 * <td></td>
 * </tr>
 * <tr>
 * <td>N/A</td>
 * <td>N/A</td>
 * <td>{@value #METRICS_TSERVER_MAJC_STUCK}</td>
 * <td>LongTaskTimer</td>
 * <td></td>
 * </tr>
 * <tr>
 * <td>queuedMajCs</td>
 * <td>Gauge</td>
 * <td>{@value #METRICS_TSERVER_MAJC_QUEUED}</td>
 * <td>Gauge</td>
 * <td></td>
 * </tr>
 * <tr>
 * <td>activeMinCs</td>
 * <td>Gauge</td>
 * <td>{@value #METRICS_TSERVER_MINC_RUNNING}</td>
 * <td>Gauge</td>
 * <td></td>
 * </tr>
 * <tr>
 * <td>queuedMinCs</td>
 * <td>Gauge</td>
 * <td>{@value #METRICS_TSERVER_MINC_QUEUED}</td>
 * <td>Gauge</td>
 * <td></td>
 * </tr>
 * <tr>
 * <td>totalMinCs</td>
 * <td>Gauge</td>
 * <td>{@value #METRICS_TSERVER_MINC_TOTAL}</td>
 * <td>Gauge</td>
 * <td></td>
 * </tr>
 * <tr>
 * <td>onlineTablets</td>
 * <td>Gauge</td>
 * <td>{@value #METRICS_TSERVER_TABLETS_ONLINE}</td>
 * <td>Gauge</td>
 * <td></td>
 * </tr>
 * <tr>
 * <td>N/A</td>
 * <td>N/A</td>
 * <td>{@value #METRICS_TSERVER_TABLETS_LONG_ASSIGNMENTS}</td>
 * <td>Gauge</td>
 * <td></td>
 * </tr>
 * <tr>
 * <td>openingTablets</td>
 * <td>Gauge</td>
 * <td>{@value #METRICS_TSERVER_TABLETS_OPENING}</td>
 * <td>Gauge</td>
 * <td></td>
 * </tr>
 * <tr>
 * <td>unopenedTablets</td>
 * <td>Gauge</td>
 * <td>{@value #METRICS_TSERVER_TABLETS_UNOPENED}</td>
 * <td>Gauge</td>
 * <td></td>
 * </tr>
 * <tr>
 * <td>filesPerTablet</td>
 * <td>Gauge</td>
 * <td>{@value #METRICS_TSERVER_TABLETS_FILES}</td>
 * <td>Gauge</td>
 * <td></td>
 * </tr>
 * <tr>
 * <td>ingestRate</td>
 * <td>Gauge</td>
 * <td>{@value #METRICS_TSERVER_INGEST_MUTATIONS}</td>
 * <td>Gauge</td>
 * <td>Prior to 2.1.0 this metric was reported as a rate, it is now the count and the rate can be
 * derived</td>
 * </tr>
 * <tr>
 * <td>ingestByteRate</td>
 * <td>Gauge</td>
 * <td>{@value #METRICS_TSERVER_INGEST_BYTES}</td>
 * <td>Gauge</td>
 * <td>Prior to 2.1.0 this metric was reported as a rate, it is now the count and the rate can be
 * derived</td>
 * </tr>
 * <tr>
 * <td>holdTime</td>
 * <td>Gauge</td>
 * <td>{@value #METRICS_TSERVER_HOLD}</td>
 * <td>Gauge</td>
 * <td></td>
 * </tr>
 * <!-- scan server -->
 * <tr>
 * <th>N/A</th>
 * <th>N/A</th>
 * <th>{@value #METRICS_SCAN_RESERVATION_TOTAL_TIMER}</th>
 * <th>Timer</th>
 * <th>Time to reserve a tablets files for scan</th>
 * </tr>
 * <tr>
 * <th>N/A</th>
 * <th>N/A</th>
 * <th>{@value #METRICS_SCAN_BUSY_TIMEOUT_COUNTER}</th>
 * <th>Counter</th>
 * <th>Count of the scans where a busy timeout happened</th>
 * </tr>
 * <tr>
 * <th>N/A</th>
 * <th>N/A</th>
 * <th>{@value #METRICS_SCAN_TABLET_METADATA_CACHE}</th>
 * <th>Cache</th>
 * <th>scan server tablet cache metrics</th>
 * </tr>
 * <!-- scans -->
 * <tr>
 * <td>scan</td>
 * <td>Stat</td>
 * <td>{@value #METRICS_SCAN_TIMES}</td>
 * <td>Timer</td>
 * <td></td>
 * </tr>
 * <tr>
 * <td>N/A</td>
 * <td>N/A</td>
 * <td>{@value #METRICS_SCAN_OPEN_FILES}</td>
 * <td>Gauge</td>
 * <td></td>
 * </tr>
 * <tr>
 * <td>result</td>
 * <td>Stat</td>
 * <td>{@value #METRICS_SCAN_RESULTS}</td>
 * <td>Gauge</td>
 * <td></td>
 * </tr>
 * <tr>
 * <td>yield</td>
 * <td>Stat</td>
 * <td>{@value #METRICS_SCAN_YIELDS}</td>
 * <td>Gauge</td>
 * <td></td>
 * </tr>
 * <tr>
 * <td>N/A</td>
 * <td>N/A</td>
 * <td>{@value #METRICS_SCAN_START}</td>
 * <td>Counter</td>
 * <td></td>
 * </tr>
 * <tr>
 * <td>N/A</td>
 * <td>N/A</td>
 * <td>{@value #METRICS_SCAN_CONTINUE}</td>
 * <td>Counter</td>
 * <td></td>
 * </tr>
 * <tr>
 * <td>N/A</td>
 * <td>N/A</td>
 * <td>{@value #METRICS_SCAN_CLOSE}</td>
 * <td>Counter</td>
 * <td></td>
 * </tr>
 * <tr>
 * <td>queries</td>
 * <td>Gauge</td>
 * <td>{@value #METRICS_SCAN_QUERIES}</td>
 * <td>Gauge</td>
 * <td></td>
 * </tr>
 * <tr>
 * <td>scannedRate</td>
 * <td>Gauge</td>
 * <td>{@value #METRICS_SCAN_SCANNED_ENTRIES}</td>
 * <td>Gauge</td>
 * <td>Prior to 2.1.0 this metric was reported as a rate, it is now the count and the rate can be
 * derived</td>
 * </tr>
 * <tr>
 * <td>queryRate</td>
 * <td>Gauge</td>
 * <td>{@value #METRICS_SCAN_QUERY_SCAN_RESULTS}</td>
 * <td>Gauge</td>
 * <td>Prior to 2.1.0 this metric was reported as a rate, it is now the count and the rate can be
 * derived</td>
 * </tr>
 * <tr>
 * <td>queryByteRate</td>
 * <td>Gauge</td>
 * <td>{@value #METRICS_SCAN_QUERY_SCAN_RESULTS_BYTES}</td>
 * <td>Gauge</td>
 * <td>Prior to 2.1.0 this metric was reported as a rate, it is now the count and the rate can be
 * derived</td>
 * </tr>
 * <!-- major compactions -->
 * <tr>
 * <td>{i|e}_{compactionServiceName}_{executor_name}_queued</td>
 * <td>Gauge</td>
 * <td>{@value #METRICS_MAJC_QUEUED}</td>
 * <td>Gauge</td>
 * <td>The compaction service information is in a tag:
 * id={i|e}_{compactionServiceName}_{executor_name}</td>
 * </tr>
 * <tr>
 * <td>{i|e}_{compactionServiceName}_{executor_name}_running</td>
 * <td>Gauge</td>
 * <td>{@value #METRICS_MAJC_RUNNING}</td>
 * <td>Gauge</td>
 * <td>The compaction service information is in a tag:
 * id={i|e}_{compactionServiceName}_{executor_name}</td>
 * </tr>
 * <!-- minor compactions -->
 * <tr>
 * <td>Queue</td>
 * <td>Stat</td>
 * <td>{@value #METRICS_MINC_QUEUED}</td>
 * <td>Timer</td>
 * <td></td>
 * </tr>
 * <tr>
 * <td>Minc</td>
 * <td>Stat</td>
 * <td>{@value #METRICS_MINC_RUNNING}</td>
 * <td>Timer</td>
 * <td></td>
 * </tr>
 * <!-- replication -->
 * <tr>
 * <td>ReplicationQueue</td>
 * <td>Stat</td>
 * <td>{@value #METRICS_REPLICATION_QUEUE}</td>
 * <td>Timer</td>
 * <td></td>
 * </tr>
 * <tr>
 * <td>ReplicationQueue10m</td>
 * <td>Quantiles</td>
 * <td>N/A</td>
 * <td>N/A</td>
 * <td></td>
 * </tr>
 * <tr>
 * <td>filesPendingReplication</td>
 * <td>Stat</td>
 * <td>{@value #METRICS_REPLICATION_PENDING_FILES}</td>
 * <td>Gauge</td>
 * <td></td>
 * </tr>
 * <tr>
 * <td>maxReplicationThreads</td>
 * <td>Stat</td>
 * <td>{@value #METRICS_REPLICATION_THREADS}</td>
 * <td>Gauge</td>
 * <td></td>
 * </tr>
 * <tr>
 * <td>numPeers</td>
 * <td>Stat</td>
 * <td>{@value #METRICS_REPLICATION_PEERS}</td>
 * <td>Gauge</td>
 * <td></td>
 * </tr>
 * <!-- Updates (ingest) -->
 * <tr>
 * <td>permissionErrors</td>
 * <td>Counter</td>
 * <td>{@value #METRICS_UPDATE_ERRORS}</td>
 * <td>Gauge</td>
 * <td>Type is stored in tag: type=permission</td>
 * </tr>
 * <tr>
 * <td>unknownTabletErrors</td>
 * <td>Counter</td>
 * <td>{@value #METRICS_UPDATE_ERRORS}</td>
 * <td>Gauge</td>
 * <td>Type is stored in tag: type=unknown.tablet</td>
 * </tr>
 * <tr>
 * <td>constraintViolations</td>
 * <td>Counter</td>
 * <td>{@value #METRICS_UPDATE_ERRORS}</td>
 * <td>Gauge</td>
 * <td>Type is stored in tag: type=constraint.violation</td>
 * </tr>
 * <tr>
 * <td>commitPrep</td>
 * <td>Stat</td>
 * <td>{@value #METRICS_UPDATE_COMMIT_PREP}</td>
 * <td>Timer</td>
 * <td></td>
 * </tr>
 * <tr>
 * <td>commitTime</td>
 * <td>Stat</td>
 * <td>{@value #METRICS_UPDATE_COMMIT}</td>
 * <td>Timer</td>
 * <td></td>
 * </tr>
 * <tr>
 * <td>waLogWriteTime</td>
 * <td>Stat</td>
 * <td>{@value #METRICS_UPDATE_WALOG_WRITE}</td>
 * <td>Timer</td>
 * <td></td>
 * </tr>
 * <tr>
 * <td>mutationArraysSize</td>
 * <td>Stat</td>
 * <td>{@value #METRICS_UPDATE_MUTATION_ARRAY_SIZE}</td>
 * <td>Distribution Summary</td>
 * <td></td>
 * </tr>
 * <!-- Thrift -->
 * <tr>
 * <td>idle</td>
 * <td>Stat</td>
 * <td>{@value #METRICS_THRIFT_IDLE}</td>
 * <td>Distribution Summary</td>
 * <td></td>
 * </tr>
 * <tr>
 * <td>execute</td>
 * <td>Stat</td>
 * <td>{@value #METRICS_THRIFT_EXECUTE}</td>
 * <td>Distribution Summary</td>
 * <td></td>
 * </tr>
 * </table>
 *
 * @since 2.1.0
 */
public interface MetricsProducer {

  Logger LOG = LoggerFactory.getLogger(MetricsProducer.class);

  String METRICS_COMPACTOR_PREFIX = "accumulo.compactor.";
  String METRICS_COMPACTOR_MAJC_STUCK = METRICS_COMPACTOR_PREFIX + "majc.stuck";

  String METRICS_FATE_PREFIX = "accumulo.fate.";
  String METRICS_FATE_TYPE_IN_PROGRESS = METRICS_FATE_PREFIX + "ops.in.progress.by.type";
  String METRICS_FATE_OPS = METRICS_FATE_PREFIX + "ops";
  String METRICS_FATE_OPS_ACTIVITY = METRICS_FATE_PREFIX + "ops.activity";
  String METRICS_FATE_ERRORS = METRICS_FATE_PREFIX + "errors";
  String METRICS_FATE_TX = METRICS_FATE_PREFIX + "tx";

  String METRICS_GC_PREFIX = "accumulo.gc.";
  String METRICS_GC_STARTED = METRICS_GC_PREFIX + "started";
  String METRICS_GC_FINISHED = METRICS_GC_PREFIX + "finished";
  String METRICS_GC_CANDIDATES = METRICS_GC_PREFIX + "candidates";
  String METRICS_GC_IN_USE = METRICS_GC_PREFIX + "in.use";
  String METRICS_GC_DELETED = METRICS_GC_PREFIX + "deleted";
  String METRICS_GC_ERRORS = METRICS_GC_PREFIX + "errors";
  String METRICS_GC_WAL_STARTED = METRICS_GC_PREFIX + "wal.started";
  String METRICS_GC_WAL_FINISHED = METRICS_GC_PREFIX + "wal.finished";
  String METRICS_GC_WAL_CANDIDATES = METRICS_GC_PREFIX + "wal.candidates";
  String METRICS_GC_WAL_IN_USE = METRICS_GC_PREFIX + "wal.in.use";
  String METRICS_GC_WAL_DELETED = METRICS_GC_PREFIX + "wal.deleted";
  String METRICS_GC_WAL_ERRORS = METRICS_GC_PREFIX + "wal.errors";
  String METRICS_GC_POST_OP_DURATION = METRICS_GC_PREFIX + "post.op.duration";
  String METRICS_GC_RUN_CYCLE = METRICS_GC_PREFIX + "run.cycle";

  String METRICS_MAJC_PREFIX = "accumulo.tserver.compactions.majc.";
  String METRICS_MAJC_QUEUED = METRICS_MAJC_PREFIX + "queued";
  String METRICS_MAJC_RUNNING = METRICS_MAJC_PREFIX + "running";

  String METRICS_MINC_PREFIX = "accumulo.tserver.compactions.minc.";
  String METRICS_MINC_QUEUED = METRICS_MINC_PREFIX + "queued";
  String METRICS_MINC_RUNNING = METRICS_MINC_PREFIX + "running";

  String METRICS_REPLICATION_PREFIX = "accumulo.replication.";
  String METRICS_REPLICATION_QUEUE = METRICS_REPLICATION_PREFIX + "queue";
  String METRICS_REPLICATION_PENDING_FILES = METRICS_REPLICATION_PREFIX + "files.pending";
  String METRICS_REPLICATION_PEERS = METRICS_REPLICATION_PREFIX + "peers";
  String METRICS_REPLICATION_THREADS = METRICS_REPLICATION_PREFIX + "threads";

  String METRICS_SCAN_PREFIX = "accumulo.scan.";
  String METRICS_SCAN_TIMES = METRICS_SCAN_PREFIX + "times";
  String METRICS_SCAN_OPEN_FILES = METRICS_SCAN_PREFIX + "files.open";
  String METRICS_SCAN_RESULTS = METRICS_SCAN_PREFIX + "result";
  String METRICS_SCAN_YIELDS = METRICS_SCAN_PREFIX + "yields";
  String METRICS_SCAN_START = METRICS_SCAN_PREFIX + "start";
  String METRICS_SCAN_CONTINUE = METRICS_SCAN_PREFIX + "continue";
  String METRICS_SCAN_CLOSE = METRICS_SCAN_PREFIX + "close";
  String METRICS_SCAN_RESERVATION_TOTAL_TIMER = METRICS_SCAN_PREFIX + "reservation.total.timer";
  String METRICS_SCAN_RESERVATION_WRITEOUT_TIMER =
      METRICS_SCAN_PREFIX + "reservation.writeout.timer";
  String METRICS_SCAN_BUSY_TIMEOUT_COUNTER = METRICS_SCAN_PREFIX + "busy.timeout.count";
  String METRICS_SCAN_RESERVATION_CONFLICT_COUNTER =
      METRICS_SCAN_PREFIX + "reservation.conflict.count";
  String METRICS_SCAN_QUERIES = METRICS_SCAN_PREFIX + "queries";
  String METRICS_SCAN_QUERY_SCAN_RESULTS = METRICS_SCAN_PREFIX + "query.results";
  String METRICS_SCAN_QUERY_SCAN_RESULTS_BYTES = METRICS_SCAN_PREFIX + "query.results.bytes";
  String METRICS_SCAN_SCANNED_ENTRIES = METRICS_SCAN_PREFIX + "query.scanned.entries";

  String METRICS_SCAN_TABLET_METADATA_CACHE = METRICS_SCAN_PREFIX + "tablet.metadata.cache";

  String METRICS_TSERVER_PREFIX = "accumulo.tserver.";
  String METRICS_TSERVER_ENTRIES = METRICS_TSERVER_PREFIX + "entries";
  String METRICS_TSERVER_MEM_ENTRIES = METRICS_TSERVER_PREFIX + "entries.mem";
  String METRICS_TSERVER_MAJC_QUEUED = METRICS_TSERVER_PREFIX + "majc.queued";
  String METRICS_TSERVER_MAJC_RUNNING = METRICS_TSERVER_PREFIX + "majc.running";
  String METRICS_TSERVER_MAJC_STUCK = METRICS_TSERVER_PREFIX + "majc.stuck";
  String METRICS_TSERVER_MINC_QUEUED = METRICS_TSERVER_PREFIX + "minc.queued";
  String METRICS_TSERVER_MINC_RUNNING = METRICS_TSERVER_PREFIX + "minc.running";
  String METRICS_TSERVER_MINC_TOTAL = METRICS_TSERVER_PREFIX + "minc.total";
  String METRICS_TSERVER_TABLETS_LONG_ASSIGNMENTS =
      METRICS_TSERVER_PREFIX + "tablets.assignments.warning";
  String METRICS_TSERVER_TABLETS_ONLINE = METRICS_TSERVER_PREFIX + "tablets.online";
  String METRICS_TSERVER_TABLETS_OPENING = METRICS_TSERVER_PREFIX + "tablets.opening";
  String METRICS_TSERVER_TABLETS_UNOPENED = METRICS_TSERVER_PREFIX + "tablets.unopened";
  String METRICS_TSERVER_TABLETS_FILES = METRICS_TSERVER_PREFIX + "tablets.files";
  String METRICS_TSERVER_HOLD = METRICS_TSERVER_PREFIX + "hold";
  String METRICS_TSERVER_INGEST_MUTATIONS = METRICS_TSERVER_PREFIX + "ingest.mutations";
  String METRICS_TSERVER_INGEST_BYTES = METRICS_TSERVER_PREFIX + "ingest.bytes";

  String METRICS_THRIFT_PREFIX = "accumulo.thrift.";
  String METRICS_THRIFT_EXECUTE = METRICS_THRIFT_PREFIX + "execute";
  String METRICS_THRIFT_IDLE = METRICS_THRIFT_PREFIX + "idle";

  String METRICS_UPDATE_PREFIX = "accumulo.tserver.updates.";
  String METRICS_UPDATE_ERRORS = METRICS_UPDATE_PREFIX + "error";
  String METRICS_UPDATE_COMMIT = METRICS_UPDATE_PREFIX + "commit";
  String METRICS_UPDATE_COMMIT_PREP = METRICS_UPDATE_COMMIT + ".prep";
  String METRICS_UPDATE_WALOG_WRITE = METRICS_UPDATE_PREFIX + "walog.write";
  String METRICS_UPDATE_MUTATION_ARRAY_SIZE = METRICS_UPDATE_PREFIX + "mutation.arrays.size";

<<<<<<< HEAD
  // balancer
  String METRICS_MANAGER_BALANCER_MIGRATING = "manager.balancer.migrations.in_progress";
  String METRICS_MANAGER_BALANCER_NEED_MIGRATION = "manager.balancer.migrations.needed";
=======
  String METRICS_BLOCKCACHE_PREFIX = "accumulo.blockcache.";
  String METRICS_BLOCKCACHE_INDEX_HITCOUNT = METRICS_BLOCKCACHE_PREFIX + "index.hitcount";
  String METRICS_BLOCKCACHE_INDEX_REQUESTCOUNT = METRICS_BLOCKCACHE_PREFIX + "index.requestcount";
  String METRICS_BLOCKCACHE_DATA_HITCOUNT = METRICS_BLOCKCACHE_PREFIX + "data.hitcount";
  String METRICS_BLOCKCACHE_DATA_REQUESTCOUNT = METRICS_BLOCKCACHE_PREFIX + "data.requestcount";
  String METRICS_BLOCKCACHE_SUMMARY_HITCOUNT = METRICS_BLOCKCACHE_PREFIX + "summary.hitcount";
  String METRICS_BLOCKCACHE_SUMMARY_REQUESTCOUNT =
      METRICS_BLOCKCACHE_PREFIX + "summary.requestcount";
>>>>>>> ba296913

  /**
   * Build Micrometer Meter objects and register them with the registry
   */
  void registerMetrics(MeterRegistry registry);

  /**
   * Returns a new mutable mapping of metric field value to metric field name.
   *
   * @return map of field names to variable names.
   */
  default Map<String,String> getMetricFields() {
    Map<String,String> fields = new HashMap<>();
    for (Field f : MetricsProducer.class.getDeclaredFields()) {
      if (Modifier.isStatic(f.getModifiers()) && f.getType().equals(String.class)
          && !f.getName().contains("PREFIX")) {
        try {

          fields.put((String) f.get(MetricsProducer.class), f.getName());
        } catch (IllegalArgumentException | IllegalAccessException e) {
          // this shouldn't happen, but let's log it anyway
          LOG.error("Error getting metric value for field: {}", f.getName());
        }
      }
    }
    return fields;
  }
}<|MERGE_RESOLUTION|>--- conflicted
+++ resolved
@@ -672,11 +672,6 @@
   String METRICS_UPDATE_WALOG_WRITE = METRICS_UPDATE_PREFIX + "walog.write";
   String METRICS_UPDATE_MUTATION_ARRAY_SIZE = METRICS_UPDATE_PREFIX + "mutation.arrays.size";
 
-<<<<<<< HEAD
-  // balancer
-  String METRICS_MANAGER_BALANCER_MIGRATING = "manager.balancer.migrations.in_progress";
-  String METRICS_MANAGER_BALANCER_NEED_MIGRATION = "manager.balancer.migrations.needed";
-=======
   String METRICS_BLOCKCACHE_PREFIX = "accumulo.blockcache.";
   String METRICS_BLOCKCACHE_INDEX_HITCOUNT = METRICS_BLOCKCACHE_PREFIX + "index.hitcount";
   String METRICS_BLOCKCACHE_INDEX_REQUESTCOUNT = METRICS_BLOCKCACHE_PREFIX + "index.requestcount";
@@ -685,7 +680,10 @@
   String METRICS_BLOCKCACHE_SUMMARY_HITCOUNT = METRICS_BLOCKCACHE_PREFIX + "summary.hitcount";
   String METRICS_BLOCKCACHE_SUMMARY_REQUESTCOUNT =
       METRICS_BLOCKCACHE_PREFIX + "summary.requestcount";
->>>>>>> ba296913
+
+  // balancer
+  String METRICS_MANAGER_BALANCER_MIGRATING = "manager.balancer.migrations.in_progress";
+  String METRICS_MANAGER_BALANCER_NEED_MIGRATION = "manager.balancer.migrations.needed";
 
   /**
    * Build Micrometer Meter objects and register them with the registry
