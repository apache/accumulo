--- conflicted
+++ resolved
@@ -546,13 +546,8 @@
  * <td></td>
  * </tr>
  * <tr>
-<<<<<<< HEAD
- * <td></td>
- * <td></td>
-=======
- * <td></td>
- * <td></td>
->>>>>>> 6c2f6873
+ * <td></td>
+ * <td></td>
  * <td>{@value #METRICS_MINC_PAUSED}</td>
  * <td>Counter</td>
  * <td></td>
