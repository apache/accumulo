--- conflicted
+++ resolved
@@ -20,11 +20,6 @@
 
 import static com.google.common.util.concurrent.Uninterruptibles.sleepUninterruptibly;
 import static java.util.concurrent.TimeUnit.MILLISECONDS;
-<<<<<<< HEAD
-import static java.util.concurrent.TimeUnit.SECONDS;
-=======
-import static org.apache.accumulo.core.util.UtilWaitThread.sleepUninterruptibly;
->>>>>>> 41fd4827
 
 import java.util.ArrayList;
 import java.util.Collection;
@@ -518,13 +513,8 @@
 
       if (timer != null) {
         log.trace("tid={} Located tablet {} at {} in {}", Thread.currentThread().getId(),
-<<<<<<< HEAD
             (tl == null ? "null" : tl.getExtent()), (tl == null ? "null" : tl.getTserverLocation()),
-            String.format("%.3f secs", timer.scale(SECONDS)));
-=======
-            (tl == null ? "null" : tl.tablet_extent), (tl == null ? "null" : tl.tablet_location),
             String.format("%.3f secs", timer.elapsed(MILLISECONDS) / 1000.0));
->>>>>>> 41fd4827
       }
 
       return tl;
