/*
 * Licensed to the Apache Software Foundation (ASF) under one
 * or more contributor license agreements.  See the NOTICE file
 * distributed with this work for additional information
 * regarding copyright ownership.  The ASF licenses this file
 * to you under the Apache License, Version 2.0 (the
 * "License"); you may not use this file except in compliance
 * with the License.  You may obtain a copy of the License at
 *
 *   https://www.apache.org/licenses/LICENSE-2.0
 *
 * Unless required by applicable law or agreed to in writing,
 * software distributed under the License is distributed on an
 * "AS IS" BASIS, WITHOUT WARRANTIES OR CONDITIONS OF ANY
 * KIND, either express or implied.  See the License for the
 * specific language governing permissions and limitations
 * under the License.
 */
package org.apache.accumulo.core.clientImpl;

import static java.util.concurrent.TimeUnit.SECONDS;

import java.time.Duration;
import java.util.ArrayList;
import java.util.Collection;
import java.util.Collections;
import java.util.Comparator;
import java.util.HashMap;
import java.util.HashSet;
import java.util.Iterator;
import java.util.List;
import java.util.Map;
import java.util.Map.Entry;
import java.util.Set;
import java.util.SortedMap;
import java.util.TreeMap;
import java.util.TreeSet;
import java.util.concurrent.atomic.AtomicBoolean;
import java.util.concurrent.atomic.AtomicLong;
import java.util.concurrent.locks.Lock;
import java.util.concurrent.locks.ReentrantReadWriteLock;
import java.util.function.BiConsumer;
import java.util.function.Consumer;

import org.apache.accumulo.core.client.AccumuloException;
import org.apache.accumulo.core.client.AccumuloSecurityException;
import org.apache.accumulo.core.client.TableNotFoundException;
import org.apache.accumulo.core.client.admin.TabletHostingGoal;
import org.apache.accumulo.core.data.Key;
import org.apache.accumulo.core.data.Mutation;
import org.apache.accumulo.core.data.PartialKey;
import org.apache.accumulo.core.data.Range;
import org.apache.accumulo.core.data.TableId;
import org.apache.accumulo.core.dataImpl.KeyExtent;
import org.apache.accumulo.core.dataImpl.thrift.TKeyExtent;
<<<<<<< HEAD
=======
import org.apache.accumulo.core.metadata.MetadataTable;
import org.apache.accumulo.core.metadata.RootTable;
import org.apache.accumulo.core.metadata.schema.TabletMetadata;
import org.apache.accumulo.core.metadata.schema.TabletMetadata.Location;
import org.apache.accumulo.core.metadata.schema.TabletsMetadata;
>>>>>>> e245b28d
import org.apache.accumulo.core.rpc.clients.ThriftClientTypes;
import org.apache.accumulo.core.trace.TraceUtil;
import org.apache.accumulo.core.util.OpTimer;
import org.apache.accumulo.core.util.Pair;
import org.apache.accumulo.core.util.TextUtil;
import org.apache.hadoop.io.Text;
import org.apache.hadoop.io.WritableComparator;
import org.slf4j.Logger;
import org.slf4j.LoggerFactory;

<<<<<<< HEAD
import com.github.benmanes.caffeine.cache.Cache;
import com.github.benmanes.caffeine.cache.Caffeine;
=======
import com.google.common.annotations.VisibleForTesting;
>>>>>>> e245b28d

import edu.umd.cs.findbugs.annotations.SuppressFBWarnings;

public class TabletLocatorImpl extends TabletLocator {

  private static final Logger log = LoggerFactory.getLogger(TabletLocatorImpl.class);
  private static final AtomicBoolean HOSTING_ENABLED = new AtomicBoolean(true);

  // MAX_TEXT represents a TEXT object that is greater than all others. Attempted to use null for
  // this purpose, but there seems to be a bug in TreeMap.tailMap with null. Therefore instead of
  // using null, created MAX_TEXT.
  static final Text MAX_TEXT = new Text();

  static final Comparator<Text> END_ROW_COMPARATOR = (o1, o2) -> {
    if (o1 == o2) {
      return 0;
    }
    if (o1 == MAX_TEXT) {
      return 1;
    }
    if (o2 == MAX_TEXT) {
      return -1;
    }
    return o1.compareTo(o2);
  };

  protected TableId tableId;
  protected TabletLocator parent;
  protected TreeMap<Text,TabletLocation> metaCache = new TreeMap<>(END_ROW_COMPARATOR);
  protected TabletLocationObtainer locationObtainer;
  private final TabletServerLockChecker lockChecker;
  protected Text lastTabletRow;

  private final TreeSet<KeyExtent> badExtents = new TreeSet<>();
  private final ReentrantReadWriteLock rwLock = new ReentrantReadWriteLock();
  private final Lock rLock = rwLock.readLock();
  private final Lock wLock = rwLock.writeLock();
  private final AtomicLong tabletHostingRequestCount = new AtomicLong(0);

  private final Cache<KeyExtent,Long> recentOndemandRequest =
      Caffeine.newBuilder().expireAfterWrite(Duration.ofSeconds(30)).build();

  public interface TabletLocationObtainer {
    /**
     * @return null when unable to read information successfully
     */
    TabletLocations lookupTablet(ClientContext context, TabletLocation src, Text row, Text stopRow,
        TabletLocator parent) throws AccumuloSecurityException, AccumuloException;

    List<TabletLocation> lookupTablets(ClientContext context, String tserver,
        Map<KeyExtent,List<Range>> map, TabletLocator parent)
        throws AccumuloSecurityException, AccumuloException;
  }

  public interface TabletServerLockChecker {
    boolean isLockHeld(String tserver, String session);

    void invalidateCache(String server);
  }

  private class LockCheckerSession {

    private final HashSet<Pair<String,String>> okLocks = new HashSet<>();
    private final HashSet<Pair<String,String>> invalidLocks = new HashSet<>();

    private TabletLocation checkLock(TabletLocation tl) {
      // the goal of this class is to minimize calls out to lockChecker under that assumption that
      // its a resource synchronized among many threads... want to
      // avoid fine grained synchronization when binning lots of mutations or ranges... remember
      // decisions from the lockChecker in thread local unsynchronized
      // memory

      if (tl == null) {
        return null;
      }

      if (tl.getTserverLocation().isEmpty()) {
        return tl;
      }

      Pair<String,String> lock =
          new Pair<>(tl.getTserverLocation().get(), tl.getTserverSession().get());

      if (okLocks.contains(lock)) {
        return tl;
      }

      if (invalidLocks.contains(lock)) {
        return null;
      }

      if (lockChecker.isLockHeld(tl.getTserverLocation().get(), tl.getTserverSession().get())) {
        okLocks.add(lock);
        return tl;
      }

      if (log.isTraceEnabled()) {
        log.trace("Tablet server {} {} no longer holds its lock", tl.getTserverLocation(),
            tl.getTserverSession());
      }

      invalidLocks.add(lock);

      return null;
    }
  }

  public TabletLocatorImpl(TableId tableId, TabletLocator parent, TabletLocationObtainer tlo,
      TabletServerLockChecker tslc) {
    this.tableId = tableId;
    this.parent = parent;
    this.locationObtainer = tlo;
    this.lockChecker = tslc;

    this.lastTabletRow = new Text(tableId.canonical());
    lastTabletRow.append(new byte[] {'<'}, 0, 1);
  }

  @Override
  public <T extends Mutation> void binMutations(ClientContext context, List<T> mutations,
      Map<String,TabletServerMutations<T>> binnedMutations, List<T> failures)
      throws AccumuloException, AccumuloSecurityException, TableNotFoundException {

    OpTimer timer = null;

    if (log.isTraceEnabled()) {
      log.trace("tid={} Binning {} mutations for table {}", Thread.currentThread().getId(),
          mutations.size(), tableId);
      timer = new OpTimer().start();
    }

    ArrayList<T> notInCache = new ArrayList<>();
    Text row = new Text();

    LockCheckerSession lcSession = new LockCheckerSession();

    rLock.lock();
    try {
      processInvalidated(context, lcSession);

      // for this to be efficient rows need to be in sorted order, but always sorting is slow...
      // therefore only sort the
      // stuff not in the cache.... it is most efficient to pass _locateTablet rows in sorted order

      // For this to be efficient, need to avoid fine grained synchronization and fine grained
      // logging.
      // Therefore methods called by this are not synchronized and should not log.

      for (T mutation : mutations) {
        row.set(mutation.getRow());
        TabletLocation tl = locateTabletInCache(row);
        if (!addMutation(binnedMutations, mutation, tl, lcSession)) {
          notInCache.add(mutation);
        }
      }
    } finally {
      rLock.unlock();
    }

    List<KeyExtent> locationLess = new ArrayList<>();

    if (!notInCache.isEmpty()) {
      notInCache.sort((o1, o2) -> WritableComparator.compareBytes(o1.getRow(), 0,
          o1.getRow().length, o2.getRow(), 0, o2.getRow().length));

      wLock.lock();
      try {
        for (T mutation : notInCache) {

          row.set(mutation.getRow());

          TabletLocation tl =
              _locateTablet(context, row, false, false, false, lcSession, HostingNeed.HOSTED);

<<<<<<< HEAD
          if (!addMutation(binnedMutations, mutation, tl, lcSession)) {
=======
          if (tl == null || !addMutation(binnedMutations, mutation, tl, lcSession)) {
            requestTabletHosting(context, new Range(row));
>>>>>>> e245b28d
            failures.add(mutation);
            if (tl != null && tl.getTserverLocation().isEmpty()) {
              locationLess.add(tl.getExtent());
            }
          }
        }
      } finally {
        wLock.unlock();
      }
    }

    bringOnDemandTabletsOnline(context, locationLess);

    if (timer != null) {
      timer.stop();
      log.trace("tid={} Binned {} mutations for table {} to {} tservers in {}",
          Thread.currentThread().getId(), mutations.size(), tableId, binnedMutations.size(),
          String.format("%.3f secs", timer.scale(SECONDS)));
    }

  }

  private <T extends Mutation> boolean addMutation(
      Map<String,TabletServerMutations<T>> binnedMutations, T mutation, TabletLocation tl,
      LockCheckerSession lcSession) {

    if (tl == null || tl.getTserverLocation().isEmpty()) {
      return false;
    }

    TabletServerMutations<T> tsm = binnedMutations.get(tl.getTserverLocation().get());

    if (tsm == null) {
      // do lock check once per tserver here to make binning faster
      boolean lockHeld = lcSession.checkLock(tl) != null;
      if (lockHeld) {
        tsm = new TabletServerMutations<>(tl.getTserverSession().get());
        binnedMutations.put(tl.getTserverLocation().get(), tsm);
      } else {
        return false;
      }
    }

    // its possible the same tserver could be listed with different sessions
    if (tsm.getSession().equals(tl.getTserverSession().get())) {
      tsm.addMutation(tl.getExtent(), mutation);
      return true;
    }

    return false;
  }

  static boolean isContiguous(List<TabletLocation> tabletLocations) {

    Iterator<TabletLocation> iter = tabletLocations.iterator();
    KeyExtent prevExtent = iter.next().getExtent();

    while (iter.hasNext()) {
      KeyExtent currExtent = iter.next().getExtent();

      if (!currExtent.isPreviousExtent(prevExtent)) {
        return false;
      }

      prevExtent = currExtent;
    }

    return true;
  }

  private List<Range> locateTablets(ClientContext context, List<Range> ranges,
      BiConsumer<TabletLocation,Range> rangeConsumer, boolean useCache,
      LockCheckerSession lcSession, HostingNeed hostingNeed,
      Consumer<KeyExtent> locationlessConsumer)
      throws AccumuloException, AccumuloSecurityException, TableNotFoundException {
    List<Range> failures = new ArrayList<>();
    List<TabletLocation> tabletLocations = new ArrayList<>();

<<<<<<< HEAD
=======
    boolean lookupFailed = false;

    Set<Range> requestedTabletHosting = new HashSet<>();
>>>>>>> e245b28d
    l1: for (Range range : ranges) {

      tabletLocations.clear();

      Text startRow;

      if (range.getStartKey() != null) {
        startRow = range.getStartKey().getRow();
      } else {
        startRow = new Text();
      }

      TabletLocation tl = null;

      if (useCache) {
        tl = lcSession.checkLock(locateTabletInCache(startRow));
      } else {
        tl = _locateTablet(context, startRow, false, false, false, lcSession, hostingNeed);
      }

      if (tl == null) {
<<<<<<< HEAD
=======
        if (!requestedTabletHosting.contains(range)) {
          requestTabletHosting(context, range);
          requestedTabletHosting.add(range);
        }
>>>>>>> e245b28d
        failures.add(range);
        continue;
      }

      requestedTabletHosting.remove(range);

      tabletLocations.add(tl);

      while (tl.getExtent().endRow() != null
          && !range.afterEndKey(new Key(tl.getExtent().endRow()).followingKey(PartialKey.ROW))) {
        if (useCache) {
          Text row = new Text(tl.getExtent().endRow());
          row.append(new byte[] {0}, 0, 1);
          tl = lcSession.checkLock(locateTabletInCache(row));
        } else {
          tl = _locateTablet(context, tl.getExtent().endRow(), true, false, false, lcSession,
              hostingNeed);
        }

        if (tl == null) {
          failures.add(range);
          continue l1;
        }
        tabletLocations.add(tl);
      }

      // pass all tablets without a location before failing range
      tabletLocations.stream().filter(tloc -> tloc.getTserverLocation().isEmpty())
          .map(TabletLocation::getExtent).forEach(locationlessConsumer);

      if (hostingNeed == HostingNeed.HOSTED
          && !tabletLocations.stream().allMatch(tloc -> tloc.getTserverLocation().isPresent())) {
        failures.add(range);
        continue;
      }

      // Ensure the extents found are non overlapping and have no holes. When reading some extents
      // from the cache and other from the metadata table in the loop above we may end up with
      // non-contiguous extents. This can happen when a subset of exents are placed in the cache and
      // then after that merges and splits happen.
      if (isContiguous(tabletLocations)) {
        for (TabletLocation tl2 : tabletLocations) {
          rangeConsumer.accept(tl2, range);
        }
      } else {
        failures.add(range);
      }

    }

    return failures;
  }

  @Override
  public List<Range> locateTablets(ClientContext context, List<Range> ranges,
      BiConsumer<TabletLocation,Range> rangeConsumer, HostingNeed hostingNeed)
      throws AccumuloException, AccumuloSecurityException, TableNotFoundException {

    /*
     * For this to be efficient, need to avoid fine grained synchronization and fine grained
     * logging. Therefore methods called by this are not synchronized and should not log.
     */

    OpTimer timer = null;

    if (log.isTraceEnabled()) {
      log.trace("tid={} Binning {} ranges for table {}", Thread.currentThread().getId(),
          ranges.size(), tableId);
      timer = new OpTimer().start();
    }

    LockCheckerSession lcSession = new LockCheckerSession();

    List<Range> failures;
    rLock.lock();
    try {
      processInvalidated(context, lcSession);

      // for this to be optimal, need to look ranges up in sorted order when
      // ranges are not present in cache... however do not want to always
      // sort ranges... therefore try binning ranges using only the cache
      // and sort whatever fails and retry

      failures = locateTablets(context, ranges, rangeConsumer, true, lcSession, hostingNeed,
          keyExtent -> {});
    } finally {
      rLock.unlock();
    }

    if (!failures.isEmpty()) {
      // sort failures by range start key
      Collections.sort(failures);

      // use a hashset because some ranges may overlap the same extent, so want to avoid duplicate
      // extents
      HashSet<KeyExtent> locationLess = new HashSet<>();
      Consumer<KeyExtent> locationLessConsumer;
      if (hostingNeed == HostingNeed.HOSTED) {
        locationLessConsumer = locationLess::add;
      } else {
        locationLessConsumer = keyExtent -> {};
      }

      // try lookups again
      wLock.lock();
      try {

        failures = locateTablets(context, failures, rangeConsumer, false, lcSession, hostingNeed,
            locationLessConsumer);
      } finally {
        wLock.unlock();
      }

      bringOnDemandTabletsOnline(context, locationLess);

    }

    if (timer != null) {
      timer.stop();
      log.trace("tid={} Binned {} ranges for table {} in {}", Thread.currentThread().getId(),
          ranges.size(), tableId, String.format("%.3f secs", timer.scale(SECONDS)));
    }

    return failures;
  }

  @Override
  public void invalidateCache(KeyExtent failedExtent) {
    wLock.lock();
    try {
      badExtents.add(failedExtent);
    } finally {
      wLock.unlock();
    }
    if (log.isTraceEnabled()) {
      log.trace("Invalidated extent={}", failedExtent);
    }
  }

  @Override
  public void invalidateCache(Collection<KeyExtent> keySet) {
    wLock.lock();
    try {
      badExtents.addAll(keySet);
    } finally {
      wLock.unlock();
    }
    if (log.isTraceEnabled()) {
      log.trace("Invalidated {} cache entries for table {}", keySet.size(), tableId);
    }
  }

  @Override
  public void invalidateCache(ClientContext context, String server) {
    int invalidatedCount = 0;

    wLock.lock();
    try {
      for (TabletLocation cacheEntry : metaCache.values()) {
        var loc = cacheEntry.getTserverLocation();
        if (loc.isPresent() && loc.get().equals(server)) {
          badExtents.add(cacheEntry.getExtent());
          invalidatedCount++;
        }
      }
    } finally {
      wLock.unlock();
    }

    lockChecker.invalidateCache(server);

    if (log.isTraceEnabled()) {
      log.trace("invalidated {} cache entries  table={} server={}", invalidatedCount, tableId,
          server);
    }

  }

  @Override
  public void invalidateCache() {
    int invalidatedCount;
    wLock.lock();
    try {
      invalidatedCount = metaCache.size();
      metaCache.clear();
    } finally {
      wLock.unlock();
    }
    this.tabletHostingRequestCount.set(0);
    if (log.isTraceEnabled()) {
      log.trace("invalidated all {} cache entries for table={}", invalidatedCount, tableId);
    }
  }

  @Override
  public TabletLocation locateTablet(ClientContext context, Text row, boolean skipRow,
      HostingNeed hostingNeed)
      throws AccumuloException, AccumuloSecurityException, TableNotFoundException {

    OpTimer timer = null;

    if (log.isTraceEnabled()) {
      log.trace("tid={} Locating tablet  table={} row={} skipRow={}",
          Thread.currentThread().getId(), tableId, TextUtil.truncate(row), skipRow);
      timer = new OpTimer().start();
    }

<<<<<<< HEAD
    LockCheckerSession lcSession = new LockCheckerSession();
    TabletLocation tl = _locateTablet(context, row, skipRow, false, true, lcSession, hostingNeed);

    if (timer != null) {
      timer.stop();
      log.trace("tid={} Located tablet {} at {} in {}", Thread.currentThread().getId(),
          (tl == null ? "null" : tl.getExtent()), (tl == null ? "null" : tl.getTserverLocation()),
          String.format("%.3f secs", timer.scale(SECONDS)));
    }
=======
    boolean tabletHostingRequested = false;
    while (true) {

      LockCheckerSession lcSession = new LockCheckerSession();
      TabletLocation tl = _locateTablet(context, row, skipRow, retry, true, lcSession);

      if (tl == null && !tabletHostingRequested) {
        Range r = skipRow ? new Range(new Key(row).followingKey(PartialKey.ROW).getRow())
            : new Range(row);
        requestTabletHosting(context, r);
        tabletHostingRequested = true;
      }
>>>>>>> e245b28d

    if (tl != null && hostingNeed == HostingNeed.HOSTED && tl.getTserverLocation().isEmpty()) {
      bringOnDemandTabletsOnline(context, List.of(tl.getExtent()));
      return null;
    }

    return tl;

  }

  @Override
  public long getTabletHostingRequestCount() {
    return tabletHostingRequestCount.get();
  }

<<<<<<< HEAD
  private void bringOnDemandTabletsOnline(ClientContext context,
      Collection<KeyExtent> extentsToBringOnline)
      throws AccumuloException, AccumuloSecurityException {

    if (extentsToBringOnline.isEmpty()) {
      return;
    }

    // Confirm that table is in an on-demand state. Don't throw an exception
    // if the table is not found, calling code will already handle it.
    try {
      // ELASTICITY_TODO should use tableId only if possible to avoid race conditions, not
      // tableId->tableName->tableId
      String tableName = context.getTableName(tableId);
      if (!context.tableOperations().isOnDemand(tableName)) {
        log.trace("bringOnDemandTabletsOnline: table {} is not in ondemand state", tableId);
        return;
      }
    } catch (TableNotFoundException e) {
      log.trace("bringOnDemandTabletsOnline: table not found: {}", tableId);
      return;
    }

    List<TKeyExtent> thriftExtents = new ArrayList<>();
    for (var extent : extentsToBringOnline) {
      if (recentOndemandRequest.asMap().putIfAbsent(extent, System.currentTimeMillis()) == null) {
        thriftExtents.add(extent.toThrift());
        log.debug("Marking tablet as onDemand: {}", extent);
=======
  @VisibleForTesting
  public void resetTabletHostingRequestCount() {
    tabletHostingRequestCount.set(0);
  }

  @VisibleForTesting
  public void enableTabletHostingRequests(boolean enabled) {
    HOSTING_ENABLED.set(enabled);
  }

  private void requestTabletHosting(ClientContext context, Range range)
      throws AccumuloException, AccumuloSecurityException, TableNotFoundException {

    if (!HOSTING_ENABLED.get()) {
      return;
    }

    // System tables should always be hosted
    if (RootTable.ID == tableId || MetadataTable.ID == tableId) {
      return;
    }

    String tableName = context.getTableName(tableId);
    if (!context.tableOperations().isOnline(tableName)) {
      log.trace("requestTabletHosting: table {} is not online", tableId);
      return;
    }

    List<TKeyExtent> extentsToBringOnline =
        findExtentsForRange(context, tableId, range, Set.of(TabletHostingGoal.NEVER), true);
    if (extentsToBringOnline.isEmpty()) {
      return;
    }
    log.debug("Requesting tablets be hosted: {}", extentsToBringOnline);
    ThriftClientTypes.TABLET_MGMT.executeVoid(context,
        client -> client.requestTabletHosting(TraceUtil.traceInfo(), context.rpcCreds(),
            tableId.canonical(), extentsToBringOnline));
    tabletHostingRequestCount.addAndGet(extentsToBringOnline.size());
  }

  public static List<TKeyExtent> findExtentsForRange(ClientContext context, TableId tableId,
      Range range, Set<TabletHostingGoal> disallowedStates, boolean excludeHostedTablets)
      throws AccumuloException {

    // For all practical purposes the the start row is always inclusive, even if the key in the
    // range is exclusive. For example the exclusive key row="a",family="b",qualifier="c" may
    // exclude the column b:c but its still falls somewhere in the row "a". The only case where this
    // would not be true is if the start key in a range is the last possible key in a row. The last
    // possible key in a row would contain 2GB column fields of all 0xff, which is why we assume the
    // row is always inclusive.
    final Text scanRangeStart = (range.getStartKey() == null) ? null : range.getStartKey().getRow();

    List<TKeyExtent> extents = new ArrayList<>();

    TabletsMetadata m = context.getAmple().readTablets().forTable(tableId)
        .overlapping(scanRangeStart, true, null).build();
    for (TabletMetadata tm : m) {
      if (disallowedStates.contains(tm.getHostingGoal())) {
        throw new AccumuloException("Range: " + range + " includes tablet: " + tm.getExtent()
            + " that is not in an allowable state for hosting");
      }
      final KeyExtent tabletExtent = tm.getExtent();
      log.trace("Evaluating tablet {} against range {}", tabletExtent, range);
      if (scanRangeStart != null && tm.getEndRow() != null
          && tm.getEndRow().compareTo(scanRangeStart) < 0) {
        // the end row of this tablet is before the start row, skip it
        log.trace("tablet {} is before scan start range: {}", tabletExtent, scanRangeStart);
        throw new RuntimeException("Bug in ample or this code.");
      }

      // Obtaining the end row from a range and knowing if the obtained row is inclusive or
      // exclusive is really tricky depending on how the Range was created (using row or key
      // constructors). So avoid trying to obtain an end row from the range and instead use
      // range.afterKey below.
      if (tm.getPrevEndRow() != null
          && range.afterEndKey(new Key(tm.getPrevEndRow()).followingKey(PartialKey.ROW))) {
        // the start row of this tablet is after the scan range, skip it
        log.trace("tablet {} is after scan end range: {}", tabletExtent, range);
        break;
      }

      // tablet must overlap the range
      Location loc = tm.getLocation();
      if (loc != null) {
        log.debug("tablet {} has location of: {}:{}", tabletExtent, loc.getType(),
            loc.getHostPort());
>>>>>>> e245b28d
      }
      if (!(excludeHostedTablets && loc != null)) {
        extents.add(tabletExtent.toThrift());
      }

    }
<<<<<<< HEAD

    ThriftClientTypes.TABLET_MGMT.executeVoid(context,
        client -> client.bringOnDemandTabletsOnline(TraceUtil.traceInfo(), context.rpcCreds(),
            tableId.canonical(), thriftExtents));

    onDemandTabletsOnlinedCount.addAndGet(thriftExtents.size());
=======
    return extents;
>>>>>>> e245b28d
  }

  private void lookupTabletLocation(ClientContext context, Text row, boolean retry,
      LockCheckerSession lcSession)
      throws AccumuloException, AccumuloSecurityException, TableNotFoundException {
    Text metadataRow = new Text(tableId.canonical());
    metadataRow.append(new byte[] {';'}, 0, 1);
    metadataRow.append(row.getBytes(), 0, row.getLength());
    TabletLocation ptl = parent.locateTablet(context, metadataRow, false, HostingNeed.HOSTED);

    if (ptl != null) {
      TabletLocations locations =
          locationObtainer.lookupTablet(context, ptl, metadataRow, lastTabletRow, parent);
      while (locations != null && locations.getLocations().isEmpty()) {
        // try the next tablet, the current tablet does not have any tablets that overlap the row
        Text er = ptl.getExtent().endRow();
        if (er != null && er.compareTo(lastTabletRow) < 0) {
          // System.out.println("er "+er+" ltr "+lastTabletRow);
          ptl = parent.locateTablet(context, er, true, HostingNeed.HOSTED);
          if (ptl != null) {
            locations =
                locationObtainer.lookupTablet(context, ptl, metadataRow, lastTabletRow, parent);
          } else {
            break;
          }
        } else {
          break;
        }
      }

      if (locations == null) {
        return;
      }

      // cannot assume the list contains contiguous key extents... so it is probably
      // best to deal with each extent individually

      Text lastEndRow = null;
      for (TabletLocation tabletLocation : locations.getLocations()) {

        KeyExtent ke = tabletLocation.getExtent();
        TabletLocation locToCache;

        // create new location if current prevEndRow == endRow
        if ((lastEndRow != null) && (ke.prevEndRow() != null)
            && ke.prevEndRow().equals(lastEndRow)) {
          locToCache = new TabletLocation(new KeyExtent(ke.tableId(), ke.endRow(), lastEndRow),
              tabletLocation.getTserverLocation(), tabletLocation.getTserverSession());
        } else {
          locToCache = tabletLocation;
        }

        // save endRow for next iteration
        lastEndRow = locToCache.getExtent().endRow();

        updateCache(locToCache, lcSession);
      }
    }

  }

  private void updateCache(TabletLocation tabletLocation, LockCheckerSession lcSession) {
    if (!tabletLocation.getExtent().tableId().equals(tableId)) {
      // sanity check
      throw new IllegalStateException(
          "Unexpected extent returned " + tableId + "  " + tabletLocation.getExtent());
    }

    // clear out any overlapping extents in cache
    removeOverlapping(metaCache, tabletLocation.getExtent());

    // do not add to cache unless lock is held
    if (lcSession.checkLock(tabletLocation) == null) {
      return;
    }

    // add it to cache
    Text er = tabletLocation.getExtent().endRow();
    if (er == null) {
      er = MAX_TEXT;
    }
    metaCache.put(er, tabletLocation);

    if (!badExtents.isEmpty()) {
      removeOverlapping(badExtents, tabletLocation.getExtent());
    }
  }

  static void removeOverlapping(TreeMap<Text,TabletLocation> metaCache, KeyExtent nke) {
    Iterator<Entry<Text,TabletLocation>> iter;

    if (nke.prevEndRow() == null) {
      iter = metaCache.entrySet().iterator();
    } else {
      Text row = rowAfterPrevRow(nke);
      SortedMap<Text,TabletLocation> tailMap = metaCache.tailMap(row);
      iter = tailMap.entrySet().iterator();
    }

    while (iter.hasNext()) {
      Entry<Text,TabletLocation> entry = iter.next();

      KeyExtent ke = entry.getValue().getExtent();

      if (stopRemoving(nke, ke)) {
        break;
      }

      iter.remove();
    }
  }

  private static boolean stopRemoving(KeyExtent nke, KeyExtent ke) {
    return ke.prevEndRow() != null && nke.endRow() != null
        && ke.prevEndRow().compareTo(nke.endRow()) >= 0;
  }

  private static Text rowAfterPrevRow(KeyExtent nke) {
    Text row = new Text(nke.prevEndRow());
    row.append(new byte[] {0}, 0, 1);
    return row;
  }

  static void removeOverlapping(TreeSet<KeyExtent> extents, KeyExtent nke) {
    for (KeyExtent overlapping : KeyExtent.findOverlapping(nke, extents)) {
      extents.remove(overlapping);
    }
  }

  private TabletLocation locateTabletInCache(Text row) {

    Entry<Text,TabletLocation> entry = metaCache.ceilingEntry(row);

    if (entry != null) {
      KeyExtent ke = entry.getValue().getExtent();
      if (ke.prevEndRow() == null || ke.prevEndRow().compareTo(row) < 0) {
        return entry.getValue();
      }
    }
    return null;
  }

  protected TabletLocation _locateTablet(ClientContext context, Text row, boolean skipRow,
      boolean retry, boolean lock, LockCheckerSession lcSession, HostingNeed hostingNeed)
      throws AccumuloException, AccumuloSecurityException, TableNotFoundException {

    if (skipRow) {
      row = new Text(row);
      row.append(new byte[] {0}, 0, 1);
    }

    TabletLocation tl;

    if (lock) {
      rLock.lock();
      try {
        tl = processInvalidatedAndCheckLock(context, lcSession, row);
      } finally {
        rLock.unlock();
      }
    } else {
      tl = processInvalidatedAndCheckLock(context, lcSession, row);
    }

    if (tl == null || (hostingNeed == HostingNeed.HOSTED && tl.getTserverLocation().isEmpty())) {
      // not in cache, so obtain info
      if (lock) {
        wLock.lock();
        try {
          tl = lookupTabletLocationAndCheckLock(context, row, retry, lcSession);
        } finally {
          wLock.unlock();
        }
      } else {
        tl = lookupTabletLocationAndCheckLock(context, row, retry, lcSession);
      }
    }

    return tl;
  }

  private TabletLocation lookupTabletLocationAndCheckLock(ClientContext context, Text row,
      boolean retry, LockCheckerSession lcSession)
      throws AccumuloException, AccumuloSecurityException, TableNotFoundException {
    lookupTabletLocation(context, row, retry, lcSession);
    return lcSession.checkLock(locateTabletInCache(row));
  }

  private TabletLocation processInvalidatedAndCheckLock(ClientContext context,
      LockCheckerSession lcSession, Text row)
      throws AccumuloSecurityException, AccumuloException, TableNotFoundException {
    processInvalidated(context, lcSession);
    return lcSession.checkLock(locateTabletInCache(row));
  }

  @SuppressFBWarnings(value = {"UL_UNRELEASED_LOCK", "UL_UNRELEASED_LOCK_EXCEPTION_PATH"},
      justification = "locking is confusing, but probably correct")
  private void processInvalidated(ClientContext context, LockCheckerSession lcSession)
      throws AccumuloSecurityException, AccumuloException, TableNotFoundException {

    if (badExtents.isEmpty()) {
      return;
    }

    final boolean writeLockHeld = rwLock.isWriteLockedByCurrentThread();
    try {
      if (!writeLockHeld) {
        rLock.unlock();
        wLock.lock();
        if (badExtents.isEmpty()) {
          return;
        }
      }

      List<Range> lookups = new ArrayList<>(badExtents.size());

      for (KeyExtent be : badExtents) {
        lookups.add(be.toMetaRange());
        removeOverlapping(metaCache, be);
      }

      lookups = Range.mergeOverlapping(lookups);

      Map<String,Map<KeyExtent,List<Range>>> binnedRanges = new HashMap<>();

      parent.locateTablets(context, lookups,
          (cachedTablet, range) -> addRange(binnedRanges, cachedTablet, range), HostingNeed.HOSTED);

      // randomize server order
      ArrayList<String> tabletServers = new ArrayList<>(binnedRanges.keySet());
      Collections.shuffle(tabletServers);

      for (String tserver : tabletServers) {
        List<TabletLocation> locations =
            locationObtainer.lookupTablets(context, tserver, binnedRanges.get(tserver), parent);

        for (TabletLocation tabletLocation : locations) {
          updateCache(tabletLocation, lcSession);
        }
      }
    } finally {
      if (!writeLockHeld) {
        rLock.lock();
        wLock.unlock();
      }
    }
  }

  static void addRange(Map<String,Map<KeyExtent,List<Range>>> binnedRanges, TabletLocation ct,
      Range range) {
    binnedRanges.computeIfAbsent(ct.getTserverLocation().get(), k -> new HashMap<>())
        .computeIfAbsent(ct.getExtent(), k -> new ArrayList<>()).add(range);
  }
}<|MERGE_RESOLUTION|>--- conflicted
+++ resolved
@@ -19,6 +19,8 @@
 package org.apache.accumulo.core.clientImpl;
 
 import static java.util.concurrent.TimeUnit.SECONDS;
+import static org.apache.accumulo.core.metadata.schema.TabletMetadata.ColumnType.HOSTING_GOAL;
+import static org.apache.accumulo.core.metadata.schema.TabletMetadata.ColumnType.HOSTING_REQUESTED;
 
 import java.time.Duration;
 import java.util.ArrayList;
@@ -53,14 +55,12 @@
 import org.apache.accumulo.core.data.TableId;
 import org.apache.accumulo.core.dataImpl.KeyExtent;
 import org.apache.accumulo.core.dataImpl.thrift.TKeyExtent;
-<<<<<<< HEAD
-=======
+import org.apache.accumulo.core.manager.state.tables.TableState;
 import org.apache.accumulo.core.metadata.MetadataTable;
 import org.apache.accumulo.core.metadata.RootTable;
 import org.apache.accumulo.core.metadata.schema.TabletMetadata;
 import org.apache.accumulo.core.metadata.schema.TabletMetadata.Location;
 import org.apache.accumulo.core.metadata.schema.TabletsMetadata;
->>>>>>> e245b28d
 import org.apache.accumulo.core.rpc.clients.ThriftClientTypes;
 import org.apache.accumulo.core.trace.TraceUtil;
 import org.apache.accumulo.core.util.OpTimer;
@@ -71,12 +71,9 @@
 import org.slf4j.Logger;
 import org.slf4j.LoggerFactory;
 
-<<<<<<< HEAD
 import com.github.benmanes.caffeine.cache.Cache;
 import com.github.benmanes.caffeine.cache.Caffeine;
-=======
 import com.google.common.annotations.VisibleForTesting;
->>>>>>> e245b28d
 
 import edu.umd.cs.findbugs.annotations.SuppressFBWarnings;
 
@@ -251,12 +248,7 @@
           TabletLocation tl =
               _locateTablet(context, row, false, false, false, lcSession, HostingNeed.HOSTED);
 
-<<<<<<< HEAD
           if (!addMutation(binnedMutations, mutation, tl, lcSession)) {
-=======
-          if (tl == null || !addMutation(binnedMutations, mutation, tl, lcSession)) {
-            requestTabletHosting(context, new Range(row));
->>>>>>> e245b28d
             failures.add(mutation);
             if (tl != null && tl.getTserverLocation().isEmpty()) {
               locationLess.add(tl.getExtent());
@@ -268,7 +260,7 @@
       }
     }
 
-    bringOnDemandTabletsOnline(context, locationLess);
+    requestTabletHosting(context, locationLess);
 
     if (timer != null) {
       timer.stop();
@@ -335,12 +327,6 @@
     List<Range> failures = new ArrayList<>();
     List<TabletLocation> tabletLocations = new ArrayList<>();
 
-<<<<<<< HEAD
-=======
-    boolean lookupFailed = false;
-
-    Set<Range> requestedTabletHosting = new HashSet<>();
->>>>>>> e245b28d
     l1: for (Range range : ranges) {
 
       tabletLocations.clear();
@@ -362,18 +348,9 @@
       }
 
       if (tl == null) {
-<<<<<<< HEAD
-=======
-        if (!requestedTabletHosting.contains(range)) {
-          requestTabletHosting(context, range);
-          requestedTabletHosting.add(range);
-        }
->>>>>>> e245b28d
         failures.add(range);
         continue;
       }
-
-      requestedTabletHosting.remove(range);
 
       tabletLocations.add(tl);
 
@@ -482,7 +459,7 @@
         wLock.unlock();
       }
 
-      bringOnDemandTabletsOnline(context, locationLess);
+      requestTabletHosting(context, locationLess);
 
     }
 
@@ -576,7 +553,6 @@
       timer = new OpTimer().start();
     }
 
-<<<<<<< HEAD
     LockCheckerSession lcSession = new LockCheckerSession();
     TabletLocation tl = _locateTablet(context, row, skipRow, false, true, lcSession, hostingNeed);
 
@@ -586,23 +562,9 @@
           (tl == null ? "null" : tl.getExtent()), (tl == null ? "null" : tl.getTserverLocation()),
           String.format("%.3f secs", timer.scale(SECONDS)));
     }
-=======
-    boolean tabletHostingRequested = false;
-    while (true) {
-
-      LockCheckerSession lcSession = new LockCheckerSession();
-      TabletLocation tl = _locateTablet(context, row, skipRow, retry, true, lcSession);
-
-      if (tl == null && !tabletHostingRequested) {
-        Range r = skipRow ? new Range(new Key(row).followingKey(PartialKey.ROW).getRow())
-            : new Range(row);
-        requestTabletHosting(context, r);
-        tabletHostingRequested = true;
-      }
->>>>>>> e245b28d
 
     if (tl != null && hostingNeed == HostingNeed.HOSTED && tl.getTserverLocation().isEmpty()) {
-      bringOnDemandTabletsOnline(context, List.of(tl.getExtent()));
+      requestTabletHosting(context, List.of(tl.getExtent()));
       return null;
     }
 
@@ -615,36 +577,6 @@
     return tabletHostingRequestCount.get();
   }
 
-<<<<<<< HEAD
-  private void bringOnDemandTabletsOnline(ClientContext context,
-      Collection<KeyExtent> extentsToBringOnline)
-      throws AccumuloException, AccumuloSecurityException {
-
-    if (extentsToBringOnline.isEmpty()) {
-      return;
-    }
-
-    // Confirm that table is in an on-demand state. Don't throw an exception
-    // if the table is not found, calling code will already handle it.
-    try {
-      // ELASTICITY_TODO should use tableId only if possible to avoid race conditions, not
-      // tableId->tableName->tableId
-      String tableName = context.getTableName(tableId);
-      if (!context.tableOperations().isOnDemand(tableName)) {
-        log.trace("bringOnDemandTabletsOnline: table {} is not in ondemand state", tableId);
-        return;
-      }
-    } catch (TableNotFoundException e) {
-      log.trace("bringOnDemandTabletsOnline: table not found: {}", tableId);
-      return;
-    }
-
-    List<TKeyExtent> thriftExtents = new ArrayList<>();
-    for (var extent : extentsToBringOnline) {
-      if (recentOndemandRequest.asMap().putIfAbsent(extent, System.currentTimeMillis()) == null) {
-        thriftExtents.add(extent.toThrift());
-        log.debug("Marking tablet as onDemand: {}", extent);
-=======
   @VisibleForTesting
   public void resetTabletHostingRequestCount() {
     tabletHostingRequestCount.set(0);
@@ -655,7 +587,8 @@
     HOSTING_ENABLED.set(enabled);
   }
 
-  private void requestTabletHosting(ClientContext context, Range range)
+  private void requestTabletHosting(ClientContext context,
+      Collection<KeyExtent> extentsWithNoLocation)
       throws AccumuloException, AccumuloSecurityException, TableNotFoundException {
 
     if (!HOSTING_ENABLED.get()) {
@@ -667,22 +600,45 @@
       return;
     }
 
-    String tableName = context.getTableName(tableId);
-    if (!context.tableOperations().isOnline(tableName)) {
+    if (extentsWithNoLocation.isEmpty()) {
+      return;
+    }
+
+    if (context.getTableState(tableId) != TableState.ONLINE) {
       log.trace("requestTabletHosting: table {} is not online", tableId);
       return;
     }
 
-    List<TKeyExtent> extentsToBringOnline =
-        findExtentsForRange(context, tableId, range, Set.of(TabletHostingGoal.NEVER), true);
-    if (extentsToBringOnline.isEmpty()) {
-      return;
-    }
-    log.debug("Requesting tablets be hosted: {}", extentsToBringOnline);
-    ThriftClientTypes.TABLET_MGMT.executeVoid(context,
-        client -> client.requestTabletHosting(TraceUtil.traceInfo(), context.rpcCreds(),
-            tableId.canonical(), extentsToBringOnline));
-    tabletHostingRequestCount.addAndGet(extentsToBringOnline.size());
+    List<KeyExtent> extentsToLookup = new ArrayList<>();
+    for (var extent : extentsWithNoLocation) {
+      if (recentOndemandRequest.asMap().putIfAbsent(extent, System.currentTimeMillis()) == null) {
+        extentsToLookup.add(extent);
+        log.debug("Marking tablet as onDemand: {}", extent);
+      }
+    }
+
+    List<TKeyExtent> extentsToBringOnline = new ArrayList<>();
+
+    for (TabletMetadata tabletMetadata : context.getAmple().readTablets()
+        .forTablets(extentsToLookup).fetch(HOSTING_REQUESTED, HOSTING_GOAL).build()) {
+      if (tabletMetadata.getHostingGoal() == TabletHostingGoal.ONDEMAND
+          && !tabletMetadata.getHostingRequested()) {
+        extentsToBringOnline.add(tabletMetadata.getExtent().toThrift());
+      }
+
+      if (tabletMetadata.getHostingGoal() == TabletHostingGoal.NEVER) {
+        throw new AccumuloException("Extent " + tabletMetadata.getExtent()
+            + " has a tablet hosting goal state " + TabletHostingGoal.NEVER);
+      }
+    }
+
+    if(!extentsToBringOnline.isEmpty()) {
+      log.debug("Requesting tablets be hosted: {}", extentsToBringOnline);
+      ThriftClientTypes.TABLET_MGMT.executeVoid(context,
+              client -> client.requestTabletHosting(TraceUtil.traceInfo(), context.rpcCreds(),
+                      tableId.canonical(), extentsToBringOnline));
+      tabletHostingRequestCount.addAndGet(extentsToBringOnline.size());
+    }
   }
 
   public static List<TKeyExtent> findExtentsForRange(ClientContext context, TableId tableId,
@@ -731,23 +687,13 @@
       if (loc != null) {
         log.debug("tablet {} has location of: {}:{}", tabletExtent, loc.getType(),
             loc.getHostPort());
->>>>>>> e245b28d
       }
       if (!(excludeHostedTablets && loc != null)) {
         extents.add(tabletExtent.toThrift());
       }
 
     }
-<<<<<<< HEAD
-
-    ThriftClientTypes.TABLET_MGMT.executeVoid(context,
-        client -> client.bringOnDemandTabletsOnline(TraceUtil.traceInfo(), context.rpcCreds(),
-            tableId.canonical(), thriftExtents));
-
-    onDemandTabletsOnlinedCount.addAndGet(thriftExtents.size());
-=======
     return extents;
->>>>>>> e245b28d
   }
 
   private void lookupTabletLocation(ClientContext context, Text row, boolean retry,
