--- conflicted
+++ resolved
@@ -38,7 +38,6 @@
 import java.util.concurrent.locks.Lock;
 import java.util.concurrent.locks.ReentrantReadWriteLock;
 import java.util.function.BiConsumer;
-import java.util.stream.Collectors;
 
 import org.apache.accumulo.core.client.AccumuloException;
 import org.apache.accumulo.core.client.AccumuloSecurityException;
@@ -279,31 +278,26 @@
     return false;
   }
 
-<<<<<<< HEAD
+  static boolean isContiguous(List<TabletLocation> tabletLocations) {
+
+    Iterator<TabletLocation> iter = tabletLocations.iterator();
+    KeyExtent prevExtent = iter.next().getExtent();
+
+    while (iter.hasNext()) {
+      KeyExtent currExtent = iter.next().getExtent();
+
+      if (!currExtent.isPreviousExtent(prevExtent)) {
+        return false;
+      }
+
+      prevExtent = currExtent;
+    }
+
+    return true;
+  }
+
   private List<Range> locateTablets(ClientContext context, List<Range> ranges,
       BiConsumer<TabletLocation,Range> rangeConsumer, boolean useCache,
-=======
-  static boolean isContiguous(List<TabletLocation> tabletLocations) {
-
-    Iterator<TabletLocation> iter = tabletLocations.iterator();
-    KeyExtent prevExtent = iter.next().tablet_extent;
-
-    while (iter.hasNext()) {
-      KeyExtent currExtent = iter.next().tablet_extent;
-
-      if (!currExtent.isPreviousExtent(prevExtent)) {
-        return false;
-      }
-
-      prevExtent = currExtent;
-    }
-
-    return true;
-  }
-
-  private List<Range> binRanges(ClientContext context, List<Range> ranges,
-      Map<String,Map<KeyExtent,List<Range>>> binnedRanges, boolean useCache,
->>>>>>> 49d33531
       LockCheckerSession lcSession)
       throws AccumuloException, AccumuloSecurityException, TableNotFoundException {
     List<Range> failures = new ArrayList<>();
@@ -361,46 +355,19 @@
         tabletLocations.add(tl);
       }
 
-<<<<<<< HEAD
-      var tlIter = tabletLocations.iterator();
-      var prevExtent = tlIter.next().getExtent();
-
-      boolean continguous = true;
-
-      while (tlIter.hasNext()) {
-        var currExtent = tlIter.next().getExtent();
-        if (currExtent.prevEndRow() == null || prevExtent.endRow() == null
-            || !currExtent.prevEndRow().equals(prevExtent.endRow())) {
-          continguous = false;
-        }
-        prevExtent = currExtent;
-      }
-
-      if (continguous) {
-        for (TabletLocation tl2 : tabletLocations) {
-          rangeConsumer.accept(tl2, range);
-        }
-      } else {
-        // TODO maybe remove debug
-        log.info("For rannge {} {} ignoring non-contiguous extents {} ", range, useCache,
-            tabletLocations.stream().map(tloc -> tloc.getExtent()).collect(Collectors.toList()));
-        failures.add(range);
-        // TODO need to clear the extents from the cache... actually may not need to anything
-=======
       // Ensure the extents found are non overlapping and have no holes. When reading some extents
       // from the cache and other from the metadata table in the loop above we may end up with
       // non-contiguous extents. This can happen when a subset of exents are placed in the cache and
       // then after that merges and splits happen.
       if (isContiguous(tabletLocations)) {
         for (TabletLocation tl2 : tabletLocations) {
-          TabletLocatorImpl.addRange(binnedRanges, tl2.tablet_location, tl2.tablet_extent, range);
+          rangeConsumer.accept(tl2, range);
         }
       } else {
         failures.add(range);
         if (!useCache) {
           lookupFailed = true;
         }
->>>>>>> 49d33531
       }
 
     }
