--- conflicted
+++ resolved
@@ -83,22 +83,18 @@
     return path + "/tx_" + fateId.getTxUUIDStr();
   }
 
-<<<<<<< HEAD
   /**
    * Constructs a MetaFateStore
    *
    * @param path the path in ZK where the fate data will reside
-   * @param zk the {@link ZooReaderWriter}
+   * @param zk the {@link ZooSession}
    * @param lockID the {@link ZooUtil.LockID} held by the process creating this store. Should be
    *        null if this store will be used as read-only (will not be used to reserve transactions)
    * @param isLockHeld the {@link Predicate} used to determine if the lockID is held or not at the
    *        time of invocation. If the store is used for a {@link Fate} which runs a dead
    *        reservation cleaner, this should be non-null, otherwise null is fine
    */
-  public MetaFateStore(String path, ZooReaderWriter zk, ZooUtil.LockID lockID,
-=======
   public MetaFateStore(String path, ZooSession zk, ZooUtil.LockID lockID,
->>>>>>> 7fada715
       Predicate<ZooUtil.LockID> isLockHeld) throws KeeperException, InterruptedException {
     this(path, zk, lockID, isLockHeld, DEFAULT_MAX_DEFERRED, DEFAULT_FATE_ID_GENERATOR);
   }
@@ -147,8 +143,7 @@
                 // node if it doesn't yet exist:
                 // TStatus = TStatus.NEW, FateReservation = reservation, FateKey = fateKey
                 // This might occur if there was a ZK server fault and the same write is running a
-                // 2nd
-                // time
+                // 2nd time
                 // 2) The existing node for fateId has:
                 // TStatus = TStatus.NEW, no FateReservation present, FateKey = fateKey
                 // The fateId is NEW/unseeded and not reserved, so we can allow it to be reserved
