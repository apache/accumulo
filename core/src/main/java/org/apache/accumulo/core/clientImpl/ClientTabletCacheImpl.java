/*
 * Licensed to the Apache Software Foundation (ASF) under one
 * or more contributor license agreements.  See the NOTICE file
 * distributed with this work for additional information
 * regarding copyright ownership.  The ASF licenses this file
 * to you under the Apache License, Version 2.0 (the
 * "License"); you may not use this file except in compliance
 * with the License.  You may obtain a copy of the License at
 *
 *   https://www.apache.org/licenses/LICENSE-2.0
 *
 * Unless required by applicable law or agreed to in writing,
 * software distributed under the License is distributed on an
 * "AS IS" BASIS, WITHOUT WARRANTIES OR CONDITIONS OF ANY
 * KIND, either express or implied.  See the License for the
 * specific language governing permissions and limitations
 * under the License.
 */
package org.apache.accumulo.core.clientImpl;

import static java.util.concurrent.TimeUnit.MILLISECONDS;

import java.time.Duration;
import java.util.ArrayList;
import java.util.Collection;
import java.util.Collections;
import java.util.Comparator;
import java.util.HashMap;
import java.util.HashSet;
import java.util.Iterator;
import java.util.List;
import java.util.Map;
import java.util.Map.Entry;
import java.util.NavigableMap;
import java.util.SortedMap;
import java.util.concurrent.ConcurrentSkipListMap;
import java.util.concurrent.atomic.AtomicBoolean;
import java.util.concurrent.atomic.AtomicLong;
import java.util.function.BiConsumer;
import java.util.function.Consumer;

import org.apache.accumulo.core.client.AccumuloException;
import org.apache.accumulo.core.client.AccumuloSecurityException;
import org.apache.accumulo.core.client.InvalidTabletHostingRequestException;
import org.apache.accumulo.core.client.TableNotFoundException;
import org.apache.accumulo.core.client.admin.TabletAvailability;
import org.apache.accumulo.core.data.Key;
import org.apache.accumulo.core.data.Mutation;
import org.apache.accumulo.core.data.PartialKey;
import org.apache.accumulo.core.data.Range;
import org.apache.accumulo.core.data.TableId;
import org.apache.accumulo.core.dataImpl.KeyExtent;
import org.apache.accumulo.core.dataImpl.thrift.TKeyExtent;
import org.apache.accumulo.core.manager.state.tables.TableState;
import org.apache.accumulo.core.metadata.AccumuloTable;
import org.apache.accumulo.core.rpc.clients.ThriftClientTypes;
import org.apache.accumulo.core.trace.TraceUtil;
import org.apache.accumulo.core.util.LockMap;
import org.apache.accumulo.core.util.Pair;
import org.apache.accumulo.core.util.TextUtil;
import org.apache.accumulo.core.util.Timer;
import org.apache.hadoop.io.Text;
import org.apache.hadoop.io.WritableComparator;
import org.slf4j.Logger;
import org.slf4j.LoggerFactory;

import com.google.common.annotations.VisibleForTesting;
import com.google.common.base.Preconditions;

/**
 * This class has two concurrency goals. First when a thread request data that is currently present
 * in the cache, it should never block. Second when a thread request data that is not in the cache
 * only one lookup per metadata tablet will happen concurrently. The purpose of this second goal is
 * to avoid redundant concurrent metadata lookups in a client process.
 *
 * <p>
 * The first goal is achieved by using a ConcurrentSkipListMap to store the caches data making it
 * safe for multiple threads to read and write to the map. The second goal is achieved by using a
 * {@link LockMap} keyed on metadata table extents when doing metadata table lookups.
 *
 * <p>
 * Below is an example of how this cache is intended to work.
 *
 * <ol>
 * <li>Thread_1 lookups up row A that is not currently present in the cache.
 * <li>Thread_2 lookups up row C that is not currently present in the cache.
 * <li>Thread_3 lookups up row Q that is not currently present in the cache.
 * <li>Thread_1 finds metadata tablet MT1 stores information on row A and locks the extent for MT1.
 * <li>Thread_2 finds metadata tablet MT1 stores information on row C and locks the extent for MT1.
 * <li>Thread_3 finds metadata tablet MT2 stores information on row Q and locks the extent for MT2.
 * <li>Thread_1 acquires the lock for MT1
 * <li>Thread_2 blocks waiting to lock MT1
 * <li>Thread_3 acquires the lock for MT2
 * <li>Thread_4 finds row Z in the cache and immediately returns its user tablet information. If
 * this data was not cached, it would have needed to read metadata tablet MT2 which is currently
 * locked and would have blocked.
 * <li>Thread_1 reads user_tablet_1_metadata that contains row A from MT1 and adds it to the cache.
 * It also opportunistically reads a few more user tablets metadata from MT1 after the first user
 * tablet adds them the cache.
 * <li>Thread_3 reads user_tablet_10_metadata that contains row Q from MT2 and adds it to the cache.
 * <li>Thread_1 finds user_tablet_1_metadata in the cache and returns it as the tablet for row A.
 * <li>Thread_1 unlocks the lock for MT1
 * <li>Thread_3 finds user_tablet_10_metadata in the cache and returns it as the tablet for row Q.
 * <li>Thread_3 unlocks the lock for MT2
 * <li>Thread_2 acquires the lock for MT1
 * <li>Thread_2 checks the cache and finds the information it needs is now present in the cache
 * because it was found by Thread_1. No metadata lookup is done, the information from the cache is
 * returned.
 * <li>Thread_2 unlocks the lock for MT1
 * </ol>
 *
 */
public class ClientTabletCacheImpl extends ClientTabletCache {

  private static final Logger log = LoggerFactory.getLogger(ClientTabletCacheImpl.class);
  private static final AtomicBoolean HOSTING_ENABLED = new AtomicBoolean(true);

  // MAX_TEXT represents a TEXT object that is greater than all others. Attempted to use null for
  // this purpose, but there seems to be a bug in TreeMap.tailMap with null. Therefore instead of
  // using null, created MAX_TEXT.
  static final Text MAX_TEXT = new Text();

  static final Comparator<Text> END_ROW_COMPARATOR = (o1, o2) -> {
    if (o1 == o2) {
      return 0;
    }
    if (o1 == MAX_TEXT) {
      return 1;
    }
    if (o2 == MAX_TEXT) {
      return -1;
    }
    return o1.compareTo(o2);
  };

  protected final TableId tableId;
  protected final ClientTabletCache parent;
  protected final ConcurrentSkipListMap<Text,CachedTablet> metaCache =
      new ConcurrentSkipListMap<>(END_ROW_COMPARATOR);
  protected final CachedTabletObtainer tabletObtainer;
  private final TabletServerLockChecker lockChecker;
  protected final Text lastTabletRow;

  private final AtomicLong tabletHostingRequestCount = new AtomicLong(0);

  private final LockMap<KeyExtent> lookupLocks = new LockMap<>();

  public interface CachedTabletObtainer {
    /**
     * @return null when unable to read information successfully
     */
    CachedTablets lookupTablet(ClientContext context, CachedTablet src, Text row, Text stopRow)
        throws AccumuloSecurityException, AccumuloException;
  }

  public interface TabletServerLockChecker {
    boolean isLockHeld(String tserver, String session);

    void invalidateCache(String server);
  }

  private class LockCheckerSession {

    private final HashSet<Pair<String,String>> okLocks = new HashSet<>();
    private final HashSet<Pair<String,String>> invalidLocks = new HashSet<>();

    private CachedTablet checkLock(CachedTablet tl) {
      // the goal of this class is to minimize calls out to lockChecker under that
      // assumption that
      // it is a resource synchronized among many threads... want to
      // avoid fine-grained synchronization when binning lots of mutations or ranges... remember
      // decisions from the lockChecker in thread local unsynchronized
      // memory

      if (tl == null) {
        return null;
      }

      if (tl.getTserverLocation().isEmpty()) {
        return tl;
      }

      Pair<String,String> lock =
          new Pair<>(tl.getTserverLocation().orElseThrow(), tl.getTserverSession().orElseThrow());

      if (okLocks.contains(lock)) {
        return tl;
      }

      if (invalidLocks.contains(lock)) {
        return null;
      }

      if (lockChecker.isLockHeld(tl.getTserverLocation().orElseThrow(),
          tl.getTserverSession().orElseThrow())) {
        okLocks.add(lock);
        return tl;
      }

      if (log.isTraceEnabled()) {
        log.trace("Tablet server {} {} no longer holds its lock", tl.getTserverLocation(),
            tl.getTserverSession());
      }

      invalidLocks.add(lock);

      return null;
    }
  }

  public ClientTabletCacheImpl(TableId tableId, ClientTabletCache parent, CachedTabletObtainer tlo,
      TabletServerLockChecker tslc) {
    this.tableId = tableId;
    this.parent = parent;
    this.tabletObtainer = tlo;
    this.lockChecker = tslc;

    this.lastTabletRow = new Text(tableId.canonical());
    lastTabletRow.append(new byte[] {'<'}, 0, 1);
  }

  @Override
  public <T extends Mutation> void binMutations(ClientContext context, List<T> mutations,
      Map<String,TabletServerMutations<T>> binnedMutations, List<T> failures)
      throws AccumuloException, AccumuloSecurityException, TableNotFoundException,
      InvalidTabletHostingRequestException {

    Timer timer = null;

    if (log.isTraceEnabled()) {
      log.trace("tid={} Binning {} mutations for table {}", Thread.currentThread().getId(),
          mutations.size(), tableId);
      timer = Timer.startNew();
    }

    ArrayList<T> notInCache = new ArrayList<>();
    Text row = new Text();

    LockCheckerSession lcSession = new LockCheckerSession();

    // for this to be efficient rows need to be in sorted order, but always sorting is slow...
    // therefore only sort the
    // stuff not in the cache.... it is most efficient to pass _locateTablet rows in sorted order

    // For this to be efficient, need to avoid fine grained synchronization and fine grained
    // logging.
    // Therefore methods called by this are not synchronized and should not log.

    for (T mutation : mutations) {
      row.set(mutation.getRow());
      CachedTablet tl = findTabletInCache(row);
      if (!addMutation(binnedMutations, mutation, tl, lcSession)) {
        notInCache.add(mutation);
      }
    }

    HashSet<CachedTablet> locationLess = new HashSet<>();

    if (!notInCache.isEmpty()) {
      notInCache.sort((o1, o2) -> WritableComparator.compareBytes(o1.getRow(), 0,
          o1.getRow().length, o2.getRow(), 0, o2.getRow().length));

      // Want to ignore any entries in the cache w/o a location that were created before the
      // following time. Entries created after the following time may have been populated by the
      // following loop, and we want to use those.
      Timer cacheCutoffTimer = Timer.startNew();

      for (T mutation : notInCache) {

        row.set(mutation.getRow());

        CachedTablet tl =
            _findTablet(context, row, false, lcSession, LocationNeed.REQUIRED, cacheCutoffTimer);

        if (!addMutation(binnedMutations, mutation, tl, lcSession)) {
          failures.add(mutation);
          if (tl != null && tl.getTserverLocation().isEmpty()) {
            locationLess.add(tl);
          }
        }
      }
    }

    requestTabletHosting(context, locationLess);

    if (timer != null) {
      log.trace("tid={} Binned {} mutations for table {} to {} tservers in {}",
          Thread.currentThread().getId(), mutations.size(), tableId, binnedMutations.size(),
          String.format("%.3f secs", timer.elapsed(MILLISECONDS) / 1000.0));
    }

  }

  private <T extends Mutation> boolean addMutation(
      Map<String,TabletServerMutations<T>> binnedMutations, T mutation, CachedTablet tl,
      LockCheckerSession lcSession) {

    if (tl == null || tl.getTserverLocation().isEmpty()) {
      return false;
    }

    TabletServerMutations<T> tsm = binnedMutations.get(tl.getTserverLocation().orElseThrow());

    if (tsm == null) {
      // do lock check once per tserver here to make binning faster
      boolean lockHeld = lcSession.checkLock(tl) != null;
      if (lockHeld) {
        tsm = new TabletServerMutations<>(tl.getTserverSession().orElseThrow());
        binnedMutations.put(tl.getTserverLocation().orElseThrow(), tsm);
      } else {
        return false;
      }
    }

    // its possible the same tserver could be listed with different sessions
    if (tsm.getSession().equals(tl.getTserverSession().orElseThrow())) {
      tsm.addMutation(tl.getExtent(), mutation);
      return true;
    }

    return false;
  }

  static boolean isContiguous(List<CachedTablet> cachedTablets) {

    Iterator<CachedTablet> iter = cachedTablets.iterator();
    KeyExtent prevExtent = iter.next().getExtent();

    while (iter.hasNext()) {
      KeyExtent currExtent = iter.next().getExtent();

      if (!currExtent.isPreviousExtent(prevExtent)) {
        return false;
      }

      prevExtent = currExtent;
    }

    return true;
  }

  private List<Range> findTablets(ClientContext context, List<Range> ranges,
      BiConsumer<CachedTablet,Range> rangeConsumer, boolean useCache, LockCheckerSession lcSession,
      LocationNeed locationNeed, Consumer<CachedTablet> locationlessConsumer)
      throws AccumuloException, AccumuloSecurityException, TableNotFoundException,
      InvalidTabletHostingRequestException {
    List<Range> failures = new ArrayList<>();
    List<CachedTablet> cachedTablets = new ArrayList<>();

    // Use anything in the cache w/o a location populated after this point in time. Cache entries
    // w/o a location created before the following time should be ignored and the metadata table
    // consulted.
    Timer cacheCutoffTimer = Timer.startNew();

    l1: for (Range range : ranges) {

      cachedTablets.clear();

      Text startRow;

      if (range.getStartKey() != null) {
        startRow = range.getStartKey().getRow();
      } else {
        startRow = new Text();
      }

      CachedTablet tl = null;

      if (useCache) {
        tl = lcSession.checkLock(findTabletInCache(startRow));
      } else {
        tl = _findTablet(context, startRow, false, lcSession, locationNeed, cacheCutoffTimer);
      }

      if (tl == null) {
        failures.add(range);
        continue;
      }

      cachedTablets.add(tl);

      // a range may extend over multiple tablets, look for additional tablet that overlap the range
      while (tl.getExtent().endRow() != null
          && !range.afterEndKey(new Key(tl.getExtent().endRow()).followingKey(PartialKey.ROW))) {
        if (useCache) {
          Text row = new Text(tl.getExtent().endRow());
          row.append(new byte[] {0}, 0, 1);
          tl = lcSession.checkLock(findTabletInCache(row));
        } else {
          tl = _findTablet(context, tl.getExtent().endRow(), true, lcSession, locationNeed,
              cacheCutoffTimer);
        }

        if (tl == null) {
          failures.add(range);
          continue l1;
        }
        cachedTablets.add(tl);
      }

      // pass all tablets without a location before failing range
      cachedTablets.stream().filter(tloc -> tloc.getTserverLocation().isEmpty())
          .forEach(locationlessConsumer);

      if (locationNeed == LocationNeed.REQUIRED
          && !cachedTablets.stream().allMatch(tloc -> tloc.getTserverLocation().isPresent())) {
        failures.add(range);
        continue;
      }

      // Ensure the extents found are non overlapping and have no holes. When reading some extents
      // from the cache and other from the metadata table in the loop above we may end up with
      // non-contiguous extents. This can happen when a subset of exents are placed in the cache and
      // then after that merges and splits happen.
      if (isContiguous(cachedTablets)) {
        for (CachedTablet tl2 : cachedTablets) {
          rangeConsumer.accept(tl2, range);
        }
      } else {
        failures.add(range);
      }

    }

    return failures;
  }

  @Override
  public List<Range> findTablets(ClientContext context, List<Range> ranges,
      BiConsumer<CachedTablet,Range> rangeConsumer, LocationNeed locationNeed)
      throws AccumuloException, AccumuloSecurityException, TableNotFoundException,
      InvalidTabletHostingRequestException {

    /*
     * For this to be efficient, need to avoid fine grained synchronization and fine grained
     * logging. Therefore methods called by this are not synchronized and should not log.
     */

    Timer timer = null;

    if (log.isTraceEnabled()) {
      log.trace("tid={} Binning {} ranges for table {}", Thread.currentThread().getId(),
          ranges.size(), tableId);
      timer = Timer.startNew();
    }

    LockCheckerSession lcSession = new LockCheckerSession();

    List<Range> failures;
    // for this to be optimal, need to look ranges up in sorted order when
    // ranges are not present in cache... however do not want to always
    // sort ranges... therefore try binning ranges using only the cache
    // and sort whatever fails and retry
    failures =
        findTablets(context, ranges, rangeConsumer, true, lcSession, locationNeed, keyExtent -> {});

    if (!failures.isEmpty()) {
      // sort failures by range start key
      Collections.sort(failures);

      // use a hashset because some ranges may overlap the same extent, so want to avoid duplicate
      // extents
      HashSet<CachedTablet> locationLess = new HashSet<>();
      Consumer<CachedTablet> locationLessConsumer;
      if (locationNeed == LocationNeed.REQUIRED) {
        locationLessConsumer = locationLess::add;
      } else {
        locationLessConsumer = keyExtent -> {};
      }

      // try lookups again
      failures = findTablets(context, failures, rangeConsumer, false, lcSession, locationNeed,
          locationLessConsumer);

      requestTabletHosting(context, locationLess);
    }

    if (timer != null) {
      log.trace("tid={} Binned {} ranges for table {} in {}", Thread.currentThread().getId(),
          ranges.size(), tableId, String.format("%.3f secs", timer.elapsed(MILLISECONDS) / 1000.0));
    }

    return failures;
  }

  @Override
  public void invalidateCache(KeyExtent failedExtent) {
    removeOverlapping(metaCache, failedExtent);
    if (log.isTraceEnabled()) {
      log.trace("Invalidated extent={}", failedExtent);
    }
  }

  @Override
  public void invalidateCache(Collection<KeyExtent> keySet) {
    keySet.forEach(extent -> removeOverlapping(metaCache, extent));
    if (log.isTraceEnabled()) {
      log.trace("Invalidated {} cache entries for table {}", keySet.size(), tableId);
    }
  }

  @Override
  public void invalidateCache() {
    int invalidatedCount = metaCache.size();
    metaCache.clear();
    this.tabletHostingRequestCount.set(0);
    if (log.isTraceEnabled()) {
      log.trace("invalidated all {} cache entries for table={}", invalidatedCount, tableId);
    }
  }

  @Override
  public CachedTablet findTablet(ClientContext context, Text row, boolean skipRow,
      LocationNeed locationNeed, int minimumHostAhead, Range hostAheadRange)
      throws AccumuloException, AccumuloSecurityException, TableNotFoundException,
      InvalidTabletHostingRequestException {

    Timer timer = null;

    if (log.isTraceEnabled()) {
      log.trace("tid={} Locating tablet  table={} row={} skipRow={}",
          Thread.currentThread().getId(), tableId, TextUtil.truncate(row), skipRow);
      timer = Timer.startNew();
    }

    LockCheckerSession lcSession = new LockCheckerSession();
    CachedTablet tl = _findTablet(context, row, skipRow, lcSession, locationNeed, Timer.startNew());

    if (timer != null) {
      log.trace("tid={} Located tablet {} at {} in {}", Thread.currentThread().getId(),
          (tl == null ? "null" : tl.getExtent()), (tl == null ? "null" : tl.getTserverLocation()),
          String.format("%.3f secs", timer.elapsed(MILLISECONDS) / 1000.0));
    }

    if (tl != null && locationNeed == LocationNeed.REQUIRED) {
      // Look at the next (minimumHostAhead * 2) tablets and return which ones need hosting. See the
      // javadoc in the superclass of this method for more details.
      Map<KeyExtent,CachedTablet> extentsToHost = findExtentsToHost(context, minimumHostAhead * 2,
          hostAheadRange, lcSession, tl, locationNeed);

      if (!extentsToHost.isEmpty()) {
        if (extentsToHost.containsKey(tl.getExtent()) || extentsToHost.size() >= minimumHostAhead) {
          requestTabletHosting(context, extentsToHost.values());
        }
      }

      if (tl.getTserverLocation().isEmpty()) {
        return null;
      }
    }

    return tl;

  }

  private Map<KeyExtent,CachedTablet> findExtentsToHost(ClientContext context, int hostAheadCount,
      Range hostAheadRange, LockCheckerSession lcSession, CachedTablet firstTablet,
      LocationNeed locationNeed) throws AccumuloException, TableNotFoundException,
      InvalidTabletHostingRequestException, AccumuloSecurityException {

    // its only expected that this method is called when location need is required
    Preconditions.checkArgument(locationNeed == LocationNeed.REQUIRED);

    Map<KeyExtent,CachedTablet> extentsToHost;

    if (hostAheadCount > 0) {
      extentsToHost = new HashMap<>();
      if (firstTablet.getTserverLocation().isEmpty()) {
        extentsToHost.put(firstTablet.getExtent(), firstTablet);
      }

      KeyExtent extent = firstTablet.getExtent();

      var currTablet = extent;

      // Use anything in the cache w/o a location populated after this point in time. Cache entries
      // w/o a location created before the following time should be ignored and the metadata table
      // consulted.
      Timer cacheCutoffTimer = Timer.startNew();

      for (int i = 0; i < hostAheadCount; i++) {
        if (currTablet.endRow() == null || hostAheadRange
            .afterEndKey(new Key(currTablet.endRow()).followingKey(PartialKey.ROW))) {
          break;
        }

        CachedTablet followingTablet = _findTablet(context, currTablet.endRow(), true, lcSession,
            locationNeed, cacheCutoffTimer);

        if (followingTablet == null) {
          break;
        }

        currTablet = followingTablet.getExtent();

        if (followingTablet.getTserverLocation().isEmpty()
            && !followingTablet.wasHostingRequested()) {
          extentsToHost.put(followingTablet.getExtent(), followingTablet);
        }
      }
    } else if (firstTablet.getTserverLocation().isEmpty()) {
      extentsToHost = Map.of(firstTablet.getExtent(), firstTablet);
    } else {
      extentsToHost = Map.of();
    }
    return extentsToHost;
  }

  @Override
  public long getTabletHostingRequestCount() {
    return tabletHostingRequestCount.get();
  }

  @VisibleForTesting
  public void resetTabletHostingRequestCount() {
    tabletHostingRequestCount.set(0);
  }

  @VisibleForTesting
  public void enableTabletHostingRequests(boolean enabled) {
    HOSTING_ENABLED.set(enabled);
  }

  private static final Duration STALE_DURATION = Duration.ofMinutes(2);

  private void requestTabletHosting(ClientContext context,
      Collection<CachedTablet> tabletsWithNoLocation) throws AccumuloException,
      AccumuloSecurityException, TableNotFoundException, InvalidTabletHostingRequestException {

    if (!HOSTING_ENABLED.get()) {
      return;
    }

    // System tables should always be hosted
<<<<<<< HEAD
    // TODO should this return for all sys tables?
    if (AccumuloTable.ROOT.tableId() == tableId || AccumuloTable.METADATA.tableId() == tableId) {
=======
    if (AccumuloTable.allTableIds().contains(tableId)) {
>>>>>>> 9438cc62
      return;
    }

    if (tabletsWithNoLocation.isEmpty()) {
      return;
    }

    if (context.getTableState(tableId) != TableState.ONLINE) {
      log.trace("requestTabletHosting: table {} is not online", tableId);
      return;
    }

    List<TKeyExtent> extentsToBringOnline = new ArrayList<>();
    for (var cachedTablet : tabletsWithNoLocation) {
      if (cachedTablet.getCreationTimer().elapsed().compareTo(STALE_DURATION) < 0) {
        if (cachedTablet.getAvailability() == TabletAvailability.ONDEMAND) {
          if (!cachedTablet.wasHostingRequested()) {
            extentsToBringOnline.add(cachedTablet.getExtent().toThrift());
            log.trace("requesting ondemand tablet to be hosted {}", cachedTablet.getExtent());
          } else {
            log.trace("ignoring ondemand tablet that already has a hosting request in place {} {}",
                cachedTablet.getExtent(), cachedTablet.getCreationTimer().elapsed());
          }
        } else if (cachedTablet.getAvailability() == TabletAvailability.UNHOSTED) {
          throw new InvalidTabletHostingRequestException("Extent " + cachedTablet.getExtent()
              + " has a tablet availability " + TabletAvailability.UNHOSTED);
        }
      } else {
        // When a tablet does not have a location it is reread from the metadata table before this
        // method is called. Therefore, it's expected that entries in the cache are recent. If the
        // entries are not recent it could have two causes. One is a bug in the Accumulo code.
        // Another is externalities like process swapping or slow metadata table reads. Logging a
        // warning in case there is a bug. If the warning ends up being too spammy and is caused by
        // externalities then this code/warning will need to be improved.
        log.warn("Unexpected stale tablet seen in cache {}", cachedTablet.getExtent());
        invalidateCache(cachedTablet.getExtent());
      }
    }

    if (!extentsToBringOnline.isEmpty()) {
      log.debug("Requesting hosting for {} ondemand tablets for table id {}.",
          extentsToBringOnline.size(), tableId);
      ThriftClientTypes.MANAGER.executeVoid(context,
          client -> client.requestTabletHosting(TraceUtil.traceInfo(), context.rpcCreds(),
              tableId.canonical(), extentsToBringOnline));
      tabletHostingRequestCount.addAndGet(extentsToBringOnline.size());
    }
  }

  private void lookupTablet(ClientContext context, Text row, LockCheckerSession lcSession)
      throws AccumuloException, AccumuloSecurityException, TableNotFoundException,
      InvalidTabletHostingRequestException {
    Text metadataRow = new Text(tableId.canonical());
    metadataRow.append(new byte[] {';'}, 0, 1);
    metadataRow.append(row.getBytes(), 0, row.getLength());
    CachedTablet ptl = parent.findTablet(context, metadataRow, false, LocationNeed.REQUIRED);

    if (ptl != null) {
      // Only allow a single lookup at time per parent tablet. For example if a tables tablets are
      // all stored in three metadata tablets, then that table could have up to three concurrent
      // metadata lookups.
      Timer timer = Timer.startNew();
      try (var unused = lookupLocks.lock(ptl.getExtent())) {
        // See if entry was added to cache by another thread while we were waiting on the lock
        var cached = findTabletInCache(row);
        if (cached != null && cached.getCreationTimer().startedAfter(timer)) {
          // This cache entry was added after we started waiting on the lock so lets use it and not
          // go to the metadata table. This means another thread was holding the lock and doing
          // metadata lookups when we requested the lock.
          return;
        }
        // Lookup tablets in metadata table and update cache. Also updating the cache while holding
        // the lock is important as it ensures other threads that are waiting on the lock will see
        // what this thread found and may be able to avoid metadata lookups.
        lookupTablet(context, lcSession, ptl, metadataRow);
      }
    }
  }

  private void lookupTablet(ClientContext context, LockCheckerSession lcSession, CachedTablet ptl,
      Text metadataRow) throws AccumuloSecurityException, AccumuloException, TableNotFoundException,
      InvalidTabletHostingRequestException {
    CachedTablets cachedTablets =
        tabletObtainer.lookupTablet(context, ptl, metadataRow, lastTabletRow);
    if (cachedTablets == null) {
      parent.invalidateCache(ptl.getExtent());
    }
    while (cachedTablets != null && cachedTablets.getCachedTablets().isEmpty()) {
      // try the next tablet, the current tablet does not have any tablets that overlap the row
      Text er = ptl.getExtent().endRow();
      if (er != null && er.compareTo(lastTabletRow) < 0) {
        // System.out.println("er "+er+" ltr "+lastTabletRow);
        ptl = parent.findTablet(context, er, true, LocationNeed.REQUIRED);
        if (ptl != null) {
          cachedTablets = tabletObtainer.lookupTablet(context, ptl, metadataRow, lastTabletRow);
          if (cachedTablets == null) {
            parent.invalidateCache(ptl.getExtent());
          }
        } else {
          break;
        }
      } else {
        break;
      }
    }

    if (cachedTablets == null) {
      return;
    }

    // cannot assume the list contains contiguous key extents... so it is probably
    // best to deal with each extent individually

    Text lastEndRow = null;
    for (CachedTablet cachedTablet : cachedTablets.getCachedTablets()) {

      KeyExtent ke = cachedTablet.getExtent();
      CachedTablet locToCache;

      // create new location if current prevEndRow == endRow
      if ((lastEndRow != null) && (ke.prevEndRow() != null) && ke.prevEndRow().equals(lastEndRow)) {
        locToCache = new CachedTablet(new KeyExtent(ke.tableId(), ke.endRow(), lastEndRow),
            cachedTablet.getTserverLocation(), cachedTablet.getTserverSession(),
            cachedTablet.getAvailability(), cachedTablet.wasHostingRequested());
      } else {
        locToCache = cachedTablet;
      }

      // save endRow for next iteration
      lastEndRow = locToCache.getExtent().endRow();

      updateCache(locToCache, lcSession);
    }
  }

  private void updateCache(CachedTablet cachedTablet, LockCheckerSession lcSession) {
    if (!cachedTablet.getExtent().tableId().equals(tableId)) {
      // sanity check
      throw new IllegalStateException(
          "Unexpected extent returned " + tableId + "  " + cachedTablet.getExtent());
    }

    // clear out any overlapping extents in cache
    removeOverlapping(metaCache, cachedTablet.getExtent());

    // do not add to cache unless lock is held
    if (lcSession.checkLock(cachedTablet) == null) {
      return;
    }

    // add it to cache
    Text er = cachedTablet.getExtent().endRow();
    if (er == null) {
      er = MAX_TEXT;
    }
    metaCache.put(er, cachedTablet);
  }

  static void removeOverlapping(NavigableMap<Text,CachedTablet> metaCache, KeyExtent nke) {
    Iterator<Entry<Text,CachedTablet>> iter;

    if (nke.prevEndRow() == null) {
      iter = metaCache.entrySet().iterator();
    } else {
      Text row = rowAfterPrevRow(nke);
      SortedMap<Text,CachedTablet> tailMap = metaCache.tailMap(row);
      iter = tailMap.entrySet().iterator();
    }

    while (iter.hasNext()) {
      Entry<Text,CachedTablet> entry = iter.next();

      KeyExtent ke = entry.getValue().getExtent();

      if (stopRemoving(nke, ke)) {
        break;
      }

      iter.remove();
    }
  }

  private static boolean stopRemoving(KeyExtent nke, KeyExtent ke) {
    return ke.prevEndRow() != null && nke.endRow() != null
        && ke.prevEndRow().compareTo(nke.endRow()) >= 0;
  }

  private static Text rowAfterPrevRow(KeyExtent nke) {
    Text row = new Text(nke.prevEndRow());
    row.append(new byte[] {0}, 0, 1);
    return row;
  }

  private CachedTablet findTabletInCache(Text row) {

    Entry<Text,CachedTablet> entry = metaCache.ceilingEntry(row);

    if (entry != null) {
      KeyExtent ke = entry.getValue().getExtent();
      if (ke.prevEndRow() == null || ke.prevEndRow().compareTo(row) < 0) {
        return entry.getValue();
      }
    }
    return null;
  }

  /**
   * @param cacheCutoffTimer Tablets w/o locations are cached. When LocationNeed is REQUIRED, this
   *        Timer value is used to determine if cached entries w/o a location should be used or of
   *        we should instead ignore them and reread the tablet information from the metadata table.
   */
  protected CachedTablet _findTablet(ClientContext context, Text row, boolean skipRow,
      LockCheckerSession lcSession, LocationNeed locationNeed, Timer cacheCutoffTimer)
      throws AccumuloException, AccumuloSecurityException, TableNotFoundException,
      InvalidTabletHostingRequestException {
    if (skipRow) {
      row = new Text(row);
      row.append(new byte[] {0}, 0, 1);
    }

    CachedTablet tl = lcSession.checkLock(findTabletInCache(row));

    if (tl == null || (locationNeed == LocationNeed.REQUIRED && tl.getTserverLocation().isEmpty()
        && cacheCutoffTimer.startedAfter(tl.getCreationTimer()))) {

      // not in cache OR the cutoff timer was started after when the cached entry timer was started,
      // so obtain info from metadata table
      tl = lookupTabletLocationAndCheckLock(context, row, lcSession);

    }

    return tl;
  }

  private CachedTablet lookupTabletLocationAndCheckLock(ClientContext context, Text row,
      LockCheckerSession lcSession) throws AccumuloException, AccumuloSecurityException,
      TableNotFoundException, InvalidTabletHostingRequestException {
    lookupTablet(context, row, lcSession);
    return lcSession.checkLock(findTabletInCache(row));
  }

  static void addRange(Map<String,Map<KeyExtent,List<Range>>> binnedRanges, CachedTablet ct,
      Range range) {
    binnedRanges.computeIfAbsent(ct.getTserverLocation().orElseThrow(), k -> new HashMap<>())
        .computeIfAbsent(ct.getExtent(), k -> new ArrayList<>()).add(range);
  }
}<|MERGE_RESOLUTION|>--- conflicted
+++ resolved
@@ -632,12 +632,7 @@
     }
 
     // System tables should always be hosted
-<<<<<<< HEAD
-    // TODO should this return for all sys tables?
-    if (AccumuloTable.ROOT.tableId() == tableId || AccumuloTable.METADATA.tableId() == tableId) {
-=======
     if (AccumuloTable.allTableIds().contains(tableId)) {
->>>>>>> 9438cc62
       return;
     }
 
