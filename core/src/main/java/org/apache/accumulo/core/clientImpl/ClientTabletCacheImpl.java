/*
 * Licensed to the Apache Software Foundation (ASF) under one
 * or more contributor license agreements.  See the NOTICE file
 * distributed with this work for additional information
 * regarding copyright ownership.  The ASF licenses this file
 * to you under the Apache License, Version 2.0 (the
 * "License"); you may not use this file except in compliance
 * with the License.  You may obtain a copy of the License at
 *
 *   https://www.apache.org/licenses/LICENSE-2.0
 *
 * Unless required by applicable law or agreed to in writing,
 * software distributed under the License is distributed on an
 * "AS IS" BASIS, WITHOUT WARRANTIES OR CONDITIONS OF ANY
 * KIND, either express or implied.  See the License for the
 * specific language governing permissions and limitations
 * under the License.
 */
package org.apache.accumulo.core.clientImpl;

import static java.util.concurrent.TimeUnit.SECONDS;

import java.time.Duration;
import java.util.ArrayList;
import java.util.Collection;
import java.util.Collections;
import java.util.Comparator;
import java.util.HashMap;
import java.util.HashSet;
import java.util.Iterator;
import java.util.List;
import java.util.Map;
import java.util.Map.Entry;
import java.util.SortedMap;
import java.util.TreeMap;
import java.util.TreeSet;
import java.util.concurrent.atomic.AtomicBoolean;
import java.util.concurrent.atomic.AtomicLong;
import java.util.concurrent.locks.Lock;
import java.util.concurrent.locks.ReentrantReadWriteLock;
import java.util.function.BiConsumer;
import java.util.function.Consumer;

import org.apache.accumulo.core.client.AccumuloException;
import org.apache.accumulo.core.client.AccumuloSecurityException;
import org.apache.accumulo.core.client.InvalidTabletHostingRequestException;
import org.apache.accumulo.core.client.TableNotFoundException;
import org.apache.accumulo.core.client.admin.TabletHostingGoal;
import org.apache.accumulo.core.data.Key;
import org.apache.accumulo.core.data.Mutation;
import org.apache.accumulo.core.data.PartialKey;
import org.apache.accumulo.core.data.Range;
import org.apache.accumulo.core.data.TableId;
import org.apache.accumulo.core.dataImpl.KeyExtent;
import org.apache.accumulo.core.dataImpl.thrift.TKeyExtent;
import org.apache.accumulo.core.manager.state.tables.TableState;
import org.apache.accumulo.core.metadata.MetadataTable;
import org.apache.accumulo.core.metadata.RootTable;
import org.apache.accumulo.core.rpc.clients.ThriftClientTypes;
import org.apache.accumulo.core.trace.TraceUtil;
import org.apache.accumulo.core.util.OpTimer;
import org.apache.accumulo.core.util.Pair;
import org.apache.accumulo.core.util.TextUtil;
import org.apache.hadoop.io.Text;
import org.apache.hadoop.io.WritableComparator;
import org.slf4j.Logger;
import org.slf4j.LoggerFactory;

import com.google.common.annotations.VisibleForTesting;

import edu.umd.cs.findbugs.annotations.SuppressFBWarnings;

public class ClientTabletCacheImpl extends ClientTabletCache {

  private static final Logger log = LoggerFactory.getLogger(ClientTabletCacheImpl.class);
  private static final AtomicBoolean HOSTING_ENABLED = new AtomicBoolean(true);

  // MAX_TEXT represents a TEXT object that is greater than all others. Attempted to use null for
  // this purpose, but there seems to be a bug in TreeMap.tailMap with null. Therefore instead of
  // using null, created MAX_TEXT.
  static final Text MAX_TEXT = new Text();

  static final Comparator<Text> END_ROW_COMPARATOR = (o1, o2) -> {
    if (o1 == o2) {
      return 0;
    }
    if (o1 == MAX_TEXT) {
      return 1;
    }
    if (o2 == MAX_TEXT) {
      return -1;
    }
    return o1.compareTo(o2);
  };

  protected TableId tableId;
  protected ClientTabletCache parent;
  protected TreeMap<Text,CachedTablet> metaCache = new TreeMap<>(END_ROW_COMPARATOR);
  protected CachedTabletObtainer tabletObtainer;
  private final TabletServerLockChecker lockChecker;
  protected Text lastTabletRow;

  private final TreeSet<KeyExtent> badExtents = new TreeSet<>();
  private final ReentrantReadWriteLock rwLock = new ReentrantReadWriteLock();
  private final Lock rLock = rwLock.readLock();
  private final Lock wLock = rwLock.writeLock();
  private final AtomicLong tabletHostingRequestCount = new AtomicLong(0);

  public interface CachedTabletObtainer {
    /**
     * @return null when unable to read information successfully
     */
    CachedTablets lookupTablet(ClientContext context, CachedTablet src, Text row, Text stopRow,
        ClientTabletCache parent) throws AccumuloSecurityException, AccumuloException;

    List<CachedTablet> lookupTablets(ClientContext context, String tserver,
        Map<KeyExtent,List<Range>> map, ClientTabletCache parent)
        throws AccumuloSecurityException, AccumuloException;
  }

  public interface TabletServerLockChecker {
    boolean isLockHeld(String tserver, String session);

    void invalidateCache(String server);
  }

  private class LockCheckerSession {

    private final HashSet<Pair<String,String>> okLocks = new HashSet<>();
    private final HashSet<Pair<String,String>> invalidLocks = new HashSet<>();

    private CachedTablet checkLock(CachedTablet tl) {
      // the goal of this class is to minimize calls out to lockChecker under that assumption that
      // its a resource synchronized among many threads... want to
      // avoid fine grained synchronization when binning lots of mutations or ranges... remember
      // decisions from the lockChecker in thread local unsynchronized
      // memory

      if (tl == null) {
        return null;
      }

      if (tl.getTserverLocation().isEmpty()) {
        return tl;
      }

      Pair<String,String> lock =
          new Pair<>(tl.getTserverLocation().orElseThrow(), tl.getTserverSession().orElseThrow());

      if (okLocks.contains(lock)) {
        return tl;
      }

      if (invalidLocks.contains(lock)) {
        return null;
      }

      if (lockChecker.isLockHeld(tl.getTserverLocation().orElseThrow(),
          tl.getTserverSession().orElseThrow())) {
        okLocks.add(lock);
        return tl;
      }

      if (log.isTraceEnabled()) {
        log.trace("Tablet server {} {} no longer holds its lock", tl.getTserverLocation(),
            tl.getTserverSession());
      }

      invalidLocks.add(lock);

      return null;
    }
  }

  public ClientTabletCacheImpl(TableId tableId, ClientTabletCache parent, CachedTabletObtainer tlo,
      TabletServerLockChecker tslc) {
    this.tableId = tableId;
    this.parent = parent;
    this.tabletObtainer = tlo;
    this.lockChecker = tslc;

    this.lastTabletRow = new Text(tableId.canonical());
    lastTabletRow.append(new byte[] {'<'}, 0, 1);
  }

  @Override
  public <T extends Mutation> void binMutations(ClientContext context, List<T> mutations,
      Map<String,TabletServerMutations<T>> binnedMutations, List<T> failures)
      throws AccumuloException, AccumuloSecurityException, TableNotFoundException,
      InvalidTabletHostingRequestException {

    OpTimer timer = null;

    if (log.isTraceEnabled()) {
      log.trace("tid={} Binning {} mutations for table {}", Thread.currentThread().getId(),
          mutations.size(), tableId);
      timer = new OpTimer().start();
    }

    ArrayList<T> notInCache = new ArrayList<>();
    Text row = new Text();

    LockCheckerSession lcSession = new LockCheckerSession();

    rLock.lock();
    try {
      processInvalidated(context, lcSession);

      // for this to be efficient rows need to be in sorted order, but always sorting is slow...
      // therefore only sort the
      // stuff not in the cache.... it is most efficient to pass _locateTablet rows in sorted order

      // For this to be efficient, need to avoid fine grained synchronization and fine grained
      // logging.
      // Therefore methods called by this are not synchronized and should not log.

      for (T mutation : mutations) {
        row.set(mutation.getRow());
        CachedTablet tl = findTabletInCache(row);
        if (!addMutation(binnedMutations, mutation, tl, lcSession)) {
          notInCache.add(mutation);
        }
      }
    } finally {
      rLock.unlock();
    }

    HashSet<CachedTablet> locationLess = new HashSet<>();

    if (!notInCache.isEmpty()) {
      notInCache.sort((o1, o2) -> WritableComparator.compareBytes(o1.getRow(), 0,
          o1.getRow().length, o2.getRow(), 0, o2.getRow().length));

      wLock.lock();
      try {
        for (T mutation : notInCache) {

          row.set(mutation.getRow());

          CachedTablet tl =
              _findTablet(context, row, false, false, false, lcSession, LocationNeed.REQUIRED);

          if (!addMutation(binnedMutations, mutation, tl, lcSession)) {
            failures.add(mutation);
            if (tl != null && tl.getTserverLocation().isEmpty()) {
              locationLess.add(tl);
            }
          }
        }
      } finally {
        wLock.unlock();
      }
    }

    requestTabletHosting(context, locationLess);

    if (timer != null) {
      timer.stop();
      log.trace("tid={} Binned {} mutations for table {} to {} tservers in {}",
          Thread.currentThread().getId(), mutations.size(), tableId, binnedMutations.size(),
          String.format("%.3f secs", timer.scale(SECONDS)));
    }

  }

  private <T extends Mutation> boolean addMutation(
      Map<String,TabletServerMutations<T>> binnedMutations, T mutation, CachedTablet tl,
      LockCheckerSession lcSession) {

    if (tl == null || tl.getTserverLocation().isEmpty()) {
      return false;
    }

    TabletServerMutations<T> tsm = binnedMutations.get(tl.getTserverLocation().orElseThrow());

    if (tsm == null) {
      // do lock check once per tserver here to make binning faster
      boolean lockHeld = lcSession.checkLock(tl) != null;
      if (lockHeld) {
        tsm = new TabletServerMutations<>(tl.getTserverSession().orElseThrow());
        binnedMutations.put(tl.getTserverLocation().orElseThrow(), tsm);
      } else {
        return false;
      }
    }

    // its possible the same tserver could be listed with different sessions
    if (tsm.getSession().equals(tl.getTserverSession().orElseThrow())) {
      tsm.addMutation(tl.getExtent(), mutation);
      return true;
    }

    return false;
  }

  static boolean isContiguous(List<CachedTablet> cachedTablets) {

    Iterator<CachedTablet> iter = cachedTablets.iterator();
    KeyExtent prevExtent = iter.next().getExtent();

    while (iter.hasNext()) {
      KeyExtent currExtent = iter.next().getExtent();

      if (!currExtent.isPreviousExtent(prevExtent)) {
        return false;
      }

      prevExtent = currExtent;
    }

    return true;
  }

  private List<Range> findTablets(ClientContext context, List<Range> ranges,
      BiConsumer<CachedTablet,Range> rangeConsumer, boolean useCache, LockCheckerSession lcSession,
      LocationNeed locationNeed, Consumer<CachedTablet> locationlessConsumer)
      throws AccumuloException, AccumuloSecurityException, TableNotFoundException,
      InvalidTabletHostingRequestException {
    List<Range> failures = new ArrayList<>();
    List<CachedTablet> cachedTablets = new ArrayList<>();

    l1: for (Range range : ranges) {

      cachedTablets.clear();

      Text startRow;

      if (range.getStartKey() != null) {
        startRow = range.getStartKey().getRow();
      } else {
        startRow = new Text();
      }

      CachedTablet tl = null;

      if (useCache) {
        tl = lcSession.checkLock(findTabletInCache(startRow));
      } else {
        tl = _findTablet(context, startRow, false, false, false, lcSession, locationNeed);
      }

      if (tl == null) {
        failures.add(range);
        continue;
      }

      cachedTablets.add(tl);

      while (tl.getExtent().endRow() != null
          && !range.afterEndKey(new Key(tl.getExtent().endRow()).followingKey(PartialKey.ROW))) {
        if (useCache) {
          Text row = new Text(tl.getExtent().endRow());
          row.append(new byte[] {0}, 0, 1);
          tl = lcSession.checkLock(findTabletInCache(row));
        } else {
          tl = _findTablet(context, tl.getExtent().endRow(), true, false, false, lcSession,
              locationNeed);
        }

        if (tl == null) {
          failures.add(range);
          continue l1;
        }
        cachedTablets.add(tl);
      }

      // pass all tablets without a location before failing range
      cachedTablets.stream().filter(tloc -> tloc.getTserverLocation().isEmpty())
          .forEach(locationlessConsumer);

      if (locationNeed == LocationNeed.REQUIRED
          && !cachedTablets.stream().allMatch(tloc -> tloc.getTserverLocation().isPresent())) {
        failures.add(range);
        continue;
      }

      // Ensure the extents found are non overlapping and have no holes. When reading some extents
      // from the cache and other from the metadata table in the loop above we may end up with
      // non-contiguous extents. This can happen when a subset of exents are placed in the cache and
      // then after that merges and splits happen.
      if (isContiguous(cachedTablets)) {
        for (CachedTablet tl2 : cachedTablets) {
          rangeConsumer.accept(tl2, range);
        }
      } else {
        failures.add(range);
      }

    }

    return failures;
  }

  @Override
  public List<Range> findTablets(ClientContext context, List<Range> ranges,
      BiConsumer<CachedTablet,Range> rangeConsumer, LocationNeed locationNeed)
      throws AccumuloException, AccumuloSecurityException, TableNotFoundException,
      InvalidTabletHostingRequestException {

    /*
     * For this to be efficient, need to avoid fine grained synchronization and fine grained
     * logging. Therefore methods called by this are not synchronized and should not log.
     */

    OpTimer timer = null;

    if (log.isTraceEnabled()) {
      log.trace("tid={} Binning {} ranges for table {}", Thread.currentThread().getId(),
          ranges.size(), tableId);
      timer = new OpTimer().start();
    }

    LockCheckerSession lcSession = new LockCheckerSession();

    List<Range> failures;
    rLock.lock();
    try {
      processInvalidated(context, lcSession);

      // for this to be optimal, need to look ranges up in sorted order when
      // ranges are not present in cache... however do not want to always
      // sort ranges... therefore try binning ranges using only the cache
      // and sort whatever fails and retry

      failures = findTablets(context, ranges, rangeConsumer, true, lcSession, locationNeed,
          keyExtent -> {});
    } finally {
      rLock.unlock();
    }

    if (!failures.isEmpty()) {
      // sort failures by range start key
      Collections.sort(failures);

      // use a hashset because some ranges may overlap the same extent, so want to avoid duplicate
      // extents
      HashSet<CachedTablet> locationLess = new HashSet<>();
      Consumer<CachedTablet> locationLessConsumer;
      if (locationNeed == LocationNeed.REQUIRED) {
        locationLessConsumer = locationLess::add;
      } else {
        locationLessConsumer = keyExtent -> {};
      }

      // try lookups again
      wLock.lock();
      try {

        failures = findTablets(context, failures, rangeConsumer, false, lcSession, locationNeed,
            locationLessConsumer);
      } finally {
        wLock.unlock();
      }

      requestTabletHosting(context, locationLess);

    }

    if (timer != null) {
      timer.stop();
      log.trace("tid={} Binned {} ranges for table {} in {}", Thread.currentThread().getId(),
          ranges.size(), tableId, String.format("%.3f secs", timer.scale(SECONDS)));
    }

    return failures;
  }

  @Override
  public void invalidateCache(KeyExtent failedExtent) {
    wLock.lock();
    try {
      badExtents.add(failedExtent);
    } finally {
      wLock.unlock();
    }
    if (log.isTraceEnabled()) {
      log.trace("Invalidated extent={}", failedExtent);
    }
  }

  @Override
  public void invalidateCache(Collection<KeyExtent> keySet) {
    wLock.lock();
    try {
      badExtents.addAll(keySet);
    } finally {
      wLock.unlock();
    }
    if (log.isTraceEnabled()) {
      log.trace("Invalidated {} cache entries for table {}", keySet.size(), tableId);
    }
  }

  @Override
  public void invalidateCache(ClientContext context, String server) {
    int invalidatedCount = 0;

    wLock.lock();
    try {
      for (CachedTablet cacheEntry : metaCache.values()) {
        var loc = cacheEntry.getTserverLocation();
        if (loc.isPresent() && loc.orElseThrow().equals(server)) {
          badExtents.add(cacheEntry.getExtent());
          invalidatedCount++;
        }
      }
    } finally {
      wLock.unlock();
    }

    lockChecker.invalidateCache(server);

    if (log.isTraceEnabled()) {
      log.trace("invalidated {} cache entries  table={} server={}", invalidatedCount, tableId,
          server);
    }

  }

  @Override
  public void invalidateCache() {
    int invalidatedCount;
    wLock.lock();
    try {
      invalidatedCount = metaCache.size();
      metaCache.clear();
    } finally {
      wLock.unlock();
    }
    this.tabletHostingRequestCount.set(0);
    if (log.isTraceEnabled()) {
      log.trace("invalidated all {} cache entries for table={}", invalidatedCount, tableId);
    }
  }

  @Override
  public CachedTablet findTablet(ClientContext context, Text row, boolean skipRow,
      LocationNeed locationNeed) throws AccumuloException, AccumuloSecurityException,
      TableNotFoundException, InvalidTabletHostingRequestException {

    OpTimer timer = null;

    if (log.isTraceEnabled()) {
      log.trace("tid={} Locating tablet  table={} row={} skipRow={}",
          Thread.currentThread().getId(), tableId, TextUtil.truncate(row), skipRow);
      timer = new OpTimer().start();
    }

    LockCheckerSession lcSession = new LockCheckerSession();
    CachedTablet tl = _findTablet(context, row, skipRow, false, true, lcSession, locationNeed);

    if (timer != null) {
      timer.stop();
      log.trace("tid={} Located tablet {} at {} in {}", Thread.currentThread().getId(),
          (tl == null ? "null" : tl.getExtent()), (tl == null ? "null" : tl.getTserverLocation()),
          String.format("%.3f secs", timer.scale(SECONDS)));
    }

    if (tl != null && locationNeed == LocationNeed.REQUIRED && tl.getTserverLocation().isEmpty()) {
      requestTabletHosting(context, List.of(tl));
      return null;
    }

    return tl;

  }

  @Override
  public long getTabletHostingRequestCount() {
    return tabletHostingRequestCount.get();
  }

  @VisibleForTesting
  public void resetTabletHostingRequestCount() {
    tabletHostingRequestCount.set(0);
  }

  @VisibleForTesting
  public void enableTabletHostingRequests(boolean enabled) {
    HOSTING_ENABLED.set(enabled);
  }

  private static final Duration STALE_DURATION = Duration.ofMinutes(2);

  private void requestTabletHosting(ClientContext context,
      Collection<CachedTablet> tabletsWithNoLocation) throws AccumuloException,
      AccumuloSecurityException, TableNotFoundException, InvalidTabletHostingRequestException {

    if (!HOSTING_ENABLED.get()) {
      return;
    }

    // System tables should always be hosted
    if (RootTable.ID == tableId || MetadataTable.ID == tableId) {
      return;
    }

    if (tabletsWithNoLocation.isEmpty()) {
      return;
    }

    if (context.getTableState(tableId) != TableState.ONLINE) {
      log.trace("requestTabletHosting: table {} is not online", tableId);
      return;
    }

    List<TKeyExtent> extentsToBringOnline = new ArrayList<>();
    for (var cachedTablet : tabletsWithNoLocation) {
      if (cachedTablet.getAge().compareTo(STALE_DURATION) < 0) {
        if (cachedTablet.getGoal() == TabletHostingGoal.ONDEMAND) {
          if (!cachedTablet.wasHostingRequested()) {
            extentsToBringOnline.add(cachedTablet.getExtent().toThrift());
            log.trace("requesting ondemand tablet to be hosted {}", cachedTablet.getExtent());
          } else {
            log.trace("ignoring ondemand tablet that already has a hosting request in place {} {}",
                cachedTablet.getExtent(), cachedTablet.getAge());
          }
        } else if (cachedTablet.getGoal() == TabletHostingGoal.NEVER) {
          throw new InvalidTabletHostingRequestException("Extent " + cachedTablet.getExtent()
              + " has a tablet hosting goal state " + TabletHostingGoal.NEVER);
        }
      } else {
        // When a tablet does not have a location it is reread from the metadata table before this
        // method is called. Therefore, it's expected that entries in the cache are recent. If the
        // entries are not recent it could have two causes. One is a bug in the Accumulo code.
        // Another is externalities like process swapping or slow metadata table reads. Logging a
        // warning in case there is a bug. If the warning ends up being too spammy and is caused by
        // externalities then this code/warning will need to be improved.
        log.warn("Unexpected stale tablet seen in cache {}", cachedTablet.getExtent());
        invalidateCache(cachedTablet.getExtent());
      }
    }

    if (!extentsToBringOnline.isEmpty()) {
<<<<<<< HEAD
      log.debug("Requesting tablets be hosted: {}", extentsToBringOnline);
      ThriftClientTypes.MANAGER.executeVoid(context,
=======
      log.debug("Requesting hosting for {} ondemand tablets for table id {}.",
          extentsToBringOnline.size(), tableId);
      ThriftClientTypes.TABLET_MGMT.executeVoid(context,
>>>>>>> a3d9e128
          client -> client.requestTabletHosting(TraceUtil.traceInfo(), context.rpcCreds(),
              tableId.canonical(), extentsToBringOnline));
      tabletHostingRequestCount.addAndGet(extentsToBringOnline.size());
    }
  }

  private void lookupTablet(ClientContext context, Text row, boolean retry,
      LockCheckerSession lcSession) throws AccumuloException, AccumuloSecurityException,
      TableNotFoundException, InvalidTabletHostingRequestException {
    Text metadataRow = new Text(tableId.canonical());
    metadataRow.append(new byte[] {';'}, 0, 1);
    metadataRow.append(row.getBytes(), 0, row.getLength());
    CachedTablet ptl = parent.findTablet(context, metadataRow, false, LocationNeed.REQUIRED);

    if (ptl != null) {
      CachedTablets cachedTablets =
          tabletObtainer.lookupTablet(context, ptl, metadataRow, lastTabletRow, parent);
      while (cachedTablets != null && cachedTablets.getCachedTablets().isEmpty()) {
        // try the next tablet, the current tablet does not have any tablets that overlap the row
        Text er = ptl.getExtent().endRow();
        if (er != null && er.compareTo(lastTabletRow) < 0) {
          // System.out.println("er "+er+" ltr "+lastTabletRow);
          ptl = parent.findTablet(context, er, true, LocationNeed.REQUIRED);
          if (ptl != null) {
            cachedTablets =
                tabletObtainer.lookupTablet(context, ptl, metadataRow, lastTabletRow, parent);
          } else {
            break;
          }
        } else {
          break;
        }
      }

      if (cachedTablets == null) {
        return;
      }

      // cannot assume the list contains contiguous key extents... so it is probably
      // best to deal with each extent individually

      Text lastEndRow = null;
      for (CachedTablet cachedTablet : cachedTablets.getCachedTablets()) {

        KeyExtent ke = cachedTablet.getExtent();
        CachedTablet locToCache;

        // create new location if current prevEndRow == endRow
        if ((lastEndRow != null) && (ke.prevEndRow() != null)
            && ke.prevEndRow().equals(lastEndRow)) {
          locToCache = new CachedTablet(new KeyExtent(ke.tableId(), ke.endRow(), lastEndRow),
              cachedTablet.getTserverLocation(), cachedTablet.getTserverSession(),
              cachedTablet.getGoal(), cachedTablet.wasHostingRequested());
        } else {
          locToCache = cachedTablet;
        }

        // save endRow for next iteration
        lastEndRow = locToCache.getExtent().endRow();

        updateCache(locToCache, lcSession);
      }
    }

  }

  private void updateCache(CachedTablet cachedTablet, LockCheckerSession lcSession) {
    if (!cachedTablet.getExtent().tableId().equals(tableId)) {
      // sanity check
      throw new IllegalStateException(
          "Unexpected extent returned " + tableId + "  " + cachedTablet.getExtent());
    }

    // clear out any overlapping extents in cache
    removeOverlapping(metaCache, cachedTablet.getExtent());

    // do not add to cache unless lock is held
    if (lcSession.checkLock(cachedTablet) == null) {
      return;
    }

    // add it to cache
    Text er = cachedTablet.getExtent().endRow();
    if (er == null) {
      er = MAX_TEXT;
    }
    metaCache.put(er, cachedTablet);

    if (!badExtents.isEmpty()) {
      removeOverlapping(badExtents, cachedTablet.getExtent());
    }
  }

  static void removeOverlapping(TreeMap<Text,CachedTablet> metaCache, KeyExtent nke) {
    Iterator<Entry<Text,CachedTablet>> iter;

    if (nke.prevEndRow() == null) {
      iter = metaCache.entrySet().iterator();
    } else {
      Text row = rowAfterPrevRow(nke);
      SortedMap<Text,CachedTablet> tailMap = metaCache.tailMap(row);
      iter = tailMap.entrySet().iterator();
    }

    while (iter.hasNext()) {
      Entry<Text,CachedTablet> entry = iter.next();

      KeyExtent ke = entry.getValue().getExtent();

      if (stopRemoving(nke, ke)) {
        break;
      }

      iter.remove();
    }
  }

  private static boolean stopRemoving(KeyExtent nke, KeyExtent ke) {
    return ke.prevEndRow() != null && nke.endRow() != null
        && ke.prevEndRow().compareTo(nke.endRow()) >= 0;
  }

  private static Text rowAfterPrevRow(KeyExtent nke) {
    Text row = new Text(nke.prevEndRow());
    row.append(new byte[] {0}, 0, 1);
    return row;
  }

  static void removeOverlapping(TreeSet<KeyExtent> extents, KeyExtent nke) {
    for (KeyExtent overlapping : KeyExtent.findOverlapping(nke, extents)) {
      extents.remove(overlapping);
    }
  }

  private CachedTablet findTabletInCache(Text row) {

    Entry<Text,CachedTablet> entry = metaCache.ceilingEntry(row);

    if (entry != null) {
      KeyExtent ke = entry.getValue().getExtent();
      if (ke.prevEndRow() == null || ke.prevEndRow().compareTo(row) < 0) {
        return entry.getValue();
      }
    }
    return null;
  }

  protected CachedTablet _findTablet(ClientContext context, Text row, boolean skipRow,
      boolean retry, boolean lock, LockCheckerSession lcSession, LocationNeed locationNeed)
      throws AccumuloException, AccumuloSecurityException, TableNotFoundException,
      InvalidTabletHostingRequestException {

    if (skipRow) {
      row = new Text(row);
      row.append(new byte[] {0}, 0, 1);
    }

    CachedTablet tl;

    if (lock) {
      rLock.lock();
      try {
        tl = processInvalidatedAndCheckLock(context, lcSession, row);
      } finally {
        rLock.unlock();
      }
    } else {
      tl = processInvalidatedAndCheckLock(context, lcSession, row);
    }

    if (tl == null
        || (locationNeed == LocationNeed.REQUIRED && tl.getTserverLocation().isEmpty())) {
      // not in cache, so obtain info
      if (lock) {
        wLock.lock();
        try {
          tl = lookupTabletLocationAndCheckLock(context, row, retry, lcSession);
        } finally {
          wLock.unlock();
        }
      } else {
        tl = lookupTabletLocationAndCheckLock(context, row, retry, lcSession);
      }
    }

    return tl;
  }

  private CachedTablet lookupTabletLocationAndCheckLock(ClientContext context, Text row,
      boolean retry, LockCheckerSession lcSession) throws AccumuloException,
      AccumuloSecurityException, TableNotFoundException, InvalidTabletHostingRequestException {
    lookupTablet(context, row, retry, lcSession);
    return lcSession.checkLock(findTabletInCache(row));
  }

  private CachedTablet processInvalidatedAndCheckLock(ClientContext context,
      LockCheckerSession lcSession, Text row) throws AccumuloSecurityException, AccumuloException,
      TableNotFoundException, InvalidTabletHostingRequestException {
    processInvalidated(context, lcSession);
    return lcSession.checkLock(findTabletInCache(row));
  }

  @SuppressFBWarnings(value = {"UL_UNRELEASED_LOCK", "UL_UNRELEASED_LOCK_EXCEPTION_PATH"},
      justification = "locking is confusing, but probably correct")
  private void processInvalidated(ClientContext context, LockCheckerSession lcSession)
      throws AccumuloSecurityException, AccumuloException, TableNotFoundException,
      InvalidTabletHostingRequestException {

    if (badExtents.isEmpty()) {
      return;
    }

    final boolean writeLockHeld = rwLock.isWriteLockedByCurrentThread();
    try {
      if (!writeLockHeld) {
        rLock.unlock();
        wLock.lock();
        if (badExtents.isEmpty()) {
          return;
        }
      }

      List<Range> lookups = new ArrayList<>(badExtents.size());

      for (KeyExtent be : badExtents) {
        lookups.add(be.toMetaRange());
        removeOverlapping(metaCache, be);
      }

      lookups = Range.mergeOverlapping(lookups);

      Map<String,Map<KeyExtent,List<Range>>> binnedRanges = new HashMap<>();

      parent.findTablets(context, lookups,
          (cachedTablet, range) -> addRange(binnedRanges, cachedTablet, range),
          LocationNeed.REQUIRED);

      // randomize server order
      ArrayList<String> tabletServers = new ArrayList<>(binnedRanges.keySet());
      Collections.shuffle(tabletServers);

      for (String tserver : tabletServers) {
        List<CachedTablet> locations =
            tabletObtainer.lookupTablets(context, tserver, binnedRanges.get(tserver), parent);

        for (CachedTablet cachedTablet : locations) {
          updateCache(cachedTablet, lcSession);
        }
      }
    } finally {
      if (!writeLockHeld) {
        rLock.lock();
        wLock.unlock();
      }
    }
  }

  static void addRange(Map<String,Map<KeyExtent,List<Range>>> binnedRanges, CachedTablet ct,
      Range range) {
    binnedRanges.computeIfAbsent(ct.getTserverLocation().orElseThrow(), k -> new HashMap<>())
        .computeIfAbsent(ct.getExtent(), k -> new ArrayList<>()).add(range);
  }
}<|MERGE_RESOLUTION|>--- conflicted
+++ resolved
@@ -632,14 +632,9 @@
     }
 
     if (!extentsToBringOnline.isEmpty()) {
-<<<<<<< HEAD
-      log.debug("Requesting tablets be hosted: {}", extentsToBringOnline);
-      ThriftClientTypes.MANAGER.executeVoid(context,
-=======
       log.debug("Requesting hosting for {} ondemand tablets for table id {}.",
           extentsToBringOnline.size(), tableId);
-      ThriftClientTypes.TABLET_MGMT.executeVoid(context,
->>>>>>> a3d9e128
+      ThriftClientTypes.MANAGER.executeVoid(context,
           client -> client.requestTabletHosting(TraceUtil.traceInfo(), context.rpcCreds(),
               tableId.canonical(), extentsToBringOnline));
       tabletHostingRequestCount.addAndGet(extentsToBringOnline.size());
