/*
 * Licensed to the Apache Software Foundation (ASF) under one or more
 * contributor license agreements.  See the NOTICE file distributed with
 * this work for additional information regarding copyright ownership.
 * The ASF licenses this file to You under the Apache License, Version 2.0
 * (the "License"); you may not use this file except in compliance with
 * the License.  You may obtain a copy of the License at
 *
 *     http://www.apache.org/licenses/LICENSE-2.0
 *
 * Unless required by applicable law or agreed to in writing, software
 * distributed under the License is distributed on an "AS IS" BASIS,
 * WITHOUT WARRANTIES OR CONDITIONS OF ANY KIND, either express or implied.
 * See the License for the specific language governing permissions and
 * limitations under the License.
 */
package org.apache.accumulo.core.client.mapreduce;

import static com.google.common.base.Charsets.UTF_8;

import java.io.DataInput;
import java.io.DataOutput;
import java.io.IOException;
import java.math.BigInteger;
import java.util.ArrayList;
import java.util.Arrays;
import java.util.Collection;
import java.util.HashSet;
import java.util.List;
import java.util.Set;

import org.apache.accumulo.core.Constants;
import org.apache.accumulo.core.client.ClientConfiguration;
import org.apache.accumulo.core.client.Instance;
import org.apache.accumulo.core.client.IteratorSetting;
import org.apache.accumulo.core.client.ZooKeeperInstance;
import org.apache.accumulo.core.client.mapreduce.lib.impl.InputConfigurator;
import org.apache.accumulo.core.client.mapreduce.lib.impl.ConfiguratorBase.TokenSource;
import org.apache.accumulo.core.client.mock.MockInstance;
import org.apache.accumulo.core.client.security.tokens.AuthenticationToken;
import org.apache.accumulo.core.client.security.tokens.AuthenticationToken.AuthenticationTokenSerializer;
import org.apache.accumulo.core.data.ByteSequence;
import org.apache.accumulo.core.data.Key;
import org.apache.accumulo.core.data.PartialKey;
import org.apache.accumulo.core.data.Range;
import org.apache.accumulo.core.security.Authorizations;
import org.apache.accumulo.core.util.Base64;
import org.apache.accumulo.core.util.Pair;
import org.apache.hadoop.io.Text;
import org.apache.hadoop.io.Writable;
import org.apache.hadoop.mapreduce.InputSplit;
import org.apache.log4j.Level;

/**
 * The Class RangeInputSplit. Encapsulates an Accumulo range for use in Map Reduce jobs.
 */
public class RangeInputSplit extends InputSplit implements Writable {
  private Range range;
  private String[] locations;
  private String tableId, tableName, instanceName, zooKeepers, principal;
  private TokenSource tokenSource;
  private String tokenFile;
  private AuthenticationToken token;
  private Boolean offline, mockInstance, isolatedScan, localIterators;
  private Authorizations auths;
  private Set<Pair<Text,Text>> fetchedColumns;
  private List<IteratorSetting> iterators;
  private Level level;

  public RangeInputSplit() {
    range = new Range();
    locations = new String[0];
    tableName = "";
    tableId = "";
  }

  public RangeInputSplit(RangeInputSplit split) throws IOException {
    this.setRange(split.getRange());
    this.setLocations(split.getLocations());
    this.setTableName(split.getTableName());
    this.setTableId(split.getTableId());
  }

  protected RangeInputSplit(String table, String tableId, Range range, String[] locations) {
    this.range = range;
    setLocations(locations);
    this.tableName = table;
    this.tableId = tableId;
  }

  public Range getRange() {
    return range;
  }

  private static byte[] extractBytes(ByteSequence seq, int numBytes) {
    byte[] bytes = new byte[numBytes + 1];
    bytes[0] = 0;
    for (int i = 0; i < numBytes; i++) {
      if (i >= seq.length())
        bytes[i + 1] = 0;
      else
        bytes[i + 1] = seq.byteAt(i);
    }
    return bytes;
  }

  public static float getProgress(ByteSequence start, ByteSequence end, ByteSequence position) {
    int maxDepth = Math.min(Math.max(end.length(), start.length()), position.length());
    BigInteger startBI = new BigInteger(extractBytes(start, maxDepth));
    BigInteger endBI = new BigInteger(extractBytes(end, maxDepth));
    BigInteger positionBI = new BigInteger(extractBytes(position, maxDepth));
    return (float) (positionBI.subtract(startBI).doubleValue() / endBI.subtract(startBI).doubleValue());
  }

  public float getProgress(Key currentKey) {
    if (currentKey == null)
      return 0f;
    if (range.getStartKey() != null && range.getEndKey() != null) {
      if (range.getStartKey().compareTo(range.getEndKey(), PartialKey.ROW) != 0) {
        // just look at the row progress
        return getProgress(range.getStartKey().getRowData(), range.getEndKey().getRowData(), currentKey.getRowData());
      } else if (range.getStartKey().compareTo(range.getEndKey(), PartialKey.ROW_COLFAM) != 0) {
        // just look at the column family progress
        return getProgress(range.getStartKey().getColumnFamilyData(), range.getEndKey().getColumnFamilyData(), currentKey.getColumnFamilyData());
      } else if (range.getStartKey().compareTo(range.getEndKey(), PartialKey.ROW_COLFAM_COLQUAL) != 0) {
        // just look at the column qualifier progress
        return getProgress(range.getStartKey().getColumnQualifierData(), range.getEndKey().getColumnQualifierData(), currentKey.getColumnQualifierData());
      }
    }
    // if we can't figure it out, then claim no progress
    return 0f;
  }

  /**
   * This implementation of length is only an estimate, it does not provide exact values. Do not have your code rely on this return value.
   */
  @Override
  public long getLength() throws IOException {
    Text startRow = range.isInfiniteStartKey() ? new Text(new byte[] {Byte.MIN_VALUE}) : range.getStartKey().getRow();
    Text stopRow = range.isInfiniteStopKey() ? new Text(new byte[] {Byte.MAX_VALUE}) : range.getEndKey().getRow();
    int maxCommon = Math.min(7, Math.min(startRow.getLength(), stopRow.getLength()));
    long diff = 0;

    byte[] start = startRow.getBytes();
    byte[] stop = stopRow.getBytes();
    for (int i = 0; i < maxCommon; ++i) {
      diff |= 0xff & (start[i] ^ stop[i]);
      diff <<= Byte.SIZE;
    }

    if (startRow.getLength() != stopRow.getLength())
      diff |= 0xff;

    return diff + 1;
  }

  @Override
  public String[] getLocations() throws IOException {
    return Arrays.copyOf(locations, locations.length);
  }

  @Override
  public void readFields(DataInput in) throws IOException {
    range.readFields(in);
    tableName = in.readUTF();
    tableId = in.readUTF();
    int numLocs = in.readInt();
    locations = new String[numLocs];
    for (int i = 0; i < numLocs; ++i)
      locations[i] = in.readUTF();

    if (in.readBoolean()) {
      isolatedScan = in.readBoolean();
    }

    if (in.readBoolean()) {
      offline = in.readBoolean();
    }

    if (in.readBoolean()) {
      localIterators = in.readBoolean();
    }

    if (in.readBoolean()) {
      mockInstance = in.readBoolean();
    }

    if (in.readBoolean()) {
      int numColumns = in.readInt();
      List<String> columns = new ArrayList<String>(numColumns);
      for (int i = 0; i < numColumns; i++) {
        columns.add(in.readUTF());
      }

      fetchedColumns = InputConfigurator.deserializeFetchedColumns(columns);
    }

    if (in.readBoolean()) {
      String strAuths = in.readUTF();
<<<<<<< HEAD
      auths = new Authorizations(strAuths.getBytes(Constants.UTF8));
=======
      auths = new Authorizations(strAuths.getBytes(UTF_8));
>>>>>>> 2deabd31
    }

    if (in.readBoolean()) {
      principal = in.readUTF();
    }

    if (in.readBoolean()) {
<<<<<<< HEAD
      int ordinal = in.readInt();
      this.tokenSource = TokenSource.values()[ordinal];

      switch (this.tokenSource) {
        case INLINE:
          String tokenClass = in.readUTF();
          byte[] base64TokenBytes = in.readUTF().getBytes(Constants.UTF8);
          byte[] tokenBytes = Base64.decodeBase64(base64TokenBytes);

          this.token = AuthenticationTokenSerializer.deserialize(tokenClass, tokenBytes);
          break;

        case FILE:
          this.tokenFile = in.readUTF();

          break;
        default:
          throw new IOException("Cannot parse unknown TokenSource ordinal");
=======
      String tokenClass = in.readUTF();
      byte[] base64TokenBytes = in.readUTF().getBytes(UTF_8);
      byte[] tokenBytes = Base64.decodeBase64(base64TokenBytes);

      try {
        token = CredentialHelper.extractToken(tokenClass, tokenBytes);
      } catch (AccumuloSecurityException e) {
        throw new IOException(e);
>>>>>>> 2deabd31
      }
    }

    if (in.readBoolean()) {
      instanceName = in.readUTF();
    }

    if (in.readBoolean()) {
      zooKeepers = in.readUTF();
    }

    if (in.readBoolean()) {
      int numIterators = in.readInt();
      iterators = new ArrayList<IteratorSetting>(numIterators);
      for (int i = 0; i < numIterators; i++) {
        iterators.add(new IteratorSetting(in));
      }
    }

    if (in.readBoolean()) {
      level = Level.toLevel(in.readInt());
    }
  }

  @Override
  public void write(DataOutput out) throws IOException {
    range.write(out);
    out.writeUTF(tableName);
    out.writeUTF(tableId);
    out.writeInt(locations.length);
    for (int i = 0; i < locations.length; ++i)
      out.writeUTF(locations[i]);

    out.writeBoolean(null != isolatedScan);
    if (null != isolatedScan) {
      out.writeBoolean(isolatedScan);
    }

    out.writeBoolean(null != offline);
    if (null != offline) {
      out.writeBoolean(offline);
    }

    out.writeBoolean(null != localIterators);
    if (null != localIterators) {
      out.writeBoolean(localIterators);
    }

    out.writeBoolean(null != mockInstance);
    if (null != mockInstance) {
      out.writeBoolean(mockInstance);
    }

    out.writeBoolean(null != fetchedColumns);
    if (null != fetchedColumns) {
      String[] cols = InputConfigurator.serializeColumns(fetchedColumns);
      out.writeInt(cols.length);
      for (String col : cols) {
        out.writeUTF(col);
      }
    }

    out.writeBoolean(null != auths);
    if (null != auths) {
      out.writeUTF(auths.serialize());
    }

    out.writeBoolean(null != principal);
    if (null != principal) {
      out.writeUTF(principal);
    }

    out.writeBoolean(null != tokenSource);
    if (null != tokenSource) {
      out.writeInt(tokenSource.ordinal());

      if (null != token && null != tokenFile) {
        throw new IOException("Cannot use both inline AuthenticationToken and file-based AuthenticationToken");
      } else if (null != token) {
        out.writeUTF(token.getClass().getCanonicalName());
        out.writeUTF(Base64.encodeBase64String(AuthenticationTokenSerializer.serialize(token)));
      } else {
        out.writeUTF(tokenFile);
      }
    }

    out.writeBoolean(null != instanceName);
    if (null != instanceName) {
      out.writeUTF(instanceName);
    }

    out.writeBoolean(null != zooKeepers);
    if (null != zooKeepers) {
      out.writeUTF(zooKeepers);
    }

    out.writeBoolean(null != iterators);
    if (null != iterators) {
      out.writeInt(iterators.size());
      for (IteratorSetting iterator : iterators) {
        iterator.write(out);
      }
    }

    out.writeBoolean(null != level);
    if (null != level) {
      out.writeInt(level.toInt());
    }
  }

  @Override
  public String toString() {
    StringBuilder sb = new StringBuilder(256);
    sb.append("Range: ").append(range);
    sb.append(" Locations: ").append(Arrays.asList(locations));
    sb.append(" Table: ").append(tableName);
    sb.append(" TableID: ").append(tableId);
    sb.append(" InstanceName: ").append(instanceName);
    sb.append(" zooKeepers: ").append(zooKeepers);
    sb.append(" principal: ").append(principal);
    sb.append(" tokenSource: ").append(tokenSource);
    sb.append(" authenticationToken: ").append(token);
    sb.append(" authenticationTokenFile: ").append(tokenFile);
    sb.append(" Authorizations: ").append(auths);
    sb.append(" offlineScan: ").append(offline);
    sb.append(" mockInstance: ").append(mockInstance);
    sb.append(" isolatedScan: ").append(isolatedScan);
    sb.append(" localIterators: ").append(localIterators);
    sb.append(" fetchColumns: ").append(fetchedColumns);
    sb.append(" iterators: ").append(iterators);
    sb.append(" logLevel: ").append(level);
    return sb.toString();
  }

  /**
   * Use {@link #getTableName}
   */
  @Deprecated
  public String getTable() {
    return getTableName();
  }

  public String getTableName() {
    return tableName;
  }

  /**
   * Use {@link #setTableName}
   */
  @Deprecated
  public void setTable(String table) {
    setTableName(table);
  }

  public void setTableName(String table) {
    this.tableName = table;
  }

  public void setTableId(String tableId) {
    this.tableId = tableId;
  }

  public String getTableId() {
    return tableId;
  }

  public Instance getInstance() {
    if (null == instanceName) {
      return null;
    }

    if (isMockInstance()) {
      return new MockInstance(getInstanceName());
    }

    if (null == zooKeepers) {
      return null;
    }

    return new ZooKeeperInstance(ClientConfiguration.loadDefault().withInstance(getInstanceName()).withZkHosts(getZooKeepers()));
  }

  public String getInstanceName() {
    return instanceName;
  }

  public void setInstanceName(String instanceName) {
    this.instanceName = instanceName;
  }

  public String getZooKeepers() {
    return zooKeepers;
  }

  public void setZooKeepers(String zooKeepers) {
    this.zooKeepers = zooKeepers;
  }

  public String getPrincipal() {
    return principal;
  }

  public void setPrincipal(String principal) {
    this.principal = principal;
  }

  public AuthenticationToken getToken() {
    return token;
  }

  public void setToken(AuthenticationToken token) {
    this.tokenSource = TokenSource.INLINE;
    this.token = token;
  }

  public void setToken(String tokenFile) {
    this.tokenSource = TokenSource.FILE;
    this.tokenFile = tokenFile;
  }

  public Boolean isOffline() {
    return offline;
  }

  public void setOffline(Boolean offline) {
    this.offline = offline;
  }

  public void setLocations(String[] locations) {
    this.locations = Arrays.copyOf(locations, locations.length);
  }

  public Boolean isMockInstance() {
    return mockInstance;
  }

  public void setMockInstance(Boolean mockInstance) {
    this.mockInstance = mockInstance;
  }

  public Boolean isIsolatedScan() {
    return isolatedScan;
  }

  public void setIsolatedScan(Boolean isolatedScan) {
    this.isolatedScan = isolatedScan;
  }

  public Authorizations getAuths() {
    return auths;
  }

  public void setAuths(Authorizations auths) {
    this.auths = auths;
  }

  public void setRange(Range range) {
    this.range = range;
  }

  public Boolean usesLocalIterators() {
    return localIterators;
  }

  public void setUsesLocalIterators(Boolean localIterators) {
    this.localIterators = localIterators;
  }

  public Set<Pair<Text,Text>> getFetchedColumns() {
    return fetchedColumns;
  }

  public void setFetchedColumns(Collection<Pair<Text,Text>> fetchedColumns) {
    this.fetchedColumns = new HashSet<Pair<Text,Text>>();
    for (Pair<Text,Text> columns : fetchedColumns) {
      this.fetchedColumns.add(columns);
    }
  }

  public void setFetchedColumns(Set<Pair<Text,Text>> fetchedColumns) {
    this.fetchedColumns = fetchedColumns;
  }

  public List<IteratorSetting> getIterators() {
    return iterators;
  }

  public void setIterators(List<IteratorSetting> iterators) {
    this.iterators = iterators;
  }

  public Level getLogLevel() {
    return level;
  }

  public void setLogLevel(Level level) {
    this.level = level;
  }
}<|MERGE_RESOLUTION|>--- conflicted
+++ resolved
@@ -29,7 +29,6 @@
 import java.util.List;
 import java.util.Set;
 
-import org.apache.accumulo.core.Constants;
 import org.apache.accumulo.core.client.ClientConfiguration;
 import org.apache.accumulo.core.client.Instance;
 import org.apache.accumulo.core.client.IteratorSetting;
@@ -197,11 +196,7 @@
 
     if (in.readBoolean()) {
       String strAuths = in.readUTF();
-<<<<<<< HEAD
-      auths = new Authorizations(strAuths.getBytes(Constants.UTF8));
-=======
       auths = new Authorizations(strAuths.getBytes(UTF_8));
->>>>>>> 2deabd31
     }
 
     if (in.readBoolean()) {
@@ -209,14 +204,13 @@
     }
 
     if (in.readBoolean()) {
-<<<<<<< HEAD
       int ordinal = in.readInt();
       this.tokenSource = TokenSource.values()[ordinal];
 
       switch (this.tokenSource) {
         case INLINE:
           String tokenClass = in.readUTF();
-          byte[] base64TokenBytes = in.readUTF().getBytes(Constants.UTF8);
+          byte[] base64TokenBytes = in.readUTF().getBytes(UTF_8);
           byte[] tokenBytes = Base64.decodeBase64(base64TokenBytes);
 
           this.token = AuthenticationTokenSerializer.deserialize(tokenClass, tokenBytes);
@@ -228,16 +222,6 @@
           break;
         default:
           throw new IOException("Cannot parse unknown TokenSource ordinal");
-=======
-      String tokenClass = in.readUTF();
-      byte[] base64TokenBytes = in.readUTF().getBytes(UTF_8);
-      byte[] tokenBytes = Base64.decodeBase64(base64TokenBytes);
-
-      try {
-        token = CredentialHelper.extractToken(tokenClass, tokenBytes);
-      } catch (AccumuloSecurityException e) {
-        throw new IOException(e);
->>>>>>> 2deabd31
       }
     }
 
