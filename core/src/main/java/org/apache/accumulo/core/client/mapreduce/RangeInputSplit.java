/*
 * Licensed to the Apache Software Foundation (ASF) under one or more
 * contributor license agreements.  See the NOTICE file distributed with
 * this work for additional information regarding copyright ownership.
 * The ASF licenses this file to You under the Apache License, Version 2.0
 * (the "License"); you may not use this file except in compliance with
 * the License.  You may obtain a copy of the License at
 *
 *     http://www.apache.org/licenses/LICENSE-2.0
 *
 * Unless required by applicable law or agreed to in writing, software
 * distributed under the License is distributed on an "AS IS" BASIS,
 * WITHOUT WARRANTIES OR CONDITIONS OF ANY KIND, either express or implied.
 * See the License for the specific language governing permissions and
 * limitations under the License.
 */
package org.apache.accumulo.core.client.mapreduce;

import java.io.DataInput;
import java.io.DataOutput;
import java.io.IOException;
import java.util.Arrays;

import org.apache.accumulo.core.client.mapreduce.impl.AccumuloInputSplit;
import org.apache.accumulo.core.data.Key;
import org.apache.accumulo.core.data.PartialKey;
import org.apache.accumulo.core.data.Range;

/**
 * The Class RangeInputSplit. Encapsulates an Accumulo range for use in Map Reduce jobs.
 */
public class RangeInputSplit extends AccumuloInputSplit {
  private Range range;
  private Boolean offline, isolatedScan, localIterators;

  public RangeInputSplit() {
    range = new Range();
  }

  public RangeInputSplit(RangeInputSplit split) throws IOException {
    super(split);
    this.setRange(split.getRange());
  }

  protected RangeInputSplit(String table, String tableId, Range range, String[] locations) {
    super(table, tableId, locations);
    this.range = range;
  }

  public float getProgress(Key currentKey) {
    if (currentKey == null)
      return 0f;
    if (range.contains(currentKey)) {
      // find the current range and report as if that is the single range
      if (range.getStartKey() != null && range.getEndKey() != null) {
        if (range.getStartKey().compareTo(range.getEndKey(), PartialKey.ROW) != 0) {
          // just look at the row progress
          return getProgress(range.getStartKey().getRowData(), range.getEndKey().getRowData(), currentKey.getRowData());
        } else if (range.getStartKey().compareTo(range.getEndKey(), PartialKey.ROW_COLFAM) != 0) {
          // just look at the column family progress
          return getProgress(range.getStartKey().getColumnFamilyData(), range.getEndKey().getColumnFamilyData(), currentKey.getColumnFamilyData());
        } else if (range.getStartKey().compareTo(range.getEndKey(), PartialKey.ROW_COLFAM_COLQUAL) != 0) {
          // just look at the column qualifier progress
          return getProgress(range.getStartKey().getColumnQualifierData(), range.getEndKey().getColumnQualifierData(), currentKey.getColumnQualifierData());
        }
      }
    }
    // if we can't figure it out, then claim no progress
    return 0f;
  }

  /**
   * This implementation of length is only an estimate, it does not provide exact values. Do not have your code rely on this return value.
   */
  @Override
  public long getLength() throws IOException {
    return getRangeLength(range);
  }


  @Override
  public void readFields(DataInput in) throws IOException {
    super.readFields(in);

    range.readFields(in);

    if (in.readBoolean()) {
      isolatedScan = in.readBoolean();
    }

    if (in.readBoolean()) {
      offline = in.readBoolean();
    }

    if (in.readBoolean()) {
      localIterators = in.readBoolean();
    }
  }

  @Override
  public void write(DataOutput out) throws IOException {
    super.write(out);

    range.write(out);

    out.writeBoolean(null != isolatedScan);
    if (null != isolatedScan) {
      out.writeBoolean(isolatedScan);
    }

    out.writeBoolean(null != offline);
    if (null != offline) {
      out.writeBoolean(offline);
    }

    out.writeBoolean(null != localIterators);
    if (null != localIterators) {
      out.writeBoolean(localIterators);
    }
  }

  @Override
  public String toString() {
    StringBuilder sb = new StringBuilder(256);
    sb.append("RangeInputSplit:");
    sb.append(" Range: ").append(range);
    sb.append(" Locations: ").append(Arrays.asList(locations));
    sb.append(" Table: ").append(tableName);
    sb.append(" TableID: ").append(tableId);
    sb.append(" InstanceName: ").append(instanceName);
    sb.append(" zooKeepers: ").append(zooKeepers);
    sb.append(" principal: ").append(principal);
    sb.append(" tokenSource: ").append(tokenSource);
    sb.append(" authenticationToken: ").append(token);
    sb.append(" authenticationTokenFile: ").append(tokenFile);
    sb.append(" Authorizations: ").append(auths);
    sb.append(" offlineScan: ").append(offline);
    sb.append(" mockInstance: ").append(mockInstance);
    sb.append(" isolatedScan: ").append(isolatedScan);
    sb.append(" localIterators: ").append(localIterators);
    sb.append(" fetchColumns: ").append(fetchedColumns);
    sb.append(" iterators: ").append(iterators);
    sb.append(" logLevel: ").append(level);
    return sb.toString();
  }

<<<<<<< HEAD
  public Range getRange() {
    return range;
=======
  /**
   * Use {@link #getTableName}
   *
   * @deprecated since 1.6.1, use getTableName() instead.
   */
  @Deprecated
  public String getTable() {
    return getTableName();
  }

  public String getTableName() {
    return tableName;
  }

  /**
   * Use {@link #setTableName}
   *
   * @deprecated since 1.6.1, use setTableName() instead.
   */
  @Deprecated
  public void setTable(String table) {
    setTableName(table);
  }

  public void setTableName(String table) {
    this.tableName = table;
  }

  public void setTableId(String tableId) {
    this.tableId = tableId;
  }

  public String getTableId() {
    return tableId;
  }

  /**
   * @see #getInstance(ClientConfiguration)
   * @deprecated since 1.7.0, use getInstance(ClientConfiguration) instead.
   */
  @Deprecated
  public Instance getInstance() {
    return getInstance(ClientConfiguration.loadDefault());
  }

  public Instance getInstance(ClientConfiguration base) {
    if (null == instanceName) {
      return null;
    }

    if (isMockInstance()) {
      return new MockInstance(getInstanceName());
    }

    if (null == zooKeepers) {
      return null;
    }

    return new ZooKeeperInstance(base.withInstance(getInstanceName()).withZkHosts(getZooKeepers()));
  }

  public String getInstanceName() {
    return instanceName;
  }

  public void setInstanceName(String instanceName) {
    this.instanceName = instanceName;
  }

  public String getZooKeepers() {
    return zooKeepers;
  }

  public void setZooKeepers(String zooKeepers) {
    this.zooKeepers = zooKeepers;
  }

  public String getPrincipal() {
    return principal;
  }

  public void setPrincipal(String principal) {
    this.principal = principal;
  }

  public AuthenticationToken getToken() {
    return token;
  }

  public void setToken(AuthenticationToken token) {
    this.tokenSource = TokenSource.INLINE;
    this.token = token;
  }

  public void setToken(String tokenFile) {
    this.tokenSource = TokenSource.FILE;
    this.tokenFile = tokenFile;
  }

  public Boolean isOffline() {
    return offline;
  }

  public void setOffline(Boolean offline) {
    this.offline = offline;
  }

  public void setLocations(String[] locations) {
    this.locations = Arrays.copyOf(locations, locations.length);
  }

  public Boolean isMockInstance() {
    return mockInstance;
>>>>>>> cf69821d
  }

  public void setRange(Range range) {
    this.range = range;
  }

  public Boolean isIsolatedScan() {
    return isolatedScan;
  }

  public void setIsolatedScan(Boolean isolatedScan) {
    this.isolatedScan = isolatedScan;
  }

  public Boolean isOffline() {
    return offline;
  }

  public void setOffline(Boolean offline) {
    this.offline = offline;
  }

  public Boolean usesLocalIterators() {
    return localIterators;
  }

  public void setUsesLocalIterators(Boolean localIterators) {
    this.localIterators = localIterators;
  }
}<|MERGE_RESOLUTION|>--- conflicted
+++ resolved
@@ -144,124 +144,8 @@
     return sb.toString();
   }
 
-<<<<<<< HEAD
   public Range getRange() {
     return range;
-=======
-  /**
-   * Use {@link #getTableName}
-   *
-   * @deprecated since 1.6.1, use getTableName() instead.
-   */
-  @Deprecated
-  public String getTable() {
-    return getTableName();
-  }
-
-  public String getTableName() {
-    return tableName;
-  }
-
-  /**
-   * Use {@link #setTableName}
-   *
-   * @deprecated since 1.6.1, use setTableName() instead.
-   */
-  @Deprecated
-  public void setTable(String table) {
-    setTableName(table);
-  }
-
-  public void setTableName(String table) {
-    this.tableName = table;
-  }
-
-  public void setTableId(String tableId) {
-    this.tableId = tableId;
-  }
-
-  public String getTableId() {
-    return tableId;
-  }
-
-  /**
-   * @see #getInstance(ClientConfiguration)
-   * @deprecated since 1.7.0, use getInstance(ClientConfiguration) instead.
-   */
-  @Deprecated
-  public Instance getInstance() {
-    return getInstance(ClientConfiguration.loadDefault());
-  }
-
-  public Instance getInstance(ClientConfiguration base) {
-    if (null == instanceName) {
-      return null;
-    }
-
-    if (isMockInstance()) {
-      return new MockInstance(getInstanceName());
-    }
-
-    if (null == zooKeepers) {
-      return null;
-    }
-
-    return new ZooKeeperInstance(base.withInstance(getInstanceName()).withZkHosts(getZooKeepers()));
-  }
-
-  public String getInstanceName() {
-    return instanceName;
-  }
-
-  public void setInstanceName(String instanceName) {
-    this.instanceName = instanceName;
-  }
-
-  public String getZooKeepers() {
-    return zooKeepers;
-  }
-
-  public void setZooKeepers(String zooKeepers) {
-    this.zooKeepers = zooKeepers;
-  }
-
-  public String getPrincipal() {
-    return principal;
-  }
-
-  public void setPrincipal(String principal) {
-    this.principal = principal;
-  }
-
-  public AuthenticationToken getToken() {
-    return token;
-  }
-
-  public void setToken(AuthenticationToken token) {
-    this.tokenSource = TokenSource.INLINE;
-    this.token = token;
-  }
-
-  public void setToken(String tokenFile) {
-    this.tokenSource = TokenSource.FILE;
-    this.tokenFile = tokenFile;
-  }
-
-  public Boolean isOffline() {
-    return offline;
-  }
-
-  public void setOffline(Boolean offline) {
-    this.offline = offline;
-  }
-
-  public void setLocations(String[] locations) {
-    this.locations = Arrays.copyOf(locations, locations.length);
-  }
-
-  public Boolean isMockInstance() {
-    return mockInstance;
->>>>>>> cf69821d
   }
 
   public void setRange(Range range) {
