--- conflicted
+++ resolved
@@ -43,11 +43,8 @@
 import org.apache.accumulo.core.fate.zookeeper.FateLock.FateLockPath;
 import org.apache.accumulo.core.fate.zookeeper.ZooUtil.NodeMissingPolicy;
 import org.apache.accumulo.core.lock.ServiceLockPaths.ServiceLockPath;
-<<<<<<< HEAD
 import org.apache.accumulo.core.util.Retry;
-=======
 import org.apache.accumulo.core.zookeeper.ZooSession;
->>>>>>> 7fada715
 import org.apache.zookeeper.KeeperException;
 import org.slf4j.Logger;
 import org.slf4j.LoggerFactory;
@@ -236,13 +233,8 @@
    * @throws KeeperException if zookeeper exception occurs
    * @throws InterruptedException if process is interrupted.
    */
-<<<<<<< HEAD
-  public FateStatus getStatus(ReadOnlyFateStore<T> readOnlyMFS, ZooReader zk,
+  public FateStatus getStatus(ReadOnlyFateStore<T> readOnlyMFS, ZooSession zk,
       ServiceLockPath lockPath, Set<FateId> fateIdFilter, EnumSet<TStatus> statusFilter,
-=======
-  public FateStatus getStatus(ReadOnlyFateStore<T> mfs, ZooSession zk, ServiceLockPath lockPath,
-      Set<FateId> fateIdFilter, EnumSet<TStatus> statusFilter,
->>>>>>> 7fada715
       EnumSet<FateInstanceType> typesFilter) throws KeeperException, InterruptedException {
     Map<FateId,List<String>> heldLocks = new HashMap<>();
     Map<FateId,List<String>> waitingLocks = new HashMap<>();
@@ -261,16 +253,10 @@
         statusFilter, typesFilter, new HashMap<>(), new HashMap<>());
   }
 
-<<<<<<< HEAD
   public FateStatus getStatus(Map<FateInstanceType,ReadOnlyFateStore<T>> readOnlyFateStores,
-      ZooReader zk, ServiceLockPath lockPath, Set<FateId> fateIdFilter,
+      ZooSession zk, ServiceLockPath lockPath, Set<FateId> fateIdFilter,
       EnumSet<TStatus> statusFilter, EnumSet<FateInstanceType> typesFilter)
       throws KeeperException, InterruptedException {
-=======
-  public FateStatus getStatus(Map<FateInstanceType,ReadOnlyFateStore<T>> fateStores, ZooSession zk,
-      ServiceLockPath lockPath, Set<FateId> fateIdFilter, EnumSet<TStatus> statusFilter,
-      EnumSet<FateInstanceType> typesFilter) throws KeeperException, InterruptedException {
->>>>>>> 7fada715
     Map<FateId,List<String>> heldLocks = new HashMap<>();
     Map<FateId,List<String>> waitingLocks = new HashMap<>();
 
@@ -428,20 +414,12 @@
     return typesFilter == null || typesFilter.isEmpty() || typesFilter.contains(type);
   }
 
-<<<<<<< HEAD
-  public void printAll(Map<FateInstanceType,ReadOnlyFateStore<T>> readOnlyFateStores, ZooReader zk,
-=======
-  public void printAll(Map<FateInstanceType,ReadOnlyFateStore<T>> fateStores, ZooSession zk,
->>>>>>> 7fada715
+  public void printAll(Map<FateInstanceType,ReadOnlyFateStore<T>> readOnlyFateStores, ZooSession zk,
       ServiceLockPath tableLocksPath) throws KeeperException, InterruptedException {
     print(readOnlyFateStores, zk, tableLocksPath, new Formatter(System.out), null, null, null);
   }
 
-<<<<<<< HEAD
-  public void print(Map<FateInstanceType,ReadOnlyFateStore<T>> readOnlyFateStores, ZooReader zk,
-=======
-  public void print(Map<FateInstanceType,ReadOnlyFateStore<T>> fateStores, ZooSession zk,
->>>>>>> 7fada715
+  public void print(Map<FateInstanceType,ReadOnlyFateStore<T>> readOnlyFateStores, ZooSession zk,
       ServiceLockPath tableLocksPath, Formatter fmt, Set<FateId> fateIdFilter,
       EnumSet<TStatus> statusFilter, EnumSet<FateInstanceType> typesFilter)
       throws KeeperException, InterruptedException {
@@ -457,15 +435,7 @@
     fmt.format(" %s transactions", fateStatus.getTransactions().size());
   }
 
-<<<<<<< HEAD
   public boolean prepDelete(Map<FateInstanceType,FateStore<T>> stores, String fateIdStr) {
-=======
-  public boolean prepDelete(Map<FateInstanceType,FateStore<T>> stores, ZooSession zk,
-      ServiceLockPath path, String fateIdStr) {
-    if (!checkGlobalLock(zk, path)) {
-      return false;
-    }
->>>>>>> 7fada715
 
     FateId fateId;
     try {
@@ -509,15 +479,7 @@
     return state;
   }
 
-<<<<<<< HEAD
   public boolean prepFail(Map<FateInstanceType,FateStore<T>> stores, String fateIdStr) {
-=======
-  public boolean prepFail(Map<FateInstanceType,FateStore<T>> stores, ZooSession zk,
-      ServiceLockPath zLockManagerPath, String fateIdStr) {
-    if (!checkGlobalLock(zk, zLockManagerPath)) {
-      return false;
-    }
->>>>>>> 7fada715
 
     FateId fateId;
     try {
@@ -568,7 +530,6 @@
     return state;
   }
 
-<<<<<<< HEAD
   /**
    * Try to reserve the transaction for a minute. If it could not be reserved, return an empty
    * optional
@@ -601,10 +562,7 @@
     return reserveAttempt;
   }
 
-  public void deleteLocks(ZooReaderWriter zk, ServiceLockPath path, String fateIdStr)
-=======
   public void deleteLocks(ZooSession zk, ServiceLockPath path, String fateIdStr)
->>>>>>> 7fada715
       throws KeeperException, InterruptedException {
     var zrw = zk.asReaderWriter();
 
@@ -624,38 +582,4 @@
       }
     }
   }
-<<<<<<< HEAD
-=======
-
-  @SuppressFBWarnings(value = "DM_EXIT",
-      justification = "TODO - should probably avoid System.exit here; "
-          + "this code is used by the fate admin shell command")
-  public boolean checkGlobalLock(ZooSession zk, ServiceLockPath zLockManagerPath) {
-    try {
-      if (ServiceLock.getLockData(zk, zLockManagerPath).isPresent()) {
-        System.err.println("ERROR: Manager lock is held, not running");
-        if (this.exitOnError) {
-          System.exit(1);
-        } else {
-          return false;
-        }
-      }
-    } catch (KeeperException e) {
-      System.err.println("ERROR: Could not read manager lock, not running " + e.getMessage());
-      if (this.exitOnError) {
-        System.exit(1);
-      } else {
-        return false;
-      }
-    } catch (InterruptedException e) {
-      System.err.println("ERROR: Could not read manager lock, not running" + e.getMessage());
-      if (this.exitOnError) {
-        System.exit(1);
-      } else {
-        return false;
-      }
-    }
-    return true;
-  }
->>>>>>> 7fada715
 }