/*
 * Licensed to the Apache Software Foundation (ASF) under one
 * or more contributor license agreements.  See the NOTICE file
 * distributed with this work for additional information
 * regarding copyright ownership.  The ASF licenses this file
 * to you under the Apache License, Version 2.0 (the
 * "License"); you may not use this file except in compliance
 * with the License.  You may obtain a copy of the License at
 *
 *   https://www.apache.org/licenses/LICENSE-2.0
 *
 * Unless required by applicable law or agreed to in writing,
 * software distributed under the License is distributed on an
 * "AS IS" BASIS, WITHOUT WARRANTIES OR CONDITIONS OF ANY
 * KIND, either express or implied.  See the License for the
 * specific language governing permissions and limitations
 * under the License.
 */
package org.apache.accumulo.core.fate;

import static java.nio.charset.StandardCharsets.UTF_8;

import java.time.Duration;
import java.time.ZoneOffset;
import java.time.format.DateTimeFormatter;
import java.util.ArrayList;
import java.util.Collections;
import java.util.Date;
import java.util.EnumSet;
import java.util.Formatter;
import java.util.HashMap;
import java.util.List;
import java.util.Map;
import java.util.Set;
import java.util.stream.Stream;

import org.apache.accumulo.core.fate.FateStore.FateTxStore;
import org.apache.accumulo.core.fate.ReadOnlyFateStore.FateIdStatus;
import org.apache.accumulo.core.fate.ReadOnlyFateStore.ReadOnlyFateTxStore;
import org.apache.accumulo.core.fate.ReadOnlyFateStore.TStatus;
import org.apache.accumulo.core.fate.zookeeper.FateLock;
import org.apache.accumulo.core.fate.zookeeper.FateLock.FateLockPath;
import org.apache.accumulo.core.fate.zookeeper.ZooUtil.NodeMissingPolicy;
import org.apache.accumulo.core.lock.ServiceLock;
<<<<<<< HEAD
import org.apache.accumulo.core.lock.ServiceLockPaths.ServiceLockPath;
=======
import org.apache.accumulo.core.lock.ServiceLock.ServiceLockPath;
import org.apache.accumulo.core.util.FastFormat;
import org.apache.accumulo.core.zookeeper.ZooSession;
>>>>>>> be22deed
import org.apache.zookeeper.KeeperException;
import org.slf4j.Logger;
import org.slf4j.LoggerFactory;

import edu.umd.cs.findbugs.annotations.SuppressFBWarnings;

/**
 * A utility to administer FATE operations
 */
public class AdminUtil<T> {
  private static final Logger log = LoggerFactory.getLogger(AdminUtil.class);

  private final boolean exitOnError;

  /**
   * Constructor
   *
   * @param exitOnError <code>System.exit(1)</code> on error if true
   */
  public AdminUtil(boolean exitOnError) {
    this.exitOnError = exitOnError;
  }

  /**
   * FATE transaction status, including lock information.
   */
  public static class TransactionStatus {

    private final FateId fateId;
    private final FateInstanceType instanceType;
    private final TStatus status;
    private final Fate.FateOperation txName;
    private final List<String> hlocks;
    private final List<String> wlocks;
    private final String top;
    private final long timeCreated;

    private TransactionStatus(FateId fateId, FateInstanceType instanceType, TStatus status,
        Fate.FateOperation txName, List<String> hlocks, List<String> wlocks, String top,
        Long timeCreated) {

      this.fateId = fateId;
      this.instanceType = instanceType;
      this.status = status;
      this.txName = txName;
      this.hlocks = Collections.unmodifiableList(hlocks);
      this.wlocks = Collections.unmodifiableList(wlocks);
      this.top = top;
      this.timeCreated = timeCreated;

    }

    /**
     * @return This fate operations transaction id, formatted in the same way as FATE transactions
     *         are in the Accumulo logs.
     */
    public FateId getFateId() {
      return fateId;
    }

    public FateInstanceType getInstanceType() {
      return instanceType;
    }

    public TStatus getStatus() {
      return status;
    }

    /**
     * @return The name of the transaction running.
     */
    public Fate.FateOperation getTxName() {
      return txName;
    }

    /**
     * @return list of namespace and table ids locked
     */
    public List<String> getHeldLocks() {
      return hlocks;
    }

    /**
     * @return list of namespace and table ids locked
     */
    public List<String> getWaitingLocks() {
      return wlocks;
    }

    /**
     * @return The operation on the top of the stack for this Fate operation.
     */
    public String getTop() {
      return top;
    }

    /**
     * @return The timestamp of when the operation was created in ISO format with UTC timezone.
     */
    public String getTimeCreatedFormatted() {
      return timeCreated > 0 ? new Date(timeCreated).toInstant().atZone(ZoneOffset.UTC)
          .format(DateTimeFormatter.ISO_DATE_TIME) : "ERROR";
    }

    /**
     * @return The unformatted form of the timestamp.
     */
    public long getTimeCreated() {
      return timeCreated;
    }
  }

  public static class FateStatus {

    private final List<TransactionStatus> transactions;
    private final Map<FateId,List<String>> danglingHeldLocks;
    private final Map<FateId,List<String>> danglingWaitingLocks;

    private FateStatus(List<TransactionStatus> transactions,
        Map<FateId,List<String>> danglingHeldLocks, Map<FateId,List<String>> danglingWaitingLocks) {
      this.transactions = Collections.unmodifiableList(transactions);
      this.danglingHeldLocks = danglingHeldLocks;
      this.danglingWaitingLocks = danglingWaitingLocks;
    }

    public List<TransactionStatus> getTransactions() {
      return transactions;
    }

    /**
     * Get locks that are held by non-existent FATE transactions. These are table or namespace
     * locks.
     *
     * @return map where keys are transaction ids and values are a list of table IDs and/or
     *         namespace IDs. The transaction IDs are in the same format as transaction IDs in the
     *         Accumulo logs.
     */
    public Map<FateId,List<String>> getDanglingHeldLocks() {
      return danglingHeldLocks;
    }

    /**
     * Get locks that are waiting to be acquired by non-existent FATE transactions. These are table
     * or namespace locks.
     *
     * @return map where keys are transaction ids and values are a list of table IDs and/or
     *         namespace IDs. The transaction IDs are in the same format as transaction IDs in the
     *         Accumulo logs.
     */
    public Map<FateId,List<String>> getDanglingWaitingLocks() {
      return danglingWaitingLocks;
    }
  }

  /**
<<<<<<< HEAD
   * Returns a list of the FATE transactions, optionally filtered by fate id, status, and fate
   * instance type. This method does not process lock information, if lock information is desired,
   * use {@link #getStatus(ReadOnlyFateStore, ZooReader, ServiceLockPath, Set, EnumSet, EnumSet)}
=======
   * Returns a list of the FATE transactions, optionally filtered by transaction id and status. This
   * method does not process lock information, if lock information is desired, use
   * {@link #getStatus(ReadOnlyTStore, ZooSession, ServiceLockPath, Set, EnumSet)}
>>>>>>> be22deed
   *
   * @param fateStores read-only fate stores
   * @param fateIdFilter filter results to include only provided fate transaction ids
   * @param statusFilter filter results to include only provided status types
   * @param typesFilter filter results to include only provided fate instance types
   * @return list of FATE transactions that match filter criteria
   */
  public List<TransactionStatus> getTransactionStatus(
      Map<FateInstanceType,ReadOnlyFateStore<T>> fateStores, Set<FateId> fateIdFilter,
      EnumSet<TStatus> statusFilter, EnumSet<FateInstanceType> typesFilter) {

    FateStatus status = getTransactionStatus(fateStores, fateIdFilter, statusFilter, typesFilter,
        Collections.<FateId,List<String>>emptyMap(), Collections.<FateId,List<String>>emptyMap());

    return status.getTransactions();
  }

  /**
   * Get the FATE transaction status and lock information stored in zookeeper, optionally filtered
   * by fate id, status, and fate instance type
   *
   * @param mfs read-only MetaFateStore
   * @param zk zookeeper reader.
   * @param lockPath the zookeeper path for locks
   * @param fateIdFilter filter results to include only provided fate transaction ids
   * @param statusFilter filter results to include only provided status types
   * @param typesFilter filter results to include only provided fate instance types
   * @return a summary container of the fate transactions.
   * @throws KeeperException if zookeeper exception occurs
   * @throws InterruptedException if process is interrupted.
   */
<<<<<<< HEAD
  public FateStatus getStatus(ReadOnlyFateStore<T> mfs, ZooReader zk, ServiceLockPath lockPath,
      Set<FateId> fateIdFilter, EnumSet<TStatus> statusFilter,
      EnumSet<FateInstanceType> typesFilter) throws KeeperException, InterruptedException {
    Map<FateId,List<String>> heldLocks = new HashMap<>();
    Map<FateId,List<String>> waitingLocks = new HashMap<>();

    findLocks(zk, lockPath, heldLocks, waitingLocks);

    return getTransactionStatus(Map.of(FateInstanceType.META, mfs), fateIdFilter, statusFilter,
        typesFilter, heldLocks, waitingLocks);
  }

  public FateStatus getStatus(ReadOnlyFateStore<T> ufs, Set<FateId> fateIdFilter,
      EnumSet<TStatus> statusFilter, EnumSet<FateInstanceType> typesFilter)
=======
  public FateStatus getStatus(ReadOnlyTStore<T> zs, ZooSession zk,
      ServiceLock.ServiceLockPath lockPath, Set<Long> filterTxid, EnumSet<TStatus> filterStatus)
>>>>>>> be22deed
      throws KeeperException, InterruptedException {

    return getTransactionStatus(Map.of(FateInstanceType.USER, ufs), fateIdFilter, statusFilter,
        typesFilter, new HashMap<>(), new HashMap<>());
  }

  public FateStatus getStatus(Map<FateInstanceType,ReadOnlyFateStore<T>> fateStores, ZooReader zk,
      ServiceLockPath lockPath, Set<FateId> fateIdFilter, EnumSet<TStatus> statusFilter,
      EnumSet<FateInstanceType> typesFilter) throws KeeperException, InterruptedException {
    Map<FateId,List<String>> heldLocks = new HashMap<>();
    Map<FateId,List<String>> waitingLocks = new HashMap<>();

    findLocks(zk, lockPath, heldLocks, waitingLocks);

    return getTransactionStatus(fateStores, fateIdFilter, statusFilter, typesFilter, heldLocks,
        waitingLocks);
  }

  /**
   * Walk through the lock nodes in zookeeper to find and populate held locks and waiting locks.
   *
   * @param zk zookeeper client
   * @param lockPath the zookeeper path for locks
   * @param heldLocks map for returning transactions with held locks
   * @param waitingLocks map for returning transactions with waiting locks
   * @throws KeeperException if initial lock list cannot be read.
   * @throws InterruptedException if thread interrupt detected while processing.
   */
<<<<<<< HEAD
  private void findLocks(ZooReader zk, final ServiceLockPath lockPath,
      final Map<FateId,List<String>> heldLocks, final Map<FateId,List<String>> waitingLocks)
=======
  private void findLocks(ZooSession zk, final ServiceLock.ServiceLockPath lockPath,
      final Map<Long,List<String>> heldLocks, final Map<Long,List<String>> waitingLocks)
>>>>>>> be22deed
      throws KeeperException, InterruptedException {

    var zr = zk.asReader();

    // stop with exception if lock ids cannot be retrieved from zookeeper
    List<String> lockedIds = zr.getChildren(lockPath.toString());

    for (String id : lockedIds) {

      try {

        FateLockPath fLockPath = FateLock.path(lockPath + "/" + id);
        List<String> lockNodes =
            FateLock.validateAndSort(fLockPath, zr.getChildren(fLockPath.toString()));

        int pos = 0;
        boolean sawWriteLock = false;

        for (String node : lockNodes) {
          try {
<<<<<<< HEAD
            byte[] data = zk.getData(lockPath + "/" + id + "/" + node);
            // Example data: "READ:<FateId>". FateId contains ':' hence the limit of 2
            String[] lda = new String(data, UTF_8).split(":", 2);
            FateId fateId = FateId.from(lda[1]);
=======
            byte[] data = zr.getData(lockPath + "/" + id + "/" + node);
            String[] lda = new String(data, UTF_8).split(":");
>>>>>>> be22deed

            if (lda[0].charAt(0) == 'W') {
              sawWriteLock = true;
            }

            Map<FateId,List<String>> locks;

            if (pos == 0) {
              locks = heldLocks;
            } else if (lda[0].charAt(0) == 'R' && !sawWriteLock) {
              locks = heldLocks;
            } else {
              locks = waitingLocks;
            }

            locks.computeIfAbsent(fateId, k -> new ArrayList<>()).add(lda[0].charAt(0) + ":" + id);

          } catch (Exception e) {
            log.error("{}", e.getMessage(), e);
          }
          pos++;
        }

      } catch (KeeperException ex) {
        /*
         * could be transient zk error. Log, but try to process rest of list rather than throwing
         * exception here
         */
        log.error("Failed to read locks for " + id + " continuing.", ex);

      } catch (InterruptedException ex) {
        Thread.currentThread().interrupt();
        throw ex;
      }
    }
  }

  /**
   * Returns fate status, possibly filtered
   *
   * @param fateStores read-only access to populated transaction stores.
   * @param fateIdFilter Optional. List of transactions to filter results - if null, all
   *        transactions are returned
   * @param statusFilter Optional. List of status types to filter results - if null, all
   *        transactions are returned.
   * @param typesFilter Optional. List of fate instance types to filter results - if null, all
   *        transactions are returned
   * @param heldLocks populated list of locks held by transaction - or an empty map if none.
   * @param waitingLocks populated list of locks held by transaction - or an empty map if none.
   * @return current fate and lock status
   */
  public static <T> FateStatus getTransactionStatus(
      Map<FateInstanceType,ReadOnlyFateStore<T>> fateStores, Set<FateId> fateIdFilter,
      EnumSet<TStatus> statusFilter, EnumSet<FateInstanceType> typesFilter,
      Map<FateId,List<String>> heldLocks, Map<FateId,List<String>> waitingLocks) {
    final List<TransactionStatus> statuses = new ArrayList<>();

    fateStores.forEach((type, store) -> {
      try (Stream<FateId> fateIds = store.list().map(FateIdStatus::getFateId)) {
        fateIds.forEach(fateId -> {

          ReadOnlyFateTxStore<T> txStore = store.read(fateId);
          // tx name will not be set if the tx is not seeded with work (it is NEW)
          Fate.FateOperation txName = txStore.getTransactionInfo(Fate.TxInfo.TX_NAME) == null ? null
              : ((Fate.FateOperation) txStore.getTransactionInfo(Fate.TxInfo.TX_NAME));

          List<String> hlocks = heldLocks.remove(fateId);

          if (hlocks == null) {
            hlocks = Collections.emptyList();
          }

          List<String> wlocks = waitingLocks.remove(fateId);

          if (wlocks == null) {
            wlocks = Collections.emptyList();
          }

          String top = null;
          ReadOnlyRepo<T> repo = txStore.top();
          if (repo != null) {
            top = repo.getName();
          }

          TStatus status = txStore.getStatus();

          long timeCreated = txStore.timeCreated();

          if (includeByStatus(status, statusFilter) && includeByFateId(fateId, fateIdFilter)
              && includeByInstanceType(fateId.getType(), typesFilter)) {
            statuses.add(new TransactionStatus(fateId, type, status, txName, hlocks, wlocks, top,
                timeCreated));
          }
        });
      }
    });
    return new FateStatus(statuses, heldLocks, waitingLocks);
  }

  private static boolean includeByStatus(TStatus status, EnumSet<TStatus> statusFilter) {
    return statusFilter == null || statusFilter.isEmpty() || statusFilter.contains(status);
  }

  private static boolean includeByFateId(FateId fateId, Set<FateId> fateIdFilter) {
    return fateIdFilter == null || fateIdFilter.isEmpty() || fateIdFilter.contains(fateId);
  }

  private static boolean includeByInstanceType(FateInstanceType type,
      EnumSet<FateInstanceType> typesFilter) {
    return typesFilter == null || typesFilter.isEmpty() || typesFilter.contains(type);
  }

<<<<<<< HEAD
  public void printAll(Map<FateInstanceType,ReadOnlyFateStore<T>> fateStores, ZooReader zk,
      ServiceLockPath tableLocksPath) throws KeeperException, InterruptedException {
    print(fateStores, zk, tableLocksPath, new Formatter(System.out), null, null, null);
  }

  public void print(Map<FateInstanceType,ReadOnlyFateStore<T>> fateStores, ZooReader zk,
      ServiceLockPath tableLocksPath, Formatter fmt, Set<FateId> fateIdFilter,
      EnumSet<TStatus> statusFilter, EnumSet<FateInstanceType> typesFilter)
=======
  public void printAll(ReadOnlyTStore<T> zs, ZooSession zk,
      ServiceLock.ServiceLockPath tableLocksPath) throws KeeperException, InterruptedException {
    print(zs, zk, tableLocksPath, new Formatter(System.out), null, null);
  }

  public void print(ReadOnlyTStore<T> zs, ZooSession zk, ServiceLock.ServiceLockPath tableLocksPath,
      Formatter fmt, Set<Long> filterTxid, EnumSet<TStatus> filterStatus)
>>>>>>> be22deed
      throws KeeperException, InterruptedException {
    FateStatus fateStatus =
        getStatus(fateStores, zk, tableLocksPath, fateIdFilter, statusFilter, typesFilter);

    for (TransactionStatus txStatus : fateStatus.getTransactions()) {
      fmt.format(
          "%-15s fateId: %s  status: %-18s locked: %-15s locking: %-15s op: %-15s created: %s%n",
          txStatus.getTxName(), txStatus.getFateId(), txStatus.getStatus(), txStatus.getHeldLocks(),
          txStatus.getWaitingLocks(), txStatus.getTop(), txStatus.getTimeCreatedFormatted());
    }
    fmt.format(" %s transactions", fateStatus.getTransactions().size());
  }

<<<<<<< HEAD
  public boolean prepDelete(Map<FateInstanceType,FateStore<T>> stores, ZooReaderWriter zk,
      ServiceLockPath path, String fateIdStr) {
=======
  public boolean prepDelete(TStore<T> zs, ZooSession zk, ServiceLockPath path, String txidStr) {
>>>>>>> be22deed
    if (!checkGlobalLock(zk, path)) {
      return false;
    }

    FateId fateId;
    try {
      fateId = FateId.from(fateIdStr);
    } catch (IllegalArgumentException e) {
      System.out.println(e.getMessage());
      return false;
    }
    boolean state = false;

    // determine which store to use
    FateStore<T> store = stores.get(fateId.getType());

    FateTxStore<T> txStore = store.reserve(fateId);
    try {
      TStatus ts = txStore.getStatus();
      switch (ts) {
        case UNKNOWN:
          System.out.println("Invalid transaction ID: " + fateId);
          break;

        case SUBMITTED:
        case IN_PROGRESS:
        case NEW:
        case FAILED:
        case FAILED_IN_PROGRESS:
        case SUCCESSFUL:
          System.out.printf("Deleting transaction: %s (%s)%n", fateIdStr, ts);
          txStore.forceDelete();
          state = true;
          break;
      }
    } finally {
      txStore.unreserve(Duration.ZERO);
    }
    return state;
  }

<<<<<<< HEAD
  public boolean prepFail(Map<FateInstanceType,FateStore<T>> stores, ZooReaderWriter zk,
      ServiceLockPath zLockManagerPath, String fateIdStr) {
=======
  public boolean prepFail(TStore<T> zs, ZooSession zk, ServiceLockPath zLockManagerPath,
      String txidStr) {
>>>>>>> be22deed
    if (!checkGlobalLock(zk, zLockManagerPath)) {
      return false;
    }

    FateId fateId;
    try {
      fateId = FateId.from(fateIdStr);
    } catch (IllegalArgumentException e) {
      System.out.println(e.getMessage());
      return false;
    }
    boolean state = false;

    // determine which store to use
    FateStore<T> store = stores.get(fateId.getType());

    FateTxStore<T> txStore = store.reserve(fateId);
    try {
      TStatus ts = txStore.getStatus();
      switch (ts) {
        case UNKNOWN:
          System.out.println("Invalid fate ID: " + fateId);
          break;

        case SUBMITTED:
        case IN_PROGRESS:
        case NEW:
          System.out.printf("Failing transaction: %s (%s)%n", fateId, ts);
          txStore.setStatus(TStatus.FAILED_IN_PROGRESS);
          state = true;
          break;

        case SUCCESSFUL:
          System.out.printf("Transaction already completed: %s (%s)%n", fateId, ts);
          break;

        case FAILED:
        case FAILED_IN_PROGRESS:
          System.out.printf("Transaction already failed: %s (%s)%n", fateId, ts);
          state = true;
          break;
      }
    } finally {
      txStore.unreserve(Duration.ZERO);
    }

    return state;
  }

<<<<<<< HEAD
  public void deleteLocks(ZooReaderWriter zk, ServiceLockPath path, String fateIdStr)
=======
  public void deleteLocks(ZooSession zk, ServiceLock.ServiceLockPath path, String txidStr)
>>>>>>> be22deed
      throws KeeperException, InterruptedException {
    var zrw = zk.asReaderWriter();

    // delete any locks assoc w/ fate operation
    List<String> lockedIds = zrw.getChildren(path.toString());

    for (String id : lockedIds) {
      List<String> lockNodes = zrw.getChildren(path + "/" + id);
      for (String node : lockNodes) {
        String lockPath = path + "/" + id + "/" + node;
<<<<<<< HEAD
        byte[] data = zk.getData(path + "/" + id + "/" + node);
        // Example data: "READ:<FateId>". FateId contains ':' hence the limit of 2
        String[] lda = new String(data, UTF_8).split(":", 2);
        if (lda[1].equals(fateIdStr)) {
          zk.recursiveDelete(lockPath, NodeMissingPolicy.SKIP);
=======
        byte[] data = zrw.getData(path + "/" + id + "/" + node);
        String[] lda = new String(data, UTF_8).split(":");
        if (lda[1].equals(txidStr)) {
          zrw.recursiveDelete(lockPath, NodeMissingPolicy.SKIP);
>>>>>>> be22deed
        }
      }
    }
  }

  @SuppressFBWarnings(value = "DM_EXIT",
      justification = "TODO - should probably avoid System.exit here; "
          + "this code is used by the fate admin shell command")
  public boolean checkGlobalLock(ZooSession zk, ServiceLockPath zLockManagerPath) {
    try {
<<<<<<< HEAD
      if (ServiceLock.getLockData(zk.getZooKeeper(), zLockManagerPath).isPresent()) {
=======
      if (ServiceLock.getLockData(zk, zLockManagerPath) != null) {
>>>>>>> be22deed
        System.err.println("ERROR: Manager lock is held, not running");
        if (this.exitOnError) {
          System.exit(1);
        } else {
          return false;
        }
      }
    } catch (KeeperException e) {
      System.err.println("ERROR: Could not read manager lock, not running " + e.getMessage());
      if (this.exitOnError) {
        System.exit(1);
      } else {
        return false;
      }
    } catch (InterruptedException e) {
      System.err.println("ERROR: Could not read manager lock, not running" + e.getMessage());
      if (this.exitOnError) {
        System.exit(1);
      } else {
        return false;
      }
    }
    return true;
  }
}<|MERGE_RESOLUTION|>--- conflicted
+++ resolved
@@ -42,13 +42,8 @@
 import org.apache.accumulo.core.fate.zookeeper.FateLock.FateLockPath;
 import org.apache.accumulo.core.fate.zookeeper.ZooUtil.NodeMissingPolicy;
 import org.apache.accumulo.core.lock.ServiceLock;
-<<<<<<< HEAD
 import org.apache.accumulo.core.lock.ServiceLockPaths.ServiceLockPath;
-=======
-import org.apache.accumulo.core.lock.ServiceLock.ServiceLockPath;
-import org.apache.accumulo.core.util.FastFormat;
 import org.apache.accumulo.core.zookeeper.ZooSession;
->>>>>>> be22deed
 import org.apache.zookeeper.KeeperException;
 import org.slf4j.Logger;
 import org.slf4j.LoggerFactory;
@@ -204,15 +199,9 @@
   }
 
   /**
-<<<<<<< HEAD
    * Returns a list of the FATE transactions, optionally filtered by fate id, status, and fate
    * instance type. This method does not process lock information, if lock information is desired,
-   * use {@link #getStatus(ReadOnlyFateStore, ZooReader, ServiceLockPath, Set, EnumSet, EnumSet)}
-=======
-   * Returns a list of the FATE transactions, optionally filtered by transaction id and status. This
-   * method does not process lock information, if lock information is desired, use
-   * {@link #getStatus(ReadOnlyTStore, ZooSession, ServiceLockPath, Set, EnumSet)}
->>>>>>> be22deed
+   * use {@link #getStatus(ReadOnlyFateStore, ZooSession, ServiceLockPath, Set, EnumSet, EnumSet)}
    *
    * @param fateStores read-only fate stores
    * @param fateIdFilter filter results to include only provided fate transaction ids
@@ -244,8 +233,7 @@
    * @throws KeeperException if zookeeper exception occurs
    * @throws InterruptedException if process is interrupted.
    */
-<<<<<<< HEAD
-  public FateStatus getStatus(ReadOnlyFateStore<T> mfs, ZooReader zk, ServiceLockPath lockPath,
+  public FateStatus getStatus(ReadOnlyFateStore<T> mfs, ZooSession zk, ServiceLockPath lockPath,
       Set<FateId> fateIdFilter, EnumSet<TStatus> statusFilter,
       EnumSet<FateInstanceType> typesFilter) throws KeeperException, InterruptedException {
     Map<FateId,List<String>> heldLocks = new HashMap<>();
@@ -259,17 +247,13 @@
 
   public FateStatus getStatus(ReadOnlyFateStore<T> ufs, Set<FateId> fateIdFilter,
       EnumSet<TStatus> statusFilter, EnumSet<FateInstanceType> typesFilter)
-=======
-  public FateStatus getStatus(ReadOnlyTStore<T> zs, ZooSession zk,
-      ServiceLock.ServiceLockPath lockPath, Set<Long> filterTxid, EnumSet<TStatus> filterStatus)
->>>>>>> be22deed
       throws KeeperException, InterruptedException {
 
     return getTransactionStatus(Map.of(FateInstanceType.USER, ufs), fateIdFilter, statusFilter,
         typesFilter, new HashMap<>(), new HashMap<>());
   }
 
-  public FateStatus getStatus(Map<FateInstanceType,ReadOnlyFateStore<T>> fateStores, ZooReader zk,
+  public FateStatus getStatus(Map<FateInstanceType,ReadOnlyFateStore<T>> fateStores, ZooSession zk,
       ServiceLockPath lockPath, Set<FateId> fateIdFilter, EnumSet<TStatus> statusFilter,
       EnumSet<FateInstanceType> typesFilter) throws KeeperException, InterruptedException {
     Map<FateId,List<String>> heldLocks = new HashMap<>();
@@ -291,13 +275,8 @@
    * @throws KeeperException if initial lock list cannot be read.
    * @throws InterruptedException if thread interrupt detected while processing.
    */
-<<<<<<< HEAD
-  private void findLocks(ZooReader zk, final ServiceLockPath lockPath,
+  private void findLocks(ZooSession zk, final ServiceLockPath lockPath,
       final Map<FateId,List<String>> heldLocks, final Map<FateId,List<String>> waitingLocks)
-=======
-  private void findLocks(ZooSession zk, final ServiceLock.ServiceLockPath lockPath,
-      final Map<Long,List<String>> heldLocks, final Map<Long,List<String>> waitingLocks)
->>>>>>> be22deed
       throws KeeperException, InterruptedException {
 
     var zr = zk.asReader();
@@ -318,15 +297,10 @@
 
         for (String node : lockNodes) {
           try {
-<<<<<<< HEAD
-            byte[] data = zk.getData(lockPath + "/" + id + "/" + node);
+            byte[] data = zr.getData(lockPath + "/" + id + "/" + node);
             // Example data: "READ:<FateId>". FateId contains ':' hence the limit of 2
             String[] lda = new String(data, UTF_8).split(":", 2);
             FateId fateId = FateId.from(lda[1]);
-=======
-            byte[] data = zr.getData(lockPath + "/" + id + "/" + node);
-            String[] lda = new String(data, UTF_8).split(":");
->>>>>>> be22deed
 
             if (lda[0].charAt(0) == 'W') {
               sawWriteLock = true;
@@ -439,24 +413,14 @@
     return typesFilter == null || typesFilter.isEmpty() || typesFilter.contains(type);
   }
 
-<<<<<<< HEAD
-  public void printAll(Map<FateInstanceType,ReadOnlyFateStore<T>> fateStores, ZooReader zk,
+  public void printAll(Map<FateInstanceType,ReadOnlyFateStore<T>> fateStores, ZooSession zk,
       ServiceLockPath tableLocksPath) throws KeeperException, InterruptedException {
     print(fateStores, zk, tableLocksPath, new Formatter(System.out), null, null, null);
   }
 
-  public void print(Map<FateInstanceType,ReadOnlyFateStore<T>> fateStores, ZooReader zk,
+  public void print(Map<FateInstanceType,ReadOnlyFateStore<T>> fateStores, ZooSession zk,
       ServiceLockPath tableLocksPath, Formatter fmt, Set<FateId> fateIdFilter,
       EnumSet<TStatus> statusFilter, EnumSet<FateInstanceType> typesFilter)
-=======
-  public void printAll(ReadOnlyTStore<T> zs, ZooSession zk,
-      ServiceLock.ServiceLockPath tableLocksPath) throws KeeperException, InterruptedException {
-    print(zs, zk, tableLocksPath, new Formatter(System.out), null, null);
-  }
-
-  public void print(ReadOnlyTStore<T> zs, ZooSession zk, ServiceLock.ServiceLockPath tableLocksPath,
-      Formatter fmt, Set<Long> filterTxid, EnumSet<TStatus> filterStatus)
->>>>>>> be22deed
       throws KeeperException, InterruptedException {
     FateStatus fateStatus =
         getStatus(fateStores, zk, tableLocksPath, fateIdFilter, statusFilter, typesFilter);
@@ -470,12 +434,8 @@
     fmt.format(" %s transactions", fateStatus.getTransactions().size());
   }
 
-<<<<<<< HEAD
-  public boolean prepDelete(Map<FateInstanceType,FateStore<T>> stores, ZooReaderWriter zk,
+  public boolean prepDelete(Map<FateInstanceType,FateStore<T>> stores, ZooSession zk,
       ServiceLockPath path, String fateIdStr) {
-=======
-  public boolean prepDelete(TStore<T> zs, ZooSession zk, ServiceLockPath path, String txidStr) {
->>>>>>> be22deed
     if (!checkGlobalLock(zk, path)) {
       return false;
     }
@@ -517,13 +477,8 @@
     return state;
   }
 
-<<<<<<< HEAD
-  public boolean prepFail(Map<FateInstanceType,FateStore<T>> stores, ZooReaderWriter zk,
+  public boolean prepFail(Map<FateInstanceType,FateStore<T>> stores, ZooSession zk,
       ServiceLockPath zLockManagerPath, String fateIdStr) {
-=======
-  public boolean prepFail(TStore<T> zs, ZooSession zk, ServiceLockPath zLockManagerPath,
-      String txidStr) {
->>>>>>> be22deed
     if (!checkGlobalLock(zk, zLockManagerPath)) {
       return false;
     }
@@ -573,11 +528,7 @@
     return state;
   }
 
-<<<<<<< HEAD
-  public void deleteLocks(ZooReaderWriter zk, ServiceLockPath path, String fateIdStr)
-=======
-  public void deleteLocks(ZooSession zk, ServiceLock.ServiceLockPath path, String txidStr)
->>>>>>> be22deed
+  public void deleteLocks(ZooSession zk, ServiceLockPath path, String fateIdStr)
       throws KeeperException, InterruptedException {
     var zrw = zk.asReaderWriter();
 
@@ -588,18 +539,11 @@
       List<String> lockNodes = zrw.getChildren(path + "/" + id);
       for (String node : lockNodes) {
         String lockPath = path + "/" + id + "/" + node;
-<<<<<<< HEAD
-        byte[] data = zk.getData(path + "/" + id + "/" + node);
+        byte[] data = zrw.getData(path + "/" + id + "/" + node);
         // Example data: "READ:<FateId>". FateId contains ':' hence the limit of 2
         String[] lda = new String(data, UTF_8).split(":", 2);
         if (lda[1].equals(fateIdStr)) {
-          zk.recursiveDelete(lockPath, NodeMissingPolicy.SKIP);
-=======
-        byte[] data = zrw.getData(path + "/" + id + "/" + node);
-        String[] lda = new String(data, UTF_8).split(":");
-        if (lda[1].equals(txidStr)) {
           zrw.recursiveDelete(lockPath, NodeMissingPolicy.SKIP);
->>>>>>> be22deed
         }
       }
     }
@@ -610,11 +554,7 @@
           + "this code is used by the fate admin shell command")
   public boolean checkGlobalLock(ZooSession zk, ServiceLockPath zLockManagerPath) {
     try {
-<<<<<<< HEAD
-      if (ServiceLock.getLockData(zk.getZooKeeper(), zLockManagerPath).isPresent()) {
-=======
-      if (ServiceLock.getLockData(zk, zLockManagerPath) != null) {
->>>>>>> be22deed
+      if (ServiceLock.getLockData(zk, zLockManagerPath).isPresent()) {
         System.err.println("ERROR: Manager lock is held, not running");
         if (this.exitOnError) {
           System.exit(1);
