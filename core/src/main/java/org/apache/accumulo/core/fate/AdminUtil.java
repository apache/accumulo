--- conflicted
+++ resolved
@@ -351,7 +351,6 @@
    * @param waitingLocks populated list of locks held by transaction - or an empty map if none.
    * @return current fate and lock status
    */
-<<<<<<< HEAD
   private FateStatus getTransactionStatus(Map<FateInstanceType,ReadOnlyFateStore<T>> fateStores,
       Set<FateId> fateIdFilter, EnumSet<TStatus> statusFilter,
       EnumSet<FateInstanceType> typesFilter, Map<FateId,List<String>> heldLocks,
@@ -363,98 +362,55 @@
         fateIds.forEach(fateId -> {
 
           ReadOnlyFateTxStore<T> txStore = store.read(fateId);
-
-          String txName = (String) txStore.getTransactionInfo(Fate.TxInfo.TX_NAME);
-
-          List<String> hlocks = heldLocks.remove(fateId);
-
-          if (hlocks == null) {
-            hlocks = Collections.emptyList();
-          }
-
-          List<String> wlocks = waitingLocks.remove(fateId);
-
-          if (wlocks == null) {
-            wlocks = Collections.emptyList();
-          }
-
-          String top = null;
-          ReadOnlyRepo<T> repo = txStore.top();
-          if (repo != null) {
-            top = repo.getName();
-          }
-
-          TStatus status = txStore.getStatus();
-
-          long timeCreated = txStore.timeCreated();
-
-          if (includeByStatus(status, statusFilter) && includeByFateId(fateId, fateIdFilter)
-              && includeByInstanceType(fateId.getType(), typesFilter)) {
-            statuses.add(new TransactionStatus(fateId, type, status, txName, hlocks, wlocks, top,
-                timeCreated));
+          try {
+            String txName = (String) txStore.getTransactionInfo(Fate.TxInfo.TX_NAME);
+
+            List<String> hlocks = heldLocks.remove(fateId);
+
+            if (hlocks == null) {
+              hlocks = Collections.emptyList();
+            }
+
+            List<String> wlocks = waitingLocks.remove(fateId);
+
+            if (wlocks == null) {
+              wlocks = Collections.emptyList();
+            }
+
+            String top = null;
+            ReadOnlyRepo<T> repo = txStore.top();
+            if (repo != null) {
+              top = repo.getName();
+            }
+
+            TStatus status = txStore.getStatus();
+
+            long timeCreated = txStore.timeCreated();
+
+            if (includeByStatus(status, statusFilter) && includeByFateId(fateId, fateIdFilter)
+                && includeByInstanceType(fateId.getType(), typesFilter)) {
+              statuses.add(new TransactionStatus(fateId, type, status, txName, hlocks, wlocks, top,
+                  timeCreated));
+            }
+          } catch (Exception e) {
+            // If the cause of the Exception is a NoNodeException, it should be ignored as this
+            // indicates the transaction has completed between the time the list of transactions was
+            // acquired and the time the transaction was probed for info.
+            boolean nne = false;
+            Throwable cause = e;
+            while (cause != null) {
+              if (cause instanceof KeeperException.NoNodeException) {
+                nne = true;
+                break;
+              }
+              cause = cause.getCause();
+            }
+            if (!nne) {
+              throw e;
+            }
+            log.debug("Tried to get info on a since completed transaction - ignoring {} ", fateId);
           }
         });
-=======
-  private FateStatus getTransactionStatus(ReadOnlyTStore<T> zs, Set<Long> filterTxid,
-      EnumSet<TStatus> filterStatus, Map<Long,List<String>> heldLocks,
-      Map<Long,List<String>> waitingLocks) {
-
-    List<Long> transactions = zs.list();
-    List<TransactionStatus> statuses = new ArrayList<>(transactions.size());
-
-    for (Long tid : transactions) {
-      try {
-        zs.reserve(tid);
-
-        String txName = (String) zs.getTransactionInfo(tid, Fate.TxInfo.TX_NAME);
-
-        List<String> hlocks = heldLocks.remove(tid);
-
-        if (hlocks == null) {
-          hlocks = Collections.emptyList();
-        }
-
-        List<String> wlocks = waitingLocks.remove(tid);
-
-        if (wlocks == null) {
-          wlocks = Collections.emptyList();
-        }
-
-        String top = null;
-        ReadOnlyRepo<T> repo = zs.top(tid);
-        if (repo != null) {
-          top = repo.getName();
-        }
-
-        TStatus status = zs.getStatus(tid);
-
-        long timeCreated = zs.timeCreated(tid);
-
-        zs.unreserve(tid, Duration.ZERO);
-
-        if (includeByStatus(status, filterStatus) && includeByTxid(tid, filterTxid)) {
-          statuses
-              .add(new TransactionStatus(tid, status, txName, hlocks, wlocks, top, timeCreated));
-        }
-      } catch (Exception e) {
-        // If the cause of the Exception is a NoNodeException, it should be ignored as this
-        // indicates the transaction has completed between the time the list of transactions was
-        // acquired and the time the transaction was probed for info.
-        boolean nne = false;
-        Throwable cause = e;
-        while (cause != null) {
-          if (cause instanceof KeeperException.NoNodeException) {
-            nne = true;
-            break;
-          }
-          cause = cause.getCause();
-        }
-        if (!nne) {
-          throw e;
-        }
-        log.debug("Tried to get info on a since completed transaction - ignoring "
-            + FateTxId.formatTid(tid));
->>>>>>> 72110813
       }
     });
     return new FateStatus(statuses, heldLocks, waitingLocks);
