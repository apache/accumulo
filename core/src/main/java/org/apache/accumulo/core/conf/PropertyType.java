--- conflicted
+++ resolved
@@ -140,14 +140,8 @@
           + " interpreted based on the context of the property to which it applies."),
 
   JSON("json", new ValidJson(),
-<<<<<<< HEAD
-      "An arbitrary string that represents a valid, parsable generic json object."
-          + "The validity of the json object in the context of the property usage is not checked by this type."),
-=======
-      "An arbitrary string that is represents a valid, parsable generic json object. The validity "
+      "An arbitrary string that represents a valid, parsable generic json object. The validity "
           + "of the json object in the context of the property usage is not checked by this type."),
-
->>>>>>> 359712e5
   BOOLEAN("boolean", in(false, null, "true", "false"),
       "Has a value of either 'true' or 'false' (case-insensitive)"),
 
@@ -156,8 +150,7 @@
   FILENAME_EXT("file name extension", in(true, RFile.EXTENSION),
       "One of the currently supported filename extensions for storing table data files. "
           + "Currently, only " + RFile.EXTENSION + " is supported."),
-
-<<<<<<< HEAD
+  VOLUMES("volumes", new ValidVolumes(), "See instance.volumes documentation"),
   FATE_USER_CONFIG(ValidUserFateConfig.NAME, new ValidUserFateConfig(),
       "An arbitrary string that: 1. Represents a valid, parsable generic json object. "
           + "2. the keys of the json are strings which contain a comma-separated list of fate operations. "
@@ -174,9 +167,6 @@
   FATE_THREADPOOL_SIZE("(deprecated) Manager FATE thread pool size", new FateThreadPoolSize(),
       "No format check. Allows any value to be set but will warn the user that the"
           + " property is no longer used.");
-=======
-  VOLUMES("volumes", new ValidVolumes(), "See instance.volumes documentation");
->>>>>>> 359712e5
 
   private final String shortname;
   private final String format;
@@ -442,7 +432,6 @@
     }
 
   }
-<<<<<<< HEAD
 
   private static class ValidFateConfig implements Predicate<String> {
     private static final Logger log = LoggerFactory.getLogger(ValidFateConfig.class);
@@ -526,6 +515,4 @@
     }
   }
 
-=======
->>>>>>> 359712e5
 }