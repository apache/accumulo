--- conflicted
+++ resolved
@@ -37,11 +37,7 @@
  * valid values match. All of these fields are optional.
  */
 public enum PropertyType {
-<<<<<<< HEAD
   PREFIX(null, x -> false, null),
-=======
-  PREFIX(null, Predicates.<String>alwaysFalse(), null),
->>>>>>> 0a9837f3
 
   TIMEDURATION("duration", boundedUnits(0, Long.MAX_VALUE, true, "", "ms", "s", "m", "h", "d"),
       "A non-negative integer optionally followed by a unit of time (whitespace"
@@ -101,11 +97,7 @@
           + " '5%', '0.2%', '0.0005'.\n"
           + "Examples of invalid fractions/percentages are '', '10 percent'," + " 'Hulk Hogan'"),
 
-<<<<<<< HEAD
   PATH("path", x -> true,
-=======
-  PATH("path", Predicates.<String>alwaysTrue(),
->>>>>>> 0a9837f3
       "A string that represents a filesystem path, which can be either relative"
           + " or absolute to some directory. The filesystem depends on the property."
           + " The following environment variables will be substituted: "
@@ -127,22 +119,14 @@
   DURABILITY("durability", in(false, null, "default", "none", "log", "flush", "sync"),
       "One of 'none', 'log', 'flush' or 'sync'."),
 
-<<<<<<< HEAD
   STRING("string", x -> true,
-=======
-  STRING("string", Predicates.<String>alwaysTrue(),
->>>>>>> 0a9837f3
       "An arbitrary string of characters whose format is unspecified and"
           + " interpreted based on the context of the property to which it applies."),
 
   BOOLEAN("boolean", in(false, null, "true", "false"),
       "Has a value of either 'true' or 'false' (case-insensitive)"),
 
-<<<<<<< HEAD
   URI("uri", x -> true, "A valid URI");
-=======
-  URI("uri", Predicates.<String>alwaysTrue(), "A valid URI");
->>>>>>> 0a9837f3
 
   private String shortname, format;
   // Field is transient because enums are Serializable, but Predicates aren't necessarily,
@@ -209,8 +193,8 @@
   }
 
   private static final Pattern SUFFIX_REGEX = Pattern.compile("[^\\d]*$");
-  private static final Function<String,String> stripUnits = x -> x == null ? null
-      : SUFFIX_REGEX.matcher(x.trim()).replaceAll("");
+  private static final Function<String,String> stripUnits =
+      x -> x == null ? null : SUFFIX_REGEX.matcher(x.trim()).replaceAll("");
 
   private static class HasSuffix implements Predicate<String> {
 
