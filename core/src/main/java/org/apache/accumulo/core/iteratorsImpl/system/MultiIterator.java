--- conflicted
+++ resolved
@@ -31,17 +31,17 @@
 import org.apache.accumulo.core.iterators.IteratorEnvironment;
 import org.apache.accumulo.core.iterators.SortedKeyValueIterator;
 
+import edu.umd.cs.findbugs.annotations.SuppressFBWarnings;
+
 /**
  * An iterator capable of iterating over other iterators in sorted order.
  */
-public final class MultiIterator extends HeapIterator {
+@SuppressFBWarnings(value = "CT_CONSTRUCTOR_THROW",
+    justification = "Constructor validation is required for proper initialization")
+public class MultiIterator extends HeapIterator {
 
   private List<SortedKeyValueIterator<Key,Value>> iters;
-<<<<<<< HEAD
-  private Range fence;
-=======
   private final Range fence;
->>>>>>> 6d4c37b1
 
   // deep copy with no seek/scan state
   @Override
