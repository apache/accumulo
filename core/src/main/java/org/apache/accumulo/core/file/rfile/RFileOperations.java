/*
 * Licensed to the Apache Software Foundation (ASF) under one
 * or more contributor license agreements.  See the NOTICE file
 * distributed with this work for additional information
 * regarding copyright ownership.  The ASF licenses this file
 * to you under the Apache License, Version 2.0 (the
 * "License"); you may not use this file except in compliance
 * with the License.  You may obtain a copy of the License at
 *
 *   https://www.apache.org/licenses/LICENSE-2.0
 *
 * Unless required by applicable law or agreed to in writing,
 * software distributed under the License is distributed on an
 * "AS IS" BASIS, WITHOUT WARRANTIES OR CONDITIONS OF ANY
 * KIND, either express or implied.  See the License for the
 * specific language governing permissions and limitations
 * under the License.
 */
package org.apache.accumulo.core.file.rfile;

import java.io.IOException;
import java.util.Collection;
import java.util.Collections;
import java.util.EnumSet;
import java.util.concurrent.atomic.AtomicBoolean;

import org.apache.accumulo.core.client.sample.Sampler;
import org.apache.accumulo.core.conf.AccumuloConfiguration;
import org.apache.accumulo.core.conf.Property;
import org.apache.accumulo.core.data.ByteSequence;
import org.apache.accumulo.core.data.Key;
import org.apache.accumulo.core.data.Range;
import org.apache.accumulo.core.data.TableId;
import org.apache.accumulo.core.file.FileOperations;
import org.apache.accumulo.core.file.FileSKVIterator;
import org.apache.accumulo.core.file.FileSKVWriter;
import org.apache.accumulo.core.file.blockfile.impl.CachableBlockFile.CachableBuilder;
import org.apache.accumulo.core.file.rfile.RFile.RFileSKVIterator;
import org.apache.accumulo.core.file.rfile.bcfile.BCFile;
<<<<<<< HEAD
import org.apache.accumulo.core.metadata.TabletFile;
=======
import org.apache.accumulo.core.metadata.MetadataTable;
import org.apache.accumulo.core.metadata.RootTable;
>>>>>>> 88abe226
import org.apache.accumulo.core.sample.impl.SamplerConfigurationImpl;
import org.apache.accumulo.core.sample.impl.SamplerFactory;
import org.apache.hadoop.conf.Configuration;
import org.apache.hadoop.fs.CreateFlag;
import org.apache.hadoop.fs.FSDataOutputStream;
import org.apache.hadoop.fs.FileSystem;
<<<<<<< HEAD
=======
import org.apache.hadoop.fs.Path;
import org.apache.hadoop.fs.StreamCapabilities;
>>>>>>> 88abe226
import org.apache.hadoop.fs.permission.FsPermission;
import org.apache.hadoop.hdfs.DistributedFileSystem;
import org.slf4j.Logger;
import org.slf4j.LoggerFactory;

import com.google.common.base.Preconditions;

public class RFileOperations extends FileOperations {

  private static final Logger LOG = LoggerFactory.getLogger(RFileOperations.class);

  private static final Collection<ByteSequence> EMPTY_CF_SET = Collections.emptySet();
  private static final AtomicBoolean SYNC_CAPABILITY_LOGGED = new AtomicBoolean(false);

  private static RFileSKVIterator getReader(FileOptions options) throws IOException {
    CachableBuilder cb = new CachableBuilder()
        .fsPath(options.getFileSystem(), options.getFile().getPath(), options.dropCacheBehind)
        .conf(options.getConfiguration()).fileLen(options.getFileLenCache())
        .cacheProvider(options.cacheProvider).cryptoService(options.getCryptoService());
    return RFile.getReader(cb, options.getFile());
  }

  @Override
  protected long getFileSize(FileOptions options) throws IOException {
    return options.getFileSystem().getFileStatus(options.getFile().getPath()).getLen();
  }

  @Override
  protected FileSKVIterator openIndex(FileOptions options) throws IOException {
    return getReader(options).getIndex();
  }

  @Override
  protected FileSKVIterator openReader(FileOptions options) throws IOException {
    FileSKVIterator reader = getReader(options);

    if (options.isSeekToBeginning()) {
      reader.seek(new Range((Key) null, null), EMPTY_CF_SET, false);
    }

    return reader;
  }

  @Override
  protected FileSKVIterator openScanReader(FileOptions options) throws IOException {
    FileSKVIterator reader = getReader(options);
    reader.seek(options.getRange(), options.getColumnFamilies(), options.isRangeInclusive());
    return reader;
  }

  @Override
  protected FileSKVWriter openWriter(FileOptions options) throws IOException {

    AccumuloConfiguration acuconf = options.getTableConfiguration();

    long blockSize = acuconf.getAsBytes(Property.TABLE_FILE_COMPRESSED_BLOCK_SIZE);
    Preconditions.checkArgument((blockSize < Integer.MAX_VALUE && blockSize > 0),
        "table.file.compress.blocksize must be greater than 0 and less than " + Integer.MAX_VALUE);
    long indexBlockSize = acuconf.getAsBytes(Property.TABLE_FILE_COMPRESSED_BLOCK_SIZE_INDEX);
    Preconditions.checkArgument((indexBlockSize < Integer.MAX_VALUE && indexBlockSize > 0),
        "table.file.compress.blocksize.index must be greater than 0 and less than "
            + Integer.MAX_VALUE);

    SamplerConfigurationImpl samplerConfig = SamplerConfigurationImpl.newSamplerConfig(acuconf);
    Sampler sampler = null;

    if (samplerConfig != null) {
      sampler = SamplerFactory.newSampler(samplerConfig, acuconf, options.isAccumuloStartEnabled());
    }

    String compression = options.getCompression();
    compression = compression == null
        ? options.getTableConfiguration().get(Property.TABLE_FILE_COMPRESSION_TYPE) : compression;

    FSDataOutputStream outputStream = options.getOutputStream();

    Configuration conf = options.getConfiguration();

    if (outputStream == null) {
      int hrep = conf.getInt("dfs.replication", 3);
      int trep = acuconf.getCount(Property.TABLE_FILE_REPLICATION);
      int rep = hrep;
      if (trep > 0 && trep != hrep) {
        rep = trep;
      }
      long hblock = conf.getLong("dfs.block.size", 1 << 26);
      long tblock = acuconf.getAsBytes(Property.TABLE_FILE_BLOCK_SIZE);
      long block = hblock;
      if (tblock > 0) {
        block = tblock;
      }
      int bufferSize = conf.getInt("io.file.buffer.size", 4096);

      TabletFile file = options.getFile();
      FileSystem fs = options.getFileSystem();

      var ecEnable = EcEnabled.valueOf(
          options.getTableConfiguration().get(Property.TABLE_ENABLE_ERASURE_CODES).toUpperCase());

      if (fs instanceof DistributedFileSystem) {
        var builder = ((DistributedFileSystem) fs).createFile(file.getPath()).bufferSize(bufferSize)
            .blockSize(block).overwrite(false);

        if (options.dropCacheBehind) {
          builder = builder.syncBlock();
        }

        // create parent directories if they do not exist
        builder = builder.recursive();

        switch (ecEnable) {
          case ENABLE:
            String ecPolicyName =
                options.getTableConfiguration().get(Property.TABLE_ERASURE_CODE_POLICY);
            // The default value of this property is empty string. If empty string is given to this
            // builder it will disable erasure coding. So adding an explicit check for that.
            Preconditions.checkArgument(!ecPolicyName.isBlank(), "Blank or empty value set for %s",
                Property.TABLE_ERASURE_CODE_POLICY.getKey());
            builder = builder.ecPolicyName(ecPolicyName);
            break;
          case DISABLE:
            // force replication
            builder = builder.replication((short) rep).replicate();
            break;
          case INHERIT:
            // use the directory settings for replication or EC
            builder = builder.replication((short) rep);
            break;
          default:
            throw new IllegalStateException(ecEnable.name());
        }

        outputStream = builder.build();
      } else if (options.dropCacheBehind) {
        EnumSet<CreateFlag> set = EnumSet.of(CreateFlag.SYNC_BLOCK, CreateFlag.CREATE);
        outputStream = fs.create(file.getPath(), FsPermission.getDefault(), set, bufferSize,
            (short) rep, block, null);
      } else {
        outputStream = fs.create(file.getPath(), false, bufferSize, (short) rep, block);
      }

      if (options.dropCacheBehind) {
        try {
          // Tell the DataNode that the file does not need to be cached in the OS page cache
          outputStream.setDropBehind(Boolean.TRUE);
          LOG.trace("Called setDropBehind(TRUE) for stream writing file {}", options.file);
        } catch (UnsupportedOperationException e) {
          LOG.debug("setDropBehind not enabled for file: {}", options.file);
        } catch (IOException e) {
          LOG.debug("IOException setting drop behind for file: {}, msg: {}", options.file,
              e.getMessage());
        }
      }

      TableId tid = options.getTableId();
      if (tid != null && !SYNC_CAPABILITY_LOGGED.get()
          && (RootTable.ID.equals(tid) || MetadataTable.ID.equals(tid))) {
        if (!outputStream.hasCapability(StreamCapabilities.HSYNC)) {
          SYNC_CAPABILITY_LOGGED.set(true);
          LOG.warn("File created for table {} does not support hsync. If dfs.datanode.synconclose"
              + " is configured, then it may not work. dfs.datanode.synconclose is recommended for the"
              + " root and metadata tables.", tid);
        }
      }
    }

    BCFile.Writer _cbw = new BCFile.Writer(outputStream, compression, conf, options.cryptoService);

    return new RFile.Writer(_cbw, (int) blockSize, (int) indexBlockSize, samplerConfig, sampler);
  }
}<|MERGE_RESOLUTION|>--- conflicted
+++ resolved
@@ -37,23 +37,15 @@
 import org.apache.accumulo.core.file.blockfile.impl.CachableBlockFile.CachableBuilder;
 import org.apache.accumulo.core.file.rfile.RFile.RFileSKVIterator;
 import org.apache.accumulo.core.file.rfile.bcfile.BCFile;
-<<<<<<< HEAD
+import org.apache.accumulo.core.metadata.SystemTables;
 import org.apache.accumulo.core.metadata.TabletFile;
-=======
-import org.apache.accumulo.core.metadata.MetadataTable;
-import org.apache.accumulo.core.metadata.RootTable;
->>>>>>> 88abe226
 import org.apache.accumulo.core.sample.impl.SamplerConfigurationImpl;
 import org.apache.accumulo.core.sample.impl.SamplerFactory;
 import org.apache.hadoop.conf.Configuration;
 import org.apache.hadoop.fs.CreateFlag;
 import org.apache.hadoop.fs.FSDataOutputStream;
 import org.apache.hadoop.fs.FileSystem;
-<<<<<<< HEAD
-=======
-import org.apache.hadoop.fs.Path;
 import org.apache.hadoop.fs.StreamCapabilities;
->>>>>>> 88abe226
 import org.apache.hadoop.fs.permission.FsPermission;
 import org.apache.hadoop.hdfs.DistributedFileSystem;
 import org.slf4j.Logger;
@@ -209,8 +201,8 @@
       }
 
       TableId tid = options.getTableId();
-      if (tid != null && !SYNC_CAPABILITY_LOGGED.get()
-          && (RootTable.ID.equals(tid) || MetadataTable.ID.equals(tid))) {
+      if (tid != null && !SYNC_CAPABILITY_LOGGED.get() && (SystemTables.ROOT.tableId().equals(tid)
+          || SystemTables.METADATA.tableId().equals(tid))) {
         if (!outputStream.hasCapability(StreamCapabilities.HSYNC)) {
           SYNC_CAPABILITY_LOGGED.set(true);
           LOG.warn("File created for table {} does not support hsync. If dfs.datanode.synconclose"
