--- conflicted
+++ resolved
@@ -49,11 +49,8 @@
 
 import edu.umd.cs.findbugs.annotations.SuppressFBWarnings;
 
-<<<<<<< HEAD
 @SuppressFBWarnings(value = "CT_CONSTRUCTOR_THROW",
     justification = "Constructor validation is required for proper initialization")
-=======
->>>>>>> 2e6f3642
 public class ServiceLock implements Watcher {
   private static final Logger LOG = LoggerFactory.getLogger(ServiceLock.class);
 
