/*
 * Licensed to the Apache Software Foundation (ASF) under one
 * or more contributor license agreements.  See the NOTICE file
 * distributed with this work for additional information
 * regarding copyright ownership.  The ASF licenses this file
 * to you under the Apache License, Version 2.0 (the
 * "License"); you may not use this file except in compliance
 * with the License.  You may obtain a copy of the License at
 *
 *   https://www.apache.org/licenses/LICENSE-2.0
 *
 * Unless required by applicable law or agreed to in writing,
 * software distributed under the License is distributed on an
 * "AS IS" BASIS, WITHOUT WARRANTIES OR CONDITIONS OF ANY
 * KIND, either express or implied.  See the License for the
 * specific language governing permissions and limitations
 * under the License.
 */
package org.apache.accumulo.core.clientImpl;

import static com.google.common.base.Preconditions.checkArgument;
import static org.apache.accumulo.core.rpc.ThriftUtil.createClient;
import static org.apache.accumulo.core.rpc.ThriftUtil.createTransport;
import static org.apache.accumulo.core.rpc.ThriftUtil.getClient;
import static org.apache.accumulo.core.rpc.ThriftUtil.returnClient;
import static org.apache.accumulo.core.util.threads.ThreadPoolNames.INSTANCE_OPS_COMPACTIONS_FINDER_POOL;
import static org.apache.accumulo.core.util.threads.ThreadPoolNames.INSTANCE_OPS_SCANS_FINDER_POOL;

import java.time.Duration;
import java.util.ArrayList;
import java.util.Collection;
import java.util.Collections;
import java.util.ConcurrentModificationException;
import java.util.HashSet;
import java.util.List;
import java.util.Map;
import java.util.Objects;
import java.util.Optional;
import java.util.Set;
import java.util.concurrent.ExecutionException;
import java.util.concurrent.ExecutorService;
import java.util.concurrent.Future;
import java.util.function.BiPredicate;
import java.util.function.Consumer;
import java.util.function.Predicate;

import org.apache.accumulo.core.client.AccumuloException;
import org.apache.accumulo.core.client.AccumuloSecurityException;
import org.apache.accumulo.core.client.TableNotFoundException;
import org.apache.accumulo.core.client.admin.ActiveCompaction;
import org.apache.accumulo.core.client.admin.ActiveScan;
import org.apache.accumulo.core.client.admin.InstanceOperations;
import org.apache.accumulo.core.client.admin.servers.ServerId;
import org.apache.accumulo.core.client.admin.servers.ServerId.Type;
import org.apache.accumulo.core.clientImpl.thrift.ClientService;
import org.apache.accumulo.core.clientImpl.thrift.ConfigurationType;
import org.apache.accumulo.core.clientImpl.thrift.TVersionedProperties;
import org.apache.accumulo.core.clientImpl.thrift.ThriftSecurityException;
import org.apache.accumulo.core.conf.DeprecatedPropertyUtil;
import org.apache.accumulo.core.data.InstanceId;
import org.apache.accumulo.core.data.ResourceGroupId;
import org.apache.accumulo.core.lock.ServiceLockData;
import org.apache.accumulo.core.lock.ServiceLockData.ThriftService;
import org.apache.accumulo.core.lock.ServiceLockPaths.AddressSelector;
import org.apache.accumulo.core.lock.ServiceLockPaths.ResourceGroupPredicate;
import org.apache.accumulo.core.lock.ServiceLockPaths.ServiceLockPath;
import org.apache.accumulo.core.rpc.clients.ThriftClientTypes;
import org.apache.accumulo.core.tabletscan.thrift.TabletScanClientService;
import org.apache.accumulo.core.tabletserver.thrift.TabletServerClientService.Client;
import org.apache.accumulo.core.trace.TraceUtil;
import org.apache.accumulo.core.util.LocalityGroupUtil;
import org.apache.accumulo.core.util.LocalityGroupUtil.LocalityGroupConfigurationError;
import org.apache.accumulo.core.util.Retry;
import org.apache.accumulo.core.util.compaction.ExternalCompactionUtil;
import org.apache.accumulo.core.util.threads.ThreadPoolNames;
import org.apache.thrift.TException;
import org.apache.thrift.transport.TTransport;
import org.slf4j.LoggerFactory;

import com.google.common.base.Preconditions;
import com.google.common.net.HostAndPort;
import com.google.common.util.concurrent.MoreExecutors;

/**
 * Provides a class for administering the accumulo instance
 */
public class InstanceOperationsImpl implements InstanceOperations {

  private final ClientContext context;

  public InstanceOperationsImpl(ClientContext context) {
    checkArgument(context != null, "context is null");
    this.context = context;
  }

  @Override
  public void setProperty(final String property, final String value)
      throws AccumuloException, AccumuloSecurityException, IllegalArgumentException {
    checkArgument(property != null, "property is null");
    checkArgument(value != null, "value is null");
    DeprecatedPropertyUtil.getReplacementName(property, (log, replacement) -> {
      // force a warning on the client side, but send the name the user used to the server-side
      // to trigger a warning in the server logs, and to handle it there
      log.warn("{} was deprecated and will be removed in a future release;"
          + " setting its replacement {} instead", property, replacement);
    });
    ThriftClientTypes.MANAGER.executeVoid(context, client -> client
        .setSystemProperty(TraceUtil.traceInfo(), context.rpcCreds(), property, value),
        ResourceGroupPredicate.DEFAULT_RG_ONLY);
    checkLocalityGroups(property);
  }

  private Map<String,String> tryToModifyProperties(final Consumer<Map<String,String>> mapMutator)
      throws AccumuloException, AccumuloSecurityException, IllegalArgumentException {
    checkArgument(mapMutator != null, "mapMutator is null");

    final TVersionedProperties vProperties = ThriftClientTypes.CLIENT.execute(context,
        client -> client.getVersionedSystemProperties(TraceUtil.traceInfo(), context.rpcCreds()),
        ResourceGroupPredicate.ANY);
    mapMutator.accept(vProperties.getProperties());

    // A reference to the map was passed to the user, maybe they still have the reference and are
    // modifying it. Buggy Accumulo code could attempt to make modifications to the map after this
    // point. Because of these potential issues, create an immutable snapshot of the map so that
    // from here on the code is assured to always be dealing with the same map.
    vProperties.setProperties(Map.copyOf(vProperties.getProperties()));

    for (Map.Entry<String,String> entry : vProperties.getProperties().entrySet()) {
      final String property = Objects.requireNonNull(entry.getKey(), "property key is null");

      DeprecatedPropertyUtil.getReplacementName(property, (log, replacement) -> {
        // force a warning on the client side, but send the name the user used to the
        // server-side
        // to trigger a warning in the server logs, and to handle it there
        log.warn("{} was deprecated and will be removed in a future release;"
            + " setting its replacement {} instead", property, replacement);
      });
      checkLocalityGroups(property);
    }

    // Send to server
    ThriftClientTypes.MANAGER.executeVoid(context, client -> client
        .modifySystemProperties(TraceUtil.traceInfo(), context.rpcCreds(), vProperties),
        ResourceGroupPredicate.DEFAULT_RG_ONLY);

    return vProperties.getProperties();
  }

  @Override
  public Map<String,String> modifyProperties(final Consumer<Map<String,String>> mapMutator)
      throws AccumuloException, AccumuloSecurityException, IllegalArgumentException {

    var log = LoggerFactory.getLogger(InstanceOperationsImpl.class);

    Retry retry = Retry.builder().infiniteRetries().retryAfter(Duration.ofMillis(25))
        .incrementBy(Duration.ofMillis(25)).maxWait(Duration.ofSeconds(30)).backOffFactor(1.5)
        .logInterval(Duration.ofMinutes(3)).createRetry();

    while (true) {
      try {
        var props = tryToModifyProperties(mapMutator);
        retry.logCompletion(log, "Modifying instance properties");
        return props;
      } catch (ConcurrentModificationException cme) {
        try {
          retry.logRetry(log,
              "Unable to modify instance properties for because of concurrent modification");
          retry.waitForNextAttempt(log, "Modify instance properties");
        } catch (InterruptedException e) {
          throw new RuntimeException(e);
        }
      } finally {
        retry.useRetry();
      }
    }

  }

  @Override
  public void removeProperty(final String property)
      throws AccumuloException, AccumuloSecurityException {
    checkArgument(property != null, "property is null");
    DeprecatedPropertyUtil.getReplacementName(property, (log, replacement) -> {
      // force a warning on the client side, but send the name the user used to the server-side
      // to trigger a warning in the server logs, and to handle it there
      log.warn("{} was deprecated and will be removed in a future release; assuming user meant"
          + " its replacement {} and will remove that instead", property, replacement);
    });
    ThriftClientTypes.MANAGER.executeVoid(context,
        client -> client.removeSystemProperty(TraceUtil.traceInfo(), context.rpcCreds(), property),
        ResourceGroupPredicate.DEFAULT_RG_ONLY);
    checkLocalityGroups(property);
  }

  private void checkLocalityGroups(String propChanged)
      throws AccumuloSecurityException, AccumuloException {
    if (LocalityGroupUtil.isLocalityGroupProperty(propChanged)) {
      try {
        LocalityGroupUtil.checkLocalityGroups(getSystemConfiguration());
      } catch (LocalityGroupConfigurationError | RuntimeException e) {
        LoggerFactory.getLogger(this.getClass()).warn("Changing '" + propChanged
            + "' resulted in bad locality group config. This may be a transient situation since "
            + "the config spreads over multiple properties. Setting properties in a different "
            + "order may help. Even though this warning was displayed, the property was updated. "
            + "Please check your config to ensure consistency.", e);
      }
    }
  }

  @Override
  public Map<String,String> getSystemConfiguration()
      throws AccumuloException, AccumuloSecurityException {
    return ThriftClientTypes.CLIENT.execute(context, client -> client
        .getConfiguration(TraceUtil.traceInfo(), context.rpcCreds(), ConfigurationType.SYSTEM),
        ResourceGroupPredicate.ANY);
  }

  @Override
  public Map<String,String> getSiteConfiguration()
      throws AccumuloException, AccumuloSecurityException {
    return ThriftClientTypes.CLIENT.execute(context, client -> client
        .getConfiguration(TraceUtil.traceInfo(), context.rpcCreds(), ConfigurationType.SITE),
        ResourceGroupPredicate.ANY);
  }

  @Override
  public Map<String,String> getSystemProperties()
      throws AccumuloException, AccumuloSecurityException {
    return ThriftClientTypes.CLIENT.execute(context,
        client -> client.getSystemProperties(TraceUtil.traceInfo(), context.rpcCreds()),
        ResourceGroupPredicate.ANY);
  }

  @Override
  @Deprecated(since = "4.0.0")
  public List<String> getManagerLocations() {

    Set<ServerId> managers = getServers(ServerId.Type.MANAGER);
    if (managers == null || managers.isEmpty()) {
      return List.of();
    } else {
      return List.of(managers.iterator().next().toHostPortString());
    }
  }

  @Override
  @Deprecated(since = "4.0.0")
  public Set<String> getCompactors() {
    Set<String> results = new HashSet<>();
    context.getServerPaths().getCompactor(ResourceGroupPredicate.ANY, AddressSelector.all(), true)
        .forEach(t -> results.add(t.getServer()));
    return results;
  }

  @Override
  @Deprecated(since = "4.0.0")
  public Set<String> getScanServers() {
    Set<String> results = new HashSet<>();
    context.getServerPaths().getScanServer(ResourceGroupPredicate.ANY, AddressSelector.all(), true)
        .forEach(t -> results.add(t.getServer()));
    return results;
  }

  @Override
  @Deprecated(since = "4.0.0")
  public List<String> getTabletServers() {
    List<String> results = new ArrayList<>();
    context.getServerPaths()
        .getTabletServer(ResourceGroupPredicate.ANY, AddressSelector.all(), true)
        .forEach(t -> results.add(t.getServer()));
    return results;
  }

  @Override
  @Deprecated(since = "4.0.0")
  public List<ActiveScan> getActiveScans(String tserver)
      throws AccumuloException, AccumuloSecurityException {
    var si = getServerId(tserver, List.of(Type.TABLET_SERVER, Type.SCAN_SERVER));
    // getActiveScans throws exceptions so we can't use Optional.map() here
    return si.isPresent() ? getActiveScans(si.orElseThrow()) : List.of();
  }

  @Override
  public List<ActiveScan> getActiveScans(Collection<ServerId> servers)
      throws AccumuloException, AccumuloSecurityException {
    servers.forEach(InstanceOperationsImpl::checkActiveScanServer);
    return queryServers(servers, this::getActiveScans, INSTANCE_OPS_SCANS_FINDER_POOL);
  }

  private static void checkActiveScanServer(ServerId server) {
    Objects.requireNonNull(server);
    Preconditions.checkArgument(
        server.getType() == ServerId.Type.SCAN_SERVER
            || server.getType() == ServerId.Type.TABLET_SERVER,
        "Server type %s is not %s or %s.", server.getType(), ServerId.Type.SCAN_SERVER,
        ServerId.Type.TABLET_SERVER);
  }

  private List<ActiveScan> getActiveScans(ServerId server)
      throws AccumuloException, AccumuloSecurityException {

    checkActiveScanServer(server);

    TabletScanClientService.Client rpcClient = null;
    try {
      rpcClient = getClient(ThriftClientTypes.TABLET_SCAN, server, context);

      List<ActiveScan> as = new ArrayList<>();
      for (var activeScan : rpcClient.getActiveScans(TraceUtil.traceInfo(), context.rpcCreds())) {
        try {
          as.add(new ActiveScanImpl(context, activeScan, server));
        } catch (TableNotFoundException e) {
          throw new AccumuloException(e);
        }
      }
      return as;
    } catch (ThriftSecurityException e) {
      throw new AccumuloSecurityException(e.user, e.code, e);
    } catch (TException e) {
      throw new AccumuloException(e);
    } finally {
      if (rpcClient != null) {
        returnClient(rpcClient, context);
      }
    }
  }

  @Override
  public boolean testClassLoad(final String className, final String asTypeName)
      throws AccumuloException, AccumuloSecurityException {
    return ThriftClientTypes.CLIENT.execute(context, client -> client
        .checkClass(TraceUtil.traceInfo(), context.rpcCreds(), className, asTypeName),
        ResourceGroupPredicate.ANY);
  }

  @Override
  @Deprecated
  public List<ActiveCompaction> getActiveCompactions(String server)
      throws AccumuloException, AccumuloSecurityException {
    var si = getServerId(server, List.of(Type.COMPACTOR, Type.TABLET_SERVER));
    // getActiveCompactions throws exceptions so we can't use Optional.map() here
    return si.isPresent() ? getActiveCompactions(si.orElseThrow()) : List.of();
  }

  private List<ActiveCompaction> getActiveCompactions(ServerId server)
      throws AccumuloException, AccumuloSecurityException {

    checkActiveCompactionServer(server);

    final List<ActiveCompaction> as = new ArrayList<>();
    try {
      if (server.getType() == ServerId.Type.TABLET_SERVER) {
        Client client = null;
        try {
          client = getClient(ThriftClientTypes.TABLET_SERVER, server, context);
          for (var tac : client.getActiveCompactions(TraceUtil.traceInfo(), context.rpcCreds())) {
            as.add(new ActiveCompactionImpl(context, tac, server));
          }
        } finally {
          if (client != null) {
            returnClient(client, context);
          }
        }
      } else {
        // if not a TabletServer address, maybe it's a Compactor
        for (var tac : ExternalCompactionUtil.getActiveCompaction(server, context)) {
          as.add(new ActiveCompactionImpl(context, tac, server));
        }
      }
      return as;
    } catch (ThriftSecurityException e) {
      throw new AccumuloSecurityException(e.user, e.code, e);
    } catch (TException e) {
      throw new AccumuloException(e);
    }
  }

  private static void checkActiveCompactionServer(ServerId server) {
    Objects.requireNonNull(server);
    Preconditions.checkArgument(
        server.getType() == Type.COMPACTOR || server.getType() == Type.TABLET_SERVER,
        "Server type %s is not %s or %s.", server.getType(), Type.COMPACTOR, Type.TABLET_SERVER);
  }

  @Override
  @Deprecated
  public List<ActiveCompaction> getActiveCompactions()
      throws AccumuloException, AccumuloSecurityException {

    Set<ServerId> compactionServers = new HashSet<>();
    compactionServers.addAll(getServers(ServerId.Type.COMPACTOR));
    compactionServers.addAll(getServers(ServerId.Type.TABLET_SERVER));

    return getActiveCompactions(compactionServers);
  }

  @Override
  public List<ActiveCompaction> getActiveCompactions(Collection<ServerId> compactionServers)
      throws AccumuloException, AccumuloSecurityException {
    compactionServers.forEach(InstanceOperationsImpl::checkActiveCompactionServer);
    return queryServers(compactionServers, this::getActiveCompactions,
        INSTANCE_OPS_COMPACTIONS_FINDER_POOL);
  }

  private <T> List<T> queryServers(Collection<ServerId> servers, ServerQuery<List<T>> serverQuery,
      ThreadPoolNames pool) throws AccumuloException, AccumuloSecurityException {

    final ExecutorService executorService;
    // If size 0 or 1 there's no need to create a thread pool
    if (servers.isEmpty()) {
      return List.of();
    } else if (servers.size() == 1) {
      executorService = MoreExecutors.newDirectExecutorService();
    } else {
      int numThreads = Math.max(4, Math.min((servers.size()) / 10, 256));
      executorService =
          context.threadPools().getPoolBuilder(pool).numCoreThreads(numThreads).build();
    }

    try {
      List<Future<List<T>>> futures = new ArrayList<>();

      for (ServerId server : servers) {
        futures.add(executorService.submit(() -> serverQuery.execute(server)));
      }

      List<T> ret = new ArrayList<>();
      for (Future<List<T>> future : futures) {
        try {
          ret.addAll(future.get());
        } catch (InterruptedException | ExecutionException e) {
          if (e.getCause() instanceof ThriftSecurityException tse) {
            throw new AccumuloSecurityException(tse.user, tse.code, e);
          }
          throw new AccumuloException(e);
        }
      }

      return ret;

    } finally {
      executorService.shutdown();
    }
  }

  @Override
  public void ping(String server) throws AccumuloException {
<<<<<<< HEAD
    final HostAndPort hp = HostAndPort.fromString(server);
    for (Type t : Type.values()) {
      Set<ServerId> s = this.getServers(t, ResourceGroupPredicate.ANY,
          (h, p) -> hp.getHost().equals(h) && hp.getPort() == p);
      if (s != null && !s.isEmpty()) {
        ping(s.iterator().next());
      }
=======
    try (TTransport transport = createTransport(AddressUtil.parseAddress(server), context)) {
      ClientService.Client client =
          createClient(ThriftClientTypes.CLIENT, transport, context.getInstanceID());
      client.ping(context.rpcCreds());
    } catch (TException e) {
      throw new AccumuloException(e);
>>>>>>> a49971af
    }
  }

  @Override
  public void ping(ServerId server) throws AccumuloException {
    try (TTransport transport = createTransport(server, context)) {
      ClientService.Client client = createClient(ThriftClientTypes.CLIENT, transport);
      client.ping(context.rpcCreds());
    } catch (TException e) {
      throw new AccumuloException(e);
    }
  }

  @Override
  public void waitForBalance() throws AccumuloException {
    try {
      ThriftClientTypes.MANAGER.executeVoid(context,
          client -> client.waitForBalance(TraceUtil.traceInfo()),
          ResourceGroupPredicate.DEFAULT_RG_ONLY);
    } catch (AccumuloSecurityException ex) {
      // should never happen
      throw new IllegalStateException("Unexpected exception thrown", ex);
    }

  }

  @Override
  public InstanceId getInstanceId() {
    return context.getInstanceID();
  }

  @Override
  public Duration getManagerTime() throws AccumuloException, AccumuloSecurityException {
    return Duration.ofNanos(ThriftClientTypes.MANAGER.execute(context,
        client -> client.getManagerTimeNanos(TraceUtil.traceInfo(), context.rpcCreds()),
        ResourceGroupPredicate.DEFAULT_RG_ONLY));
  }

  @Override
  public ServerId getServer(ServerId.Type type, ResourceGroupId resourceGroup, String host,
      int port) {
    Objects.requireNonNull(type, "type parameter cannot be null");
    Objects.requireNonNull(host, "host parameter cannot be null");

    final ResourceGroupPredicate rg = resourceGroup == null ? ResourceGroupPredicate.ANY
        : ResourceGroupPredicate.exact(resourceGroup);
    final AddressSelector hp = AddressSelector.exact(HostAndPort.fromParts(host, port));

    switch (type) {
      case COMPACTOR:
        Set<ServiceLockPath> compactors = context.getServerPaths().getCompactor(rg, hp, true);
        if (compactors.isEmpty()) {
          return null;
        } else if (compactors.size() == 1) {
          return createServerId(type, compactors.iterator().next());
        } else {
          throw new IllegalStateException("Multiple servers matching provided address");
        }
      case MANAGER:
      case MONITOR:
      case GARBAGE_COLLECTOR:
        Set<ServerId> server = getServers(type, rg2 -> true, hp);
        if (server.isEmpty()) {
          return null;
        } else {
          return server.iterator().next();
        }
      case SCAN_SERVER:
        Set<ServiceLockPath> sservers = context.getServerPaths().getScanServer(rg, hp, true);
        if (sservers.isEmpty()) {
          return null;
        } else if (sservers.size() == 1) {
          return createServerId(type, sservers.iterator().next());
        } else {
          throw new IllegalStateException("Multiple servers matching provided address");
        }
      case TABLET_SERVER:
        Set<ServiceLockPath> tservers = context.getServerPaths().getTabletServer(rg, hp, true);
        if (tservers.isEmpty()) {
          return null;
        } else if (tservers.size() == 1) {
          return createServerId(type, tservers.iterator().next());
        } else {
          throw new IllegalStateException("Multiple servers matching provided address");
        }
      default:
        throw new IllegalArgumentException("Unhandled server type: " + type);
    }
  }

  @Override
  public Set<ServerId> getServers(ServerId.Type type) {
    return getServers(type, ResourceGroupPredicate.ANY, AddressSelector.all());
  }

  @Override
  public Set<ServerId> getServers(ServerId.Type type,
      Predicate<ResourceGroupId> resourceGroupPredicate,
      BiPredicate<String,Integer> hostPortPredicate) {
    Objects.requireNonNull(type, "Server type was null");
    Objects.requireNonNull(resourceGroupPredicate, "Resource group predicate was null");
    Objects.requireNonNull(hostPortPredicate, "Host port predicate was null");

    AddressSelector addressPredicate = AddressSelector.matching(addr -> {
      var hp = HostAndPort.fromString(addr);
      return hostPortPredicate.test(hp.getHost(), hp.getPort());
    });

    return getServers(type, resourceGroupPredicate, addressPredicate);
  }

  private Set<ServerId> getServers(ServerId.Type type,
      Predicate<ResourceGroupId> resourceGroupPredicate, AddressSelector addressSelector) {

    final Set<ServerId> results = new HashSet<>();

    switch (type) {
      case COMPACTOR:
        context.getServerPaths().getCompactor(resourceGroupPredicate::test, addressSelector, true)
            .forEach(c -> results.add(createServerId(type, c)));
        break;
      case MANAGER:
        ServiceLockPath m = context.getServerPaths().getManager(true);
        if (m != null) {
          Optional<ServiceLockData> sld = context.getZooCache().getLockData(m);
          if (sld.isPresent()) {
            ServerId location = sld.orElseThrow().getServer(ThriftService.MANAGER);
            if (location != null
                && addressSelector.getPredicate().test(location.toHostPortString())) {
              results.add(location);
            }
          }
        }
        break;
      case MONITOR:
        ServiceLockPath mon = context.getServerPaths().getMonitor(true);
        if (mon != null) {
          Optional<ServiceLockData> sld = context.getZooCache().getLockData(mon);
          if (sld.isPresent()) {
            ServerId location = sld.orElseThrow().getServer(ThriftService.NONE);
            if (location != null
                && addressSelector.getPredicate().test(location.toHostPortString())) {
              results.add(location);
            }
          }
        }
        break;
      case GARBAGE_COLLECTOR:
        ServiceLockPath gc = context.getServerPaths().getGarbageCollector(true);
        if (gc != null) {
          Optional<ServiceLockData> sld = context.getZooCache().getLockData(gc);
          if (sld.isPresent()) {
            ServerId location = sld.orElseThrow().getServer(ThriftService.GC);
            if (location != null
                && addressSelector.getPredicate().test(location.toHostPortString())) {
              results.add(location);
            }
          }
        }
        break;
      case SCAN_SERVER:
        context.getServerPaths().getScanServer(resourceGroupPredicate::test, addressSelector, true)
            .forEach(s -> results.add(createServerId(type, s)));
        break;
      case TABLET_SERVER:
        context.getServerPaths()
            .getTabletServer(resourceGroupPredicate::test, addressSelector, true)
            .forEach(t -> results.add(createServerId(type, t)));
        break;
      default:
        break;
    }

    return Collections.unmodifiableSet(results);
  }

  private ServerId createServerId(ServerId.Type type, ServiceLockPath slp) {
    Objects.requireNonNull(type);
    Objects.requireNonNull(slp);
    ResourceGroupId resourceGroup = Objects.requireNonNull(slp.getResourceGroup());
    HostAndPort hp = HostAndPort.fromString(Objects.requireNonNull(slp.getServer()));
    String host = hp.getHost();
    int port = hp.getPort();
    return ServerId.dynamic(type, resourceGroup, host, port);
  }

  private Optional<ServerId> getServerId(String server, List<Type> types) {
    HostAndPort hp = HostAndPort.fromString(server);
    return types.stream().map(type -> getServer(type, null, hp.getHost(), hp.getPort()))
        .findFirst();
  }

  interface ServerQuery<T> {
    T execute(ServerId server) throws AccumuloException, AccumuloSecurityException;
  }
}<|MERGE_RESOLUTION|>--- conflicted
+++ resolved
@@ -445,7 +445,6 @@
 
   @Override
   public void ping(String server) throws AccumuloException {
-<<<<<<< HEAD
     final HostAndPort hp = HostAndPort.fromString(server);
     for (Type t : Type.values()) {
       Set<ServerId> s = this.getServers(t, ResourceGroupPredicate.ANY,
@@ -453,21 +452,14 @@
       if (s != null && !s.isEmpty()) {
         ping(s.iterator().next());
       }
-=======
-    try (TTransport transport = createTransport(AddressUtil.parseAddress(server), context)) {
+    }
+  }
+
+  @Override
+  public void ping(ServerId server) throws AccumuloException {
+    try (TTransport transport = createTransport(server, context)) {
       ClientService.Client client =
           createClient(ThriftClientTypes.CLIENT, transport, context.getInstanceID());
-      client.ping(context.rpcCreds());
-    } catch (TException e) {
-      throw new AccumuloException(e);
->>>>>>> a49971af
-    }
-  }
-
-  @Override
-  public void ping(ServerId server) throws AccumuloException {
-    try (TTransport transport = createTransport(server, context)) {
-      ClientService.Client client = createClient(ThriftClientTypes.CLIENT, transport);
       client.ping(context.rpcCreds());
     } catch (TException e) {
       throw new AccumuloException(e);
