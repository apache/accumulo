/*
 * Licensed to the Apache Software Foundation (ASF) under one
 * or more contributor license agreements.  See the NOTICE file
 * distributed with this work for additional information
 * regarding copyright ownership.  The ASF licenses this file
 * to you under the Apache License, Version 2.0 (the
 * "License"); you may not use this file except in compliance
 * with the License.  You may obtain a copy of the License at
 *
 *   https://www.apache.org/licenses/LICENSE-2.0
 *
 * Unless required by applicable law or agreed to in writing,
 * software distributed under the License is distributed on an
 * "AS IS" BASIS, WITHOUT WARRANTIES OR CONDITIONS OF ANY
 * KIND, either express or implied.  See the License for the
 * specific language governing permissions and limitations
 * under the License.
 */
package org.apache.accumulo.core.metadata.schema;

import static org.apache.accumulo.core.metadata.schema.MetadataSchema.TabletsSection.HostingColumnFamily.GOAL_QUAL;
import static org.apache.accumulo.core.metadata.schema.MetadataSchema.TabletsSection.HostingColumnFamily.REQUESTED_QUAL;
import static org.apache.accumulo.core.metadata.schema.MetadataSchema.TabletsSection.ServerColumnFamily.COMPACT_QUAL;
import static org.apache.accumulo.core.metadata.schema.MetadataSchema.TabletsSection.ServerColumnFamily.DIRECTORY_QUAL;
import static org.apache.accumulo.core.metadata.schema.MetadataSchema.TabletsSection.ServerColumnFamily.FLUSH_QUAL;
import static org.apache.accumulo.core.metadata.schema.MetadataSchema.TabletsSection.ServerColumnFamily.OPID_QUAL;
import static org.apache.accumulo.core.metadata.schema.MetadataSchema.TabletsSection.ServerColumnFamily.SELECTED_QUAL;
import static org.apache.accumulo.core.metadata.schema.MetadataSchema.TabletsSection.ServerColumnFamily.TIME_QUAL;
import static org.apache.accumulo.core.metadata.schema.MetadataSchema.TabletsSection.TabletColumnFamily.OLD_PREV_ROW_QUAL;
import static org.apache.accumulo.core.metadata.schema.MetadataSchema.TabletsSection.TabletColumnFamily.PREV_ROW_QUAL;
import static org.apache.accumulo.core.metadata.schema.MetadataSchema.TabletsSection.TabletColumnFamily.SPLIT_RATIO_QUAL;

import java.util.Collection;
import java.util.EnumSet;
import java.util.HashSet;
import java.util.Iterator;
import java.util.List;
import java.util.Map;
import java.util.Map.Entry;
import java.util.Objects;
import java.util.Optional;
import java.util.OptionalLong;
import java.util.Set;
import java.util.SortedMap;

import org.apache.accumulo.core.Constants;
import org.apache.accumulo.core.client.admin.TabletHostingGoal;
import org.apache.accumulo.core.clientImpl.ClientContext;
import org.apache.accumulo.core.clientImpl.TabletHostingGoalUtil;
import org.apache.accumulo.core.data.ByteSequence;
import org.apache.accumulo.core.data.Key;
import org.apache.accumulo.core.data.TableId;
import org.apache.accumulo.core.data.Value;
import org.apache.accumulo.core.dataImpl.KeyExtent;
import org.apache.accumulo.core.fate.zookeeper.ZooCache;
import org.apache.accumulo.core.lock.ServiceLock;
import org.apache.accumulo.core.lock.ServiceLockData;
import org.apache.accumulo.core.metadata.MetadataTable;
import org.apache.accumulo.core.metadata.RootTable;
import org.apache.accumulo.core.metadata.StoredTabletFile;
import org.apache.accumulo.core.metadata.SuspendingTServer;
import org.apache.accumulo.core.metadata.TServerInstance;
import org.apache.accumulo.core.metadata.TabletState;
import org.apache.accumulo.core.metadata.schema.MetadataSchema.TabletsSection.BulkFileColumnFamily;
import org.apache.accumulo.core.metadata.schema.MetadataSchema.TabletsSection.ChoppedColumnFamily;
import org.apache.accumulo.core.metadata.schema.MetadataSchema.TabletsSection.ClonedColumnFamily;
import org.apache.accumulo.core.metadata.schema.MetadataSchema.TabletsSection.CurrentLocationColumnFamily;
import org.apache.accumulo.core.metadata.schema.MetadataSchema.TabletsSection.DataFileColumnFamily;
import org.apache.accumulo.core.metadata.schema.MetadataSchema.TabletsSection.ExternalCompactionColumnFamily;
import org.apache.accumulo.core.metadata.schema.MetadataSchema.TabletsSection.FutureLocationColumnFamily;
import org.apache.accumulo.core.metadata.schema.MetadataSchema.TabletsSection.HostingColumnFamily;
import org.apache.accumulo.core.metadata.schema.MetadataSchema.TabletsSection.LastLocationColumnFamily;
import org.apache.accumulo.core.metadata.schema.MetadataSchema.TabletsSection.LogColumnFamily;
import org.apache.accumulo.core.metadata.schema.MetadataSchema.TabletsSection.ScanFileColumnFamily;
import org.apache.accumulo.core.metadata.schema.MetadataSchema.TabletsSection.ServerColumnFamily;
import org.apache.accumulo.core.metadata.schema.MetadataSchema.TabletsSection.SuspendLocationColumn;
import org.apache.accumulo.core.metadata.schema.MetadataSchema.TabletsSection.TabletColumnFamily;
import org.apache.accumulo.core.tabletserver.log.LogEntry;
import org.apache.commons.lang3.builder.ToStringBuilder;
import org.apache.commons.lang3.builder.ToStringStyle;
import org.apache.hadoop.io.Text;
import org.slf4j.Logger;
import org.slf4j.LoggerFactory;

import com.google.common.annotations.VisibleForTesting;
import com.google.common.base.Preconditions;
import com.google.common.collect.ImmutableList;
import com.google.common.collect.ImmutableMap;
import com.google.common.collect.ImmutableSortedMap;
import com.google.common.net.HostAndPort;

public class TabletMetadata {

  private static final Logger log = LoggerFactory.getLogger(TabletMetadata.class);

  protected TableId tableId;
  private Text prevEndRow;
  private boolean sawPrevEndRow = false;
  private Text oldPrevEndRow;
  private boolean sawOldPrevEndRow = false;
  protected Text endRow;
  protected Location location;
  private Map<StoredTabletFile,DataFileValue> files;
  private List<StoredTabletFile> scans;
  private Map<StoredTabletFile,Long> loadedFiles;
  private SelectedFiles selectedFiles;
  protected EnumSet<ColumnType> fetchedCols;
  protected KeyExtent extent;
  protected Location last;
  protected SuspendingTServer suspend;
  private String dirName;
  private MetadataTime time;
  private String cloned;
  private SortedMap<Key,Value> keyValues;
  private OptionalLong flush = OptionalLong.empty();
  protected List<LogEntry> logs;
  private OptionalLong compact = OptionalLong.empty();
  private Double splitRatio = null;
  private Map<ExternalCompactionId,ExternalCompactionMetadata> extCompactions;
  protected boolean chopped = false;
  protected TabletHostingGoal goal = TabletHostingGoal.ONDEMAND;
  protected boolean onDemandHostingRequested = false;
  private TabletOperationId operationId;
  protected boolean futureAndCurrentLocationSet = false;
  protected boolean operationIdAndCurrentLocationSet = false;

  public static TabletMetadataBuilder builder(KeyExtent extent) {
    return new TabletMetadataBuilder(extent);
  }

  public enum LocationType {
    CURRENT, FUTURE, LAST
  }

  public enum ColumnType {
    LOCATION,
    PREV_ROW,
    OLD_PREV_ROW,
    FILES,
    LAST,
    LOADED,
    SCANS,
    DIR,
    TIME,
    CLONED,
    FLUSH_ID,
    LOGS,
    COMPACT_ID,
    SPLIT_RATIO,
    SUSPEND,
    CHOPPED,
    ECOMP,
    HOSTING_GOAL,
    HOSTING_REQUESTED,
    OPID,
    SELECTED
  }

  public static class Location {
    private final TServerInstance tServerInstance;
    private final LocationType lt;

    private Location(final String server, final String session, final LocationType lt) {
      this(new TServerInstance(HostAndPort.fromString(server), session), lt);
    }

    private Location(final TServerInstance tServerInstance, final LocationType lt) {
      this.tServerInstance =
          Objects.requireNonNull(tServerInstance, "tServerInstance must not be null");
      this.lt = Objects.requireNonNull(lt, "locationType must not be null");
    }

    public LocationType getType() {
      return lt;
    }

    public TServerInstance getServerInstance() {
      return tServerInstance;
    }

    public String getHostPortSession() {
      return tServerInstance.getHostPortSession();
    }

    public String getHost() {
      return tServerInstance.getHost();
    }

    public String getHostPort() {
      return tServerInstance.getHostPort();
    }

    public HostAndPort getHostAndPort() {
      return tServerInstance.getHostAndPort();
    }

    public String getSession() {
      return tServerInstance.getSession();
    }

    @Override
    public boolean equals(Object o) {
      if (this == o) {
        return true;
      }
      if (o == null || getClass() != o.getClass()) {
        return false;
      }
      Location location = (Location) o;
      return Objects.equals(tServerInstance, location.tServerInstance) && lt == location.lt;
    }

    @Override
    public int hashCode() {
      return Objects.hash(tServerInstance, lt);
    }

    @Override
    public String toString() {
      StringBuilder sb = new StringBuilder(32);
      sb.append("Location [");
      sb.append("server=").append(tServerInstance);
      sb.append(", type=").append(lt);
      sb.append("]");
      return sb.toString();
    }

    public static Location last(TServerInstance instance) {
      return new Location(instance, LocationType.LAST);
    }

    public static Location last(final String server, final String session) {
      return last(new TServerInstance(HostAndPort.fromString(server), session));
    }

    public static Location current(TServerInstance instance) {
      return new Location(instance, LocationType.CURRENT);
    }

    public static Location current(final String server, final String session) {
      return current(new TServerInstance(HostAndPort.fromString(server), session));
    }

    public static Location future(TServerInstance instance) {
      return new Location(instance, LocationType.FUTURE);
    }

    public static Location future(final String server, final String session) {
      return future(new TServerInstance(HostAndPort.fromString(server), session));
    }

  }

  public TableId getTableId() {
    return tableId;
  }

  public KeyExtent getExtent() {
    if (extent == null) {
      extent = new KeyExtent(getTableId(), getEndRow(), getPrevEndRow());
    }
    return extent;
  }

  private void ensureFetched(ColumnType col) {
    Preconditions.checkState(fetchedCols.contains(col), "%s was not fetched", col);
  }

  public Text getPrevEndRow() {
    ensureFetched(ColumnType.PREV_ROW);
    if (!sawPrevEndRow) {
      throw new IllegalStateException(
          "No prev endrow seen.  tableId: " + tableId + " endrow: " + endRow);
    }
    return prevEndRow;
  }

  public boolean sawPrevEndRow() {
    ensureFetched(ColumnType.PREV_ROW);
    return sawPrevEndRow;
  }

  public Text getOldPrevEndRow() {
    ensureFetched(ColumnType.OLD_PREV_ROW);
    if (!sawOldPrevEndRow) {
      throw new IllegalStateException(
          "No old prev endrow seen.  tableId: " + tableId + " endrow: " + endRow);
    }
    return oldPrevEndRow;
  }

  public boolean sawOldPrevEndRow() {
    ensureFetched(ColumnType.OLD_PREV_ROW);
    return sawOldPrevEndRow;
  }

  public Text getEndRow() {
    return endRow;
  }

  public Location getLocation() {
    ensureFetched(ColumnType.LOCATION);
    return location;
  }

  public boolean hasCurrent() {
    ensureFetched(ColumnType.LOCATION);
    return location != null && location.getType() == LocationType.CURRENT;
  }

  public Map<StoredTabletFile,Long> getLoaded() {
    ensureFetched(ColumnType.LOADED);
    return loadedFiles;
  }

  public Location getLast() {
    ensureFetched(ColumnType.LAST);
    return last;
  }

  public SuspendingTServer getSuspend() {
    ensureFetched(ColumnType.SUSPEND);
    return suspend;
  }

  public Set<StoredTabletFile> getFiles() {
    ensureFetched(ColumnType.FILES);
    return files.keySet();
  }

  public Map<StoredTabletFile,DataFileValue> getFilesMap() {
    ensureFetched(ColumnType.FILES);
    return files;
  }

  public SelectedFiles getSelectedFiles() {
    ensureFetched(ColumnType.SELECTED);
    return selectedFiles;
  }

  public Collection<LogEntry> getLogs() {
    ensureFetched(ColumnType.LOGS);
    return logs;
  }

  public List<StoredTabletFile> getScans() {
    ensureFetched(ColumnType.SCANS);
    return scans;
  }

  public String getDirName() {
    ensureFetched(ColumnType.DIR);
    return dirName;
  }

  public MetadataTime getTime() {
    ensureFetched(ColumnType.TIME);
    return time;
  }

  public String getCloned() {
    ensureFetched(ColumnType.CLONED);
    return cloned;
  }

  public OptionalLong getFlushId() {
    ensureFetched(ColumnType.FLUSH_ID);
    return flush;
  }

  public OptionalLong getCompactId() {
    ensureFetched(ColumnType.COMPACT_ID);
    return compact;
  }

  public Double getSplitRatio() {
    ensureFetched(ColumnType.SPLIT_RATIO);
    return splitRatio;
  }

  public boolean hasChopped() {
    ensureFetched(ColumnType.CHOPPED);
    return chopped;
  }

  public TabletHostingGoal getHostingGoal() {
    if (RootTable.ID.equals(getTableId()) || MetadataTable.ID.equals(getTableId())) {
      // Override the goal for the system tables
      return TabletHostingGoal.ALWAYS;
    }
    ensureFetched(ColumnType.HOSTING_GOAL);
    return goal;
  }

  public boolean getHostingRequested() {
    ensureFetched(ColumnType.HOSTING_REQUESTED);
    return onDemandHostingRequested;
  }

  @Override
  public String toString() {
<<<<<<< HEAD
    return "TabletMetadata [tableId=" + tableId + ", prevEndRow=" + prevEndRow + ", sawPrevEndRow="
        + sawPrevEndRow + ", oldPrevEndRow=" + oldPrevEndRow + ", sawOldPrevEndRow="
        + sawOldPrevEndRow + ", endRow=" + endRow + ", location=" + location + ", files=" + files
        + ", scans=" + scans + ", loadedFiles=" + loadedFiles + ", fetchedCols=" + fetchedCols
        + ", extent=" + extent + ", last=" + last + ", suspend=" + suspend + ", dirName=" + dirName
        + ", time=" + time + ", cloned=" + cloned + ", flush=" + flush + ", logs=" + logs
        + ", compact=" + compact + ", splitRatio=" + splitRatio + ", extCompactions="
        + extCompactions + ", chopped=" + chopped + ", goal=" + goal + ", onDemandHostingRequested="
        + onDemandHostingRequested + ", operationId=" + operationId + ",selectedFiles="
        + selectedFiles + ", futureAndCurrentLocationSet=" + futureAndCurrentLocationSet + "]";
=======
    return new ToStringBuilder(this, ToStringStyle.SHORT_PREFIX_STYLE).append("tableId", tableId)
        .append("prevEndRow", prevEndRow).append("sawPrevEndRow", sawPrevEndRow)
        .append("oldPrevEndRow", oldPrevEndRow).append("sawOldPrevEndRow", sawOldPrevEndRow)
        .append("endRow", endRow).append("location", location).append("files", files)
        .append("scans", scans).append("loadedFiles", loadedFiles)
        .append("fetchedCols", fetchedCols).append("extent", extent).append("last", last)
        .append("suspend", suspend).append("dirName", dirName).append("time", time)
        .append("cloned", cloned).append("flush", flush).append("logs", logs)
        .append("compact", compact).append("splitRatio", splitRatio)
        .append("extCompactions", extCompactions).append("chopped", chopped).append("goal", goal)
        .append("onDemandHostingRequested", onDemandHostingRequested)
        .append("operationId", operationId)
        .append("futureAndCurrentLocationSet", futureAndCurrentLocationSet)
        .append("operationIdAndCurrentLocationSet", operationIdAndCurrentLocationSet).toString();
>>>>>>> 9c50447b
  }

  public SortedMap<Key,Value> getKeyValues() {
    Preconditions.checkState(keyValues != null, "Requested key values when it was not saved");
    return keyValues;
  }

  public TabletState getTabletState(Set<TServerInstance> liveTServers) {
    ensureFetched(ColumnType.LOCATION);
    ensureFetched(ColumnType.LAST);
    ensureFetched(ColumnType.SUSPEND);
    Location current = null;
    Location future = null;
    if (hasCurrent()) {
      current = location;
    } else {
      future = location;
    }
    if (future != null) {
      return liveTServers.contains(future.getServerInstance()) ? TabletState.ASSIGNED
          : TabletState.ASSIGNED_TO_DEAD_SERVER;
    } else if (current != null) {
      return liveTServers.contains(current.getServerInstance()) ? TabletState.HOSTED
          : TabletState.ASSIGNED_TO_DEAD_SERVER;
    } else if (getSuspend() != null) {
      return TabletState.SUSPENDED;
    } else {
      return TabletState.UNASSIGNED;
    }
  }

  public Map<ExternalCompactionId,ExternalCompactionMetadata> getExternalCompactions() {
    ensureFetched(ColumnType.ECOMP);
    return extCompactions;
  }

  /**
   * @return the operation id if it exist, null otherwise
   * @see MetadataSchema.TabletsSection.ServerColumnFamily#OPID_COLUMN
   */
  public TabletOperationId getOperationId() {
    ensureFetched(ColumnType.OPID);
    return operationId;
  }

  public boolean isFutureAndCurrentLocationSet() {
    return futureAndCurrentLocationSet;
  }

  public boolean isOperationIdAndCurrentLocationSet() {
    return operationIdAndCurrentLocationSet;
  }

  @VisibleForTesting
  public static <E extends Entry<Key,Value>> TabletMetadata convertRow(Iterator<E> rowIter,
      EnumSet<ColumnType> fetchedColumns, boolean buildKeyValueMap, boolean suppressLocationError) {
    Objects.requireNonNull(rowIter);

    TabletMetadata te = new TabletMetadata();
    final ImmutableSortedMap.Builder<Key,Value> kvBuilder =
        buildKeyValueMap ? ImmutableSortedMap.naturalOrder() : null;

    final var filesBuilder = ImmutableMap.<StoredTabletFile,DataFileValue>builder();
    final var scansBuilder = ImmutableList.<StoredTabletFile>builder();
    final var logsBuilder = ImmutableList.<LogEntry>builder();
    final var extCompBuilder =
        ImmutableMap.<ExternalCompactionId,ExternalCompactionMetadata>builder();
    final var loadedFilesBuilder = ImmutableMap.<StoredTabletFile,Long>builder();
    ByteSequence row = null;

    while (rowIter.hasNext()) {
      final Entry<Key,Value> kv = rowIter.next();
      final Key key = kv.getKey();
      final String val = kv.getValue().toString();
      final String fam = key.getColumnFamilyData().toString();
      final String qual = key.getColumnQualifierData().toString();

      if (buildKeyValueMap) {
        kvBuilder.put(key, kv.getValue());
      }

      if (row == null) {
        row = key.getRowData();
        KeyExtent ke = KeyExtent.fromMetaRow(key.getRow());
        te.endRow = ke.endRow();
        te.tableId = ke.tableId();
      } else if (!row.equals(key.getRowData())) {
        throw new IllegalArgumentException(
            "Input contains more than one row : " + row + " " + key.getRowData());
      }

      switch (fam.toString()) {
        case TabletColumnFamily.STR_NAME:
          switch (qual) {
            case PREV_ROW_QUAL:
              te.prevEndRow = TabletColumnFamily.decodePrevEndRow(kv.getValue());
              te.sawPrevEndRow = true;
              break;
            case OLD_PREV_ROW_QUAL:
              te.oldPrevEndRow = TabletColumnFamily.decodePrevEndRow(kv.getValue());
              te.sawOldPrevEndRow = true;
              break;
            case SPLIT_RATIO_QUAL:
              te.splitRatio = Double.parseDouble(val);
              break;
          }
          break;
        case ServerColumnFamily.STR_NAME:
          switch (qual) {
            case DIRECTORY_QUAL:
              Preconditions.checkArgument(ServerColumnFamily.isValidDirCol(val),
                  "Saw invalid dir name %s %s", key, val);
              te.dirName = val;
              break;
            case TIME_QUAL:
              te.time = MetadataTime.parse(val);
              break;
            case FLUSH_QUAL:
              te.flush = OptionalLong.of(Long.parseLong(val));
              break;
            case COMPACT_QUAL:
              te.compact = OptionalLong.of(Long.parseLong(val));
              break;
            case OPID_QUAL:
              te.setOperationIdOnce(val, suppressLocationError);
              break;
            case SELECTED_QUAL:
              te.selectedFiles = SelectedFiles.from(val);
              break;
          }
          break;
        case DataFileColumnFamily.STR_NAME:
          filesBuilder.put(new StoredTabletFile(qual), new DataFileValue(val));
          break;
        case BulkFileColumnFamily.STR_NAME:
          loadedFilesBuilder.put(new StoredTabletFile(qual),
              BulkFileColumnFamily.getBulkLoadTid(val));
          break;
        case CurrentLocationColumnFamily.STR_NAME:
          te.setLocationOnce(val, qual, LocationType.CURRENT, suppressLocationError);
          break;
        case FutureLocationColumnFamily.STR_NAME:
          te.setLocationOnce(val, qual, LocationType.FUTURE, suppressLocationError);
          break;
        case LastLocationColumnFamily.STR_NAME:
          te.last = Location.last(val, qual);
          break;
        case SuspendLocationColumn.STR_NAME:
          te.suspend = SuspendingTServer.fromValue(kv.getValue());
          break;
        case ScanFileColumnFamily.STR_NAME:
          scansBuilder.add(new StoredTabletFile(qual));
          break;
        case ClonedColumnFamily.STR_NAME:
          te.cloned = val;
          break;
        case LogColumnFamily.STR_NAME:
          logsBuilder.add(LogEntry.fromMetaWalEntry(kv));
          break;
        case ExternalCompactionColumnFamily.STR_NAME:
          extCompBuilder.put(ExternalCompactionId.of(qual),
              ExternalCompactionMetadata.fromJson(val));
          break;
        case ChoppedColumnFamily.STR_NAME:
          te.chopped = true;
          break;
        case HostingColumnFamily.STR_NAME:
          switch (qual) {
            case GOAL_QUAL:
              te.goal = TabletHostingGoalUtil.fromValue(kv.getValue());
              break;
            case REQUESTED_QUAL:
              te.onDemandHostingRequested = true;
              break;
            default:
              throw new IllegalStateException("Unexpected family " + fam);
          }
          break;
      }
    }

    if (RootTable.ID.equals(te.tableId) || MetadataTable.ID.equals(te.tableId)) {
      // Override the goal for the system tables
      te.goal = TabletHostingGoal.ALWAYS;
    }

    te.files = filesBuilder.build();
    te.loadedFiles = loadedFilesBuilder.build();
    te.fetchedCols = fetchedColumns;
    te.scans = scansBuilder.build();
    te.logs = logsBuilder.build();
    te.extCompactions = extCompBuilder.build();
    if (buildKeyValueMap) {
      te.keyValues = kvBuilder.build();
    }
    return te;
  }

  /**
   * Sets a location only once.
   *
   * @param val server to set for Location object
   * @param qual session to set for Location object
   * @param lt location type to use to construct Location object
   * @param suppressError set to true to suppress an exception being thrown, else false
   * @throws IllegalStateException if an operation id or location is already set
   */
  private void setLocationOnce(String val, String qual, LocationType lt, boolean suppressError) {
    if (location != null) {
      if (!suppressError) {
        throw new IllegalStateException("Attempted to set second location for tableId: " + tableId
            + " endrow: " + endRow + " -- " + location + " " + qual + " " + val);
      }
      futureAndCurrentLocationSet = true;
    }
    if (operationId != null) {
      if (!suppressError) {
        throw new IllegalStateException(
            "Attempted to set location for tablet with an operation id. table ID: " + tableId
                + " endrow: " + endRow + " -- operation id: " + operationId);
      }
      operationIdAndCurrentLocationSet = true;
    }
    location = new Location(val, qual, lt);
  }

  /**
   * Sets an operation ID only once.
   *
   * @param val operation id to set
   * @param suppressError set to true to suppress an exception being thrown, else false
   * @throws IllegalStateException if an operation id or location is already set
   */
  private void setOperationIdOnce(String val, boolean suppressError) {
    Preconditions.checkState(operationId == null);
    // make sure there is not already a current location set
    if (location != null) {
      if (!suppressError) {
        throw new IllegalStateException(
            "Attempted to set operation id for tablet with current location. table ID: " + tableId
                + " endrow: " + endRow + " -- location: " + location);
      }
      operationIdAndCurrentLocationSet = true;
    }
    operationId = TabletOperationId.from(val);
  }

  @VisibleForTesting
  static TabletMetadata create(String id, String prevEndRow, String endRow) {
    TabletMetadata te = new TabletMetadata();
    te.tableId = TableId.of(id);
    te.sawPrevEndRow = true;
    te.prevEndRow = prevEndRow == null ? null : new Text(prevEndRow);
    te.endRow = endRow == null ? null : new Text(endRow);
    te.fetchedCols = EnumSet.of(ColumnType.PREV_ROW);
    return te;
  }

  /**
   * Get the tservers that are live from ZK. Live servers will have a valid ZooLock. This method was
   * pulled from org.apache.accumulo.server.manager.LiveTServerSet
   */
  public static synchronized Set<TServerInstance> getLiveTServers(ClientContext context) {
    final Set<TServerInstance> liveServers = new HashSet<>();

    final String path = context.getZooKeeperRoot() + Constants.ZTSERVERS;

    for (String child : context.getZooCache().getChildren(path)) {
      checkServer(context, path, child).ifPresent(liveServers::add);
    }
    log.trace("Found {} live tservers at ZK path: {}", liveServers.size(), path);

    return liveServers;
  }

  /**
   * Check for tserver ZooLock at the ZK location. Return Optional containing TServerInstance if a
   * valid Zoolock exists.
   */
  private static Optional<TServerInstance> checkServer(ClientContext context, String path,
      String zPath) {
    Optional<TServerInstance> server = Optional.empty();
    final var lockPath = ServiceLock.path(path + "/" + zPath);
    ZooCache.ZcStat stat = new ZooCache.ZcStat();
    Optional<ServiceLockData> sld = ServiceLock.getLockData(context.getZooCache(), lockPath, stat);

    if (sld.isPresent()) {
      log.trace("Checking server at ZK path = " + lockPath);
      HostAndPort client = sld.orElseThrow().getAddress(ServiceLockData.ThriftService.TSERV);
      if (client != null) {
        server = Optional.of(new TServerInstance(client, stat.getEphemeralOwner()));
      }
    }
    return server;
  }
}<|MERGE_RESOLUTION|>--- conflicted
+++ resolved
@@ -399,18 +399,6 @@
 
   @Override
   public String toString() {
-<<<<<<< HEAD
-    return "TabletMetadata [tableId=" + tableId + ", prevEndRow=" + prevEndRow + ", sawPrevEndRow="
-        + sawPrevEndRow + ", oldPrevEndRow=" + oldPrevEndRow + ", sawOldPrevEndRow="
-        + sawOldPrevEndRow + ", endRow=" + endRow + ", location=" + location + ", files=" + files
-        + ", scans=" + scans + ", loadedFiles=" + loadedFiles + ", fetchedCols=" + fetchedCols
-        + ", extent=" + extent + ", last=" + last + ", suspend=" + suspend + ", dirName=" + dirName
-        + ", time=" + time + ", cloned=" + cloned + ", flush=" + flush + ", logs=" + logs
-        + ", compact=" + compact + ", splitRatio=" + splitRatio + ", extCompactions="
-        + extCompactions + ", chopped=" + chopped + ", goal=" + goal + ", onDemandHostingRequested="
-        + onDemandHostingRequested + ", operationId=" + operationId + ",selectedFiles="
-        + selectedFiles + ", futureAndCurrentLocationSet=" + futureAndCurrentLocationSet + "]";
-=======
     return new ToStringBuilder(this, ToStringStyle.SHORT_PREFIX_STYLE).append("tableId", tableId)
         .append("prevEndRow", prevEndRow).append("sawPrevEndRow", sawPrevEndRow)
         .append("oldPrevEndRow", oldPrevEndRow).append("sawOldPrevEndRow", sawOldPrevEndRow)
@@ -422,10 +410,9 @@
         .append("compact", compact).append("splitRatio", splitRatio)
         .append("extCompactions", extCompactions).append("chopped", chopped).append("goal", goal)
         .append("onDemandHostingRequested", onDemandHostingRequested)
-        .append("operationId", operationId)
+        .append("operationId", operationId).append("selectedFiles", selectedFiles)
         .append("futureAndCurrentLocationSet", futureAndCurrentLocationSet)
         .append("operationIdAndCurrentLocationSet", operationIdAndCurrentLocationSet).toString();
->>>>>>> 9c50447b
   }
 
   public SortedMap<Key,Value> getKeyValues() {
