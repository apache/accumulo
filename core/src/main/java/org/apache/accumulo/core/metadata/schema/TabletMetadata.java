/*
 * Licensed to the Apache Software Foundation (ASF) under one
 * or more contributor license agreements.  See the NOTICE file
 * distributed with this work for additional information
 * regarding copyright ownership.  The ASF licenses this file
 * to you under the Apache License, Version 2.0 (the
 * "License"); you may not use this file except in compliance
 * with the License.  You may obtain a copy of the License at
 *
 *   https://www.apache.org/licenses/LICENSE-2.0
 *
 * Unless required by applicable law or agreed to in writing,
 * software distributed under the License is distributed on an
 * "AS IS" BASIS, WITHOUT WARRANTIES OR CONDITIONS OF ANY
 * KIND, either express or implied.  See the License for the
 * specific language governing permissions and limitations
 * under the License.
 */
package org.apache.accumulo.core.metadata.schema;

import static org.apache.accumulo.core.metadata.schema.MetadataSchema.TabletsSection.ServerColumnFamily.COMPACT_QUAL;
import static org.apache.accumulo.core.metadata.schema.MetadataSchema.TabletsSection.ServerColumnFamily.DIRECTORY_QUAL;
import static org.apache.accumulo.core.metadata.schema.MetadataSchema.TabletsSection.ServerColumnFamily.FLUSH_QUAL;
import static org.apache.accumulo.core.metadata.schema.MetadataSchema.TabletsSection.ServerColumnFamily.TIME_QUAL;
import static org.apache.accumulo.core.metadata.schema.MetadataSchema.TabletsSection.TabletColumnFamily.OLD_PREV_ROW_QUAL;
import static org.apache.accumulo.core.metadata.schema.MetadataSchema.TabletsSection.TabletColumnFamily.PREV_ROW_QUAL;
import static org.apache.accumulo.core.metadata.schema.MetadataSchema.TabletsSection.TabletColumnFamily.SPLIT_RATIO_QUAL;

import java.util.Collection;
import java.util.EnumSet;
import java.util.HashSet;
import java.util.Iterator;
import java.util.List;
import java.util.Map;
import java.util.Map.Entry;
import java.util.Objects;
import java.util.Optional;
import java.util.OptionalLong;
import java.util.Set;
import java.util.SortedMap;

import org.apache.accumulo.core.Constants;
import org.apache.accumulo.core.clientImpl.ClientContext;
import org.apache.accumulo.core.data.ByteSequence;
import org.apache.accumulo.core.data.Key;
import org.apache.accumulo.core.data.TableId;
import org.apache.accumulo.core.data.Value;
import org.apache.accumulo.core.dataImpl.KeyExtent;
import org.apache.accumulo.core.fate.zookeeper.ZooCache;
import org.apache.accumulo.core.lock.ServiceLock;
import org.apache.accumulo.core.lock.ServiceLockData;
import org.apache.accumulo.core.metadata.StoredTabletFile;
import org.apache.accumulo.core.metadata.SuspendingTServer;
import org.apache.accumulo.core.metadata.TServerInstance;
import org.apache.accumulo.core.metadata.TabletLocationState;
import org.apache.accumulo.core.metadata.TabletState;
import org.apache.accumulo.core.metadata.schema.MetadataSchema.TabletsSection.BulkFileColumnFamily;
import org.apache.accumulo.core.metadata.schema.MetadataSchema.TabletsSection.ClonedColumnFamily;
import org.apache.accumulo.core.metadata.schema.MetadataSchema.TabletsSection.CurrentLocationColumnFamily;
import org.apache.accumulo.core.metadata.schema.MetadataSchema.TabletsSection.DataFileColumnFamily;
import org.apache.accumulo.core.metadata.schema.MetadataSchema.TabletsSection.ExternalCompactionColumnFamily;
import org.apache.accumulo.core.metadata.schema.MetadataSchema.TabletsSection.FutureLocationColumnFamily;
import org.apache.accumulo.core.metadata.schema.MetadataSchema.TabletsSection.LastLocationColumnFamily;
import org.apache.accumulo.core.metadata.schema.MetadataSchema.TabletsSection.LogColumnFamily;
import org.apache.accumulo.core.metadata.schema.MetadataSchema.TabletsSection.MergedColumnFamily;
import org.apache.accumulo.core.metadata.schema.MetadataSchema.TabletsSection.ScanFileColumnFamily;
import org.apache.accumulo.core.metadata.schema.MetadataSchema.TabletsSection.ServerColumnFamily;
import org.apache.accumulo.core.metadata.schema.MetadataSchema.TabletsSection.SuspendLocationColumn;
import org.apache.accumulo.core.metadata.schema.MetadataSchema.TabletsSection.TabletColumnFamily;
import org.apache.accumulo.core.tabletserver.log.LogEntry;
import org.apache.hadoop.io.Text;
import org.slf4j.Logger;
import org.slf4j.LoggerFactory;

import com.google.common.annotations.VisibleForTesting;
import com.google.common.base.Preconditions;
import com.google.common.base.Supplier;
import com.google.common.base.Suppliers;
import com.google.common.collect.ImmutableList;
import com.google.common.collect.ImmutableMap;
import com.google.common.collect.ImmutableSortedMap;
import com.google.common.collect.ImmutableSortedMap.Builder;
import com.google.common.net.HostAndPort;

public class TabletMetadata {
  private static final Logger log = LoggerFactory.getLogger(TabletMetadata.class);

  private final TableId tableId;
  private final Text prevEndRow;
  private final boolean sawPrevEndRow;
  private final Text oldPrevEndRow;
  private final boolean sawOldPrevEndRow;
  private final Text endRow;
  private final Location location;
  private final Map<StoredTabletFile,DataFileValue> files;
  private final List<StoredTabletFile> scans;
  private final Map<StoredTabletFile,Long> loadedFiles;
  private final EnumSet<ColumnType> fetchedCols;
  private final Supplier<KeyExtent> extent;
  private final Location last;
  private final SuspendingTServer suspend;
  private final String dirName;
  private final MetadataTime time;
  private final String cloned;
  private final SortedMap<Key,Value> keyValues;
  private final OptionalLong flush;
  private final List<LogEntry> logs;
  private final OptionalLong compact;
  private final Double splitRatio;
  private final Map<ExternalCompactionId,ExternalCompactionMetadata> extCompactions;
  private final boolean merged;

  private TabletMetadata(Builder tmBuilder) {
    this.tableId = tmBuilder.tableId;
    this.prevEndRow = tmBuilder.prevEndRow;
    this.sawPrevEndRow = tmBuilder.sawPrevEndRow;
    this.oldPrevEndRow = tmBuilder.oldPrevEndRow;
    this.sawOldPrevEndRow = tmBuilder.sawOldPrevEndRow;
    this.endRow = tmBuilder.endRow;
    this.location = tmBuilder.location;
    this.files = Objects.requireNonNull(tmBuilder.files.build());
    this.scans = Objects.requireNonNull(tmBuilder.scans.build());
    this.loadedFiles = tmBuilder.loadedFiles.build();
    this.fetchedCols = Objects.requireNonNull(tmBuilder.fetchedCols);
    this.last = tmBuilder.last;
    this.suspend = tmBuilder.suspend;
    this.dirName = tmBuilder.dirName;
    this.time = tmBuilder.time;
    this.cloned = tmBuilder.cloned;
    this.keyValues = Optional.ofNullable(tmBuilder.keyValues).map(ImmutableSortedMap.Builder::build)
        .orElse(null);
    this.flush = tmBuilder.flush;
    this.logs = Objects.requireNonNull(tmBuilder.logs.build());
    this.compact = Objects.requireNonNull(tmBuilder.compact);
    this.splitRatio = tmBuilder.splitRatio;
    this.extCompactions = Objects.requireNonNull(tmBuilder.extCompactions.build());
    this.merged = tmBuilder.merged;
    this.extent =
        Suppliers.memoize(() -> new KeyExtent(getTableId(), getEndRow(), getPrevEndRow()));
  }

  public enum LocationType {
    CURRENT, FUTURE, LAST
  }

  public enum ColumnType {
    LOCATION,
    PREV_ROW,
    OLD_PREV_ROW,
    FILES,
    LAST,
    LOADED,
    SCANS,
    DIR,
    TIME,
    CLONED,
    FLUSH_ID,
    LOGS,
    COMPACT_ID,
    SPLIT_RATIO,
    SUSPEND,
    ECOMP,
    MERGED
  }

  public static class Location {
    private final TServerInstance tServerInstance;
    private final LocationType lt;

    private Location(final String server, final String session, final LocationType lt) {
      this(new TServerInstance(HostAndPort.fromString(server), session), lt);
    }

    private Location(final TServerInstance tServerInstance, final LocationType lt) {
      this.tServerInstance =
          Objects.requireNonNull(tServerInstance, "tServerInstance must not be null");
      this.lt = Objects.requireNonNull(lt, "locationType must not be null");
    }

    public LocationType getType() {
      return lt;
    }

    public TServerInstance getServerInstance() {
      return tServerInstance;
    }

    public String getHostPortSession() {
      return tServerInstance.getHostPortSession();
    }

    public String getHost() {
      return tServerInstance.getHost();
    }

    public String getHostPort() {
      return tServerInstance.getHostPort();
    }

    public HostAndPort getHostAndPort() {
      return tServerInstance.getHostAndPort();
    }

    public String getSession() {
      return tServerInstance.getSession();
    }

    @Override
    public boolean equals(Object o) {
      if (this == o) {
        return true;
      }
      if (o == null || getClass() != o.getClass()) {
        return false;
      }
      Location location = (Location) o;
      return Objects.equals(tServerInstance, location.tServerInstance) && lt == location.lt;
    }

    @Override
    public int hashCode() {
      return Objects.hash(tServerInstance, lt);
    }

    @Override
    public String toString() {
      StringBuilder sb = new StringBuilder(32);
      sb.append("Location [");
      sb.append("server=").append(tServerInstance);
      sb.append(", type=").append(lt);
      sb.append("]");
      return sb.toString();
    }

    public static Location last(TServerInstance instance) {
      return new Location(instance, LocationType.LAST);
    }

    public static Location last(final String server, final String session) {
      return last(new TServerInstance(HostAndPort.fromString(server), session));
    }

    public static Location current(TServerInstance instance) {
      return new Location(instance, LocationType.CURRENT);
    }

    public static Location current(final String server, final String session) {
      return current(new TServerInstance(HostAndPort.fromString(server), session));
    }

    public static Location future(TServerInstance instance) {
      return new Location(instance, LocationType.FUTURE);
    }

    public static Location future(final String server, final String session) {
      return future(new TServerInstance(HostAndPort.fromString(server), session));
    }

  }

  public TableId getTableId() {
    return tableId;
  }

  public KeyExtent getExtent() {
    return extent.get();
  }

  private void ensureFetched(ColumnType col) {
    Preconditions.checkState(fetchedCols.contains(col), "%s was not fetched", col);
  }

  public Text getPrevEndRow() {
    ensureFetched(ColumnType.PREV_ROW);
    if (!sawPrevEndRow) {
      throw new IllegalStateException(
          "No prev endrow seen.  tableId: " + tableId + " endrow: " + endRow);
    }
    return prevEndRow;
  }

  public boolean sawPrevEndRow() {
    ensureFetched(ColumnType.PREV_ROW);
    return sawPrevEndRow;
  }

  public Text getOldPrevEndRow() {
    ensureFetched(ColumnType.OLD_PREV_ROW);
    if (!sawOldPrevEndRow) {
      throw new IllegalStateException(
          "No old prev endrow seen.  tableId: " + tableId + " endrow: " + endRow);
    }
    return oldPrevEndRow;
  }

  public boolean sawOldPrevEndRow() {
    ensureFetched(ColumnType.OLD_PREV_ROW);
    return sawOldPrevEndRow;
  }

  public Text getEndRow() {
    return endRow;
  }

  public Location getLocation() {
    ensureFetched(ColumnType.LOCATION);
    return location;
  }

  public boolean hasCurrent() {
    ensureFetched(ColumnType.LOCATION);
    return location != null && location.getType() == LocationType.CURRENT;
  }

  public Map<StoredTabletFile,Long> getLoaded() {
    ensureFetched(ColumnType.LOADED);
    return loadedFiles;
  }

  public Location getLast() {
    ensureFetched(ColumnType.LAST);
    return last;
  }

  public SuspendingTServer getSuspend() {
    ensureFetched(ColumnType.SUSPEND);
    return suspend;
  }

  public Collection<StoredTabletFile> getFiles() {
    ensureFetched(ColumnType.FILES);
    return files.keySet();
  }

  public Map<StoredTabletFile,DataFileValue> getFilesMap() {
    ensureFetched(ColumnType.FILES);
    return files;
  }

  public Collection<LogEntry> getLogs() {
    ensureFetched(ColumnType.LOGS);
    return logs;
  }

  public List<StoredTabletFile> getScans() {
    ensureFetched(ColumnType.SCANS);
    return scans;
  }

  public String getDirName() {
    ensureFetched(ColumnType.DIR);
    return dirName;
  }

  public MetadataTime getTime() {
    ensureFetched(ColumnType.TIME);
    return time;
  }

  public String getCloned() {
    ensureFetched(ColumnType.CLONED);
    return cloned;
  }

  public OptionalLong getFlushId() {
    ensureFetched(ColumnType.FLUSH_ID);
    return flush;
  }

  public OptionalLong getCompactId() {
    ensureFetched(ColumnType.COMPACT_ID);
    return compact;
  }

  public Double getSplitRatio() {
    ensureFetched(ColumnType.SPLIT_RATIO);
    return splitRatio;
  }

  public boolean hasMerged() {
    ensureFetched(ColumnType.MERGED);
    return merged;
  }

  public SortedMap<Key,Value> getKeyValues() {
    Preconditions.checkState(keyValues != null, "Requested key values when it was not saved");
    return keyValues;
  }

  public TabletState getTabletState(Set<TServerInstance> liveTServers) {
    ensureFetched(ColumnType.LOCATION);
    ensureFetched(ColumnType.LAST);
    ensureFetched(ColumnType.SUSPEND);
    try {
      Location current = null;
      Location future = null;
      if (hasCurrent()) {
        current = location;
      } else {
        future = location;
      }
      // only care about the state so don't need walogs and chopped params
<<<<<<< HEAD
=======
      // Use getExtent() when passing the extent as the private reference may not have been
      // initialized yet. This will also ensure PREV_ROW was fetched
>>>>>>> 84e8557a
      var tls = new TabletLocationState(getExtent(), future, current, last, suspend, null);
      return tls.getState(liveTServers);
    } catch (TabletLocationState.BadLocationStateException blse) {
      throw new IllegalArgumentException("Error creating TabletLocationState", blse);
    }
  }

  public Map<ExternalCompactionId,ExternalCompactionMetadata> getExternalCompactions() {
    ensureFetched(ColumnType.ECOMP);
    return extCompactions;
  }

  @VisibleForTesting
  public static <E extends Entry<Key,Value>> TabletMetadata convertRow(Iterator<E> rowIter,
      EnumSet<ColumnType> fetchedColumns, boolean buildKeyValueMap) {
    Objects.requireNonNull(rowIter);

    final var tmBuilder = new Builder();
    ByteSequence row = null;

    while (rowIter.hasNext()) {
      final Entry<Key,Value> kv = rowIter.next();
      final Key key = kv.getKey();
      final String val = kv.getValue().toString();
      final String fam = key.getColumnFamilyData().toString();
      final String qual = key.getColumnQualifierData().toString();

      if (buildKeyValueMap) {
        tmBuilder.keyValue(key, kv.getValue());
      }

      if (row == null) {
        row = key.getRowData();
        KeyExtent ke = KeyExtent.fromMetaRow(key.getRow());
        tmBuilder.endRow(ke.endRow());
        tmBuilder.table(ke.tableId());
      } else if (!row.equals(key.getRowData())) {
        throw new IllegalArgumentException(
            "Input contains more than one row : " + row + " " + key.getRowData());
      }

      switch (fam.toString()) {
        case TabletColumnFamily.STR_NAME:
          switch (qual) {
            case PREV_ROW_QUAL:
              tmBuilder.prevEndRow(TabletColumnFamily.decodePrevEndRow(kv.getValue()));
              tmBuilder.sawPrevEndRow(true);
              break;
            case OLD_PREV_ROW_QUAL:
              tmBuilder.oldPrevEndRow(TabletColumnFamily.decodePrevEndRow(kv.getValue()));
              tmBuilder.sawOldPrevEndRow(true);
              break;
            case SPLIT_RATIO_QUAL:
              tmBuilder.splitRatio(Double.parseDouble(val));
              break;
          }
          break;
        case ServerColumnFamily.STR_NAME:
          switch (qual) {
            case DIRECTORY_QUAL:
              Preconditions.checkArgument(ServerColumnFamily.isValidDirCol(val),
                  "Saw invalid dir name %s %s", key, val);
              tmBuilder.dirName(val);
              break;
            case TIME_QUAL:
              tmBuilder.time(MetadataTime.parse(val));
              break;
            case FLUSH_QUAL:
              tmBuilder.flush(Long.parseLong(val));
              break;
            case COMPACT_QUAL:
              tmBuilder.compact(Long.parseLong(val));
              break;
          }
          break;
        case DataFileColumnFamily.STR_NAME:
          tmBuilder.file(new StoredTabletFile(qual), new DataFileValue(val));
          break;
        case BulkFileColumnFamily.STR_NAME:
          tmBuilder.loadedFile(new StoredTabletFile(qual),
              BulkFileColumnFamily.getBulkLoadTid(val));
          break;
        case CurrentLocationColumnFamily.STR_NAME:
          tmBuilder.location(val, qual, LocationType.CURRENT);
          break;
        case FutureLocationColumnFamily.STR_NAME:
          tmBuilder.location(val, qual, LocationType.FUTURE);
          break;
        case LastLocationColumnFamily.STR_NAME:
          tmBuilder.last(Location.last(val, qual));
          break;
        case SuspendLocationColumn.STR_NAME:
          tmBuilder.suspend(SuspendingTServer.fromValue(kv.getValue()));
          break;
        case ScanFileColumnFamily.STR_NAME:
          tmBuilder.scan(new StoredTabletFile(qual));
          break;
        case ClonedColumnFamily.STR_NAME:
          tmBuilder.cloned(val);
          break;
        case LogColumnFamily.STR_NAME:
          tmBuilder.log(LogEntry.fromMetaWalEntry(kv));
          break;
        case ExternalCompactionColumnFamily.STR_NAME:
          tmBuilder.extCompaction(ExternalCompactionId.of(qual),
              ExternalCompactionMetadata.fromJson(val));
          break;
        case MergedColumnFamily.STR_NAME:
          tmBuilder.merged(true);
          break;
        default:
          throw new IllegalStateException("Unexpected family " + fam);
      }
    }

    return tmBuilder.build(fetchedColumns);
  }

  @VisibleForTesting
  static TabletMetadata create(String id, String prevEndRow, String endRow) {
    final var tmBuilder = new Builder();
    tmBuilder.table(TableId.of(id));
    tmBuilder.sawPrevEndRow(true);
    tmBuilder.prevEndRow(prevEndRow == null ? null : new Text(prevEndRow));
    tmBuilder.endRow(endRow == null ? null : new Text(endRow));
    return tmBuilder.build(EnumSet.of(ColumnType.PREV_ROW));
  }

  /**
   * Get the tservers that are live from ZK. Live servers will have a valid ZooLock. This method was
   * pulled from org.apache.accumulo.server.manager.LiveTServerSet
   */
  public static synchronized Set<TServerInstance> getLiveTServers(ClientContext context) {
    final Set<TServerInstance> liveServers = new HashSet<>();

    final String path = context.getZooKeeperRoot() + Constants.ZTSERVERS;

    for (String child : context.getZooCache().getChildren(path)) {
      checkServer(context, path, child).ifPresent(liveServers::add);
    }
    log.trace("Found {} live tservers at ZK path: {}", liveServers.size(), path);

    return liveServers;
  }

  /**
   * Check for tserver ZooLock at the ZK location. Return Optional containing TServerInstance if a
   * valid Zoolock exists.
   */
  private static Optional<TServerInstance> checkServer(ClientContext context, String path,
      String zPath) {
    final var lockPath = ServiceLock.path(path + "/" + zPath);
    ZooCache.ZcStat stat = new ZooCache.ZcStat();
    log.trace("Checking server at ZK path = " + lockPath);
    return ServiceLock.getLockData(context.getZooCache(), lockPath, stat)
        .map(sld -> sld.getAddress(ServiceLockData.ThriftService.TSERV))
        .map(address -> new TServerInstance(address, stat.getEphemeralOwner()));
  }

  static class Builder {
    private TableId tableId;
    private Text prevEndRow;
    private boolean sawPrevEndRow;
    private Text oldPrevEndRow;
    private boolean sawOldPrevEndRow;
    private Text endRow;
    private Location location;
    private final ImmutableMap.Builder<StoredTabletFile,DataFileValue> files =
        ImmutableMap.builder();
    private final ImmutableList.Builder<StoredTabletFile> scans = ImmutableList.builder();
    private final ImmutableMap.Builder<StoredTabletFile,Long> loadedFiles = ImmutableMap.builder();
    private EnumSet<ColumnType> fetchedCols;
    private Location last;
    private SuspendingTServer suspend;
    private String dirName;
    private MetadataTime time;
    private String cloned;
    private ImmutableSortedMap.Builder<Key,Value> keyValues;
    private OptionalLong flush = OptionalLong.empty();
    private final ImmutableList.Builder<LogEntry> logs = ImmutableList.builder();
    private OptionalLong compact = OptionalLong.empty();
    private Double splitRatio = null;
    private final ImmutableMap.Builder<ExternalCompactionId,
        ExternalCompactionMetadata> extCompactions = ImmutableMap.builder();
    private boolean merged;

    void table(TableId tableId) {
      this.tableId = tableId;
    }

    void endRow(Text endRow) {
      this.endRow = endRow;
    }

    void prevEndRow(Text prevEndRow) {
      this.prevEndRow = prevEndRow;
    }

    void sawPrevEndRow(boolean sawPrevEndRow) {
      this.sawPrevEndRow = sawPrevEndRow;
    }

    void oldPrevEndRow(Text oldPrevEndRow) {
      this.oldPrevEndRow = oldPrevEndRow;
    }

    void sawOldPrevEndRow(boolean sawOldPrevEndRow) {
      this.sawOldPrevEndRow = sawOldPrevEndRow;
    }

    void splitRatio(Double splitRatio) {
      this.splitRatio = splitRatio;
    }

    void dirName(String dirName) {
      this.dirName = dirName;
    }

    void time(MetadataTime time) {
      this.time = time;
    }

    void flush(long flush) {
      this.flush = OptionalLong.of(flush);
    }

    void compact(long compact) {
      this.compact = OptionalLong.of(compact);
    }

    void file(StoredTabletFile stf, DataFileValue dfv) {
      this.files.put(stf, dfv);
    }

    void loadedFile(StoredTabletFile stf, Long tid) {
      this.loadedFiles.put(stf, tid);
    }

    void location(String val, String qual, LocationType lt) {
      if (location != null) {
        throw new IllegalStateException("Attempted to set second location for tableId: " + tableId
            + " endrow: " + endRow + " -- " + location + " " + qual + " " + val);
      }
      this.location = new Location(val, qual, lt);
    }

    void last(Location last) {
      this.last = last;
    }

    void suspend(SuspendingTServer suspend) {
      this.suspend = suspend;
    }

    void scan(StoredTabletFile stf) {
      this.scans.add(stf);
    }

    void cloned(String cloned) {
      this.cloned = cloned;
    }

    void log(LogEntry log) {
      this.logs.add(log);
    }

    void extCompaction(ExternalCompactionId id, ExternalCompactionMetadata metadata) {
      this.extCompactions.put(id, metadata);
    }

    void merged(boolean merged) {
      this.merged = merged;
    }

    void keyValue(Key key, Value value) {
      if (this.keyValues == null) {
        this.keyValues = ImmutableSortedMap.naturalOrder();
      }
      this.keyValues.put(key, value);
    }

    TabletMetadata build(EnumSet<ColumnType> fetchedCols) {
      this.fetchedCols = fetchedCols;
      return new TabletMetadata(this);
    }
  }
}<|MERGE_RESOLUTION|>--- conflicted
+++ resolved
@@ -400,11 +400,8 @@
         future = location;
       }
       // only care about the state so don't need walogs and chopped params
-<<<<<<< HEAD
-=======
       // Use getExtent() when passing the extent as the private reference may not have been
       // initialized yet. This will also ensure PREV_ROW was fetched
->>>>>>> 84e8557a
       var tls = new TabletLocationState(getExtent(), future, current, last, suspend, null);
       return tls.getState(liveTServers);
     } catch (TabletLocationState.BadLocationStateException blse) {
