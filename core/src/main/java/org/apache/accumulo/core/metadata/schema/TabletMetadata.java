/*
 * Licensed to the Apache Software Foundation (ASF) under one
 * or more contributor license agreements.  See the NOTICE file
 * distributed with this work for additional information
 * regarding copyright ownership.  The ASF licenses this file
 * to you under the Apache License, Version 2.0 (the
 * "License"); you may not use this file except in compliance
 * with the License.  You may obtain a copy of the License at
 *
 *   https://www.apache.org/licenses/LICENSE-2.0
 *
 * Unless required by applicable law or agreed to in writing,
 * software distributed under the License is distributed on an
 * "AS IS" BASIS, WITHOUT WARRANTIES OR CONDITIONS OF ANY
 * KIND, either express or implied.  See the License for the
 * specific language governing permissions and limitations
 * under the License.
 */
package org.apache.accumulo.core.metadata.schema;

import static org.apache.accumulo.core.metadata.schema.MetadataSchema.TabletsSection.ServerColumnFamily.COMPACT_QUAL;
import static org.apache.accumulo.core.metadata.schema.MetadataSchema.TabletsSection.ServerColumnFamily.DIRECTORY_QUAL;
import static org.apache.accumulo.core.metadata.schema.MetadataSchema.TabletsSection.ServerColumnFamily.FLUSH_QUAL;
import static org.apache.accumulo.core.metadata.schema.MetadataSchema.TabletsSection.ServerColumnFamily.OPID_QUAL;
import static org.apache.accumulo.core.metadata.schema.MetadataSchema.TabletsSection.ServerColumnFamily.TIME_QUAL;
import static org.apache.accumulo.core.metadata.schema.MetadataSchema.TabletsSection.TabletColumnFamily.OLD_PREV_ROW_QUAL;
import static org.apache.accumulo.core.metadata.schema.MetadataSchema.TabletsSection.TabletColumnFamily.PREV_ROW_QUAL;
import static org.apache.accumulo.core.metadata.schema.MetadataSchema.TabletsSection.TabletColumnFamily.SPLIT_RATIO_QUAL;

import java.util.Collection;
import java.util.EnumSet;
import java.util.HashSet;
import java.util.Iterator;
import java.util.List;
import java.util.Map;
import java.util.Map.Entry;
import java.util.Objects;
import java.util.Optional;
import java.util.OptionalLong;
import java.util.Set;
import java.util.SortedMap;

import org.apache.accumulo.core.Constants;
import org.apache.accumulo.core.clientImpl.ClientContext;
import org.apache.accumulo.core.data.ByteSequence;
import org.apache.accumulo.core.data.Key;
import org.apache.accumulo.core.data.TableId;
import org.apache.accumulo.core.data.Value;
import org.apache.accumulo.core.dataImpl.KeyExtent;
import org.apache.accumulo.core.fate.zookeeper.ZooCache;
import org.apache.accumulo.core.lock.ServiceLock;
import org.apache.accumulo.core.lock.ServiceLockData;
import org.apache.accumulo.core.metadata.StoredTabletFile;
import org.apache.accumulo.core.metadata.SuspendingTServer;
import org.apache.accumulo.core.metadata.TServerInstance;
import org.apache.accumulo.core.metadata.TabletFile;
import org.apache.accumulo.core.metadata.TabletLocationState;
import org.apache.accumulo.core.metadata.TabletOperationId;
import org.apache.accumulo.core.metadata.TabletState;
import org.apache.accumulo.core.metadata.schema.MetadataSchema.TabletsSection.BulkFileColumnFamily;
import org.apache.accumulo.core.metadata.schema.MetadataSchema.TabletsSection.ChoppedColumnFamily;
import org.apache.accumulo.core.metadata.schema.MetadataSchema.TabletsSection.ClonedColumnFamily;
import org.apache.accumulo.core.metadata.schema.MetadataSchema.TabletsSection.CurrentLocationColumnFamily;
import org.apache.accumulo.core.metadata.schema.MetadataSchema.TabletsSection.DataFileColumnFamily;
import org.apache.accumulo.core.metadata.schema.MetadataSchema.TabletsSection.ExternalCompactionColumnFamily;
import org.apache.accumulo.core.metadata.schema.MetadataSchema.TabletsSection.FutureLocationColumnFamily;
import org.apache.accumulo.core.metadata.schema.MetadataSchema.TabletsSection.LastLocationColumnFamily;
import org.apache.accumulo.core.metadata.schema.MetadataSchema.TabletsSection.LogColumnFamily;
import org.apache.accumulo.core.metadata.schema.MetadataSchema.TabletsSection.OnDemandAssignmentStateColumnFamily;
import org.apache.accumulo.core.metadata.schema.MetadataSchema.TabletsSection.ScanFileColumnFamily;
import org.apache.accumulo.core.metadata.schema.MetadataSchema.TabletsSection.ServerColumnFamily;
import org.apache.accumulo.core.metadata.schema.MetadataSchema.TabletsSection.SuspendLocationColumn;
import org.apache.accumulo.core.metadata.schema.MetadataSchema.TabletsSection.TabletColumnFamily;
import org.apache.accumulo.core.tabletserver.log.LogEntry;
import org.apache.hadoop.io.Text;
import org.slf4j.Logger;
import org.slf4j.LoggerFactory;

import com.google.common.annotations.VisibleForTesting;
import com.google.common.base.Preconditions;
import com.google.common.collect.ImmutableList;
import com.google.common.collect.ImmutableMap;
import com.google.common.collect.ImmutableSortedMap;
import com.google.common.net.HostAndPort;

public class TabletMetadata {
  private static final Logger log = LoggerFactory.getLogger(TabletMetadata.class);

  private TableId tableId;
  private Text prevEndRow;
  private boolean sawPrevEndRow = false;
  private Text oldPrevEndRow;
  private boolean sawOldPrevEndRow = false;
  private Text endRow;
  private Location location;
  private Map<StoredTabletFile,DataFileValue> files;
  private List<StoredTabletFile> scans;
  private Map<TabletFile,Long> loadedFiles;
  private EnumSet<ColumnType> fetchedCols;
  private KeyExtent extent;
  private Location last;
  private SuspendingTServer suspend;
  private String dirName;
  private MetadataTime time;
  private String cloned;
  private SortedMap<Key,Value> keyValues;
  private OptionalLong flush = OptionalLong.empty();
  private List<LogEntry> logs;
  private OptionalLong compact = OptionalLong.empty();
  private Double splitRatio = null;
  private Map<ExternalCompactionId,ExternalCompactionMetadata> extCompactions;
  private boolean chopped = false;
<<<<<<< HEAD
  private TabletOperation operation;
  private TabletOperationId operationId;
=======
  private boolean onDemand = false;
>>>>>>> 149b65ce

  public enum LocationType {
    CURRENT, FUTURE, LAST
  }

  public enum ColumnType {
    LOCATION,
    PREV_ROW,
    OLD_PREV_ROW,
    FILES,
    LAST,
    LOADED,
    SCANS,
    DIR,
    TIME,
    CLONED,
    FLUSH_ID,
    LOGS,
    COMPACT_ID,
    SPLIT_RATIO,
    SUSPEND,
    CHOPPED,
    ECOMP,
<<<<<<< HEAD
    OPID
=======
    ON_DEMAND
>>>>>>> 149b65ce
  }

  public static class Location {
    private final TServerInstance tServerInstance;
    private final LocationType lt;

    private Location(final String server, final String session, final LocationType lt) {
      this(new TServerInstance(HostAndPort.fromString(server), session), lt);
    }

    private Location(final TServerInstance tServerInstance, final LocationType lt) {
      this.tServerInstance =
          Objects.requireNonNull(tServerInstance, "tServerInstance must not be null");
      this.lt = Objects.requireNonNull(lt, "locationType must not be null");
    }

    public LocationType getType() {
      return lt;
    }

    public TServerInstance getServerInstance() {
      return tServerInstance;
    }

    public String getHostPortSession() {
      return tServerInstance.getHostPortSession();
    }

    public String getHost() {
      return tServerInstance.getHost();
    }

    public String getHostPort() {
      return tServerInstance.getHostPort();
    }

    public HostAndPort getHostAndPort() {
      return tServerInstance.getHostAndPort();
    }

    public String getSession() {
      return tServerInstance.getSession();
    }

    @Override
    public boolean equals(Object o) {
      if (this == o) {
        return true;
      }
      if (o == null || getClass() != o.getClass()) {
        return false;
      }
      Location location = (Location) o;
      return Objects.equals(tServerInstance, location.tServerInstance) && lt == location.lt;
    }

    @Override
    public int hashCode() {
      return Objects.hash(tServerInstance, lt);
    }

    public static Location last(TServerInstance instance) {
      return new Location(instance, LocationType.LAST);
    }

    public static Location last(final String server, final String session) {
      return last(new TServerInstance(HostAndPort.fromString(server), session));
    }

    public static Location current(TServerInstance instance) {
      return new Location(instance, LocationType.CURRENT);
    }

    public static Location current(final String server, final String session) {
      return current(new TServerInstance(HostAndPort.fromString(server), session));
    }

    public static Location future(TServerInstance instance) {
      return new Location(instance, LocationType.FUTURE);
    }

    public static Location future(final String server, final String session) {
      return future(new TServerInstance(HostAndPort.fromString(server), session));
    }

  }

  public TableId getTableId() {
    return tableId;
  }

  public KeyExtent getExtent() {
    if (extent == null) {
      extent = new KeyExtent(getTableId(), getEndRow(), getPrevEndRow());
    }
    return extent;
  }

  private void ensureFetched(ColumnType col) {
    Preconditions.checkState(fetchedCols.contains(col), "%s was not fetched", col);
  }

  public Text getPrevEndRow() {
    ensureFetched(ColumnType.PREV_ROW);
    if (!sawPrevEndRow) {
      throw new IllegalStateException(
          "No prev endrow seen.  tableId: " + tableId + " endrow: " + endRow);
    }
    return prevEndRow;
  }

  public boolean sawPrevEndRow() {
    ensureFetched(ColumnType.PREV_ROW);
    return sawPrevEndRow;
  }

  public Text getOldPrevEndRow() {
    ensureFetched(ColumnType.OLD_PREV_ROW);
    if (!sawOldPrevEndRow) {
      throw new IllegalStateException(
          "No old prev endrow seen.  tableId: " + tableId + " endrow: " + endRow);
    }
    return oldPrevEndRow;
  }

  public boolean sawOldPrevEndRow() {
    ensureFetched(ColumnType.OLD_PREV_ROW);
    return sawOldPrevEndRow;
  }

  public Text getEndRow() {
    return endRow;
  }

  public Location getLocation() {
    ensureFetched(ColumnType.LOCATION);
    return location;
  }

  public boolean hasCurrent() {
    ensureFetched(ColumnType.LOCATION);
    return location != null && location.getType() == LocationType.CURRENT;
  }

  public Map<TabletFile,Long> getLoaded() {
    ensureFetched(ColumnType.LOADED);
    return loadedFiles;
  }

  public Location getLast() {
    ensureFetched(ColumnType.LAST);
    return last;
  }

  public SuspendingTServer getSuspend() {
    ensureFetched(ColumnType.SUSPEND);
    return suspend;
  }

  public Collection<StoredTabletFile> getFiles() {
    ensureFetched(ColumnType.FILES);
    return files.keySet();
  }

  public Map<StoredTabletFile,DataFileValue> getFilesMap() {
    ensureFetched(ColumnType.FILES);
    return files;
  }

  public Collection<LogEntry> getLogs() {
    ensureFetched(ColumnType.LOGS);
    return logs;
  }

  public List<StoredTabletFile> getScans() {
    ensureFetched(ColumnType.SCANS);
    return scans;
  }

  public String getDirName() {
    ensureFetched(ColumnType.DIR);
    return dirName;
  }

  public MetadataTime getTime() {
    ensureFetched(ColumnType.TIME);
    return time;
  }

  public String getCloned() {
    ensureFetched(ColumnType.CLONED);
    return cloned;
  }

  public OptionalLong getFlushId() {
    ensureFetched(ColumnType.FLUSH_ID);
    return flush;
  }

  public OptionalLong getCompactId() {
    ensureFetched(ColumnType.COMPACT_ID);
    return compact;
  }

  public Double getSplitRatio() {
    ensureFetched(ColumnType.SPLIT_RATIO);
    return splitRatio;
  }

  public boolean hasChopped() {
    ensureFetched(ColumnType.CHOPPED);
    return chopped;
  }

  public boolean getOnDemand() {
    ensureFetched(ColumnType.ON_DEMAND);
    return onDemand;
  }

  public SortedMap<Key,Value> getKeyValues() {
    Preconditions.checkState(keyValues != null, "Requested key values when it was not saved");
    return keyValues;
  }

  public TabletState getTabletState(Set<TServerInstance> liveTServers) {
    ensureFetched(ColumnType.LOCATION);
    ensureFetched(ColumnType.LAST);
    ensureFetched(ColumnType.SUSPEND);
    ensureFetched(ColumnType.ON_DEMAND);
    try {
      Location current = null;
      Location future = null;
      if (hasCurrent()) {
        current = location;
      } else {
        future = location;
      }
      // only care about the state so don't need walogs and chopped params
      var tls =
          new TabletLocationState(extent, future, current, last, suspend, null, false, onDemand);
      return tls.getState(liveTServers);
    } catch (TabletLocationState.BadLocationStateException blse) {
      throw new IllegalArgumentException("Error creating TabletLocationState", blse);
    }
  }

  public Map<ExternalCompactionId,ExternalCompactionMetadata> getExternalCompactions() {
    ensureFetched(ColumnType.ECOMP);
    return extCompactions;
  }

  public TabletOperation getOperation() {
    ensureFetched(ColumnType.OPID);
    return operation;
  }

  public TabletOperationId getOperationId() {
    ensureFetched(ColumnType.OPID);
    return operationId;
  }

  @VisibleForTesting
  public static <E extends Entry<Key,Value>> TabletMetadata convertRow(Iterator<E> rowIter,
      EnumSet<ColumnType> fetchedColumns, boolean buildKeyValueMap) {
    Objects.requireNonNull(rowIter);

    TabletMetadata te = new TabletMetadata();
    final ImmutableSortedMap.Builder<Key,Value> kvBuilder =
        buildKeyValueMap ? ImmutableSortedMap.naturalOrder() : null;

    final var filesBuilder = ImmutableMap.<StoredTabletFile,DataFileValue>builder();
    final var scansBuilder = ImmutableList.<StoredTabletFile>builder();
    final var logsBuilder = ImmutableList.<LogEntry>builder();
    final var extCompBuilder =
        ImmutableMap.<ExternalCompactionId,ExternalCompactionMetadata>builder();
    final var loadedFilesBuilder = ImmutableMap.<TabletFile,Long>builder();
    ByteSequence row = null;

    while (rowIter.hasNext()) {
      final Entry<Key,Value> kv = rowIter.next();
      final Key key = kv.getKey();
      final String val = kv.getValue().toString();
      final String fam = key.getColumnFamilyData().toString();
      final String qual = key.getColumnQualifierData().toString();

      if (buildKeyValueMap) {
        kvBuilder.put(key, kv.getValue());
      }

      if (row == null) {
        row = key.getRowData();
        KeyExtent ke = KeyExtent.fromMetaRow(key.getRow());
        te.endRow = ke.endRow();
        te.tableId = ke.tableId();
      } else if (!row.equals(key.getRowData())) {
        throw new IllegalArgumentException(
            "Input contains more than one row : " + row + " " + key.getRowData());
      }

      switch (fam.toString()) {
        case TabletColumnFamily.STR_NAME:
          switch (qual) {
            case PREV_ROW_QUAL:
              te.prevEndRow = TabletColumnFamily.decodePrevEndRow(kv.getValue());
              te.sawPrevEndRow = true;
              break;
            case OLD_PREV_ROW_QUAL:
              te.oldPrevEndRow = TabletColumnFamily.decodePrevEndRow(kv.getValue());
              te.sawOldPrevEndRow = true;
              break;
            case SPLIT_RATIO_QUAL:
              te.splitRatio = Double.parseDouble(val);
              break;
          }
          break;
        case ServerColumnFamily.STR_NAME:
          switch (qual) {
            case DIRECTORY_QUAL:
              Preconditions.checkArgument(ServerColumnFamily.isValidDirCol(val),
                  "Saw invalid dir name {} {}", key, val);
              te.dirName = val;
              break;
            case TIME_QUAL:
              te.time = MetadataTime.parse(val);
              break;
            case FLUSH_QUAL:
              te.flush = OptionalLong.of(Long.parseLong(val));
              break;
            case COMPACT_QUAL:
              te.compact = OptionalLong.of(Long.parseLong(val));
              break;
            case OPID_QUAL:
              String[] tokens = val.split(":", 2);
              te.operation = TabletOperation.valueOf(tokens[0]);
              te.operationId = new TabletOperationId(tokens[1]);
              break;
          }
          break;
        case DataFileColumnFamily.STR_NAME:
          filesBuilder.put(new StoredTabletFile(qual), new DataFileValue(val));
          break;
        case BulkFileColumnFamily.STR_NAME:
          loadedFilesBuilder.put(new StoredTabletFile(qual),
              BulkFileColumnFamily.getBulkLoadTid(val));
          break;
        case CurrentLocationColumnFamily.STR_NAME:
          te.setLocationOnce(val, qual, LocationType.CURRENT);
          break;
        case FutureLocationColumnFamily.STR_NAME:
          te.setLocationOnce(val, qual, LocationType.FUTURE);
          break;
        case LastLocationColumnFamily.STR_NAME:
          te.last = Location.last(val, qual);
          break;
        case SuspendLocationColumn.STR_NAME:
          te.suspend = SuspendingTServer.fromValue(kv.getValue());
          break;
        case ScanFileColumnFamily.STR_NAME:
          scansBuilder.add(new StoredTabletFile(qual));
          break;
        case ClonedColumnFamily.STR_NAME:
          te.cloned = val;
          break;
        case LogColumnFamily.STR_NAME:
          logsBuilder.add(LogEntry.fromMetaWalEntry(kv));
          break;
        case ExternalCompactionColumnFamily.STR_NAME:
          extCompBuilder.put(ExternalCompactionId.of(qual),
              ExternalCompactionMetadata.fromJson(val));
          break;
        case ChoppedColumnFamily.STR_NAME:
          te.chopped = true;
          break;
        case OnDemandAssignmentStateColumnFamily.STR_NAME:
          te.onDemand = true;
          break;
        default:
          throw new IllegalStateException("Unexpected family " + fam);
      }
    }

    te.files = filesBuilder.build();
    te.loadedFiles = loadedFilesBuilder.build();
    te.fetchedCols = fetchedColumns;
    te.scans = scansBuilder.build();
    te.logs = logsBuilder.build();
    te.extCompactions = extCompBuilder.build();
    if (buildKeyValueMap) {
      te.keyValues = kvBuilder.build();
    }
    return te;
  }

  private void setLocationOnce(String val, String qual, LocationType lt) {
    if (location != null) {
      throw new IllegalStateException("Attempted to set second location for tableId: " + tableId
          + " endrow: " + endRow + " -- " + location + " " + qual + " " + val);
    }
    location = new Location(val, qual, lt);
  }

  @VisibleForTesting
  static TabletMetadata create(String id, String prevEndRow, String endRow) {
    TabletMetadata te = new TabletMetadata();
    te.tableId = TableId.of(id);
    te.sawPrevEndRow = true;
    te.prevEndRow = prevEndRow == null ? null : new Text(prevEndRow);
    te.endRow = endRow == null ? null : new Text(endRow);
    te.fetchedCols = EnumSet.of(ColumnType.PREV_ROW);
    return te;
  }

  /**
   * Get the tservers that are live from ZK. Live servers will have a valid ZooLock. This method was
   * pulled from org.apache.accumulo.server.manager.LiveTServerSet
   */
  public static synchronized Set<TServerInstance> getLiveTServers(ClientContext context) {
    final Set<TServerInstance> liveServers = new HashSet<>();

    final String path = context.getZooKeeperRoot() + Constants.ZTSERVERS;

    for (String child : context.getZooCache().getChildren(path)) {
      checkServer(context, path, child).ifPresent(liveServers::add);
    }
    log.trace("Found {} live tservers at ZK path: {}", liveServers.size(), path);

    return liveServers;
  }

  /**
   * Check for tserver ZooLock at the ZK location. Return Optional containing TServerInstance if a
   * valid Zoolock exists.
   */
  private static Optional<TServerInstance> checkServer(ClientContext context, String path,
      String zPath) {
    Optional<TServerInstance> server = Optional.empty();
    final var lockPath = ServiceLock.path(path + "/" + zPath);
    ZooCache.ZcStat stat = new ZooCache.ZcStat();
    Optional<ServiceLockData> sld = ServiceLock.getLockData(context.getZooCache(), lockPath, stat);

    if (sld.isPresent()) {
      log.trace("Checking server at ZK path = " + lockPath);
      HostAndPort client = sld.get().getAddress(ServiceLockData.ThriftService.TSERV);
      if (client != null) {
        server = Optional.of(new TServerInstance(client, stat.getEphemeralOwner()));
      }
    }
    return server;
  }
}<|MERGE_RESOLUTION|>--- conflicted
+++ resolved
@@ -110,12 +110,9 @@
   private Double splitRatio = null;
   private Map<ExternalCompactionId,ExternalCompactionMetadata> extCompactions;
   private boolean chopped = false;
-<<<<<<< HEAD
   private TabletOperation operation;
   private TabletOperationId operationId;
-=======
   private boolean onDemand = false;
->>>>>>> 149b65ce
 
   public enum LocationType {
     CURRENT, FUTURE, LAST
@@ -139,11 +136,8 @@
     SUSPEND,
     CHOPPED,
     ECOMP,
-<<<<<<< HEAD
-    OPID
-=======
+    OPID,
     ON_DEMAND
->>>>>>> 149b65ce
   }
 
   public static class Location {
