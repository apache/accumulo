--- conflicted
+++ resolved
@@ -111,12 +111,7 @@
   private SortedMap<Key,Value> keyValues;
   private OptionalLong flush = OptionalLong.empty();
   private List<LogEntry> logs;
-<<<<<<< HEAD
-  private Map<ExternalCompactionId,ExternalCompactionMetadata> extCompactions;
-=======
-  private Double splitRatio = null;
   private Map<ExternalCompactionId,CompactionMetadata> extCompactions;
->>>>>>> 7e8f9d3b
   private boolean merged;
   private TabletHostingGoal goal = TabletHostingGoal.ONDEMAND;
   private boolean onDemandHostingRequested = false;
