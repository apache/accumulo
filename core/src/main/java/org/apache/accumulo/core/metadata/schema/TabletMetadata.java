/*
 * Licensed to the Apache Software Foundation (ASF) under one
 * or more contributor license agreements.  See the NOTICE file
 * distributed with this work for additional information
 * regarding copyright ownership.  The ASF licenses this file
 * to you under the Apache License, Version 2.0 (the
 * "License"); you may not use this file except in compliance
 * with the License.  You may obtain a copy of the License at
 *
 *   https://www.apache.org/licenses/LICENSE-2.0
 *
 * Unless required by applicable law or agreed to in writing,
 * software distributed under the License is distributed on an
 * "AS IS" BASIS, WITHOUT WARRANTIES OR CONDITIONS OF ANY
 * KIND, either express or implied.  See the License for the
 * specific language governing permissions and limitations
 * under the License.
 */
package org.apache.accumulo.core.metadata.schema;

import static org.apache.accumulo.core.metadata.schema.MetadataSchema.TabletsSection.HostingColumnFamily.GOAL_QUAL;
import static org.apache.accumulo.core.metadata.schema.MetadataSchema.TabletsSection.HostingColumnFamily.REQUESTED_QUAL;
import static org.apache.accumulo.core.metadata.schema.MetadataSchema.TabletsSection.ServerColumnFamily.COMPACT_QUAL;
import static org.apache.accumulo.core.metadata.schema.MetadataSchema.TabletsSection.ServerColumnFamily.DIRECTORY_QUAL;
import static org.apache.accumulo.core.metadata.schema.MetadataSchema.TabletsSection.ServerColumnFamily.FLUSH_QUAL;
import static org.apache.accumulo.core.metadata.schema.MetadataSchema.TabletsSection.ServerColumnFamily.OPID_QUAL;
import static org.apache.accumulo.core.metadata.schema.MetadataSchema.TabletsSection.ServerColumnFamily.SELECTED_QUAL;
import static org.apache.accumulo.core.metadata.schema.MetadataSchema.TabletsSection.ServerColumnFamily.TIME_QUAL;
import static org.apache.accumulo.core.metadata.schema.MetadataSchema.TabletsSection.TabletColumnFamily.OLD_PREV_ROW_QUAL;
import static org.apache.accumulo.core.metadata.schema.MetadataSchema.TabletsSection.TabletColumnFamily.PREV_ROW_QUAL;
import static org.apache.accumulo.core.metadata.schema.MetadataSchema.TabletsSection.TabletColumnFamily.SPLIT_RATIO_QUAL;

import java.util.Collection;
import java.util.EnumSet;
import java.util.HashSet;
import java.util.Iterator;
import java.util.List;
import java.util.Map;
import java.util.Map.Entry;
import java.util.Objects;
import java.util.Optional;
import java.util.OptionalLong;
import java.util.Set;
import java.util.SortedMap;

import org.apache.accumulo.core.Constants;
import org.apache.accumulo.core.client.admin.TabletHostingGoal;
import org.apache.accumulo.core.clientImpl.ClientContext;
import org.apache.accumulo.core.clientImpl.TabletHostingGoalUtil;
import org.apache.accumulo.core.data.ByteSequence;
import org.apache.accumulo.core.data.Key;
import org.apache.accumulo.core.data.TableId;
import org.apache.accumulo.core.data.Value;
import org.apache.accumulo.core.dataImpl.KeyExtent;
import org.apache.accumulo.core.dataImpl.TabletIdImpl;
import org.apache.accumulo.core.fate.zookeeper.ZooCache;
import org.apache.accumulo.core.lock.ServiceLock;
import org.apache.accumulo.core.lock.ServiceLockData;
import org.apache.accumulo.core.manager.balancer.TabletServerIdImpl;
import org.apache.accumulo.core.metadata.MetadataTable;
import org.apache.accumulo.core.metadata.RootTable;
import org.apache.accumulo.core.metadata.StoredTabletFile;
import org.apache.accumulo.core.metadata.SuspendingTServer;
import org.apache.accumulo.core.metadata.TServerInstance;
import org.apache.accumulo.core.metadata.TabletState;
import org.apache.accumulo.core.metadata.schema.MetadataSchema.TabletsSection.BulkFileColumnFamily;
import org.apache.accumulo.core.metadata.schema.MetadataSchema.TabletsSection.ChoppedColumnFamily;
import org.apache.accumulo.core.metadata.schema.MetadataSchema.TabletsSection.ClonedColumnFamily;
import org.apache.accumulo.core.metadata.schema.MetadataSchema.TabletsSection.CurrentLocationColumnFamily;
import org.apache.accumulo.core.metadata.schema.MetadataSchema.TabletsSection.DataFileColumnFamily;
import org.apache.accumulo.core.metadata.schema.MetadataSchema.TabletsSection.ExternalCompactionColumnFamily;
import org.apache.accumulo.core.metadata.schema.MetadataSchema.TabletsSection.FutureLocationColumnFamily;
import org.apache.accumulo.core.metadata.schema.MetadataSchema.TabletsSection.HostingColumnFamily;
import org.apache.accumulo.core.metadata.schema.MetadataSchema.TabletsSection.LastLocationColumnFamily;
import org.apache.accumulo.core.metadata.schema.MetadataSchema.TabletsSection.LogColumnFamily;
import org.apache.accumulo.core.metadata.schema.MetadataSchema.TabletsSection.ScanFileColumnFamily;
import org.apache.accumulo.core.metadata.schema.MetadataSchema.TabletsSection.ServerColumnFamily;
import org.apache.accumulo.core.metadata.schema.MetadataSchema.TabletsSection.SuspendLocationColumn;
import org.apache.accumulo.core.metadata.schema.MetadataSchema.TabletsSection.TabletColumnFamily;
import org.apache.accumulo.core.spi.balancer.TabletBalancer;
import org.apache.accumulo.core.spi.balancer.data.TabletServerId;
import org.apache.accumulo.core.tabletserver.log.LogEntry;
import org.apache.commons.lang3.builder.ToStringBuilder;
import org.apache.commons.lang3.builder.ToStringStyle;
import org.apache.hadoop.io.Text;
import org.slf4j.Logger;
import org.slf4j.LoggerFactory;

import com.google.common.annotations.VisibleForTesting;
import com.google.common.base.Preconditions;
import com.google.common.collect.ImmutableList;
import com.google.common.collect.ImmutableMap;
import com.google.common.collect.ImmutableSortedMap;
import com.google.common.net.HostAndPort;

public class TabletMetadata {

  private static final Logger log = LoggerFactory.getLogger(TabletMetadata.class);

  private TableId tableId;
  private Text prevEndRow;
  private boolean sawPrevEndRow = false;
  private Text oldPrevEndRow;
  private boolean sawOldPrevEndRow = false;
  private Text endRow;
  private Location location;
  private Map<StoredTabletFile,DataFileValue> files;
  private List<StoredTabletFile> scans;
  private Map<StoredTabletFile,Long> loadedFiles;
  private SelectedFiles selectedFiles;
  private EnumSet<ColumnType> fetchedCols;
  private KeyExtent extent;
  private Location last;
  private SuspendingTServer suspend;
  private String dirName;
  private MetadataTime time;
  private String cloned;
  private SortedMap<Key,Value> keyValues;
  private OptionalLong flush = OptionalLong.empty();
  private List<LogEntry> logs;
  private OptionalLong compact = OptionalLong.empty();
  private Double splitRatio = null;
  private Map<ExternalCompactionId,ExternalCompactionMetadata> extCompactions;
  private boolean chopped = false;
  private TabletHostingGoal goal = TabletHostingGoal.ONDEMAND;
  private boolean onDemandHostingRequested = false;
  private TabletOperationId operationId;
  private boolean futureAndCurrentLocationSet = false;
  private boolean operationIdAndCurrentLocationSet = false;

  public static TabletMetadataBuilder builder(KeyExtent extent) {
    return new TabletMetadataBuilder(extent);
  }

  public enum LocationType {
    CURRENT, FUTURE, LAST
  }

  public enum ColumnType {
    LOCATION,
    PREV_ROW,
    OLD_PREV_ROW,
    FILES,
    LAST,
    LOADED,
    SCANS,
    DIR,
    TIME,
    CLONED,
    FLUSH_ID,
    LOGS,
    COMPACT_ID,
    SPLIT_RATIO,
    SUSPEND,
    CHOPPED,
    ECOMP,
    HOSTING_GOAL,
    HOSTING_REQUESTED,
    OPID,
    SELECTED
  }

  public static class Location {
    private final TServerInstance tServerInstance;
    private final LocationType lt;

    private Location(final String server, final String session, final LocationType lt) {
      this(new TServerInstance(HostAndPort.fromString(server), session), lt);
    }

    private Location(final TServerInstance tServerInstance, final LocationType lt) {
      this.tServerInstance =
          Objects.requireNonNull(tServerInstance, "tServerInstance must not be null");
      this.lt = Objects.requireNonNull(lt, "locationType must not be null");
    }

    public LocationType getType() {
      return lt;
    }

    public TServerInstance getServerInstance() {
      return tServerInstance;
    }

    public String getHostPortSession() {
      return tServerInstance.getHostPortSession();
    }

    public String getHost() {
      return tServerInstance.getHost();
    }

    public String getHostPort() {
      return tServerInstance.getHostPort();
    }

    public HostAndPort getHostAndPort() {
      return tServerInstance.getHostAndPort();
    }

    public String getSession() {
      return tServerInstance.getSession();
    }

    @Override
    public boolean equals(Object o) {
      if (this == o) {
        return true;
      }
      if (o == null || getClass() != o.getClass()) {
        return false;
      }
      Location location = (Location) o;
      return Objects.equals(tServerInstance, location.tServerInstance) && lt == location.lt;
    }

    @Override
    public int hashCode() {
      return Objects.hash(tServerInstance, lt);
    }

    @Override
    public String toString() {
      StringBuilder sb = new StringBuilder(32);
      sb.append("Location [");
      sb.append("server=").append(tServerInstance);
      sb.append(", type=").append(lt);
      sb.append("]");
      return sb.toString();
    }

    public static Location last(TServerInstance instance) {
      return new Location(instance, LocationType.LAST);
    }

    public static Location last(final String server, final String session) {
      return last(new TServerInstance(HostAndPort.fromString(server), session));
    }

    public static Location current(TServerInstance instance) {
      return new Location(instance, LocationType.CURRENT);
    }

    public static Location current(final String server, final String session) {
      return current(new TServerInstance(HostAndPort.fromString(server), session));
    }

    public static Location future(TServerInstance instance) {
      return new Location(instance, LocationType.FUTURE);
    }

    public static Location future(final String server, final String session) {
      return future(new TServerInstance(HostAndPort.fromString(server), session));
    }

  }

  public TableId getTableId() {
    return tableId;
  }

  public KeyExtent getExtent() {
    if (extent == null) {
      extent = new KeyExtent(getTableId(), getEndRow(), getPrevEndRow());
    }
    return extent;
  }

  private void ensureFetched(ColumnType col) {
    Preconditions.checkState(fetchedCols.contains(col), "%s was not fetched", col);
  }

  public Text getPrevEndRow() {
    ensureFetched(ColumnType.PREV_ROW);
    if (!sawPrevEndRow) {
      throw new IllegalStateException(
          "No prev endrow seen.  tableId: " + tableId + " endrow: " + endRow);
    }
    return prevEndRow;
  }

  public boolean sawPrevEndRow() {
    ensureFetched(ColumnType.PREV_ROW);
    return sawPrevEndRow;
  }

  public Text getOldPrevEndRow() {
    ensureFetched(ColumnType.OLD_PREV_ROW);
    if (!sawOldPrevEndRow) {
      throw new IllegalStateException(
          "No old prev endrow seen.  tableId: " + tableId + " endrow: " + endRow);
    }
    return oldPrevEndRow;
  }

  public boolean sawOldPrevEndRow() {
    ensureFetched(ColumnType.OLD_PREV_ROW);
    return sawOldPrevEndRow;
  }

  public Text getEndRow() {
    return endRow;
  }

  public Location getLocation() {
    ensureFetched(ColumnType.LOCATION);
    return location;
  }

  public boolean hasCurrent() {
    ensureFetched(ColumnType.LOCATION);
    return location != null && location.getType() == LocationType.CURRENT;
  }

  public Map<StoredTabletFile,Long> getLoaded() {
    ensureFetched(ColumnType.LOADED);
    return loadedFiles;
  }

  public Location getLast() {
    ensureFetched(ColumnType.LAST);
    return last;
  }

  public SuspendingTServer getSuspend() {
    ensureFetched(ColumnType.SUSPEND);
    return suspend;
  }

  public Set<StoredTabletFile> getFiles() {
    ensureFetched(ColumnType.FILES);
    return files.keySet();
  }

  public Map<StoredTabletFile,DataFileValue> getFilesMap() {
    ensureFetched(ColumnType.FILES);
    return files;
  }

  public SelectedFiles getSelectedFiles() {
    ensureFetched(ColumnType.SELECTED);
    return selectedFiles;
  }

  public Collection<LogEntry> getLogs() {
    ensureFetched(ColumnType.LOGS);
    return logs;
  }

  public List<StoredTabletFile> getScans() {
    ensureFetched(ColumnType.SCANS);
    return scans;
  }

  public String getDirName() {
    ensureFetched(ColumnType.DIR);
    return dirName;
  }

  public MetadataTime getTime() {
    ensureFetched(ColumnType.TIME);
    return time;
  }

  public String getCloned() {
    ensureFetched(ColumnType.CLONED);
    return cloned;
  }

  public OptionalLong getFlushId() {
    ensureFetched(ColumnType.FLUSH_ID);
    return flush;
  }

  public OptionalLong getCompactId() {
    ensureFetched(ColumnType.COMPACT_ID);
    return compact;
  }

  public Double getSplitRatio() {
    ensureFetched(ColumnType.SPLIT_RATIO);
    return splitRatio;
  }

  public boolean hasChopped() {
    ensureFetched(ColumnType.CHOPPED);
    return chopped;
  }

  public TabletHostingGoal getHostingGoal() {
    if (RootTable.ID.equals(getTableId()) || MetadataTable.ID.equals(getTableId())) {
      // Override the goal for the system tables
      return TabletHostingGoal.ALWAYS;
    }
    ensureFetched(ColumnType.HOSTING_GOAL);
    return goal;
  }

  public boolean getHostingRequested() {
    ensureFetched(ColumnType.HOSTING_REQUESTED);
    return onDemandHostingRequested;
  }

  @Override
  public String toString() {
    return new ToStringBuilder(this, ToStringStyle.SHORT_PREFIX_STYLE).append("tableId", tableId)
        .append("prevEndRow", prevEndRow).append("sawPrevEndRow", sawPrevEndRow)
        .append("oldPrevEndRow", oldPrevEndRow).append("sawOldPrevEndRow", sawOldPrevEndRow)
        .append("endRow", endRow).append("location", location).append("files", files)
        .append("scans", scans).append("loadedFiles", loadedFiles)
        .append("fetchedCols", fetchedCols).append("extent", extent).append("last", last)
        .append("suspend", suspend).append("dirName", dirName).append("time", time)
        .append("cloned", cloned).append("flush", flush).append("logs", logs)
        .append("compact", compact).append("splitRatio", splitRatio)
        .append("extCompactions", extCompactions).append("chopped", chopped).append("goal", goal)
        .append("onDemandHostingRequested", onDemandHostingRequested)
        .append("operationId", operationId).append("selectedFiles", selectedFiles)
        .append("futureAndCurrentLocationSet", futureAndCurrentLocationSet)
        .append("operationIdAndCurrentLocationSet", operationIdAndCurrentLocationSet).toString();
  }

  public SortedMap<Key,Value> getKeyValues() {
    Preconditions.checkState(keyValues != null, "Requested key values when it was not saved");
    return keyValues;
  }

  public TabletState getTabletState(Set<TServerInstance> liveTServers) {
    return getTabletState(liveTServers, null, null);
  }

  public TabletState getTabletState(Set<TServerInstance> liveTServers, TabletBalancer balancer,
      Map<String,Set<TabletServerId>> currentTServerGrouping) {
    ensureFetched(ColumnType.LOCATION);
    ensureFetched(ColumnType.LAST);
    ensureFetched(ColumnType.SUSPEND);
    Location current = null;
    Location future = null;
    if (hasCurrent()) {
      current = location;
    } else {
      future = location;
    }
    if (future != null) {
      return liveTServers.contains(future.getServerInstance()) ? TabletState.ASSIGNED
          : TabletState.ASSIGNED_TO_DEAD_SERVER;
    } else if (current != null) {
      if (liveTServers.contains(current.getServerInstance())) {
        if (balancer != null) {
          String resourceGroup = balancer.getResourceGroup(new TabletIdImpl(extent));
          log.trace("Resource Group for extent {} is {}", extent, resourceGroup);
          Set<TabletServerId> tservers = currentTServerGrouping.get(resourceGroup);
<<<<<<< HEAD
          if (tservers == null) {
            log.warn("No TabletServers for resource group {} ", resourceGroup);
          } else {
            if (!tservers.contains(new TabletServerIdImpl(current.getServerInstance()))) {
              return TabletState.ASSIGNED_TO_WRONG_GROUP;
            }
=======
          if (tservers == null
              || !tservers.contains(new TabletServerIdImpl(current.getServerInstance()))) {
            return TabletState.ASSIGNED_TO_WRONG_GROUP;
>>>>>>> cfd7c804
          }
        }
        return TabletState.HOSTED;
      } else {
        return TabletState.ASSIGNED_TO_DEAD_SERVER;
      }
    } else if (getSuspend() != null) {
      return TabletState.SUSPENDED;
    } else {
      return TabletState.UNASSIGNED;
    }
  }

  public Map<ExternalCompactionId,ExternalCompactionMetadata> getExternalCompactions() {
    ensureFetched(ColumnType.ECOMP);
    return extCompactions;
  }

  /**
   * @return the operation id if it exist, null otherwise
   * @see MetadataSchema.TabletsSection.ServerColumnFamily#OPID_COLUMN
   */
  public TabletOperationId getOperationId() {
    ensureFetched(ColumnType.OPID);
    return operationId;
  }

  public boolean isFutureAndCurrentLocationSet() {
    return futureAndCurrentLocationSet;
  }

  public boolean isOperationIdAndCurrentLocationSet() {
    return operationIdAndCurrentLocationSet;
  }

  @VisibleForTesting
  public static <E extends Entry<Key,Value>> TabletMetadata convertRow(Iterator<E> rowIter,
      EnumSet<ColumnType> fetchedColumns, boolean buildKeyValueMap, boolean suppressLocationError) {
    Objects.requireNonNull(rowIter);

    TabletMetadata te = new TabletMetadata();
    final ImmutableSortedMap.Builder<Key,Value> kvBuilder =
        buildKeyValueMap ? ImmutableSortedMap.naturalOrder() : null;

    final var filesBuilder = ImmutableMap.<StoredTabletFile,DataFileValue>builder();
    final var scansBuilder = ImmutableList.<StoredTabletFile>builder();
    final var logsBuilder = ImmutableList.<LogEntry>builder();
    final var extCompBuilder =
        ImmutableMap.<ExternalCompactionId,ExternalCompactionMetadata>builder();
    final var loadedFilesBuilder = ImmutableMap.<StoredTabletFile,Long>builder();
    ByteSequence row = null;

    while (rowIter.hasNext()) {
      final Entry<Key,Value> kv = rowIter.next();
      final Key key = kv.getKey();
      final String val = kv.getValue().toString();
      final String fam = key.getColumnFamilyData().toString();
      final String qual = key.getColumnQualifierData().toString();

      if (buildKeyValueMap) {
        kvBuilder.put(key, kv.getValue());
      }

      if (row == null) {
        row = key.getRowData();
        KeyExtent ke = KeyExtent.fromMetaRow(key.getRow());
        te.endRow = ke.endRow();
        te.tableId = ke.tableId();
      } else if (!row.equals(key.getRowData())) {
        throw new IllegalArgumentException(
            "Input contains more than one row : " + row + " " + key.getRowData());
      }

      switch (fam.toString()) {
        case TabletColumnFamily.STR_NAME:
          switch (qual) {
            case PREV_ROW_QUAL:
              te.prevEndRow = TabletColumnFamily.decodePrevEndRow(kv.getValue());
              te.sawPrevEndRow = true;
              break;
            case OLD_PREV_ROW_QUAL:
              te.oldPrevEndRow = TabletColumnFamily.decodePrevEndRow(kv.getValue());
              te.sawOldPrevEndRow = true;
              break;
            case SPLIT_RATIO_QUAL:
              te.splitRatio = Double.parseDouble(val);
              break;
          }
          break;
        case ServerColumnFamily.STR_NAME:
          switch (qual) {
            case DIRECTORY_QUAL:
              Preconditions.checkArgument(ServerColumnFamily.isValidDirCol(val),
                  "Saw invalid dir name %s %s", key, val);
              te.dirName = val;
              break;
            case TIME_QUAL:
              te.time = MetadataTime.parse(val);
              break;
            case FLUSH_QUAL:
              te.flush = OptionalLong.of(Long.parseLong(val));
              break;
            case COMPACT_QUAL:
              te.compact = OptionalLong.of(Long.parseLong(val));
              break;
            case OPID_QUAL:
              te.setOperationIdOnce(val, suppressLocationError);
              break;
            case SELECTED_QUAL:
              te.selectedFiles = SelectedFiles.from(val);
              break;
          }
          break;
        case DataFileColumnFamily.STR_NAME:
          filesBuilder.put(new StoredTabletFile(qual), new DataFileValue(val));
          break;
        case BulkFileColumnFamily.STR_NAME:
          loadedFilesBuilder.put(new StoredTabletFile(qual),
              BulkFileColumnFamily.getBulkLoadTid(val));
          break;
        case CurrentLocationColumnFamily.STR_NAME:
          te.setLocationOnce(val, qual, LocationType.CURRENT, suppressLocationError);
          break;
        case FutureLocationColumnFamily.STR_NAME:
          te.setLocationOnce(val, qual, LocationType.FUTURE, suppressLocationError);
          break;
        case LastLocationColumnFamily.STR_NAME:
          te.last = Location.last(val, qual);
          break;
        case SuspendLocationColumn.STR_NAME:
          te.suspend = SuspendingTServer.fromValue(kv.getValue());
          break;
        case ScanFileColumnFamily.STR_NAME:
          scansBuilder.add(new StoredTabletFile(qual));
          break;
        case ClonedColumnFamily.STR_NAME:
          te.cloned = val;
          break;
        case LogColumnFamily.STR_NAME:
          logsBuilder.add(LogEntry.fromMetaWalEntry(kv));
          break;
        case ExternalCompactionColumnFamily.STR_NAME:
          extCompBuilder.put(ExternalCompactionId.of(qual),
              ExternalCompactionMetadata.fromJson(val));
          break;
        case ChoppedColumnFamily.STR_NAME:
          te.chopped = true;
          break;
        case HostingColumnFamily.STR_NAME:
          switch (qual) {
            case GOAL_QUAL:
              te.goal = TabletHostingGoalUtil.fromValue(kv.getValue());
              break;
            case REQUESTED_QUAL:
              te.onDemandHostingRequested = true;
              break;
            default:
              throw new IllegalStateException("Unexpected family " + fam);
          }
          break;
      }
    }

    if (RootTable.ID.equals(te.tableId) || MetadataTable.ID.equals(te.tableId)) {
      // Override the goal for the system tables
      te.goal = TabletHostingGoal.ALWAYS;
    }

    te.files = filesBuilder.build();
    te.loadedFiles = loadedFilesBuilder.build();
    te.fetchedCols = fetchedColumns;
    te.scans = scansBuilder.build();
    te.logs = logsBuilder.build();
    te.extCompactions = extCompBuilder.build();
    if (buildKeyValueMap) {
      te.keyValues = kvBuilder.build();
    }
    return te;
  }

  /**
   * Sets a location only once.
   *
   * @param val server to set for Location object
   * @param qual session to set for Location object
   * @param lt location type to use to construct Location object
   * @param suppressError set to true to suppress an exception being thrown, else false
   * @throws IllegalStateException if an operation id or location is already set
   */
  private void setLocationOnce(String val, String qual, LocationType lt, boolean suppressError) {
    if (location != null) {
      if (!suppressError) {
        throw new IllegalStateException("Attempted to set second location for tableId: " + tableId
            + " endrow: " + endRow + " -- " + location + " " + qual + " " + val);
      }
      futureAndCurrentLocationSet = true;
    }
    if (operationId != null) {
      if (!suppressError) {
        throw new IllegalStateException(
            "Attempted to set location for tablet with an operation id. table ID: " + tableId
                + " endrow: " + endRow + " -- operation id: " + operationId);
      }
      operationIdAndCurrentLocationSet = true;
    }
    location = new Location(val, qual, lt);
  }

  /**
   * Sets an operation ID only once.
   *
   * @param val operation id to set
   * @param suppressError set to true to suppress an exception being thrown, else false
   * @throws IllegalStateException if an operation id or location is already set
   */
  private void setOperationIdOnce(String val, boolean suppressError) {
    Preconditions.checkState(operationId == null);
    // make sure there is not already a current location set
    if (location != null) {
      if (!suppressError) {
        throw new IllegalStateException(
            "Attempted to set operation id for tablet with current location. table ID: " + tableId
                + " endrow: " + endRow + " -- location: " + location);
      }
      operationIdAndCurrentLocationSet = true;
    }
    operationId = TabletOperationId.from(val);
  }

  @VisibleForTesting
  static TabletMetadata create(String id, String prevEndRow, String endRow) {
    TabletMetadata te = new TabletMetadata();
    te.tableId = TableId.of(id);
    te.sawPrevEndRow = true;
    te.prevEndRow = prevEndRow == null ? null : new Text(prevEndRow);
    te.endRow = endRow == null ? null : new Text(endRow);
    te.fetchedCols = EnumSet.of(ColumnType.PREV_ROW);
    return te;
  }

  /**
   * Get the tservers that are live from ZK. Live servers will have a valid ZooLock. This method was
   * pulled from org.apache.accumulo.server.manager.LiveTServerSet
   */
  public static synchronized Set<TServerInstance> getLiveTServers(ClientContext context) {
    final Set<TServerInstance> liveServers = new HashSet<>();

    final String path = context.getZooKeeperRoot() + Constants.ZTSERVERS;

    for (String child : context.getZooCache().getChildren(path)) {
      checkServer(context, path, child).ifPresent(liveServers::add);
    }
    log.trace("Found {} live tservers at ZK path: {}", liveServers.size(), path);

    return liveServers;
  }

  /**
   * Check for tserver ZooLock at the ZK location. Return Optional containing TServerInstance if a
   * valid Zoolock exists.
   */
  private static Optional<TServerInstance> checkServer(ClientContext context, String path,
      String zPath) {
    Optional<TServerInstance> server = Optional.empty();
    final var lockPath = ServiceLock.path(path + "/" + zPath);
    ZooCache.ZcStat stat = new ZooCache.ZcStat();
    Optional<ServiceLockData> sld = ServiceLock.getLockData(context.getZooCache(), lockPath, stat);

    if (sld.isPresent()) {
      log.trace("Checking server at ZK path = " + lockPath);
      HostAndPort client = sld.orElseThrow().getAddress(ServiceLockData.ThriftService.TSERV);
      if (client != null) {
        server = Optional.of(new TServerInstance(client, stat.getEphemeralOwner()));
      }
    }
    return server;
  }
}<|MERGE_RESOLUTION|>--- conflicted
+++ resolved
@@ -449,18 +449,9 @@
           String resourceGroup = balancer.getResourceGroup(new TabletIdImpl(extent));
           log.trace("Resource Group for extent {} is {}", extent, resourceGroup);
           Set<TabletServerId> tservers = currentTServerGrouping.get(resourceGroup);
-<<<<<<< HEAD
-          if (tservers == null) {
-            log.warn("No TabletServers for resource group {} ", resourceGroup);
-          } else {
-            if (!tservers.contains(new TabletServerIdImpl(current.getServerInstance()))) {
-              return TabletState.ASSIGNED_TO_WRONG_GROUP;
-            }
-=======
           if (tservers == null
               || !tservers.contains(new TabletServerIdImpl(current.getServerInstance()))) {
             return TabletState.ASSIGNED_TO_WRONG_GROUP;
->>>>>>> cfd7c804
           }
         }
         return TabletState.HOSTED;
