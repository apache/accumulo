--- conflicted
+++ resolved
@@ -46,17 +46,12 @@
 import org.apache.accumulo.core.fate.zookeeper.ZooCache;
 import org.apache.accumulo.core.lock.ServiceLock;
 import org.apache.accumulo.core.lock.ServiceLockData;
-import org.apache.accumulo.core.metadata.OperationId;
 import org.apache.accumulo.core.metadata.StoredTabletFile;
 import org.apache.accumulo.core.metadata.SuspendingTServer;
 import org.apache.accumulo.core.metadata.TServerInstance;
 import org.apache.accumulo.core.metadata.TabletFile;
 import org.apache.accumulo.core.metadata.TabletLocationState;
-<<<<<<< HEAD
-import org.apache.accumulo.core.metadata.TabletOperation;
-=======
 import org.apache.accumulo.core.metadata.TabletOperationId;
->>>>>>> e405ac69
 import org.apache.accumulo.core.metadata.TabletState;
 import org.apache.accumulo.core.metadata.schema.MetadataSchema.TabletsSection.BulkFileColumnFamily;
 import org.apache.accumulo.core.metadata.schema.MetadataSchema.TabletsSection.ChoppedColumnFamily;
@@ -111,11 +106,7 @@
   private Map<ExternalCompactionId,ExternalCompactionMetadata> extCompactions;
   private boolean chopped = false;
   private TabletOperation operation;
-<<<<<<< HEAD
-  private OperationId operationId;
-=======
   private TabletOperationId operationId;
->>>>>>> e405ac69
 
   public enum LocationType {
     CURRENT, FUTURE, LAST
@@ -325,11 +316,7 @@
     return operation;
   }
 
-<<<<<<< HEAD
-  public OperationId getOperationId() {
-=======
   public TabletOperationId getOperationId() {
->>>>>>> e405ac69
     ensureFetched(ColumnType.OPID);
     return operationId;
   }
@@ -407,11 +394,7 @@
             case OPID_QUAL:
               String[] tokens = val.split(":", 2);
               te.operation = TabletOperation.valueOf(tokens[0]);
-<<<<<<< HEAD
-              te.operationId = new OperationId(tokens[1]);
-=======
               te.operationId = new TabletOperationId(tokens[1]);
->>>>>>> e405ac69
               break;
           }
           break;
