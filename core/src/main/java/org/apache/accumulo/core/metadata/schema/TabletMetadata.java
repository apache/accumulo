/*
 * Licensed to the Apache Software Foundation (ASF) under one
 * or more contributor license agreements.  See the NOTICE file
 * distributed with this work for additional information
 * regarding copyright ownership.  The ASF licenses this file
 * to you under the Apache License, Version 2.0 (the
 * "License"); you may not use this file except in compliance
 * with the License.  You may obtain a copy of the License at
 *
 *   https://www.apache.org/licenses/LICENSE-2.0
 *
 * Unless required by applicable law or agreed to in writing,
 * software distributed under the License is distributed on an
 * "AS IS" BASIS, WITHOUT WARRANTIES OR CONDITIONS OF ANY
 * KIND, either express or implied.  See the License for the
 * specific language governing permissions and limitations
 * under the License.
 */
package org.apache.accumulo.core.metadata.schema;

import static org.apache.accumulo.core.metadata.schema.MetadataSchema.TabletsSection.HostingColumnFamily.AVAILABILITY_QUAL;
import static org.apache.accumulo.core.metadata.schema.MetadataSchema.TabletsSection.HostingColumnFamily.REQUESTED_QUAL;
import static org.apache.accumulo.core.metadata.schema.MetadataSchema.TabletsSection.ServerColumnFamily.DIRECTORY_QUAL;
import static org.apache.accumulo.core.metadata.schema.MetadataSchema.TabletsSection.ServerColumnFamily.FLUSH_QUAL;
import static org.apache.accumulo.core.metadata.schema.MetadataSchema.TabletsSection.ServerColumnFamily.OPID_QUAL;
import static org.apache.accumulo.core.metadata.schema.MetadataSchema.TabletsSection.ServerColumnFamily.SELECTED_QUAL;
import static org.apache.accumulo.core.metadata.schema.MetadataSchema.TabletsSection.ServerColumnFamily.TIME_QUAL;
import static org.apache.accumulo.core.metadata.schema.MetadataSchema.TabletsSection.TabletColumnFamily.OLD_PREV_ROW_QUAL;
import static org.apache.accumulo.core.metadata.schema.MetadataSchema.TabletsSection.TabletColumnFamily.PREV_ROW_QUAL;
import static org.apache.accumulo.core.metadata.schema.MetadataSchema.TabletsSection.TabletColumnFamily.SPLIT_RATIO_QUAL;

import java.util.Collection;
import java.util.EnumSet;
import java.util.HashSet;
import java.util.Iterator;
import java.util.List;
import java.util.Map;
import java.util.Map.Entry;
import java.util.Objects;
import java.util.Optional;
import java.util.OptionalLong;
import java.util.Set;
import java.util.SortedMap;

import org.apache.accumulo.core.Constants;
import org.apache.accumulo.core.client.admin.TabletAvailability;
import org.apache.accumulo.core.clientImpl.ClientContext;
import org.apache.accumulo.core.clientImpl.TabletAvailabilityUtil;
import org.apache.accumulo.core.data.ByteSequence;
import org.apache.accumulo.core.data.Key;
import org.apache.accumulo.core.data.TableId;
import org.apache.accumulo.core.data.Value;
import org.apache.accumulo.core.dataImpl.KeyExtent;
import org.apache.accumulo.core.fate.FateTxId;
import org.apache.accumulo.core.fate.zookeeper.ZooCache;
import org.apache.accumulo.core.lock.ServiceLock;
import org.apache.accumulo.core.lock.ServiceLockData;
import org.apache.accumulo.core.metadata.MetadataTable;
import org.apache.accumulo.core.metadata.RootTable;
import org.apache.accumulo.core.metadata.StoredTabletFile;
import org.apache.accumulo.core.metadata.SuspendingTServer;
import org.apache.accumulo.core.metadata.TServerInstance;
import org.apache.accumulo.core.metadata.schema.MetadataSchema.TabletsSection.BulkFileColumnFamily;
import org.apache.accumulo.core.metadata.schema.MetadataSchema.TabletsSection.ClonedColumnFamily;
import org.apache.accumulo.core.metadata.schema.MetadataSchema.TabletsSection.CompactedColumnFamily;
import org.apache.accumulo.core.metadata.schema.MetadataSchema.TabletsSection.CurrentLocationColumnFamily;
import org.apache.accumulo.core.metadata.schema.MetadataSchema.TabletsSection.DataFileColumnFamily;
import org.apache.accumulo.core.metadata.schema.MetadataSchema.TabletsSection.ExternalCompactionColumnFamily;
import org.apache.accumulo.core.metadata.schema.MetadataSchema.TabletsSection.FutureLocationColumnFamily;
import org.apache.accumulo.core.metadata.schema.MetadataSchema.TabletsSection.HostingColumnFamily;
import org.apache.accumulo.core.metadata.schema.MetadataSchema.TabletsSection.LastLocationColumnFamily;
import org.apache.accumulo.core.metadata.schema.MetadataSchema.TabletsSection.LogColumnFamily;
import org.apache.accumulo.core.metadata.schema.MetadataSchema.TabletsSection.MergedColumnFamily;
import org.apache.accumulo.core.metadata.schema.MetadataSchema.TabletsSection.ScanFileColumnFamily;
import org.apache.accumulo.core.metadata.schema.MetadataSchema.TabletsSection.ServerColumnFamily;
import org.apache.accumulo.core.metadata.schema.MetadataSchema.TabletsSection.SuspendLocationColumn;
import org.apache.accumulo.core.metadata.schema.MetadataSchema.TabletsSection.TabletColumnFamily;
import org.apache.accumulo.core.tabletserver.log.LogEntry;
import org.apache.commons.lang3.builder.ToStringBuilder;
import org.apache.commons.lang3.builder.ToStringStyle;
import org.apache.hadoop.io.Text;
import org.slf4j.Logger;
import org.slf4j.LoggerFactory;

import com.google.common.annotations.VisibleForTesting;
import com.google.common.base.Preconditions;
import com.google.common.collect.ImmutableList;
import com.google.common.collect.ImmutableMap;
import com.google.common.collect.ImmutableSet;
import com.google.common.collect.ImmutableSortedMap;
import com.google.common.net.HostAndPort;

public class TabletMetadata {

  private static final Logger log = LoggerFactory.getLogger(TabletMetadata.class);

  private TableId tableId;
  private Text prevEndRow;
  private boolean sawPrevEndRow = false;
  private Text oldPrevEndRow;
  private boolean sawOldPrevEndRow = false;
  private Text endRow;
  private Location location;
  private Map<StoredTabletFile,DataFileValue> files;
  private List<StoredTabletFile> scans;
  private Map<StoredTabletFile,Long> loadedFiles;
  private SelectedFiles selectedFiles;
  private EnumSet<ColumnType> fetchedCols;
  private KeyExtent extent;
  private Location last;
  private SuspendingTServer suspend;
  private String dirName;
  private MetadataTime time;
  private String cloned;
  private SortedMap<Key,Value> keyValues;
  private OptionalLong flush = OptionalLong.empty();
  private List<LogEntry> logs;
  private Double splitRatio = null;
  private Map<ExternalCompactionId,ExternalCompactionMetadata> extCompactions;
  private boolean merged;
  private TabletAvailability availability = TabletAvailability.ONDEMAND;
  private boolean onDemandHostingRequested = false;
  private TabletOperationId operationId;
  private boolean futureAndCurrentLocationSet = false;
  private Set<Long> compacted;

  public static TabletMetadataBuilder builder(KeyExtent extent) {
    return new TabletMetadataBuilder(extent);
  }

  public enum LocationType {
    CURRENT, FUTURE, LAST
  }

  public enum ColumnType {
    LOCATION,
    PREV_ROW,
    OLD_PREV_ROW,
    FILES,
    LAST,
    LOADED,
    SCANS,
    DIR,
    TIME,
    CLONED,
    FLUSH_ID,
    LOGS,
    SPLIT_RATIO,
    SUSPEND,
    ECOMP,
    MERGED,
    AVAILABILITY,
    HOSTING_REQUESTED,
    OPID,
    SELECTED,
    COMPACTED
  }

  public static class Location {
    private final TServerInstance tServerInstance;
    private final LocationType lt;

    private Location(final String server, final String session, final LocationType lt) {
      this(new TServerInstance(HostAndPort.fromString(server), session), lt);
    }

    private Location(final TServerInstance tServerInstance, final LocationType lt) {
      this.tServerInstance =
          Objects.requireNonNull(tServerInstance, "tServerInstance must not be null");
      this.lt = Objects.requireNonNull(lt, "locationType must not be null");
    }

    public LocationType getType() {
      return lt;
    }

    public TServerInstance getServerInstance() {
      return tServerInstance;
    }

    public String getHostPortSession() {
      return tServerInstance.getHostPortSession();
    }

    public String getHost() {
      return tServerInstance.getHost();
    }

    public String getHostPort() {
      return tServerInstance.getHostPort();
    }

    public HostAndPort getHostAndPort() {
      return tServerInstance.getHostAndPort();
    }

    public String getSession() {
      return tServerInstance.getSession();
    }

    @Override
    public boolean equals(Object o) {
      if (this == o) {
        return true;
      }
      if (o == null || getClass() != o.getClass()) {
        return false;
      }
      Location location = (Location) o;
      return Objects.equals(tServerInstance, location.tServerInstance) && lt == location.lt;
    }

    @Override
    public int hashCode() {
      return Objects.hash(tServerInstance, lt);
    }

    @Override
    public String toString() {
      StringBuilder sb = new StringBuilder(32);
      sb.append("Location [");
      sb.append("server=").append(tServerInstance);
      sb.append(", type=").append(lt);
      sb.append("]");
      return sb.toString();
    }

    public static Location last(TServerInstance instance) {
      return new Location(instance, LocationType.LAST);
    }

    public static Location last(final String server, final String session) {
      return last(new TServerInstance(HostAndPort.fromString(server), session));
    }

    public static Location current(TServerInstance instance) {
      return new Location(instance, LocationType.CURRENT);
    }

    public static Location current(final String server, final String session) {
      return current(new TServerInstance(HostAndPort.fromString(server), session));
    }

    public static Location future(TServerInstance instance) {
      return new Location(instance, LocationType.FUTURE);
    }

    public static Location future(final String server, final String session) {
      return future(new TServerInstance(HostAndPort.fromString(server), session));
    }

  }

  public TableId getTableId() {
    return tableId;
  }

  public KeyExtent getExtent() {
    if (extent == null) {
      extent = new KeyExtent(getTableId(), getEndRow(), getPrevEndRow());
    }
    return extent;
  }

  private void ensureFetched(ColumnType col) {
    Preconditions.checkState(fetchedCols.contains(col), "%s was not fetched", col);
  }

  public Text getPrevEndRow() {
    ensureFetched(ColumnType.PREV_ROW);
    if (!sawPrevEndRow) {
      throw new IllegalStateException(
          "No prev endrow seen.  tableId: " + tableId + " endrow: " + endRow);
    }
    return prevEndRow;
  }

  public boolean sawPrevEndRow() {
    ensureFetched(ColumnType.PREV_ROW);
    return sawPrevEndRow;
  }

  public Text getOldPrevEndRow() {
    ensureFetched(ColumnType.OLD_PREV_ROW);
    if (!sawOldPrevEndRow) {
      throw new IllegalStateException(
          "No old prev endrow seen.  tableId: " + tableId + " endrow: " + endRow);
    }
    return oldPrevEndRow;
  }

  // ELASTICITY_TODO remove and handle in upgrade
  public boolean sawOldPrevEndRow() {
    ensureFetched(ColumnType.OLD_PREV_ROW);
    return sawOldPrevEndRow;
  }

  public Text getEndRow() {
    return endRow;
  }

  public Location getLocation() {
    ensureFetched(ColumnType.LOCATION);
    return location;
  }

  public boolean hasCurrent() {
    ensureFetched(ColumnType.LOCATION);
    return location != null && location.getType() == LocationType.CURRENT;
  }

  public Map<StoredTabletFile,Long> getLoaded() {
    ensureFetched(ColumnType.LOADED);
    return loadedFiles;
  }

  public Location getLast() {
    ensureFetched(ColumnType.LAST);
    return last;
  }

  public SuspendingTServer getSuspend() {
    ensureFetched(ColumnType.SUSPEND);
    return suspend;
  }

  public Set<StoredTabletFile> getFiles() {
    ensureFetched(ColumnType.FILES);
    return files.keySet();
  }

  public Map<StoredTabletFile,DataFileValue> getFilesMap() {
    ensureFetched(ColumnType.FILES);
    return files;
  }

  public SelectedFiles getSelectedFiles() {
    ensureFetched(ColumnType.SELECTED);
    return selectedFiles;
  }

  public Collection<LogEntry> getLogs() {
    ensureFetched(ColumnType.LOGS);
    return logs;
  }

  public List<StoredTabletFile> getScans() {
    ensureFetched(ColumnType.SCANS);
    return scans;
  }

  public String getDirName() {
    ensureFetched(ColumnType.DIR);
    return dirName;
  }

  public MetadataTime getTime() {
    ensureFetched(ColumnType.TIME);
    return time;
  }

  public String getCloned() {
    ensureFetched(ColumnType.CLONED);
    return cloned;
  }

  public OptionalLong getFlushId() {
    ensureFetched(ColumnType.FLUSH_ID);
    return flush;
  }

  public Double getSplitRatio() {
    ensureFetched(ColumnType.SPLIT_RATIO);
    return splitRatio;
  }

  public boolean hasMerged() {
    ensureFetched(ColumnType.MERGED);
    return merged;
  }

  public TabletAvailability getTabletAvailability() {
    if (RootTable.ID.equals(getTableId()) || MetadataTable.ID.equals(getTableId())) {
      // Override the availability for the system tables
      return TabletAvailability.HOSTED;
    }
    ensureFetched(ColumnType.AVAILABILITY);
    return availability;
  }

  public boolean getHostingRequested() {
    ensureFetched(ColumnType.HOSTING_REQUESTED);
    return onDemandHostingRequested;
  }

  @Override
  public String toString() {
    return new ToStringBuilder(this, ToStringStyle.SHORT_PREFIX_STYLE).append("tableId", tableId)
        .append("prevEndRow", prevEndRow).append("sawPrevEndRow", sawPrevEndRow)
        .append("oldPrevEndRow", oldPrevEndRow).append("sawOldPrevEndRow", sawOldPrevEndRow)
        .append("endRow", endRow).append("location", location).append("files", files)
        .append("scans", scans).append("loadedFiles", loadedFiles)
        .append("fetchedCols", fetchedCols).append("extent", extent).append("last", last)
        .append("suspend", suspend).append("dirName", dirName).append("time", time)
        .append("cloned", cloned).append("flush", flush).append("logs", logs)
<<<<<<< HEAD
        .append("compact", compact).append("splitRatio", splitRatio)
        .append("extCompactions", extCompactions).append("availability", availability)
        .append("onDemandHostingRequested", onDemandHostingRequested)
=======
        .append("splitRatio", splitRatio).append("extCompactions", extCompactions)
        .append("goal", goal).append("onDemandHostingRequested", onDemandHostingRequested)
>>>>>>> 6b7f6aca
        .append("operationId", operationId).append("selectedFiles", selectedFiles)
        .append("futureAndCurrentLocationSet", futureAndCurrentLocationSet).toString();
  }

  public SortedMap<Key,Value> getKeyValues() {
    Preconditions.checkState(keyValues != null, "Requested key values when it was not saved");
    return keyValues;
  }

  public Map<ExternalCompactionId,ExternalCompactionMetadata> getExternalCompactions() {
    ensureFetched(ColumnType.ECOMP);
    return extCompactions;
  }

  public Set<Long> getCompacted() {
    ensureFetched(ColumnType.COMPACTED);
    return compacted;
  }

  /**
   * @return the operation id if it exist, null otherwise
   * @see MetadataSchema.TabletsSection.ServerColumnFamily#OPID_COLUMN
   */
  public TabletOperationId getOperationId() {
    ensureFetched(ColumnType.OPID);
    return operationId;
  }

  public boolean isFutureAndCurrentLocationSet() {
    return futureAndCurrentLocationSet;
  }

  @VisibleForTesting
  public static <E extends Entry<Key,Value>> TabletMetadata convertRow(Iterator<E> rowIter,
      EnumSet<ColumnType> fetchedColumns, boolean buildKeyValueMap, boolean suppressLocationError) {
    Objects.requireNonNull(rowIter);

    TabletMetadata te = new TabletMetadata();
    final ImmutableSortedMap.Builder<Key,Value> kvBuilder =
        buildKeyValueMap ? ImmutableSortedMap.naturalOrder() : null;

    final var filesBuilder = ImmutableMap.<StoredTabletFile,DataFileValue>builder();
    final var scansBuilder = ImmutableList.<StoredTabletFile>builder();
    final var logsBuilder = ImmutableList.<LogEntry>builder();
    final var extCompBuilder =
        ImmutableMap.<ExternalCompactionId,ExternalCompactionMetadata>builder();
    final var loadedFilesBuilder = ImmutableMap.<StoredTabletFile,Long>builder();
    final var compactedBuilder = ImmutableSet.<Long>builder();
    ByteSequence row = null;

    while (rowIter.hasNext()) {
      final Entry<Key,Value> kv = rowIter.next();
      final Key key = kv.getKey();
      final String val = kv.getValue().toString();
      final String fam = key.getColumnFamilyData().toString();
      final String qual = key.getColumnQualifierData().toString();

      if (buildKeyValueMap) {
        kvBuilder.put(key, kv.getValue());
      }

      if (row == null) {
        row = key.getRowData();
        KeyExtent ke = KeyExtent.fromMetaRow(key.getRow());
        te.endRow = ke.endRow();
        te.tableId = ke.tableId();
      } else if (!row.equals(key.getRowData())) {
        throw new IllegalArgumentException(
            "Input contains more than one row : " + row + " " + key.getRowData());
      }

      switch (fam.toString()) {
        case TabletColumnFamily.STR_NAME:
          switch (qual) {
            case PREV_ROW_QUAL:
              te.prevEndRow = TabletColumnFamily.decodePrevEndRow(kv.getValue());
              te.sawPrevEndRow = true;
              break;
            case OLD_PREV_ROW_QUAL:
              te.oldPrevEndRow = TabletColumnFamily.decodePrevEndRow(kv.getValue());
              te.sawOldPrevEndRow = true;
              break;
            case SPLIT_RATIO_QUAL:
              te.splitRatio = Double.parseDouble(val);
              break;
          }
          break;
        case ServerColumnFamily.STR_NAME:
          switch (qual) {
            case DIRECTORY_QUAL:
              Preconditions.checkArgument(ServerColumnFamily.isValidDirCol(val),
                  "Saw invalid dir name %s %s", key, val);
              te.dirName = val;
              break;
            case TIME_QUAL:
              te.time = MetadataTime.parse(val);
              break;
            case FLUSH_QUAL:
              te.flush = OptionalLong.of(Long.parseLong(val));
              break;
            case OPID_QUAL:
              te.setOperationIdOnce(val, suppressLocationError);
              break;
            case SELECTED_QUAL:
              te.selectedFiles = SelectedFiles.from(val);
              break;
          }
          break;
        case DataFileColumnFamily.STR_NAME:
          filesBuilder.put(new StoredTabletFile(qual), new DataFileValue(val));
          break;
        case BulkFileColumnFamily.STR_NAME:
          loadedFilesBuilder.put(new StoredTabletFile(qual),
              BulkFileColumnFamily.getBulkLoadTid(val));
          break;
        case CurrentLocationColumnFamily.STR_NAME:
          te.setLocationOnce(val, qual, LocationType.CURRENT, suppressLocationError);
          break;
        case FutureLocationColumnFamily.STR_NAME:
          te.setLocationOnce(val, qual, LocationType.FUTURE, suppressLocationError);
          break;
        case LastLocationColumnFamily.STR_NAME:
          te.last = Location.last(val, qual);
          break;
        case SuspendLocationColumn.STR_NAME:
          te.suspend = SuspendingTServer.fromValue(kv.getValue());
          break;
        case ScanFileColumnFamily.STR_NAME:
          scansBuilder.add(new StoredTabletFile(qual));
          break;
        case ClonedColumnFamily.STR_NAME:
          te.cloned = val;
          break;
        case LogColumnFamily.STR_NAME:
          logsBuilder.add(LogEntry.fromMetaWalEntry(kv));
          break;
        case ExternalCompactionColumnFamily.STR_NAME:
          extCompBuilder.put(ExternalCompactionId.of(qual),
              ExternalCompactionMetadata.fromJson(val));
          break;
        case MergedColumnFamily.STR_NAME:
          te.merged = true;
          break;
        case CompactedColumnFamily.STR_NAME:
          compactedBuilder.add(FateTxId.fromString(qual));
          break;
        case HostingColumnFamily.STR_NAME:
          switch (qual) {
            case AVAILABILITY_QUAL:
              te.availability = TabletAvailabilityUtil.fromValue(kv.getValue());
              break;
            case REQUESTED_QUAL:
              te.onDemandHostingRequested = true;
              break;
            default:
              throw new IllegalStateException("Unexpected qualifier " + fam);
          }
          break;
        default:
          throw new IllegalStateException("Unexpected family " + fam);

      }
    }

    if (RootTable.ID.equals(te.tableId) || MetadataTable.ID.equals(te.tableId)) {
      // Override the availability for the system tables
      te.availability = TabletAvailability.HOSTED;
    }

    te.files = filesBuilder.build();
    te.loadedFiles = loadedFilesBuilder.build();
    te.fetchedCols = fetchedColumns;
    te.scans = scansBuilder.build();
    te.logs = logsBuilder.build();
    te.extCompactions = extCompBuilder.build();
    te.compacted = compactedBuilder.build();
    if (buildKeyValueMap) {
      te.keyValues = kvBuilder.build();
    }
    return te;
  }

  /**
   * Sets a location only once.
   *
   * @param val server to set for Location object
   * @param qual session to set for Location object
   * @param lt location type to use to construct Location object
   * @param suppressError set to true to suppress an exception being thrown, else false
   * @throws IllegalStateException if an operation id or location is already set
   */
  private void setLocationOnce(String val, String qual, LocationType lt, boolean suppressError) {
    if (location != null) {
      if (!suppressError) {
        throw new IllegalStateException("Attempted to set second location for tableId: " + tableId
            + " endrow: " + endRow + " -- " + location + " " + qual + " " + val);
      }
      futureAndCurrentLocationSet = true;
    }
    location = new Location(val, qual, lt);
  }

  /**
   * Sets an operation ID only once.
   *
   * @param val operation id to set
   * @param suppressError set to true to suppress an exception being thrown, else false
   * @throws IllegalStateException if an operation id or location is already set
   */
  private void setOperationIdOnce(String val, boolean suppressError) {
    Preconditions.checkState(operationId == null);
    operationId = TabletOperationId.from(val);
  }

  @VisibleForTesting
  static TabletMetadata create(String id, String prevEndRow, String endRow) {
    TabletMetadata te = new TabletMetadata();
    te.tableId = TableId.of(id);
    te.sawPrevEndRow = true;
    te.prevEndRow = prevEndRow == null ? null : new Text(prevEndRow);
    te.endRow = endRow == null ? null : new Text(endRow);
    te.fetchedCols = EnumSet.of(ColumnType.PREV_ROW);
    return te;
  }

  /**
   * Get the tservers that are live from ZK. Live servers will have a valid ZooLock. This method was
   * pulled from org.apache.accumulo.server.manager.LiveTServerSet
   */
  public static synchronized Set<TServerInstance> getLiveTServers(ClientContext context) {
    final Set<TServerInstance> liveServers = new HashSet<>();

    final String path = context.getZooKeeperRoot() + Constants.ZTSERVERS;

    for (String child : context.getZooCache().getChildren(path)) {
      checkServer(context, path, child).ifPresent(liveServers::add);
    }
    log.trace("Found {} live tservers at ZK path: {}", liveServers.size(), path);

    return liveServers;
  }

  /**
   * Check for tserver ZooLock at the ZK location. Return Optional containing TServerInstance if a
   * valid Zoolock exists.
   */
  private static Optional<TServerInstance> checkServer(ClientContext context, String path,
      String zPath) {
    final var lockPath = ServiceLock.path(path + "/" + zPath);
    ZooCache.ZcStat stat = new ZooCache.ZcStat();
    log.trace("Checking server at ZK path = " + lockPath);
    return ServiceLock.getLockData(context.getZooCache(), lockPath, stat)
        .map(sld -> sld.getAddress(ServiceLockData.ThriftService.TSERV))
        .map(address -> new TServerInstance(address, stat.getEphemeralOwner()));
  }
}<|MERGE_RESOLUTION|>--- conflicted
+++ resolved
@@ -403,14 +403,8 @@
         .append("fetchedCols", fetchedCols).append("extent", extent).append("last", last)
         .append("suspend", suspend).append("dirName", dirName).append("time", time)
         .append("cloned", cloned).append("flush", flush).append("logs", logs)
-<<<<<<< HEAD
-        .append("compact", compact).append("splitRatio", splitRatio)
-        .append("extCompactions", extCompactions).append("availability", availability)
-        .append("onDemandHostingRequested", onDemandHostingRequested)
-=======
         .append("splitRatio", splitRatio).append("extCompactions", extCompactions)
-        .append("goal", goal).append("onDemandHostingRequested", onDemandHostingRequested)
->>>>>>> 6b7f6aca
+        .append("availability", availability).append("onDemandHostingRequested", onDemandHostingRequested)
         .append("operationId", operationId).append("selectedFiles", selectedFiles)
         .append("futureAndCurrentLocationSet", futureAndCurrentLocationSet).toString();
   }
