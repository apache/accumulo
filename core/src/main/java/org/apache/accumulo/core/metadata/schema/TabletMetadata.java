/*
 * Licensed to the Apache Software Foundation (ASF) under one
 * or more contributor license agreements.  See the NOTICE file
 * distributed with this work for additional information
 * regarding copyright ownership.  The ASF licenses this file
 * to you under the Apache License, Version 2.0 (the
 * "License"); you may not use this file except in compliance
 * with the License.  You may obtain a copy of the License at
 *
 *   https://www.apache.org/licenses/LICENSE-2.0
 *
 * Unless required by applicable law or agreed to in writing,
 * software distributed under the License is distributed on an
 * "AS IS" BASIS, WITHOUT WARRANTIES OR CONDITIONS OF ANY
 * KIND, either express or implied.  See the License for the
 * specific language governing permissions and limitations
 * under the License.
 */
package org.apache.accumulo.core.metadata.schema;

import static org.apache.accumulo.core.metadata.schema.MetadataSchema.TabletsSection.ServerColumnFamily.DIRECTORY_QUAL;
import static org.apache.accumulo.core.metadata.schema.MetadataSchema.TabletsSection.ServerColumnFamily.FLUSH_QUAL;
import static org.apache.accumulo.core.metadata.schema.MetadataSchema.TabletsSection.ServerColumnFamily.OPID_QUAL;
import static org.apache.accumulo.core.metadata.schema.MetadataSchema.TabletsSection.ServerColumnFamily.SELECTED_QUAL;
import static org.apache.accumulo.core.metadata.schema.MetadataSchema.TabletsSection.ServerColumnFamily.TIME_QUAL;
<<<<<<< HEAD
import static org.apache.accumulo.core.metadata.schema.MetadataSchema.TabletsSection.TabletColumnFamily.AVAILABILITY_QUAL;
import static org.apache.accumulo.core.metadata.schema.MetadataSchema.TabletsSection.TabletColumnFamily.OLD_PREV_ROW_QUAL;
import static org.apache.accumulo.core.metadata.schema.MetadataSchema.TabletsSection.TabletColumnFamily.PREV_ROW_QUAL;
import static org.apache.accumulo.core.metadata.schema.MetadataSchema.TabletsSection.TabletColumnFamily.REQUESTED_QUAL;
import static org.apache.accumulo.core.metadata.schema.MetadataSchema.TabletsSection.TabletColumnFamily.SPLIT_RATIO_QUAL;
=======
import static org.apache.accumulo.core.metadata.schema.MetadataSchema.TabletsSection.TabletColumnFamily.PREV_ROW_QUAL;
>>>>>>> 64b93290

import java.util.Collection;
import java.util.EnumSet;
import java.util.HashSet;
import java.util.Iterator;
import java.util.List;
import java.util.Map;
import java.util.Map.Entry;
import java.util.Objects;
import java.util.Optional;
import java.util.OptionalLong;
import java.util.Set;
import java.util.SortedMap;

import org.apache.accumulo.core.Constants;
import org.apache.accumulo.core.client.admin.TabletAvailability;
import org.apache.accumulo.core.clientImpl.ClientContext;
import org.apache.accumulo.core.clientImpl.TabletAvailabilityUtil;
import org.apache.accumulo.core.data.ByteSequence;
import org.apache.accumulo.core.data.Key;
import org.apache.accumulo.core.data.TableId;
import org.apache.accumulo.core.data.Value;
import org.apache.accumulo.core.dataImpl.KeyExtent;
import org.apache.accumulo.core.fate.FateTxId;
import org.apache.accumulo.core.fate.zookeeper.ZooCache;
import org.apache.accumulo.core.lock.ServiceLock;
import org.apache.accumulo.core.lock.ServiceLockData;
import org.apache.accumulo.core.metadata.AccumuloTable;
import org.apache.accumulo.core.metadata.StoredTabletFile;
import org.apache.accumulo.core.metadata.SuspendingTServer;
import org.apache.accumulo.core.metadata.TServerInstance;
import org.apache.accumulo.core.metadata.schema.MetadataSchema.TabletsSection.BulkFileColumnFamily;
import org.apache.accumulo.core.metadata.schema.MetadataSchema.TabletsSection.ClonedColumnFamily;
import org.apache.accumulo.core.metadata.schema.MetadataSchema.TabletsSection.CompactedColumnFamily;
import org.apache.accumulo.core.metadata.schema.MetadataSchema.TabletsSection.CurrentLocationColumnFamily;
import org.apache.accumulo.core.metadata.schema.MetadataSchema.TabletsSection.DataFileColumnFamily;
import org.apache.accumulo.core.metadata.schema.MetadataSchema.TabletsSection.ExternalCompactionColumnFamily;
import org.apache.accumulo.core.metadata.schema.MetadataSchema.TabletsSection.FutureLocationColumnFamily;
import org.apache.accumulo.core.metadata.schema.MetadataSchema.TabletsSection.LastLocationColumnFamily;
import org.apache.accumulo.core.metadata.schema.MetadataSchema.TabletsSection.LogColumnFamily;
import org.apache.accumulo.core.metadata.schema.MetadataSchema.TabletsSection.MergedColumnFamily;
import org.apache.accumulo.core.metadata.schema.MetadataSchema.TabletsSection.ScanFileColumnFamily;
import org.apache.accumulo.core.metadata.schema.MetadataSchema.TabletsSection.ServerColumnFamily;
import org.apache.accumulo.core.metadata.schema.MetadataSchema.TabletsSection.SuspendLocationColumn;
import org.apache.accumulo.core.metadata.schema.MetadataSchema.TabletsSection.TabletColumnFamily;
import org.apache.accumulo.core.tabletserver.log.LogEntry;
import org.apache.commons.lang3.builder.ToStringBuilder;
import org.apache.commons.lang3.builder.ToStringStyle;
import org.apache.hadoop.io.Text;
import org.slf4j.Logger;
import org.slf4j.LoggerFactory;

import com.google.common.annotations.VisibleForTesting;
import com.google.common.base.Preconditions;
import com.google.common.collect.ImmutableList;
import com.google.common.collect.ImmutableMap;
import com.google.common.collect.ImmutableSet;
import com.google.common.collect.ImmutableSortedMap;
import com.google.common.net.HostAndPort;

public class TabletMetadata {

  private static final Logger log = LoggerFactory.getLogger(TabletMetadata.class);

  private TableId tableId;
  private Text prevEndRow;
  private boolean sawPrevEndRow = false;
  private Text endRow;
  private Location location;
  private Map<StoredTabletFile,DataFileValue> files;
  private List<StoredTabletFile> scans;
  private Map<StoredTabletFile,Long> loadedFiles;
  private SelectedFiles selectedFiles;
  private EnumSet<ColumnType> fetchedCols;
  private KeyExtent extent;
  private Location last;
  private SuspendingTServer suspend;
  private String dirName;
  private MetadataTime time;
  private String cloned;
  private SortedMap<Key,Value> keyValues;
  private OptionalLong flush = OptionalLong.empty();
  private List<LogEntry> logs;
  private Map<ExternalCompactionId,CompactionMetadata> extCompactions;
  private boolean merged;
  private TabletAvailability availability = TabletAvailability.ONDEMAND;
  private boolean onDemandHostingRequested = false;
  private TabletOperationId operationId;
  private boolean futureAndCurrentLocationSet = false;
  private Set<Long> compacted;

  public static TabletMetadataBuilder builder(KeyExtent extent) {
    return new TabletMetadataBuilder(extent);
  }

  public enum LocationType {
    CURRENT, FUTURE, LAST
  }

  public enum ColumnType {
    LOCATION,
    PREV_ROW,
    FILES,
    LAST,
    LOADED,
    SCANS,
    DIR,
    TIME,
    CLONED,
    FLUSH_ID,
    LOGS,
    SUSPEND,
    ECOMP,
    MERGED,
    AVAILABILITY,
    HOSTING_REQUESTED,
    OPID,
    SELECTED,
    COMPACTED
  }

  public static class Location {
    private final TServerInstance tServerInstance;
    private final LocationType lt;

    private Location(final String server, final String session, final LocationType lt) {
      this(new TServerInstance(HostAndPort.fromString(server), session), lt);
    }

    private Location(final TServerInstance tServerInstance, final LocationType lt) {
      this.tServerInstance =
          Objects.requireNonNull(tServerInstance, "tServerInstance must not be null");
      this.lt = Objects.requireNonNull(lt, "locationType must not be null");
    }

    public LocationType getType() {
      return lt;
    }

    public TServerInstance getServerInstance() {
      return tServerInstance;
    }

    public String getHostPortSession() {
      return tServerInstance.getHostPortSession();
    }

    public String getHost() {
      return tServerInstance.getHost();
    }

    public String getHostPort() {
      return tServerInstance.getHostPort();
    }

    public HostAndPort getHostAndPort() {
      return tServerInstance.getHostAndPort();
    }

    public String getSession() {
      return tServerInstance.getSession();
    }

    @Override
    public boolean equals(Object o) {
      if (this == o) {
        return true;
      }
      if (o == null || getClass() != o.getClass()) {
        return false;
      }
      Location location = (Location) o;
      return Objects.equals(tServerInstance, location.tServerInstance) && lt == location.lt;
    }

    @Override
    public int hashCode() {
      return Objects.hash(tServerInstance, lt);
    }

    @Override
    public String toString() {
      StringBuilder sb = new StringBuilder(32);
      sb.append("Location [");
      sb.append("server=").append(tServerInstance);
      sb.append(", type=").append(lt);
      sb.append("]");
      return sb.toString();
    }

    public static Location last(TServerInstance instance) {
      return new Location(instance, LocationType.LAST);
    }

    public static Location last(final String server, final String session) {
      return last(new TServerInstance(HostAndPort.fromString(server), session));
    }

    public static Location current(TServerInstance instance) {
      return new Location(instance, LocationType.CURRENT);
    }

    public static Location current(final String server, final String session) {
      return current(new TServerInstance(HostAndPort.fromString(server), session));
    }

    public static Location future(TServerInstance instance) {
      return new Location(instance, LocationType.FUTURE);
    }

    public static Location future(final String server, final String session) {
      return future(new TServerInstance(HostAndPort.fromString(server), session));
    }

  }

  public TableId getTableId() {
    return tableId;
  }

  public KeyExtent getExtent() {
    if (extent == null) {
      extent = new KeyExtent(getTableId(), getEndRow(), getPrevEndRow());
    }
    return extent;
  }

  private void ensureFetched(ColumnType col) {
    Preconditions.checkState(fetchedCols.contains(col), "%s was not fetched", col);
  }

  public Text getPrevEndRow() {
    ensureFetched(ColumnType.PREV_ROW);
    if (!sawPrevEndRow) {
      throw new IllegalStateException(
          "No prev endrow seen.  tableId: " + tableId + " endrow: " + endRow);
    }
    return prevEndRow;
  }

  public boolean sawPrevEndRow() {
    ensureFetched(ColumnType.PREV_ROW);
    return sawPrevEndRow;
  }

  public Text getEndRow() {
    return endRow;
  }

  public Location getLocation() {
    ensureFetched(ColumnType.LOCATION);
    return location;
  }

  public boolean hasCurrent() {
    ensureFetched(ColumnType.LOCATION);
    return location != null && location.getType() == LocationType.CURRENT;
  }

  public Map<StoredTabletFile,Long> getLoaded() {
    ensureFetched(ColumnType.LOADED);
    return loadedFiles;
  }

  public Location getLast() {
    ensureFetched(ColumnType.LAST);
    return last;
  }

  public SuspendingTServer getSuspend() {
    ensureFetched(ColumnType.SUSPEND);
    return suspend;
  }

  public Set<StoredTabletFile> getFiles() {
    ensureFetched(ColumnType.FILES);
    return files.keySet();
  }

  public Map<StoredTabletFile,DataFileValue> getFilesMap() {
    ensureFetched(ColumnType.FILES);
    return files;
  }

  public SelectedFiles getSelectedFiles() {
    ensureFetched(ColumnType.SELECTED);
    return selectedFiles;
  }

  public Collection<LogEntry> getLogs() {
    ensureFetched(ColumnType.LOGS);
    return logs;
  }

  public List<StoredTabletFile> getScans() {
    ensureFetched(ColumnType.SCANS);
    return scans;
  }

  public String getDirName() {
    ensureFetched(ColumnType.DIR);
    return dirName;
  }

  public MetadataTime getTime() {
    ensureFetched(ColumnType.TIME);
    return time;
  }

  public String getCloned() {
    ensureFetched(ColumnType.CLONED);
    return cloned;
  }

  public OptionalLong getFlushId() {
    ensureFetched(ColumnType.FLUSH_ID);
    return flush;
  }

  public boolean hasMerged() {
    ensureFetched(ColumnType.MERGED);
    return merged;
  }

<<<<<<< HEAD
  public TabletAvailability getTabletAvailability() {
    if (RootTable.ID.equals(getTableId()) || MetadataTable.ID.equals(getTableId())) {
      // Override the availability for the system tables
      return TabletAvailability.HOSTED;
=======
  public TabletHostingGoal getHostingGoal() {
    if (AccumuloTable.ROOT.tableId().equals(getTableId())
        || AccumuloTable.METADATA.tableId().equals(getTableId())) {
      // Override the goal for the system tables
      return TabletHostingGoal.ALWAYS;
>>>>>>> 64b93290
    }
    ensureFetched(ColumnType.AVAILABILITY);
    return availability;
  }

  public boolean getHostingRequested() {
    ensureFetched(ColumnType.HOSTING_REQUESTED);
    return onDemandHostingRequested;
  }

  @Override
  public String toString() {
    return new ToStringBuilder(this, ToStringStyle.SHORT_PREFIX_STYLE).append("tableId", tableId)
        .append("prevEndRow", prevEndRow).append("sawPrevEndRow", sawPrevEndRow)
        .append("endRow", endRow).append("location", location).append("files", files)
        .append("scans", scans).append("loadedFiles", loadedFiles)
        .append("fetchedCols", fetchedCols).append("extent", extent).append("last", last)
        .append("suspend", suspend).append("dirName", dirName).append("time", time)
        .append("cloned", cloned).append("flush", flush).append("logs", logs)
<<<<<<< HEAD
        .append("splitRatio", splitRatio).append("extCompactions", extCompactions)
        .append("availability", availability)
=======
        .append("extCompactions", extCompactions).append("goal", goal)
>>>>>>> 64b93290
        .append("onDemandHostingRequested", onDemandHostingRequested)
        .append("operationId", operationId).append("selectedFiles", selectedFiles)
        .append("futureAndCurrentLocationSet", futureAndCurrentLocationSet).toString();
  }

  public SortedMap<Key,Value> getKeyValues() {
    Preconditions.checkState(keyValues != null, "Requested key values when it was not saved");
    return keyValues;
  }

  public Map<ExternalCompactionId,CompactionMetadata> getExternalCompactions() {
    ensureFetched(ColumnType.ECOMP);
    return extCompactions;
  }

  public Set<Long> getCompacted() {
    ensureFetched(ColumnType.COMPACTED);
    return compacted;
  }

  /**
   * @return the operation id if it exist, null otherwise
   * @see MetadataSchema.TabletsSection.ServerColumnFamily#OPID_COLUMN
   */
  public TabletOperationId getOperationId() {
    ensureFetched(ColumnType.OPID);
    return operationId;
  }

  public boolean isFutureAndCurrentLocationSet() {
    return futureAndCurrentLocationSet;
  }

  @VisibleForTesting
  public static <E extends Entry<Key,Value>> TabletMetadata convertRow(Iterator<E> rowIter,
      EnumSet<ColumnType> fetchedColumns, boolean buildKeyValueMap, boolean suppressLocationError) {
    Objects.requireNonNull(rowIter);

    TabletMetadata te = new TabletMetadata();
    final ImmutableSortedMap.Builder<Key,Value> kvBuilder =
        buildKeyValueMap ? ImmutableSortedMap.naturalOrder() : null;

    final var filesBuilder = ImmutableMap.<StoredTabletFile,DataFileValue>builder();
    final var scansBuilder = ImmutableList.<StoredTabletFile>builder();
    final var logsBuilder = ImmutableList.<LogEntry>builder();
    final var extCompBuilder = ImmutableMap.<ExternalCompactionId,CompactionMetadata>builder();
    final var loadedFilesBuilder = ImmutableMap.<StoredTabletFile,Long>builder();
    final var compactedBuilder = ImmutableSet.<Long>builder();
    ByteSequence row = null;

    while (rowIter.hasNext()) {
      final Entry<Key,Value> kv = rowIter.next();
      final Key key = kv.getKey();
      final String val = kv.getValue().toString();
      final String fam = key.getColumnFamilyData().toString();
      final String qual = key.getColumnQualifierData().toString();

      if (buildKeyValueMap) {
        kvBuilder.put(key, kv.getValue());
      }

      if (row == null) {
        row = key.getRowData();
        KeyExtent ke = KeyExtent.fromMetaRow(key.getRow());
        te.endRow = ke.endRow();
        te.tableId = ke.tableId();
      } else if (!row.equals(key.getRowData())) {
        throw new IllegalArgumentException(
            "Input contains more than one row : " + row + " " + key.getRowData());
      }

      switch (fam) {
        case TabletColumnFamily.STR_NAME:
<<<<<<< HEAD
          switch (qual) {
            case PREV_ROW_QUAL:
              te.prevEndRow = TabletColumnFamily.decodePrevEndRow(kv.getValue());
              te.sawPrevEndRow = true;
              break;
            case OLD_PREV_ROW_QUAL:
              te.oldPrevEndRow = TabletColumnFamily.decodePrevEndRow(kv.getValue());
              te.sawOldPrevEndRow = true;
              break;
            case SPLIT_RATIO_QUAL:
              te.splitRatio = Double.parseDouble(val);
              break;
            case AVAILABILITY_QUAL:
              te.availability = TabletAvailabilityUtil.fromValue(kv.getValue());
              break;
            case REQUESTED_QUAL:
              te.onDemandHostingRequested = true;
              break;
=======
          if (qual.equals(PREV_ROW_QUAL)) {
            te.prevEndRow = TabletColumnFamily.decodePrevEndRow(kv.getValue());
            te.sawPrevEndRow = true;
>>>>>>> 64b93290
          }
          break;
        case ServerColumnFamily.STR_NAME:
          switch (qual) {
            case DIRECTORY_QUAL:
              Preconditions.checkArgument(ServerColumnFamily.isValidDirCol(val),
                  "Saw invalid dir name %s %s", key, val);
              te.dirName = val;
              break;
            case TIME_QUAL:
              te.time = MetadataTime.parse(val);
              break;
            case FLUSH_QUAL:
              te.flush = OptionalLong.of(Long.parseLong(val));
              break;
            case OPID_QUAL:
              te.setOperationIdOnce(val, suppressLocationError);
              break;
            case SELECTED_QUAL:
              te.selectedFiles = SelectedFiles.from(val);
              break;
          }
          break;
        case DataFileColumnFamily.STR_NAME:
          filesBuilder.put(new StoredTabletFile(qual), new DataFileValue(val));
          break;
        case BulkFileColumnFamily.STR_NAME:
          loadedFilesBuilder.put(new StoredTabletFile(qual),
              BulkFileColumnFamily.getBulkLoadTid(val));
          break;
        case CurrentLocationColumnFamily.STR_NAME:
          te.setLocationOnce(val, qual, LocationType.CURRENT, suppressLocationError);
          break;
        case FutureLocationColumnFamily.STR_NAME:
          te.setLocationOnce(val, qual, LocationType.FUTURE, suppressLocationError);
          break;
        case LastLocationColumnFamily.STR_NAME:
          te.last = Location.last(val, qual);
          break;
        case SuspendLocationColumn.STR_NAME:
          te.suspend = SuspendingTServer.fromValue(kv.getValue());
          break;
        case ScanFileColumnFamily.STR_NAME:
          scansBuilder.add(new StoredTabletFile(qual));
          break;
        case ClonedColumnFamily.STR_NAME:
          te.cloned = val;
          break;
        case LogColumnFamily.STR_NAME:
          logsBuilder.add(LogEntry.fromMetaWalEntry(kv));
          break;
        case ExternalCompactionColumnFamily.STR_NAME:
          extCompBuilder.put(ExternalCompactionId.of(qual), CompactionMetadata.fromJson(val));
          break;
        case MergedColumnFamily.STR_NAME:
          te.merged = true;
          break;
        case CompactedColumnFamily.STR_NAME:
          compactedBuilder.add(FateTxId.fromString(qual));
          break;
<<<<<<< HEAD
=======
        case HostingColumnFamily.STR_NAME:
          switch (qual) {
            case GOAL_QUAL:
              te.goal = TabletHostingGoalUtil.fromValue(kv.getValue());
              break;
            case REQUESTED_QUAL:
              te.onDemandHostingRequested = true;
              break;
            default:
              throw new IllegalStateException("Unexpected qualifier " + qual);
          }
          break;
>>>>>>> 64b93290
        default:
          throw new IllegalStateException("Unexpected family " + fam);

      }
    }

<<<<<<< HEAD
    if (RootTable.ID.equals(te.tableId) || MetadataTable.ID.equals(te.tableId)) {
      // Override the availability for the system tables
      te.availability = TabletAvailability.HOSTED;
=======
    if (AccumuloTable.ROOT.tableId().equals(te.tableId)
        || AccumuloTable.METADATA.tableId().equals(te.tableId)) {
      // Override the goal for the system tables
      te.goal = TabletHostingGoal.ALWAYS;
>>>>>>> 64b93290
    }

    te.files = filesBuilder.build();
    te.loadedFiles = loadedFilesBuilder.build();
    te.fetchedCols = fetchedColumns;
    te.scans = scansBuilder.build();
    te.logs = logsBuilder.build();
    te.extCompactions = extCompBuilder.build();
    te.compacted = compactedBuilder.build();
    if (buildKeyValueMap) {
      te.keyValues = kvBuilder.build();
    }
    return te;
  }

  /**
   * Sets a location only once.
   *
   * @param val server to set for Location object
   * @param qual session to set for Location object
   * @param lt location type to use to construct Location object
   * @param suppressError set to true to suppress an exception being thrown, else false
   * @throws IllegalStateException if an operation id or location is already set
   */
  private void setLocationOnce(String val, String qual, LocationType lt, boolean suppressError) {
    if (location != null) {
      if (!suppressError) {
        throw new IllegalStateException("Attempted to set second location for tableId: " + tableId
            + " endrow: " + endRow + " -- " + location + " " + qual + " " + val);
      }
      futureAndCurrentLocationSet = true;
    }
    location = new Location(val, qual, lt);
  }

  /**
   * Sets an operation ID only once.
   *
   * @param val operation id to set
   * @param suppressError set to true to suppress an exception being thrown, else false
   * @throws IllegalStateException if an operation id or location is already set
   */
  private void setOperationIdOnce(String val, boolean suppressError) {
    Preconditions.checkState(operationId == null);
    operationId = TabletOperationId.from(val);
  }

  @VisibleForTesting
  static TabletMetadata create(String id, String prevEndRow, String endRow) {
    TabletMetadata te = new TabletMetadata();
    te.tableId = TableId.of(id);
    te.sawPrevEndRow = true;
    te.prevEndRow = prevEndRow == null ? null : new Text(prevEndRow);
    te.endRow = endRow == null ? null : new Text(endRow);
    te.fetchedCols = EnumSet.of(ColumnType.PREV_ROW);
    return te;
  }

  /**
   * Get the tservers that are live from ZK. Live servers will have a valid ZooLock. This method was
   * pulled from org.apache.accumulo.server.manager.LiveTServerSet
   */
  public static synchronized Set<TServerInstance> getLiveTServers(ClientContext context) {
    final Set<TServerInstance> liveServers = new HashSet<>();

    final String path = context.getZooKeeperRoot() + Constants.ZTSERVERS;

    for (String child : context.getZooCache().getChildren(path)) {
      checkServer(context, path, child).ifPresent(liveServers::add);
    }
    log.trace("Found {} live tservers at ZK path: {}", liveServers.size(), path);

    return liveServers;
  }

  /**
   * Check for tserver ZooLock at the ZK location. Return Optional containing TServerInstance if a
   * valid Zoolock exists.
   */
  private static Optional<TServerInstance> checkServer(ClientContext context, String path,
      String zPath) {
    final var lockPath = ServiceLock.path(path + "/" + zPath);
    ZooCache.ZcStat stat = new ZooCache.ZcStat();
    log.trace("Checking server at ZK path = " + lockPath);
    return ServiceLock.getLockData(context.getZooCache(), lockPath, stat)
        .map(sld -> sld.getAddress(ServiceLockData.ThriftService.TSERV))
        .map(address -> new TServerInstance(address, stat.getEphemeralOwner()));
  }
}<|MERGE_RESOLUTION|>--- conflicted
+++ resolved
@@ -23,15 +23,11 @@
 import static org.apache.accumulo.core.metadata.schema.MetadataSchema.TabletsSection.ServerColumnFamily.OPID_QUAL;
 import static org.apache.accumulo.core.metadata.schema.MetadataSchema.TabletsSection.ServerColumnFamily.SELECTED_QUAL;
 import static org.apache.accumulo.core.metadata.schema.MetadataSchema.TabletsSection.ServerColumnFamily.TIME_QUAL;
-<<<<<<< HEAD
 import static org.apache.accumulo.core.metadata.schema.MetadataSchema.TabletsSection.TabletColumnFamily.AVAILABILITY_QUAL;
 import static org.apache.accumulo.core.metadata.schema.MetadataSchema.TabletsSection.TabletColumnFamily.OLD_PREV_ROW_QUAL;
 import static org.apache.accumulo.core.metadata.schema.MetadataSchema.TabletsSection.TabletColumnFamily.PREV_ROW_QUAL;
 import static org.apache.accumulo.core.metadata.schema.MetadataSchema.TabletsSection.TabletColumnFamily.REQUESTED_QUAL;
 import static org.apache.accumulo.core.metadata.schema.MetadataSchema.TabletsSection.TabletColumnFamily.SPLIT_RATIO_QUAL;
-=======
-import static org.apache.accumulo.core.metadata.schema.MetadataSchema.TabletsSection.TabletColumnFamily.PREV_ROW_QUAL;
->>>>>>> 64b93290
 
 import java.util.Collection;
 import java.util.EnumSet;
@@ -356,18 +352,11 @@
     return merged;
   }
 
-<<<<<<< HEAD
   public TabletAvailability getTabletAvailability() {
     if (RootTable.ID.equals(getTableId()) || MetadataTable.ID.equals(getTableId())) {
       // Override the availability for the system tables
       return TabletAvailability.HOSTED;
-=======
-  public TabletHostingGoal getHostingGoal() {
-    if (AccumuloTable.ROOT.tableId().equals(getTableId())
-        || AccumuloTable.METADATA.tableId().equals(getTableId())) {
-      // Override the goal for the system tables
-      return TabletHostingGoal.ALWAYS;
->>>>>>> 64b93290
+
     }
     ensureFetched(ColumnType.AVAILABILITY);
     return availability;
@@ -387,12 +376,8 @@
         .append("fetchedCols", fetchedCols).append("extent", extent).append("last", last)
         .append("suspend", suspend).append("dirName", dirName).append("time", time)
         .append("cloned", cloned).append("flush", flush).append("logs", logs)
-<<<<<<< HEAD
-        .append("splitRatio", splitRatio).append("extCompactions", extCompactions)
         .append("availability", availability)
-=======
-        .append("extCompactions", extCompactions).append("goal", goal)
->>>>>>> 64b93290
+        .append("extCompactions", extCompactions).append("availability", availability)
         .append("onDemandHostingRequested", onDemandHostingRequested)
         .append("operationId", operationId).append("selectedFiles", selectedFiles)
         .append("futureAndCurrentLocationSet", futureAndCurrentLocationSet).toString();
@@ -466,7 +451,6 @@
 
       switch (fam) {
         case TabletColumnFamily.STR_NAME:
-<<<<<<< HEAD
           switch (qual) {
             case PREV_ROW_QUAL:
               te.prevEndRow = TabletColumnFamily.decodePrevEndRow(kv.getValue());
@@ -485,11 +469,6 @@
             case REQUESTED_QUAL:
               te.onDemandHostingRequested = true;
               break;
-=======
-          if (qual.equals(PREV_ROW_QUAL)) {
-            te.prevEndRow = TabletColumnFamily.decodePrevEndRow(kv.getValue());
-            te.sawPrevEndRow = true;
->>>>>>> 64b93290
           }
           break;
         case ServerColumnFamily.STR_NAME:
@@ -550,37 +529,15 @@
         case CompactedColumnFamily.STR_NAME:
           compactedBuilder.add(FateTxId.fromString(qual));
           break;
-<<<<<<< HEAD
-=======
-        case HostingColumnFamily.STR_NAME:
-          switch (qual) {
-            case GOAL_QUAL:
-              te.goal = TabletHostingGoalUtil.fromValue(kv.getValue());
-              break;
-            case REQUESTED_QUAL:
-              te.onDemandHostingRequested = true;
-              break;
-            default:
-              throw new IllegalStateException("Unexpected qualifier " + qual);
-          }
-          break;
->>>>>>> 64b93290
         default:
           throw new IllegalStateException("Unexpected family " + fam);
 
       }
     }
 
-<<<<<<< HEAD
     if (RootTable.ID.equals(te.tableId) || MetadataTable.ID.equals(te.tableId)) {
       // Override the availability for the system tables
       te.availability = TabletAvailability.HOSTED;
-=======
-    if (AccumuloTable.ROOT.tableId().equals(te.tableId)
-        || AccumuloTable.METADATA.tableId().equals(te.tableId)) {
-      // Override the goal for the system tables
-      te.goal = TabletHostingGoal.ALWAYS;
->>>>>>> 64b93290
     }
 
     te.files = filesBuilder.build();
