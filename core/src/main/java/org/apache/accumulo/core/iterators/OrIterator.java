/*
 * Licensed to the Apache Software Foundation (ASF) under one or more
 * contributor license agreements.  See the NOTICE file distributed with
 * this work for additional information regarding copyright ownership.
 * The ASF licenses this file to You under the Apache License, Version 2.0
 * (the "License"); you may not use this file except in compliance with
 * the License.  You may obtain a copy of the License at
 *
 *     http://www.apache.org/licenses/LICENSE-2.0
 *
 * Unless required by applicable law or agreed to in writing, software
 * distributed under the License is distributed on an "AS IS" BASIS,
 * WITHOUT WARRANTIES OR CONDITIONS OF ANY KIND, either express or implied.
 * See the License for the specific language governing permissions and
 * limitations under the License.
 */
package org.apache.accumulo.core.iterators;

import java.io.IOException;
import java.util.ArrayList;
import java.util.Arrays;
import java.util.Collection;
import java.util.Collections;
import java.util.HashMap;
import java.util.Iterator;
import java.util.List;
import java.util.Map;
import java.util.Objects;
import java.util.PriorityQueue;

import org.apache.accumulo.core.data.ArrayByteSequence;
import org.apache.accumulo.core.data.ByteSequence;
import org.apache.accumulo.core.data.Key;
import org.apache.accumulo.core.data.Range;
import org.apache.accumulo.core.data.Value;
import org.apache.commons.lang.StringUtils;
import org.apache.hadoop.io.Text;
import org.slf4j.Logger;
import org.slf4j.LoggerFactory;

/**
 * An iterator that provides a sorted-iteration of column qualifiers for a set of column families in
 * a row. It is important to note that this iterator <em>does not</em> adhere to the contract set
 * forth by the {@link SortedKeyValueIterator}. It returns Keys in {@code row+colqual} order instead
 * of {@code row+colfam+colqual} order. This is required for the implementation of this iterator (to
 * work in conjunction with the {@code IntersectingIterator}) but is a code-smell. This iterator
 * should only be used at query time, never at compaction time.
 *
 * The table structure should have the following form:
 *
 * <pre>
 * row term:docId =&gt; value
 * </pre>
 *
 * Users configuring this iterator must set the option {@link #COLUMNS_KEY}. This value is a
 * comma-separated list of column families that should be "OR"'ed together.
 *
 * For example, given the following data and a value of {@code or.iterator.columns="steve,bob"} in
 * the iterator options map:
 *
 * <pre>
 * row1 bob:4
 * row1 george:2
 * row1 steve:3
 * row2 bob:9
 * row2 frank:8
 * row2 steve:12
 * row3 michael:15
 * row3 steve:20
 * </pre>
 *
 * Would return:
 *
 * <pre>
 * row1 steve:3
 * row1 bob:4
 * row2 bob:9
 * row2 steve:12
 * row3 steve:20
 * </pre>
 */

public class OrIterator implements SortedKeyValueIterator<Key,Value>, OptionDescriber {
  private static final Logger LOG = LoggerFactory.getLogger(OrIterator.class);
  public static final String COLUMNS_KEY = "or.iterator.columns";

  private TermSource currentTerm;
  private List<TermSource> sources;
  private PriorityQueue<TermSource> sorted = new PriorityQueue<>(5);

  protected static class TermSource implements Comparable<TermSource> {
    private final SortedKeyValueIterator<Key,Value> iter;
    private final Text term;
    private final Collection<ByteSequence> seekColfams;
    private Range currentRange;

    public TermSource(TermSource other) {
      this.iter = Objects.requireNonNull(other.iter);
      this.term = Objects.requireNonNull(other.term);
      this.seekColfams = Objects.requireNonNull(other.seekColfams);
      this.currentRange = Objects.requireNonNull(other.currentRange);
    }

    public TermSource(SortedKeyValueIterator<Key,Value> iter, Text term) {
      this.iter = Objects.requireNonNull(iter);
      this.term = Objects.requireNonNull(term);
      // The desired column families for this source is the term itself
<<<<<<< HEAD
      this.seekColfams = Collections.singletonList(new ArrayByteSequence(term.getBytes(), 0, term.getLength()));
=======
      this.seekColfams = Collections.<ByteSequence> singletonList(
          new ArrayByteSequence(term.getBytes(), 0, term.getLength()));
>>>>>>> f4f43feb
      // No current range until we're seek()'ed for the first time
      this.currentRange = null;
    }

    @Override
    public int hashCode() {
      return Objects.hashCode(iter.getTopKey().getColumnQualifier());
    }

    @Override
    public boolean equals(Object obj) {
      return obj == this || (obj instanceof TermSource && 0 == compareTo((TermSource) obj));
    }

    @Override
    public int compareTo(TermSource o) {
      // NOTE: If your implementation can have more than one row in a tablet,
      // you must compare row key here first, then column qualifier.
      // NOTE2: A null check is not needed because things are only added to the
      // sorted after they have been determined to be valid.
      return this.iter.getTopKey().compareColumnQualifier(o.iter.getTopKey().getColumnQualifier());
    }

    /**
     * Converts the given {@code Range} into the correct {@code Range} for this TermSource (per this
     * expected table structure) and then seeks this TermSource's SKVI.
     */
    public void seek(Range originalRange) throws IOException {
      // the infinite start key is equivalent to a null startKey on the Range.
      if (!originalRange.isInfiniteStartKey()) {
        Key originalStartKey = originalRange.getStartKey();
        // Pivot the provided range into the range for this term
        Key newKey = new Key(originalStartKey.getRow(), term, originalStartKey.getColumnQualifier(),
            originalStartKey.getTimestamp());
        // Construct the new range, preserving the other attributes on the provided range.
        currentRange = new Range(newKey, originalRange.isStartKeyInclusive(),
            originalRange.getEndKey(), originalRange.isEndKeyInclusive());
      } else {
        currentRange = originalRange;
      }
      LOG.trace("Seeking {} to {}", this, currentRange);
      iter.seek(currentRange, seekColfams, true);
    }

    @Override
    public String toString() {
      StringBuilder sb = new StringBuilder();
      sb.append("TermSource{term=").append(term).append(", currentRange=").append(currentRange)
          .append("}");
      return sb.toString();
    }

    /**
     * @return True if there is a valid topKey which falls into the range this TermSource's iterator
     *         was last seeked to, false otherwise.
     */
    boolean hasEntryForTerm() {
      if (!iter.hasTop()) {
        return false;
      }
      return currentRange.contains(iter.getTopKey());
    }
  }

  public OrIterator() {
    this.sources = Collections.emptyList();
  }

  private OrIterator(OrIterator other, IteratorEnvironment env) {
    ArrayList<TermSource> copiedSources = new ArrayList<>();

    for (TermSource TS : other.sources)
      copiedSources.add(new TermSource(TS.iter.deepCopy(env), new Text(TS.term)));
    this.sources = Collections.unmodifiableList(copiedSources);
  }

  @Override
  public SortedKeyValueIterator<Key,Value> deepCopy(IteratorEnvironment env) {
    return new OrIterator(this, env);
  }

  public void setTerms(SortedKeyValueIterator<Key,Value> source, Collection<String> terms,
      IteratorEnvironment env) {
    ArrayList<TermSource> newTerms = new ArrayList<>();
    for (String term : terms) {
      newTerms.add(new TermSource(source.deepCopy(env), new Text(term)));
    }
    this.sources = Collections.unmodifiableList(newTerms);
  }

  @Override
  final public void next() throws IOException {
    LOG.trace("next()");
    if (currentTerm == null)
      return;

    // Advance currentTerm
    currentTerm.iter.next();

    // Avoid computing this multiple times
    final boolean currentTermHasMoreEntries = currentTerm.hasEntryForTerm();

    // optimization.
    // if size == 0, currentTerm is the only item left,
    // OR there are no items left.
    // In either case, we don't need to use the PriorityQueue
    if (!sorted.isEmpty()) {
      // Add the currentTerm back to the heap to let it sort it with the rest
      if (currentTermHasMoreEntries) {
        sorted.add(currentTerm);
      }
      // Let the heap return the next value to inspect
      currentTerm = sorted.poll();
    } else if (!currentTermHasMoreEntries) {
      // This currentTerm source was our last TermSource and it ran out of results
      currentTerm = null;
    } // else, currentTerm is the last TermSource and it has more results
  }

  @Override
  public void seek(Range range, Collection<ByteSequence> columnFamilies, boolean inclusive)
      throws IOException {
    LOG.trace("seek() range={}", range);
    // If sources.size is 0, there is nothing to process, so just return.
    if (sources.isEmpty()) {
      currentTerm = null;
      return;
    }

    // Optimization for when there is only one term.
    // Yes, this is lots of duplicate code, but the speed works...
    // and we don't have a priority queue of size 0 or 1.
    if (sources.size() == 1) {
      currentTerm = sources.get(0);
      currentTerm.seek(range);

      if (!currentTerm.hasEntryForTerm()) {
        // Signifies that there are no possible results for this range.
        currentTerm = null;
      }

      // Otherwise, source is valid.
      return;
    }

    // Clear the PriorityQueue so that we can re-populate it.
    sorted.clear();

    Iterator<TermSource> iter = sources.iterator();
    // For each term, seek forward.
    // if a hit is not found, delete it from future searches.
    while (iter.hasNext()) {
      TermSource ts = iter.next();
      // Pivot the provided range into the correct range for this TermSource and seek the TS.
      ts.seek(range);

      if (ts.hasEntryForTerm()) {
        LOG.trace("Retaining TermSource for {}", ts);
        // Otherwise, source is valid. Add it to the sources.
        sorted.add(ts);
      } else {
        LOG.trace("Not adding TermSource to heap for {}", ts);
      }
    }

    // And set currentTerm = the next valid key/term.
    // If the heap is empty, it returns null which signals iteration to cease
    currentTerm = sorted.poll();
  }

  @Override
  final public Key getTopKey() {
    final Key k = currentTerm.iter.getTopKey();
    LOG.trace("getTopKey() = {}", k);
    return k;
  }

  @Override
  final public Value getTopValue() {
    final Value v = currentTerm.iter.getTopValue();
    LOG.trace("getTopValue() = {}", v);
    return v;
  }

  @Override
  final public boolean hasTop() {
    LOG.trace("hasTop()");
    return currentTerm != null;
  }

  @Override
  public void init(SortedKeyValueIterator<Key,Value> source, Map<String,String> options,
      IteratorEnvironment env) throws IOException {
    LOG.trace("init()");
    String columnsValue = options.get(COLUMNS_KEY);
    if (null == columnsValue) {
      throw new IllegalArgumentException(
          COLUMNS_KEY + " was not provided in the iterator configuration");
    }
    String[] columns = StringUtils.split(columnsValue, ',');
    setTerms(source, Arrays.asList(columns), env);
    LOG.trace("Set sources: {}", this.sources);
  }

  @Override
  public IteratorOptions describeOptions() {
    Map<String,String> options = new HashMap<>();
    options.put(COLUMNS_KEY, "A comma-separated list of families");
<<<<<<< HEAD
    return new IteratorOptions("OrIterator", "Produces a sorted stream of qualifiers based on families", options, Collections.emptyList());
=======
    return new IteratorOptions("OrIterator",
        "Produces a sorted stream of qualifiers based on families", options,
        Collections.<String> emptyList());
>>>>>>> f4f43feb
  }

  @Override
  public boolean validateOptions(Map<String,String> options) {
    return null != options.get(COLUMNS_KEY);
  }
}<|MERGE_RESOLUTION|>--- conflicted
+++ resolved
@@ -105,12 +105,8 @@
       this.iter = Objects.requireNonNull(iter);
       this.term = Objects.requireNonNull(term);
       // The desired column families for this source is the term itself
-<<<<<<< HEAD
-      this.seekColfams = Collections.singletonList(new ArrayByteSequence(term.getBytes(), 0, term.getLength()));
-=======
-      this.seekColfams = Collections.<ByteSequence> singletonList(
-          new ArrayByteSequence(term.getBytes(), 0, term.getLength()));
->>>>>>> f4f43feb
+      this.seekColfams = Collections
+          .singletonList(new ArrayByteSequence(term.getBytes(), 0, term.getLength()));
       // No current range until we're seek()'ed for the first time
       this.currentRange = null;
     }
@@ -319,13 +315,9 @@
   public IteratorOptions describeOptions() {
     Map<String,String> options = new HashMap<>();
     options.put(COLUMNS_KEY, "A comma-separated list of families");
-<<<<<<< HEAD
-    return new IteratorOptions("OrIterator", "Produces a sorted stream of qualifiers based on families", options, Collections.emptyList());
-=======
     return new IteratorOptions("OrIterator",
         "Produces a sorted stream of qualifiers based on families", options,
-        Collections.<String> emptyList());
->>>>>>> f4f43feb
+        Collections.emptyList());
   }
 
   @Override
