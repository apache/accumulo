/*
 * Licensed to the Apache Software Foundation (ASF) under one or more
 * contributor license agreements. See the NOTICE file distributed with this
 * work for additional information regarding copyright ownership. The ASF
 * licenses this file to you under the Apache License, Version 2.0 (the
 * "License"); you may not use this file except in compliance with the License.
 * You may obtain a copy of the License at
 *
 * http://www.apache.org/licenses/LICENSE-2.0
 *
 * Unless required by applicable law or agreed to in writing, software
 * distributed under the License is distributed on an "AS IS" BASIS, WITHOUT
 * WARRANTIES OR CONDITIONS OF ANY KIND, either express or implied. See the
 * License for the specific language governing permissions and limitations under
 * the License.
 */
package org.apache.accumulo.core.security.crypto;

import java.io.InputStream;
import java.io.OutputStream;
import java.util.Map;

public interface EncryptionStrategy {

  /**
   * Where in Accumulo the on-disk file encryption takes place.
   */
  enum Scope {
    WAL, RFILE;
  }

  /**
   * Initialize the EncryptionStrategy.
   *
   * @param encryptionScope
   *          where the encryption takes places
   * @param configuration
   *          relevant encryption properties
   * @return true if initialization was successful
   * @since 2.0
   */
<<<<<<< HEAD
  boolean init(Scope encryptionScope, AccumuloConfiguration configuration)
      throws EncryptionStrategyException;
=======
  boolean init(Scope encryptionScope, Map<String,String> configuration) throws Exception;
>>>>>>> bd4cc9d8

  /**
   * Encrypts the OutputStream.
   *
   * @since 2.0
   */
  OutputStream encryptStream(OutputStream outputStream) throws EncryptionStrategyException;

  /**
   * Decrypts the InputStream.
   *
   * @since 2.0
   */
  InputStream decryptStream(InputStream inputStream) throws EncryptionStrategyException;

  /**
   * This method is responsible for printing all information required for decrypting to a stream
   *
   * @param outputStream
   *          The stream being written in requiring crypto information
   * @throws EncryptionStrategyException
   *           if the print fails
   */
  void printCryptoInfoToStream(OutputStream outputStream);

  public class EncryptionStrategyException extends RuntimeException {
    EncryptionStrategyException() {
      super();
    }

    EncryptionStrategyException(String message) {
      super(message);
    }

    EncryptionStrategyException(String message, Throwable cause) {
      super(message, cause);
    }

    EncryptionStrategyException(Throwable cause) {
      super(cause);
    }

  }
}<|MERGE_RESOLUTION|>--- conflicted
+++ resolved
@@ -39,12 +39,8 @@
    * @return true if initialization was successful
    * @since 2.0
    */
-<<<<<<< HEAD
-  boolean init(Scope encryptionScope, AccumuloConfiguration configuration)
+  boolean init(Scope encryptionScope, Map<String,String> configuration)
       throws EncryptionStrategyException;
-=======
-  boolean init(Scope encryptionScope, Map<String,String> configuration) throws Exception;
->>>>>>> bd4cc9d8
 
   /**
    * Encrypts the OutputStream.
