/*
 * Licensed to the Apache Software Foundation (ASF) under one
 * or more contributor license agreements.  See the NOTICE file
 * distributed with this work for additional information
 * regarding copyright ownership.  The ASF licenses this file
 * to you under the Apache License, Version 2.0 (the
 * "License"); you may not use this file except in compliance
 * with the License.  You may obtain a copy of the License at
 *
 *   https://www.apache.org/licenses/LICENSE-2.0
 *
 * Unless required by applicable law or agreed to in writing,
 * software distributed under the License is distributed on an
 * "AS IS" BASIS, WITHOUT WARRANTIES OR CONDITIONS OF ANY
 * KIND, either express or implied.  See the License for the
 * specific language governing permissions and limitations
 * under the License.
 */
package org.apache.accumulo.core.spi.compaction;

import java.net.URI;
import java.net.URISyntaxException;
import java.util.ArrayList;
import java.util.Collection;
import java.util.Collections;
import java.util.Comparator;
import java.util.HashSet;
import java.util.List;
import java.util.Objects;
import java.util.Set;

import org.apache.accumulo.core.client.admin.compaction.CompactableFile;
import org.apache.accumulo.core.conf.ConfigurationTypeHelper;
import org.apache.accumulo.core.util.compaction.CompactionJobPrioritizer;

import com.google.common.base.Preconditions;
import com.google.gson.Gson;

import edu.umd.cs.findbugs.annotations.SuppressFBWarnings;

/**
 * Finds the largest continuous set of small files that meet the compaction ratio and do not prevent
 * future compactions.
 *
 * <p>
 * The following configuration options are supported. Replace {@code <service>} with the name of the
 * compaction service you are configuring.
 *
 * <ul>
 * <li>{@code tserver.compaction.major.service.<service>.opts.executors} This is a json array of
 * objects where each object has the fields:
 * <table>
 * <caption>Default Compaction Planner Executor options</caption>
 * <tr>
 * <th>Field Name</th>
 * <th>Description</th>
 * </tr>
 * <tr>
 * <td>name</td>
 * <td>name or alias of the executor (required)</td>
 * </tr>
 * <tr>
 * <td>type</td>
 * <td>valid values 'internal' or 'external' (required)</td>
 * </tr>
 * <tr>
 * <td>maxSize</td>
 * <td>threshold sum of the input files (required for all but one of the configs)</td>
 * </tr>
 * <tr>
 * <td>numThreads</td>
 * <td>number of threads for this executor configuration (required for 'internal', cannot be
 * specified for 'external')</td>
 * </tr>
 * <tr>
 * <td>queue</td>
 * <td>name of the external compaction queue (required for 'external', cannot be specified for
 * 'internal')</td>
 * </tr>
 * </table>
 * <br>
 * The maxSize field determines the maximum size of compaction that will run on an executor. The
 * maxSize field can have a suffix of K,M,G for kilobytes, megabytes, or gigabytes and represents
 * the sum of the input files for a given compaction. One executor can have no max size and it will
 * run everything that is too large for the other executors. If all executors have a max size, then
 * system compactions will only run for compactions smaller than the largest max size. User, chop,
 * and selector compactions will always run, even if there is no executor for their size. These
 * compactions will run on the executor with the largest max size. The following example value for
 * this property will create 3 threads to run compactions of files whose file size sum is less than
 * 100M, 3 threads to run compactions of files whose file size sum is less than 500M, and run all
 * other compactions on Compactors configured to run compactions for Queue1:
 *
 * <pre>
 * {@code
 * [{"name":"small", "type": "internal", "maxSize":"100M","numThreads":3},
 *  {"name":"medium", "type": "internal", "maxSize":"500M","numThreads":3},
 *  {"name: "large", "type": "external", "queue", "Queue1"}
 * ]}
 * </pre>
 *
 * Note that the use of 'external' requires that the CompactionCoordinator and at least one
 * Compactor for Queue1 is running.
 * <li>{@code tserver.compaction.major.service.<service>.opts.maxOpen} This determines the maximum
 * number of files that will be included in a single compaction.
 * </ul>
 *
 * @since 2.1.0
 * @see org.apache.accumulo.core.spi.compaction
 */

public class DefaultCompactionPlanner implements CompactionPlanner {

<<<<<<< HEAD
  public static class ExecutorConfig {
=======
  private static final Logger log = LoggerFactory.getLogger(DefaultCompactionPlanner.class);

  private static class ExecutorConfig {
>>>>>>> 031b9c24
    String type;
    String name;
    String maxSize;
    Integer numThreads;
    String queue;
  }

  private static class Executor {
    final CompactionExecutorId ceid;
    final Long maxSize;

    public Executor(CompactionExecutorId ceid, Long maxSize) {
      Preconditions.checkArgument(maxSize == null || maxSize > 0, "Invalid value for maxSize");
      this.ceid = Objects.requireNonNull(ceid, "Compaction ID is null");
      this.maxSize = maxSize;
    }

    Long getMaxSize() {
      return maxSize;
    }

    @Override
    public String toString() {
      return "[ceid=" + ceid + ", maxSize=" + maxSize + "]";
    }
  }

  private List<Executor> executors;
  private int maxFilesToCompact;

  @SuppressFBWarnings(value = {"UWF_UNWRITTEN_FIELD", "NP_UNWRITTEN_FIELD"},
      justification = "Field is written by Gson")
  @Override
  public void init(InitParameters params) {
    ExecutorConfig[] execConfigs =
        new Gson().fromJson(params.getOptions().get("executors"), ExecutorConfig[].class);

    List<Executor> tmpExec = new ArrayList<>();

    for (ExecutorConfig executorConfig : execConfigs) {
      Long maxSize = executorConfig.maxSize == null ? null
          : ConfigurationTypeHelper.getFixedMemoryAsBytes(executorConfig.maxSize);

      CompactionExecutorId ceid;

      // If not supplied, GSON will leave type null. Default to internal
      if (executorConfig.type == null) {
        executorConfig.type = "internal";
      }

      switch (executorConfig.type) {
        case "internal":
          Preconditions.checkArgument(null == executorConfig.queue,
              "'queue' should not be specified for internal compactions");
          int numThreads = Objects.requireNonNull(executorConfig.numThreads,
              "'numThreads' must be specified for internal type");
          ceid = params.getExecutorManager().createExecutor(executorConfig.name, numThreads);
          break;
        case "external":
          Preconditions.checkArgument(null == executorConfig.numThreads,
              "'numThreads' should not be specified for external compactions");
          String queue = Objects.requireNonNull(executorConfig.queue,
              "'queue' must be specified for external type");
          ceid = params.getExecutorManager().getExternalExecutor(queue);
          break;
        default:
          throw new IllegalArgumentException("type must be 'internal' or 'external'");
      }
      tmpExec.add(new Executor(ceid, maxSize));
    }

    Collections.sort(tmpExec, Comparator.comparing(Executor::getMaxSize,
        Comparator.nullsLast(Comparator.naturalOrder())));

    executors = List.copyOf(tmpExec);

    if (executors.stream().filter(e -> e.getMaxSize() == null).count() > 1) {
      throw new IllegalArgumentException(
          "Can only have one executor w/o a maxSize. " + params.getOptions().get("executors"));
    }

    // use the add method on the Set interface to check for duplicate maxSizes
    Set<Long> maxSizes = new HashSet<>();
    executors.forEach(e -> {
      if (!maxSizes.add(e.getMaxSize())) {
        throw new IllegalArgumentException(
            "Duplicate maxSize set in executors. " + params.getOptions().get("executors"));
      }
    });

    determineMaxFilesToCompact(params);
  }

  private void determineMaxFilesToCompact(InitParameters params) {
    this.maxFilesToCompact = Integer.parseInt(params.getOptions().getOrDefault("maxOpen", "10"));
  }

  @Override
  public CompactionPlan makePlan(PlanningParameters params) {
    try {

      if (params.getCandidates().isEmpty()) {
        return params.createPlanBuilder().build();
      }

      Set<CompactableFile> filesCopy = new HashSet<>(params.getCandidates());

      long maxSizeToCompact = getMaxSizeToCompact(params.getKind());

      Collection<CompactableFile> group;
      if (params.getRunningCompactions().isEmpty()) {
        group = findDataFilesToCompact(filesCopy, params.getRatio(), maxFilesToCompact,
            maxSizeToCompact);

        if (!group.isEmpty() && group.size() < params.getCandidates().size()
            && params.getCandidates().size() <= maxFilesToCompact
            && (params.getKind() == CompactionKind.USER
                || params.getKind() == CompactionKind.SELECTOR)) {
          // USER and SELECTOR compactions must eventually compact all files. When a subset of files
          // that meets the compaction ratio is selected, look ahead and see if the next compaction
          // would also meet the compaction ratio. If not then compact everything to avoid doing
          // more than logarithmic work across multiple comapctions.

          filesCopy.removeAll(group);
          filesCopy.add(getExpected(group, 0));

          if (findDataFilesToCompact(filesCopy, params.getRatio(), maxFilesToCompact,
              maxSizeToCompact).isEmpty()) {
            // The next possible compaction does not meet the compaction ratio, so compact
            // everything.
            group = Set.copyOf(params.getCandidates());
          }

        }

      } else if (params.getKind() == CompactionKind.SYSTEM) {
        // This code determines if once the files compacting finish would they be included in a
        // compaction with the files smaller than them? If so, then wait for the running compaction
        // to complete.

        // The set of files running compactions may produce
        var expectedFiles = getExpected(params.getRunningCompactions());

        if (!Collections.disjoint(filesCopy, expectedFiles)) {
          throw new AssertionError();
        }

        filesCopy.addAll(expectedFiles);

        group = findDataFilesToCompact(filesCopy, params.getRatio(), maxFilesToCompact,
            maxSizeToCompact);

        if (!Collections.disjoint(group, expectedFiles)) {
          // file produced by running compaction will eventually compact with existing files, so
          // wait.
          group = Set.of();
        }
      } else {
        group = Set.of();
      }

      if (group.isEmpty()
          && (params.getKind() == CompactionKind.USER || params.getKind() == CompactionKind.SELECTOR
              || params.getKind() == CompactionKind.CHOP)
          && params.getRunningCompactions().stream()
              .noneMatch(job -> job.getKind() == params.getKind())) {
        group = findMaximalRequiredSetToCompact(params.getCandidates(), maxFilesToCompact);
      }

      if (group.isEmpty()) {
        return params.createPlanBuilder().build();
      } else {
        // determine which executor to use based on the size of the files
        var ceid = getExecutor(group);

        return params.createPlanBuilder().addJob(createPriority(params, group), ceid, group)
            .build();
      }
    } catch (RuntimeException e) {
      throw e;
    }
  }

  private static short createPriority(PlanningParameters params,
      Collection<CompactableFile> group) {
    return CompactionJobPrioritizer.createPriority(params.getKind(), params.getAll().size(),
        group.size());
  }

  private long getMaxSizeToCompact(CompactionKind kind) {
    if (kind == CompactionKind.SYSTEM) {
      Long max = executors.get(executors.size() - 1).maxSize;
      if (max != null) {
        return max;
      }
    }
    return Long.MAX_VALUE;
  }

  private CompactableFile getExpected(Collection<CompactableFile> files, int count) {
    long size = files.stream().mapToLong(CompactableFile::getEstimatedSize).sum();
    try {
      return CompactableFile.create(
          new URI("hdfs://fake/accumulo/tables/adef/t-zzFAKEzz/FAKE-0000" + count + ".rf"), size,
          0);
    } catch (URISyntaxException e) {
      throw new RuntimeException(e);
    }
  }

  /**
   * @return the expected files sizes for sets of compacting files.
   */
  private Set<CompactableFile> getExpected(Collection<CompactionJob> compacting) {

    Set<CompactableFile> expected = new HashSet<>();

    int count = 0;

    for (CompactionJob job : compacting) {
      count++;
      expected.add(getExpected(job.getFiles(), count));
    }

    return expected;
  }

  private static Collection<CompactableFile>
      findMaximalRequiredSetToCompact(Collection<CompactableFile> files, int maxFilesToCompact) {

    if (files.size() <= maxFilesToCompact) {
      return files;
    }

    List<CompactableFile> sortedFiles = sortByFileSize(files);

    int numToCompact = maxFilesToCompact;

    if (sortedFiles.size() > maxFilesToCompact && sortedFiles.size() < 2 * maxFilesToCompact) {
      // on the second to last compaction pass, compact the minimum amount of files possible
      numToCompact = sortedFiles.size() - maxFilesToCompact + 1;
    }

    return sortedFiles.subList(0, numToCompact);
  }

  static Collection<CompactableFile> findDataFilesToCompact(Set<CompactableFile> files,
      double ratio, int maxFilesToCompact, long maxSizeToCompact) {
    if (files.size() <= 1) {
      return Collections.emptySet();
    }

    // sort files from smallest to largest. So position 0 has the smallest file.
    List<CompactableFile> sortedFiles = sortByFileSize(files);

    int maxSizeIndex = sortedFiles.size();
    long sum = 0;
    for (int i = 0; i < sortedFiles.size(); i++) {
      sum += sortedFiles.get(i).getEstimatedSize();
      if (sum > maxSizeToCompact) {
        maxSizeIndex = i;
        break;
      }
    }

    if (maxSizeIndex < sortedFiles.size()) {
      sortedFiles = sortedFiles.subList(0, maxSizeIndex);
      if (sortedFiles.size() <= 1) {
        return Collections.emptySet();
      }
    }

    var loops = Math.max(1, sortedFiles.size() - maxFilesToCompact + 1);
    for (int i = 0; i < loops; i++) {
      var filesToCompact = findDataFilesToCompact(
          sortedFiles.subList(i, Math.min(sortedFiles.size(), maxFilesToCompact) + i), ratio);
      if (!filesToCompact.isEmpty()) {
        return filesToCompact;
      }
    }

    return Collections.emptySet();

  }

  /**
   * Find the largest set of contiguous small files that meet the compaction ratio. For a set of
   * file size like [101M,102M,103M,104M,4M,3M,3M,3M,3M], it would be nice compact the smaller files
   * [4M,3M,3M,3M,3M] followed by the larger ones. The reason to do the smaller ones first is to
   * more quickly reduce the number of files. However, all compactions should still follow the
   * compaction ratio in order to ensure the amount of data rewriting is logarithmic.
   *
   * <p>
   * A set of files meets the compaction ratio when the largestFileinSet * compactionRatio &lt;
   * sumOfFileSizesInSet. This algorithm grows the set of small files until it meets the compaction
   * ratio, then keeps growing it while it continues to meet the ratio. Once a set does not meet the
   * compaction ratio, the last set that did is returned. Growing the set of small files means
   * adding the smallest file not in the set.
   *
   * <p>
   * There is one caveat to the algorithm mentioned above, if a smaller set of files would prevent a
   * future compaction then do not select it. This code in this function performs a look ahead to
   * see if a candidate set will prevent future compactions.
   *
   * <p>
   * As an example of a small set of files that could prevent a future compaction, consider the
   * files sizes [100M,99M,33M,33M,33M,33M]. For a compaction ratio of 3, the set
   * [100M,99M,33M,33M,33M,33M] and [33M,33M,33M,33M] both meet the compaction ratio. If the set
   * [33M,33M,33M,33M] is compacted, then it will result in a tablet having [132M, 100M, 99M] which
   * does not meet the compaction ration. So in this case, choosing the set [33M,33M,33M,33M]
   * prevents a future compaction that could have occurred. This function will not choose the
   * smaller set because of it would prevent the future compaction.
   */
  private static Collection<CompactableFile>
      findDataFilesToCompact(List<CompactableFile> sortedFiles, double ratio) {

    int larsmaIndex = -1;
    long larsmaSum = Long.MIN_VALUE;

    // index into sortedFiles, everything at and below this index meets the compaction ratio
    int goodIndex = -1;

    long sum = sortedFiles.get(0).getEstimatedSize();

    for (int c = 1; c < sortedFiles.size(); c++) {
      long currSize = sortedFiles.get(c).getEstimatedSize();

      // ensure data is sorted
      Preconditions.checkArgument(currSize >= sortedFiles.get(c - 1).getEstimatedSize());

      sum += currSize;

      if (currSize * ratio < sum) {
        goodIndex = c;
      } else if (c - 1 == goodIndex) {
        // The previous file met the compaction ratio, but the current file does not. So all of the
        // previous files are candidates. However we must ensure that any candidate set produces a
        // file smaller than the next largest file in the next candidate set to ensure future
        // compactions are not prevented.
        if (larsmaIndex == -1 || larsmaSum > sortedFiles.get(goodIndex).getEstimatedSize()) {
          larsmaIndex = goodIndex;
          larsmaSum = sum - currSize;
        } else {
          break;
        }
      }
    }

    if (sortedFiles.size() - 1 == goodIndex
        && (larsmaIndex == -1 || larsmaSum > sortedFiles.get(goodIndex).getEstimatedSize())) {
      larsmaIndex = goodIndex;
    }

    if (larsmaIndex == -1) {
      return Collections.emptySet();
    }

    return sortedFiles.subList(0, larsmaIndex + 1);
  }

  CompactionExecutorId getExecutor(Collection<CompactableFile> files) {

    long size = files.stream().mapToLong(CompactableFile::getEstimatedSize).sum();

    for (Executor executor : executors) {
      if (executor.maxSize == null || size < executor.maxSize) {
        return executor.ceid;
      }
    }

    return executors.get(executors.size() - 1).ceid;
  }

  private static List<CompactableFile> sortByFileSize(Collection<CompactableFile> files) {
    ArrayList<CompactableFile> sortedFiles = new ArrayList<>(files);

    // sort from smallest file to largest
    Collections.sort(sortedFiles, Comparator.comparingLong(CompactableFile::getEstimatedSize)
        .thenComparing(CompactableFile::getUri));

    return sortedFiles;
  }
}<|MERGE_RESOLUTION|>--- conflicted
+++ resolved
@@ -110,13 +110,7 @@
 
 public class DefaultCompactionPlanner implements CompactionPlanner {
 
-<<<<<<< HEAD
-  public static class ExecutorConfig {
-=======
-  private static final Logger log = LoggerFactory.getLogger(DefaultCompactionPlanner.class);
-
   private static class ExecutorConfig {
->>>>>>> 031b9c24
     String type;
     String name;
     String maxSize;
