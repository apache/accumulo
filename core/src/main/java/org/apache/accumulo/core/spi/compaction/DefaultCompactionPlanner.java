--- conflicted
+++ resolved
@@ -144,13 +144,9 @@
 
 public class DefaultCompactionPlanner implements CompactionPlanner {
 
-<<<<<<< HEAD
-  public static class ExecutorConfig {
-=======
   private final static Logger log = LoggerFactory.getLogger(DefaultCompactionPlanner.class);
 
   private static class ExecutorConfig {
->>>>>>> 9dd81943
     String type;
     String name;
     String maxSize;
@@ -273,8 +269,8 @@
 
         switch (executorConfig.type) {
           case "internal":
-            Preconditions.checkArgument(null == executorConfig.queue,
-                "'queue' should not be specified for internal compactions");
+            Preconditions.checkArgument(null == executorConfig.group,
+                "'group' should not be specified for internal compactions");
             int numThreads = Objects.requireNonNull(executorConfig.numThreads,
                 "'numThreads' must be specified for internal type");
             ceid = params.getExecutorManager().createExecutor(executorConfig.name, numThreads);
@@ -282,9 +278,9 @@
           case "external":
             Preconditions.checkArgument(null == executorConfig.numThreads,
                 "'numThreads' should not be specified for external compactions");
-            String queue = Objects.requireNonNull(executorConfig.queue,
-                "'queue' must be specified for external type");
-            ceid = params.getExecutorManager().getExternalExecutor(queue);
+            String group = Objects.requireNonNull(executorConfig.group,
+                "'group' must be specified for external type");
+            ceid = params.getExecutorManager().getExternalExecutor(group);
             break;
           default:
             throw new IllegalArgumentException("type must be 'internal' or 'external'");
@@ -293,25 +289,6 @@
       }
     }
 
-<<<<<<< HEAD
-      switch (executorConfig.type) {
-        case "internal":
-          Preconditions.checkArgument(null == executorConfig.group,
-              "'group' should not be specified for internal compactions");
-          int numThreads = Objects.requireNonNull(executorConfig.numThreads,
-              "'numThreads' must be specified for internal type");
-          ceid = params.getExecutorManager().createExecutor(executorConfig.name, numThreads);
-          break;
-        case "external":
-          Preconditions.checkArgument(null == executorConfig.numThreads,
-              "'numThreads' should not be specified for external compactions");
-          String group = Objects.requireNonNull(executorConfig.group,
-              "'group' must be specified for external type");
-          ceid = params.getExecutorManager().getExternalExecutor(group);
-          break;
-        default:
-          throw new IllegalArgumentException("type must be 'internal' or 'external'");
-=======
     if (params.getOptions().containsKey("queues") && !params.getOptions().get("queues").isBlank()) {
       values = params.getOptions().get("queues");
 
@@ -330,7 +307,6 @@
         String queue = Objects.requireNonNull(queueConfig.name, "'name' must be specified");
         ceid = params.getExecutorManager().getExternalExecutor(queue);
         tmpExec.add(new Executor(ceid, maxSize));
->>>>>>> 9dd81943
       }
     }
 
