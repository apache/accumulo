/*
 * Licensed to the Apache Software Foundation (ASF) under one
 * or more contributor license agreements.  See the NOTICE file
 * distributed with this work for additional information
 * regarding copyright ownership.  The ASF licenses this file
 * to you under the Apache License, Version 2.0 (the
 * "License"); you may not use this file except in compliance
 * with the License.  You may obtain a copy of the License at
 *
 *   https://www.apache.org/licenses/LICENSE-2.0
 *
 * Unless required by applicable law or agreed to in writing,
 * software distributed under the License is distributed on an
 * "AS IS" BASIS, WITHOUT WARRANTIES OR CONDITIONS OF ANY
 * KIND, either express or implied.  See the License for the
 * specific language governing permissions and limitations
 * under the License.
 */
package org.apache.accumulo.core.logging;

import static org.apache.accumulo.core.fate.FateTxId.formatTid;

import java.io.Serializable;
import java.util.Iterator;
import java.util.List;
import java.util.Optional;
import java.util.concurrent.atomic.AtomicBoolean;
import java.util.function.Function;

import org.apache.accumulo.core.fate.Fate;
import org.apache.accumulo.core.fate.FateStore;
import org.apache.accumulo.core.fate.FateStore.FateTxStore;
import org.apache.accumulo.core.fate.ReadOnlyFateStore;
import org.apache.accumulo.core.fate.Repo;
import org.apache.accumulo.core.fate.StackOverflowException;
import org.apache.accumulo.core.fate.WrappedFateTxStore;
import org.apache.accumulo.core.manager.PartitionData;
import org.slf4j.Logger;
import org.slf4j.LoggerFactory;

public class FateLogger {
  private static final String PREFIX = Logging.PREFIX + "fate.";

  // Logs all mutations to FATEs persistent storage. Enabling this logger could help debug
  // reproducible problems with FATE transactions.
  private static final Logger storeLog = LoggerFactory.getLogger(PREFIX + "store");

  private static class LoggingFateTxStore<T> extends WrappedFateTxStore<T> {

    private final Function<Repo<T>,String> toLogString;

    private LoggingFateTxStore(FateTxStore<T> wrapped, Function<Repo<T>,String> toLogString) {
      super(wrapped);
      this.toLogString = toLogString;
    }

    @Override
    public void push(Repo<T> repo) throws StackOverflowException {
      super.push(repo);
      if (storeLog.isTraceEnabled()) {
        storeLog.trace("{} pushed {}", formatTid(getID()), toLogString.apply(repo));
      }
    }

    @Override
    public void pop() {
      super.pop();
      if (storeLog.isTraceEnabled()) {
        storeLog.trace("{} popped", formatTid(getID()));
      }
    }

    @Override
    public void setStatus(ReadOnlyFateStore.TStatus status) {
      super.setStatus(status);
      if (storeLog.isTraceEnabled()) {
        storeLog.trace("{} setStatus to {}", formatTid(getID()), status);
      }
    }

    @Override
    public void setTransactionInfo(Fate.TxInfo txInfo, Serializable val) {
      super.setTransactionInfo(txInfo, val);
      if (storeLog.isTraceEnabled()) {
        storeLog.trace("{} setting {} to {}", formatTid(getID()), txInfo, val);
      }
    }

    @Override
    public void delete() {
      super.delete();
      if (storeLog.isTraceEnabled()) {
        storeLog.trace("{} deleted fate transaction", formatTid(getID()));
      }
    }
  }

  public static <T> FateStore<T> wrap(FateStore<T> store, Function<Repo<T>,String> toLogString) {

    // only logging operations that change the persisted data, not operations that only read data
    return new FateStore<>() {

      @Override
      public FateTxStore<T> reserve(long tid) {
        return new LoggingFateTxStore<>(store.reserve(tid), toLogString);
<<<<<<< HEAD
      }

      @Override
      public long create() {
        return store.create();
=======
>>>>>>> 8e78562a
      }

      @Override
      public Optional<FateTxStore<T>> tryReserve(long tid) {
        return store.tryReserve(tid).map(ftxs -> new LoggingFateTxStore<>(ftxs, toLogString));
      }

      @Override
      public ReadOnlyFateTxStore<T> read(long tid) {
        return store.read(tid);
      }

      @Override
      public List<Long> list() {
        return store.list();
      }

      @Override
<<<<<<< HEAD
      public Iterator<Long> runnable(PartitionData partitionData) {
        return store.runnable(partitionData);
=======
      public Iterator<Long> runnable(AtomicBoolean keepWaiting) {
        return store.runnable(keepWaiting);
      }

      @Override
      public long create() {
        long tid = store.create();
        if (storeLog.isTraceEnabled()) {
          storeLog.trace("{} created fate transaction", formatTid(tid));
        }
        return tid;
>>>>>>> 8e78562a
      }

    };
  }
}<|MERGE_RESOLUTION|>--- conflicted
+++ resolved
@@ -103,14 +103,11 @@
       @Override
       public FateTxStore<T> reserve(long tid) {
         return new LoggingFateTxStore<>(store.reserve(tid), toLogString);
-<<<<<<< HEAD
       }
 
       @Override
       public long create() {
         return store.create();
-=======
->>>>>>> 8e78562a
       }
 
       @Override
@@ -129,22 +126,8 @@
       }
 
       @Override
-<<<<<<< HEAD
-      public Iterator<Long> runnable(PartitionData partitionData) {
-        return store.runnable(partitionData);
-=======
-      public Iterator<Long> runnable(AtomicBoolean keepWaiting) {
-        return store.runnable(keepWaiting);
-      }
-
-      @Override
-      public long create() {
-        long tid = store.create();
-        if (storeLog.isTraceEnabled()) {
-          storeLog.trace("{} created fate transaction", formatTid(tid));
-        }
-        return tid;
->>>>>>> 8e78562a
+      public Iterator<Long> runnable(AtomicBoolean keepWaiting, PartitionData partitionData) {
+        return store.runnable(keepWaiting, partitionData);
       }
 
     };
