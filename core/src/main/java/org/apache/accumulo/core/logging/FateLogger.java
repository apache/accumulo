--- conflicted
+++ resolved
@@ -21,30 +21,19 @@
 import static org.apache.accumulo.core.fate.FateTxId.formatTid;
 
 import java.io.Serializable;
-<<<<<<< HEAD
-import java.util.EnumSet;
 import java.util.Iterator;
-=======
->>>>>>> 73344781
 import java.util.List;
 import java.util.Optional;
 import java.util.function.Function;
 
 import org.apache.accumulo.core.fate.Fate;
 import org.apache.accumulo.core.fate.FateStore;
-<<<<<<< HEAD
-import org.apache.accumulo.core.fate.ReadOnlyFateStore;
-import org.apache.accumulo.core.fate.ReadOnlyRepo;
-import org.apache.accumulo.core.fate.Repo;
-import org.apache.accumulo.core.fate.StackOverflowException;
-import org.apache.accumulo.core.manager.PartitionData;
-=======
 import org.apache.accumulo.core.fate.FateStore.FateTxStore;
 import org.apache.accumulo.core.fate.ReadOnlyFateStore;
 import org.apache.accumulo.core.fate.Repo;
 import org.apache.accumulo.core.fate.StackOverflowException;
 import org.apache.accumulo.core.fate.WrappedFateTxStore;
->>>>>>> 73344781
+import org.apache.accumulo.core.manager.PartitionData;
 import org.slf4j.Logger;
 import org.slf4j.LoggerFactory;
 
@@ -55,130 +44,41 @@
   // reproducible problems with FATE transactions.
   private static final Logger storeLog = LoggerFactory.getLogger(PREFIX + "store");
 
-<<<<<<< HEAD
-  private static class LoggingFateStore<T> implements FateStore.FateTxStore<T> {
-
-    private final FateStore.FateTxStore<T> wrapped;
-    private final Function<Repo<T>,String> toLogString;
-
-    private LoggingFateStore(FateStore.FateTxStore<T> wrapped,
-        Function<Repo<T>,String> toLogString) {
-      this.wrapped = wrapped;
-=======
   private static class LoggingFateTxStore<T> extends WrappedFateTxStore<T> {
 
     private final Function<Repo<T>,String> toLogString;
 
     private LoggingFateTxStore(FateTxStore<T> wrapped, Function<Repo<T>,String> toLogString) {
       super(wrapped);
->>>>>>> 73344781
       this.toLogString = toLogString;
     }
 
     @Override
-<<<<<<< HEAD
-    public List<ReadOnlyRepo<T>> getStack() {
-      return wrapped.getStack();
-    }
-
-    @Override
-    public ReadOnlyFateStore.TStatus getStatus() {
-      return wrapped.getStatus();
-    }
-
-    @Override
-    public ReadOnlyFateStore.TStatus
-        waitForStatusChange(EnumSet<ReadOnlyFateStore.TStatus> expected) {
-      return wrapped.waitForStatusChange(expected);
-    }
-
-    @Override
-    public Serializable getTransactionInfo(Fate.TxInfo txInfo) {
-      return wrapped.getTransactionInfo(txInfo);
-    }
-
-    @Override
-    public long timeCreated() {
-      return wrapped.timeCreated();
-    }
-
-    @Override
-    public long getID() {
-      return wrapped.getID();
-    }
-
-    @Override
-    public Repo<T> top() {
-      return wrapped.top();
-    }
-
-    @Override
-    public void push(Repo<T> repo) throws StackOverflowException {
-      wrapped.push(repo);
-      if (storeLog.isTraceEnabled()) {
-        storeLog.trace("{} pushed {}", formatTid(wrapped.getID()), toLogString.apply(repo));
-=======
     public void push(Repo<T> repo) throws StackOverflowException {
       super.push(repo);
       if (storeLog.isTraceEnabled()) {
         storeLog.trace("{} pushed {}", formatTid(getID()), toLogString.apply(repo));
->>>>>>> 73344781
       }
     }
 
     @Override
     public void pop() {
-<<<<<<< HEAD
-      wrapped.pop();
-      if (storeLog.isTraceEnabled()) {
-        storeLog.trace("{} popped", formatTid(wrapped.getID()));
-=======
       super.pop();
       if (storeLog.isTraceEnabled()) {
         storeLog.trace("{} popped", formatTid(getID()));
->>>>>>> 73344781
       }
     }
 
     @Override
     public void setStatus(ReadOnlyFateStore.TStatus status) {
-<<<<<<< HEAD
-      wrapped.setStatus(status);
-      if (storeLog.isTraceEnabled()) {
-        storeLog.trace("{} setStatus to {}", formatTid(wrapped.getID()), status);
-=======
       super.setStatus(status);
       if (storeLog.isTraceEnabled()) {
         storeLog.trace("{} setStatus to {}", formatTid(getID()), status);
->>>>>>> 73344781
       }
     }
 
     @Override
     public void setTransactionInfo(Fate.TxInfo txInfo, Serializable val) {
-<<<<<<< HEAD
-      wrapped.setTransactionInfo(txInfo, val);
-      if (storeLog.isTraceEnabled()) {
-        storeLog.trace("{} setting {} to {}", formatTid(wrapped.getID()), txInfo, val);
-      }
-    }
-
-    @Override
-    public void delete() {
-      wrapped.delete();
-      if (storeLog.isTraceEnabled()) {
-        storeLog.trace("{} deleted fate transaction", formatTid(wrapped.getID()));
-      }
-    }
-
-    @Override
-    public void unreserve(long deferTime) {
-      wrapped.unreserve(deferTime);
-    }
-  }
-
-  public static <T> FateStore<T> wrap(FateStore<T> store, Function<Repo<T>,String> toLogString) {
-=======
       super.setTransactionInfo(txInfo, val);
       if (storeLog.isTraceEnabled()) {
         storeLog.trace("{} setting {} to {}", formatTid(getID()), txInfo, val);
@@ -198,28 +98,6 @@
 
     // only logging operations that change the persisted data, not operations that only read data
     return new FateStore<>() {
->>>>>>> 73344781
-
-    // only logging operations that change the persisted data, not operations that only read data
-    return new FateStore<>() {
-      @Override
-<<<<<<< HEAD
-      public FateTxStore<T> reserve(long tid) {
-        return new LoggingFateStore<>(store.reserve(tid), toLogString);
-      }
-
-      @Override
-      public Optional<FateTxStore<T>> tryReserve(long tid) {
-        return store.tryReserve(tid).map(fos -> new LoggingFateStore<>(fos, toLogString));
-      }
-
-      @Override
-      public ReadOnlyFateTxStore<T> read(long tid) {
-        return store.read(tid);
-=======
-      public FateTxStore<T> reserve() {
-        return new LoggingFateTxStore<>(store.reserve(), toLogString);
-      }
 
       @Override
       public FateTxStore<T> reserve(long tid) {
@@ -227,9 +105,13 @@
       }
 
       @Override
+      public long create() {
+        return store.create();
+      }
+
+      @Override
       public Optional<FateTxStore<T>> tryReserve(long tid) {
         return store.tryReserve(tid).map(ftxs -> new LoggingFateTxStore<>(ftxs, toLogString));
->>>>>>> 73344781
       }
 
       @Override
@@ -238,23 +120,15 @@
       }
 
       @Override
-<<<<<<< HEAD
-      public Iterator<Long> runnable(PartitionData partitionData) {
-        return store.runnable(partitionData);
-=======
       public List<Long> list() {
         return store.list();
->>>>>>> 73344781
       }
 
       @Override
-      public long create() {
-        long tid = store.create();
-        if (storeLog.isTraceEnabled()) {
-          storeLog.trace("{} created fate transaction", formatTid(tid));
-        }
-        return tid;
+      public Iterator<Long> runnable(PartitionData partitionData) {
+        return store.runnable(partitionData);
       }
+
     };
   }
 }