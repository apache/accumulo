--- conflicted
+++ resolved
@@ -670,7 +670,6 @@
     public MutationWriter(int numSendThreads) {
       serversMutations = new HashMap<>();
       queued = new HashSet<>();
-<<<<<<< HEAD
       sendThreadPool = context.getThreadPools().newThreadPool(ThreadPoolType.BATCH_WRITER_SEND_POOL,
           new ThreadPoolConfig(context.getConfiguration(), numSendThreads));
       sendThreadPoolCleanable =
@@ -681,12 +680,6 @@
               new ThreadPoolConfig(context.getConfiguration()));
       binningThreadPoolCleanable =
           CleanerUtil.shutdownThreadPoolExecutor(binningThreadPool, () -> {}, log);
-=======
-      sendThreadPool = ThreadPools.createFixedThreadPool(numSendThreads, this.getClass().getName());
-      locators = new HashMap<>();
-      binningThreadPool =
-          ThreadPools.createFixedThreadPool(1, "BinMutations", new SynchronousQueue<>());
->>>>>>> 52e80b1d
       binningThreadPool.setRejectedExecutionHandler(new ThreadPoolExecutor.CallerRunsPolicy());
     }
 
