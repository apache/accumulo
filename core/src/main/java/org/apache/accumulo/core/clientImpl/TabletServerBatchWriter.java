--- conflicted
+++ resolved
@@ -740,23 +740,12 @@
       if (mutationsToSend == null)
         return;
       binningThreadPool.execute(() -> {
-<<<<<<< HEAD
-        if (mutationsToSend != null) {
-          try {
-            log.trace("{} - binning {} mutations", Thread.currentThread().getName(),
-                mutationsToSend.size());
-            addMutations(mutationsToSend);
-          } catch (Throwable e) {
-            updateUnknownErrors("Error processing mutation set", e);
-          }
-=======
         try {
           log.trace("{} - binning {} mutations", Thread.currentThread().getName(),
               mutationsToSend.size());
           addMutations(mutationsToSend);
-        } catch (Exception e) {
+        } catch (Throwable e) {
           updateUnknownErrors("Error processing mutation set", e);
->>>>>>> 12fe9633
         }
       });
     }
