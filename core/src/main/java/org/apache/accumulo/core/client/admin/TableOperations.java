/*
 * Licensed to the Apache Software Foundation (ASF) under one
 * or more contributor license agreements.  See the NOTICE file
 * distributed with this work for additional information
 * regarding copyright ownership.  The ASF licenses this file
 * to you under the Apache License, Version 2.0 (the
 * "License"); you may not use this file except in compliance
 * with the License.  You may obtain a copy of the License at
 *
 *   https://www.apache.org/licenses/LICENSE-2.0
 *
 * Unless required by applicable law or agreed to in writing,
 * software distributed under the License is distributed on an
 * "AS IS" BASIS, WITHOUT WARRANTIES OR CONDITIONS OF ANY
 * KIND, either express or implied.  See the License for the
 * specific language governing permissions and limitations
 * under the License.
 */
package org.apache.accumulo.core.client.admin;

import java.io.IOException;
import java.util.Collection;
import java.util.EnumSet;
import java.util.List;
import java.util.Map;
import java.util.Map.Entry;
import java.util.Set;
import java.util.SortedMap;
import java.util.SortedSet;
import java.util.concurrent.Executor;
import java.util.function.Consumer;
import java.util.function.Predicate;
import java.util.stream.Stream;

import org.apache.accumulo.core.client.AccumuloException;
import org.apache.accumulo.core.client.AccumuloSecurityException;
import org.apache.accumulo.core.client.IteratorSetting;
import org.apache.accumulo.core.client.TableExistsException;
import org.apache.accumulo.core.client.TableNotFoundException;
import org.apache.accumulo.core.client.TableOfflineException;
import org.apache.accumulo.core.client.rfile.RFile;
import org.apache.accumulo.core.client.sample.SamplerConfiguration;
import org.apache.accumulo.core.client.summary.Summarizer;
import org.apache.accumulo.core.client.summary.SummarizerConfiguration;
import org.apache.accumulo.core.data.LoadPlan;
import org.apache.accumulo.core.data.Range;
import org.apache.accumulo.core.data.RowRange;
import org.apache.accumulo.core.iterators.IteratorUtil.IteratorScope;
import org.apache.accumulo.core.security.Authorizations;
import org.apache.accumulo.core.security.TablePermission;
import org.apache.hadoop.io.Text;

/**
 * Provides a class for administering tables
 */
public interface TableOperations {

  /**
   * Retrieve a list of tables in Accumulo.
   *
   * @return List of tables in accumulo
   */
  SortedSet<String> list();

  /**
   * A method to check if a table exists in Accumulo.
   *
   * @param tableName the name of the table
   * @return true if the table exists
   */
  boolean exists(String tableName);

  /**
   * Create a table with no special configuration. A safe way to ignore tables that do something
   * like the following:
   *
   * <pre>
   * try {
   *   connector.tableOperations().create("mynamespace.mytable");
   * } catch (TableExistsException e) {
   *   // ignore or log
   * }
   * </pre>
   *
   * @param tableName the name of the table
   * @throws AccumuloException if a general error occurs
   * @throws AccumuloSecurityException if the user does not have permission
   * @throws TableExistsException if the table already exists
   */
  void create(String tableName)
      throws AccumuloException, AccumuloSecurityException, TableExistsException;

  /**
<<<<<<< HEAD
=======
   * @param tableName the name of the table
   * @param limitVersion Enables/disables the versioning iterator, which will limit the number of
   *        Key versions kept.
   * @throws AccumuloException if a general error occurs
   * @throws AccumuloSecurityException if the user does not have permission
   * @throws TableExistsException if the table already exists
   * @deprecated since 1.7.0; use {@link #create(String, NewTableConfiguration)} instead.
   */
  @Deprecated(since = "1.7.0")
  default void create(String tableName, boolean limitVersion)
      throws AccumuloException, AccumuloSecurityException, TableExistsException {
    if (limitVersion) {
      create(tableName);
    } else {
      create(tableName, new NewTableConfiguration().withoutDefaults());
    }
  }

  /**
   * @param tableName the name of the table
   * @param versioningIter Enables/disables the versioning iterator, which will limit the number of
   *        Key versions kept.
   * @param timeType specifies logical or real-time based time recording for entries in the table
   * @throws AccumuloException if a general error occurs
   * @throws AccumuloSecurityException if the user does not have permission
   * @throws TableExistsException if the table already exists
   * @deprecated since 1.7.0; use {@link #create(String, NewTableConfiguration)} instead.
   */
  @Deprecated(since = "1.7.0")
  default void create(String tableName, boolean versioningIter, TimeType timeType)
      throws AccumuloException, AccumuloSecurityException, TableExistsException {
    NewTableConfiguration ntc = new NewTableConfiguration().setTimeType(timeType);

    if (versioningIter) {
      create(tableName, ntc);
    } else {
      create(tableName, ntc.withoutDefaults());
    }
  }

  /**
>>>>>>> 1ab1816e
   * Create a table with specified configuration. A safe way to ignore tables that do exist would be
   * to do something like the following:
   *
   * <pre>
   * try {
   *   connector.tableOperations().create("mynamespace.mytable");
   * } catch (TableExistsException e) {
   *   // ignore or log
   * }
   * </pre>
   *
   * @param tableName the name of the table
   * @param ntc specifies the new table's configuration variable, which are: 1. enable/disable the
   *        versioning iterator, which will limit the number of Key versions kept; 2. specifies
   *        logical or real-time based time recording for entries in the table; 3. user defined
   *        properties to be merged into the initial properties of the table
   * @throws AccumuloException if a general error occurs
   * @throws AccumuloSecurityException if the user does not have permission
   * @throws TableExistsException if the table already exists
   * @since 1.7.0
   */
  void create(String tableName, NewTableConfiguration ntc)
      throws AccumuloSecurityException, AccumuloException, TableExistsException;

  /**
   * Imports a table exported via exportTable and copied via hadoop distcp. All tablets in the new
   * table created via this operation will have the {@link TabletAvailability#ONDEMAND}
   * availability.
   *
   * @param tableName Name of a table to create and import into.
   * @param importDir A directory containing the files copied by distcp from exportTable
   * @since 1.5.0
   *
   */
  default void importTable(String tableName, String importDir)
      throws TableExistsException, AccumuloException, AccumuloSecurityException {
    importTable(tableName, Set.of(importDir), ImportConfiguration.empty());
  }

  /**
   * Imports a table exported via {@link #exportTable(String, String)} and then copied via hadoop
   * distcp. All tablets in the new table created via this operation will have the
   * {@link TabletAvailability#ONDEMAND} availability.
   *
   * @param tableName Name of a table to create and import into.
   * @param ic ImportConfiguration for the table being created. If no configuration is needed pass
   *        {@link ImportConfiguration#empty}
   * @param importDirs A set of directories containing the files copied by distcp from exportTable
   * @since 2.1.0
   */
  void importTable(String tableName, Set<String> importDirs, ImportConfiguration ic)
      throws TableExistsException, AccumuloException, AccumuloSecurityException;

  /**
   * Exports a table. The tables data is not exported, just table metadata and a list of files to
   * distcp. The table being exported must be offline and stay offline for the duration of distcp.
   * To avoid losing access to a table it can be cloned and the clone taken offline for export.
   *
   * <p>
   * See the <a href="https://github.com/apache/accumulo-examples/blob/main/docs/export.md">export
   * example</a>
   *
   * @param tableName Name of the table to export.
   * @param exportDir An empty directory in HDFS where files containing table metadata and list of
   *        files to distcp will be placed.
   * @since 1.5.0
   */
  void exportTable(String tableName, String exportDir)
      throws TableNotFoundException, AccumuloException, AccumuloSecurityException;

  /**
   * Ensures that tablets are split along a set of keys.
   * <p>
   * Note that while the documentation for Text specifies that its bytestream should be UTF-8, the
   * encoding is not enforced by operations that work with byte arrays.
   * <p>
   * For example, you can create 256 evenly-sliced splits via the following code sample even though
   * the given byte sequences are not valid UTF-8.
   *
   * <pre>
   * TableOperations tableOps = client.tableOperations();
   * TreeSet&lt;Text&gt; splits = new TreeSet&lt;Text&gt;();
   * for (int i = 0; i &lt; 256; i++) {
   *   byte[] bytes = {(byte) i};
   *   splits.add(new Text(bytes));
   * }
   * tableOps.addSplits(TABLE_NAME, splits);
   * </pre>
   *
   * @param tableName the name of the table
   * @param partitionKeys a sorted set of row key values to pre-split the table on
   * @throws AccumuloException if a general error occurs
   * @throws AccumuloSecurityException if the user does not have permission
   * @throws TableNotFoundException if the table does not exist
   */
  void addSplits(String tableName, SortedSet<Text> partitionKeys)
      throws TableNotFoundException, AccumuloException, AccumuloSecurityException;

  /**
   *
   * Ensures that tablets are split along a set of keys.
   *
   * <p>
   * Note that while the documentation for Text specifies that its bytestream should be UTF-8, the
   * encoding is not enforced by operations that work with byte arrays.
   * <p>
   * For example, you can create 256 evenly-sliced splits via the following code sample even though
   * the given byte sequences are not valid UTF-8.
   *
   * @param tableName the name of the table
   * @param splits a sorted map of row key values to pre-split the table on and associated
   *        TabletMergeability
   *
   * @throws AccumuloException if a general error occurs
   * @throws AccumuloSecurityException if the user does not have permission
   * @throws TableNotFoundException if the table does not exist
   */
  void putSplits(String tableName, SortedMap<Text,TabletMergeability> splits)
      throws TableNotFoundException, AccumuloException, AccumuloSecurityException;

  /**
   * @param tableName the name of the table
   * @return the split points (end-row names) for the table's current split profile
   * @throws TableNotFoundException if the table does not exist
   * @throws AccumuloException if a general error occurs
   * @throws AccumuloSecurityException if the user does not have permission
   * @since 1.5.0
   */
  Collection<Text> listSplits(String tableName)
      throws TableNotFoundException, AccumuloSecurityException, AccumuloException;

  /**
   * @param tableName the name of the table
   * @param maxSplits specifies the maximum number of splits to return
   * @throws AccumuloException if a general error occurs
   * @throws AccumuloSecurityException if the user does not have permission
   * @return the split points (end-row names) for the table's current split profile, grouped into
   *         fewer splits so as not to exceed maxSplits
   * @since 1.5.0
   */
  Collection<Text> listSplits(String tableName, int maxSplits)
      throws TableNotFoundException, AccumuloSecurityException, AccumuloException;

  /**
   * Locates the tablet servers and tablets that would service a collections of ranges. If a range
   * covers multiple tablets, it will occur multiple times in the returned map.
   *
   * @param ranges The input ranges that should be mapped to tablet servers and tablets.
   *
   * @throws TableOfflineException if the table is offline or goes offline during the operation
   * @since 1.8.0
   */
  Locations locate(String tableName, Collection<Range> ranges)
      throws AccumuloException, AccumuloSecurityException, TableNotFoundException;

  /**
   * Finds the max row within a given range. To find the max row in a table, pass null for start and
   * end row.
   *
   * @param tableName the table to search
   * @param auths find the max row that can seen with these auths
   * @param startRow row to start looking at, null means -Infinity
   * @param startInclusive determines if the start row is included
   * @param endRow row to stop looking at, null means Infinity
   * @param endInclusive determines if the end row is included
   *
   * @return The max row in the range, or null if there is no visible data in the range.
   *
   * @deprecated since 4.0.0, use {@link #getMaxRow(String, Authorizations, RowRange)} instead
   */
  @Deprecated(since = "4.0.0")
  default Text getMaxRow(String tableName, Authorizations auths, Text startRow,
      boolean startInclusive, Text endRow, boolean endInclusive)
      throws TableNotFoundException, AccumuloException, AccumuloSecurityException {
    return getMaxRow(tableName, auths,
        RowRange.range(startRow, startInclusive, endRow, endInclusive));
  }

  /**
   * Finds the max row within a given row range. To find the max row in the whole table, pass
   * {@link RowRange#all()} as the row range.
   *
   * @param tableName the table to search
   * @param auths find the max row that can seen with these auths
   * @param range the range of rows to search
   *
   * @return The max row in the range, or null if there is no visible data in the range.
   * @since 4.0.0
   */
  Text getMaxRow(String tableName, Authorizations auths, RowRange range)
      throws TableNotFoundException, AccumuloException, AccumuloSecurityException;

  /**
   * Merge tablets between (start, end]
   *
   * @param tableName the table to merge
   * @param start first tablet to be merged contains the row after this row, null means the first
   *        tablet
   * @param end last tablet to be merged contains this row, null means the last tablet
   */
  void merge(String tableName, Text start, Text end)
      throws AccumuloException, AccumuloSecurityException, TableNotFoundException;

  /**
   * Delete rows between (start, end]. This operation may remove some of the table splits that fall
   * within the range.
   *
   * @param tableName the table to merge
   * @param start delete rows after this, null means the first row of the table
   * @param end last row to be deleted, inclusive, null means the last row of the table
   */
  void deleteRows(String tableName, Text start, Text end)
      throws AccumuloException, AccumuloSecurityException, TableNotFoundException;

  /**
   * Starts a full major compaction of the tablets in the range (start, end]. The compaction is
   * preformed even for tablets that have only one file.
   *
   * @param tableName the table to compact
   * @param start first tablet to be compacted contains the row after this row, null means the first
   *        tablet in table
   * @param end last tablet to be compacted contains this row, null means the last tablet in table
   * @param flush when true, table memory is flushed before compaction starts
   * @param wait when true, the call will not return until compactions are finished
   */
  void compact(String tableName, Text start, Text end, boolean flush, boolean wait)
      throws AccumuloSecurityException, TableNotFoundException, AccumuloException;

  /**
   * Starts a full major compaction of the tablets in the range (start, end]. The compaction is
   * preformed even for tablets that have only one file.
   *
   * @param tableName the table to compact
   * @param start first tablet to be compacted contains the row after this row, null means the first
   *        tablet in table
   * @param end last tablet to be compacted contains this row, null means the last tablet in table
   * @param iterators A set of iterators that will be applied to each tablet compacted. If two or
   *        more concurrent calls to compact pass iterators, then only one will succeed and the
   *        others will fail.
   * @param flush when true, table memory is flushed before compaction starts
   * @param wait when true, the call will not return until compactions are finished
   * @since 1.5.0
   */
  void compact(String tableName, Text start, Text end, List<IteratorSetting> iterators,
      boolean flush, boolean wait)
      throws AccumuloSecurityException, TableNotFoundException, AccumuloException;

  /**
   * Starts a full major compaction of the tablets in the range (start, end]. If the config does not
   * specify a compaction selector, then all files in a tablet are compacted. The compaction is
   * performed even for tablets that have only one file.
   *
   * <p>
   * The following optional settings can only be set by one compact call per table at the same time.
   *
   * <ul>
   * <li>Execution hints : {@link CompactionConfig#setExecutionHints(Map)}</li>
   * <li>Selector : {@link CompactionConfig#setSelector(PluginConfig)}</li>
   * <li>Configurer : {@link CompactionConfig#setConfigurer(PluginConfig)}</li>
   * <li>Iterators : {@link CompactionConfig#setIterators(List)}</li>
   * </ul>
   *
   * <p>
   * Starting with Accumulo, 4.0 concurrent compactions can be initiated on a table with different
   * configuration. Prior to 4.0, if this were done, then only one compaction would work and the
   * others would throw an exception. When concurrent compactions with different configuration run,
   * each tablet will be compacted once for each user initiated compaction in some arbitrary order.
   * For example consider the following situation.
   *
   * <ol>
   * <li>Table A has three tablets Tab1, Tab2, Tab3</li>
   * <li>This method is called to initiate a compaction on Tablets Tab1 and Tab2 with iterator
   * I1</li>
   * <li>This method is called to initiate a compaction on Tablets Tab2 and Tab3 with iterator
   * I2</li>
   * <li>Tablet Tab1 will compact with iterator I1</li>
   * <li>Two compactions will happen for tablet Tab2. It will either compact with iterator I1 and
   * then I2 OR it will compact with iterator I2 and then I1.</li>
   * <li>Tablet Tab3 will compact with iterator I2</li>
   * </ol>
   *
   * @param tableName the table to compact
   * @param config the configuration to use
   *
   * @since 1.7.0
   */
  void compact(String tableName, CompactionConfig config)
      throws AccumuloSecurityException, TableNotFoundException, AccumuloException;

  /**
   * Cancels a user initiated major compaction of a table initiated with
   * {@link #compact(String, Text, Text, boolean, boolean)} or
   * {@link #compact(String, Text, Text, List, boolean, boolean)}. Compactions of tablets that are
   * currently running may finish, but new compactions of tablets will not start.
   *
   * @param tableName the name of the table
   * @throws AccumuloException if a general error occurs
   * @throws TableNotFoundException if the table does not exist
   * @throws AccumuloSecurityException if the user does not have permission
   * @since 1.5.0
   */
  void cancelCompaction(String tableName)
      throws AccumuloSecurityException, TableNotFoundException, AccumuloException;

  /**
   * Delete a table
   *
   * @param tableName the name of the table
   * @throws AccumuloException if a general error occurs
   * @throws AccumuloSecurityException if the user does not have permission
   * @throws TableNotFoundException if the table does not exist
   */
  void delete(String tableName)
      throws AccumuloException, AccumuloSecurityException, TableNotFoundException;

  /**
   * Clone a table from an existing table. The cloned table will have the same data as the source
   * table it was created from. After cloning, the two tables can mutate independently. Initially
   * the cloned table should not use any extra space, however as the source table and cloned table
   * major compact extra space will be used by the clone.
   *
   * Initially the cloned table is only readable and writable by the user who created it.
   *
   * @param srcTableName the table to clone
   * @param newTableName the name of the clone
   * @param flush determines if memory is flushed in the source table before cloning.
   * @param propertiesToSet the sources tables properties are copied, this allows overriding of
   *        those properties
   * @param propertiesToExclude do not copy these properties from the source table, just revert to
   *        system defaults
   */

  void clone(String srcTableName, String newTableName, boolean flush,
      Map<String,String> propertiesToSet, Set<String> propertiesToExclude) throws AccumuloException,
      AccumuloSecurityException, TableNotFoundException, TableExistsException;

  /**
   * Clone a table from an existing table. The cloned table will have the same data as the source
   * table it was created from. After cloning, the two tables can mutate independently. Initially
   * the cloned table should not use any extra space, however as the source table and cloned table
   * major compact extra space will be used by the clone.
   *
   * Initially the cloned table is only readable and writable by the user who created it.
   *
   * @param srcTableName the table to clone
   * @param newTableName the name of the clone
   * @param config the clone command configuration
   * @since 1.10.0
   * @since 2.1.0
   */
  void clone(String srcTableName, String newTableName, CloneConfiguration config)
      throws AccumuloException, AccumuloSecurityException, TableNotFoundException,
      TableExistsException;

  /**
   * Rename a table
   *
   * @param oldTableName the old table name
   * @param newTableName the new table name, which must be in the same namespace as the oldTableName
   * @throws AccumuloException if a general error occurs
   * @throws AccumuloSecurityException if the user does not have permission
   * @throws TableNotFoundException if the old table name does not exist
   * @throws TableExistsException if the new table name already exists
   */
  void rename(String oldTableName, String newTableName) throws AccumuloSecurityException,
      TableNotFoundException, AccumuloException, TableExistsException;

  /**
   * Initiate a flush of a table's data that is in memory. To specify a range or to wait for flush
   * to complete use {@link #flush(String, Text, Text, boolean)}.
   *
   * @param tableName the name of the table
   * @throws AccumuloException if a general error occurs. Wrapped TableNotFoundException if table
   *         does not exist.
   * @throws AccumuloSecurityException if the user does not have permission
   */
  void flush(String tableName) throws AccumuloException, AccumuloSecurityException;

  /**
   * Flush a table's data that is currently in memory.
   *
   * @param tableName the name of the table
   * @param wait if true the call will not return until all data present in memory when the call was
   *        is flushed if false will initiate a flush of data in memory, but will not wait for it to
   *        complete
   * @throws AccumuloException if a general error occurs
   * @throws AccumuloSecurityException if the user does not have permission
   */
  void flush(String tableName, Text start, Text end, boolean wait)
      throws AccumuloException, AccumuloSecurityException, TableNotFoundException;

  /**
   * Sets a property on a table. This operation is asynchronous and eventually consistent. Not all
   * tablets in a table will acknowledge this new value immediately nor at the same time. Within a
   * few seconds without another change, all tablets in a table should see the updated value. The
   * clone table feature can be used if consistency is required.
   *
   * @param tableName the name of the table
   * @param property the name of a per-table property
   * @param value the value to set a per-table property to
   * @throws AccumuloException if a general error occurs. Wrapped TableNotFoundException if table
   *         does not exist.
   * @throws AccumuloSecurityException if the user does not have permission
   */
  void setProperty(String tableName, String property, String value)
      throws AccumuloException, AccumuloSecurityException;

  /**
   *
   * For a detailed overview of the behavior of this method see
   * {@link InstanceOperations#modifyProperties(Consumer)} which operates on a different layer of
   * properties but has the same behavior and better documentation.
   *
   * <p>
   * Accumulo has multiple layers of properties that for many APIs and SPIs are presented as a
   * single merged view. This API does not offer that merged view, it only offers the properties set
   * at this table's layer to the mapMutator.
   * </p>
   *
   * @param mapMutator This consumer should modify the passed in snapshot of table properties
   *        contain the desired keys and values. It should be safe for Accumulo to call this
   *        consumer multiple times, this may be done automatically when certain retryable errors
   *        happen. The consumer should probably avoid accessing the Accumulo client as that could
   *        lead to undefined behavior.
   *
   * @return The map that became Accumulo's new properties for this table. This map is immutable and
   *         contains the snapshot passed to mapMutator and the changes made by mapMutator.
   *
   * @throws AccumuloException if a general error occurs. Wrapped TableNotFoundException if table
   *         does not exist.
   * @throws AccumuloSecurityException if the user does not have permission
   * @throws IllegalArgumentException if the Consumer alters the map by adding properties that
   *         cannot be stored
   * @since 2.1.0
   */
  Map<String,String> modifyProperties(String tableName, Consumer<Map<String,String>> mapMutator)
      throws AccumuloException, AccumuloSecurityException, IllegalArgumentException;

  /**
   * Removes a property from a table. This operation is asynchronous and eventually consistent. Not
   * all tablets in a table will acknowledge this altered value immediately nor at the same time.
   * Within a few seconds without another change, all tablets in a table should see the altered
   * value. The clone table feature can be used if consistency is required.
   *
   * @param tableName the name of the table
   * @param property the name of a per-table property
   * @throws AccumuloException if a general error occurs. Wrapped TableNotFoundException if table
   *         does not exist.
   * @throws AccumuloSecurityException if the user does not have permission
   */
  void removeProperty(String tableName, String property)
      throws AccumuloException, AccumuloSecurityException;

  /**
   * Gets a merged view of the properties of a table with its parent configuration. This operation
   * is asynchronous and eventually consistent. It is not guaranteed that all tablets in a table
   * will return the same values. Within a few seconds without another change, all tablets in a
   * table should be consistent. The clone table feature can be used if consistency is required.
   * Method calls {@link #getConfiguration(String)} and then calls .entrySet() on the map.
   *
   * @param tableName the name of the table
   * @return all properties visible by this table (system and per-table properties). Note that
   *         recently changed properties may not be visible immediately.
   * @throws TableNotFoundException if the table does not exist
   * @since 1.6.0
   */
  default Iterable<Entry<String,String>> getProperties(String tableName)
      throws AccumuloException, TableNotFoundException {
    return getConfiguration(tableName).entrySet();
  }

  /**
   * Gets a merged view of the properties of a table with its parent configuration. This operation
   * is asynchronous and eventually consistent. It is not guaranteed that all tablets in a table
   * will return the same values. Within a few seconds without another change, all tablets in a
   * table should be consistent. The clone table feature can be used if consistency is required.
   * This method returns a Map instead of an Iterable.
   *
   * @param tableName the name of the table
   * @return all properties visible by this table (system and per-table properties). Note that
   *         recently changed properties may not be visible immediately.
   * @throws TableNotFoundException if the table does not exist
   * @since 2.1.0
   */
  Map<String,String> getConfiguration(String tableName)
      throws AccumuloException, TableNotFoundException;

  /**
   * Gets per-table properties of a table. Note that this does not return a merged view of the
   * properties with its parent configuration. This operation is asynchronous and eventually
   * consistent. It is not guaranteed that all tablets in a table will return the same values.
   * Within a few seconds without another change, all tablets in a table should be consistent. The
   * clone table feature can be used if consistency is required.
   *
   * @param tableName the name of the table
   * @return per-table properties visible by this table. Note that recently changed properties may
   *         not be visible immediately.
   * @throws TableNotFoundException if the table does not exist
   * @since 2.1.0
   */
  Map<String,String> getTableProperties(String tableName)
      throws AccumuloException, TableNotFoundException;

  /**
   * Sets a table's locality groups. A table's locality groups can be changed at any time.
   *
   * @param tableName the name of the table
   * @param groups mapping of locality group names to column families in the locality group
   * @throws AccumuloException if a general error occurs
   * @throws AccumuloSecurityException if the user does not have permission
   * @throws TableNotFoundException if the table does not exist
   */
  void setLocalityGroups(String tableName, Map<String,Set<Text>> groups)
      throws AccumuloException, AccumuloSecurityException, TableNotFoundException;

  /**
   *
   * Gets the locality groups currently set for a table.
   *
   * @param tableName the name of the table
   * @return mapping of locality group names to column families in the locality group
   * @throws AccumuloException if a general error occurs
   * @throws TableNotFoundException if the table does not exist
   */
  Map<String,Set<Text>> getLocalityGroups(String tableName)
      throws AccumuloException, TableNotFoundException;

  /**
   * @param tableName the name of the table
   * @param range a range to split
   * @param maxSplits the maximum number of splits
   * @return the range, split into smaller ranges that fall on boundaries of the table's split
   *         points as evenly as possible
   * @throws AccumuloException if a general error occurs
   * @throws AccumuloSecurityException if the user does not have permission
   * @throws TableNotFoundException if the table does not exist
   */
  Set<Range> splitRangeByTablets(String tableName, Range range, int maxSplits)
      throws AccumuloException, AccumuloSecurityException, TableNotFoundException;

  /**
   * @since 2.0.0
   */
  interface ImportOptions {

    /**
     * Use table's next timestamp to override all timestamps in imported files. The type of
     * timestamp used depends on how the table was created.
     *
     * @see NewTableConfiguration#setTimeType(TimeType)
     * @param value override the time values in the input files, and use the current time for all
     *        mutations
     */
    ImportMappingOptions tableTime(boolean value);

    /**
     * Ignores empty bulk import source directory, rather than throwing an IllegalArgumentException.
     *
     * @since 2.1.0
     */
    ImportMappingOptions ignoreEmptyDir(boolean ignore);

    /**
     * Loads the files into the table.
     */
    void load()
        throws TableNotFoundException, IOException, AccumuloException, AccumuloSecurityException;
  }

  /**
   * Options giving control of how the bulk import file mapping is done.
   *
   * @since 2.0.0
   */
  interface ImportMappingOptions extends ImportOptions {

    /**
     * This is the default number of threads used to determine where to load files. A suffix of
     * {@code C} means to multiply by the number of cores.
     */
    String BULK_LOAD_THREADS_DEFAULT = "8C";

    /**
     * Load files in the directory to the row ranges specified in the plan. The plan should contain
     * at least one entry for every file in the directory. When this option is specified, the files
     * are never examined so it is possible to send files to the wrong tablet.
     */
    ImportOptions plan(LoadPlan service);

    // The javadoc below intentionally used a fully qualified class name in the value tag, otherwise
    // it would not render properly.
    /**
     * Files are examined to determine where to load them. This examination is done in the current
     * process using multiple threads. If this method is not called, then the client property
     * {@code bulk.threads} is used to create a thread pool. This property defaults to
     * {@value ImportMappingOptions#BULK_LOAD_THREADS_DEFAULT}.
     *
     * @param service Use this executor to run file examination task
     */
    ImportOptions executor(Executor service);

    // The javadoc below intentionally use a fully qualified class name in the value tag, otherwise
    // it would not render properly.
    /**
     * Files are examined to determine where to load them. This examination is done in the current
     * process using multiple threads. If this method is not called, then the client property
     * {@code bulk.threads} is used to create a thread pool. This property defaults to
     * {@value ImportMappingOptions#BULK_LOAD_THREADS_DEFAULT}.
     *
     * @param numThreads Create a thread pool with this many thread to run file examination task.
     */
    ImportOptions threads(int numThreads);
  }

  /**
   * @since 2.0.0
   */
  interface ImportDestinationArguments {
    /**
     *
     * @param tableName Import files to this tableName
     */
    ImportMappingOptions to(String tableName);
  }

  /**
   * Bulk import the files in a directory into a table. Files can be created using
   * {@link RFile#newWriter()}.
   * <p>
   * This API supports adding files to online and offline tables. The files are examined on the
   * client side to determine destination tablets. This examination will use memory and cpu within
   * the process calling this API.
   * <p>
   * For example, to bulk import files from the directory 'dir1' into the table 'table1' use the
   * following code.
   *
   * <pre>
   * client.tableOperations().importDirectory("dir1").to("table1").load();
   * </pre>
   *
   * @since 2.0.0
   */
  default ImportDestinationArguments importDirectory(String directory) {
    throw new UnsupportedOperationException();
  }

  /**
   * Initiates taking a table offline, but does not wait for action to complete
   *
   * @param tableName the table to take offline
   * @throws AccumuloException when there is a general accumulo error
   * @throws AccumuloSecurityException when the user does not have the proper permissions
   */
  void offline(String tableName)
      throws AccumuloSecurityException, AccumuloException, TableNotFoundException;

  /**
   *
   * @param tableName the table to take offline
   * @param wait if true, then will not return until table is offline
   * @throws AccumuloException when there is a general accumulo error
   * @throws AccumuloSecurityException when the user does not have the proper permissions
   * @since 1.6.0
   */
  void offline(String tableName, boolean wait)
      throws AccumuloSecurityException, AccumuloException, TableNotFoundException;

  /**
   * Initiates bringing a table online, but does not wait for action to complete
   *
   * @param tableName the table to take online
   * @throws AccumuloException when there is a general accumulo error
   * @throws AccumuloSecurityException when the user does not have the proper permissions
   */
  void online(String tableName)
      throws AccumuloSecurityException, AccumuloException, TableNotFoundException;

  /**
   *
   * @param tableName the table to take online
   * @param wait if true, then will not return until table is online
   * @throws AccumuloException when there is a general accumulo error
   * @throws AccumuloSecurityException when the user does not have the proper permissions
   * @since 1.6.0
   */
  void online(String tableName, boolean wait)
      throws AccumuloSecurityException, AccumuloException, TableNotFoundException;

  /**
   * Check if a table is online through its current goal state only. Could run into issues if the
   * current state of the table is in between states. If you require a specific state, call
   * <code>online(tableName, true)</code> or <code>offline(tableName, true)</code>, this will wait
   * until the table reaches the desired state before proceeding.
   *
   * @param tableName the table to check if online
   * @throws AccumuloException when there is a general accumulo error
   * @return true if table's goal state is online
   *
   * @since 2.1.0
   */
  boolean isOnline(String tableName) throws AccumuloException, TableNotFoundException;

  /**
   * Clears the tablet locator cache for a specified table
   *
   * @param tableName the name of the table
   * @throws TableNotFoundException if table does not exist
   */
  void clearLocatorCache(String tableName) throws TableNotFoundException;

  /**
   * Get a mapping of table name to internal table id.
   *
   * @return the map from table name to internal table id
   */
  Map<String,String> tableIdMap();

  /**
   * Add an iterator to a table on all scopes.
   *
   * @param tableName the name of the table
   * @param setting object specifying the properties of the iterator
   * @throws AccumuloSecurityException thrown if the user does not have the ability to set
   *         properties on the table
   * @throws TableNotFoundException throw if the table no longer exists
   * @throws IllegalArgumentException if the setting conflicts with any existing iterators
   */
  void attachIterator(String tableName, IteratorSetting setting)
      throws AccumuloSecurityException, AccumuloException, TableNotFoundException;

  /**
   * Add an iterator to a table on the given scopes.
   *
   * @param tableName the name of the table
   * @param setting object specifying the properties of the iterator
   * @throws AccumuloSecurityException thrown if the user does not have the ability to set
   *         properties on the table
   * @throws TableNotFoundException throw if the table no longer exists
   * @throws IllegalArgumentException if the setting conflicts with any existing iterators
   */
  void attachIterator(String tableName, IteratorSetting setting, EnumSet<IteratorScope> scopes)
      throws AccumuloSecurityException, AccumuloException, TableNotFoundException;

  /**
   * Remove an iterator from a table by name.
   *
   * @param tableName the name of the table
   * @param name the name of the iterator
   * @param scopes the scopes of the iterator
   * @throws AccumuloSecurityException thrown if the user does not have the ability to set
   *         properties on the table
   * @throws TableNotFoundException throw if the table no longer exists
   */
  void removeIterator(String tableName, String name, EnumSet<IteratorScope> scopes)
      throws AccumuloSecurityException, AccumuloException, TableNotFoundException;

  /**
   * Get the settings for an iterator.
   *
   * @param tableName the name of the table
   * @param name the name of the iterator
   * @param scope the scope of the iterator
   * @return the settings for this iterator
   * @throws AccumuloSecurityException thrown if the user does not have the ability to set
   *         properties on the table
   * @throws TableNotFoundException throw if the table no longer exists
   */
  IteratorSetting getIteratorSetting(String tableName, String name, IteratorScope scope)
      throws AccumuloSecurityException, AccumuloException, TableNotFoundException;

  /**
   * Get a list of iterators for this table.
   *
   * @param tableName the name of the table
   * @return a set of iterator names
   */
  Map<String,EnumSet<IteratorScope>> listIterators(String tableName)
      throws AccumuloSecurityException, AccumuloException, TableNotFoundException;

  /**
   * Check whether a given iterator configuration conflicts with existing configuration; in
   * particular, determine if the name or priority are already in use for the specified scopes.
   *
   * @param tableName the name of the table
   * @param setting object specifying the properties of the iterator
   */
  void checkIteratorConflicts(String tableName, IteratorSetting setting,
      EnumSet<IteratorScope> scopes) throws AccumuloException, TableNotFoundException;

  /**
   * Add a new constraint to a table.
   *
   * @param tableName the name of the table
   * @param constraintClassName the full name of the constraint class
   * @return the unique number assigned to the constraint
   * @throws AccumuloException thrown if the constraint has already been added to the table or if
   *         there are errors in the configuration of existing constraints
   * @throws AccumuloSecurityException thrown if the user doesn't have permission to add the
   *         constraint
   * @since 1.5.0
   */
  int addConstraint(String tableName, String constraintClassName)
      throws AccumuloException, AccumuloSecurityException, TableNotFoundException;

  /**
   * Remove a constraint from a table.
   *
   * @param tableName the name of the table
   * @param number the unique number assigned to the constraint
   * @throws AccumuloException if a general error occurs. Wrapped TableNotFoundException if table
   *         does not exist.
   * @throws AccumuloSecurityException thrown if the user doesn't have permission to remove the
   *         constraint
   * @since 1.5.0
   */
  void removeConstraint(String tableName, int number)
      throws AccumuloException, AccumuloSecurityException;

  /**
   * List constraints on a table with their assigned numbers.
   *
   * @param tableName the name of the table
   * @return a map from constraint class name to assigned number
   * @throws AccumuloException thrown if there are errors in the configuration of existing
   *         constraints
   * @since 1.5.0
   */
  Map<String,Integer> listConstraints(String tableName)
      throws AccumuloException, TableNotFoundException;

  /**
   * Gets the number of bytes being used by the files for a set of tables. This operation will scan
   * the metadata table for file size information to compute the size metrics for the tables.
   *
   * Because the metadata table is used for computing usage and not the actual files in HDFS the
   * results will be an estimate. Older entries may exist with no file metadata (resulting in size
   * 0) and other actions in the cluster can impact the estimated size such as flushes, tablet
   * splits, compactions, etc.
   *
   * For more accurate information a compaction should first be run on all files for the set of
   * tables being computed.
   *
   * @param tables a set of tables
   * @return a list of disk usage objects containing linked table names and sizes set of tables to
   *         compute usage across
   * @since 1.6.0
   */
  List<DiskUsage> getDiskUsage(Set<String> tables)
      throws AccumuloException, AccumuloSecurityException, TableNotFoundException;

  /**
   * Test to see if the instance can load the given class as the given type. This check uses the
   * table classpath if it is set.
   *
   * @return true if the instance can load the given class as the given type, false otherwise
   *
   * @since 1.5.0
   */
  boolean testClassLoad(String tableName, final String className, final String asTypeName)
      throws AccumuloException, AccumuloSecurityException, TableNotFoundException;

  /**
   * Set or update the sampler configuration for a table. If the table has existing sampler
   * configuration, those properties will be cleared before setting the new table properties.
   *
   * @param tableName the name of the table
   * @since 1.8.0
   */
  void setSamplerConfiguration(String tableName, SamplerConfiguration samplerConfiguration)
      throws TableNotFoundException, AccumuloException, AccumuloSecurityException;

  /**
   * Clear all sampling configuration properties on the table.
   *
   * @param tableName the name of the table
   * @since 1.8.0
   */
  void clearSamplerConfiguration(String tableName)
      throws TableNotFoundException, AccumuloException, AccumuloSecurityException;

  /**
   * Reads the sampling configuration properties for a table.
   *
   * @param tableName the name of the table
   * @since 1.8.0
   */
  SamplerConfiguration getSamplerConfiguration(String tableName)
      throws TableNotFoundException, AccumuloException, AccumuloSecurityException;

  /**
   * Entry point for retrieving summaries with optional restrictions.
   *
   * <p>
   * In order to retrieve Summaries, the Accumulo user making the request will need the
   * {@link TablePermission#GET_SUMMARIES} table permission.
   *
   * <p>
   * Accumulo stores summary data with each file in each tablet. In order to make retrieving it
   * faster there is a per tablet server cache of summary data. When summary data for a file is not
   * present, it will be retrieved using threads on the tserver. The tablet server properties
   * {@code tserver.summary.partition.threads}, {@code tserver.summary.remote.threads},
   * {@code tserver.summary.retrieval.threads}, and {@code tserver.cache.summary.size} impact the
   * performance of retrieving summaries.
   *
   * <p>
   * Since summary data is cached, its important to use the summary selection options to only read
   * the needed data into the cache.
   *
   * <p>
   * Summary data will be merged on the tablet servers and then in this client process. Therefore
   * it's important that the required summarizers are on the clients classpath.
   *
   * @since 2.0.0
   * @see Summarizer
   */
  default SummaryRetriever summaries(String tableName) {
    throw new UnsupportedOperationException();
  }

  /**
   * Enables summary generation for this table for future compactions.
   *
   * @param tableName add summarizers to this table
   * @param summarizers summarizers to add
   * @throws IllegalArgumentException When new summarizers have the same property id as each other,
   *         or when the same summarizers previously added.
   * @since 2.0.0
   * @see SummarizerConfiguration#toTableProperties()
   * @see SummarizerConfiguration#toTableProperties(SummarizerConfiguration...)
   * @see SummarizerConfiguration#toTableProperties(Collection)
   */
  default void addSummarizers(String tableName, SummarizerConfiguration... summarizers)
      throws AccumuloException, AccumuloSecurityException, TableNotFoundException {
    throw new UnsupportedOperationException();
  }

  /**
   * Removes summary generation for this table for the matching summarizers.
   *
   * @param tableName remove summarizers from this table
   * @param predicate removes all summarizers whose configuration that matches this predicate
   * @since 2.0.0
   */
  default void removeSummarizers(String tableName, Predicate<SummarizerConfiguration> predicate)
      throws AccumuloException, TableNotFoundException, AccumuloSecurityException {
    throw new UnsupportedOperationException();
  }

  /**
   * @param tableName list summarizers for this table
   * @return the summarizers currently configured for the table
   * @since 2.0.0
   * @see SummarizerConfiguration#fromTableProperties(Map)
   */
  default List<SummarizerConfiguration> listSummarizers(String tableName)
      throws AccumuloException, TableNotFoundException {
    throw new UnsupportedOperationException();
  }

  /**
   * Return the TimeType for the given table
   *
   * @param tableName The name of table to query
   * @return the TimeType of the supplied table, representing either Logical or Milliseconds
   * @since 2.1.0
   */
  default TimeType getTimeType(String tableName) throws TableNotFoundException {
    throw new UnsupportedOperationException();
  }

  /**
   * Sets the tablet availability for a range of Tablets in the specified table, but does not wait
   * for the tablets to reach this availability state. For the Range parameter, note that the Row
   * portion of the start and end Keys and the inclusivity parameters are used when determining the
   * range of affected tablets. The other portions of the start and end Keys are not used.
   *
   * @param tableName table name
   * @param range tablet range
   * @param tabletAvailability tablet availability
   * @since 4.0.0
   */
  default void setTabletAvailability(String tableName, Range range,
      TabletAvailability tabletAvailability)
      throws AccumuloSecurityException, AccumuloException, TableNotFoundException {
    throw new UnsupportedOperationException();
  }

  /**
   * @param fields can optionally narrow the data retrieved per tablet, which can speed up streaming
   *        over tablets. If this list is empty then all fields are fetched.
   * @return a stream of tablet information for tablets that fall in the specified range. The stream
   *         may be backed by a scanner, so it's best to close the stream.
   * @since 4.0.0
   */
  default Stream<TabletInformation> getTabletInformation(final String tableName, final Range range,
      TabletInformation.Field... fields) throws TableNotFoundException {
    throw new UnsupportedOperationException();
  }

  /**
   * Returns the namespace for the given table name
   *
   * @param table fully qualified table name
   * @return namespace name
   * @throws IllegalArgumentException if table name is null, empty, or invalid format
   * @since 4.0.0
   */
  String getNamespace(String table);
}<|MERGE_RESOLUTION|>--- conflicted
+++ resolved
@@ -91,8 +91,8 @@
       throws AccumuloException, AccumuloSecurityException, TableExistsException;
 
   /**
-<<<<<<< HEAD
-=======
+   * <<<<<<< HEAD =======
+   *
    * @param tableName the name of the table
    * @param limitVersion Enables/disables the versioning iterator, which will limit the number of
    *        Key versions kept.
@@ -134,9 +134,8 @@
   }
 
   /**
->>>>>>> 1ab1816e
-   * Create a table with specified configuration. A safe way to ignore tables that do exist would be
-   * to do something like the following:
+   * >>>>>>> 2.1 Create a table with specified configuration. A safe way to ignore tables that do
+   * exist would be to do something like the following:
    *
    * <pre>
    * try {
