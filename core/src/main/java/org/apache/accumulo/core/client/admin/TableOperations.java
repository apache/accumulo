/*
 * Licensed to the Apache Software Foundation (ASF) under one
 * or more contributor license agreements.  See the NOTICE file
 * distributed with this work for additional information
 * regarding copyright ownership.  The ASF licenses this file
 * to you under the Apache License, Version 2.0 (the
 * "License"); you may not use this file except in compliance
 * with the License.  You may obtain a copy of the License at
 *
 *   https://www.apache.org/licenses/LICENSE-2.0
 *
 * Unless required by applicable law or agreed to in writing,
 * software distributed under the License is distributed on an
 * "AS IS" BASIS, WITHOUT WARRANTIES OR CONDITIONS OF ANY
 * KIND, either express or implied.  See the License for the
 * specific language governing permissions and limitations
 * under the License.
 */
package org.apache.accumulo.core.client.admin;

import java.io.IOException;
import java.util.Collection;
import java.util.EnumSet;
import java.util.List;
import java.util.Map;
import java.util.Map.Entry;
import java.util.Set;
import java.util.SortedMap;
import java.util.SortedSet;
import java.util.concurrent.Executor;
import java.util.function.Consumer;
import java.util.function.Predicate;
import java.util.stream.Stream;

import org.apache.accumulo.core.client.AccumuloException;
import org.apache.accumulo.core.client.AccumuloSecurityException;
import org.apache.accumulo.core.client.IteratorSetting;
import org.apache.accumulo.core.client.TableExistsException;
import org.apache.accumulo.core.client.TableNotFoundException;
import org.apache.accumulo.core.client.TableOfflineException;
import org.apache.accumulo.core.client.rfile.RFile;
import org.apache.accumulo.core.client.sample.SamplerConfiguration;
import org.apache.accumulo.core.client.summary.Summarizer;
import org.apache.accumulo.core.client.summary.SummarizerConfiguration;
import org.apache.accumulo.core.data.LoadPlan;
import org.apache.accumulo.core.data.Range;
import org.apache.accumulo.core.data.RowRange;
import org.apache.accumulo.core.iterators.IteratorUtil.IteratorScope;
import org.apache.accumulo.core.security.Authorizations;
import org.apache.accumulo.core.security.TablePermission;
import org.apache.hadoop.io.Text;

/**
 * Provides a class for administering tables
 */
public interface TableOperations {

  /**
   * Retrieve a list of tables in Accumulo.
   *
   * @return List of tables in accumulo
   */
  SortedSet<String> list();

  /**
   * A method to check if a table exists in Accumulo.
   *
   * @param tableName the name of the table
   * @return true if the table exists
   */
  boolean exists(String tableName);

  /**
   * Create a table with no special configuration. A safe way to ignore tables that do something
   * like the following:
   *
   * <pre>
   * try {
   *   connector.tableOperations().create("mynamespace.mytable");
   * } catch (TableExistsException e) {
   *   // ignore or log
   * }
   * </pre>
   *
   * @param tableName the name of the table
   * @throws AccumuloException if a general error occurs
   * @throws AccumuloSecurityException if the user does not have permission
   * @throws TableExistsException if the table already exists
   */
  void create(String tableName)
      throws AccumuloException, AccumuloSecurityException, TableExistsException;

  /**
   * Create a table with specified configuration. A safe way to ignore tables that do exist would be
   * to do something like the following:
   *
   * <pre>
   * try {
   *   connector.tableOperations().create("mynamespace.mytable");
   * } catch (TableExistsException e) {
   *   // ignore or log
   * }
   * </pre>
   *
   * @param tableName the name of the table
   * @param ntc specifies the new table's configuration variable, which are: 1. enable/disable the
   *        versioning iterator, which will limit the number of Key versions kept; 2. specifies
   *        logical or real-time based time recording for entries in the table; 3. user defined
   *        properties to be merged into the initial properties of the table
   * @throws AccumuloException if a general error occurs
   * @throws AccumuloSecurityException if the user does not have permission
   * @throws TableExistsException if the table already exists
   * @since 1.7.0
   */
  void create(String tableName, NewTableConfiguration ntc)
      throws AccumuloSecurityException, AccumuloException, TableExistsException;

  /**
   * Imports a table exported via exportTable and copied via hadoop distcp. All tablets in the new
   * table created via this operation will have the {@link TabletAvailability#ONDEMAND}
   * availability.
   *
   * @param tableName Name of a table to create and import into.
   * @param importDir A directory containing the files copied by distcp from exportTable
   * @since 1.5.0
   *
   */
  default void importTable(String tableName, String importDir)
      throws TableExistsException, AccumuloException, AccumuloSecurityException {
    importTable(tableName, Set.of(importDir), ImportConfiguration.empty());
  }

  /**
   * Imports a table exported via {@link #exportTable(String, String)} and then copied via hadoop
   * distcp. All tablets in the new table created via this operation will have the
   * {@link TabletAvailability#ONDEMAND} availability.
   *
   * @param tableName Name of a table to create and import into.
   * @param ic ImportConfiguration for the table being created. If no configuration is needed pass
   *        {@link ImportConfiguration#empty}
   * @param importDirs A set of directories containing the files copied by distcp from exportTable
   * @since 2.1.0
   */
  void importTable(String tableName, Set<String> importDirs, ImportConfiguration ic)
      throws TableExistsException, AccumuloException, AccumuloSecurityException;

  /**
   * Exports a table. The tables data is not exported, just table metadata and a list of files to
   * distcp. The table being exported must be offline and stay offline for the duration of distcp.
   * To avoid losing access to a table it can be cloned and the clone taken offline for export.
   *
   * <p>
   * See the <a href="https://github.com/apache/accumulo-examples/blob/main/docs/export.md">export
   * example</a>
   *
   * @param tableName Name of the table to export.
   * @param exportDir An empty directory in HDFS where files containing table metadata and list of
   *        files to distcp will be placed.
   * @since 1.5.0
   */
  void exportTable(String tableName, String exportDir)
      throws TableNotFoundException, AccumuloException, AccumuloSecurityException;

  /**
   * Ensures that tablets are split along a set of keys.
   * <p>
   * Note that while the documentation for Text specifies that its bytestream should be UTF-8, the
   * encoding is not enforced by operations that work with byte arrays.
   * <p>
   * For example, you can create 256 evenly-sliced splits via the following code sample even though
   * the given byte sequences are not valid UTF-8.
   *
   * <pre>
   * TableOperations tableOps = client.tableOperations();
   * TreeSet&lt;Text&gt; splits = new TreeSet&lt;Text&gt;();
   * for (int i = 0; i &lt; 256; i++) {
   *   byte[] bytes = {(byte) i};
   *   splits.add(new Text(bytes));
   * }
   * tableOps.addSplits(TABLE_NAME, splits);
   * </pre>
   *
   * @param tableName the name of the table
   * @param partitionKeys a sorted set of row key values to pre-split the table on
   * @throws AccumuloException if a general error occurs
   * @throws AccumuloSecurityException if the user does not have permission
   * @throws TableNotFoundException if the table does not exist
   */
  void addSplits(String tableName, SortedSet<Text> partitionKeys)
      throws TableNotFoundException, AccumuloException, AccumuloSecurityException;

  /**
   *
   * Ensures that tablets are split along a set of keys.
   *
   * <p>
   * Note that while the documentation for Text specifies that its bytestream should be UTF-8, the
   * encoding is not enforced by operations that work with byte arrays.
   * <p>
   * For example, you can create 256 evenly-sliced splits via the following code sample even though
   * the given byte sequences are not valid UTF-8.
   *
   * @param tableName the name of the table
   * @param splits a sorted map of row key values to pre-split the table on and associated
   *        TabletMergeability
   *
   * @throws AccumuloException if a general error occurs
   * @throws AccumuloSecurityException if the user does not have permission
   * @throws TableNotFoundException if the table does not exist
   */
  void putSplits(String tableName, SortedMap<Text,TabletMergeability> splits)
      throws TableNotFoundException, AccumuloException, AccumuloSecurityException;

  /**
   * @param tableName the name of the table
   * @return the split points (end-row names) for the table's current split profile
   * @throws TableNotFoundException if the table does not exist
   * @throws AccumuloException if a general error occurs
   * @throws AccumuloSecurityException if the user does not have permission
   * @since 1.5.0
   */
  Collection<Text> listSplits(String tableName)
      throws TableNotFoundException, AccumuloSecurityException, AccumuloException;

  /**
   * @param tableName the name of the table
   * @param maxSplits specifies the maximum number of splits to return
   * @throws AccumuloException if a general error occurs
   * @throws AccumuloSecurityException if the user does not have permission
   * @return the split points (end-row names) for the table's current split profile, grouped into
   *         fewer splits so as not to exceed maxSplits
   * @since 1.5.0
   */
  Collection<Text> listSplits(String tableName, int maxSplits)
      throws TableNotFoundException, AccumuloSecurityException, AccumuloException;

  /**
   * Locates the tablet servers and tablets that would service a collections of ranges. If a range
   * covers multiple tablets, it will occur multiple times in the returned map.
   *
   * @param ranges The input ranges that should be mapped to tablet servers and tablets.
   *
   * @throws TableOfflineException if the table is offline or goes offline during the operation
   * @since 1.8.0
   */
  Locations locate(String tableName, Collection<Range> ranges)
      throws AccumuloException, AccumuloSecurityException, TableNotFoundException;

  /**
   * Finds the max row within a given range. To find the max row in a table, pass null for start and
   * end row.
   *
   * @param tableName the table to search
   * @param auths find the max row that can seen with these auths
   * @param startRow row to start looking at, null means -Infinity
   * @param startInclusive determines if the start row is included
   * @param endRow row to stop looking at, null means Infinity
   * @param endInclusive determines if the end row is included
   *
   * @return The max row in the range, or null if there is no visible data in the range.
   *
   * @deprecated since 4.0.0, use {@link #getMaxRow(String, Authorizations, RowRange)} instead
   */
  @Deprecated(since = "4.0.0")
  default Text getMaxRow(String tableName, Authorizations auths, Text startRow,
      boolean startInclusive, Text endRow, boolean endInclusive)
      throws TableNotFoundException, AccumuloException, AccumuloSecurityException {
    return getMaxRow(tableName, auths,
        RowRange.range(startRow, startInclusive, endRow, endInclusive));
  }

  /**
   * Finds the max row within a given row range. To find the max row in the whole table, pass
   * {@link RowRange#all()} as the row range.
   *
   * @param tableName the table to search
   * @param auths find the max row that can seen with these auths
   * @param range the range of rows to search
   *
   * @return The max row in the range, or null if there is no visible data in the range.
   * @since 4.0.0
   */
  Text getMaxRow(String tableName, Authorizations auths, RowRange range)
      throws TableNotFoundException, AccumuloException, AccumuloSecurityException;

  /**
   * Merge tablets between (start, end]
   *
   * @param tableName the table to merge
   * @param start first tablet to be merged contains the row after this row, null means the first
   *        tablet
   * @param end last tablet to be merged contains this row, null means the last tablet
   */
  void merge(String tableName, Text start, Text end)
      throws AccumuloException, AccumuloSecurityException, TableNotFoundException;

  /**
   * Delete rows between (start, end]. This operation may remove some of the table splits that fall
   * within the range.
   *
   * @param tableName the table to merge
   * @param start delete rows after this, null means the first row of the table
   * @param end last row to be deleted, inclusive, null means the last row of the table
   */
  void deleteRows(String tableName, Text start, Text end)
      throws AccumuloException, AccumuloSecurityException, TableNotFoundException;

  /**
   * Starts a full major compaction of the tablets in the range (start, end]. The compaction is
   * preformed even for tablets that have only one file.
   *
   * @param tableName the table to compact
   * @param start first tablet to be compacted contains the row after this row, null means the first
   *        tablet in table
   * @param end last tablet to be compacted contains this row, null means the last tablet in table
   * @param flush when true, table memory is flushed before compaction starts
   * @param wait when true, the call will not return until compactions are finished
   */
  void compact(String tableName, Text start, Text end, boolean flush, boolean wait)
      throws AccumuloSecurityException, TableNotFoundException, AccumuloException;

  /**
   * Starts a full major compaction of the tablets in the range (start, end]. The compaction is
   * preformed even for tablets that have only one file.
   *
   * @param tableName the table to compact
   * @param start first tablet to be compacted contains the row after this row, null means the first
   *        tablet in table
   * @param end last tablet to be compacted contains this row, null means the last tablet in table
   * @param iterators A set of iterators that will be applied to each tablet compacted. If two or
   *        more concurrent calls to compact pass iterators, then only one will succeed and the
   *        others will fail.
   * @param flush when true, table memory is flushed before compaction starts
   * @param wait when true, the call will not return until compactions are finished
   * @since 1.5.0
   */
  void compact(String tableName, Text start, Text end, List<IteratorSetting> iterators,
      boolean flush, boolean wait)
      throws AccumuloSecurityException, TableNotFoundException, AccumuloException;

  /**
   * Starts a full major compaction of the tablets in the range (start, end]. If the config does not
   * specify a compaction selector, then all files in a tablet are compacted. The compaction is
   * performed even for tablets that have only one file.
   *
   * <p>
   * The following optional settings can only be set by one compact call per table at the same time.
   *
   * <ul>
   * <li>Execution hints : {@link CompactionConfig#setExecutionHints(Map)}</li>
   * <li>Selector : {@link CompactionConfig#setSelector(PluginConfig)}</li>
   * <li>Configurer : {@link CompactionConfig#setConfigurer(PluginConfig)}</li>
   * <li>Iterators : {@link CompactionConfig#setIterators(List)}</li>
   * </ul>
   *
   * <p>
   * Starting with Accumulo, 4.0 concurrent compactions can be initiated on a table with different
   * configuration. Prior to 4.0, if this were done, then only one compaction would work and the
   * others would throw an exception. When concurrent compactions with different configuration run,
   * each tablet will be compacted once for each user initiated compaction in some arbitrary order.
   * For example consider the following situation.
   *
   * <ol>
   * <li>Table A has three tablets Tab1, Tab2, Tab3</li>
   * <li>This method is called to initiate a compaction on Tablets Tab1 and Tab2 with iterator
   * I1</li>
   * <li>This method is called to initiate a compaction on Tablets Tab2 and Tab3 with iterator
   * I2</li>
   * <li>Tablet Tab1 will compact with iterator I1</li>
   * <li>Two compactions will happen for tablet Tab2. It will either compact with iterator I1 and
   * then I2 OR it will compact with iterator I2 and then I1.</li>
   * <li>Tablet Tab3 will compact with iterator I2</li>
   * </ol>
   *
   * @param tableName the table to compact
   * @param config the configuration to use
   *
   * @since 1.7.0
   */
  void compact(String tableName, CompactionConfig config)
      throws AccumuloSecurityException, TableNotFoundException, AccumuloException;

  /**
   * Cancels a user initiated major compaction of a table initiated with
   * {@link #compact(String, Text, Text, boolean, boolean)} or
   * {@link #compact(String, Text, Text, List, boolean, boolean)}. Compactions of tablets that are
   * currently running may finish, but new compactions of tablets will not start.
   *
   * @param tableName the name of the table
   * @throws AccumuloException if a general error occurs
   * @throws TableNotFoundException if the table does not exist
   * @throws AccumuloSecurityException if the user does not have permission
   * @since 1.5.0
   */
  void cancelCompaction(String tableName)
      throws AccumuloSecurityException, TableNotFoundException, AccumuloException;

  /**
   * Delete a table
   *
   * @param tableName the name of the table
   * @throws AccumuloException if a general error occurs
   * @throws AccumuloSecurityException if the user does not have permission
   * @throws TableNotFoundException if the table does not exist
   */
  void delete(String tableName)
      throws AccumuloException, AccumuloSecurityException, TableNotFoundException;

  /**
   * Clone a table from an existing table. The cloned table will have the same data as the source
   * table it was created from. After cloning, the two tables can mutate independently. Initially
   * the cloned table should not use any extra space, however as the source table and cloned table
   * major compact extra space will be used by the clone.
   *
   * Initially the cloned table is only readable and writable by the user who created it.
   *
   * @param srcTableName the table to clone
   * @param newTableName the name of the clone
   * @param flush determines if memory is flushed in the source table before cloning.
   * @param propertiesToSet the sources tables properties are copied, this allows overriding of
   *        those properties
   * @param propertiesToExclude do not copy these properties from the source table, just revert to
   *        system defaults
   */

  void clone(String srcTableName, String newTableName, boolean flush,
      Map<String,String> propertiesToSet, Set<String> propertiesToExclude) throws AccumuloException,
      AccumuloSecurityException, TableNotFoundException, TableExistsException;

  /**
   * Clone a table from an existing table. The cloned table will have the same data as the source
   * table it was created from. After cloning, the two tables can mutate independently. Initially
   * the cloned table should not use any extra space, however as the source table and cloned table
   * major compact extra space will be used by the clone.
   *
   * Initially the cloned table is only readable and writable by the user who created it.
   *
   * @param srcTableName the table to clone
   * @param newTableName the name of the clone
   * @param config the clone command configuration
   * @since 1.10.0
   * @since 2.1.0
   */
  void clone(String srcTableName, String newTableName, CloneConfiguration config)
      throws AccumuloException, AccumuloSecurityException, TableNotFoundException,
      TableExistsException;

  /**
   * Rename a table
   *
   * @param oldTableName the old table name
   * @param newTableName the new table name, which must be in the same namespace as the oldTableName
   * @throws AccumuloException if a general error occurs
   * @throws AccumuloSecurityException if the user does not have permission
   * @throws TableNotFoundException if the old table name does not exist
   * @throws TableExistsException if the new table name already exists
   */
  void rename(String oldTableName, String newTableName) throws AccumuloSecurityException,
      TableNotFoundException, AccumuloException, TableExistsException;

  /**
   * Initiate a flush of a table's data that is in memory. To specify a range or to wait for flush
   * to complete use {@link #flush(String, Text, Text, boolean)}.
   *
   * @param tableName the name of the table
   * @throws AccumuloException if a general error occurs. Wrapped TableNotFoundException if table
   *         does not exist.
   * @throws AccumuloSecurityException if the user does not have permission
   */
  void flush(String tableName) throws AccumuloException, AccumuloSecurityException;

  /**
   * Flush a table's data that is currently in memory.
   *
   * @param tableName the name of the table
   * @param wait if true the call will not return until all data present in memory when the call was
   *        is flushed if false will initiate a flush of data in memory, but will not wait for it to
   *        complete
   * @throws AccumuloException if a general error occurs
   * @throws AccumuloSecurityException if the user does not have permission
   */
  void flush(String tableName, Text start, Text end, boolean wait)
      throws AccumuloException, AccumuloSecurityException, TableNotFoundException;

  /**
   * Sets a property on a table. This operation is asynchronous and eventually consistent. Not all
   * tablets in a table will acknowledge this new value immediately nor at the same time. Within a
   * few seconds without another change, all tablets in a table should see the updated value. The
   * clone table feature can be used if consistency is required.
   *
   * @param tableName the name of the table
   * @param property the name of a per-table property
   * @param value the value to set a per-table property to
   * @throws AccumuloException if a general error occurs. Wrapped TableNotFoundException if table
   *         does not exist.
   * @throws AccumuloSecurityException if the user does not have permission
   */
  void setProperty(String tableName, String property, String value)
      throws AccumuloException, AccumuloSecurityException;

  /**
   *
   * For a detailed overview of the behavior of this method see
   * {@link InstanceOperations#modifyProperties(Consumer)} which operates on a different layer of
   * properties but has the same behavior and better documentation.
   *
   * <p>
   * Accumulo has multiple layers of properties that for many APIs and SPIs are presented as a
   * single merged view. This API does not offer that merged view, it only offers the properties set
   * at this table's layer to the mapMutator.
   * </p>
   *
   * @param mapMutator This consumer should modify the passed in snapshot of table properties
   *        contain the desired keys and values. It should be safe for Accumulo to call this
   *        consumer multiple times, this may be done automatically when certain retryable errors
   *        happen. The consumer should probably avoid accessing the Accumulo client as that could
   *        lead to undefined behavior.
   *
   * @return The map that became Accumulo's new properties for this table. This map is immutable and
   *         contains the snapshot passed to mapMutator and the changes made by mapMutator.
   *
   * @throws AccumuloException if a general error occurs. Wrapped TableNotFoundException if table
   *         does not exist.
   * @throws AccumuloSecurityException if the user does not have permission
   * @throws IllegalArgumentException if the Consumer alters the map by adding properties that
   *         cannot be stored
   * @since 2.1.0
   */
  Map<String,String> modifyProperties(String tableName, Consumer<Map<String,String>> mapMutator)
      throws AccumuloException, AccumuloSecurityException, IllegalArgumentException;

  /**
   * Removes a property from a table. This operation is asynchronous and eventually consistent. Not
   * all tablets in a table will acknowledge this altered value immediately nor at the same time.
   * Within a few seconds without another change, all tablets in a table should see the altered
   * value. The clone table feature can be used if consistency is required.
   *
   * @param tableName the name of the table
   * @param property the name of a per-table property
   * @throws AccumuloException if a general error occurs. Wrapped TableNotFoundException if table
   *         does not exist.
   * @throws AccumuloSecurityException if the user does not have permission
   */
  void removeProperty(String tableName, String property)
      throws AccumuloException, AccumuloSecurityException;

  /**
   * Gets a merged view of the properties of a table with its parent configuration. This operation
   * is asynchronous and eventually consistent. It is not guaranteed that all tablets in a table
   * will return the same values. Within a few seconds without another change, all tablets in a
   * table should be consistent. The clone table feature can be used if consistency is required.
   * Method calls {@link #getConfiguration(String)} and then calls .entrySet() on the map.
   *
   * @param tableName the name of the table
   * @return all properties visible by this table (system and per-table properties). Note that
   *         recently changed properties may not be visible immediately.
   * @throws TableNotFoundException if the table does not exist
   * @since 1.6.0
   */
  default Iterable<Entry<String,String>> getProperties(String tableName)
      throws AccumuloException, TableNotFoundException {
    return getConfiguration(tableName).entrySet();
  }

  /**
   * Gets a merged view of the properties of a table with its parent configuration. This operation
   * is asynchronous and eventually consistent. It is not guaranteed that all tablets in a table
   * will return the same values. Within a few seconds without another change, all tablets in a
   * table should be consistent. The clone table feature can be used if consistency is required.
   * This method returns a Map instead of an Iterable.
   *
   * @param tableName the name of the table
   * @return all properties visible by this table (system and per-table properties). Note that
   *         recently changed properties may not be visible immediately.
   * @throws TableNotFoundException if the table does not exist
   * @since 2.1.0
   */
  Map<String,String> getConfiguration(String tableName)
      throws AccumuloException, TableNotFoundException;

  /**
   * Gets per-table properties of a table. Note that this does not return a merged view of the
   * properties with its parent configuration. This operation is asynchronous and eventually
   * consistent. It is not guaranteed that all tablets in a table will return the same values.
   * Within a few seconds without another change, all tablets in a table should be consistent. The
   * clone table feature can be used if consistency is required.
   *
   * @param tableName the name of the table
   * @return per-table properties visible by this table. Note that recently changed properties may
   *         not be visible immediately.
   * @throws TableNotFoundException if the table does not exist
   * @since 2.1.0
   */
  Map<String,String> getTableProperties(String tableName)
      throws AccumuloException, TableNotFoundException;

  /**
   * Sets a table's locality groups. A table's locality groups can be changed at any time.
   *
   * @param tableName the name of the table
   * @param groups mapping of locality group names to column families in the locality group
   * @throws AccumuloException if a general error occurs
   * @throws AccumuloSecurityException if the user does not have permission
   * @throws TableNotFoundException if the table does not exist
   */
  void setLocalityGroups(String tableName, Map<String,Set<Text>> groups)
      throws AccumuloException, AccumuloSecurityException, TableNotFoundException;

  /**
   *
   * Gets the locality groups currently set for a table.
   *
   * @param tableName the name of the table
   * @return mapping of locality group names to column families in the locality group
   * @throws AccumuloException if a general error occurs
   * @throws TableNotFoundException if the table does not exist
   */
  Map<String,Set<Text>> getLocalityGroups(String tableName)
      throws AccumuloException, TableNotFoundException;

  /**
   * @param tableName the name of the table
   * @param range a range to split
   * @param maxSplits the maximum number of splits
   * @return the range, split into smaller ranges that fall on boundaries of the table's split
   *         points as evenly as possible
   * @throws AccumuloException if a general error occurs
   * @throws AccumuloSecurityException if the user does not have permission
   * @throws TableNotFoundException if the table does not exist
   */
  Set<Range> splitRangeByTablets(String tableName, Range range, int maxSplits)
      throws AccumuloException, AccumuloSecurityException, TableNotFoundException;

  /**
   * @since 2.0.0
   */
  interface ImportOptions {

    /**
     * Use table's next timestamp to override all timestamps in imported files. The type of
     * timestamp used depends on how the table was created.
     *
     * @see NewTableConfiguration#setTimeType(TimeType)
     * @param value override the time values in the input files, and use the current time for all
     *        mutations
     */
    ImportMappingOptions tableTime(boolean value);

    /**
     * Ignores empty bulk import source directory, rather than throwing an IllegalArgumentException.
     *
     * @since 2.1.0
     */
    ImportMappingOptions ignoreEmptyDir(boolean ignore);

    /**
     * Loads the files into the table.
     */
    void load()
        throws TableNotFoundException, IOException, AccumuloException, AccumuloSecurityException;
  }

  /**
   * Options giving control of how the bulk import file mapping is done.
   *
   * @since 2.0.0
   */
  interface ImportMappingOptions extends ImportOptions {

    /**
     * This is the default number of threads used to determine where to load files. A suffix of
     * {@code C} means to multiply by the number of cores.
     */
    String BULK_LOAD_THREADS_DEFAULT = "8C";

    /**
     * Load files in the directory to the row ranges specified in the plan. The plan should contain
     * at least one entry for every file in the directory. When this option is specified, the files
     * are never examined so it is possible to send files to the wrong tablet.
     */
    ImportOptions plan(LoadPlan service);

    // The javadoc below intentionally used a fully qualified class name in the value tag, otherwise
    // it would not render properly.
    /**
     * Files are examined to determine where to load them. This examination is done in the current
     * process using multiple threads. If this method is not called, then the client property
     * {@code bulk.threads} is used to create a thread pool. This property defaults to
     * {@value ImportMappingOptions#BULK_LOAD_THREADS_DEFAULT}.
     *
     * @param service Use this executor to run file examination task
     */
    ImportOptions executor(Executor service);

    // The javadoc below intentionally use a fully qualified class name in the value tag, otherwise
    // it would not render properly.
    /**
     * Files are examined to determine where to load them. This examination is done in the current
     * process using multiple threads. If this method is not called, then the client property
     * {@code bulk.threads} is used to create a thread pool. This property defaults to
     * {@value ImportMappingOptions#BULK_LOAD_THREADS_DEFAULT}.
     *
     * @param numThreads Create a thread pool with this many thread to run file examination task.
     */
    ImportOptions threads(int numThreads);
  }

  /**
   * @since 2.0.0
   */
  interface ImportDestinationArguments {
    /**
     *
     * @param tableName Import files to this tableName
     */
    ImportMappingOptions to(String tableName);
  }

  /**
   * Bulk import the files in a directory into a table. Files can be created using
   * {@link RFile#newWriter()}.
   * <p>
   * This API supports adding files to online and offline tables. The files are examined on the
   * client side to determine destination tablets. This examination will use memory and cpu within
   * the process calling this API.
   * <p>
   * For example, to bulk import files from the directory 'dir1' into the table 'table1' use the
   * following code.
   *
   * <pre>
   * client.tableOperations().importDirectory("dir1").to("table1").load();
   * </pre>
   *
   * @since 2.0.0
   */
  default ImportDestinationArguments importDirectory(String directory) {
    throw new UnsupportedOperationException();
  }

  /**
   * Initiates taking a table offline, but does not wait for action to complete
   *
   * @param tableName the table to take offline
   * @throws AccumuloException when there is a general accumulo error
   * @throws AccumuloSecurityException when the user does not have the proper permissions
   */
  void offline(String tableName)
      throws AccumuloSecurityException, AccumuloException, TableNotFoundException;

  /**
   *
   * @param tableName the table to take offline
   * @param wait if true, then will not return until table is offline
   * @throws AccumuloException when there is a general accumulo error
   * @throws AccumuloSecurityException when the user does not have the proper permissions
   * @since 1.6.0
   */
  void offline(String tableName, boolean wait)
      throws AccumuloSecurityException, AccumuloException, TableNotFoundException;

  /**
   * Initiates bringing a table online, but does not wait for action to complete
   *
   * @param tableName the table to take online
   * @throws AccumuloException when there is a general accumulo error
   * @throws AccumuloSecurityException when the user does not have the proper permissions
   */
  void online(String tableName)
      throws AccumuloSecurityException, AccumuloException, TableNotFoundException;

  /**
   *
   * @param tableName the table to take online
   * @param wait if true, then will not return until table is online
   * @throws AccumuloException when there is a general accumulo error
   * @throws AccumuloSecurityException when the user does not have the proper permissions
   * @since 1.6.0
   */
  void online(String tableName, boolean wait)
      throws AccumuloSecurityException, AccumuloException, TableNotFoundException;

  /**
   * Check if a table is online through its current goal state only. Could run into issues if the
   * current state of the table is in between states. If you require a specific state, call
   * <code>online(tableName, true)</code> or <code>offline(tableName, true)</code>, this will wait
   * until the table reaches the desired state before proceeding.
   *
   * @param tableName the table to check if online
   * @throws AccumuloException when there is a general accumulo error
   * @return true if table's goal state is online
   *
   * @since 2.1.0
   */
  boolean isOnline(String tableName) throws AccumuloException, TableNotFoundException;

  /**
   * Clears the tablet locator cache for a specified table
   *
   * @param tableName the name of the table
   * @throws TableNotFoundException if table does not exist
   */
  void clearLocatorCache(String tableName) throws TableNotFoundException;

  /**
   * Get a mapping of table name to internal table id.
   *
   * @return the map from table name to internal table id
   */
  Map<String,String> tableIdMap();

  /**
   * Add an iterator to a table on all scopes.
   *
   * @param tableName the name of the table
   * @param setting object specifying the properties of the iterator
   * @throws AccumuloSecurityException thrown if the user does not have the ability to set
   *         properties on the table
   * @throws TableNotFoundException throw if the table no longer exists
   * @throws IllegalArgumentException if the setting conflicts with any existing iterators
   */
  void attachIterator(String tableName, IteratorSetting setting)
      throws AccumuloSecurityException, AccumuloException, TableNotFoundException;

  /**
   * Add an iterator to a table on the given scopes.
   *
   * @param tableName the name of the table
   * @param setting object specifying the properties of the iterator
   * @throws AccumuloSecurityException thrown if the user does not have the ability to set
   *         properties on the table
   * @throws TableNotFoundException throw if the table no longer exists
   * @throws IllegalArgumentException if the setting conflicts with any existing iterators
   */
  void attachIterator(String tableName, IteratorSetting setting, EnumSet<IteratorScope> scopes)
      throws AccumuloSecurityException, AccumuloException, TableNotFoundException;

  /**
   * Remove an iterator from a table by name.
   *
   * @param tableName the name of the table
   * @param name the name of the iterator
   * @param scopes the scopes of the iterator
   * @throws AccumuloSecurityException thrown if the user does not have the ability to set
   *         properties on the table
   * @throws TableNotFoundException throw if the table no longer exists
   */
  void removeIterator(String tableName, String name, EnumSet<IteratorScope> scopes)
      throws AccumuloSecurityException, AccumuloException, TableNotFoundException;

  /**
   * Get the settings for an iterator.
   *
   * @param tableName the name of the table
   * @param name the name of the iterator
   * @param scope the scope of the iterator
   * @return the settings for this iterator
   * @throws AccumuloSecurityException thrown if the user does not have the ability to set
   *         properties on the table
   * @throws TableNotFoundException throw if the table no longer exists
   */
  IteratorSetting getIteratorSetting(String tableName, String name, IteratorScope scope)
      throws AccumuloSecurityException, AccumuloException, TableNotFoundException;

  /**
   * Get a list of iterators for this table.
   *
   * @param tableName the name of the table
   * @return a set of iterator names
   */
  Map<String,EnumSet<IteratorScope>> listIterators(String tableName)
      throws AccumuloSecurityException, AccumuloException, TableNotFoundException;

  /**
   * Check whether a given iterator configuration conflicts with existing configuration; in
   * particular, determine if the name or priority are already in use for the specified scopes.
   *
   * @param tableName the name of the table
   * @param setting object specifying the properties of the iterator
   */
  void checkIteratorConflicts(String tableName, IteratorSetting setting,
      EnumSet<IteratorScope> scopes) throws AccumuloException, TableNotFoundException;

  /**
   * Add a new constraint to a table.
   *
   * @param tableName the name of the table
   * @param constraintClassName the full name of the constraint class
   * @return the unique number assigned to the constraint
   * @throws AccumuloException thrown if the constraint has already been added to the table or if
   *         there are errors in the configuration of existing constraints
   * @throws AccumuloSecurityException thrown if the user doesn't have permission to add the
   *         constraint
   * @since 1.5.0
   */
  int addConstraint(String tableName, String constraintClassName)
      throws AccumuloException, AccumuloSecurityException, TableNotFoundException;

  /**
   * Remove a constraint from a table.
   *
   * @param tableName the name of the table
   * @param number the unique number assigned to the constraint
   * @throws AccumuloException if a general error occurs. Wrapped TableNotFoundException if table
   *         does not exist.
   * @throws AccumuloSecurityException thrown if the user doesn't have permission to remove the
   *         constraint
   * @since 1.5.0
   */
  void removeConstraint(String tableName, int number)
      throws AccumuloException, AccumuloSecurityException;

  /**
   * List constraints on a table with their assigned numbers.
   *
   * @param tableName the name of the table
   * @return a map from constraint class name to assigned number
   * @throws AccumuloException thrown if there are errors in the configuration of existing
   *         constraints
   * @since 1.5.0
   */
  Map<String,Integer> listConstraints(String tableName)
      throws AccumuloException, TableNotFoundException;

  /**
   * Gets the number of bytes being used by the files for a set of tables. This operation will scan
   * the metadata table for file size information to compute the size metrics for the tables.
   *
   * Because the metadata table is used for computing usage and not the actual files in HDFS the
   * results will be an estimate. Older entries may exist with no file metadata (resulting in size
   * 0) and other actions in the cluster can impact the estimated size such as flushes, tablet
   * splits, compactions, etc.
   *
   * For more accurate information a compaction should first be run on all files for the set of
   * tables being computed.
   *
   * @param tables a set of tables
   * @return a list of disk usage objects containing linked table names and sizes set of tables to
   *         compute usage across
   * @since 1.6.0
   */
  List<DiskUsage> getDiskUsage(Set<String> tables)
      throws AccumuloException, AccumuloSecurityException, TableNotFoundException;

  /**
   * Test to see if the instance can load the given class as the given type. This check uses the
   * table classpath if it is set.
   *
   * @return true if the instance can load the given class as the given type, false otherwise
   *
   * @since 1.5.0
   */
  boolean testClassLoad(String tableName, final String className, final String asTypeName)
      throws AccumuloException, AccumuloSecurityException, TableNotFoundException;

  /**
   * Set or update the sampler configuration for a table. If the table has existing sampler
   * configuration, those properties will be cleared before setting the new table properties.
   *
   * @param tableName the name of the table
   * @since 1.8.0
   */
  void setSamplerConfiguration(String tableName, SamplerConfiguration samplerConfiguration)
      throws TableNotFoundException, AccumuloException, AccumuloSecurityException;

  /**
   * Clear all sampling configuration properties on the table.
   *
   * @param tableName the name of the table
   * @since 1.8.0
   */
  void clearSamplerConfiguration(String tableName)
      throws TableNotFoundException, AccumuloException, AccumuloSecurityException;

  /**
   * Reads the sampling configuration properties for a table.
   *
   * @param tableName the name of the table
   * @since 1.8.0
   */
  SamplerConfiguration getSamplerConfiguration(String tableName)
      throws TableNotFoundException, AccumuloException, AccumuloSecurityException;

  /**
   * Entry point for retrieving summaries with optional restrictions.
   *
   * <p>
   * In order to retrieve Summaries, the Accumulo user making the request will need the
   * {@link TablePermission#GET_SUMMARIES} table permission.
   *
   * <p>
   * Accumulo stores summary data with each file in each tablet. In order to make retrieving it
   * faster there is a per tablet server cache of summary data. When summary data for a file is not
   * present, it will be retrieved using threads on the tserver. The tablet server properties
   * {@code tserver.summary.partition.threads}, {@code tserver.summary.remote.threads},
   * {@code tserver.summary.retrieval.threads}, and {@code tserver.cache.summary.size} impact the
   * performance of retrieving summaries.
   *
   * <p>
   * Since summary data is cached, its important to use the summary selection options to only read
   * the needed data into the cache.
   *
   * <p>
   * Summary data will be merged on the tablet servers and then in this client process. Therefore
   * it's important that the required summarizers are on the clients classpath.
   *
   * @since 2.0.0
   * @see Summarizer
   */
  default SummaryRetriever summaries(String tableName) {
    throw new UnsupportedOperationException();
  }

  /**
   * Enables summary generation for this table for future compactions.
   *
   * @param tableName add summarizers to this table
   * @param summarizers summarizers to add
   * @throws IllegalArgumentException When new summarizers have the same property id as each other,
   *         or when the same summarizers previously added.
   * @since 2.0.0
   * @see SummarizerConfiguration#toTableProperties()
   * @see SummarizerConfiguration#toTableProperties(SummarizerConfiguration...)
   * @see SummarizerConfiguration#toTableProperties(Collection)
   */
  default void addSummarizers(String tableName, SummarizerConfiguration... summarizers)
      throws AccumuloException, AccumuloSecurityException, TableNotFoundException {
    throw new UnsupportedOperationException();
  }

  /**
   * Removes summary generation for this table for the matching summarizers.
   *
   * @param tableName remove summarizers from this table
   * @param predicate removes all summarizers whose configuration that matches this predicate
   * @since 2.0.0
   */
  default void removeSummarizers(String tableName, Predicate<SummarizerConfiguration> predicate)
      throws AccumuloException, TableNotFoundException, AccumuloSecurityException {
    throw new UnsupportedOperationException();
  }

  /**
   * @param tableName list summarizers for this table
   * @return the summarizers currently configured for the table
   * @since 2.0.0
   * @see SummarizerConfiguration#fromTableProperties(Map)
   */
  default List<SummarizerConfiguration> listSummarizers(String tableName)
      throws AccumuloException, TableNotFoundException {
    throw new UnsupportedOperationException();
  }

  /**
   * Return the TimeType for the given table
   *
   * @param tableName The name of table to query
   * @return the TimeType of the supplied table, representing either Logical or Milliseconds
   * @since 2.1.0
   */
  default TimeType getTimeType(String tableName) throws TableNotFoundException {
    throw new UnsupportedOperationException();
  }

  /**
   * Sets the tablet availability for a range of Tablets in the specified table, but does not wait
   * for the tablets to reach this availability state. The supplied row range is compared against
   * the tablets' start/end rows using its lower/upper bounds and inclusivity flags.
   *
   * @param tableName table name
   * @param rowRange tablet row range
   * @param tabletAvailability tablet availability
   * @since 4.0.0
   */
  default void setTabletAvailability(String tableName, RowRange rowRange,
      TabletAvailability tabletAvailability)
      throws AccumuloSecurityException, AccumuloException, TableNotFoundException {
    throw new UnsupportedOperationException();
  }

  /**
   * @param ranges the row ranges of tablets to scan. Ranges can overlap and an attempt will be made
   *        to merge this list. An empty list returns an empty stream; use
   *        {@code List.of(RowRange.all())} to scan all tablets.
   * @param fields can optionally narrow the data retrieved per tablet, which can speed up streaming
   *        over tablets. If this list is empty then all fields are fetched.
   * @return a stream of tablet information for tablets that fall in the specified ranges. The
   *         stream may be backed by a scanner, so it's best to close the stream. The stream has no
   *         defined ordering.
   * @since 4.0.0
   */
  default Stream<TabletInformation> getTabletInformation(final String tableName,
<<<<<<< HEAD
      final RowRange rowRange, TabletInformation.Field... fields) throws TableNotFoundException {
=======
      final List<RowRange> ranges, TabletInformation.Field... fields)
      throws TableNotFoundException {
>>>>>>> 1e2a2d02
    throw new UnsupportedOperationException();
  }

  /**
   * Returns the namespace for the given table name
   *
   * @param table fully qualified table name
   * @return namespace name
   * @throws IllegalArgumentException if table name is null, empty, or invalid format
   * @since 4.0.0
   */
  String getNamespace(String table);
}<|MERGE_RESOLUTION|>--- conflicted
+++ resolved
@@ -1089,12 +1089,8 @@
    * @since 4.0.0
    */
   default Stream<TabletInformation> getTabletInformation(final String tableName,
-<<<<<<< HEAD
-      final RowRange rowRange, TabletInformation.Field... fields) throws TableNotFoundException {
-=======
       final List<RowRange> ranges, TabletInformation.Field... fields)
       throws TableNotFoundException {
->>>>>>> 1e2a2d02
     throw new UnsupportedOperationException();
   }
 
