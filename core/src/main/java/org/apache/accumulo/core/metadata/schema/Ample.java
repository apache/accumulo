--- conflicted
+++ resolved
@@ -521,20 +521,19 @@
     ConditionalTabletMutator requireFiles(Set<StoredTabletFile> files);
 
     /**
-<<<<<<< HEAD
+     * Require that a tablet have less than or equals the specified number of files.
+     */
+    ConditionalTabletMutator requireLessOrEqualsFiles(long limit);
+
+    /**
+     * Requires that a tablet not have these loaded flags set.
+     */
+    ConditionalTabletMutator requireAbsentLoaded(Set<ReferencedTabletFile> files);
+
+    /**
      * Requires the given set of files are not currently involved in any running compactions.
      */
     ConditionalTabletMutator requireNotCompacting(Set<StoredTabletFile> files);
-=======
-     * Require that a tablet have less than or equals the specified number of files.
-     */
-    ConditionalTabletMutator requireLessOrEqualsFiles(long limit);
-
-    /**
-     * Requires that a tablet not have these loaded flags set.
-     */
-    ConditionalTabletMutator requireAbsentLoaded(Set<ReferencedTabletFile> files);
->>>>>>> 802b4d68
 
     /**
      * <p>
