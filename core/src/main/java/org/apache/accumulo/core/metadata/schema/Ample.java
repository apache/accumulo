--- conflicted
+++ resolved
@@ -284,15 +284,9 @@
 
     T putFlushId(long flushId);
 
-<<<<<<< HEAD
-    T putLocation(TServerInstance tserver, LocationType type);
-
-    T deleteLocation(TServerInstance tserver, LocationType type);
-=======
-    TabletMutator putLocation(Location location);
-
-    TabletMutator deleteLocation(Location location);
->>>>>>> c8cd5809
+    T putLocation(Location location);
+
+    T deleteLocation(Location location);
 
     T putZooLock(ServiceLock zooLock);
 
@@ -379,7 +373,7 @@
     /**
      * Require that a tablet currently has the specified future or current location.
      */
-    ConditionalTabletMutator requireLocation(TServerInstance tserver, LocationType type);
+    ConditionalTabletMutator requireLocation(Location location);
 
     /**
      * Require that a tablet currently has the specified file.
