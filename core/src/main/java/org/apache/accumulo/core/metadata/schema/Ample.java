--- conflicted
+++ resolved
@@ -521,15 +521,14 @@
     ConditionalTabletMutator requireFiles(Set<StoredTabletFile> files);
 
     /**
-<<<<<<< HEAD
+     * Require that a tablet have less than or equals the specified number of files.
+     */
+    ConditionalTabletMutator requireLessOrEqualsFiles(long limit);
+
+    /**
      * Requires that a tablet not have these loaded flags set.
      */
     ConditionalTabletMutator requireAbsentLoaded(Set<ReferencedTabletFile> files);
-=======
-     * Require that a tablet have less than or equals the specified number of files.
-     */
-    ConditionalTabletMutator requireLessOrEqualsFiles(long limit);
->>>>>>> 08f77aaa
 
     /**
      * <p>
