/*
 * Licensed to the Apache Software Foundation (ASF) under one
 * or more contributor license agreements.  See the NOTICE file
 * distributed with this work for additional information
 * regarding copyright ownership.  The ASF licenses this file
 * to you under the Apache License, Version 2.0 (the
 * "License"); you may not use this file except in compliance
 * with the License.  You may obtain a copy of the License at
 *
 *   https://www.apache.org/licenses/LICENSE-2.0
 *
 * Unless required by applicable law or agreed to in writing,
 * software distributed under the License is distributed on an
 * "AS IS" BASIS, WITHOUT WARRANTIES OR CONDITIONS OF ANY
 * KIND, either express or implied.  See the License for the
 * specific language governing permissions and limitations
 * under the License.
 */
package org.apache.accumulo.core.metadata.schema;

import java.util.Collection;
import java.util.Iterator;
import java.util.Map;
import java.util.UUID;
import java.util.function.Predicate;
import java.util.stream.Stream;

import org.apache.accumulo.core.client.ConditionalWriter;
import org.apache.accumulo.core.client.admin.TabletHostingGoal;
import org.apache.accumulo.core.data.Mutation;
import org.apache.accumulo.core.data.TableId;
import org.apache.accumulo.core.dataImpl.KeyExtent;
import org.apache.accumulo.core.gc.ReferenceFile;
import org.apache.accumulo.core.lock.ServiceLock;
import org.apache.accumulo.core.metadata.MetadataTable;
import org.apache.accumulo.core.metadata.ReferencedTabletFile;
import org.apache.accumulo.core.metadata.RootTable;
import org.apache.accumulo.core.metadata.ScanServerRefTabletFile;
import org.apache.accumulo.core.metadata.StoredTabletFile;
import org.apache.accumulo.core.metadata.TServerInstance;
import org.apache.accumulo.core.metadata.schema.TabletMetadata.ColumnType;
import org.apache.accumulo.core.metadata.schema.TabletMetadata.Location;
import org.apache.accumulo.core.tabletserver.log.LogEntry;
import org.apache.hadoop.io.Text;

/**
 * Accumulo Metadata Persistence Layer. Entry point and abstractions layer for reading and updating
 * persisted Accumulo metadata. This metadata may be stored in Zookeeper or in Accumulo system
 * tables.
 *
 * <p>
 * This interface seeks to satisfy the following goals.
 *
 * <ul>
 * <li>Provide a single entry point for all reading and writing of Accumulo Metadata.
 * <li>The root tablet persists its data in Zookeeper. Metadata tablets persist their data in root
 * tablet. All other tablets persist their data in the metadata table. This interface abstracts how
 * and where information for a tablet is actually persisted.
 * <li>Before the creation of this interface, many concurrent metadata table updates resulted in
 * separate synchronous RPCs. The design of this interface allows batching of metadata table updates
 * within a tablet server for cluster wide efficiencies. Batching is not required by
 * implementations, but the design of the interface makes it possible.
 * <li>Make code that updates Accumulo persistent metadata more concise. Before this interface
 * existed, there was a lot of redundant and verbose code for updating metadata.
 * <li>Reduce specialized code for the root tablet. Currently there is specialized code to manage
 * the root tablets files that is different from all other tablets. This interface is the beginning
 * of an effort to remove this specialized code. See #936
 * </ul>
 */
public interface Ample {

  /**
   * Accumulo is a distributed tree with three levels. This enum is used to communicate to Ample
   * that code is interested in operating on the metadata of a data level. Sometimes tables ids or
   * key extents are passed to Ample in lieu of a data level, in these cases the data level is
   * derived from the table id.
   */
  public enum DataLevel {
    ROOT(null, null),
    METADATA(RootTable.NAME, RootTable.ID),
    USER(MetadataTable.NAME, MetadataTable.ID);

    private final String table;
    private final TableId id;

    private DataLevel(String table, TableId id) {
      this.table = table;
      this.id = id;
    }

    /**
     * @return The name of the Accumulo table in which this data level stores its metadata.
     */
    public String metaTable() {
      if (table == null) {
        throw new UnsupportedOperationException();
      }
      return table;
    }

    /**
     * @return The Id of the Accumulo table in which this data level stores its metadata.
     */
    public TableId tableId() {
      if (id == null) {
        throw new UnsupportedOperationException();
      }
      return id;
    }

    public static DataLevel of(TableId tableId) {
      if (tableId.equals(RootTable.ID)) {
        return DataLevel.ROOT;
      } else if (tableId.equals(MetadataTable.ID)) {
        return DataLevel.METADATA;
      } else {
        return DataLevel.USER;
      }
    }
  }

  /**
   * Controls how Accumulo metadata is read. Currently this only impacts reading the root tablet
   * stored in Zookeeper. Reading data stored in the Accumulo metadata table is always immediate
   * consistency.
   */
  public enum ReadConsistency {
    /**
     * Read data in a way that is slower, but should always yield the latest data. In addition to
     * being slower, it's possible this read consistency can place higher load on shared resource
     * which can negatively impact an entire cluster.
     */
    IMMEDIATE,
    /**
     * Read data in a way that may be faster but may yield out of date data.
     */
    EVENTUAL
  }

  /**
   * Read a single tablets metadata. No checking is done for prev row, so it could differ. The
   * method will read the data using {@link ReadConsistency#IMMEDIATE}.
   *
   * @param extent Reads tablet metadata using the table id and end row from this extent.
   * @param colsToFetch What tablets columns to fetch. If empty, then everything is fetched.
   */
  default TabletMetadata readTablet(KeyExtent extent, ColumnType... colsToFetch) {
    return readTablet(extent, ReadConsistency.IMMEDIATE, colsToFetch);
  }

  /**
   * Read a single tablets metadata. No checking is done for prev row, so it could differ.
   *
   * @param extent Reads tablet metadata using the table id and end row from this extent.
   * @param readConsistency Controls how the data is read.
   * @param colsToFetch What tablets columns to fetch. If empty, then everything is fetched.
   */
  TabletMetadata readTablet(KeyExtent extent, ReadConsistency readConsistency,
      ColumnType... colsToFetch);

  /**
   * Entry point for reading multiple tablets' metadata. Generates a TabletsMetadata builder object
   * and assigns the AmpleImpl client to that builder object. This allows readTablets() to be called
   * from a ClientContext. Associated methods of the TabletsMetadata Builder class are used to
   * generate the metadata.
   */
  TabletsMetadata.TableOptions readTablets();

  /**
   * Initiates mutating a single tablets persistent metadata. No data is persisted until the
   * {@code mutate()} method is called on the returned object. If updating multiple tablets,
   * consider using {@link #mutateTablets()}
   *
   * @param extent Mutates a tablet that has this table id and end row. The prev end row is not
   *        considered or checked.
   */
  default TabletMutator mutateTablet(KeyExtent extent) {
    throw new UnsupportedOperationException();
  }

  /**
   * Use this when updating multiple tablets. Ensure the returns TabletsMutator is closed, or data
   * may not be persisted.
   */
  default TabletsMutator mutateTablets() {
    throw new UnsupportedOperationException();
  }

  /**
   * An entry point for updating tablets metadata using a conditional writer.
   *
   * @see ConditionalTabletMutator#submit(RejectionHandler)
   */
  default ConditionalTabletsMutator conditionallyMutateTablets() {
    throw new UnsupportedOperationException();
  }

  default void putGcCandidates(TableId tableId, Collection<StoredTabletFile> candidates) {
    throw new UnsupportedOperationException();
  }

  /**
   * Unlike {@link #putGcCandidates(TableId, Collection)} this takes file and dir GC candidates.
   */
  default void putGcFileAndDirCandidates(TableId tableId, Collection<ReferenceFile> candidates) {
    throw new UnsupportedOperationException();
  }

  default void deleteGcCandidates(DataLevel level, Collection<String> paths) {
    throw new UnsupportedOperationException();
  }

  default Iterator<String> getGcCandidates(DataLevel level) {
    throw new UnsupportedOperationException();
  }

  default void
      putExternalCompactionFinalStates(Collection<ExternalCompactionFinalState> finalStates) {
    throw new UnsupportedOperationException();
  }

  default Stream<ExternalCompactionFinalState> getExternalCompactionFinalStates() {
    throw new UnsupportedOperationException();
  }

  default void
      deleteExternalCompactionFinalStates(Collection<ExternalCompactionId> statusesToDelete) {
    throw new UnsupportedOperationException();
  }

  /**
   * Return an encoded delete marker Mutation to delete the specified TabletFile path. A
   * ReferenceFile is used for the parameter because the Garbage Collector is optimized to store a
   * directory for Tablet File. Otherwise, a {@link ReferencedTabletFile} object could be used. The
   * tabletFilePathToRemove is validated and normalized before creating the mutation.
   *
   * @param tabletFilePathToRemove String full path of the TabletFile
   * @return Mutation with encoded delete marker
   */
  default Mutation createDeleteMutation(ReferenceFile tabletFilePathToRemove) {
    throw new UnsupportedOperationException();
  }

  /**
   * This interface allows efficiently updating multiple tablets. Unless close is called, changes
   * may not be persisted.
   */
  public interface TabletsMutator extends AutoCloseable {
    TabletMutator mutateTablet(KeyExtent extent);

    @Override
    void close();
  }

  public interface ConditionalResult {

    /**
     * This enum was created instead of using {@link ConditionalWriter.Status} because Ample has
     * automated handling for most of the statuses of the conditional writer and therefore only a
     * subset are expected to be passed out of Ample. This enum represents the subset that Ample
     * will actually return.
     */
    enum Status {
      ACCEPTED, REJECTED
    }

    /**
     * Returns the status of the conditional mutation or may return a computed status of ACCEPTED in
     * some cases, see {@link ConditionalTabletMutator#submit(RejectionHandler)} for details.
     */
    Status getStatus();

    KeyExtent getExtent();

    /**
     * This can only be called when {@link #getStatus()} returns something other than
     * {@link Status#ACCEPTED}. It reads that tablets metadata for a failed conditional mutation.
     * This can used used to see why it was rejected.
     */
    TabletMetadata readMetadata();
  }

  public interface ConditionalTabletsMutator extends AutoCloseable {

    /**
     * @return A fluent interface to conditional mutating a tablet. Ensure you call
     *         {@link ConditionalTabletMutator#submit(RejectionHandler)} when finished.
     */
    OperationRequirements mutateTablet(KeyExtent extent);

    /**
     * After creating one or more conditional mutations using {@link #mutateTablet(KeyExtent)}, call
     * this method to process them using a {@link ConditionalWriter}
     *
     * @return The result from the {@link ConditionalWriter} of processing each tablet.
     */
    Map<KeyExtent,ConditionalResult> process();

    @Override
    void close();
  }

  /**
   * Interface for changing a tablets persistent data.
   */
  interface TabletUpdates<T> {
    T putPrevEndRow(Text per);

    T putFile(ReferencedTabletFile path, DataFileValue dfv);

    T putFile(StoredTabletFile path, DataFileValue dfv);

    T deleteFile(StoredTabletFile path);

    T putScan(StoredTabletFile path);

    T deleteScan(StoredTabletFile path);

    T putCompactionId(long compactionId);

    T putFlushId(long flushId);

    T putLocation(Location location);

    T deleteLocation(Location location);

    T putZooLock(ServiceLock zooLock);

    T putDirName(String dirName);

    T putWal(LogEntry logEntry);

    T deleteWal(String wal);

    T deleteWal(LogEntry logEntry);

    T putTime(MetadataTime time);

    T putBulkFile(ReferencedTabletFile bulkref, long tid);

    T deleteBulkFile(ReferencedTabletFile bulkref);

    T putChopped();

<<<<<<< HEAD
    T putSuspension(TServerInstance tserver, long suspensionTime);
=======
    TabletMutator deleteBulkFile(StoredTabletFile bulkref);
>>>>>>> 52f9e94a

    T deleteSuspension();

    T putExternalCompaction(ExternalCompactionId ecid, ExternalCompactionMetadata ecMeta);

    T deleteExternalCompaction(ExternalCompactionId ecid);

    T putHostingGoal(TabletHostingGoal goal);

    T setHostingRequested();

    T deleteHostingRequested();

    T putOperation(TabletOperationId opId);

    T deleteOperation();
  }

  interface TabletMutator extends TabletUpdates<TabletMutator> {
    /**
     * This method persist (or queues for persisting) previous put and deletes against this object.
     * Unless this method is called, previous calls will never be persisted. The purpose of this
     * method is to prevent partial changes in the case of an exception.
     *
     * <p>
     * Implementors of this interface should ensure either all requested changes are persisted or
     * none.
     *
     * <p>
     * After this method is called, calling any method on this object will result in an exception.
     */
    void mutate();
  }

  /**
   * A tablet operation is a mutually exclusive action that is running against a tablet. Its very
   * important that every conditional mutation specifies requirements about operations in order to
   * satisfy the mutual exclusion goal. This interface forces those requirements to specified by
   * making it the only choice available before specifying other tablet requirements or mutations.
   *
   * @see MetadataSchema.TabletsSection.ServerColumnFamily#OPID_COLUMN
   */
  interface OperationRequirements {

    /**
     * Require a specific operation with a unique id is present. This would be normally be called by
     * the code executing that operation.
     */
    ConditionalTabletMutator requireOperation(TabletOperationId operationId);

    /**
     * Require that no mutually exclusive operations are runnnig against this tablet.
     */
    ConditionalTabletMutator requireAbsentOperation();

    /**
     * Require an entire tablet is absent, so the tablet row has no columns. If the entire tablet is
     * absent, then this implies the tablet operation is also absent so there is no need to specify
     * that.
     */
    ConditionalTabletMutator requireAbsentTablet();
  }

  /**
   * Convenience interface for handling conditional mutations with a status of REJECTED.
   */
  interface RejectionHandler extends Predicate<TabletMetadata> {}

  interface ConditionalTabletMutator extends TabletUpdates<ConditionalTabletMutator> {

    /**
     * Require that a tablet has no future or current location set.
     */
    ConditionalTabletMutator requireAbsentLocation();

    /**
     * Require that a tablet currently has the specified future or current location.
     */
    ConditionalTabletMutator requireLocation(Location location);

    /**
     * Require that a tablet currently has the specified file.
     */
    ConditionalTabletMutator requireFile(StoredTabletFile path);

    /**
     * Require that a tablet does not have the specfied bulk load marker.
     */
    ConditionalTabletMutator requireAbsentBulkFile(ReferencedTabletFile bulkref);

    /**
     * Require that a tablet has the specified previous end row.
     */
    ConditionalTabletMutator requirePrevEndRow(Text per);

    /**
     * Requires the tablet to have the specified hosting goal before any changes are made.
     */
    ConditionalTabletMutator requireHostingGoal(TabletHostingGoal tabletHostingGoal);

    /**
     * <p>
     * Ample provides the following features on top of the conditional writer to help automate
     * handling of edges cases that arise when using the conditional writer.
     * <ul>
     * <li>Automatically resubmit conditional mutations with a status of
     * {@link org.apache.accumulo.core.client.ConditionalWriter.Status#UNKNOWN}.</li>
     * <li>When a mutation is rejected (status of
     * {@link org.apache.accumulo.core.client.ConditionalWriter.Status#REJECTED}) it will read the
     * tablets metadata and call the passed rejectionHandler to determine if the mutation should be
     * considered as accepted.</li>
     * <li>For status of
     * {@link org.apache.accumulo.core.client.ConditionalWriter.Status#INVISIBLE_VISIBILITY} and
     * {@link org.apache.accumulo.core.client.ConditionalWriter.Status#VIOLATED} ample will throw an
     * exception. This is done so that all code does not have to deal with these unexpected
     * statuses.</li>
     * </ul>
     *
     * <p>
     * The motivation behind the rejectionHandler is to help sort things out when conditional
     * mutations are submitted twice and the subsequent submission is rejected even though the first
     * submission was accepted. There are two causes for this. First when a threads is running in
     * something like FATE it may submit a mutation and the thread dies before it sees the response.
     * Later FATE will run the code again for a second time, submitting a second mutation. The
     * second cause is ample resubmitting on unknown as mentioned above. Below are a few examples
     * that go over how Ample will handle these different situations.
     *
     * <h3>Example 1</h3>
     *
     * <ul>
     * <li>Conditional mutation CM1 with a condition requiring an absent location that sets a future
     * location is submitted. When its submitted to ample a rejectionHandler is set that checks the
     * future location.</li>
     * <li>Inside Ample CM1 is submitted to a conditional writer and returns a status of UNKNOWN,
     * but it actually succeeded. This could be caused by the mutation succeeding and the tablet
     * server dying just before it reports back.</li>
     * <li>Ample sees the UNKNOWN status and resubmits CM1 for a second time. Because the future
     * location was set, the mutation is returned to ample with a status of rejected by the
     * conditional writer.</li>
     * <li>Because the mutation was rejected, ample reads the tablet metadata and calls the
     * rejectionHandler. The rejectionHandler sees the future location was set and reports that
     * everything is ok, therefore ample reports the status as ACCEPTED.</li>
     * </ul>
     *
     * <h3>Example 2</h3>
     *
     * <ul>
     * <li>Conditional mutation CM2 with a condition requiring an absent location that sets a future
     * location is submitted. When its submitted to ample a rejectionHandler is set that checks the
     * future location.</li>
     * <li>Inside Ample CM2 is submitted to a conditional writer and returns a status of UNKNOWN,
     * but it actually never made it to the tserver. This could be caused by the tablet server dying
     * just after a network connection was established to send the mutation.</li>
     * <li>Ample sees the UNKNOWN status and resubmits CM2 for a second time. There is no future
     * location set so the mutation is returned to ample with a status of accepted by the
     * conditional writer.</li>
     * <li>Because the mutation was accepted, ample never calls the rejectionHandler and returns it
     * as accepted.</li>
     * </ul>
     *
     * <h3>Example 3</h3>
     *
     * <ul>
     * <li>Conditional mutation CM3 with a condition requiring an absent operation that sets the
     * operation id to a fate transaction id is submitted. When it's submitted to ample a
     * rejectionHandler is set that checks if the operation id equals the fate transaction id.</li>
     * <li>The thread running the fate operation dies after submitting the mutation but before
     * seeing it was actually accepted.</li>
     * <li>Later fate creates an identical mutation to CM3, lets call it CM3.2, and resubmits it
     * with the same rejection handler.</li>
     * <li>CM3.2 is rejected because the operation id is not absent.</li>
     * <li>Because the mutation was rejected, ample calls the rejectionHandler. The rejectionHandler
     * sees in the tablet metadata that the operation id is its fate transaction id and reports back
     * true</li>
     * <li>When rejectionHandler reports true, ample reports the mutation as accepted.</li>
     * </ul>
     *
     * @param rejectionHandler if the conditional mutation comes back with a status of
     *        {@link org.apache.accumulo.core.client.ConditionalWriter.Status#REJECTED} then read
     *        the tablets metadata and apply this check to see if it should be considered as
     *        {@link org.apache.accumulo.core.client.ConditionalWriter.Status#ACCEPTED} in the
     *        return of {@link ConditionalTabletsMutator#process()}. The rejection handler is only
     *        called when a tablets metadata exists. If ample reads a tablet's metadata and the
     *        tablet no longer exists, then ample will not call the rejectionHandler with null. It
     *        will let the rejected status carry forward in this case.
     */
    void submit(RejectionHandler rejectionHandler);
  }

  /**
   * Insert ScanServer references to Tablet files
   *
   * @param scanRefs set of scan server ref table file objects
   */
  default void putScanServerFileReferences(Collection<ScanServerRefTabletFile> scanRefs) {
    throw new UnsupportedOperationException();
  }

  /**
   * Get ScanServer references to Tablet files
   *
   * @return stream of scan server references
   */
  default Stream<ScanServerRefTabletFile> getScanServerFileReferences() {
    throw new UnsupportedOperationException();
  }

  /**
   * Delete the set of scan server references
   *
   * @param refsToDelete set of scan server references to delete
   */
  default void deleteScanServerFileReferences(Collection<ScanServerRefTabletFile> refsToDelete) {
    throw new UnsupportedOperationException();
  }

  /**
   * Delete scan server references for this server
   *
   * @param serverAddress address of server, cannot be null
   * @param serverSessionId server session id, cannot be null
   */
  default void deleteScanServerFileReferences(String serverAddress, UUID serverSessionId) {
    throw new UnsupportedOperationException();
  }

  /**
   * Create a Bulk Load In Progress flag in the metadata table
   *
   * @param path The bulk directory filepath
   * @param fateTxid The id of the Bulk Import Fate operation.
   */
  default void addBulkLoadInProgressFlag(String path, long fateTxid) {
    throw new UnsupportedOperationException();
  }

  /**
   * Remove a Bulk Load In Progress flag from the metadata table.
   *
   * @param path The bulk directory filepath
   */
  default void removeBulkLoadInProgressFlag(String path) {
    throw new UnsupportedOperationException();
  }
}<|MERGE_RESOLUTION|>--- conflicted
+++ resolved
@@ -338,15 +338,11 @@
 
     T putBulkFile(ReferencedTabletFile bulkref, long tid);
 
-    T deleteBulkFile(ReferencedTabletFile bulkref);
+    T deleteBulkFile(StoredTabletFile bulkref);
 
     T putChopped();
 
-<<<<<<< HEAD
     T putSuspension(TServerInstance tserver, long suspensionTime);
-=======
-    TabletMutator deleteBulkFile(StoredTabletFile bulkref);
->>>>>>> 52f9e94a
 
     T deleteSuspension();
 
