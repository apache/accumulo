--- conflicted
+++ resolved
@@ -306,25 +306,17 @@
   interface TabletUpdates<T> {
     T putPrevEndRow(Text per);
 
-    T putFile(TabletFile path, DataFileValue dfv);
+    T putFile(ReferencedTabletFile path, DataFileValue dfv);
+
+    T putFile(StoredTabletFile path, DataFileValue dfv);
 
     T deleteFile(StoredTabletFile path);
 
-<<<<<<< HEAD
-    T putScan(TabletFile path);
-=======
-    TabletMutator putFile(ReferencedTabletFile path, DataFileValue dfv);
-
-    TabletMutator putFile(StoredTabletFile path, DataFileValue dfv);
->>>>>>> 96814b81
+    T putScan(StoredTabletFile path);
 
     T deleteScan(StoredTabletFile path);
 
-<<<<<<< HEAD
     T putCompactionId(long compactionId);
-=======
-    TabletMutator putScan(StoredTabletFile path);
->>>>>>> 96814b81
 
     T putFlushId(long flushId);
 
@@ -344,19 +336,13 @@
 
     T putTime(MetadataTime time);
 
-    T putBulkFile(TabletFile bulkref, long tid);
-
-    T deleteBulkFile(TabletFile bulkref);
-
-<<<<<<< HEAD
+    T putBulkFile(ReferencedTabletFile bulkref, long tid);
+
+    T deleteBulkFile(ReferencedTabletFile bulkref);
+
     T putChopped();
 
     T putSuspension(TServerInstance tserver, long suspensionTime);
-=======
-    TabletMutator putBulkFile(ReferencedTabletFile bulkref, long tid);
-
-    TabletMutator deleteBulkFile(ReferencedTabletFile bulkref);
->>>>>>> 96814b81
 
     T deleteSuspension();
 
@@ -445,7 +431,7 @@
     /**
      * Require that a tablet does not have the specfied bulk load marker.
      */
-    ConditionalTabletMutator requireAbsentBulkFile(TabletFile bulkref);
+    ConditionalTabletMutator requireAbsentBulkFile(ReferencedTabletFile bulkref);
 
     /**
      * Require that a tablet has the specified previous end row.
