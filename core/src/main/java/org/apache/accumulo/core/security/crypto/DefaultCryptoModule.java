--- conflicted
+++ resolved
@@ -74,14 +74,8 @@
   public CryptoModuleParameters initializeCipher(CryptoModuleParameters params) {
 
     log.trace(String.format(
-<<<<<<< HEAD
         "Using cipher suite \"%s\" with key length %d with RNG \"%s\" and RNG provider \"%s\" and key encryption strategy \"%s\"",
         params.getCipherSuite(), params.getKeyLength(), params.getRandomNumberGenerator(),
-=======
-        "Using cipher suite \"%s\" with key length %d with"
-            + " RNG \"%s\" and RNG provider \"%s\" and key encryption strategy" + " \"%s\"",
-        cipherTransformation, params.getKeyLength(), params.getRandomNumberGenerator(),
->>>>>>> b8c19f83
         params.getRandomNumberGeneratorProvider(), params.getKeyEncryptionStrategyClass()));
 
     if (params.getSecureRandom() == null) {
@@ -94,25 +88,13 @@
         params.getSecurityProvider());
 
     if (params.getInitializationVector() == null) {
-<<<<<<< HEAD
       if (params.getCipherSuiteEncryptionMode().equals(ALGORITHM_PARAMETER_SPEC_GCM)) {
         byte[] gcmIV = new byte[GCM_IV_LENGTH_IN_BYTES];
         params.getSecureRandom().nextBytes(gcmIV);
         params.setInitializationVector(gcmIV);
-=======
-      try {
-        cipher.init(Cipher.ENCRYPT_MODE,
-            new SecretKeySpec(params.getPlaintextKey(), params.getAlgorithmName()),
-            params.getSecureRandom());
-      } catch (InvalidKeyException e) {
-        log.error("Accumulo encountered an unknown error in generating the"
-            + " secret key object (SecretKeySpec) for an encrypted stream");
-        throw new RuntimeException(e);
->>>>>>> b8c19f83
-      }
-    }
-
-<<<<<<< HEAD
+      }
+    }
+
     try {
       initCipher(params, cipher, Cipher.ENCRYPT_MODE);
     } catch (InvalidKeyException e) {
@@ -123,24 +105,6 @@
       log.error(
           "Accumulo encountered an unknown error in setting up the initialization vector for an encrypted stream");
       throw new RuntimeException(e);
-=======
-      params.setInitializationVector(cipher.getIV());
-
-    } else {
-      try {
-        cipher.init(Cipher.ENCRYPT_MODE,
-            new SecretKeySpec(params.getPlaintextKey(), params.getAlgorithmName()),
-            new IvParameterSpec(params.getInitializationVector()));
-      } catch (InvalidKeyException e) {
-        log.error("Accumulo encountered an unknown error in generating the"
-            + " secret key object (SecretKeySpec) for an encrypted stream");
-        throw new RuntimeException(e);
-      } catch (InvalidAlgorithmParameterException e) {
-        log.error("Accumulo encountered an unknown error in setting up the"
-            + " initialization vector for an encrypted stream");
-        throw new RuntimeException(e);
-      }
->>>>>>> b8c19f83
     }
 
     params.setCipher(cipher);
