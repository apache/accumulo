/*
 * Licensed to the Apache Software Foundation (ASF) under one
 * or more contributor license agreements.  See the NOTICE file
 * distributed with this work for additional information
 * regarding copyright ownership.  The ASF licenses this file
 * to you under the Apache License, Version 2.0 (the
 * "License"); you may not use this file except in compliance
 * with the License.  You may obtain a copy of the License at
 *
 *   https://www.apache.org/licenses/LICENSE-2.0
 *
 * Unless required by applicable law or agreed to in writing,
 * software distributed under the License is distributed on an
 * "AS IS" BASIS, WITHOUT WARRANTIES OR CONDITIONS OF ANY
 * KIND, either express or implied.  See the License for the
 * specific language governing permissions and limitations
 * under the License.
 */
package org.apache.accumulo.core.rpc.clients;

import static com.google.common.base.Preconditions.checkArgument;
import static com.google.common.util.concurrent.Uninterruptibles.sleepUninterruptibly;
import static java.util.concurrent.TimeUnit.MILLISECONDS;
import static org.apache.accumulo.core.util.LazySingletons.RANDOM;

import java.io.IOException;
import java.io.UncheckedIOException;
import java.util.ArrayList;
import java.util.Collections;
import java.util.List;
import java.util.Optional;
import java.util.concurrent.atomic.AtomicBoolean;

import org.apache.accumulo.core.client.AccumuloException;
import org.apache.accumulo.core.client.AccumuloSecurityException;
import org.apache.accumulo.core.client.NamespaceNotFoundException;
import org.apache.accumulo.core.client.TableNotFoundException;
import org.apache.accumulo.core.clientImpl.AccumuloServerException;
import org.apache.accumulo.core.clientImpl.ClientContext;
import org.apache.accumulo.core.clientImpl.thrift.ThriftSecurityException;
import org.apache.accumulo.core.clientImpl.thrift.ThriftTableOperationException;
import org.apache.accumulo.core.data.ResourceGroupId;
import org.apache.accumulo.core.lock.ServiceLockData;
import org.apache.accumulo.core.lock.ServiceLockData.ThriftService;
import org.apache.accumulo.core.lock.ServiceLockPaths;
import org.apache.accumulo.core.lock.ServiceLockPaths.AddressSelector;
import org.apache.accumulo.core.lock.ServiceLockPaths.ResourceGroupPredicate;
import org.apache.accumulo.core.lock.ServiceLockPaths.ServiceLockPath;
import org.apache.accumulo.core.rpc.ThriftUtil;
import org.apache.accumulo.core.rpc.clients.ThriftClientTypes.Exec;
import org.apache.accumulo.core.rpc.clients.ThriftClientTypes.ExecVoid;
import org.apache.accumulo.core.util.Pair;
import org.apache.accumulo.core.zookeeper.ZooCache;
import org.apache.thrift.TApplicationException;
import org.apache.thrift.TException;
import org.apache.thrift.TServiceClient;
import org.apache.thrift.transport.TTransport;
import org.apache.thrift.transport.TTransportException;
import org.slf4j.Logger;

import com.google.common.net.HostAndPort;

public interface TServerClient<C extends TServiceClient> {

  static final String DEBUG_HOST = "org.apache.accumulo.client.rpc.debug.host";
  static final String DEBUG_RG = "org.apache.accumulo.client.rpc.debug.group";

  Pair<String,C> getThriftServerConnection(ClientContext context, boolean preferCachedConnections,
      ResourceGroupPredicate rgp) throws TTransportException;

  default Pair<String,C> getThriftServerConnection(Logger LOG, ThriftClientTypes<C> type,
      ClientContext context, boolean preferCachedConnections, AtomicBoolean warned,
      ThriftService service, ResourceGroupPredicate rgp) throws TTransportException {
    checkArgument(context != null, "context is null");

    final String debugHost = System.getProperty(DEBUG_HOST, null);
    final boolean debugHostSpecified = debugHost != null;
    final String debugRG = System.getProperty(DEBUG_RG, null);
    final boolean debugRGSpecified = debugRG != null;
    final ResourceGroupId debugRGid = debugRGSpecified ? ResourceGroupId.of(debugRG) : null;

    if (debugHostSpecified && debugRGSpecified) {
      LOG.warn("System properties {} and {} are both set. If set incorrectly then"
          + " this client may not find a server to connect to.", DEBUG_HOST, DEBUG_RG);
    }

    if (debugRGSpecified) {
      if (type == ThriftClientTypes.CLIENT || type == ThriftClientTypes.COMPACTOR
          || type == ThriftClientTypes.SERVER_PROCESS || type == ThriftClientTypes.TABLET_INGEST
          || type == ThriftClientTypes.TABLET_MGMT || type == ThriftClientTypes.TABLET_SCAN
          || type == ThriftClientTypes.TABLET_SERVER) {
        if (rgp.test(debugRGid)) {
          // its safe to potentially narrow the predicate
          LOG.debug("System property '{}' set to '{}' overriding predicate argument", DEBUG_RG,
              debugRG);
          rgp = ResourceGroupPredicate.exact(debugRGid);
        } else {
          LOG.warn("System property '{}' set to '{}' does not intersect with predicate argument."
              + " Ignoring degug system property.", DEBUG_RG, debugRG);
        }
      } else {
        LOG.debug(
            "System property '{}' set to '{}' but ignored when making RPCs to management servers",
            DEBUG_RG, debugRG);
      }
    }

    if (preferCachedConnections && !debugHostSpecified && !debugRGSpecified) {
      Pair<String,TTransport> cachedTransport =
          context.getTransportPool().getAnyCachedTransport(type, context, service, rgp);
      if (cachedTransport != null) {
        C client =
            ThriftUtil.createClient(type, cachedTransport.getSecond(), context.getInstanceID());
        warned.set(false);
        return new Pair<String,C>(cachedTransport.getFirst(), client);
      }
    }

    final long rpcTimeout = context.getClientTimeoutInMillis();
    final ZooCache zc = context.getZooCache();
    final ServiceLockPaths sp = context.getServerPaths();
    final List<ServiceLockPath> serverPaths = new ArrayList<>();

    if (type == ThriftClientTypes.CLIENT && debugHostSpecified) {
      // add all three paths to the set even though they may not be correct.
      // The entire set will be checked in the code below to validate
      // that the path is correct and the lock is held and will return the
      // correct one.
      HostAndPort hp = HostAndPort.fromString(debugHost);
      serverPaths.addAll(sp.getCompactor(rgp, AddressSelector.exact(hp), true));
      serverPaths.addAll(sp.getScanServer(rgp, AddressSelector.exact(hp), true));
      serverPaths.addAll(sp.getTabletServer(rgp, AddressSelector.exact(hp), true));
    } else {
      serverPaths.addAll(sp.getTabletServer(rgp, AddressSelector.all(), false));
      if (type == ThriftClientTypes.CLIENT) {
        serverPaths.addAll(sp.getCompactor(rgp, AddressSelector.all(), false));
        serverPaths.addAll(sp.getScanServer(rgp, AddressSelector.all(), false));
      }
      if (serverPaths.isEmpty()) {
        if (warned.compareAndSet(false, true)) {
          LOG.warn(
              "There are no servers serving the {} api: check that zookeeper and accumulo are running.",
              type);
        }
        // If the user set the system property for the resource group, then don't throw
        // a TTransportException here. That will cause the call to be continuously retried.
        // Instead, let this continue so that we can throw a different error below.
        if (!debugRGSpecified) {
          throw new TTransportException("There are no servers for type: " + type);
        }
      }
    }

    Collections.shuffle(serverPaths, RANDOM.get());

    for (ServiceLockPath path : serverPaths) {
      Optional<ServiceLockData> data = zc.getLockData(path);
      if (data != null && data.isPresent()) {
        HostAndPort tserverClientAddress = data.orElseThrow().getAddress(service);
        if (tserverClientAddress != null) {
          try {
<<<<<<< HEAD
            TTransport transport =
                context.getTransportPool().getTransport(type, tserverClientAddress, rpcTimeout,
                    context, preferCachedConnections, path.getResourceGroup());
            C client = ThriftUtil.createClient(type, transport);
=======
            TTransport transport = context.getTransportPool().getTransport(type,
                tserverClientAddress, rpcTimeout, context, preferCachedConnections);
            C client = ThriftUtil.createClient(type, transport, context.getInstanceID());
>>>>>>> 054da609
            if (type == ThriftClientTypes.CLIENT && debugHostSpecified) {
              LOG.info("Connecting to debug host: {}", debugHost);
            }
            warned.set(false);
            return new Pair<String,C>(tserverClientAddress.toString(), client);
          } catch (TTransportException e) {
            if (type == ThriftClientTypes.CLIENT && debugHostSpecified) {
              LOG.error(
                  "Error creating transport to debug host: {}. If this server is"
                      + " down, then you will need to remove or change the system property {}.",
                  debugHost, DEBUG_HOST);
            } else if (debugRGSpecified && rgp.test(debugRGid)) {
              LOG.error(
                  "Error creating transport to debug group: {}. If all servers are"
                      + " down, then you will need to remove or change the system property {}.",
                  debugRG, DEBUG_RG);
            } else {
              LOG.trace("Error creating transport to {}", tserverClientAddress);
            }
            continue;
          }
        }
      }
    }

    if (warned.compareAndSet(false, true)) {
      LOG.warn("Failed to find an available server in the list of servers: {} for API type: {}",
          serverPaths, type);
    }
    // Need to throw a different exception, when a TTransportException is
    // thrown below, then the operation will be retried endlessly.
    if (type == ThriftClientTypes.CLIENT && debugHostSpecified) {
      throw new UncheckedIOException("Error creating transport to debug host: " + debugHost
          + ". If this server is down, then you will need to remove or change the system property "
          + DEBUG_HOST + ".", new IOException(""));
    } else if (debugRGSpecified && rgp.test(debugRGid)) {
      throw new UncheckedIOException("Error creating transport to debug group: " + debugRG
          + ". If all servers are down, then you will need to remove or change the system property "
          + DEBUG_RG + ".", new IOException(""));
    } else {
      throw new TTransportException("Failed to connect to any server for API type " + type);
    }
  }

  default <R> R execute(Logger LOG, ClientContext context, Exec<R,C> exec,
      ResourceGroupPredicate rgp) throws AccumuloException, AccumuloSecurityException {
    while (true) {
      String server = null;
      C client = null;
      try {
        Pair<String,C> pair = getThriftServerConnection(context, true, rgp);
        server = pair.getFirst();
        client = pair.getSecond();
        return exec.execute(client);
      } catch (ThriftSecurityException e) {
        throw new AccumuloSecurityException(e.user, e.code, e);
      } catch (TApplicationException tae) {
        throw new AccumuloServerException(server, tae);
      } catch (TTransportException tte) {
        LOG.debug("ClientService request failed " + server + ", retrying ... ", tte);
        sleepUninterruptibly(100, MILLISECONDS);
      } catch (ThriftTableOperationException ttoe) {
        TableNotFoundException tnfe;
        switch (ttoe.getType()) {
          case NOTFOUND:
            tnfe = new TableNotFoundException(ttoe);
            throw new AccumuloException(tnfe);
          case NAMESPACE_NOTFOUND:
            tnfe = new TableNotFoundException(ttoe.getTableName(),
                new NamespaceNotFoundException(ttoe));
            throw new AccumuloException(tnfe);
          default:
            throw new AccumuloException(ttoe);
        }
      } catch (TException e) {
        throw new AccumuloException(e);
      } finally {
        if (client != null) {
          ThriftUtil.close(client, context);
        }
      }
    }
  }

  default void executeVoid(Logger LOG, ClientContext context, ExecVoid<C> exec,
      ResourceGroupPredicate rgp) throws AccumuloException, AccumuloSecurityException {
    while (true) {
      String server = null;
      C client = null;
      try {
        Pair<String,C> pair = getThriftServerConnection(context, true, rgp);
        server = pair.getFirst();
        client = pair.getSecond();
        exec.execute(client);
        return;
      } catch (ThriftSecurityException e) {
        throw new AccumuloSecurityException(e.user, e.code, e);
      } catch (TApplicationException tae) {
        throw new AccumuloServerException(server, tae);
      } catch (TTransportException tte) {
        LOG.debug("ClientService request failed " + server + ", retrying ... ", tte);
        sleepUninterruptibly(100, MILLISECONDS);
      } catch (ThriftTableOperationException ttoe) {
        TableNotFoundException tnfe;
        switch (ttoe.getType()) {
          case NOTFOUND:
            tnfe = new TableNotFoundException(ttoe);
            throw new AccumuloException(tnfe);
          case NAMESPACE_NOTFOUND:
            tnfe = new TableNotFoundException(ttoe.getTableName(),
                new NamespaceNotFoundException(ttoe));
            throw new AccumuloException(tnfe);
          default:
            throw new AccumuloException(ttoe);
        }
      } catch (TException e) {
        throw new AccumuloException(e);
      } finally {
        if (client != null) {
          ThriftUtil.close(client, context);
        }
      }
    }
  }

}<|MERGE_RESOLUTION|>--- conflicted
+++ resolved
@@ -159,16 +159,10 @@
         HostAndPort tserverClientAddress = data.orElseThrow().getAddress(service);
         if (tserverClientAddress != null) {
           try {
-<<<<<<< HEAD
             TTransport transport =
                 context.getTransportPool().getTransport(type, tserverClientAddress, rpcTimeout,
                     context, preferCachedConnections, path.getResourceGroup());
-            C client = ThriftUtil.createClient(type, transport);
-=======
-            TTransport transport = context.getTransportPool().getTransport(type,
-                tserverClientAddress, rpcTimeout, context, preferCachedConnections);
             C client = ThriftUtil.createClient(type, transport, context.getInstanceID());
->>>>>>> 054da609
             if (type == ThriftClientTypes.CLIENT && debugHostSpecified) {
               LOG.info("Connecting to debug host: {}", debugHost);
             }
