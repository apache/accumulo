/*
 * Licensed to the Apache Software Foundation (ASF) under one
 * or more contributor license agreements.  See the NOTICE file
 * distributed with this work for additional information
 * regarding copyright ownership.  The ASF licenses this file
 * to you under the Apache License, Version 2.0 (the
 * "License"); you may not use this file except in compliance
 * with the License.  You may obtain a copy of the License at
 *
 *   https://www.apache.org/licenses/LICENSE-2.0
 *
 * Unless required by applicable law or agreed to in writing,
 * software distributed under the License is distributed on an
 * "AS IS" BASIS, WITHOUT WARRANTIES OR CONDITIONS OF ANY
 * KIND, either express or implied.  See the License for the
 * specific language governing permissions and limitations
 * under the License.
 */
package org.apache.accumulo.core.rpc.clients;

import static com.google.common.base.Preconditions.checkArgument;
import static com.google.common.util.concurrent.Uninterruptibles.sleepUninterruptibly;
import static java.util.concurrent.TimeUnit.MILLISECONDS;
import static org.apache.accumulo.core.util.LazySingletons.RANDOM;

import java.io.IOException;
import java.io.UncheckedIOException;
import java.util.ArrayList;
import java.util.Collections;
import java.util.List;
import java.util.Optional;
import java.util.concurrent.atomic.AtomicBoolean;

import org.apache.accumulo.core.client.AccumuloException;
import org.apache.accumulo.core.client.AccumuloSecurityException;
import org.apache.accumulo.core.client.NamespaceNotFoundException;
import org.apache.accumulo.core.client.TableNotFoundException;
import org.apache.accumulo.core.clientImpl.AccumuloServerException;
import org.apache.accumulo.core.clientImpl.ClientContext;
import org.apache.accumulo.core.clientImpl.thrift.ThriftSecurityException;
import org.apache.accumulo.core.clientImpl.thrift.ThriftTableOperationException;
import org.apache.accumulo.core.data.ResourceGroupId;
import org.apache.accumulo.core.lock.ServiceLockData;
import org.apache.accumulo.core.lock.ServiceLockData.ThriftService;
import org.apache.accumulo.core.lock.ServiceLockPaths;
import org.apache.accumulo.core.lock.ServiceLockPaths.AddressSelector;
import org.apache.accumulo.core.lock.ServiceLockPaths.ResourceGroupPredicate;
import org.apache.accumulo.core.lock.ServiceLockPaths.ServiceLockPath;
import org.apache.accumulo.core.rpc.ThriftUtil;
import org.apache.accumulo.core.rpc.clients.ThriftClientTypes.Exec;
import org.apache.accumulo.core.rpc.clients.ThriftClientTypes.ExecVoid;
import org.apache.accumulo.core.util.Pair;
import org.apache.accumulo.core.zookeeper.ZooCache;
import org.apache.thrift.TApplicationException;
import org.apache.thrift.TException;
import org.apache.thrift.TServiceClient;
import org.apache.thrift.transport.TTransport;
import org.apache.thrift.transport.TTransportException;
import org.slf4j.Logger;

import com.google.common.net.HostAndPort;

public interface TServerClient<C extends TServiceClient> {

  static final String DEBUG_HOST = "org.apache.accumulo.client.rpc.debug.host";
  static final String DEBUG_RG = "org.apache.accumulo.client.rpc.debug.group";

  Pair<String,C> getThriftServerConnection(ClientContext context, boolean preferCachedConnections,
      ResourceGroupPredicate rgp) throws TTransportException;

  default Pair<String,C> getThriftServerConnection(Logger LOG, ThriftClientTypes<C> type,
      ClientContext context, boolean preferCachedConnections, AtomicBoolean warned,
      ThriftService service, ResourceGroupPredicate rgp) throws TTransportException {
    checkArgument(context != null, "context is null");

    final String debugHost = System.getProperty(DEBUG_HOST, null);
    final boolean debugHostSpecified = debugHost != null;
    final String debugRG = System.getProperty(DEBUG_RG, null);
    final boolean debugRGSpecified = debugRG != null;
    final ResourceGroupId debugRGid = debugRGSpecified ? ResourceGroupId.of(debugRG) : null;

    if (debugHostSpecified && debugRGSpecified) {
      LOG.warn("System properties {} and {} are both set. If set incorrectly then"
          + " this client may not find a server to connect to.", DEBUG_HOST, DEBUG_RG);
    }

    if (debugRGSpecified) {
      if (type == ThriftClientTypes.CLIENT || type == ThriftClientTypes.COMPACTOR
          || type == ThriftClientTypes.SERVER_PROCESS || type == ThriftClientTypes.TABLET_INGEST
          || type == ThriftClientTypes.TABLET_MGMT || type == ThriftClientTypes.TABLET_SCAN
          || type == ThriftClientTypes.TABLET_SERVER) {
        if (rgp.test(debugRGid)) {
          // its safe to potentially narrow the predicate
          LOG.debug("System property '{}' set to '{}' overriding predicate argument", DEBUG_RG,
              debugRG);
          rgp = ResourceGroupPredicate.exact(debugRGid);
        } else {
          LOG.warn("System property '{}' set to '{}' does not intersect with predicate argument."
              + " Ignoring degug system property.", DEBUG_RG, debugRG);
        }
      } else {
        LOG.debug(
            "System property '{}' set to '{}' but ignored when making RPCs to management servers",
            DEBUG_RG, debugRG);
      }
    }

    if (preferCachedConnections && !debugHostSpecified && !debugRGSpecified) {
      Pair<String,TTransport> cachedTransport =
          context.getTransportPool().getAnyCachedTransport(type, context, service, rgp);
      if (cachedTransport != null) {
        C client =
            ThriftUtil.createClient(type, cachedTransport.getSecond(), context.getInstanceID());
        warned.set(false);
        return new Pair<String,C>(cachedTransport.getFirst(), client);
      }
    }

    final long rpcTimeout = context.getClientTimeoutInMillis();
    final ZooCache zc = context.getZooCache();
    final ServiceLockPaths sp = context.getServerPaths();
    final List<ServiceLockPath> serverPaths = new ArrayList<>();

    if (type == ThriftClientTypes.CLIENT && debugHostSpecified) {
      // add all three paths to the set even though they may not be correct.
      // The entire set will be checked in the code below to validate
      // that the path is correct and the lock is held and will return the
      // correct one.
      HostAndPort hp = HostAndPort.fromString(debugHost);
      serverPaths.addAll(sp.getCompactor(rgp, AddressSelector.exact(hp), true));
      serverPaths.addAll(sp.getScanServer(rgp, AddressSelector.exact(hp), true));
      serverPaths.addAll(sp.getTabletServer(rgp, AddressSelector.exact(hp), true));
    } else {
      serverPaths.addAll(sp.getTabletServer(rgp, AddressSelector.all(), false));
      if (type == ThriftClientTypes.CLIENT) {
        serverPaths.addAll(sp.getCompactor(rgp, AddressSelector.all(), false));
        serverPaths.addAll(sp.getScanServer(rgp, AddressSelector.all(), false));
      }
      if (serverPaths.isEmpty()) {
        if (warned.compareAndSet(false, true)) {
          LOG.warn(
              "There are no servers serving the {} api: check that zookeeper and accumulo are running.",
              type);
        }
        // If the user set the system property for the resource group, then don't throw
        // a TTransportException here. That will cause the call to be continuously retried.
        // Instead, let this continue so that we can throw a different error below.
        if (!debugRGSpecified) {
          throw new TTransportException("There are no servers for type: " + type);
        }
      }
    }

    Collections.shuffle(serverPaths, RANDOM.get());

    for (ServiceLockPath path : serverPaths) {
      Optional<ServiceLockData> data = zc.getLockData(path);
      if (data != null && data.isPresent()) {
        HostAndPort tserverClientAddress = data.orElseThrow().getAddress(service);
        if (tserverClientAddress != null) {
          try {
            TTransport transport = context.getTransportPool().getTransport(type,
                tserverClientAddress, rpcTimeout, context, preferCachedConnections);
<<<<<<< HEAD
            C client = ThriftUtil.createClient(type, transport, context.getInstanceID());
            if (type == ThriftClientTypes.CLIENT && debugHost != null) {
=======
            C client = ThriftUtil.createClient(type, transport);
            if (type == ThriftClientTypes.CLIENT && debugHostSpecified) {
>>>>>>> b91f584e
              LOG.info("Connecting to debug host: {}", debugHost);
            }
            warned.set(false);
            return new Pair<String,C>(tserverClientAddress.toString(), client);
          } catch (TTransportException e) {
            if (type == ThriftClientTypes.CLIENT && debugHostSpecified) {
              LOG.error(
                  "Error creating transport to debug host: {}. If this server is"
                      + " down, then you will need to remove or change the system property {}.",
                  debugHost, DEBUG_HOST);
            } else if (debugRGSpecified && rgp.test(debugRGid)) {
              LOG.error(
                  "Error creating transport to debug group: {}. If all servers are"
                      + " down, then you will need to remove or change the system property {}.",
                  debugRG, DEBUG_RG);
            } else {
              LOG.trace("Error creating transport to {}", tserverClientAddress);
            }
            continue;
          }
        }
      }
    }

    if (warned.compareAndSet(false, true)) {
      LOG.warn("Failed to find an available server in the list of servers: {} for API type: {}",
          serverPaths, type);
    }
    // Need to throw a different exception, when a TTransportException is
    // thrown below, then the operation will be retried endlessly.
    if (type == ThriftClientTypes.CLIENT && debugHostSpecified) {
      throw new UncheckedIOException("Error creating transport to debug host: " + debugHost
          + ". If this server is down, then you will need to remove or change the system property "
          + DEBUG_HOST + ".", new IOException(""));
    } else if (debugRGSpecified && rgp.test(debugRGid)) {
      throw new UncheckedIOException("Error creating transport to debug group: " + debugRG
          + ". If all servers are down, then you will need to remove or change the system property "
          + DEBUG_RG + ".", new IOException(""));
    } else {
      throw new TTransportException("Failed to connect to any server for API type " + type);
    }
  }

  default <R> R execute(Logger LOG, ClientContext context, Exec<R,C> exec,
      ResourceGroupPredicate rgp) throws AccumuloException, AccumuloSecurityException {
    while (true) {
      String server = null;
      C client = null;
      try {
        Pair<String,C> pair = getThriftServerConnection(context, true, rgp);
        server = pair.getFirst();
        client = pair.getSecond();
        return exec.execute(client);
      } catch (ThriftSecurityException e) {
        throw new AccumuloSecurityException(e.user, e.code, e);
      } catch (TApplicationException tae) {
        throw new AccumuloServerException(server, tae);
      } catch (TTransportException tte) {
        LOG.debug("ClientService request failed " + server + ", retrying ... ", tte);
        sleepUninterruptibly(100, MILLISECONDS);
      } catch (ThriftTableOperationException ttoe) {
        TableNotFoundException tnfe;
        switch (ttoe.getType()) {
          case NOTFOUND:
            tnfe = new TableNotFoundException(ttoe);
            throw new AccumuloException(tnfe);
          case NAMESPACE_NOTFOUND:
            tnfe = new TableNotFoundException(ttoe.getTableName(),
                new NamespaceNotFoundException(ttoe));
            throw new AccumuloException(tnfe);
          default:
            throw new AccumuloException(ttoe);
        }
      } catch (TException e) {
        throw new AccumuloException(e);
      } finally {
        if (client != null) {
          ThriftUtil.close(client, context);
        }
      }
    }
  }

  default void executeVoid(Logger LOG, ClientContext context, ExecVoid<C> exec,
      ResourceGroupPredicate rgp) throws AccumuloException, AccumuloSecurityException {
    while (true) {
      String server = null;
      C client = null;
      try {
        Pair<String,C> pair = getThriftServerConnection(context, true, rgp);
        server = pair.getFirst();
        client = pair.getSecond();
        exec.execute(client);
        return;
      } catch (ThriftSecurityException e) {
        throw new AccumuloSecurityException(e.user, e.code, e);
      } catch (TApplicationException tae) {
        throw new AccumuloServerException(server, tae);
      } catch (TTransportException tte) {
        LOG.debug("ClientService request failed " + server + ", retrying ... ", tte);
        sleepUninterruptibly(100, MILLISECONDS);
      } catch (ThriftTableOperationException ttoe) {
        TableNotFoundException tnfe;
        switch (ttoe.getType()) {
          case NOTFOUND:
            tnfe = new TableNotFoundException(ttoe);
            throw new AccumuloException(tnfe);
          case NAMESPACE_NOTFOUND:
            tnfe = new TableNotFoundException(ttoe.getTableName(),
                new NamespaceNotFoundException(ttoe));
            throw new AccumuloException(tnfe);
          default:
            throw new AccumuloException(ttoe);
        }
      } catch (TException e) {
        throw new AccumuloException(e);
      } finally {
        if (client != null) {
          ThriftUtil.close(client, context);
        }
      }
    }
  }

}<|MERGE_RESOLUTION|>--- conflicted
+++ resolved
@@ -161,13 +161,8 @@
           try {
             TTransport transport = context.getTransportPool().getTransport(type,
                 tserverClientAddress, rpcTimeout, context, preferCachedConnections);
-<<<<<<< HEAD
             C client = ThriftUtil.createClient(type, transport, context.getInstanceID());
-            if (type == ThriftClientTypes.CLIENT && debugHost != null) {
-=======
-            C client = ThriftUtil.createClient(type, transport);
             if (type == ThriftClientTypes.CLIENT && debugHostSpecified) {
->>>>>>> b91f584e
               LOG.info("Connecting to debug host: {}", debugHost);
             }
             warned.set(false);
