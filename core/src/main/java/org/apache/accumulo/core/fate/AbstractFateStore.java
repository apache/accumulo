--- conflicted
+++ resolved
@@ -19,7 +19,6 @@
 package org.apache.accumulo.core.fate;
 
 import static java.nio.charset.StandardCharsets.UTF_8;
-import static org.apache.accumulo.core.fate.ReadOnlyFateStore.TStatus.ALL_STATUSES;
 
 import java.io.ByteArrayInputStream;
 import java.io.ByteArrayOutputStream;
@@ -47,14 +46,9 @@
 import java.util.stream.Stream;
 
 import org.apache.accumulo.core.fate.Fate.TxInfo;
-<<<<<<< HEAD
 import org.apache.accumulo.core.fate.zookeeper.ZooUtil;
+import org.apache.accumulo.core.util.CountDownTimer;
 import org.apache.accumulo.core.util.Retry;
-import org.apache.accumulo.core.util.time.NanoTime;
-=======
-import org.apache.accumulo.core.util.CountDownTimer;
-import org.apache.accumulo.core.util.Pair;
->>>>>>> 5dbc99ed
 import org.slf4j.Logger;
 import org.slf4j.LoggerFactory;
 
@@ -78,16 +72,11 @@
     }
   };
 
-<<<<<<< HEAD
   // The ZooKeeper lock for the process that's running this store instance
   protected final ZooUtil.LockID lockID;
   protected final Predicate<ZooUtil.LockID> isLockHeld;
-  protected final Map<FateId,NanoTime> deferred;
+  protected final Map<FateId,CountDownTimer> deferred;
   protected final FateIdGenerator fateIdGenerator;
-=======
-  protected final Set<FateId> reserved;
-  protected final Map<FateId,CountDownTimer> deferred;
->>>>>>> 5dbc99ed
   private final int maxDeferred;
   private final AtomicBoolean deferredOverflow = new AtomicBoolean();
 
@@ -181,27 +170,14 @@
         // first
         var transactions = Stream.concat(inProgress, other);
         transactions.filter(fateIdStatus -> isRunnable(fateIdStatus.getStatus()))
-<<<<<<< HEAD
             .filter(fateIdStatus -> {
               var fateId = fateIdStatus.getFateId();
               var deferredTime = deferred.get(fateId);
               if (deferredTime != null) {
-                if (deferredTime.elapsed().isNegative()) {
-                  // negative elapsed time indicates the deferral time is in the future
+                if (deferredTime.isExpired()) {
+                  deferred.remove(fateId);
+                } else {
                   return false;
-                } else {
-                  deferred.remove(fateId);
-=======
-            .map(FateIdStatus::getFateId).filter(fateId -> {
-              synchronized (AbstractFateStore.this) {
-                var deferredTime = deferred.get(fateId);
-                if (deferredTime != null) {
-                  if (deferredTime.isExpired()) {
-                    deferred.remove(fateId);
-                  } else {
-                    return false;
-                  }
->>>>>>> 5dbc99ed
                 }
               }
               return fateIdStatus.getFateReservation().isEmpty();
@@ -377,7 +353,6 @@
         throw new IllegalArgumentException("deferTime < 0 : " + deferTime);
       }
 
-<<<<<<< HEAD
       // If deferred map has overflowed then skip adding to the deferred map
       // and clear the map and set the flag. This will cause the next execution
       // of runnable to process all the transactions and to not defer as we
@@ -390,31 +365,7 @@
           deferredOverflow.set(true);
           deferred.clear();
         } else {
-          deferred.put(fateId, NanoTime.nowPlus(deferTime));
-=======
-      synchronized (AbstractFateStore.this) {
-        if (!reserved.remove(fateId)) {
-          throw new IllegalStateException("Tried to unreserve id that was not reserved " + fateId);
-        }
-
-        // notify any threads waiting to reserve
-        AbstractFateStore.this.notifyAll();
-
-        // If deferred map has overflowed then skip adding to the deferred map
-        // and clear the map and set the flag. This will cause the next execution
-        // of runnable to process all the transactions and to not defer as we
-        // have a large backlog and want to make progress
-        if (deferTime.compareTo(Duration.ZERO) > 0 && !deferredOverflow.get()) {
-          if (deferred.size() >= maxDeferred) {
-            log.info(
-                "Deferred map overflowed with size {}, clearing and setting deferredOverflow to true",
-                deferred.size());
-            deferredOverflow.set(true);
-            deferred.clear();
-          } else {
-            deferred.put(fateId, CountDownTimer.startNew(deferTime));
-          }
->>>>>>> 5dbc99ed
+          deferred.put(fateId, CountDownTimer.startNew(deferTime));
         }
       }
 
