--- conflicted
+++ resolved
@@ -51,19 +51,14 @@
 
   private static final Logger log = LoggerFactory.getLogger(AbstractFateStore.class);
 
-<<<<<<< HEAD
-  protected final Set<FateId> reserved;
-  protected final Map<FateId,Long> deferred;
-=======
   // Default maximum size of 100,000 transactions before deferral is stopped and
   // all existing transactions are processed immediately again
   protected static final int DEFAULT_MAX_DEFERRED = 100_000;
 
-  protected final Set<Long> reserved;
-  protected final Map<Long,Long> deferred;
+  protected final Set<FateId> reserved;
+  protected final Map<FateId,Long> deferred;
   private final int maxDeferred;
   private final AtomicBoolean deferredOverflow = new AtomicBoolean();
->>>>>>> 57cb4ba7
 
   // This is incremented each time a transaction was unreserved that was non new
   protected final SignalCount unreservedNonNewCount = new SignalCount();
@@ -113,17 +108,10 @@
    *         an empty Optional if the transaction was already reserved.
    */
   @Override
-<<<<<<< HEAD
   public Optional<FateTxStore<T>> tryReserve(FateId fateId) {
     synchronized (this) {
       if (!reserved.contains(fateId)) {
         return Optional.of(reserve(fateId));
-=======
-  public Optional<FateTxStore<T>> tryReserve(long tid) {
-    synchronized (AbstractFateStore.this) {
-      if (!reserved.contains(tid)) {
-        return Optional.of(reserve(tid));
->>>>>>> 57cb4ba7
       }
       return Optional.empty();
     }
@@ -209,13 +197,8 @@
   }
 
   @Override
-<<<<<<< HEAD
-  public Stream<FateId> list() {
-    return getTransactions().map(FateIdStatus::getFateId);
-=======
   public Stream<FateIdStatus> list() {
     return getTransactions();
->>>>>>> 57cb4ba7
   }
 
   @Override
@@ -228,32 +211,16 @@
         || status == TStatus.SUBMITTED;
   }
 
-<<<<<<< HEAD
-  public static abstract class FateIdStatus {
+  public static abstract class FateIdStatusBase implements FateIdStatus {
     private final FateId fateId;
 
-    public FateIdStatus(FateId fateId) {
+    public FateIdStatusBase(FateId fateId) {
       this.fateId = fateId;
     }
 
+    @Override
     public FateId getFateId() {
       return fateId;
-=======
-  protected long parseTid(String txdir) {
-    return Long.parseLong(txdir.split("_")[1], 16);
-  }
-
-  public static abstract class FateIdStatusBase implements FateIdStatus {
-    private final long txid;
-
-    public FateIdStatusBase(long txid) {
-      this.txid = txid;
-    }
-
-    @Override
-    public long getTxid() {
-      return txid;
->>>>>>> 57cb4ba7
     }
   }
 
@@ -322,10 +289,6 @@
         // notify any threads waiting to reserve
         AbstractFateStore.this.notifyAll();
 
-<<<<<<< HEAD
-        if (deferTime > 0) {
-          deferred.put(fateId, System.nanoTime() + deferTime);
-=======
         // If deferred map has overflowed then skip adding to the deferred map
         // and clear the map and set the flag. This will cause the next execution
         // of runnable to process all the transactions and to not defer as we
@@ -338,9 +301,8 @@
             deferredOverflow.set(true);
             deferred.clear();
           } else {
-            deferred.put(tid, System.nanoTime() + deferTime);
+            deferred.put(fateId, System.nanoTime() + deferTime);
           }
->>>>>>> 57cb4ba7
         }
       }
 
