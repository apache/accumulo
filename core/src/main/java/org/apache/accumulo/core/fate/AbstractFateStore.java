--- conflicted
+++ resolved
@@ -34,6 +34,7 @@
 import java.util.Map;
 import java.util.Objects;
 import java.util.Optional;
+import java.util.Set;
 import java.util.UUID;
 import java.util.concurrent.atomic.AtomicBoolean;
 import java.util.concurrent.atomic.AtomicInteger;
@@ -425,13 +426,11 @@
     }
 
     @Override
-<<<<<<< HEAD
-    public void unreserve(long deferTime, TimeUnit timeUnit) {
+    public void unreserve(Duration deferTime) {
       Preconditions.checkState(isReserved(),
           "Attempted to unreserve a transaction that was not reserved: " + fateId);
 
-      Duration deferDuration = Duration.of(deferTime, timeUnit.toChronoUnit());
-      if (deferDuration.isNegative()) {
+      if (deferTime.isNegative()) {
         throw new IllegalArgumentException("deferTime < 0 : " + deferTime);
       }
 
@@ -439,7 +438,7 @@
       // and clear the map and set the flag. This will cause the next execution
       // of runnable to process all the transactions and to not defer as we
       // have a large backlog and want to make progress
-      if (deferDuration.compareTo(Duration.ZERO) > 0 && !isDeferredOverflow()) {
+      if (deferTime.compareTo(Duration.ZERO) > 0 && !isDeferredOverflow()) {
         if (deferred.size() >= maxDeferred) {
           log.info(
               "Deferred map overflowed with size {}, clearing and setting deferredOverflow to true",
@@ -447,37 +446,7 @@
           deferredOverflow.set(true);
           deferred.clear();
         } else {
-          deferred.put(fateId, NanoTime.nowPlus(deferDuration));
-=======
-    public void unreserve(Duration deferTime) {
-
-      if (deferTime.isNegative()) {
-        throw new IllegalArgumentException("deferTime < 0 : " + deferTime);
-      }
-
-      synchronized (AbstractFateStore.this) {
-        if (!reserved.remove(fateId)) {
-          throw new IllegalStateException("Tried to unreserve id that was not reserved " + fateId);
-        }
-
-        // notify any threads waiting to reserve
-        AbstractFateStore.this.notifyAll();
-
-        // If deferred map has overflowed then skip adding to the deferred map
-        // and clear the map and set the flag. This will cause the next execution
-        // of runnable to process all the transactions and to not defer as we
-        // have a large backlog and want to make progress
-        if (deferTime.compareTo(Duration.ZERO) > 0 && !deferredOverflow.get()) {
-          if (deferred.size() >= maxDeferred) {
-            log.info(
-                "Deferred map overflowed with size {}, clearing and setting deferredOverflow to true",
-                deferred.size());
-            deferredOverflow.set(true);
-            deferred.clear();
-          } else {
-            deferred.put(fateId, NanoTime.nowPlus(deferTime));
-          }
->>>>>>> 021d7d2a
+          deferred.put(fateId, NanoTime.nowPlus(deferTime));
         }
       }
 
