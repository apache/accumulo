/*
 * Licensed to the Apache Software Foundation (ASF) under one
 * or more contributor license agreements.  See the NOTICE file
 * distributed with this work for additional information
 * regarding copyright ownership.  The ASF licenses this file
 * to you under the Apache License, Version 2.0 (the
 * "License"); you may not use this file except in compliance
 * with the License.  You may obtain a copy of the License at
 *
 *   https://www.apache.org/licenses/LICENSE-2.0
 *
 * Unless required by applicable law or agreed to in writing,
 * software distributed under the License is distributed on an
 * "AS IS" BASIS, WITHOUT WARRANTIES OR CONDITIONS OF ANY
 * KIND, either express or implied.  See the License for the
 * specific language governing permissions and limitations
 * under the License.
 */
package org.apache.accumulo.core.fate;

import static java.nio.charset.StandardCharsets.UTF_8;

import java.io.ByteArrayInputStream;
import java.io.ByteArrayOutputStream;
import java.io.IOException;
import java.io.ObjectInputStream;
import java.io.ObjectOutputStream;
import java.io.Serializable;
import java.io.UncheckedIOException;
import java.util.Collections;
import java.util.EnumSet;
import java.util.HashMap;
import java.util.HashSet;
import java.util.Map;
import java.util.Optional;
import java.util.Set;
import java.util.concurrent.TimeUnit;
import java.util.concurrent.atomic.AtomicBoolean;
import java.util.concurrent.atomic.AtomicLong;
import java.util.function.LongConsumer;
import java.util.stream.Stream;

import org.apache.accumulo.core.fate.Fate.TxInfo;
import org.slf4j.Logger;
import org.slf4j.LoggerFactory;

import com.google.common.base.Preconditions;

import edu.umd.cs.findbugs.annotations.SuppressFBWarnings;

public abstract class AbstractFateStore<T> implements FateStore<T> {

  private static final Logger log = LoggerFactory.getLogger(AbstractFateStore.class);

  protected final Set<Long> reserved;
  protected final Map<Long,Long> deferred;

  // This is incremented each time a transaction was unreserved that was non new
  protected final SignalCount unreservedNonNewCount = new SignalCount();

  // This is incremented each time a transaction is unreserved that was runnable
  protected final SignalCount unreservedRunnableCount = new SignalCount();

  public AbstractFateStore() {
    this.reserved = new HashSet<>();
    this.deferred = new HashMap<>();
  }

  public static byte[] serialize(Object o) {
    try (ByteArrayOutputStream baos = new ByteArrayOutputStream();
        ObjectOutputStream oos = new ObjectOutputStream(baos)) {
      oos.writeObject(o);
      return baos.toByteArray();
    } catch (IOException e) {
      throw new UncheckedIOException(e);
    }
  }

  @SuppressFBWarnings(value = "OBJECT_DESERIALIZATION",
      justification = "unsafe to store arbitrary serialized objects like this, but needed for now"
          + " for backwards compatibility")
  public static Object deserialize(byte[] ser) {
    try (ByteArrayInputStream bais = new ByteArrayInputStream(ser);
        ObjectInputStream ois = new ObjectInputStream(bais)) {
      return ois.readObject();
    } catch (IOException e) {
      throw new UncheckedIOException(e);
    } catch (ReflectiveOperationException e) {
      throw new IllegalStateException(e);
    }
  }

  /**
   * Attempt to reserve transaction
   *
   * @param tid transaction id
   * @return An Optional containing the FateTxStore if the transaction was successfully reserved, or
   *         an empty Optional if the transaction was already reserved.
   */
  @Override
  public Optional<FateTxStore<T>> tryReserve(long tid) {
    synchronized (this) {
      if (!reserved.contains(tid)) {
        return Optional.of(reserve(tid));
      }
      return Optional.empty();
    }
  }

  @Override
  public FateTxStore<T> reserve(long tid) {
    synchronized (AbstractFateStore.this) {
      while (reserved.contains(tid)) {
        try {
          AbstractFateStore.this.wait(100);
        } catch (InterruptedException e) {
          Thread.currentThread().interrupt();
          throw new IllegalStateException(e);
        }
      }

      reserved.add(tid);
      return newFateTxStore(tid, true);
    }
  }

  @Override
  public void runnable(AtomicBoolean keepWaiting, LongConsumer idConsumer) {

    AtomicLong seen = new AtomicLong(0);

    while (keepWaiting.get() && seen.get() == 0) {
      final long beforeCount = unreservedRunnableCount.getCount();

<<<<<<< HEAD
      try (Stream<FateIdStatus> transactions = getTransactions()) {
        transactions.filter(fateIdStatus -> isRunnable(fateIdStatus.getStatus()))
            .mapToLong(FateIdStatus::getTxid).filter(txid -> {
              synchronized (AbstractFateStore.this) {
                var deferredTime = deferred.get(txid);
                if (deferredTime != null) {
                  if (deferredTime >= System.currentTimeMillis()) {
                    return false;
                  } else {
                    deferred.remove(txid);
                  }
                }
                return !reserved.contains(txid);
              }
            }).forEach(txid -> {
              seen.incrementAndGet();
              idConsumer.accept(txid);
            });
=======
      List<String> transactions = getTransactions();
      for (String txidStr : transactions) {
        long txid = parseTid(txidStr);
        if (isRunnable(_getStatus(txid))) {
          runnableTids.add(txid);
        }
      }

      synchronized (this) {
        runnableTids.removeIf(txid -> {
          var deferredTime = deferred.get(txid);
          if (deferredTime != null) {
            if ((deferredTime - System.nanoTime()) > 0) {
              return true;
            } else {
              deferred.remove(txid);
            }
          }

          return reserved.contains(txid);
        });
>>>>>>> 0d550863
      }

      if (seen.get() == 0) {
        if (beforeCount == unreservedRunnableCount.getCount()) {
          long waitTime = 5000;
          if (!deferred.isEmpty()) {
            long currTime = System.nanoTime();
            long minWait =
                deferred.values().stream().mapToLong(l -> l - currTime).min().getAsLong();
            waitTime = TimeUnit.MILLISECONDS.convert(minWait, TimeUnit.NANOSECONDS);
          }

          if (waitTime > 0) {
            unreservedRunnableCount.waitFor(count -> count != beforeCount, waitTime,
                keepWaiting::get);
          }
        }
      }
    }
  }

  @Override
  public Stream<Long> list() {
    return getTransactions().map(fateIdStatus -> fateIdStatus.txid);
  }

  @Override
  public ReadOnlyFateTxStore<T> read(long tid) {
    return newFateTxStore(tid, false);
  }

  protected boolean isRunnable(TStatus status) {
    return status == TStatus.IN_PROGRESS || status == TStatus.FAILED_IN_PROGRESS
        || status == TStatus.SUBMITTED;
  }

  protected long parseTid(String txdir) {
    return Long.parseLong(txdir.split("_")[1], 16);
  }

  public static abstract class FateIdStatus {
    private final long txid;

    public FateIdStatus(long txid) {
      this.txid = txid;
    }

    public long getTxid() {
      return txid;
    }

    public abstract TStatus getStatus();
  }

  protected abstract Stream<FateIdStatus> getTransactions();

  protected abstract TStatus _getStatus(long tid);

  protected abstract FateTxStore<T> newFateTxStore(long tid, boolean isReserved);

  protected abstract class AbstractFateTxStoreImpl<T> implements FateTxStore<T> {
    protected final long tid;
    protected final boolean isReserved;

    protected TStatus observedStatus = null;

    protected AbstractFateTxStoreImpl(long tid, boolean isReserved) {
      this.tid = tid;
      this.isReserved = isReserved;
    }

    @Override
    public TStatus waitForStatusChange(EnumSet<TStatus> expected) {
      Preconditions.checkState(!isReserved,
          "Attempted to wait for status change while reserved " + FateTxId.formatTid(getID()));
      while (true) {

        long countBefore = unreservedNonNewCount.getCount();

        TStatus status = _getStatus(tid);
        if (expected.contains(status)) {
          return status;
        }

        unreservedNonNewCount.waitFor(count -> count != countBefore, 1000, () -> true);
      }
    }

    @Override
    public void unreserve(long deferTime, TimeUnit timeUnit) {
      deferTime = TimeUnit.NANOSECONDS.convert(deferTime, timeUnit);

      if (deferTime < 0) {
        throw new IllegalArgumentException("deferTime < 0 : " + deferTime);
      }

      synchronized (AbstractFateStore.this) {
        if (!reserved.remove(tid)) {
          throw new IllegalStateException(
              "Tried to unreserve id that was not reserved " + FateTxId.formatTid(tid));
        }

        // notify any threads waiting to reserve
        AbstractFateStore.this.notifyAll();

        if (deferTime > 0) {
          deferred.put(tid, System.nanoTime() + deferTime);
        }
      }

      if (observedStatus != null && isRunnable(observedStatus)) {
        unreservedRunnableCount.increment();
      }

      if (observedStatus != TStatus.NEW) {
        unreservedNonNewCount.increment();
      }
    }

    protected void verifyReserved(boolean isWrite) {
      if (!isReserved && isWrite) {
        throw new IllegalStateException("Attempted write on unreserved FATE transaction.");
      }

      if (isReserved) {
        synchronized (AbstractFateStore.this) {
          if (!reserved.contains(tid)) {
            throw new IllegalStateException(
                "Tried to operate on unreserved transaction " + FateTxId.formatTid(tid));
          }
        }
      }
    }

    @Override
    public TStatus getStatus() {
      verifyReserved(false);
      var status = _getStatus(tid);
      observedStatus = status;
      return status;
    }

    @Override
    public long getID() {
      return tid;
    }

    protected byte[] serializeTxInfo(Serializable so) {
      if (so instanceof String) {
        return ("S " + so).getBytes(UTF_8);
      } else {
        byte[] sera = serialize(so);
        byte[] data = new byte[sera.length + 2];
        System.arraycopy(sera, 0, data, 2, sera.length);
        data[0] = 'O';
        data[1] = ' ';
        return data;
      }
    }

    protected Serializable deserializeTxInfo(TxInfo txInfo, byte[] data) {
      if (data[0] == 'O') {
        byte[] sera = new byte[data.length - 2];
        System.arraycopy(data, 2, sera, 0, sera.length);
        return (Serializable) deserialize(sera);
      } else if (data[0] == 'S') {
        return new String(data, 2, data.length - 2, UTF_8);
      } else {
        throw new IllegalStateException("Bad node data " + txInfo);
      }
    }

  }
}<|MERGE_RESOLUTION|>--- conflicted
+++ resolved
@@ -27,7 +27,6 @@
 import java.io.ObjectOutputStream;
 import java.io.Serializable;
 import java.io.UncheckedIOException;
-import java.util.Collections;
 import java.util.EnumSet;
 import java.util.HashMap;
 import java.util.HashSet;
@@ -132,14 +131,13 @@
     while (keepWaiting.get() && seen.get() == 0) {
       final long beforeCount = unreservedRunnableCount.getCount();
 
-<<<<<<< HEAD
       try (Stream<FateIdStatus> transactions = getTransactions()) {
         transactions.filter(fateIdStatus -> isRunnable(fateIdStatus.getStatus()))
             .mapToLong(FateIdStatus::getTxid).filter(txid -> {
               synchronized (AbstractFateStore.this) {
                 var deferredTime = deferred.get(txid);
                 if (deferredTime != null) {
-                  if (deferredTime >= System.currentTimeMillis()) {
+                  if ((deferredTime - System.nanoTime()) >= 0) {
                     return false;
                   } else {
                     deferred.remove(txid);
@@ -151,29 +149,6 @@
               seen.incrementAndGet();
               idConsumer.accept(txid);
             });
-=======
-      List<String> transactions = getTransactions();
-      for (String txidStr : transactions) {
-        long txid = parseTid(txidStr);
-        if (isRunnable(_getStatus(txid))) {
-          runnableTids.add(txid);
-        }
-      }
-
-      synchronized (this) {
-        runnableTids.removeIf(txid -> {
-          var deferredTime = deferred.get(txid);
-          if (deferredTime != null) {
-            if ((deferredTime - System.nanoTime()) > 0) {
-              return true;
-            } else {
-              deferred.remove(txid);
-            }
-          }
-
-          return reserved.contains(txid);
-        });
->>>>>>> 0d550863
       }
 
       if (seen.get() == 0) {
