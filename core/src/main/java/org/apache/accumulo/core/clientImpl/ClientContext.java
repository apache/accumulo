--- conflicted
+++ resolved
@@ -168,14 +168,7 @@
   private final TableOperationsImpl tableops;
   private final NamespaceOperations namespaceops;
   private InstanceOperations instanceops = null;
-<<<<<<< HEAD
-  private final ThreadPools clientThreadPools;
-=======
-  @SuppressWarnings("deprecation")
-  private org.apache.accumulo.core.client.admin.ReplicationOperations replicationops = null;
-  private final SingletonReservation singletonReservation;
   private final Supplier<ThreadPools> clientThreadPools;
->>>>>>> 2ecf4f69
   private ThreadPoolExecutor cleanupThreadPool;
   private ThreadPoolExecutor scannerReadaheadPool;
   private MeterRegistry micrometer;
