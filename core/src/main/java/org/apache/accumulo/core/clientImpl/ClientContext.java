--- conflicted
+++ resolved
@@ -234,16 +234,16 @@
     this.hadoopConf = info.getHadoopConf();
 
     this.zooSession = memoize(() -> {
-      var zk =
-          info.getZooKeeperSupplier(getClass().getSimpleName() + "(" + info.getPrincipal() + ")",
-              ZooUtil.getRoot(getInstanceID())).get();
+      var zk = info
+          .getZooKeeperSupplier(getClass().getSimpleName() + "(" + info.getPrincipal() + ")", ZooUtil.getRoot(getInstanceID()))
+          .get();
       zooKeeperOpened.set(true);
       return zk;
     });
 
     this.zooCache = memoize(() -> {
       var zc = new ZooCache(getZooSession(),
-          createPersistentWatcherPaths(ZooUtil.getRoot(getInstanceID())));
+          createPersistentWatcherPaths());
       zooCacheCreated.set(true);
       return zc;
     });
@@ -259,7 +259,7 @@
     this.tableops = new TableOperationsImpl(this);
     this.namespaceops = new NamespaceOperationsImpl(this, tableops);
     this.serverPaths =
-        Suppliers.memoize(() -> new ServiceLockPaths(this.getZooKeeperRoot(), this.getZooCache()));
+        Suppliers.memoize(() -> new ServiceLockPaths("/", this.getZooCache()));
     if (ueh == Threads.UEH) {
       clientThreadPools = ThreadPools.getServerThreadPools();
     } else {
@@ -433,17 +433,10 @@
   public Map<String,Pair<UUID,String>> getScanServers() {
     ensureOpen();
     Map<String,Pair<UUID,String>> liveScanServers = new HashMap<>();
-<<<<<<< HEAD
     Set<ServiceLockPath> scanServerPaths =
         getServerPaths().getScanServer(rg -> true, AddressSelector.all(), true);
     for (ServiceLockPath path : scanServerPaths) {
       try {
-=======
-    var addrs = this.getZooCache().getChildren(Constants.ZSSERVERS);
-    for (String addr : addrs) {
-      try {
-        final var zLockPath = ServiceLock.path(Constants.ZSSERVERS + "/" + addr);
->>>>>>> 4680c456
         ZcStat stat = new ZcStat();
         Optional<ServiceLockData> sld = ServiceLock.getLockData(getZooCache(), path, stat);
         if (sld.isPresent()) {
@@ -503,76 +496,6 @@
   }
 
   /**
-<<<<<<< HEAD
-=======
-   * Returns the location of the tablet server that is serving the root tablet.
-   *
-   * @return location in "hostname:port" form
-   */
-  public String getRootTabletLocation() {
-    ensureOpen();
-
-    Timer timer = null;
-
-    if (log.isTraceEnabled()) {
-      log.trace("tid={} Looking up root tablet location in zookeeper.",
-          Thread.currentThread().getId());
-      timer = Timer.startNew();
-    }
-
-    Location loc =
-        getAmple().readTablet(RootTable.EXTENT, ReadConsistency.EVENTUAL, LOCATION).getLocation();
-
-    if (timer != null) {
-      log.trace("tid={} Found root tablet at {} in {}", Thread.currentThread().getId(), loc,
-          String.format("%.3f secs", timer.elapsed(MILLISECONDS) / 1000.0));
-    }
-
-    if (loc == null || loc.getType() != LocationType.CURRENT) {
-      return null;
-    }
-
-    return loc.getHostPort();
-  }
-
-  /**
-   * Returns the location(s) of the accumulo manager and any redundant servers.
-   *
-   * @return a list of locations in "hostname:port" form
-   */
-  public List<String> getManagerLocations() {
-    ensureOpen();
-    var zLockManagerPath = ServiceLock.path(Constants.ZMANAGER_LOCK);
-
-    Timer timer = null;
-
-    if (log.isTraceEnabled()) {
-      log.trace("tid={} Looking up manager location in zookeeper at {}.",
-          Thread.currentThread().getId(), zLockManagerPath);
-      timer = Timer.startNew();
-    }
-
-    Optional<ServiceLockData> sld = getZooCache().getLockData(zLockManagerPath);
-    String location = null;
-    if (sld.isPresent()) {
-      location = sld.orElseThrow().getAddressString(ThriftService.MANAGER);
-    }
-
-    if (timer != null) {
-      log.trace("tid={} Found manager at {} in {}", Thread.currentThread().getId(),
-          (location == null ? "null" : location),
-          String.format("%.3f secs", timer.elapsed(MILLISECONDS) / 1000.0));
-    }
-
-    if (location == null) {
-      return Collections.emptyList();
-    }
-
-    return Collections.singletonList(location);
-  }
-
-  /**
->>>>>>> 4680c456
    * Returns a unique string that identifies this instance of accumulo.
    *
    * @return a UUID
@@ -581,13 +504,10 @@
     return info.getInstanceId();
   }
 
-<<<<<<< HEAD
   public String getZooKeeperRoot() {
     return ZooUtil.getRoot(getInstanceID());
   }
 
-=======
->>>>>>> 4680c456
   /**
    * Returns the instance name given at system initialization time.
    *
@@ -1170,16 +1090,9 @@
       // so, it can't rely on being able to continue to use the same client's ZooCache,
       // because that client could be closed, and its ZooSession also closed
       // this needs to be fixed; TODO https://github.com/apache/accumulo/issues/2301
-<<<<<<< HEAD
-      var zk = info.getZooKeeperSupplier(ZookeeperLockChecker.class.getSimpleName(), "").get();
-      String zkRoot = getZooKeeperRoot();
+      var zk = info.getZooKeeperSupplier(ZookeeperLockChecker.class.getSimpleName(), ZooUtil.getRoot(getInstanceID())).get();
       this.zkLockChecker =
-          new ZookeeperLockChecker(new ZooCache(zk, Set.of(zkRoot + Constants.ZTSERVERS)), zkRoot);
-=======
-      var zk = info.getZooKeeperSupplier(ZookeeperLockChecker.class.getSimpleName(),
-          ZooUtil.getRoot(getInstanceID())).get();
-      this.zkLockChecker = new ZookeeperLockChecker(new ZooCache(zk), Constants.ZTSERVERS);
->>>>>>> 4680c456
+          new ZookeeperLockChecker(new ZooCache(zk, Set.of(Constants.ZTSERVERS)), "/");
     }
     return this.zkLockChecker;
   }
@@ -1193,13 +1106,13 @@
     return namespaces;
   }
 
-  private static Set<String> createPersistentWatcherPaths(String zkRoot) {
+  private static Set<String> createPersistentWatcherPaths() {
     Set<String> pathsToWatch = new HashSet<>();
     for (String path : Set.of(Constants.ZCOMPACTORS, Constants.ZDEADTSERVERS, Constants.ZGC_LOCK,
         Constants.ZMANAGER_LOCK, Constants.ZMINI_LOCK, Constants.ZMONITOR_LOCK,
         Constants.ZNAMESPACES, Constants.ZRECOVERY, Constants.ZSSERVERS, Constants.ZTABLES,
         Constants.ZTSERVERS, Constants.ZUSERS, RootTable.ZROOT_TABLET, Constants.ZTEST_LOCK)) {
-      pathsToWatch.add(zkRoot + path);
+      pathsToWatch.add(path);
     }
     return pathsToWatch;
   }
