--- conflicted
+++ resolved
@@ -135,7 +135,7 @@
   private ConditionalWriterConfig conditionalWriterConfig;
   private final AccumuloConfiguration accumuloConf;
   private final Configuration hadoopConf;
-  private final HashMap<TableId,TabletLocator> tabletLocators = new HashMap<>();
+  private final HashMap<TableId,ClientTabletCache> tabletCaches = new HashMap<>();
 
   // These fields are very frequently accessed (each time a connection is created) and expensive to
   // compute, so cache them.
@@ -1088,11 +1088,11 @@
     return namespaces;
   }
 
-<<<<<<< HEAD
-  public HashMap<TableId,TabletLocator> tabletLocators() {
-    ensureOpen();
-    return tabletLocators;
-=======
+  public HashMap<TableId,ClientTabletCache> tabletCaches() {
+    ensureOpen();
+    return tabletCaches;
+  }
+
   private static Set<String> createPersistentWatcherPaths() {
     Set<String> pathsToWatch = new HashSet<>();
     for (String path : Set.of(Constants.ZCOMPACTORS, Constants.ZDEADTSERVERS, Constants.ZGC_LOCK,
@@ -1102,7 +1102,6 @@
       pathsToWatch.add(path);
     }
     return pathsToWatch;
->>>>>>> ae9b6a78
   }
 
 }