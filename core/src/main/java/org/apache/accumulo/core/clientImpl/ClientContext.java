--- conflicted
+++ resolved
@@ -1063,13 +1063,8 @@
       // because that client could be closed, and its ZooSession also closed
       // this needs to be fixed; TODO https://github.com/apache/accumulo/issues/2301
       var zk = info.getZooKeeperSupplier(ZookeeperLockChecker.class.getSimpleName()).get();
-<<<<<<< HEAD
-      String zkRoot = getZooKeeperRoot();
-      this.zkLockChecker = new ZookeeperLockChecker(new ZooCache(zk, Optional.empty(), zkRoot),
-          zkRoot, getServerPaths());
-=======
-      this.zkLockChecker = new ZookeeperLockChecker(new ZooCache(zk), getZooKeeperRoot());
->>>>>>> aa7b4952
+      this.zkLockChecker = new ZookeeperLockChecker(new ZooCache(zk), Optional.empty(),
+          getZooKeeperRoot());
     }
     return this.zkLockChecker;
   }
