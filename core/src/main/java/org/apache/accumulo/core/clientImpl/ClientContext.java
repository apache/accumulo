--- conflicted
+++ resolved
@@ -36,12 +36,10 @@
 import java.util.List;
 import java.util.Map;
 import java.util.Objects;
+import java.util.Optional;
 import java.util.Properties;
-<<<<<<< HEAD
-=======
 import java.util.Set;
 import java.util.UUID;
->>>>>>> 6351ec95
 import java.util.concurrent.Callable;
 import java.util.concurrent.Future;
 import java.util.concurrent.SynchronousQueue;
@@ -71,7 +69,6 @@
 import org.apache.accumulo.core.client.admin.NamespaceOperations;
 import org.apache.accumulo.core.client.admin.SecurityOperations;
 import org.apache.accumulo.core.client.admin.TableOperations;
-import org.apache.accumulo.core.client.admin.servers.ManagerServerId;
 import org.apache.accumulo.core.client.security.tokens.AuthenticationToken;
 import org.apache.accumulo.core.conf.AccumuloConfiguration;
 import org.apache.accumulo.core.conf.ClientProperty;
@@ -81,17 +78,15 @@
 import org.apache.accumulo.core.data.NamespaceId;
 import org.apache.accumulo.core.data.TableId;
 import org.apache.accumulo.core.fate.zookeeper.ZooCache;
+import org.apache.accumulo.core.fate.zookeeper.ZooCache.ZcStat;
 import org.apache.accumulo.core.fate.zookeeper.ZooCacheFactory;
 import org.apache.accumulo.core.fate.zookeeper.ZooReader;
 import org.apache.accumulo.core.fate.zookeeper.ZooUtil;
-<<<<<<< HEAD
-=======
 import org.apache.accumulo.core.lock.ServiceLock;
 import org.apache.accumulo.core.lock.ServiceLockData;
 import org.apache.accumulo.core.lock.ServiceLockData.ThriftService;
 import org.apache.accumulo.core.lock.ServiceLockPaths;
 import org.apache.accumulo.core.lock.ServiceLockPaths.ServiceLockPath;
->>>>>>> 6351ec95
 import org.apache.accumulo.core.manager.state.tables.TableState;
 import org.apache.accumulo.core.metadata.schema.Ample;
 import org.apache.accumulo.core.metadata.schema.AmpleImpl;
@@ -104,6 +99,7 @@
 import org.apache.accumulo.core.spi.common.ServiceEnvironment;
 import org.apache.accumulo.core.spi.scan.ScanServerInfo;
 import org.apache.accumulo.core.spi.scan.ScanServerSelector;
+import org.apache.accumulo.core.util.Pair;
 import org.apache.accumulo.core.util.cache.Caches;
 import org.apache.accumulo.core.util.tables.TableZooHelper;
 import org.apache.accumulo.core.util.threads.ThreadPools;
@@ -139,7 +135,6 @@
   private ConditionalWriterConfig conditionalWriterConfig;
   private final AccumuloConfiguration serverConf;
   private final Configuration hadoopConf;
-  private final ServerIds serverIds;
 
   // These fields are very frequently accessed (each time a connection is created) and expensive to
   // compute, so cache them.
@@ -201,16 +196,16 @@
 
         @Override
         public Supplier<Collection<ScanServerInfo>> getScanServers() {
-          return () -> ClientContext.this.getServerIdResolver().getScanServers().entrySet().stream()
+          return () -> getServerPaths().getScanServer(Optional.empty(), Optional.empty()).stream()
               .map(entry -> new ScanServerInfo() {
                 @Override
                 public String getAddress() {
-                  return entry.getKey().toHostPortString();
+                  return entry.getServer();
                 }
 
                 @Override
                 public String getGroup() {
-                  return entry.getKey().getResourceGroup();
+                  return entry.getResourceGroup();
                 }
               }).collect(Collectors.toSet());
         }
@@ -245,11 +240,7 @@
     this.singletonReservation = Objects.requireNonNull(reservation);
     this.tableops = new TableOperationsImpl(this);
     this.namespaceops = new NamespaceOperationsImpl(this, tableops);
-<<<<<<< HEAD
-    this.serverIds = new ServerIds(this);
-=======
     this.serverPaths = Suppliers.memoize(() -> new ServiceLockPaths(this));
->>>>>>> 6351ec95
     if (ueh == Threads.UEH) {
       clientThreadPools = ThreadPools.getServerThreadPools();
     } else {
@@ -409,8 +400,15 @@
   }
 
   /**
-<<<<<<< HEAD
-=======
+   * @return the scan server selector implementation used for determining which scan servers will be
+   *         used when performing an eventually consistent scan
+   */
+  public ScanServerSelector getScanServerSelector() {
+    ensureOpen();
+    return scanServerSelectorSupplier.get();
+  }
+
+  /**
    * @return map of live scan server addresses to lock uuids.
    */
   public Map<String,Pair<UUID,String>> getScanServers() {
@@ -435,16 +433,6 @@
     return liveScanServers;
   }
 
-  /**
->>>>>>> 6351ec95
-   * @return the scan server selector implementation used for determining which scan servers will be
-   *         used when performing an eventually consistent scan
-   */
-  public ScanServerSelector getScanServerSelector() {
-    ensureOpen();
-    return scanServerSelectorSupplier.get();
-  }
-
   static ConditionalWriterConfig getConditionalWriterConfig(Properties props) {
     ConditionalWriterConfig conditionalWriterConfig = new ConditionalWriterConfig();
 
@@ -485,27 +473,6 @@
     }
 
     return rpcCreds;
-  }
-
-  /**
-   * Returns the location(s) of the accumulo manager and any redundant servers.
-   *
-   * @return a list of locations in "hostname:port" form
-   */
-  public List<String> getManagerLocations() {
-    ensureOpen();
-<<<<<<< HEAD
-=======
-    var zLockManagerPath = getServerPaths().getManager();
->>>>>>> 6351ec95
-
-    final ManagerServerId msi = this.serverIds.getManager();
-
-    if (msi == null) {
-      return Collections.emptyList();
-    }
-
-    return Collections.singletonList(msi.toHostPortString());
   }
 
   /**
@@ -1100,14 +1067,8 @@
     return this.zkLockChecker;
   }
 
-<<<<<<< HEAD
-  public ServerIds getServerIdResolver() {
-    ensureOpen();
-    return serverIds;
-=======
   public ServiceLockPaths getServerPaths() {
     return this.serverPaths.get();
->>>>>>> 6351ec95
   }
 
 }