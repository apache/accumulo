/*
 * Licensed to the Apache Software Foundation (ASF) under one
 * or more contributor license agreements.  See the NOTICE file
 * distributed with this work for additional information
 * regarding copyright ownership.  The ASF licenses this file
 * to you under the Apache License, Version 2.0 (the
 * "License"); you may not use this file except in compliance
 * with the License.  You may obtain a copy of the License at
 *
 *   https://www.apache.org/licenses/LICENSE-2.0
 *
 * Unless required by applicable law or agreed to in writing,
 * software distributed under the License is distributed on an
 * "AS IS" BASIS, WITHOUT WARRANTIES OR CONDITIONS OF ANY
 * KIND, either express or implied.  See the License for the
 * specific language governing permissions and limitations
 * under the License.
 */
package org.apache.accumulo.core.clientImpl;

import static com.google.common.base.Preconditions.checkArgument;
import static com.google.common.base.Suppliers.memoize;
import static com.google.common.base.Suppliers.memoizeWithExpiration;
import static java.util.concurrent.TimeUnit.MILLISECONDS;
import static java.util.concurrent.TimeUnit.SECONDS;
import static org.apache.accumulo.core.util.threads.ThreadPoolNames.CONDITIONAL_WRITER_CLEANUP_POOL;
import static org.apache.accumulo.core.util.threads.ThreadPoolNames.SCANNER_READ_AHEAD_POOL;

import java.lang.Thread.UncaughtExceptionHandler;
import java.net.URL;
import java.nio.file.Path;
import java.util.Collection;
import java.util.Collections;
import java.util.HashMap;
import java.util.HashSet;
import java.util.List;
import java.util.Map;
import java.util.Objects;
import java.util.Optional;
import java.util.Properties;
import java.util.Set;
import java.util.UUID;
import java.util.concurrent.Callable;
import java.util.concurrent.Future;
import java.util.concurrent.SynchronousQueue;
import java.util.concurrent.ThreadPoolExecutor;
import java.util.concurrent.atomic.AtomicBoolean;
import java.util.function.Function;
import java.util.function.Supplier;
import java.util.stream.Collectors;

import org.apache.accumulo.core.Constants;
import org.apache.accumulo.core.client.AccumuloClient;
import org.apache.accumulo.core.client.AccumuloException;
import org.apache.accumulo.core.client.AccumuloSecurityException;
import org.apache.accumulo.core.client.BatchDeleter;
import org.apache.accumulo.core.client.BatchScanner;
import org.apache.accumulo.core.client.BatchWriter;
import org.apache.accumulo.core.client.BatchWriterConfig;
import org.apache.accumulo.core.client.ConditionalWriter;
import org.apache.accumulo.core.client.ConditionalWriterConfig;
import org.apache.accumulo.core.client.Durability;
import org.apache.accumulo.core.client.MultiTableBatchWriter;
import org.apache.accumulo.core.client.NamespaceNotFoundException;
import org.apache.accumulo.core.client.Scanner;
import org.apache.accumulo.core.client.TableDeletedException;
import org.apache.accumulo.core.client.TableNotFoundException;
import org.apache.accumulo.core.client.TableOfflineException;
import org.apache.accumulo.core.client.admin.InstanceOperations;
import org.apache.accumulo.core.client.admin.NamespaceOperations;
import org.apache.accumulo.core.client.admin.SecurityOperations;
import org.apache.accumulo.core.client.admin.TableOperations;
import org.apache.accumulo.core.client.security.tokens.AuthenticationToken;
import org.apache.accumulo.core.conf.AccumuloConfiguration;
import org.apache.accumulo.core.conf.ClientProperty;
import org.apache.accumulo.core.conf.Property;
import org.apache.accumulo.core.data.InstanceId;
import org.apache.accumulo.core.data.KeyValue;
import org.apache.accumulo.core.data.NamespaceId;
import org.apache.accumulo.core.data.TableId;
import org.apache.accumulo.core.fate.zookeeper.ZooUtil;
import org.apache.accumulo.core.lock.ServiceLock;
import org.apache.accumulo.core.lock.ServiceLockData;
import org.apache.accumulo.core.lock.ServiceLockData.ThriftService;
import org.apache.accumulo.core.lock.ServiceLockPaths;
import org.apache.accumulo.core.lock.ServiceLockPaths.AddressSelector;
import org.apache.accumulo.core.lock.ServiceLockPaths.ServiceLockPath;
import org.apache.accumulo.core.manager.state.tables.TableState;
import org.apache.accumulo.core.metadata.RootTable;
import org.apache.accumulo.core.metadata.schema.Ample;
import org.apache.accumulo.core.metadata.schema.AmpleImpl;
import org.apache.accumulo.core.rpc.SaslConnectionParams;
import org.apache.accumulo.core.rpc.SslConnectionParams;
import org.apache.accumulo.core.security.Authorizations;
import org.apache.accumulo.core.securityImpl.thrift.TCredentials;
import org.apache.accumulo.core.singletons.SingletonManager;
import org.apache.accumulo.core.singletons.SingletonReservation;
import org.apache.accumulo.core.spi.common.ServiceEnvironment;
import org.apache.accumulo.core.spi.scan.ScanServerInfo;
import org.apache.accumulo.core.spi.scan.ScanServerSelector;
import org.apache.accumulo.core.util.Pair;
import org.apache.accumulo.core.util.cache.Caches;
import org.apache.accumulo.core.util.tables.TableZooHelper;
import org.apache.accumulo.core.util.threads.ThreadPools;
import org.apache.accumulo.core.util.threads.Threads;
import org.apache.accumulo.core.zookeeper.ZcStat;
import org.apache.accumulo.core.zookeeper.ZooCache;
import org.apache.accumulo.core.zookeeper.ZooSession;
import org.apache.hadoop.conf.Configuration;
import org.slf4j.Logger;
import org.slf4j.LoggerFactory;

import com.google.common.base.Suppliers;

import io.micrometer.core.instrument.MeterRegistry;

/**
 * This class represents any essential configuration and credentials needed to initiate RPC
 * operations throughout the code. It is intended to represent a shared object that contains these
 * things from when the client was first constructed. It is not public API, and is only an internal
 * representation of the context in which a client is executing RPCs. If additional parameters are
 * added to the public API that need to be used in the internals of Accumulo, they should be added
 * to this object for later retrieval, rather than as a separate parameter. Any state in this object
 * should be available at the time of its construction.
 */
public class ClientContext implements AccumuloClient {

  private static final Logger log = LoggerFactory.getLogger(ClientContext.class);

  private final ClientInfo info;
  private final Supplier<ZooCache> zooCache;

  private Credentials creds;
  private BatchWriterConfig batchWriterConfig;
  private ConditionalWriterConfig conditionalWriterConfig;
  private final AccumuloConfiguration accumuloConf;
  private final Configuration hadoopConf;

  // These fields are very frequently accessed (each time a connection is created) and expensive to
  // compute, so cache them.
  private final Supplier<Long> timeoutSupplier;
  private final Supplier<SaslConnectionParams> saslSupplier;
  private final Supplier<SslConnectionParams> sslSupplier;
  private final Supplier<ScanServerSelector> scanServerSelectorSupplier;
  private final Supplier<ServiceLockPaths> serverPaths;
  private final NamespaceMapping namespaces;
  private TCredentials rpcCreds;
  private ThriftTransportPool thriftTransportPool;
  private ZookeeperLockChecker zkLockChecker;

  private final AtomicBoolean closed = new AtomicBoolean();

  private SecurityOperations secops = null;
  private final TableOperationsImpl tableops;
  private final NamespaceOperations namespaceops;
  private InstanceOperations instanceops = null;
  private final SingletonReservation singletonReservation;
  private final ThreadPools clientThreadPools;
  private ThreadPoolExecutor cleanupThreadPool;
  private ThreadPoolExecutor scannerReadaheadPool;
  private MeterRegistry micrometer;
  private Caches caches;

  private final AtomicBoolean zooKeeperOpened = new AtomicBoolean(false);
  private final AtomicBoolean zooCacheCreated = new AtomicBoolean(false);
  private final Supplier<ZooSession> zooSession;

  private void ensureOpen() {
    if (closed.get()) {
      throw new IllegalStateException("This client was closed.");
    }
  }

  private ScanServerSelector createScanServerSelector() {
    String clazz = ClientProperty.SCAN_SERVER_SELECTOR.getValue(getClientProperties());
    try {
      Class<? extends ScanServerSelector> impl =
          Class.forName(clazz).asSubclass(ScanServerSelector.class);
      ScanServerSelector scanServerSelector = impl.getDeclaredConstructor().newInstance();

      Map<String,String> sserverProps = new HashMap<>();
      ClientProperty.getPrefix(getClientProperties(),
          ClientProperty.SCAN_SERVER_SELECTOR_OPTS_PREFIX.getKey()).forEach((k, v) -> {
            sserverProps.put(
                k.toString()
                    .substring(ClientProperty.SCAN_SERVER_SELECTOR_OPTS_PREFIX.getKey().length()),
                v.toString());
          });

      scanServerSelector.init(new ScanServerSelector.InitParameters() {
        @Override
        public Map<String,String> getOptions() {
          return Collections.unmodifiableMap(sserverProps);
        }

        @Override
        public ServiceEnvironment getServiceEnv() {
          return new ClientServiceEnvironmentImpl(ClientContext.this);
        }

        @Override
        public Supplier<Collection<ScanServerInfo>> getScanServers() {
          return () -> getServerPaths().getScanServer(rg -> true, AddressSelector.all(), true)
              .stream().map(entry -> new ScanServerInfo() {
                @Override
                public String getAddress() {
                  return entry.getServer();
                }

                @Override
                public String getGroup() {
                  return entry.getResourceGroup();
                }
              }).collect(Collectors.toSet());
        }
      });
      return scanServerSelector;
    } catch (ReflectiveOperationException | IllegalArgumentException | SecurityException e) {
      throw new RuntimeException("Error creating ScanServerSelector implementation: " + clazz, e);
    }
  }

  /**
   * Create a client context with the provided configuration. Legacy client code must provide a
   * no-op SingletonReservation to preserve behavior prior to 2.x. Clients since 2.x should call
   * Accumulo.newClient() builder, which will create a client reservation in
   * {@link ClientBuilderImpl#buildClient}
   */
  public ClientContext(SingletonReservation reservation, ClientInfo info,
      AccumuloConfiguration serverConf, UncaughtExceptionHandler ueh) {
    this.info = info;
    this.hadoopConf = info.getHadoopConf();

    this.zooSession = memoize(() -> {
      var zk = info
          .getZooKeeperSupplier(getClass().getSimpleName() + "(" + info.getPrincipal() + ")", "")
          .get();
      zooKeeperOpened.set(true);
      return zk;
    });

    this.zooCache = memoize(() -> {
      var zc = new ZooCache(getZooSession(),
          createPersistentWatcherPaths(ZooUtil.getRoot(getInstanceID())));
      zooCacheCreated.set(true);
      return zc;
    });
    this.accumuloConf = serverConf;
    timeoutSupplier = memoizeWithExpiration(
        () -> getConfiguration().getTimeInMillis(Property.GENERAL_RPC_TIMEOUT), 100, MILLISECONDS);
    sslSupplier = memoize(() -> SslConnectionParams.forClient(getConfiguration()));
    saslSupplier = memoizeWithExpiration(
        () -> SaslConnectionParams.from(getConfiguration(), getCredentials().getToken()), 100,
        MILLISECONDS);
    scanServerSelectorSupplier = memoize(this::createScanServerSelector);
    this.singletonReservation = Objects.requireNonNull(reservation);
    this.tableops = new TableOperationsImpl(this);
    this.namespaceops = new NamespaceOperationsImpl(this, tableops);
    this.serverPaths =
        Suppliers.memoize(() -> new ServiceLockPaths(this.getZooKeeperRoot(), this.getZooCache()));
    if (ueh == Threads.UEH) {
      clientThreadPools = ThreadPools.getServerThreadPools();
    } else {
      // Provide a default UEH that just logs the error
      if (ueh == null) {
        clientThreadPools = ThreadPools.getClientThreadPools((t, e) -> {
          log.error("Caught an Exception in client background thread: {}. Thread is dead.", t, e);
        });
      } else {
        clientThreadPools = ThreadPools.getClientThreadPools(ueh);
      }
    }
    this.namespaces = new NamespaceMapping(this);
  }

  public Ample getAmple() {
    ensureOpen();
    return new AmpleImpl(this);
  }

  public synchronized Future<List<KeyValue>>
      submitScannerReadAheadTask(Callable<List<KeyValue>> c) {
    ensureOpen();
    if (scannerReadaheadPool == null) {
      scannerReadaheadPool = clientThreadPools.getPoolBuilder(SCANNER_READ_AHEAD_POOL)
          .numCoreThreads(0).numMaxThreads(Integer.MAX_VALUE).withTimeOut(3L, SECONDS)
          .withQueue(new SynchronousQueue<>()).build();
    }
    return scannerReadaheadPool.submit(c);
  }

  public synchronized void executeCleanupTask(Runnable r) {
    ensureOpen();
    if (cleanupThreadPool == null) {
      cleanupThreadPool = clientThreadPools.getPoolBuilder(CONDITIONAL_WRITER_CLEANUP_POOL)
          .numCoreThreads(1).withTimeOut(3L, SECONDS).build();
    }
    this.cleanupThreadPool.execute(r);
  }

  /**
   * @return ThreadPools instance optionally configured with client UncaughtExceptionHandler
   */
  public ThreadPools threadPools() {
    ensureOpen();
    return clientThreadPools;
  }

  /**
   * Retrieve the credentials used to construct this context
   */
  public synchronized Credentials getCredentials() {
    ensureOpen();
    if (creds == null) {
      creds = new Credentials(info.getPrincipal(), info.getAuthenticationToken());
    }
    return creds;
  }

  public String getPrincipal() {
    ensureOpen();
    return getCredentials().getPrincipal();
  }

  public AuthenticationToken getAuthenticationToken() {
    ensureOpen();
    return getCredentials().getToken();
  }

  private Properties getClientProperties() {
    return info.getClientProperties();
  }

  /**
   * Update the credentials in the current context after changing the current user's password or
   * other auth token
   */
  public synchronized void setCredentials(Credentials newCredentials) {
    ensureOpen();
    checkArgument(newCredentials != null, "newCredentials is null");
    creds = newCredentials;
    rpcCreds = null;
  }

  /**
   * Retrieve the configuration used to construct this context
   */
  public AccumuloConfiguration getConfiguration() {
    ensureOpen();
    return accumuloConf;
  }

  /**
   * Retrieve the hadoop configuration
   */
  public Configuration getHadoopConf() {
    ensureOpen();
    return this.hadoopConf;
  }

  /**
   * Retrieve the universal RPC client timeout from the configuration
   */
  public long getClientTimeoutInMillis() {
    ensureOpen();
    return timeoutSupplier.get();
  }

  /**
   * Retrieve SSL/TLS configuration to initiate an RPC connection to a server
   */
  public SslConnectionParams getClientSslParams() {
    ensureOpen();
    return sslSupplier.get();
  }

  /**
   * Retrieve SASL configuration to initiate an RPC connection to a server
   */
  public SaslConnectionParams getSaslParams() {
    ensureOpen();
    return saslSupplier.get();
  }

  static BatchWriterConfig getBatchWriterConfig(Properties props) {
    BatchWriterConfig batchWriterConfig = new BatchWriterConfig();

    Long maxMemory = ClientProperty.BATCH_WRITER_MEMORY_MAX.getBytes(props);
    if (maxMemory != null) {
      batchWriterConfig.setMaxMemory(maxMemory);
    }
    Long maxLatency = ClientProperty.BATCH_WRITER_LATENCY_MAX.getTimeInMillis(props);
    if (maxLatency != null) {
      batchWriterConfig.setMaxLatency(maxLatency, MILLISECONDS);
    }
    Long timeout = ClientProperty.BATCH_WRITER_TIMEOUT_MAX.getTimeInMillis(props);
    if (timeout != null) {
      batchWriterConfig.setTimeout(timeout, MILLISECONDS);
    }
    Integer maxThreads = ClientProperty.BATCH_WRITER_THREADS_MAX.getInteger(props);
    if (maxThreads != null) {
      batchWriterConfig.setMaxWriteThreads(maxThreads);
    }
    String durability = ClientProperty.BATCH_WRITER_DURABILITY.getValue(props);
    if (!durability.isEmpty()) {
      batchWriterConfig.setDurability(Durability.valueOf(durability.toUpperCase()));
    }
    return batchWriterConfig;
  }

  public synchronized BatchWriterConfig getBatchWriterConfig() {
    ensureOpen();
    if (batchWriterConfig == null) {
      batchWriterConfig = getBatchWriterConfig(getClientProperties());
    }
    return batchWriterConfig;
  }

  /**
   * @return the scan server selector implementation used for determining which scan servers will be
   *         used when performing an eventually consistent scan
   */
  public ScanServerSelector getScanServerSelector() {
    ensureOpen();
    return scanServerSelectorSupplier.get();
  }

  /**
   * @return map of live scan server addresses to lock uuids.
   */
  public Map<String,Pair<UUID,String>> getScanServers() {
    ensureOpen();
    Map<String,Pair<UUID,String>> liveScanServers = new HashMap<>();
    Set<ServiceLockPath> scanServerPaths =
        getServerPaths().getScanServer(rg -> true, AddressSelector.all(), true);
    for (ServiceLockPath path : scanServerPaths) {
      try {
        ZcStat stat = new ZcStat();
        Optional<ServiceLockData> sld = ServiceLock.getLockData(getZooCache(), path, stat);
        if (sld.isPresent()) {
          final ServiceLockData data = sld.orElseThrow();
          final String addr = data.getAddressString(ThriftService.TABLET_SCAN);
          final UUID uuid = data.getServerUUID(ThriftService.TABLET_SCAN);
          final String group = data.getGroup(ThriftService.TABLET_SCAN);
          liveScanServers.put(addr, new Pair<>(uuid, group));
        }
      } catch (IllegalArgumentException e) {
        log.error("Error validating zookeeper scan server node at path: " + path, e);
      }
    }
    return liveScanServers;
  }

  static ConditionalWriterConfig getConditionalWriterConfig(Properties props) {
    ConditionalWriterConfig conditionalWriterConfig = new ConditionalWriterConfig();

    Long timeout = ClientProperty.CONDITIONAL_WRITER_TIMEOUT_MAX.getTimeInMillis(props);
    if (timeout != null) {
      conditionalWriterConfig.setTimeout(timeout, MILLISECONDS);
    }
    String durability = ClientProperty.CONDITIONAL_WRITER_DURABILITY.getValue(props);
    if (!durability.isEmpty()) {
      conditionalWriterConfig.setDurability(Durability.valueOf(durability.toUpperCase()));
    }
    Integer maxThreads = ClientProperty.CONDITIONAL_WRITER_THREADS_MAX.getInteger(props);
    if (maxThreads != null) {
      conditionalWriterConfig.setMaxWriteThreads(maxThreads);
    }
    return conditionalWriterConfig;
  }

  public synchronized ConditionalWriterConfig getConditionalWriterConfig() {
    ensureOpen();
    if (conditionalWriterConfig == null) {
      conditionalWriterConfig = getConditionalWriterConfig(getClientProperties());
    }
    return conditionalWriterConfig;
  }

  /**
   * Serialize the credentials just before initiating the RPC call
   */
  public synchronized TCredentials rpcCreds() {
    ensureOpen();
    if (getCredentials().getToken().isDestroyed()) {
      rpcCreds = null;
    }

    if (rpcCreds == null) {
      rpcCreds = getCredentials().toThrift(getInstanceID());
    }

    return rpcCreds;
  }

  /**
   * Returns a unique string that identifies this instance of accumulo.
   *
   * @return a UUID
   */
  public InstanceId getInstanceID() {
    return info.getInstanceId();
  }

  public String getZooKeeperRoot() {
    return ZooUtil.getRoot(getInstanceID());
  }

  /**
   * Returns the instance name given at system initialization time.
   *
   * @return current instance name
   */
  public String getInstanceName() {
    ensureOpen();
    return info.getInstanceName();
  }

  /**
   * Returns a comma-separated list of zookeeper servers the instance is using.
   *
   * @return the zookeeper servers this instance is using in "hostname:port" form
   */
  public String getZooKeepers() {
    ensureOpen();
    return info.getZooKeepers();
  }

  /**
   * Returns the zookeeper connection timeout.
   *
   * @return the configured timeout to connect to zookeeper
   */
  public int getZooKeepersSessionTimeOut() {
    ensureOpen();
    return info.getZooKeepersSessionTimeOut();
  }

  public ZooCache getZooCache() {
    return zooCache.get();
  }

  private TableZooHelper tableZooHelper;

  private synchronized TableZooHelper tableZooHelper() {
    ensureOpen();
    if (tableZooHelper == null) {
      tableZooHelper = new TableZooHelper(this);
    }
    return tableZooHelper;
  }

  public TableId getTableId(String tableName) throws TableNotFoundException {
    return tableZooHelper().getTableId(tableName);
  }

  public TableId _getTableIdDetectNamespaceNotFound(String tableName)
      throws NamespaceNotFoundException, TableNotFoundException {
    return tableZooHelper()._getTableIdDetectNamespaceNotFound(tableName);
  }

  public String getTableName(TableId tableId) throws TableNotFoundException {
    return tableZooHelper().getTableName(tableId);
  }

  public Map<String,TableId> getTableNameToIdMap() {
    return tableZooHelper().getTableMap().getNameToIdMap();
  }

  public Map<NamespaceId,String> getNamespaceIdToNameMap() {
    ensureOpen();
    return Namespaces.getIdToNameMap(this);
  }

  public Map<TableId,String> getTableIdToNameMap() {
    return tableZooHelper().getTableMap().getIdtoNameMap();
  }

  public boolean tableNodeExists(TableId tableId) {
    return tableZooHelper().tableNodeExists(tableId);
  }

  public void clearTableListCache() {
    tableZooHelper().clearTableListCache();
  }

  public String getPrintableTableInfoFromId(TableId tableId) {
    return tableZooHelper().getPrintableTableInfoFromId(tableId);
  }

  public String getPrintableTableInfoFromName(String tableName) {
    return tableZooHelper().getPrintableTableInfoFromName(tableName);
  }

  public TableState getTableState(TableId tableId) {
    return tableZooHelper().getTableState(tableId, false);
  }

  public TableState getTableState(TableId tableId, boolean clearCachedState) {
    return tableZooHelper().getTableState(tableId, clearCachedState);
  }

  public NamespaceId getNamespaceId(TableId tableId) throws TableNotFoundException {
    return tableZooHelper().getNamespaceId(tableId);
  }

  // use cases overlap with requireNotDeleted, but this throws a checked exception
  public TableId requireTableExists(TableId tableId, String tableName)
      throws TableNotFoundException {
    if (!tableNodeExists(tableId)) {
      throw new TableNotFoundException(tableId.canonical(), tableName, "Table no longer exists");
    }
    return tableId;
  }

  // use cases overlap with requireTableExists, but this throws a runtime exception
  public TableId requireNotDeleted(TableId tableId) {
    if (!tableNodeExists(tableId)) {
      throw new TableDeletedException(tableId.canonical());
    }
    return tableId;
  }

  public TableId requireNotOffline(TableId tableId, String tableName) {
    if (getTableState(tableId) == TableState.OFFLINE) {
      throw new TableOfflineException(tableId, tableName);
    }
    return tableId;
  }

  @Override
  public BatchScanner createBatchScanner(String tableName, Authorizations authorizations,
      int numQueryThreads) throws TableNotFoundException {
    ensureOpen();
    checkArgument(authorizations != null, "authorizations is null");
    return new TabletServerBatchReader(this, requireNotOffline(getTableId(tableName), tableName),
        tableName, authorizations, numQueryThreads);
  }

  @Override
  public BatchScanner createBatchScanner(String tableName, Authorizations authorizations)
      throws TableNotFoundException {
    ensureOpen();
    Integer numQueryThreads =
        ClientProperty.BATCH_SCANNER_NUM_QUERY_THREADS.getInteger(getClientProperties());
    Objects.requireNonNull(numQueryThreads);
    return createBatchScanner(tableName, authorizations, numQueryThreads);
  }

  @Override
  public BatchScanner createBatchScanner(String tableName)
      throws TableNotFoundException, AccumuloSecurityException, AccumuloException {
    ensureOpen();
    Authorizations auths = securityOperations().getUserAuthorizations(getPrincipal());
    return createBatchScanner(tableName, auths);
  }

  @Override
  public BatchDeleter createBatchDeleter(String tableName, Authorizations authorizations,
      int numQueryThreads, BatchWriterConfig config) throws TableNotFoundException {
    ensureOpen();
    checkArgument(authorizations != null, "authorizations is null");
    return new TabletServerBatchDeleter(this, requireNotOffline(getTableId(tableName), tableName),
        tableName, authorizations, numQueryThreads, config.merge(getBatchWriterConfig()));
  }

  @Override
  public BatchDeleter createBatchDeleter(String tableName, Authorizations authorizations,
      int numQueryThreads) throws TableNotFoundException {
    return createBatchDeleter(tableName, authorizations, numQueryThreads, new BatchWriterConfig());
  }

  @Override
  public BatchWriter createBatchWriter(String tableName, BatchWriterConfig config)
      throws TableNotFoundException {
    ensureOpen();
    // we used to allow null inputs for bw config
    if (config == null) {
      config = new BatchWriterConfig();
    }
    return new BatchWriterImpl(this, requireNotOffline(getTableId(tableName), tableName),
        config.merge(getBatchWriterConfig()));
  }

  @Override
  public BatchWriter createBatchWriter(String tableName) throws TableNotFoundException {
    return createBatchWriter(tableName, new BatchWriterConfig());
  }

  @Override
  public MultiTableBatchWriter createMultiTableBatchWriter(BatchWriterConfig config) {
    ensureOpen();
    return new MultiTableBatchWriterImpl(this, config.merge(getBatchWriterConfig()));
  }

  @Override
  public MultiTableBatchWriter createMultiTableBatchWriter() {
    return createMultiTableBatchWriter(new BatchWriterConfig());
  }

  @Override
  public ConditionalWriter createConditionalWriter(String tableName, ConditionalWriterConfig config)
      throws TableNotFoundException {
    ensureOpen();
    if (config == null) {
      config = new ConditionalWriterConfig();
    }
    return new ConditionalWriterImpl(this, requireNotOffline(getTableId(tableName), tableName),
        tableName, config.merge(getConditionalWriterConfig()));
  }

  @Override
  public ConditionalWriter createConditionalWriter(String tableName) throws TableNotFoundException {
    return createConditionalWriter(tableName, null);
  }

  @Override
  public Scanner createScanner(String tableName, Authorizations authorizations)
      throws TableNotFoundException {
    ensureOpen();
    checkArgument(authorizations != null, "authorizations is null");
    Scanner scanner =
        new ScannerImpl(this, requireNotOffline(getTableId(tableName), tableName), authorizations);
    Integer batchSize = ClientProperty.SCANNER_BATCH_SIZE.getInteger(getClientProperties());
    if (batchSize != null) {
      scanner.setBatchSize(batchSize);
    }
    return scanner;
  }

  @Override
  public Scanner createScanner(String tableName)
      throws TableNotFoundException, AccumuloSecurityException, AccumuloException {
    Authorizations auths = securityOperations().getUserAuthorizations(getPrincipal());
    return createScanner(tableName, auths);
  }

  @Override
  public String whoami() {
    ensureOpen();
    return getCredentials().getPrincipal();
  }

  @Override
  public synchronized TableOperations tableOperations() {
    ensureOpen();
    return tableops;
  }

  @Override
  public synchronized NamespaceOperations namespaceOperations() {
    ensureOpen();
    return namespaceops;
  }

  @Override
  public synchronized SecurityOperations securityOperations() {
    ensureOpen();
    if (secops == null) {
      secops = new SecurityOperationsImpl(this);
    }

    return secops;
  }

  @Override
  public synchronized InstanceOperations instanceOperations() {
    ensureOpen();
    if (instanceops == null) {
      instanceops = new InstanceOperationsImpl(this);
    }

    return instanceops;
  }

  @Override
  public Properties properties() {
    ensureOpen();
    Properties result = new Properties();
    getClientProperties().forEach((key, value) -> {
      if (!key.equals(ClientProperty.AUTH_TOKEN.getKey())) {
        result.setProperty((String) key, (String) value);
      }
    });
    return result;
  }

  public AuthenticationToken token() {
    ensureOpen();
    return getAuthenticationToken();
  }

  @Override
  public synchronized void close() {
    if (closed.compareAndSet(false, true)) {
      if (zooCacheCreated.get()) {
        zooCache.get().close();
      }
      if (zooKeeperOpened.get()) {
        zooSession.get().close();
      }
      if (thriftTransportPool != null) {
        thriftTransportPool.shutdown();
      }
      if (tableZooHelper != null) {
        tableZooHelper.close();
      }
      if (scannerReadaheadPool != null) {
        scannerReadaheadPool.shutdownNow(); // abort all tasks, client is shutting down
      }
      if (cleanupThreadPool != null) {
        cleanupThreadPool.shutdown(); // wait for shutdown tasks to execute
      }
      singletonReservation.close();
    }
  }

  public static class ClientBuilderImpl<T>
      implements InstanceArgs<T>, PropertyOptions<T>, AuthenticationArgs<T>, ConnectionOptions<T>,
      SslOptions<T>, SaslOptions<T>, ClientFactory<T>, FromOptions<T> {

    private Properties properties = new Properties();
    private Optional<AuthenticationToken> tokenOpt = Optional.empty();
    private final Function<ClientBuilderImpl<T>,T> builderFunction;
    private UncaughtExceptionHandler ueh = null;

    public ClientBuilderImpl(Function<ClientBuilderImpl<T>,T> builderFunction) {
      this.builderFunction = builderFunction;
    }

    private ClientInfo getClientInfo() {
      // validate the token in the properties if not provided here
      ClientProperty.validate(properties, tokenOpt.isEmpty());
      return new ClientInfoImpl(properties, tokenOpt);
    }

    private UncaughtExceptionHandler getUncaughtExceptionHandler() {
      return ueh;
    }

    @Override
    public T build() {
      return builderFunction.apply(this);
    }

    public static AccumuloClient buildClient(ClientBuilderImpl<AccumuloClient> cbi) {
      SingletonReservation reservation = SingletonManager.getClientReservation();
      try {
        // ClientContext closes reservation unless a RuntimeException is thrown
        ClientInfo info = cbi.getClientInfo();
        var config = ClientConfConverter.toAccumuloConf(info.getClientProperties());
        return new ClientContext(reservation, info, config, cbi.getUncaughtExceptionHandler());
      } catch (RuntimeException e) {
        reservation.close();
        throw e;
      }
    }

    public static Properties buildProps(ClientBuilderImpl<Properties> cbi) {
      ClientProperty.validate(cbi.properties);
      return cbi.properties;
    }

    @Override
    public AuthenticationArgs<T> to(CharSequence instanceName, CharSequence zookeepers) {
      setProperty(ClientProperty.INSTANCE_NAME, instanceName);
      setProperty(ClientProperty.INSTANCE_ZOOKEEPERS, zookeepers);
      return this;
    }

    @Override
    public SslOptions<T> truststore(CharSequence path) {
      setProperty(ClientProperty.SSL_TRUSTSTORE_PATH, path);
      return this;
    }

    @Override
    public SslOptions<T> truststore(CharSequence path, CharSequence password, CharSequence type) {
      setProperty(ClientProperty.SSL_TRUSTSTORE_PATH, path);
      setProperty(ClientProperty.SSL_TRUSTSTORE_PASSWORD, password);
      setProperty(ClientProperty.SSL_TRUSTSTORE_TYPE, type);
      return this;
    }

    @Override
    public SslOptions<T> keystore(CharSequence path) {
      setProperty(ClientProperty.SSL_KEYSTORE_PATH, path);
      return this;
    }

    @Override
    public SslOptions<T> keystore(CharSequence path, CharSequence password, CharSequence type) {
      setProperty(ClientProperty.SSL_KEYSTORE_PATH, path);
      setProperty(ClientProperty.SSL_KEYSTORE_PASSWORD, password);
      setProperty(ClientProperty.SSL_KEYSTORE_TYPE, type);
      return this;
    }

    @Override
    public SslOptions<T> useJsse() {
      setProperty(ClientProperty.SSL_USE_JSSE, "true");
      return this;
    }

    @Override
    public ConnectionOptions<T> zkTimeout(int timeout) {
      ClientProperty.INSTANCE_ZOOKEEPERS_TIMEOUT.setTimeInMillis(properties, (long) timeout);
      return this;
    }

    @Override
    public SslOptions<T> useSsl() {
      setProperty(ClientProperty.SSL_ENABLED, "true");
      return this;
    }

    @Override
    public SaslOptions<T> useSasl() {
      setProperty(ClientProperty.SASL_ENABLED, "true");
      return this;
    }

    @Override
    public ConnectionOptions<T> batchWriterConfig(BatchWriterConfig batchWriterConfig) {
      ClientProperty.BATCH_WRITER_MEMORY_MAX.setBytes(properties, batchWriterConfig.getMaxMemory());
      ClientProperty.BATCH_WRITER_LATENCY_MAX.setTimeInMillis(properties,
          batchWriterConfig.getMaxLatency(MILLISECONDS));
      ClientProperty.BATCH_WRITER_TIMEOUT_MAX.setTimeInMillis(properties,
          batchWriterConfig.getTimeout(MILLISECONDS));
      setProperty(ClientProperty.BATCH_WRITER_THREADS_MAX, batchWriterConfig.getMaxWriteThreads());
      setProperty(ClientProperty.BATCH_WRITER_DURABILITY,
          batchWriterConfig.getDurability().toString());
      return this;
    }

    @Override
    public ConnectionOptions<T> batchScannerQueryThreads(int numQueryThreads) {
      setProperty(ClientProperty.BATCH_SCANNER_NUM_QUERY_THREADS, numQueryThreads);
      return this;
    }

    @Override
    public ConnectionOptions<T> scannerBatchSize(int batchSize) {
      setProperty(ClientProperty.SCANNER_BATCH_SIZE, batchSize);
      return this;
    }

    @Override
    public SaslOptions<T> primary(CharSequence kerberosServerPrimary) {
      setProperty(ClientProperty.SASL_KERBEROS_SERVER_PRIMARY, kerberosServerPrimary);
      return this;
    }

    @Override
    public SaslOptions<T> qop(CharSequence qualityOfProtection) {
      setProperty(ClientProperty.SASL_QOP, qualityOfProtection);
      return this;
    }

    @Override
    public FromOptions<T> from(String propertiesFilePath) {
      return from(ClientInfoImpl.toProperties(propertiesFilePath));
    }

    @Override
    public FromOptions<T> from(Path propertiesFile) {
      return from(ClientInfoImpl.toProperties(propertiesFile));
    }

    @Override
    public FromOptions<T> from(URL propertiesURL) {
      return from(ClientInfoImpl.toProperties(propertiesURL));
    }

    @Override
    public FromOptions<T> from(Properties properties) {
      // Make a copy, so that this builder's subsequent methods don't mutate the
      // properties object provided by the caller
      this.properties = new Properties();
      this.properties.putAll(properties);
      return this;
    }

    @Override
    public ConnectionOptions<T> as(CharSequence username, CharSequence password) {
      setProperty(ClientProperty.AUTH_PRINCIPAL, username);
      ClientProperty.setPassword(properties, password);
      return this;
    }

    @Override
    public ConnectionOptions<T> as(CharSequence principal, Path keyTabFile) {
      setProperty(ClientProperty.AUTH_PRINCIPAL, principal);
      ClientProperty.setKerberosKeytab(properties, keyTabFile.toString());
      return this;
    }

    @Override
    public ConnectionOptions<T> as(CharSequence principal, AuthenticationToken token) {
      if (token.isDestroyed()) {
        throw new IllegalArgumentException("AuthenticationToken has been destroyed");
      }
      setProperty(ClientProperty.AUTH_PRINCIPAL, principal.toString());
      ClientProperty.setAuthenticationToken(properties, token);
      this.tokenOpt = Optional.of(token);
      return this;
    }

    public void setProperty(ClientProperty property, CharSequence value) {
      properties.setProperty(property.getKey(), value.toString());
    }

    public void setProperty(ClientProperty property, Long value) {
      setProperty(property, Long.toString(value));
    }

    public void setProperty(ClientProperty property, Integer value) {
      setProperty(property, Integer.toString(value));
    }

    @Override
    public ClientFactory<T> withUncaughtExceptionHandler(UncaughtExceptionHandler ueh) {
      this.ueh = ueh;
      return this;
    }

  }

  public ZooSession getZooSession() {
    ensureOpen();
    return zooSession.get();
  }

  protected long getTransportPoolMaxAgeMillis() {
    return ClientProperty.RPC_TRANSPORT_IDLE_TIMEOUT.getTimeInMillis(getClientProperties());
  }

  public synchronized ThriftTransportPool getTransportPool() {
    ensureOpen();
    if (thriftTransportPool == null) {
      thriftTransportPool = ThriftTransportPool.startNew(this::getTransportPoolMaxAgeMillis);
    }
    return thriftTransportPool;
  }

  public MeterRegistry getMeterRegistry() {
    ensureOpen();
    return micrometer;
  }

  public void setMeterRegistry(MeterRegistry micrometer) {
    ensureOpen();
    this.micrometer = micrometer;
    getCaches();
  }

  public synchronized Caches getCaches() {
    ensureOpen();
    if (caches == null) {
      caches = Caches.getInstance();
      if (micrometer != null
          && getConfiguration().getBoolean(Property.GENERAL_MICROMETER_CACHE_METRICS_ENABLED)) {
        caches.registerMetrics(micrometer);
      }
    }
    return caches;
  }

  public synchronized ZookeeperLockChecker getTServerLockChecker() {
    ensureOpen();
    if (this.zkLockChecker == null) {
      // make this use its own ZooSession and ZooCache, because this is used by the
      // tablet location cache, which is a static singleton reused by multiple clients
      // so, it can't rely on being able to continue to use the same client's ZooCache,
      // because that client could be closed, and its ZooSession also closed
      // this needs to be fixed; TODO https://github.com/apache/accumulo/issues/2301
<<<<<<< HEAD
      var zk = info.getZooKeeperSupplier(ZookeeperLockChecker.class.getSimpleName()).get();
      String zkRoot = getZooKeeperRoot();
      this.zkLockChecker =
          new ZookeeperLockChecker(new ZooCache(zk, Set.of(zkRoot + Constants.ZTSERVERS)), zkRoot);
=======
      var zk = info.getZooKeeperSupplier(ZookeeperLockChecker.class.getSimpleName(), "").get();
      this.zkLockChecker =
          new ZookeeperLockChecker(new ZooCache(zk), getZooKeeperRoot() + Constants.ZTSERVERS);
>>>>>>> 540ad6bf
    }
    return this.zkLockChecker;
  }

  public ServiceLockPaths getServerPaths() {
    return this.serverPaths.get();
  }

  public NamespaceMapping getNamespaces() {
    ensureOpen();
    return namespaces;
  }

  private static Set<String> createPersistentWatcherPaths(String zkRoot) {
    Set<String> pathsToWatch = new HashSet<>();
    for (String path : Set.of(Constants.ZCOMPACTORS, Constants.ZDEADTSERVERS, Constants.ZGC_LOCK,
        Constants.ZMANAGER_LOCK, Constants.ZMINI_LOCK, Constants.ZMONITOR_LOCK,
        Constants.ZNAMESPACES, Constants.ZRECOVERY, Constants.ZSSERVERS, Constants.ZTABLES,
        Constants.ZTSERVERS, Constants.ZUSERS, RootTable.ZROOT_TABLET, Constants.ZTEST_LOCK)) {
      pathsToWatch.add(zkRoot + path);
    }
    return pathsToWatch;
  }

}<|MERGE_RESOLUTION|>--- conflicted
+++ resolved
@@ -1074,16 +1074,10 @@
       // so, it can't rely on being able to continue to use the same client's ZooCache,
       // because that client could be closed, and its ZooSession also closed
       // this needs to be fixed; TODO https://github.com/apache/accumulo/issues/2301
-<<<<<<< HEAD
-      var zk = info.getZooKeeperSupplier(ZookeeperLockChecker.class.getSimpleName()).get();
+      var zk = info.getZooKeeperSupplier(ZookeeperLockChecker.class.getSimpleName(), "").get();
       String zkRoot = getZooKeeperRoot();
       this.zkLockChecker =
           new ZookeeperLockChecker(new ZooCache(zk, Set.of(zkRoot + Constants.ZTSERVERS)), zkRoot);
-=======
-      var zk = info.getZooKeeperSupplier(ZookeeperLockChecker.class.getSimpleName(), "").get();
-      this.zkLockChecker =
-          new ZookeeperLockChecker(new ZooCache(zk), getZooKeeperRoot() + Constants.ZTSERVERS);
->>>>>>> 540ad6bf
     }
     return this.zkLockChecker;
   }
