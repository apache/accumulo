--- conflicted
+++ resolved
@@ -35,11 +35,7 @@
 import org.apache.accumulo.core.fate.zookeeper.ZooReaderWriter;
 import org.apache.accumulo.core.fate.zookeeper.ZooUtil.NodeExistsPolicy;
 import org.apache.accumulo.core.fate.zookeeper.ZooUtil.NodeMissingPolicy;
-<<<<<<< HEAD
-import org.apache.accumulo.core.util.FastFormat;
 import org.apache.accumulo.core.util.Pair;
-=======
->>>>>>> 0e82f76e
 import org.apache.zookeeper.KeeperException;
 import org.apache.zookeeper.KeeperException.NoNodeException;
 import org.apache.zookeeper.KeeperException.NodeExistsException;
@@ -256,17 +252,7 @@
     public Serializable getTransactionInfo(Fate.TxInfo txInfo) {
       verifyReserved(false);
 
-<<<<<<< HEAD
-      return ZooStore.this.getTransactionInfo(txInfo, tid);
-=======
-      try {
-        return deserializeTxInfo(txInfo, zk.getData(getTXPath(fateId) + "/" + txInfo));
-      } catch (NoNodeException nne) {
-        return null;
-      } catch (KeeperException | InterruptedException e) {
-        throw new IllegalStateException(e);
-      }
->>>>>>> 0e82f76e
+      return deserializeTxInfo(txInfo, zk.getData(getTXPath(fateId) + "/" + txInfo));
     }
 
     @Override
@@ -345,18 +331,13 @@
   }
 
   @Override
-<<<<<<< HEAD
   protected Optional<byte[]> getKey(long tid) {
     return Optional.ofNullable((byte[]) getTransactionInfo(TxInfo.TX_KEY, tid));
   }
 
   @Override
-  protected FateTxStore<T> newFateTxStore(long tid, boolean isReserved) {
-    return new FateTxStoreImpl(tid, isReserved);
-=======
   protected FateTxStore<T> newFateTxStore(FateId fateId, boolean isReserved) {
     return new FateTxStoreImpl(fateId, isReserved);
->>>>>>> 0e82f76e
   }
 
   @Override
