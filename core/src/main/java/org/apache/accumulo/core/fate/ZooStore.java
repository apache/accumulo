--- conflicted
+++ resolved
@@ -161,11 +161,7 @@
             }
 
             if (deferred.containsKey(tid)) {
-<<<<<<< HEAD
-              if (deferred.get(tid) < System.currentTimeMillis()) {
-=======
               if ((deferred.get(tid) - System.nanoTime()) < 0) {
->>>>>>> bd8a67fa
                 deferred.remove(tid);
               } else {
                 continue;
@@ -204,15 +200,10 @@
             if (deferred.isEmpty()) {
               this.wait(5000);
             } else {
-<<<<<<< HEAD
-              Long minTime = Collections.min(deferred.values());
-              long waitTime = minTime - System.currentTimeMillis();
-=======
               long currTime = System.nanoTime();
               long minWait =
                   deferred.values().stream().mapToLong(l -> l - currTime).min().getAsLong();
               long waitTime = TimeUnit.MILLISECONDS.convert(minWait, TimeUnit.NANOSECONDS);
->>>>>>> bd8a67fa
               if (waitTime > 0) {
                 this.wait(Math.min(waitTime, 5000));
               }
@@ -293,11 +284,7 @@
       }
 
       if (deferTime > 0) {
-<<<<<<< HEAD
-        deferred.put(tid, System.currentTimeMillis() + deferTime);
-=======
         deferred.put(tid, System.nanoTime() + deferTime);
->>>>>>> bd8a67fa
       }
 
       this.notifyAll();
