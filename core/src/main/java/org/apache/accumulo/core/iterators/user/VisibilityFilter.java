/*
 * Licensed to the Apache Software Foundation (ASF) under one
 * or more contributor license agreements.  See the NOTICE file
 * distributed with this work for additional information
 * regarding copyright ownership.  The ASF licenses this file
 * to you under the Apache License, Version 2.0 (the
 * "License"); you may not use this file except in compliance
 * with the License.  You may obtain a copy of the License at
 *
 *   https://www.apache.org/licenses/LICENSE-2.0
 *
 * Unless required by applicable law or agreed to in writing,
 * software distributed under the License is distributed on an
 * "AS IS" BASIS, WITHOUT WARRANTIES OR CONDITIONS OF ANY
 * KIND, either express or implied.  See the License for the
 * specific language governing permissions and limitations
 * under the License.
 */
package org.apache.accumulo.core.iterators.user;

import static java.nio.charset.StandardCharsets.UTF_8;

import java.io.IOException;
import java.util.Map;

import org.apache.accumulo.access.AccessEvaluator;
import org.apache.accumulo.access.AccessExpression;
import org.apache.accumulo.access.InvalidAccessExpressionException;
import org.apache.accumulo.core.client.IteratorSetting;
import org.apache.accumulo.core.data.ArrayByteSequence;
import org.apache.accumulo.core.data.ByteSequence;
import org.apache.accumulo.core.data.Key;
import org.apache.accumulo.core.data.Value;
import org.apache.accumulo.core.iterators.Filter;
import org.apache.accumulo.core.iterators.IteratorEnvironment;
import org.apache.accumulo.core.iterators.OptionDescriber;
import org.apache.accumulo.core.iterators.SortedKeyValueIterator;
import org.apache.accumulo.core.security.Authorizations;
import org.apache.commons.collections4.map.LRUMap;
import org.slf4j.Logger;
import org.slf4j.LoggerFactory;

/**
 * A SortedKeyValueIterator that filters based on ColumnVisibility.
 */
public class VisibilityFilter extends Filter implements OptionDescriber {

  private AccessEvaluator accessEvaluator;
  protected Map<ByteSequence,Boolean> cache;
  private final ArrayByteSequence testVis = new ArrayByteSequence(new byte[0]);

  private static final Logger log = LoggerFactory.getLogger(VisibilityFilter.class);

  private static final String AUTHS = "auths";
  private static final String FILTER_INVALID_ONLY = "filterInvalid";

  private boolean filterInvalid;

  @Override
  public void init(SortedKeyValueIterator<Key,Value> source, Map<String,String> options,
      IteratorEnvironment env) throws IOException {
    super.init(source, options, env);
    validateOptions(options);
    this.filterInvalid = Boolean.parseBoolean(options.get(FILTER_INVALID_ONLY));

    if (!filterInvalid) {
      String auths = options.get(AUTHS);
      Authorizations authObj = auths == null || auths.isEmpty() ? new Authorizations()
          : new Authorizations(auths.getBytes(UTF_8));

      this.accessEvaluator = AccessEvaluator.of(authObj.toAccessAuthorizations());
    }
    this.cache = new LRUMap<>(1000);
  }

  @Override
  public SortedKeyValueIterator<Key,Value> deepCopy(IteratorEnvironment env) {
    VisibilityFilter result = (VisibilityFilter) super.deepCopy(env);
    result.filterInvalid = this.filterInvalid;
    result.accessEvaluator = this.accessEvaluator;
    result.cache = this.cache;
    return result;
  }

  @Override
  public boolean accept(Key k, Value v) {
    // The following call will replace the contents of testVis
    // with the bytes for the column visibility for k. Any cached
    // version of testVis needs to be a copy to avoid modifying
    // the cached version.
    k.getColumnVisibilityData(testVis);
    if (filterInvalid) {
      Boolean b = cache.get(testVis);
      if (b != null) {
        return b;
      }
      final ArrayByteSequence copy = new ArrayByteSequence(testVis);
      try {
        AccessExpression.validate(copy.toArray());
        // cache a copy of testVis
        cache.put(copy, true);
        return true;
      } catch (InvalidAccessExpressionException e) {
        // cache a copy of testVis
        cache.put(copy, false);
        return false;
      }
    } else {
      if (testVis.length() == 0) {
        return true;
      }

      Boolean b = cache.get(testVis);
      if (b != null) {
        return b;
      }

      final ArrayByteSequence copy = new ArrayByteSequence(testVis);
      try {
        boolean bb = accessEvaluator.canAccess(copy.toArray());
        // cache a copy of testVis
        cache.put(copy, bb);
        return bb;
<<<<<<< HEAD
      } catch (InvalidAccessExpressionException e) {
        log.error("Parse Error", e);
=======
      } catch (VisibilityParseException | BadArgumentException e) {
        log.error("Parse Error with visibility of Key: {}", k, e);
>>>>>>> e46eded4
        return false;
      }
    }
  }

  @Override
  public IteratorOptions describeOptions() {
    IteratorOptions io = super.describeOptions();
    io.setName("visibilityFilter");
    io.setDescription("The VisibilityFilter allows you to filter for key/value"
        + " pairs by a set of authorizations or filter invalid labels from corrupt files.");
    io.addNamedOption(FILTER_INVALID_ONLY,
        "if 'true', the iterator is instructed to ignore the authorizations and"
            + " only filter invalid visibility labels (default: false)");
    io.addNamedOption(AUTHS,
        "the serialized set of authorizations to filter against (default: empty"
            + " string, accepts only entries visible by all)");
    return io;
  }

  public static void setAuthorizations(IteratorSetting setting, Authorizations auths) {
    setting.addOption(AUTHS, auths.serialize());
  }

  public static void filterInvalidLabelsOnly(IteratorSetting setting, boolean featureEnabled) {
    setting.addOption(FILTER_INVALID_ONLY, Boolean.toString(featureEnabled));
  }

}<|MERGE_RESOLUTION|>--- conflicted
+++ resolved
@@ -121,13 +121,8 @@
         // cache a copy of testVis
         cache.put(copy, bb);
         return bb;
-<<<<<<< HEAD
       } catch (InvalidAccessExpressionException e) {
-        log.error("Parse Error", e);
-=======
-      } catch (VisibilityParseException | BadArgumentException e) {
         log.error("Parse Error with visibility of Key: {}", k, e);
->>>>>>> e46eded4
         return false;
       }
     }
