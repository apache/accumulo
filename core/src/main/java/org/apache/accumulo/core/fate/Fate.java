--- conflicted
+++ resolved
@@ -38,11 +38,8 @@
 import java.util.concurrent.RejectedExecutionException;
 import java.util.concurrent.ScheduledThreadPoolExecutor;
 import java.util.concurrent.ThreadPoolExecutor;
-<<<<<<< HEAD
+import java.util.concurrent.TimeUnit;
 import java.util.concurrent.TransferQueue;
-=======
-import java.util.concurrent.TimeUnit;
->>>>>>> 6dc1bcfa
 import java.util.concurrent.atomic.AtomicBoolean;
 import java.util.function.Function;
 
@@ -207,13 +204,8 @@
         } catch (Exception e) {
           runnerLog.error("Uncaught exception in FATE runner thread.", e);
         } finally {
-<<<<<<< HEAD
           if (txStore != null) {
-            txStore.unreserve(deferTime);
-=======
-          if (tid != null) {
-            store.unreserve(tid, deferTime, TimeUnit.MILLISECONDS);
->>>>>>> 6dc1bcfa
+            txStore.unreserve(deferTime, TimeUnit.MILLISECONDS);
           }
         }
       }
@@ -373,11 +365,7 @@
         txStore.setStatus(SUBMITTED);
       }
     } finally {
-<<<<<<< HEAD
-      txStore.unreserve(0);
-=======
-      store.unreserve(tid, 0, TimeUnit.MILLISECONDS);
->>>>>>> 6dc1bcfa
+      txStore.unreserve(0, TimeUnit.MILLISECONDS);
     }
 
   }
@@ -415,11 +403,7 @@
             return false;
           }
         } finally {
-<<<<<<< HEAD
-          txStore.unreserve(0);
-=======
-          store.unreserve(tid, 0, TimeUnit.MILLISECONDS);
->>>>>>> 6dc1bcfa
+          txStore.unreserve(0, TimeUnit.MILLISECONDS);
         }
       } else {
         // reserved, lets retry.
@@ -450,11 +434,7 @@
           break;
       }
     } finally {
-<<<<<<< HEAD
-      txStore.unreserve(0);
-=======
-      store.unreserve(tid, 0, TimeUnit.MILLISECONDS);
->>>>>>> 6dc1bcfa
+      txStore.unreserve(0, TimeUnit.MILLISECONDS);
     }
   }
 
@@ -467,11 +447,7 @@
       }
       return (String) txStore.getTransactionInfo(TxInfo.RETURN_VALUE);
     } finally {
-<<<<<<< HEAD
-      txStore.unreserve(0);
-=======
-      store.unreserve(tid, 0, TimeUnit.MILLISECONDS);
->>>>>>> 6dc1bcfa
+      txStore.unreserve(0, TimeUnit.MILLISECONDS);
     }
   }
 
@@ -485,11 +461,7 @@
       }
       return (Exception) txStore.getTransactionInfo(TxInfo.EXCEPTION);
     } finally {
-<<<<<<< HEAD
-      txStore.unreserve(0);
-=======
-      store.unreserve(tid, 0, TimeUnit.MILLISECONDS);
->>>>>>> 6dc1bcfa
+      txStore.unreserve(0, TimeUnit.MILLISECONDS);
     }
   }
 
