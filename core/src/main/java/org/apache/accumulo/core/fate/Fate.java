/*
 * Licensed to the Apache Software Foundation (ASF) under one
 * or more contributor license agreements.  See the NOTICE file
 * distributed with this work for additional information
 * regarding copyright ownership.  The ASF licenses this file
 * to you under the Apache License, Version 2.0 (the
 * "License"); you may not use this file except in compliance
 * with the License.  You may obtain a copy of the License at
 *
 *   https://www.apache.org/licenses/LICENSE-2.0
 *
 * Unless required by applicable law or agreed to in writing,
 * software distributed under the License is distributed on an
 * "AS IS" BASIS, WITHOUT WARRANTIES OR CONDITIONS OF ANY
 * KIND, either express or implied.  See the License for the
 * specific language governing permissions and limitations
 * under the License.
 */
package org.apache.accumulo.core.fate;

import static java.util.concurrent.TimeUnit.SECONDS;
import static org.apache.accumulo.core.fate.ReadOnlyFateStore.TStatus.FAILED;
import static org.apache.accumulo.core.fate.ReadOnlyFateStore.TStatus.FAILED_IN_PROGRESS;
import static org.apache.accumulo.core.fate.ReadOnlyFateStore.TStatus.NEW;
import static org.apache.accumulo.core.fate.ReadOnlyFateStore.TStatus.SUBMITTED;
import static org.apache.accumulo.core.fate.ReadOnlyFateStore.TStatus.SUCCESSFUL;
import static org.apache.accumulo.core.fate.ReadOnlyFateStore.TStatus.UNKNOWN;
import static org.apache.accumulo.core.util.threads.ThreadPoolNames.META_DEAD_RESERVATION_CLEANER_POOL;
import static org.apache.accumulo.core.util.threads.ThreadPoolNames.USER_DEAD_RESERVATION_CLEANER_POOL;

import java.time.Duration;
import java.util.Arrays;
import java.util.Collections;
import java.util.EnumSet;
import java.util.HashMap;
import java.util.HashSet;
import java.util.Map;
import java.util.Optional;
import java.util.Set;
import java.util.TreeSet;
import java.util.concurrent.ExecutorService;
import java.util.concurrent.ScheduledExecutorService;
import java.util.concurrent.ScheduledFuture;
import java.util.concurrent.ScheduledThreadPoolExecutor;
import java.util.concurrent.TimeUnit;
import java.util.concurrent.atomic.AtomicBoolean;
import java.util.concurrent.atomic.AtomicInteger;
import java.util.function.Function;
import java.util.stream.Collectors;
import java.util.stream.Stream;

import org.apache.accumulo.core.conf.AccumuloConfiguration;
import org.apache.accumulo.core.conf.Property;
import org.apache.accumulo.core.fate.FateStore.FateTxStore;
import org.apache.accumulo.core.fate.FateStore.Seeder;
import org.apache.accumulo.core.fate.ReadOnlyFateStore.TStatus;
import org.apache.accumulo.core.logging.FateLogger;
import org.apache.accumulo.core.manager.thrift.TFateOperation;
import org.apache.accumulo.core.util.UtilWaitThread;
import org.apache.accumulo.core.util.threads.ThreadPools;
import org.apache.thrift.TApplicationException;
import org.slf4j.Logger;
import org.slf4j.LoggerFactory;

import com.google.common.annotations.VisibleForTesting;
import com.google.gson.JsonParser;

/**
 * Fault tolerant executor
 */
public class Fate<T> {

  private static final Logger log = LoggerFactory.getLogger(Fate.class);

  private boolean metricsEnabled = false;

  private final FateStore<T> store;
  private final ScheduledFuture<?> fatePoolsWatcherFuture;
  private final AtomicInteger needMoreThreadsWarnCount = new AtomicInteger(0);
  private final ExecutorService deadResCleanerExecutor;

  private static final EnumSet<TStatus> FINISHED_STATES = EnumSet.of(FAILED, SUCCESSFUL, UNKNOWN);
  public static final Duration INITIAL_DELAY = Duration.ofSeconds(3);
  private static final Duration DEAD_RES_CLEANUP_DELAY = Duration.ofMinutes(3);
  private static final Duration POOL_WATCHER_DELAY = Duration.ofSeconds(30);

  private final AtomicBoolean keepRunning = new AtomicBoolean(true);
  // Visible for FlakyFate test object
  protected final Set<FateExecutor<T>> fateExecutors = new HashSet<>();

  public enum TxInfo {
    FATE_OP, AUTO_CLEAN, EXCEPTION, TX_AGEOFF, RETURN_VALUE
  }

  public enum FateOperation {
    COMMIT_COMPACTION(null),
    NAMESPACE_CREATE(TFateOperation.NAMESPACE_CREATE),
    NAMESPACE_DELETE(TFateOperation.NAMESPACE_DELETE),
    NAMESPACE_RENAME(TFateOperation.NAMESPACE_RENAME),
    SHUTDOWN_TSERVER(null),
    SYSTEM_SPLIT(null),
    SYSTEM_MERGE(null),
    TABLE_BULK_IMPORT2(TFateOperation.TABLE_BULK_IMPORT2),
    TABLE_CANCEL_COMPACT(TFateOperation.TABLE_CANCEL_COMPACT),
    TABLE_CLONE(TFateOperation.TABLE_CLONE),
    TABLE_COMPACT(TFateOperation.TABLE_COMPACT),
    TABLE_CREATE(TFateOperation.TABLE_CREATE),
    TABLE_DELETE(TFateOperation.TABLE_DELETE),
    TABLE_DELETE_RANGE(TFateOperation.TABLE_DELETE_RANGE),
    TABLE_EXPORT(TFateOperation.TABLE_EXPORT),
    TABLE_IMPORT(TFateOperation.TABLE_IMPORT),
    TABLE_MERGE(TFateOperation.TABLE_MERGE),
    TABLE_OFFLINE(TFateOperation.TABLE_OFFLINE),
    TABLE_ONLINE(TFateOperation.TABLE_ONLINE),
    TABLE_RENAME(TFateOperation.TABLE_RENAME),
    TABLE_SPLIT(TFateOperation.TABLE_SPLIT),
    TABLE_TABLET_AVAILABILITY(TFateOperation.TABLE_TABLET_AVAILABILITY);

    private final TFateOperation top;
    private static final Set<FateOperation> nonThriftOps = Arrays.stream(FateOperation.values())
        .filter(fateOp -> fateOp.top == null).collect(Collectors.toUnmodifiableSet());
    private static final Set<FateOperation> allUserFateOps =
        Collections.unmodifiableSet(EnumSet.allOf(FateOperation.class));
    private static final Set<FateOperation> allMetaFateOps =
        Collections.unmodifiableSet(EnumSet.allOf(FateOperation.class));

    FateOperation(TFateOperation top) {
      this.top = top;
    }

    public static FateOperation fromThrift(TFateOperation top) {
      return FateOperation.valueOf(top.name());
    }

    public static Set<FateOperation> getNonThriftOps() {
      return nonThriftOps;
    }

    public TFateOperation toThrift() {
      if (top == null) {
        throw new IllegalStateException(this + " does not have an equivalent thrift form");
      }
      return top;
    }

    public static Set<FateOperation> getAllUserFateOps() {
      return allUserFateOps;
    }

    public static Set<FateOperation> getAllMetaFateOps() {
      return allMetaFateOps;
    }
  }

  // The fate pools watcher:
  // - Maintains a TransactionRunner per available thread per pool/FateExecutor. Does so by
  // periodically checking the pools for an inactive thread (i.e., a thread running a
  // TransactionRunner died or the pool size was increased in the property), resizing the pool and
  // submitting new runners as needed. Also safely stops the necessary number of TransactionRunners
  // if the pool size in the property was decreased.
  // - Warns the user to consider increasing the pool size (or splitting the fate ops assigned to
  // that pool into separate pools) for any pool that does not often have any idle threads.
  private class FatePoolsWatcher implements Runnable {
    private final T environment;
    private final AccumuloConfiguration conf;

    private FatePoolsWatcher(T environment, AccumuloConfiguration conf) {
      this.environment = environment;
      this.conf = conf;
    }

    @Override
    public void run() {
      // Read from the config here and here only. Must avoid reading the same property from the
      // config more than once since it can change at any point in this execution
<<<<<<< HEAD
      var poolConfigs = getPoolConfigurations(conf, store.type());
      var idleCheckIntervalMillis = conf.getTimeInMillis(Property.MANAGER_FATE_IDLE_CHECK_INTERVAL);
=======
      final var poolConfigs = getPoolConfigurations(conf);
      final var idleCheckIntervalMillis =
          conf.getTimeInMillis(Property.MANAGER_FATE_IDLE_CHECK_INTERVAL);
>>>>>>> 4fbec59e

      // shutdown task: shutdown fate executors whose set of fate operations are no longer present
      // in the config
      synchronized (fateExecutors) {
        final var fateExecutorsIter = fateExecutors.iterator();
        while (fateExecutorsIter.hasNext()) {
          var fateExecutor = fateExecutorsIter.next();

          // if this fate executors set of fate ops is no longer present in the config...
          if (!poolConfigs.containsKey(fateExecutor.getFateOps())) {
            if (!fateExecutor.isShutdown()) {
<<<<<<< HEAD
              log.debug("The config for {} has changed invalidating {}. Gracefully shutting down "
                  + "the FateExecutor.", getFateConfigProp(store.type()), fateExecutor);
=======
              log.debug(
                  "[{}] The config for {} has changed invalidating {}. Gracefully shutting down "
                      + "the FateExecutor.",
                  store.type(), getFateConfigProp(), fateExecutor);
>>>>>>> 4fbec59e
              fateExecutor.initiateShutdown();
            } else if (fateExecutor.isShutdown() && fateExecutor.isAlive()) {
              log.debug("[{}] {} has been shutdown, but is still actively working on transactions.",
                  store.type(), fateExecutor);
            } else if (fateExecutor.isShutdown() && !fateExecutor.isAlive()) {
              log.debug("[{}] {} has been shutdown and all threads have safely terminated.",
                  store.type(), fateExecutor);
              fateExecutorsIter.remove();
            }
          }
        }
      }

      // replacement task: at this point, the existing FateExecutors that were invalidated by the
      // config changes have started shutdown or finished shutdown. Now create any new replacement
      // FateExecutors needed
      for (var poolConfig : poolConfigs.entrySet()) {
        var configFateOps = poolConfig.getKey();
        var configPoolSize = poolConfig.getValue();
        synchronized (fateExecutors) {
          if (fateExecutors.stream().map(FateExecutor::getFateOps)
              .noneMatch(fo -> fo.equals(configFateOps))) {
            log.debug("[{}] Adding FateExecutor for {}", store.type(), configFateOps);
            fateExecutors
                .add(new FateExecutor<>(Fate.this, environment, configFateOps, configPoolSize));
          }
        }
      }

      // resize task: see description for FateExecutor.resizeFateExecutor
      synchronized (fateExecutors) {
        for (var fateExecutor : fateExecutors) {
          if (fateExecutor.isShutdown()) {
            continue;
          }
          fateExecutor.resizeFateExecutor(poolConfigs, idleCheckIntervalMillis);
        }
      }
    }
  }

  /**
   * A thread that finds reservations held by dead processes and unreserves them
   */
  private class DeadReservationCleaner implements Runnable {
    @Override
    public void run() {
      if (keepRunning.get()) {
        store.deleteDeadReservations();
      }
    }
  }

  /**
   * Creates a Fault-tolerant executor for the given store type.
   *
   * @param runDeadResCleaner Whether this FATE should run a dead reservation cleaner. The real
   *        FATEs need have a cleaner, but may be undesirable in testing.
   * @param toLogStrFunc A function that converts Repo to Strings that are suitable for logging
   */
  public Fate(T environment, FateStore<T> store, boolean runDeadResCleaner,
      Function<Repo<T>,String> toLogStrFunc, AccumuloConfiguration conf,
      ScheduledThreadPoolExecutor genSchedExecutor) {
    this.store = FateLogger.wrap(store, toLogStrFunc, false);

    fatePoolsWatcherFuture =
        genSchedExecutor.scheduleWithFixedDelay(new FatePoolsWatcher(environment, conf),
            INITIAL_DELAY.toSeconds(), getPoolWatcherDelay().toSeconds(), SECONDS);
    ThreadPools.watchCriticalScheduledTask(fatePoolsWatcherFuture);

    ScheduledExecutorService deadResCleanerExecutor = null;
    if (runDeadResCleaner) {
      // Create a dead reservation cleaner for this store that will periodically clean up
      // reservations held by dead processes, if they exist.
      deadResCleanerExecutor = ThreadPools.getServerThreadPools().createScheduledExecutorService(1,
          store.type() == FateInstanceType.USER ? USER_DEAD_RESERVATION_CLEANER_POOL.poolName
              : META_DEAD_RESERVATION_CLEANER_POOL.poolName);
      ScheduledFuture<?> deadReservationCleaner =
          deadResCleanerExecutor.scheduleWithFixedDelay(new DeadReservationCleaner(),
              INITIAL_DELAY.toSeconds(), getDeadResCleanupDelay().toSeconds(), SECONDS);
      ThreadPools.watchCriticalScheduledTask(deadReservationCleaner);
    }
    this.deadResCleanerExecutor = deadResCleanerExecutor;

<<<<<<< HEAD
    startFateExecutors(environment, conf, fateExecutors);
  }

  protected void startFateExecutors(T environment, AccumuloConfiguration conf,
      Set<FateExecutor<T>> fateExecutors) {
    for (var poolConf : getPoolConfigurations(conf, store.type()).entrySet()) {
      // no fate threads are running at this point; fine not to synchronize
      fateExecutors
          .add(new FateExecutor<>(this, environment, poolConf.getKey(), poolConf.getValue()));
    }
=======
>>>>>>> 4fbec59e
  }

  /**
   * Returns a map of the current pool configurations as set in the given config. Each key is a set
   * of fate operations and each value is an integer for the number of threads assigned to work
   * those fate operations.
   */
  @VisibleForTesting
  public static Map<Set<FateOperation>,Integer> getPoolConfigurations(AccumuloConfiguration conf,
      FateInstanceType type) {
    Map<Set<FateOperation>,Integer> poolConfigs = new HashMap<>();
    final var json = JsonParser.parseString(conf.get(getFateConfigProp(type))).getAsJsonObject();

    for (var entry : json.entrySet()) {
      var key = entry.getKey();
      var val = entry.getValue().getAsInt();
      var fateOpsStrArr = key.split(",");
      Set<FateOperation> fateOpsSet = Arrays.stream(fateOpsStrArr).map(FateOperation::valueOf)
          .collect(Collectors.toCollection(TreeSet::new));

      poolConfigs.put(fateOpsSet, val);
    }

    return poolConfigs;
  }

  protected AtomicBoolean getKeepRunning() {
    return keepRunning;
  }

  protected FateStore<T> getStore() {
    return store;
  }

  protected static Property getFateConfigProp(FateInstanceType type) {
    return type == FateInstanceType.USER ? Property.MANAGER_FATE_USER_CONFIG
        : Property.MANAGER_FATE_META_CONFIG;
  }

  public Duration getDeadResCleanupDelay() {
    return DEAD_RES_CLEANUP_DELAY;
  }

  public Duration getPoolWatcherDelay() {
    return POOL_WATCHER_DELAY;
  }

  public Set<FateExecutor<T>> getFateExecutors() {
    return fateExecutors;
  }

  /**
   * Returns the number of TransactionRunners active for the FateExecutor assigned to work on the
   * given set of fate operations. "Active" meaning it is waiting for a transaction to work on or
   * actively working on one. Returns 0 if no such FateExecutor exists. This should only be used for
   * testing
   */
  @VisibleForTesting
  public int getTxRunnersActive(Set<FateOperation> fateOps) {
    synchronized (fateExecutors) {
      for (var fateExecutor : fateExecutors) {
        if (fateExecutor.getFateOps().equals(fateOps)) {
          return fateExecutor.getNumRunningTxRunners();
        }
      }
    }
    return 0;
  }

  /**
   * Returns the total number of TransactionRunners active across all FateExecutors. This should
   * only be used for testing
   */
  @VisibleForTesting
  public int getTotalTxRunnersActive() {
    synchronized (fateExecutors) {
      return fateExecutors.stream().mapToInt(FateExecutor::getNumRunningTxRunners).sum();
    }
  }

  /**
   * Returns how many times it is warned that a pool size should be increased. Should only be used
   * for testing or in {@link FateExecutor}
   */
  @VisibleForTesting
  public AtomicInteger getNeedMoreThreadsWarnCount() {
    return needMoreThreadsWarnCount;
  }

  // get a transaction id back to the requester before doing any work
  public FateId startTransaction() {
    return store.create();
  }

  public Seeder<T> beginSeeding() {
    return store.beginSeeding();
  }

  public void seedTransaction(FateOperation fateOp, FateKey fateKey, Repo<T> repo,
      boolean autoCleanUp) {
    try (var seeder = store.beginSeeding()) {
      @SuppressWarnings("unused")
      var unused = seeder.attemptToSeedTransaction(fateOp, fateKey, repo, autoCleanUp);
    }
  }

  // start work in the transaction.. it is safe to call this
  // multiple times for a transaction... but it will only seed once
  public void seedTransaction(FateOperation fateOp, FateId fateId, Repo<T> repo,
      boolean autoCleanUp, String goalMessage) {
    log.info("[{}] Seeding {} {} {}", store.type(), fateOp, fateId, goalMessage);
    store.seedTransaction(fateOp, fateId, repo, autoCleanUp);
  }

  // check on the transaction
  public TStatus waitForCompletion(FateId fateId) {
    return store.read(fateId).waitForStatusChange(FINISHED_STATES);
  }

  /**
   * Attempts to cancel a running Fate transaction
   *
   * @param fateId fate transaction id
   * @return true if transaction transitioned to a failed state or already in a completed state,
   *         false otherwise
   */
  public boolean cancel(FateId fateId) {
    for (int retries = 0; retries < 5; retries++) {
      Optional<FateTxStore<T>> optionalTxStore = store.tryReserve(fateId);
      if (optionalTxStore.isPresent()) {
        var txStore = optionalTxStore.orElseThrow();
        try {
          TStatus status = txStore.getStatus();
          log.info("[{}] status is: {}", store.type(), status);
          if (status == NEW || status == SUBMITTED) {
            txStore.setTransactionInfo(TxInfo.EXCEPTION, new TApplicationException(
                TApplicationException.INTERNAL_ERROR, "Fate transaction cancelled by user"));
            txStore.setStatus(FAILED_IN_PROGRESS);
            log.info(
                "[{}] Updated status for {} to FAILED_IN_PROGRESS because it was cancelled by user",
                store.type(), fateId);
            return true;
          } else {
            log.info("[{}] {} cancelled by user but already in progress or finished state",
                store.type(), fateId);
            return false;
          }
        } finally {
          txStore.unreserve(Duration.ZERO);
        }
      } else {
        // reserved, lets retry.
        UtilWaitThread.sleep(500);
      }
    }
    log.info("[{}] Unable to reserve transaction {} to cancel it", store.type(), fateId);
    return false;
  }

  // resource cleanup
  public void delete(FateId fateId) {
    FateTxStore<T> txStore = store.reserve(fateId);
    try {
      switch (txStore.getStatus()) {
        case NEW:
        case SUBMITTED:
        case FAILED:
        case SUCCESSFUL:
          txStore.delete();
          break;
        case FAILED_IN_PROGRESS:
        case IN_PROGRESS:
          throw new IllegalStateException("Can not delete in progress transaction " + fateId);
        case UNKNOWN:
          // nothing to do, it does not exist
          break;
      }
    } finally {
      txStore.unreserve(Duration.ZERO);
    }
  }

  public String getReturn(FateId fateId) {
    FateTxStore<T> txStore = store.reserve(fateId);
    try {
      if (txStore.getStatus() != SUCCESSFUL) {
        throw new IllegalStateException(
            "Tried to get exception when transaction " + fateId + " not in successful state");
      }
      return (String) txStore.getTransactionInfo(TxInfo.RETURN_VALUE);
    } finally {
      txStore.unreserve(Duration.ZERO);
    }
  }

  // get reportable failures
  public Exception getException(FateId fateId) {
    FateTxStore<T> txStore = store.reserve(fateId);
    try {
      if (txStore.getStatus() != FAILED) {
        throw new IllegalStateException(
            "Tried to get exception when transaction " + fateId + " not in failed state");
      }
      return (Exception) txStore.getTransactionInfo(TxInfo.EXCEPTION);
    } finally {
      txStore.unreserve(Duration.ZERO);
    }
  }

  /**
   * Lists transctions for a given fate key type.
   */
  public Stream<FateKey> list(FateKey.FateKeyType type) {
    return store.list(type);
  }

  /**
   * Initiates shutdown of background threads that run fate operations and cleanup fate data and
   * optionally waits on them. Leaves the fate object in a state where it can still update and read
   * fate data, like add a new fate operation or get the status of an existing fate operation.
   */
  public void shutdown(long timeout, TimeUnit timeUnit) {
    log.info("Shutting down {} FATE", store.type());

    if (keepRunning.compareAndSet(true, false)) {
      synchronized (fateExecutors) {
        for (var fateExecutor : fateExecutors) {
          fateExecutor.initiateShutdown();
        }
      }
      if (deadResCleanerExecutor != null) {
        deadResCleanerExecutor.shutdown();
      }
      fatePoolsWatcherFuture.cancel(false);
    }

    if (timeout > 0) {
      long start = System.nanoTime();
      try {
        waitForAllFateExecShutdown(start, timeout, timeUnit);
        waitForDeadResCleanerShutdown(start, timeout, timeUnit);

        if (anyFateExecutorIsAlive() || deadResCleanerIsAlive()) {
          log.warn(
              "Waited for {}ms for all fate {} background threads to stop, but some are still running. "
                  + "fate executor threads:{} dead reservation cleaner thread:{} ",
              TimeUnit.NANOSECONDS.toMillis(System.nanoTime() - start), store.type(),
              anyFateExecutorIsAlive(), deadResCleanerIsAlive());
        }
      } catch (InterruptedException e) {
        throw new RuntimeException(e);
      }
    }

    // interrupt the background threads
    synchronized (fateExecutors) {
      var fateExecutorsIter = fateExecutors.iterator();
      while (fateExecutorsIter.hasNext()) {
        var fateExecutor = fateExecutorsIter.next();
        fateExecutor.shutdownNow();
        fateExecutor.getIdleCountHistory().clear();
        fateExecutorsIter.remove();
      }
    }
    if (deadResCleanerExecutor != null) {
      deadResCleanerExecutor.shutdownNow();
    }
  }

  /**
   * Initiates shutdown of all fate threads and prevents reads and updates of fates persisted data.
   */
  public void close() {
    shutdown(0, SECONDS);
    store.close();
  }

  private boolean anyFateExecutorIsAlive() {
    synchronized (fateExecutors) {
      return fateExecutors.stream().anyMatch(FateExecutor::isAlive);
    }
  }

  private boolean deadResCleanerIsAlive() {
    return deadResCleanerExecutor != null && !deadResCleanerExecutor.isTerminated();
  }

  private void waitForAllFateExecShutdown(long start, long timeout, TimeUnit timeUnit)
      throws InterruptedException {
    synchronized (fateExecutors) {
      for (var fateExecutor : fateExecutors) {
        fateExecutor.waitForShutdown(start, timeout, timeUnit);
      }
    }
  }

  private void waitForDeadResCleanerShutdown(long start, long timeout, TimeUnit timeUnit)
      throws InterruptedException {
    while (((System.nanoTime() - start) < timeUnit.toNanos(timeout)) && deadResCleanerIsAlive()) {
      if (deadResCleanerExecutor != null && !deadResCleanerExecutor.awaitTermination(1, SECONDS)) {
        log.debug("Fate {} is waiting for dead reservation cleaner thread to terminate",
            store.type());
      }
    }
  }
}<|MERGE_RESOLUTION|>--- conflicted
+++ resolved
@@ -173,14 +173,9 @@
     public void run() {
       // Read from the config here and here only. Must avoid reading the same property from the
       // config more than once since it can change at any point in this execution
-<<<<<<< HEAD
-      var poolConfigs = getPoolConfigurations(conf, store.type());
-      var idleCheckIntervalMillis = conf.getTimeInMillis(Property.MANAGER_FATE_IDLE_CHECK_INTERVAL);
-=======
-      final var poolConfigs = getPoolConfigurations(conf);
+      final var poolConfigs = getPoolConfigurations(conf, store.type());
       final var idleCheckIntervalMillis =
           conf.getTimeInMillis(Property.MANAGER_FATE_IDLE_CHECK_INTERVAL);
->>>>>>> 4fbec59e
 
       // shutdown task: shutdown fate executors whose set of fate operations are no longer present
       // in the config
@@ -192,15 +187,10 @@
           // if this fate executors set of fate ops is no longer present in the config...
           if (!poolConfigs.containsKey(fateExecutor.getFateOps())) {
             if (!fateExecutor.isShutdown()) {
-<<<<<<< HEAD
-              log.debug("The config for {} has changed invalidating {}. Gracefully shutting down "
-                  + "the FateExecutor.", getFateConfigProp(store.type()), fateExecutor);
-=======
               log.debug(
                   "[{}] The config for {} has changed invalidating {}. Gracefully shutting down "
                       + "the FateExecutor.",
-                  store.type(), getFateConfigProp(), fateExecutor);
->>>>>>> 4fbec59e
+                  store.type(), getFateConfigProp(store.type()), fateExecutor);
               fateExecutor.initiateShutdown();
             } else if (fateExecutor.isShutdown() && fateExecutor.isAlive()) {
               log.debug("[{}] {} has been shutdown, but is still actively working on transactions.",
@@ -284,20 +274,6 @@
       ThreadPools.watchCriticalScheduledTask(deadReservationCleaner);
     }
     this.deadResCleanerExecutor = deadResCleanerExecutor;
-
-<<<<<<< HEAD
-    startFateExecutors(environment, conf, fateExecutors);
-  }
-
-  protected void startFateExecutors(T environment, AccumuloConfiguration conf,
-      Set<FateExecutor<T>> fateExecutors) {
-    for (var poolConf : getPoolConfigurations(conf, store.type()).entrySet()) {
-      // no fate threads are running at this point; fine not to synchronize
-      fateExecutors
-          .add(new FateExecutor<>(this, environment, poolConf.getKey(), poolConf.getValue()));
-    }
-=======
->>>>>>> 4fbec59e
   }
 
   /**
