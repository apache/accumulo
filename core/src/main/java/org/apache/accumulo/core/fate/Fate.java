--- conflicted
+++ resolved
@@ -114,17 +114,12 @@
     TABLE_TABLET_AVAILABILITY(TFateOperation.TABLE_TABLET_AVAILABILITY);
 
     private final TFateOperation top;
-<<<<<<< HEAD
-    private static final Set<FateOperation> nonThriftOps =
-        Collections.unmodifiableSet(EnumSet.of(COMMIT_COMPACTION, SHUTDOWN_TSERVER, SYSTEM_SPLIT));
+    private static final Set<FateOperation> nonThriftOps = Collections.unmodifiableSet(
+        EnumSet.of(COMMIT_COMPACTION, SHUTDOWN_TSERVER, SYSTEM_SPLIT, SYSTEM_MERGE));
     private static final Set<FateOperation> allUserFateOps =
         Collections.unmodifiableSet(EnumSet.allOf(FateOperation.class));
     private static final Set<FateOperation> allMetaFateOps =
         Collections.unmodifiableSet(EnumSet.allOf(FateOperation.class));
-=======
-    private static final EnumSet<FateOperation> nonThriftOps =
-        EnumSet.of(COMMIT_COMPACTION, SHUTDOWN_TSERVER, SYSTEM_SPLIT, SYSTEM_MERGE);
->>>>>>> 359712e5
 
     FateOperation(TFateOperation top) {
       this.top = top;
