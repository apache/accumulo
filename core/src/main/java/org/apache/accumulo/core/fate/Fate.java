/*
 * Licensed to the Apache Software Foundation (ASF) under one
 * or more contributor license agreements.  See the NOTICE file
 * distributed with this work for additional information
 * regarding copyright ownership.  The ASF licenses this file
 * to you under the Apache License, Version 2.0 (the
 * "License"); you may not use this file except in compliance
 * with the License.  You may obtain a copy of the License at
 *
 *   https://www.apache.org/licenses/LICENSE-2.0
 *
 * Unless required by applicable law or agreed to in writing,
 * software distributed under the License is distributed on an
 * "AS IS" BASIS, WITHOUT WARRANTIES OR CONDITIONS OF ANY
 * KIND, either express or implied.  See the License for the
 * specific language governing permissions and limitations
 * under the License.
 */
package org.apache.accumulo.core.fate;

import static java.util.concurrent.TimeUnit.SECONDS;
import static org.apache.accumulo.core.fate.ReadOnlyFateStore.TStatus.FAILED;
import static org.apache.accumulo.core.fate.ReadOnlyFateStore.TStatus.FAILED_IN_PROGRESS;
import static org.apache.accumulo.core.fate.ReadOnlyFateStore.TStatus.NEW;
import static org.apache.accumulo.core.fate.ReadOnlyFateStore.TStatus.SUBMITTED;
import static org.apache.accumulo.core.fate.ReadOnlyFateStore.TStatus.SUCCESSFUL;
import static org.apache.accumulo.core.fate.ReadOnlyFateStore.TStatus.UNKNOWN;
import static org.apache.accumulo.core.util.threads.ThreadPoolNames.META_DEAD_RESERVATION_CLEANER_POOL;
import static org.apache.accumulo.core.util.threads.ThreadPoolNames.USER_DEAD_RESERVATION_CLEANER_POOL;

import java.time.Duration;
import java.util.AbstractMap;
import java.util.Arrays;
import java.util.Collections;
import java.util.EnumSet;
import java.util.HashMap;
import java.util.HashSet;
import java.util.Map;
import java.util.Optional;
import java.util.Set;
import java.util.TreeSet;
import java.util.concurrent.ExecutorService;
import java.util.concurrent.ScheduledExecutorService;
import java.util.concurrent.ScheduledFuture;
import java.util.concurrent.ScheduledThreadPoolExecutor;
import java.util.concurrent.TimeUnit;
import java.util.concurrent.atomic.AtomicBoolean;
import java.util.concurrent.atomic.AtomicInteger;
import java.util.function.Function;
import java.util.stream.Collectors;
import java.util.stream.Stream;

import org.apache.accumulo.core.conf.AccumuloConfiguration;
import org.apache.accumulo.core.conf.Property;
import org.apache.accumulo.core.fate.FateStore.FateTxStore;
import org.apache.accumulo.core.fate.FateStore.Seeder;
import org.apache.accumulo.core.fate.ReadOnlyFateStore.TStatus;
import org.apache.accumulo.core.logging.FateLogger;
import org.apache.accumulo.core.manager.thrift.TFateOperation;
import org.apache.accumulo.core.util.UtilWaitThread;
import org.apache.accumulo.core.util.threads.ThreadPools;
import org.apache.thrift.TApplicationException;
import org.slf4j.Logger;
import org.slf4j.LoggerFactory;

import com.google.common.annotations.VisibleForTesting;
import com.google.gson.JsonParser;

/**
 * Fault tolerant executor
 */
public class Fate<T> {

  private static final Logger log = LoggerFactory.getLogger(Fate.class);

  private final FateStore<T> store;
  private final ScheduledFuture<?> fatePoolsWatcherFuture;
  private final AtomicInteger needMoreThreadsWarnCount = new AtomicInteger(0);
  private final ExecutorService deadResCleanerExecutor;

  private static final EnumSet<TStatus> FINISHED_STATES = EnumSet.of(FAILED, SUCCESSFUL, UNKNOWN);
  public static final Duration INITIAL_DELAY = Duration.ofSeconds(3);
  private static final Duration DEAD_RES_CLEANUP_DELAY = Duration.ofMinutes(3);
  public static final Duration POOL_WATCHER_DELAY = Duration.ofSeconds(30);

  private final AtomicBoolean keepRunning = new AtomicBoolean(true);
  // Visible for FlakyFate test object
  protected final Set<FateExecutor<T>> fateExecutors = new HashSet<>();

  public enum TxInfo {
    FATE_OP, AUTO_CLEAN, EXCEPTION, TX_AGEOFF, RETURN_VALUE
  }

<<<<<<< HEAD
  public enum FateOperation {
    COMMIT_COMPACTION(null),
    NAMESPACE_CREATE(TFateOperation.NAMESPACE_CREATE),
    NAMESPACE_DELETE(TFateOperation.NAMESPACE_DELETE),
    NAMESPACE_RENAME(TFateOperation.NAMESPACE_RENAME),
    SHUTDOWN_TSERVER(null),
    SYSTEM_SPLIT(null),
    SYSTEM_MERGE(null),
    TABLE_BULK_IMPORT2(TFateOperation.TABLE_BULK_IMPORT2),
    TABLE_CANCEL_COMPACT(TFateOperation.TABLE_CANCEL_COMPACT),
    TABLE_CLONE(TFateOperation.TABLE_CLONE),
    TABLE_COMPACT(TFateOperation.TABLE_COMPACT),
    TABLE_CREATE(TFateOperation.TABLE_CREATE),
    TABLE_DELETE(TFateOperation.TABLE_DELETE),
    TABLE_DELETE_RANGE(TFateOperation.TABLE_DELETE_RANGE),
    TABLE_EXPORT(TFateOperation.TABLE_EXPORT),
    TABLE_IMPORT(TFateOperation.TABLE_IMPORT),
    TABLE_MERGE(TFateOperation.TABLE_MERGE),
    TABLE_OFFLINE(TFateOperation.TABLE_OFFLINE),
    TABLE_ONLINE(TFateOperation.TABLE_ONLINE),
    TABLE_RENAME(TFateOperation.TABLE_RENAME),
    TABLE_SPLIT(TFateOperation.TABLE_SPLIT),
    TABLE_TABLET_AVAILABILITY(TFateOperation.TABLE_TABLET_AVAILABILITY);

    private final TFateOperation top;
    private static final Set<FateOperation> nonThriftOps = Arrays.stream(FateOperation.values())
        .filter(fateOp -> fateOp.top == null).collect(Collectors.toUnmodifiableSet());
    private static final Set<FateOperation> allUserFateOps =
        Collections.unmodifiableSet(EnumSet.allOf(FateOperation.class));
    private static final Set<FateOperation> allMetaFateOps =
        Collections.unmodifiableSet(EnumSet.allOf(FateOperation.class));

    FateOperation(TFateOperation top) {
      this.top = top;
    }

    public static FateOperation fromThrift(TFateOperation top) {
      return FateOperation.valueOf(top.name());
=======
  private class TransactionRunner implements Runnable {

    private boolean isInterruptedException(Throwable e) {
      if (e == null) {
        return false;
      }

      if (e instanceof InterruptedException) {
        return true;
      }

      for (Throwable suppressed : e.getSuppressed()) {
        if (isInterruptedException(suppressed)) {
          return true;
        }
      }

      return isInterruptedException(e.getCause());
    }

    @Override
    public void run() {
      while (keepRunning.get()) {
        long deferTime = 0;
        Long tid = null;
        try {
          tid = store.reserve();
          TStatus status = store.getStatus(tid);
          Repo<T> op = store.top(tid);
          if (status == FAILED_IN_PROGRESS) {
            processFailed(tid, op);
          } else {
            Repo<T> prevOp = null;
            try {
              deferTime = executeIsReady(tid, op);

              // Here, deferTime is only used to determine success (zero) or failure (non-zero),
              // proceeding on success and returning to the while loop on failure.
              // The value of deferTime is only used as a wait time in ZooStore.unreserve
              if (deferTime == 0) {
                prevOp = op;
                if (status == SUBMITTED) {
                  store.setStatus(tid, IN_PROGRESS);
                }
                op = executeCall(tid, op);
                // It's possible that a Fate operation impl
                // may not do the right thing with an
                // InterruptedException.
                if (Thread.currentThread().isInterrupted()) {
                  throw new InterruptedException("Fate Transaction Runner thread interrupted");
                }
              } else {
                continue;
              }
            } catch (Exception e) {
              if (!isInterruptedException(e)) {
                blockIfHadoopShutdown(tid, e);
                transitionToFailed(tid, e);
                continue;
              } else {
                if (keepRunning.get()) {
                  throw e;
                } else {
                  // If we are shutting down then Fate.shutdown was called
                  // and ExecutorService.shutdownNow was called resulting
                  // in this exception. We will exit at the top of the loop.
                  Thread.interrupted();
                  continue;
                }
              }
            }

            if (op == null) {
              // transaction is finished
              String ret = prevOp.getReturn();
              if (ret != null) {
                store.setTransactionInfo(tid, TxInfo.RETURN_VALUE, ret);
              }
              store.setStatus(tid, SUCCESSFUL);
              doCleanUp(tid);
            } else {
              try {
                store.push(tid, op);
              } catch (StackOverflowException e) {
                // the op that failed to push onto the stack was never executed, so no need to undo
                // it
                // just transition to failed and undo the ops that executed
                transitionToFailed(tid, e);
                continue;
              }
            }
          }
        } catch (Exception e) {
          if (isInterruptedException(e)) {
            if (keepRunning.get()) {
              runnerLog.error("Uncaught InterruptedException in FATE runner thread.", e);
            } else {
              // If we are shutting down then Fate.shutdown was called
              // and ExecutorService.shutdownNow was called resulting
              // in this exception. We will exit at the top of the loop,
              // so continue this loop iteration normally.
              Thread.interrupted();
            }
          } else {
            runnerLog.error("Uncaught exception in FATE runner thread.", e);
          }
        } finally {
          if (tid != null) {
            store.unreserve(tid, deferTime, TimeUnit.MILLISECONDS);
          }
        }
      }
>>>>>>> 552c7a15
    }

    public static Set<FateOperation> getNonThriftOps() {
      return nonThriftOps;
    }

    public TFateOperation toThrift() {
      if (top == null) {
        throw new IllegalStateException(this + " does not have an equivalent thrift form");
      }
      return top;
    }

    public static Set<FateOperation> getAllUserFateOps() {
      return allUserFateOps;
    }

    public static Set<FateOperation> getAllMetaFateOps() {
      return allMetaFateOps;
    }
  }

  // The fate pools watcher:
  // - Maintains a TransactionRunner per available thread per pool/FateExecutor. Does so by
  // periodically checking the pools for an inactive thread (i.e., a thread running a
  // TransactionRunner died or the pool size was increased in the property), resizing the pool and
  // submitting new runners as needed. Also safely stops the necessary number of TransactionRunners
  // if the pool size in the property was decreased.
  // - Warns the user to consider increasing the pool size (or splitting the fate ops assigned to
  // that pool into separate pools) for any pool that does not often have any idle threads.
  private class FatePoolsWatcher implements Runnable {
    private final T environment;
    private final AccumuloConfiguration conf;

    private FatePoolsWatcher(T environment, AccumuloConfiguration conf) {
      this.environment = environment;
      this.conf = conf;
    }

    @Override
    public void run() {
      // Read from the config here and here only. Must avoid reading the same property from the
      // config more than once since it can change at any point in this execution
      final var poolConfigs = getPoolConfigurations(conf, store.type());
      final var idleCheckIntervalMillis =
          conf.getTimeInMillis(Property.MANAGER_FATE_IDLE_CHECK_INTERVAL);

      // shutdown task: shutdown fate executors whose set of fate operations are no longer present
      // in the config
      synchronized (fateExecutors) {
        final var fateExecutorsIter = fateExecutors.iterator();
        while (fateExecutorsIter.hasNext()) {
          var fateExecutor = fateExecutorsIter.next();

          // if this fate executors set of fate ops is no longer present in the config OR
          // this fate executor was renamed in the config
          if (!poolConfigs.containsKey(fateExecutor.getFateOps()) || !poolConfigs
              .get(fateExecutor.getFateOps()).getKey().equals(fateExecutor.getName())) {
            if (!fateExecutor.isShutdown()) {
              log.debug(
                  "[{}] The config for {} has changed invalidating {}. Gracefully shutting down "
                      + "the FateExecutor.",
                  store.type(), getFateConfigProp(store.type()), fateExecutor);
              fateExecutor.initiateShutdown();
            } else if (fateExecutor.isShutdown() && fateExecutor.isAlive()) {
              log.debug("[{}] {} has been shutdown, but is still actively working on transactions.",
                  store.type(), fateExecutor);
            } else if (fateExecutor.isShutdown() && !fateExecutor.isAlive()) {
              log.debug("[{}] {} has been shutdown and all threads have safely terminated.",
                  store.type(), fateExecutor);
              fateExecutorsIter.remove();
            }
          }
        }
      }

      // replacement task: at this point, the existing FateExecutors that were invalidated by the
      // config changes have started shutdown or finished shutdown. Now create any new replacement
      // FateExecutors needed
      for (var poolConfig : poolConfigs.entrySet()) {
        Set<FateOperation> fateOps = poolConfig.getKey();
        Map.Entry<String,Integer> fateExecNameAndPoolSize = poolConfig.getValue();
        String fateExecutorName = fateExecNameAndPoolSize.getKey();
        int poolSize = fateExecNameAndPoolSize.getValue();
        synchronized (fateExecutors) {
          if (fateExecutors.stream().noneMatch(
              fe -> fe.getFateOps().equals(fateOps) && fe.getName().equals(fateExecutorName))) {
            log.debug("[{}] Adding FateExecutor for {}", store.type(), fateOps);
            fateExecutors.add(
                new FateExecutor<>(Fate.this, environment, fateOps, poolSize, fateExecutorName));
          }
        }
      }

<<<<<<< HEAD
      // resize task: see description for FateExecutor.resizeFateExecutor
      synchronized (fateExecutors) {
        for (var fateExecutor : fateExecutors) {
          if (fateExecutor.isShutdown()) {
            continue;
          }
          fateExecutor.resizeFateExecutor(poolConfigs, idleCheckIntervalMillis);
=======
    private void doCleanUp(long tid) {
      log.debug("Cleaning up {}", tid);
      Boolean autoClean = (Boolean) store.getTransactionInfo(tid, TxInfo.AUTO_CLEAN);
      if (autoClean != null && autoClean) {
        store.delete(tid);
      } else {
        // no longer need persisted operations, so delete them to save space in case
        // TX is never cleaned up...
        while (store.top(tid) != null) {
          store.pop(tid);
>>>>>>> 552c7a15
        }
      }
    }
  }

  /**
   * A thread that finds reservations held by dead processes and unreserves them
   */
  private class DeadReservationCleaner implements Runnable {
    @Override
    public void run() {
      if (keepRunning.get()) {
        store.deleteDeadReservations();
      }
    }
  }

  /**
   * Creates a Fault-tolerant executor for the given store type.
   *
   * @param runDeadResCleaner Whether this FATE should run a dead reservation cleaner. The real
   *        FATEs need have a cleaner, but may be undesirable in testing.
   * @param toLogStrFunc A function that converts Repo to Strings that are suitable for logging
   */
  public Fate(T environment, FateStore<T> store, boolean runDeadResCleaner,
      Function<Repo<T>,String> toLogStrFunc, AccumuloConfiguration conf,
      ScheduledThreadPoolExecutor genSchedExecutor) {
    this.store = FateLogger.wrap(store, toLogStrFunc, false);

    fatePoolsWatcherFuture =
        genSchedExecutor.scheduleWithFixedDelay(new FatePoolsWatcher(environment, conf),
            INITIAL_DELAY.toSeconds(), getPoolWatcherDelay().toSeconds(), SECONDS);
    ThreadPools.watchCriticalScheduledTask(fatePoolsWatcherFuture);

    ScheduledExecutorService deadResCleanerExecutor = null;
    if (runDeadResCleaner) {
      // Create a dead reservation cleaner for this store that will periodically clean up
      // reservations held by dead processes, if they exist.
      deadResCleanerExecutor = ThreadPools.getServerThreadPools().createScheduledExecutorService(1,
          store.type() == FateInstanceType.USER ? USER_DEAD_RESERVATION_CLEANER_POOL.poolName
              : META_DEAD_RESERVATION_CLEANER_POOL.poolName);
      ScheduledFuture<?> deadReservationCleaner =
          deadResCleanerExecutor.scheduleWithFixedDelay(new DeadReservationCleaner(),
              INITIAL_DELAY.toSeconds(), getDeadResCleanupDelay().toSeconds(), SECONDS);
      ThreadPools.watchCriticalScheduledTask(deadReservationCleaner);
    }
    this.deadResCleanerExecutor = deadResCleanerExecutor;
  }

  /**
   * Returns a map of the current pool configurations as set in the given config. Each key is a set
   * of fate operations and each value is a map entry with key = fate executor name and value = pool
   * size
   */
  @VisibleForTesting
  public static Map<Set<FateOperation>,Map.Entry<String,Integer>>
      getPoolConfigurations(AccumuloConfiguration conf, FateInstanceType type) {
    Map<Set<FateOperation>,Map.Entry<String,Integer>> poolConfigs = new HashMap<>();
    final var json = JsonParser.parseString(conf.get(getFateConfigProp(type))).getAsJsonObject();

    for (var entry : json.entrySet()) {
      String fateExecutorName = entry.getKey();
      var poolConfig = entry.getValue().getAsJsonObject().entrySet().iterator().next();
      String fateOpsStr = poolConfig.getKey();
      int poolSize = poolConfig.getValue().getAsInt();
      String[] fateOpsStrArr = fateOpsStr.split(",");
      Set<FateOperation> fateOpsSet = Arrays.stream(fateOpsStrArr).map(FateOperation::valueOf)
          .collect(Collectors.toCollection(TreeSet::new));

      poolConfigs.put(fateOpsSet,
          new AbstractMap.SimpleImmutableEntry<>(fateExecutorName, poolSize));
    }

    return poolConfigs;
  }

  protected AtomicBoolean getKeepRunning() {
    return keepRunning;
  }

  protected FateStore<T> getStore() {
    return store;
  }

  protected static Property getFateConfigProp(FateInstanceType type) {
    return type == FateInstanceType.USER ? Property.MANAGER_FATE_USER_CONFIG
        : Property.MANAGER_FATE_META_CONFIG;
  }

  /**
   * Exists for overrides in test code. Internal access to this field needs to be through this
   * getter
   */
  public Duration getDeadResCleanupDelay() {
    return DEAD_RES_CLEANUP_DELAY;
  }

  /**
   * Exists for overrides in test code. Internal access to this field needs to be through this
   * getter
   */
<<<<<<< HEAD
  public Duration getPoolWatcherDelay() {
    return POOL_WATCHER_DELAY;
=======
  public void startTransactionRunners(AccumuloConfiguration conf,
      ScheduledThreadPoolExecutor serverGeneralScheduledThreadPool) {
    final ThreadPoolExecutor pool = ThreadPools.getServerThreadPools().createExecutorService(conf,
        Property.MANAGER_FATE_THREADPOOL_SIZE, true);
    log.debug("Starting Fate Transaction Runner pool with {} threads", pool.getCorePoolSize());
    ThreadPools
        .watchCriticalScheduledTask(serverGeneralScheduledThreadPool.scheduleWithFixedDelay(() -> {
          // resize the pool if the property changed
          ThreadPools.resizePool(pool, conf, Property.MANAGER_FATE_THREADPOOL_SIZE);
          // If the pool grew, then ensure that there is a TransactionRunner for each thread
          int needed = conf.getCount(Property.MANAGER_FATE_THREADPOOL_SIZE) - pool.getActiveCount();
          if (needed > 0) {
            for (int i = 0; i < needed; i++) {
              try {
                pool.execute(new TransactionRunner());
              } catch (RejectedExecutionException e) {
                // RejectedExecutionException could be shutting down
                if (pool.isShutdown()) {
                  // The exception is expected in this case, no need to spam the logs.
                  log.trace("Error adding transaction runner to FaTE executor pool.", e);
                } else {
                  // This is bad, FaTE may no longer work!
                  log.error("Error adding transaction runner to FaTE executor pool.", e);
                }
                break;
              }
            }
          }
        }, 3, 30, SECONDS));
    executor = pool;
>>>>>>> 552c7a15
  }

  public Set<FateExecutor<T>> getFateExecutors() {
    return fateExecutors;
  }

  /**
   * Returns the number of TransactionRunners active for the FateExecutor assigned to work on the
   * given set of fate operations. "Active" meaning it is waiting for a transaction to work on or
   * actively working on one. Returns 0 if no such FateExecutor exists. This should only be used for
   * testing
   */
  @VisibleForTesting
  public int getTxRunnersActive(Set<FateOperation> fateOps) {
    synchronized (fateExecutors) {
      for (var fateExecutor : fateExecutors) {
        if (fateExecutor.getFateOps().equals(fateOps)) {
          return fateExecutor.getNumRunningTxRunners();
        }
      }
    }
    return 0;
  }

  /**
   * Returns the total number of TransactionRunners active across all FateExecutors. This should
   * only be used for testing
   */
  @VisibleForTesting
  public int getTotalTxRunnersActive() {
    synchronized (fateExecutors) {
      return fateExecutors.stream().mapToInt(FateExecutor::getNumRunningTxRunners).sum();
    }
  }

  /**
   * Returns how many times it is warned that a pool size should be increased. Should only be used
   * for testing or in {@link FateExecutor}
   */
  @VisibleForTesting
  public AtomicInteger getNeedMoreThreadsWarnCount() {
    return needMoreThreadsWarnCount;
  }

  // get a transaction id back to the requester before doing any work
  public FateId startTransaction() {
    return store.create();
  }

  public Seeder<T> beginSeeding() {
    return store.beginSeeding();
  }

  public void seedTransaction(FateOperation fateOp, FateKey fateKey, Repo<T> repo,
      boolean autoCleanUp) {
    try (var seeder = store.beginSeeding()) {
      @SuppressWarnings("unused")
      var unused = seeder.attemptToSeedTransaction(fateOp, fateKey, repo, autoCleanUp);
    }
  }

  // start work in the transaction.. it is safe to call this
  // multiple times for a transaction... but it will only seed once
  public void seedTransaction(FateOperation fateOp, FateId fateId, Repo<T> repo,
      boolean autoCleanUp, String goalMessage) {
    log.info("[{}] Seeding {} {} {}", store.type(), fateOp, fateId, goalMessage);
    store.seedTransaction(fateOp, fateId, repo, autoCleanUp);
  }

  // check on the transaction
  public TStatus waitForCompletion(FateId fateId) {
    return store.read(fateId).waitForStatusChange(FINISHED_STATES);
  }

  /**
   * Attempts to cancel a running Fate transaction
   *
   * @param fateId fate transaction id
   * @return true if transaction transitioned to a failed state or already in a completed state,
   *         false otherwise
   */
  public boolean cancel(FateId fateId) {
    for (int retries = 0; retries < 5; retries++) {
      Optional<FateTxStore<T>> optionalTxStore = store.tryReserve(fateId);
      if (optionalTxStore.isPresent()) {
        var txStore = optionalTxStore.orElseThrow();
        try {
          TStatus status = txStore.getStatus();
          log.info("[{}] status is: {}", store.type(), status);
          if (status == NEW || status == SUBMITTED) {
            txStore.setTransactionInfo(TxInfo.EXCEPTION, new TApplicationException(
                TApplicationException.INTERNAL_ERROR, "Fate transaction cancelled by user"));
            txStore.setStatus(FAILED_IN_PROGRESS);
            log.info(
                "[{}] Updated status for {} to FAILED_IN_PROGRESS because it was cancelled by user",
                store.type(), fateId);
            return true;
          } else {
            log.info("[{}] {} cancelled by user but already in progress or finished state",
                store.type(), fateId);
            return false;
          }
        } finally {
          txStore.unreserve(Duration.ZERO);
        }
      } else {
        // reserved, lets retry.
        UtilWaitThread.sleep(500);
      }
    }
    log.info("[{}] Unable to reserve transaction {} to cancel it", store.type(), fateId);
    return false;
  }

  // resource cleanup
  public void delete(FateId fateId) {
    FateTxStore<T> txStore = store.reserve(fateId);
    try {
      switch (txStore.getStatus()) {
        case NEW:
        case SUBMITTED:
        case FAILED:
        case SUCCESSFUL:
          txStore.delete();
          break;
        case FAILED_IN_PROGRESS:
        case IN_PROGRESS:
          throw new IllegalStateException("Can not delete in progress transaction " + fateId);
        case UNKNOWN:
          // nothing to do, it does not exist
          break;
      }
    } finally {
      txStore.unreserve(Duration.ZERO);
    }
  }

  public String getReturn(FateId fateId) {
    FateTxStore<T> txStore = store.reserve(fateId);
    try {
      if (txStore.getStatus() != SUCCESSFUL) {
        throw new IllegalStateException(
            "Tried to get exception when transaction " + fateId + " not in successful state");
      }
      return (String) txStore.getTransactionInfo(TxInfo.RETURN_VALUE);
    } finally {
      txStore.unreserve(Duration.ZERO);
    }
  }

  // get reportable failures
  public Exception getException(FateId fateId) {
    FateTxStore<T> txStore = store.reserve(fateId);
    try {
      if (txStore.getStatus() != FAILED) {
        throw new IllegalStateException(
            "Tried to get exception when transaction " + fateId + " not in failed state");
      }
      return (Exception) txStore.getTransactionInfo(TxInfo.EXCEPTION);
    } finally {
      txStore.unreserve(Duration.ZERO);
    }
  }

  /**
   * Lists transctions for a given fate key type.
   */
  public Stream<FateKey> list(FateKey.FateKeyType type) {
    return store.list(type);
  }

  /**
   * Initiates shutdown of background threads that run fate operations and cleanup fate data and
   * optionally waits on them. Leaves the fate object in a state where it can still update and read
   * fate data, like add a new fate operation or get the status of an existing fate operation.
   */
<<<<<<< HEAD
  public void shutdown(long timeout, TimeUnit timeUnit) {
    log.info("Shutting down {} FATE", store.type());

    if (keepRunning.compareAndSet(true, false)) {
      synchronized (fateExecutors) {
        for (var fateExecutor : fateExecutors) {
          fateExecutor.initiateShutdown();
        }
      }
      if (deadResCleanerExecutor != null) {
        deadResCleanerExecutor.shutdown();
      }
      fatePoolsWatcherFuture.cancel(false);
=======
  public void shutdown(boolean wait) {
    log.info("Shutdown called on Fate, waiting: {}", wait);
    // important this is set before shutdownNow is called as the background
    // threads will check this to see if shutdown related errors should be ignored.
    keepRunning.set(false);
    if (executor == null) {
      return;
>>>>>>> 552c7a15
    }

    if (timeout > 0) {
      long start = System.nanoTime();
      try {
        waitForAllFateExecShutdown(start, timeout, timeUnit);
        waitForDeadResCleanerShutdown(start, timeout, timeUnit);

        if (anyFateExecutorIsAlive() || deadResCleanerIsAlive()) {
          log.warn(
              "Waited for {}ms for all fate {} background threads to stop, but some are still running. "
                  + "fate executor threads:{} dead reservation cleaner thread:{} ",
              TimeUnit.NANOSECONDS.toMillis(System.nanoTime() - start), store.type(),
              anyFateExecutorIsAlive(), deadResCleanerIsAlive());
        }
      } catch (InterruptedException e) {
        throw new RuntimeException(e);
      }
    }

    // interrupt the background threads
    synchronized (fateExecutors) {
      var fateExecutorsIter = fateExecutors.iterator();
      while (fateExecutorsIter.hasNext()) {
        var fateExecutor = fateExecutorsIter.next();
        fateExecutor.shutdownNow();
        fateExecutor.getIdleCountHistory().clear();
        fateExecutorsIter.remove();
      }
    }
    if (deadResCleanerExecutor != null) {
      deadResCleanerExecutor.shutdownNow();
    }
  }

  /**
   * Initiates shutdown of all fate threads and prevents reads and updates of fates persisted data.
   */
  public void close() {
    shutdown(0, SECONDS);
    store.close();
  }

  private boolean anyFateExecutorIsAlive() {
    synchronized (fateExecutors) {
      return fateExecutors.stream().anyMatch(FateExecutor::isAlive);
    }
  }

  private boolean deadResCleanerIsAlive() {
    return deadResCleanerExecutor != null && !deadResCleanerExecutor.isTerminated();
  }

  private void waitForAllFateExecShutdown(long start, long timeout, TimeUnit timeUnit)
      throws InterruptedException {
    synchronized (fateExecutors) {
      for (var fateExecutor : fateExecutors) {
        fateExecutor.waitForShutdown(start, timeout, timeUnit);
      }
    }
  }

  private void waitForDeadResCleanerShutdown(long start, long timeout, TimeUnit timeUnit)
      throws InterruptedException {
    while (((System.nanoTime() - start) < timeUnit.toNanos(timeout)) && deadResCleanerIsAlive()) {
      if (deadResCleanerExecutor != null && !deadResCleanerExecutor.awaitTermination(1, SECONDS)) {
        log.debug("Fate {} is waiting for dead reservation cleaner thread to terminate",
            store.type());
      }
    }
  }
}<|MERGE_RESOLUTION|>--- conflicted
+++ resolved
@@ -91,7 +91,6 @@
     FATE_OP, AUTO_CLEAN, EXCEPTION, TX_AGEOFF, RETURN_VALUE
   }
 
-<<<<<<< HEAD
   public enum FateOperation {
     COMMIT_COMPACTION(null),
     NAMESPACE_CREATE(TFateOperation.NAMESPACE_CREATE),
@@ -130,120 +129,6 @@
 
     public static FateOperation fromThrift(TFateOperation top) {
       return FateOperation.valueOf(top.name());
-=======
-  private class TransactionRunner implements Runnable {
-
-    private boolean isInterruptedException(Throwable e) {
-      if (e == null) {
-        return false;
-      }
-
-      if (e instanceof InterruptedException) {
-        return true;
-      }
-
-      for (Throwable suppressed : e.getSuppressed()) {
-        if (isInterruptedException(suppressed)) {
-          return true;
-        }
-      }
-
-      return isInterruptedException(e.getCause());
-    }
-
-    @Override
-    public void run() {
-      while (keepRunning.get()) {
-        long deferTime = 0;
-        Long tid = null;
-        try {
-          tid = store.reserve();
-          TStatus status = store.getStatus(tid);
-          Repo<T> op = store.top(tid);
-          if (status == FAILED_IN_PROGRESS) {
-            processFailed(tid, op);
-          } else {
-            Repo<T> prevOp = null;
-            try {
-              deferTime = executeIsReady(tid, op);
-
-              // Here, deferTime is only used to determine success (zero) or failure (non-zero),
-              // proceeding on success and returning to the while loop on failure.
-              // The value of deferTime is only used as a wait time in ZooStore.unreserve
-              if (deferTime == 0) {
-                prevOp = op;
-                if (status == SUBMITTED) {
-                  store.setStatus(tid, IN_PROGRESS);
-                }
-                op = executeCall(tid, op);
-                // It's possible that a Fate operation impl
-                // may not do the right thing with an
-                // InterruptedException.
-                if (Thread.currentThread().isInterrupted()) {
-                  throw new InterruptedException("Fate Transaction Runner thread interrupted");
-                }
-              } else {
-                continue;
-              }
-            } catch (Exception e) {
-              if (!isInterruptedException(e)) {
-                blockIfHadoopShutdown(tid, e);
-                transitionToFailed(tid, e);
-                continue;
-              } else {
-                if (keepRunning.get()) {
-                  throw e;
-                } else {
-                  // If we are shutting down then Fate.shutdown was called
-                  // and ExecutorService.shutdownNow was called resulting
-                  // in this exception. We will exit at the top of the loop.
-                  Thread.interrupted();
-                  continue;
-                }
-              }
-            }
-
-            if (op == null) {
-              // transaction is finished
-              String ret = prevOp.getReturn();
-              if (ret != null) {
-                store.setTransactionInfo(tid, TxInfo.RETURN_VALUE, ret);
-              }
-              store.setStatus(tid, SUCCESSFUL);
-              doCleanUp(tid);
-            } else {
-              try {
-                store.push(tid, op);
-              } catch (StackOverflowException e) {
-                // the op that failed to push onto the stack was never executed, so no need to undo
-                // it
-                // just transition to failed and undo the ops that executed
-                transitionToFailed(tid, e);
-                continue;
-              }
-            }
-          }
-        } catch (Exception e) {
-          if (isInterruptedException(e)) {
-            if (keepRunning.get()) {
-              runnerLog.error("Uncaught InterruptedException in FATE runner thread.", e);
-            } else {
-              // If we are shutting down then Fate.shutdown was called
-              // and ExecutorService.shutdownNow was called resulting
-              // in this exception. We will exit at the top of the loop,
-              // so continue this loop iteration normally.
-              Thread.interrupted();
-            }
-          } else {
-            runnerLog.error("Uncaught exception in FATE runner thread.", e);
-          }
-        } finally {
-          if (tid != null) {
-            store.unreserve(tid, deferTime, TimeUnit.MILLISECONDS);
-          }
-        }
-      }
->>>>>>> 552c7a15
     }
 
     public static Set<FateOperation> getNonThriftOps() {
@@ -331,14 +216,14 @@
         synchronized (fateExecutors) {
           if (fateExecutors.stream().noneMatch(
               fe -> fe.getFateOps().equals(fateOps) && fe.getName().equals(fateExecutorName))) {
-            log.debug("[{}] Adding FateExecutor for {}", store.type(), fateOps);
+            log.debug("[{}] Adding FateExecutor for {} with {} threads", store.type(), fateOps,
+                poolSize);
             fateExecutors.add(
                 new FateExecutor<>(Fate.this, environment, fateOps, poolSize, fateExecutorName));
           }
         }
       }
 
-<<<<<<< HEAD
       // resize task: see description for FateExecutor.resizeFateExecutor
       synchronized (fateExecutors) {
         for (var fateExecutor : fateExecutors) {
@@ -346,18 +231,6 @@
             continue;
           }
           fateExecutor.resizeFateExecutor(poolConfigs, idleCheckIntervalMillis);
-=======
-    private void doCleanUp(long tid) {
-      log.debug("Cleaning up {}", tid);
-      Boolean autoClean = (Boolean) store.getTransactionInfo(tid, TxInfo.AUTO_CLEAN);
-      if (autoClean != null && autoClean) {
-        store.delete(tid);
-      } else {
-        // no longer need persisted operations, so delete them to save space in case
-        // TX is never cleaned up...
-        while (store.top(tid) != null) {
-          store.pop(tid);
->>>>>>> 552c7a15
         }
       }
     }
@@ -459,41 +332,8 @@
    * Exists for overrides in test code. Internal access to this field needs to be through this
    * getter
    */
-<<<<<<< HEAD
   public Duration getPoolWatcherDelay() {
     return POOL_WATCHER_DELAY;
-=======
-  public void startTransactionRunners(AccumuloConfiguration conf,
-      ScheduledThreadPoolExecutor serverGeneralScheduledThreadPool) {
-    final ThreadPoolExecutor pool = ThreadPools.getServerThreadPools().createExecutorService(conf,
-        Property.MANAGER_FATE_THREADPOOL_SIZE, true);
-    log.debug("Starting Fate Transaction Runner pool with {} threads", pool.getCorePoolSize());
-    ThreadPools
-        .watchCriticalScheduledTask(serverGeneralScheduledThreadPool.scheduleWithFixedDelay(() -> {
-          // resize the pool if the property changed
-          ThreadPools.resizePool(pool, conf, Property.MANAGER_FATE_THREADPOOL_SIZE);
-          // If the pool grew, then ensure that there is a TransactionRunner for each thread
-          int needed = conf.getCount(Property.MANAGER_FATE_THREADPOOL_SIZE) - pool.getActiveCount();
-          if (needed > 0) {
-            for (int i = 0; i < needed; i++) {
-              try {
-                pool.execute(new TransactionRunner());
-              } catch (RejectedExecutionException e) {
-                // RejectedExecutionException could be shutting down
-                if (pool.isShutdown()) {
-                  // The exception is expected in this case, no need to spam the logs.
-                  log.trace("Error adding transaction runner to FaTE executor pool.", e);
-                } else {
-                  // This is bad, FaTE may no longer work!
-                  log.error("Error adding transaction runner to FaTE executor pool.", e);
-                }
-                break;
-              }
-            }
-          }
-        }, 3, 30, SECONDS));
-    executor = pool;
->>>>>>> 552c7a15
   }
 
   public Set<FateExecutor<T>> getFateExecutors() {
@@ -670,10 +510,11 @@
    * optionally waits on them. Leaves the fate object in a state where it can still update and read
    * fate data, like add a new fate operation or get the status of an existing fate operation.
    */
-<<<<<<< HEAD
   public void shutdown(long timeout, TimeUnit timeUnit) {
-    log.info("Shutting down {} FATE", store.type());
-
+    log.info("Shutting down {} FATE, waiting: {} seconds", store.type(),
+        TimeUnit.SECONDS.convert(timeout, timeUnit));
+    // important this is set before shutdownNow is called as the background
+    // threads will check this to see if shutdown related errors should be ignored.
     if (keepRunning.compareAndSet(true, false)) {
       synchronized (fateExecutors) {
         for (var fateExecutor : fateExecutors) {
@@ -684,15 +525,6 @@
         deadResCleanerExecutor.shutdown();
       }
       fatePoolsWatcherFuture.cancel(false);
-=======
-  public void shutdown(boolean wait) {
-    log.info("Shutdown called on Fate, waiting: {}", wait);
-    // important this is set before shutdownNow is called as the background
-    // threads will check this to see if shutdown related errors should be ignored.
-    keepRunning.set(false);
-    if (executor == null) {
-      return;
->>>>>>> 552c7a15
     }
 
     if (timeout > 0) {
