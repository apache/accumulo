/*
 * Licensed to the Apache Software Foundation (ASF) under one
 * or more contributor license agreements.  See the NOTICE file
 * distributed with this work for additional information
 * regarding copyright ownership.  The ASF licenses this file
 * to you under the Apache License, Version 2.0 (the
 * "License"); you may not use this file except in compliance
 * with the License.  You may obtain a copy of the License at
 *
 *   https://www.apache.org/licenses/LICENSE-2.0
 *
 * Unless required by applicable law or agreed to in writing,
 * software distributed under the License is distributed on an
 * "AS IS" BASIS, WITHOUT WARRANTIES OR CONDITIONS OF ANY
 * KIND, either express or implied.  See the License for the
 * specific language governing permissions and limitations
 * under the License.
 */
package org.apache.accumulo.core.clientImpl;

import static com.google.common.base.Preconditions.checkArgument;
import static com.google.common.util.concurrent.Uninterruptibles.sleepUninterruptibly;
import static java.nio.charset.StandardCharsets.UTF_8;
import static java.util.Objects.requireNonNull;
import static java.util.concurrent.TimeUnit.MILLISECONDS;
import static java.util.concurrent.TimeUnit.SECONDS;
import static java.util.stream.Collectors.toSet;
import static org.apache.accumulo.core.metadata.schema.TabletMetadata.ColumnType.AVAILABILITY;
import static org.apache.accumulo.core.metadata.schema.TabletMetadata.ColumnType.DIR;
import static org.apache.accumulo.core.metadata.schema.TabletMetadata.ColumnType.ECOMP;
import static org.apache.accumulo.core.metadata.schema.TabletMetadata.ColumnType.FILES;
import static org.apache.accumulo.core.metadata.schema.TabletMetadata.ColumnType.HOSTING_REQUESTED;
import static org.apache.accumulo.core.metadata.schema.TabletMetadata.ColumnType.LAST;
import static org.apache.accumulo.core.metadata.schema.TabletMetadata.ColumnType.LOCATION;
import static org.apache.accumulo.core.metadata.schema.TabletMetadata.ColumnType.LOGS;
import static org.apache.accumulo.core.metadata.schema.TabletMetadata.ColumnType.OPID;
import static org.apache.accumulo.core.metadata.schema.TabletMetadata.ColumnType.PREV_ROW;
import static org.apache.accumulo.core.metadata.schema.TabletMetadata.ColumnType.SUSPEND;
import static org.apache.accumulo.core.metadata.schema.TabletMetadata.ColumnType.TIME;
import static org.apache.accumulo.core.util.LazySingletons.RANDOM;
import static org.apache.accumulo.core.util.Validators.EXISTING_TABLE_NAME;
import static org.apache.accumulo.core.util.Validators.NEW_TABLE_NAME;
<<<<<<< HEAD
import static org.apache.accumulo.core.util.Validators.NOT_BUILTIN_TABLE;
=======
import static org.apache.accumulo.core.util.threads.ThreadPoolNames.SPLIT_POOL;
>>>>>>> 9ec22b4b

import java.io.BufferedReader;
import java.io.FileNotFoundException;
import java.io.IOException;
import java.io.InputStreamReader;
import java.nio.ByteBuffer;
import java.time.Duration;
import java.util.ArrayList;
import java.util.Arrays;
import java.util.Collection;
import java.util.Collections;
import java.util.ConcurrentModificationException;
import java.util.EnumSet;
import java.util.HashMap;
import java.util.HashSet;
import java.util.LinkedHashSet;
import java.util.LinkedList;
import java.util.List;
import java.util.Map;
import java.util.Map.Entry;
import java.util.Objects;
import java.util.Optional;
import java.util.Set;
import java.util.SortedSet;
import java.util.TreeMap;
import java.util.TreeSet;
import java.util.concurrent.CompletableFuture;
import java.util.concurrent.CompletionException;
import java.util.concurrent.ExecutorService;
import java.util.concurrent.atomic.AtomicBoolean;
import java.util.concurrent.atomic.AtomicReference;
import java.util.function.BiConsumer;
import java.util.function.Consumer;
import java.util.function.Predicate;
import java.util.regex.Pattern;
import java.util.stream.Collectors;
import java.util.stream.Stream;
import java.util.zip.ZipEntry;
import java.util.zip.ZipInputStream;

import org.apache.accumulo.core.Constants;
import org.apache.accumulo.core.client.AccumuloException;
import org.apache.accumulo.core.client.AccumuloSecurityException;
import org.apache.accumulo.core.client.InvalidTabletHostingRequestException;
import org.apache.accumulo.core.client.IteratorSetting;
import org.apache.accumulo.core.client.NamespaceExistsException;
import org.apache.accumulo.core.client.NamespaceNotFoundException;
import org.apache.accumulo.core.client.Scanner;
import org.apache.accumulo.core.client.TableExistsException;
import org.apache.accumulo.core.client.TableNotFoundException;
import org.apache.accumulo.core.client.TableOfflineException;
import org.apache.accumulo.core.client.admin.CloneConfiguration;
import org.apache.accumulo.core.client.admin.CompactionConfig;
import org.apache.accumulo.core.client.admin.DiskUsage;
import org.apache.accumulo.core.client.admin.FindMax;
import org.apache.accumulo.core.client.admin.ImportConfiguration;
import org.apache.accumulo.core.client.admin.Locations;
import org.apache.accumulo.core.client.admin.NewTableConfiguration;
import org.apache.accumulo.core.client.admin.SummaryRetriever;
import org.apache.accumulo.core.client.admin.TableOperations;
import org.apache.accumulo.core.client.admin.TabletAvailability;
import org.apache.accumulo.core.client.admin.TabletInformation;
import org.apache.accumulo.core.client.admin.TimeType;
import org.apache.accumulo.core.client.admin.compaction.CompactionConfigurer;
import org.apache.accumulo.core.client.admin.compaction.CompactionSelector;
import org.apache.accumulo.core.client.sample.SamplerConfiguration;
import org.apache.accumulo.core.client.summary.SummarizerConfiguration;
import org.apache.accumulo.core.client.summary.Summary;
import org.apache.accumulo.core.clientImpl.ClientTabletCache.CachedTablet;
import org.apache.accumulo.core.clientImpl.ClientTabletCache.LocationNeed;
import org.apache.accumulo.core.clientImpl.bulk.BulkImport;
import org.apache.accumulo.core.clientImpl.thrift.ClientService.Client;
import org.apache.accumulo.core.clientImpl.thrift.TDiskUsage;
import org.apache.accumulo.core.clientImpl.thrift.TVersionedProperties;
import org.apache.accumulo.core.clientImpl.thrift.ThriftNotActiveServiceException;
import org.apache.accumulo.core.clientImpl.thrift.ThriftSecurityException;
import org.apache.accumulo.core.clientImpl.thrift.ThriftTableOperationException;
import org.apache.accumulo.core.conf.AccumuloConfiguration;
import org.apache.accumulo.core.conf.ConfigurationCopy;
import org.apache.accumulo.core.conf.Property;
import org.apache.accumulo.core.data.ByteSequence;
import org.apache.accumulo.core.data.Key;
import org.apache.accumulo.core.data.PartialKey;
import org.apache.accumulo.core.data.Range;
import org.apache.accumulo.core.data.TableId;
import org.apache.accumulo.core.data.TabletId;
import org.apache.accumulo.core.data.constraints.Constraint;
import org.apache.accumulo.core.dataImpl.KeyExtent;
import org.apache.accumulo.core.dataImpl.TabletIdImpl;
import org.apache.accumulo.core.dataImpl.thrift.TRowRange;
import org.apache.accumulo.core.dataImpl.thrift.TSummaries;
import org.apache.accumulo.core.dataImpl.thrift.TSummarizerConfiguration;
import org.apache.accumulo.core.dataImpl.thrift.TSummaryRequest;
import org.apache.accumulo.core.fate.FateInstanceType;
import org.apache.accumulo.core.iterators.IteratorUtil.IteratorScope;
import org.apache.accumulo.core.iterators.SortedKeyValueIterator;
import org.apache.accumulo.core.manager.state.tables.TableState;
import org.apache.accumulo.core.manager.thrift.FateOperation;
import org.apache.accumulo.core.manager.thrift.FateService;
import org.apache.accumulo.core.manager.thrift.ManagerClientService;
import org.apache.accumulo.core.manager.thrift.TFateId;
import org.apache.accumulo.core.manager.thrift.TFateInstanceType;
import org.apache.accumulo.core.metadata.AccumuloTable;
import org.apache.accumulo.core.metadata.TServerInstance;
import org.apache.accumulo.core.metadata.TabletState;
import org.apache.accumulo.core.metadata.schema.TabletDeletedException;
import org.apache.accumulo.core.metadata.schema.TabletMetadata;
import org.apache.accumulo.core.metadata.schema.TabletMetadata.Location;
import org.apache.accumulo.core.metadata.schema.TabletMetadata.LocationType;
import org.apache.accumulo.core.metadata.schema.TabletsMetadata;
import org.apache.accumulo.core.rpc.ThriftUtil;
import org.apache.accumulo.core.rpc.clients.ThriftClientTypes;
import org.apache.accumulo.core.sample.impl.SamplerConfigurationImpl;
import org.apache.accumulo.core.security.Authorizations;
import org.apache.accumulo.core.summary.SummarizerConfigurationUtil;
import org.apache.accumulo.core.summary.SummaryCollection;
import org.apache.accumulo.core.trace.TraceUtil;
import org.apache.accumulo.core.util.LocalityGroupUtil;
import org.apache.accumulo.core.util.LocalityGroupUtil.LocalityGroupConfigurationError;
import org.apache.accumulo.core.util.MapCounter;
import org.apache.accumulo.core.util.OpTimer;
import org.apache.accumulo.core.util.Pair;
import org.apache.accumulo.core.util.Retry;
import org.apache.accumulo.core.util.TextUtil;
import org.apache.accumulo.core.volume.VolumeConfiguration;
import org.apache.hadoop.fs.FileStatus;
import org.apache.hadoop.fs.FileSystem;
import org.apache.hadoop.fs.Path;
import org.apache.hadoop.io.Text;
import org.apache.thrift.TException;
import org.apache.thrift.TSerializer;
import org.apache.thrift.transport.TTransportException;
import org.slf4j.Logger;
import org.slf4j.LoggerFactory;

import com.google.common.base.Joiner;
import com.google.common.base.Preconditions;

public class TableOperationsImpl extends TableOperationsHelper {

  public static final String PROPERTY_EXCLUDE_PREFIX = "!";
  public static final String COMPACTION_CANCELED_MSG = "Compaction canceled";
  public static final String TABLE_DELETED_MSG = "Table is being deleted";

  private static final Logger log = LoggerFactory.getLogger(TableOperations.class);
  private final ClientContext context;

  public TableOperationsImpl(ClientContext context) {
    checkArgument(context != null, "context is null");
    this.context = context;
  }

  @Override
  public SortedSet<String> list() {

    OpTimer timer = null;

    if (log.isTraceEnabled()) {
      log.trace("tid={} Fetching list of tables...", Thread.currentThread().getId());
      timer = new OpTimer().start();
    }

    TreeSet<String> tableNames = new TreeSet<>(context.getTableNameToIdMap().keySet());

    if (timer != null) {
      timer.stop();
      log.trace("tid={} Fetched {} table names in {}", Thread.currentThread().getId(),
          tableNames.size(), String.format("%.3f secs", timer.scale(SECONDS)));
    }

    return tableNames;
  }

  @Override
  public boolean exists(String tableName) {
    EXISTING_TABLE_NAME.validate(tableName);

    if (tableName.equals(AccumuloTable.METADATA.tableName())
        || tableName.equals(AccumuloTable.ROOT.tableName())) {
      return true;
    }

    OpTimer timer = null;

    if (log.isTraceEnabled()) {
      log.trace("tid={} Checking if table {} exists...", Thread.currentThread().getId(), tableName);
      timer = new OpTimer().start();
    }

    boolean exists = context.getTableNameToIdMap().containsKey(tableName);

    if (timer != null) {
      timer.stop();
      log.trace("tid={} Checked existence of {} in {}", Thread.currentThread().getId(), exists,
          String.format("%.3f secs", timer.scale(SECONDS)));
    }

    return exists;
  }

  @Override
  public void create(String tableName)
      throws AccumuloException, AccumuloSecurityException, TableExistsException {
    create(tableName, new NewTableConfiguration());
  }

  @Override
  public void create(String tableName, NewTableConfiguration ntc)
      throws AccumuloException, AccumuloSecurityException, TableExistsException {
    NEW_TABLE_NAME.validate(tableName);
    checkArgument(ntc != null, "ntc is null");

    List<ByteBuffer> args = new ArrayList<>();
    args.add(ByteBuffer.wrap(tableName.getBytes(UTF_8)));
    args.add(ByteBuffer.wrap(ntc.getTimeType().name().getBytes(UTF_8)));
    // Send info relating to initial table creation i.e, create online or offline
    args.add(ByteBuffer.wrap(ntc.getInitialTableState().name().getBytes(UTF_8)));
    // send initial tablet availability information
    args.add(ByteBuffer.wrap(ntc.getInitialTabletAvailability().name().getBytes(UTF_8)));
    // Check for possible initial splits to be added at table creation
    // Always send number of initial splits to be created, even if zero. If greater than zero,
    // add the splits to the argument List which will be used by the FATE operations.
    int numSplits = ntc.getSplits().size();
    args.add(ByteBuffer.wrap(String.valueOf(numSplits).getBytes(UTF_8)));
    if (numSplits > 0) {
      for (Text t : ntc.getSplits()) {
        args.add(TextUtil.getByteBuffer(t));
      }
    }

    Map<String,String> opts = ntc.getProperties();

    try {
      doTableFateOperation(tableName, AccumuloException.class, FateOperation.TABLE_CREATE, args,
          opts);
    } catch (TableNotFoundException e) {
      // should not happen
      throw new AssertionError(e);
    }
  }

  private TFateId beginFateOperation(TFateInstanceType type)
      throws ThriftSecurityException, TException {
    while (true) {
      FateService.Client client = null;
      try {
        client = ThriftClientTypes.FATE.getConnectionWithRetry(context);
        return client.beginFateOperation(TraceUtil.traceInfo(), context.rpcCreds(), type);
      } catch (TTransportException tte) {
        log.debug("Failed to call beginFateOperation(), retrying ... ", tte);
        sleepUninterruptibly(100, MILLISECONDS);
      } catch (ThriftNotActiveServiceException e) {
        // Let it loop, fetching a new location
        log.debug("Contacted a Manager which is no longer active, retrying");
        sleepUninterruptibly(100, MILLISECONDS);
      } finally {
        ThriftUtil.close(client, context);
      }
    }
  }

  // This method is for retrying in the case of network failures;
  // anything else it passes to the caller to deal with
  private void executeFateOperation(TFateId opid, FateOperation op, List<ByteBuffer> args,
      Map<String,String> opts, boolean autoCleanUp)
      throws ThriftSecurityException, TException, ThriftTableOperationException {
    while (true) {
      FateService.Client client = null;
      try {
        client = ThriftClientTypes.FATE.getConnectionWithRetry(context);
        client.executeFateOperation(TraceUtil.traceInfo(), context.rpcCreds(), opid, op, args, opts,
            autoCleanUp);
        return;
      } catch (TTransportException tte) {
        log.debug("Failed to call executeFateOperation(), retrying ... ", tte);
        sleepUninterruptibly(100, MILLISECONDS);
      } catch (ThriftNotActiveServiceException e) {
        // Let it loop, fetching a new location
        log.debug("Contacted a Manager which is no longer active, retrying");
        sleepUninterruptibly(100, MILLISECONDS);
      } finally {
        ThriftUtil.close(client, context);
      }
    }
  }

  private String waitForFateOperation(TFateId opid)
      throws ThriftSecurityException, TException, ThriftTableOperationException {
    while (true) {
      FateService.Client client = null;
      try {
        client = ThriftClientTypes.FATE.getConnectionWithRetry(context);
        return client.waitForFateOperation(TraceUtil.traceInfo(), context.rpcCreds(), opid);
      } catch (TTransportException tte) {
        log.debug("Failed to call waitForFateOperation(), retrying ... ", tte);
        sleepUninterruptibly(100, MILLISECONDS);
      } catch (ThriftNotActiveServiceException e) {
        // Let it loop, fetching a new location
        log.debug("Contacted a Manager which is no longer active, retrying");
        sleepUninterruptibly(100, MILLISECONDS);
      } finally {
        ThriftUtil.close(client, context);
      }
    }
  }

  private void finishFateOperation(TFateId opid) throws ThriftSecurityException, TException {
    while (true) {
      FateService.Client client = null;
      try {
        client = ThriftClientTypes.FATE.getConnectionWithRetry(context);
        client.finishFateOperation(TraceUtil.traceInfo(), context.rpcCreds(), opid);
        break;
      } catch (TTransportException tte) {
        log.debug("Failed to call finishFateOperation(), retrying ... ", tte);
        sleepUninterruptibly(100, MILLISECONDS);
      } catch (ThriftNotActiveServiceException e) {
        // Let it loop, fetching a new location
        log.debug("Contacted a Manager which is no longer active, retrying");
        sleepUninterruptibly(100, MILLISECONDS);
      } finally {
        ThriftUtil.close(client, context);
      }
    }
  }

  public String doBulkFateOperation(List<ByteBuffer> args, String tableName)
      throws AccumuloSecurityException, AccumuloException, TableNotFoundException {
    EXISTING_TABLE_NAME.validate(tableName);

    try {
      return doFateOperation(FateOperation.TABLE_BULK_IMPORT2, args, Collections.emptyMap(),
          tableName);
    } catch (TableExistsException | NamespaceExistsException e) {
      // should not happen
      throw new AssertionError(e);
    } catch (NamespaceNotFoundException ne) {
      throw new TableNotFoundException(null, tableName, "Namespace not found", ne);
    }
  }

  @FunctionalInterface
  public interface FateOperationExecutor<T> {
    T execute() throws Exception;
  }

  private <T> T handleFateOperation(FateOperationExecutor<T> executor, String tableOrNamespaceName)
      throws AccumuloSecurityException, TableExistsException, TableNotFoundException,
      AccumuloException, NamespaceExistsException, NamespaceNotFoundException {
    try {
      return executor.execute();
    } catch (ThriftSecurityException e) {
      switch (e.getCode()) {
        case TABLE_DOESNT_EXIST:
          throw new TableNotFoundException(null, tableOrNamespaceName,
              "Target table does not exist");
        case NAMESPACE_DOESNT_EXIST:
          throw new NamespaceNotFoundException(null, tableOrNamespaceName,
              "Target namespace does not exist");
        default:
          String tableInfo = context.getPrintableTableInfoFromName(tableOrNamespaceName);
          throw new AccumuloSecurityException(e.user, e.code, tableInfo, e);
      }
    } catch (ThriftTableOperationException e) {
      switch (e.getType()) {
        case EXISTS:
          throw new TableExistsException(e);
        case NOTFOUND:
          throw new TableNotFoundException(e);
        case NAMESPACE_EXISTS:
          throw new NamespaceExistsException(e);
        case NAMESPACE_NOTFOUND:
          throw new NamespaceNotFoundException(e);
        case OFFLINE:
          throw new TableOfflineException(
              e.getTableId() == null ? null : TableId.of(e.getTableId()), tableOrNamespaceName);
        case BULK_CONCURRENT_MERGE:
          throw new AccumuloBulkMergeException(e);
        default:
          throw new AccumuloException(e.description, e);
      }
    } catch (Exception e) {
      throw new AccumuloException(e.getMessage(), e);
    }
  }

  String doFateOperation(FateOperation op, List<ByteBuffer> args, Map<String,String> opts,
      String tableOrNamespaceName)
      throws AccumuloSecurityException, TableExistsException, TableNotFoundException,
      AccumuloException, NamespaceExistsException, NamespaceNotFoundException {
    return doFateOperation(op, args, opts, tableOrNamespaceName, true);
  }

  String doFateOperation(FateOperation op, List<ByteBuffer> args, Map<String,String> opts,
      String tableOrNamespaceName, boolean wait)
      throws AccumuloSecurityException, TableExistsException, TableNotFoundException,
      AccumuloException, NamespaceExistsException, NamespaceNotFoundException {
    AtomicReference<TFateId> opid = new AtomicReference<>();

    try {
      return handleFateOperation(() -> {
        TFateInstanceType t =
            FateInstanceType.fromNamespaceOrTableName(tableOrNamespaceName).toThrift();
        final TFateId fateId = beginFateOperation(t);
        opid.set(fateId);
        executeFateOperation(fateId, op, args, opts, !wait);
        if (!wait) {
          opid.set(null);
          return null;
        }
        return waitForFateOperation(fateId);
      }, tableOrNamespaceName);
    } finally {
      context.clearTableListCache();
      // always finish table op, even when exception
      if (opid.get() != null) {
        try {
          finishFateOperation(opid.get());
        } catch (Exception e) {
          log.warn("Exception thrown while finishing fate table operation", e);
        }
      }
    }
  }

  /**
   * On the server side the fate operation will exit w/o an error if the tablet requested to split
   * does not exist. When this happens it will also return an empty string. In the case where the
   * fate operation successfully splits the tablet it will return the following string. This code
   * uses this return value to see if it needs to retry finding the tablet.
   */
  public static final String SPLIT_SUCCESS_MSG = "SPLIT_SUCCEEDED";

  @Override
  public void addSplits(String tableName, SortedSet<Text> splits)
      throws AccumuloException, TableNotFoundException, AccumuloSecurityException {

    EXISTING_TABLE_NAME.validate(tableName);

    TableId tableId = context.getTableId(tableName);

    // TODO should there be a server side check for this?
    context.requireNotOffline(tableId, tableName);

    ClientTabletCache tabLocator = ClientTabletCache.getInstance(context, tableId);

    SortedSet<Text> splitsTodo = Collections.synchronizedSortedSet(new TreeSet<>(splits));

    final ByteBuffer EMPTY = ByteBuffer.allocate(0);

    ExecutorService startExecutor =
        context.threadPools().getPoolBuilder("addSplitsStart").numCoreThreads(16).build();
    ExecutorService waitExecutor =
        context.threadPools().getPoolBuilder("addSplitsWait").numCoreThreads(16).build();

    while (!splitsTodo.isEmpty()) {

      tabLocator.invalidateCache();

      Map<KeyExtent,List<Text>> tabletSplits =
          mapSplitsToTablets(tableName, tableId, tabLocator, splitsTodo);

      List<CompletableFuture<Void>> futures = new ArrayList<>();

      // begin the fate operation for each tablet without waiting for the operation to complete
      for (Entry<KeyExtent,List<Text>> splitsForTablet : tabletSplits.entrySet()) {
        CompletableFuture<Void> future = CompletableFuture.supplyAsync(() -> {
          var extent = splitsForTablet.getKey();

          List<ByteBuffer> args = new ArrayList<>();
          args.add(ByteBuffer.wrap(extent.tableId().canonical().getBytes(UTF_8)));
          args.add(extent.endRow() == null ? EMPTY : TextUtil.getByteBuffer(extent.endRow()));
          args.add(
              extent.prevEndRow() == null ? EMPTY : TextUtil.getByteBuffer(extent.prevEndRow()));
          splitsForTablet.getValue().forEach(split -> args.add(TextUtil.getByteBuffer(split)));

<<<<<<< HEAD
          try {
            return handleFateOperation(() -> {
              TFateInstanceType t = FateInstanceType.fromNamespaceOrTableName(tableName).toThrift();
              TFateId opid = beginFateOperation(t);
              executeFateOperation(opid, FateOperation.TABLE_SPLIT, args, Map.of(), false);
              return new Pair<>(opid, splitsForTablet.getValue());
            }, tableName);
          } catch (TableExistsException | NamespaceExistsException | NamespaceNotFoundException
              | AccumuloSecurityException | TableNotFoundException | AccumuloException e) {
            // This exception type is used because it makes it easier in the foreground thread to do
            // exception analysis when using CompletableFuture.
            throw new CompletionException(e);
=======
    ExecutorService executor =
        context.threadPools().getPoolBuilder(SPLIT_POOL).numCoreThreads(16).build();
    try {
      executor.execute(
          new SplitTask(new SplitEnv(tableName, tableId, executor, latch, exception), splits));

      while (!latch.await(100, MILLISECONDS)) {
        if (exception.get() != null) {
          executor.shutdownNow();
          Throwable excep = exception.get();
          // Below all exceptions are wrapped and rethrown. This is done so that the user knows what
          // code path got them here. If the wrapping was not done, the
          // user would only have the stack trace for the background thread.
          if (excep instanceof TableNotFoundException) {
            TableNotFoundException tnfe = (TableNotFoundException) excep;
            throw new TableNotFoundException(tableId.canonical(), tableName,
                "Table not found by background thread", tnfe);
          } else if (excep instanceof TableOfflineException) {
            log.debug("TableOfflineException occurred in background thread. Throwing new exception",
                excep);
            throw new TableOfflineException(tableId, tableName);
          } else if (excep instanceof AccumuloSecurityException) {
            // base == background accumulo security exception
            AccumuloSecurityException base = (AccumuloSecurityException) excep;
            throw new AccumuloSecurityException(base.getUser(), base.asThriftException().getCode(),
                base.getTableInfo(), excep);
          } else if (excep instanceof AccumuloServerException) {
            throw new AccumuloServerException((AccumuloServerException) excep);
          } else if (excep instanceof Error) {
            throw new Error(excep);
          } else {
            throw new AccumuloException(excep);
>>>>>>> 9ec22b4b
          }
          // wait for the fate operation to complete in a separate thread pool
        }, startExecutor).thenApplyAsync(pair -> {
          final TFateId opid = pair.getFirst();
          final List<Text> completedSplits = pair.getSecond();

          try {
            String status = handleFateOperation(() -> waitForFateOperation(opid), tableName);

            if (SPLIT_SUCCESS_MSG.equals(status)) {
              completedSplits.forEach(splitsTodo::remove);
            }
          } catch (TableExistsException | NamespaceExistsException | NamespaceNotFoundException
              | AccumuloSecurityException | TableNotFoundException | AccumuloException e) {
            // This exception type is used because it makes it easier in the foreground thread to do
            // exception analysis when using CompletableFuture.
            throw new CompletionException(e);
          } finally {
            // always finish table op, even when exception
            if (opid != null) {
              try {
                finishFateOperation(opid);
              } catch (Exception e) {
                log.warn("Exception thrown while finishing fate table operation", e);
              }
            }
          }
          return null;
        }, waitExecutor);
        futures.add(future);
      }

      try {
        futures.forEach(CompletableFuture::join);
      } catch (CompletionException ee) {
        Throwable excep = ee.getCause();
        // Below all exceptions are wrapped and rethrown. This is done so that the user knows
        // what code path got them here. If the wrapping was not done, the user would only
        // have the stack trace for the background thread.
        if (excep instanceof TableNotFoundException) {
          TableNotFoundException tnfe = (TableNotFoundException) excep;
          throw new TableNotFoundException(tableId.canonical(), tableName,
              "Table not found by background thread", tnfe);
        } else if (excep instanceof TableOfflineException) {
          log.debug("TableOfflineException occurred in background thread. Throwing new exception",
              excep);
          throw new TableOfflineException(tableId, tableName);
        } else if (excep instanceof AccumuloSecurityException) {
          // base == background accumulo security exception
          AccumuloSecurityException base = (AccumuloSecurityException) excep;
          throw new AccumuloSecurityException(base.getUser(), base.asThriftException().getCode(),
              base.getTableInfo(), excep);
        } else if (excep instanceof AccumuloServerException) {
          throw new AccumuloServerException((AccumuloServerException) excep);
        } else {
          throw new AccumuloException(excep);
        }
      }

    }
    startExecutor.shutdown();
    waitExecutor.shutdown();
  }

  private Map<KeyExtent,List<Text>> mapSplitsToTablets(String tableName, TableId tableId,
      ClientTabletCache tabLocator, SortedSet<Text> splitsTodo)
      throws AccumuloException, AccumuloSecurityException, TableNotFoundException {
    Map<KeyExtent,List<Text>> tabletSplits = new HashMap<>();

    var iterator = splitsTodo.iterator();
    while (iterator.hasNext()) {
      var split = iterator.next();

      try {
        Retry retry = Retry.builder().infiniteRetries().retryAfter(Duration.ofMillis(100))
            .incrementBy(Duration.ofMillis(100)).maxWait(Duration.ofSeconds(2)).backOffFactor(1.5)
            .logInterval(Duration.ofMinutes(3)).createRetry();

        var tablet = tabLocator.findTablet(context, split, false, LocationNeed.NOT_REQUIRED);
        while (tablet == null) {
          context.requireTableExists(tableId, tableName);
          try {
            retry.waitForNextAttempt(log, "Find tablet in " + tableId + " containing " + split);
          } catch (InterruptedException e) {
            throw new RuntimeException(e);
          }
          tablet = tabLocator.findTablet(context, split, false, LocationNeed.NOT_REQUIRED);
        }

        if (split.equals(tablet.getExtent().endRow())) {
          // split already exists, so remove it
          iterator.remove();
          continue;
        }

        tabletSplits.computeIfAbsent(tablet.getExtent(), k -> new ArrayList<>()).add(split);

      } catch (InvalidTabletHostingRequestException e) {
        // not expected
        throw new AccumuloException(e);
      }
    }
    return tabletSplits;
  }

  @Override
  public void merge(String tableName, Text start, Text end)
      throws AccumuloException, AccumuloSecurityException, TableNotFoundException {
    EXISTING_TABLE_NAME.validate(tableName);

    ByteBuffer EMPTY = ByteBuffer.allocate(0);
    List<ByteBuffer> args = Arrays.asList(ByteBuffer.wrap(tableName.getBytes(UTF_8)),
        start == null ? EMPTY : TextUtil.getByteBuffer(start),
        end == null ? EMPTY : TextUtil.getByteBuffer(end));
    Map<String,String> opts = new HashMap<>();
    try {
      doTableFateOperation(tableName, TableNotFoundException.class, FateOperation.TABLE_MERGE, args,
          opts);
    } catch (TableExistsException e) {
      // should not happen
      throw new AssertionError(e);
    }
  }

  @Override
  public void deleteRows(String tableName, Text start, Text end)
      throws AccumuloException, AccumuloSecurityException, TableNotFoundException {
    EXISTING_TABLE_NAME.validate(tableName);

    ByteBuffer EMPTY = ByteBuffer.allocate(0);
    List<ByteBuffer> args = Arrays.asList(ByteBuffer.wrap(tableName.getBytes(UTF_8)),
        start == null ? EMPTY : TextUtil.getByteBuffer(start),
        end == null ? EMPTY : TextUtil.getByteBuffer(end));
    Map<String,String> opts = new HashMap<>();
    try {
      doTableFateOperation(tableName, TableNotFoundException.class,
          FateOperation.TABLE_DELETE_RANGE, args, opts);
    } catch (TableExistsException e) {
      // should not happen
      throw new AssertionError(e);
    }
  }

  @Override
  public Collection<Text> listSplits(String tableName)
      throws TableNotFoundException, AccumuloSecurityException {
    // tableName is validated in _listSplits
    return _listSplits(tableName);
  }

  private List<Text> _listSplits(String tableName)
      throws TableNotFoundException, AccumuloSecurityException {

    TableId tableId = context.getTableId(tableName);

    while (true) {
      try (TabletsMetadata tabletsMetadata = context.getAmple().readTablets().forTable(tableId)
          .fetch(PREV_ROW).checkConsistency().build()) {
        return tabletsMetadata.stream().map(tm -> tm.getExtent().endRow()).filter(Objects::nonNull)
            .collect(Collectors.toList());
      } catch (TabletDeletedException tde) {
        // see if the table was deleted
        context.requireTableExists(tableId, tableName);
        log.debug("A merge happened while trying to list splits for {} {}, retrying ", tableName,
            tableId, tde);
        sleepUninterruptibly(3, SECONDS);
      }
    }
  }

  /**
   * This version of listSplits is called when the maxSplits options is provided. If the value of
   * maxSplits is greater than the number of existing splits, then all splits are returned and no
   * additional processing is performed.
   *
   * But, if the value of maxSplits is less than the number of existing splits, maxSplit split
   * values are returned. These split values are "evenly" selected from the existing splits based
   * upon the algorithm implemented in the method.
   *
   * A stepSize is calculated based upon the number of splits requested and the total split count. A
   * running sum adjusted by this stepSize is calculated as each split is parsed. Once this sum
   * exceeds a value of 1, the current split point is selected to be returned. The sum is then
   * decremented by 1 and the process continues until all existing splits have been parsed or
   * maxSplits splits have been selected.
   *
   * @param tableName the name of the table
   * @param maxSplits specifies the maximum number of splits to return
   * @return a Collection containing a subset of evenly selected splits
   */
  @Override
  public Collection<Text> listSplits(final String tableName, final int maxSplits)
      throws TableNotFoundException, AccumuloSecurityException {
    // tableName is validated in _listSplits
    final List<Text> existingSplits = _listSplits(tableName);

    // As long as maxSplits is equal to or larger than the number of current splits, the existing
    // splits are returned and no additional processing is necessary.
    if (existingSplits.size() <= maxSplits) {
      return existingSplits;
    }

    // When the number of maxSplits requested is less than the number of existing splits, the
    // following code populates the splitsSubset list 'evenly' from the existing splits
    ArrayList<Text> splitsSubset = new ArrayList<>(maxSplits);
    final int SELECTION_THRESHOLD = 1;

    // stepSize can never be greater than 1 due to the if-loop check above.
    final double stepSize = (maxSplits + 1) / (double) existingSplits.size();
    double selectionTrigger = 0.0;

    for (Text existingSplit : existingSplits) {
      if (splitsSubset.size() >= maxSplits) {
        break;
      }
      selectionTrigger += stepSize;
      if (selectionTrigger > SELECTION_THRESHOLD) {
        splitsSubset.add(existingSplit);
        selectionTrigger -= 1;
      }
    }
    return splitsSubset;
  }

  @Override
  public void delete(String tableName)
      throws AccumuloException, AccumuloSecurityException, TableNotFoundException {
    EXISTING_TABLE_NAME.validate(tableName);

    List<ByteBuffer> args = List.of(ByteBuffer.wrap(tableName.getBytes(UTF_8)));
    Map<String,String> opts = new HashMap<>();
    try {
      doTableFateOperation(tableName, TableNotFoundException.class, FateOperation.TABLE_DELETE,
          args, opts);
    } catch (TableExistsException e) {
      // should not happen
      throw new AssertionError(e);
    }
  }

  @Override
  public void clone(String srcTableName, String newTableName, boolean flush,
      Map<String,String> propertiesToSet, Set<String> propertiesToExclude)
      throws AccumuloSecurityException, TableNotFoundException, AccumuloException,
      TableExistsException {
    clone(srcTableName, newTableName,
        CloneConfiguration.builder().setFlush(flush).setPropertiesToSet(propertiesToSet)
            .setPropertiesToExclude(propertiesToExclude).setKeepOffline(false).build());
  }

  @Override
  public void clone(String srcTableName, String newTableName, CloneConfiguration config)
      throws AccumuloSecurityException, TableNotFoundException, AccumuloException,
      TableExistsException {
    NEW_TABLE_NAME.validate(newTableName);
    requireNonNull(config, "CloneConfiguration required.");

    TableId srcTableId = context.getTableId(srcTableName);

    if (config.isFlush()) {
      _flush(srcTableId, null, null, true);
    }

    Map<String,String> opts = new HashMap<>();
    validatePropertiesToSet(opts, config.getPropertiesToSet());

    List<ByteBuffer> args = Arrays.asList(ByteBuffer.wrap(srcTableId.canonical().getBytes(UTF_8)),
        ByteBuffer.wrap(newTableName.getBytes(UTF_8)),
        ByteBuffer.wrap(Boolean.toString(config.isKeepOffline()).getBytes(UTF_8)));

    prependPropertiesToExclude(opts, config.getPropertiesToExclude());

    doTableFateOperation(newTableName, AccumuloException.class, FateOperation.TABLE_CLONE, args,
        opts);
  }

  @Override
  public void rename(String oldTableName, String newTableName) throws AccumuloSecurityException,
      TableNotFoundException, AccumuloException, TableExistsException {
    EXISTING_TABLE_NAME.validate(oldTableName);
    NEW_TABLE_NAME.validate(newTableName);

    List<ByteBuffer> args = Arrays.asList(ByteBuffer.wrap(oldTableName.getBytes(UTF_8)),
        ByteBuffer.wrap(newTableName.getBytes(UTF_8)));
    Map<String,String> opts = new HashMap<>();
    doTableFateOperation(oldTableName, TableNotFoundException.class, FateOperation.TABLE_RENAME,
        args, opts);
  }

  @Override
  public void flush(String tableName) throws AccumuloException, AccumuloSecurityException {
    // tableName is validated in the flush method being called below
    try {
      flush(tableName, null, null, false);
    } catch (TableNotFoundException e) {
      throw new AccumuloException(e.getMessage(), e);
    }
  }

  @Override
  public void flush(String tableName, Text start, Text end, boolean wait)
      throws AccumuloException, AccumuloSecurityException, TableNotFoundException {
    _flush(context.getTableId(tableName), start, end, wait);
  }

  @Override
  public void compact(String tableName, Text start, Text end, boolean flush, boolean wait)
      throws AccumuloSecurityException, TableNotFoundException, AccumuloException {
    compact(tableName, start, end, new ArrayList<>(), flush, wait);
  }

  @Override
  public void compact(String tableName, Text start, Text end, List<IteratorSetting> iterators,
      boolean flush, boolean wait)
      throws AccumuloSecurityException, TableNotFoundException, AccumuloException {
    compact(tableName, new CompactionConfig().setStartRow(start).setEndRow(end)
        .setIterators(iterators).setFlush(flush).setWait(wait));
  }

  @Override
  public void compact(String tableName, CompactionConfig config)
      throws AccumuloSecurityException, TableNotFoundException, AccumuloException {
    EXISTING_TABLE_NAME.validate(tableName);

    // Ensure compaction iterators exist on a tabletserver
    final String skviName = SortedKeyValueIterator.class.getName();
    for (IteratorSetting setting : config.getIterators()) {
      String iteratorClass = setting.getIteratorClass();
      if (!testClassLoad(tableName, iteratorClass, skviName)) {
        throw new AccumuloException("TabletServer could not load iterator class " + iteratorClass);
      }
    }

    if (!UserCompactionUtils.isDefault(config.getConfigurer())) {
      if (!testClassLoad(tableName, config.getConfigurer().getClassName(),
          CompactionConfigurer.class.getName())) {
        throw new AccumuloException(
            "TabletServer could not load " + CompactionConfigurer.class.getSimpleName() + " class "
                + config.getConfigurer().getClassName());
      }
    }

    if (!UserCompactionUtils.isDefault(config.getSelector())) {
      if (!testClassLoad(tableName, config.getSelector().getClassName(),
          CompactionSelector.class.getName())) {
        throw new AccumuloException(
            "TabletServer could not load " + CompactionSelector.class.getSimpleName() + " class "
                + config.getSelector().getClassName());
      }
    }

    TableId tableId = context.getTableId(tableName);
    Text start = config.getStartRow();
    Text end = config.getEndRow();

    if (config.getFlush()) {
      _flush(tableId, start, end, true);
    }

    List<ByteBuffer> args = Arrays.asList(ByteBuffer.wrap(tableId.canonical().getBytes(UTF_8)),
        ByteBuffer.wrap(UserCompactionUtils.encode(config)));
    Map<String,String> opts = new HashMap<>();

    try {
      doFateOperation(FateOperation.TABLE_COMPACT, args, opts, tableName, config.getWait());
    } catch (TableExistsException | NamespaceExistsException e) {
      // should not happen
      throw new AssertionError(e);
    } catch (NamespaceNotFoundException e) {
      throw new TableNotFoundException(null, tableName, "Namespace not found", e);
    }
  }

  @Override
  public void cancelCompaction(String tableName)
      throws AccumuloSecurityException, TableNotFoundException, AccumuloException {
    EXISTING_TABLE_NAME.validate(tableName);

    TableId tableId = context.getTableId(tableName);
    List<ByteBuffer> args = List.of(ByteBuffer.wrap(tableId.canonical().getBytes(UTF_8)));
    Map<String,String> opts = new HashMap<>();

    try {
      doTableFateOperation(tableName, TableNotFoundException.class,
          FateOperation.TABLE_CANCEL_COMPACT, args, opts);
    } catch (TableExistsException e) {
      // should not happen
      throw new AssertionError(e);
    }

  }

  private void _flush(TableId tableId, Text start, Text end, boolean wait)
      throws AccumuloException, AccumuloSecurityException, TableNotFoundException {
    try {
      long flushID;

      // used to pass the table name. but the tableid associated with a table name could change
      // between calls.
      // so pass the tableid to both calls

      while (true) {
        ManagerClientService.Client client = null;
        try {
          client = ThriftClientTypes.MANAGER.getConnectionWithRetry(context);
          flushID =
              client.initiateFlush(TraceUtil.traceInfo(), context.rpcCreds(), tableId.canonical());
          break;
        } catch (TTransportException tte) {
          log.debug("Failed to call initiateFlush, retrying ... ", tte);
          sleepUninterruptibly(100, MILLISECONDS);
        } catch (ThriftNotActiveServiceException e) {
          // Let it loop, fetching a new location
          log.debug("Contacted a Manager which is no longer active, retrying");
          sleepUninterruptibly(100, MILLISECONDS);
        } finally {
          ThriftUtil.close(client, context);
        }
      }

      while (true) {
        ManagerClientService.Client client = null;
        try {
          client = ThriftClientTypes.MANAGER.getConnectionWithRetry(context);
          client.waitForFlush(TraceUtil.traceInfo(), context.rpcCreds(), tableId.canonical(),
              TextUtil.getByteBuffer(start), TextUtil.getByteBuffer(end), flushID,
              wait ? Long.MAX_VALUE : 1);
          break;
        } catch (TTransportException tte) {
          log.debug("Failed to call initiateFlush, retrying ... ", tte);
          sleepUninterruptibly(100, MILLISECONDS);
        } catch (ThriftNotActiveServiceException e) {
          // Let it loop, fetching a new location
          log.debug("Contacted a Manager which is no longer active, retrying");
          sleepUninterruptibly(100, MILLISECONDS);
        } finally {
          ThriftUtil.close(client, context);
        }
      }
    } catch (ThriftSecurityException e) {
      switch (e.getCode()) {
        case TABLE_DOESNT_EXIST:
          throw new TableNotFoundException(tableId.canonical(), null, e.getMessage(), e);
        default:
          log.debug("flush security exception on table id {}", tableId);
          throw new AccumuloSecurityException(e.user, e.code, e);
      }
    } catch (ThriftTableOperationException e) {
      switch (e.getType()) {
        case NOTFOUND:
          throw new TableNotFoundException(e);
        default:
          throw new AccumuloException(e.description, e);
      }
    } catch (Exception e) {
      throw new AccumuloException(e);
    }
  }

  @Override
  public void setProperty(final String tableName, final String property, final String value)
      throws AccumuloException, AccumuloSecurityException {
    EXISTING_TABLE_NAME.validate(tableName);
    checkArgument(property != null, "property is null");
    checkArgument(value != null, "value is null");

    try {
      setPropertyNoChecks(tableName, property, value);

      checkLocalityGroups(tableName, property);
    } catch (TableNotFoundException e) {
      throw new AccumuloException(e);
    }
  }

  private Map<String,String> tryToModifyProperties(String tableName,
      final Consumer<Map<String,String>> mapMutator) throws AccumuloException,
      AccumuloSecurityException, IllegalArgumentException, ConcurrentModificationException {
    final TVersionedProperties vProperties =
        ThriftClientTypes.CLIENT.execute(context, client -> client
            .getVersionedTableProperties(TraceUtil.traceInfo(), context.rpcCreds(), tableName));
    mapMutator.accept(vProperties.getProperties());

    // A reference to the map was passed to the user, maybe they still have the reference and are
    // modifying it. Buggy Accumulo code could attempt to make modifications to the map after this
    // point. Because of these potential issues, create an immutable snapshot of the map so that
    // from here on the code is assured to always be dealing with the same map.
    vProperties.setProperties(Map.copyOf(vProperties.getProperties()));

    try {
      // Send to server
      ThriftClientTypes.MANAGER.executeVoid(context,
          client -> client.modifyTableProperties(TraceUtil.traceInfo(), context.rpcCreds(),
              tableName, vProperties));
      for (String property : vProperties.getProperties().keySet()) {
        checkLocalityGroups(tableName, property);
      }
    } catch (TableNotFoundException e) {
      throw new AccumuloException(e);
    }

    return vProperties.getProperties();
  }

  @Override
  public Map<String,String> modifyProperties(String tableName,
      final Consumer<Map<String,String>> mapMutator)
      throws AccumuloException, AccumuloSecurityException, IllegalArgumentException {
    EXISTING_TABLE_NAME.validate(tableName);
    checkArgument(mapMutator != null, "mapMutator is null");

    Retry retry = Retry.builder().infiniteRetries().retryAfter(Duration.ofMillis(25))
        .incrementBy(Duration.ofMillis(25)).maxWait(Duration.ofSeconds(30)).backOffFactor(1.5)
        .logInterval(Duration.ofMinutes(3)).createRetry();

    while (true) {
      try {
        var props = tryToModifyProperties(tableName, mapMutator);
        retry.logCompletion(log, "Modifying properties for table " + tableName);
        return props;
      } catch (ConcurrentModificationException cme) {
        try {
          retry.logRetry(log, "Unable to modify table properties for " + tableName
              + " because of concurrent modification");
          retry.waitForNextAttempt(log, "modify table properties for " + tableName);
        } catch (InterruptedException e) {
          throw new RuntimeException(e);
        }
      } finally {
        retry.useRetry();
      }
    }
  }

  private void setPropertyNoChecks(final String tableName, final String property,
      final String value)
      throws AccumuloException, AccumuloSecurityException, TableNotFoundException {
    ThriftClientTypes.MANAGER.executeVoid(context, client -> client
        .setTableProperty(TraceUtil.traceInfo(), context.rpcCreds(), tableName, property, value));
  }

  @Override
  public void removeProperty(final String tableName, final String property)
      throws AccumuloException, AccumuloSecurityException {
    EXISTING_TABLE_NAME.validate(tableName);
    checkArgument(property != null, "property is null");

    try {
      removePropertyNoChecks(tableName, property);

      checkLocalityGroups(tableName, property);
    } catch (TableNotFoundException e) {
      throw new AccumuloException(e);
    }
  }

  private void removePropertyNoChecks(final String tableName, final String property)
      throws AccumuloException, AccumuloSecurityException, TableNotFoundException {
    ThriftClientTypes.MANAGER.executeVoid(context, client -> client
        .removeTableProperty(TraceUtil.traceInfo(), context.rpcCreds(), tableName, property));
  }

  void checkLocalityGroups(String tableName, String propChanged)
      throws AccumuloException, AccumuloSecurityException, TableNotFoundException {
    if (LocalityGroupUtil.isLocalityGroupProperty(propChanged)) {
      Map<String,String> allProps = getConfiguration(tableName);
      try {
        LocalityGroupUtil.checkLocalityGroups(allProps);
      } catch (LocalityGroupConfigurationError | RuntimeException e) {
        LoggerFactory.getLogger(this.getClass()).warn("Changing '" + propChanged + "' for table '"
            + tableName
            + "' resulted in bad locality group config.  This may be a transient situation since "
            + "the config spreads over multiple properties.  Setting properties in a different "
            + "order may help.  Even though this warning was displayed, the property was updated. "
            + "Please check your config to ensure consistency.", e);
      }
    }
  }

  @Override
  public Map<String,String> getConfiguration(final String tableName)
      throws AccumuloException, TableNotFoundException {
    EXISTING_TABLE_NAME.validate(tableName);

    try {
      return ThriftClientTypes.CLIENT.execute(context, client -> client
          .getTableConfiguration(TraceUtil.traceInfo(), context.rpcCreds(), tableName));
    } catch (AccumuloException e) {
      Throwable t = e.getCause();
      if (t instanceof ThriftTableOperationException) {
        ThriftTableOperationException ttoe = (ThriftTableOperationException) t;
        switch (ttoe.getType()) {
          case NOTFOUND:
            throw new TableNotFoundException(ttoe);
          case NAMESPACE_NOTFOUND:
            throw new TableNotFoundException(tableName, new NamespaceNotFoundException(ttoe));
          default:
            throw e;
        }
      }
      throw e;
    } catch (Exception e) {
      throw new AccumuloException(e);
    }
  }

  @Override
  public Map<String,String> getTableProperties(final String tableName)
      throws AccumuloException, TableNotFoundException {
    EXISTING_TABLE_NAME.validate(tableName);

    try {
      return ThriftClientTypes.CLIENT.execute(context, client -> client
          .getTableProperties(TraceUtil.traceInfo(), context.rpcCreds(), tableName));
    } catch (AccumuloException e) {
      Throwable t = e.getCause();
      if (t instanceof ThriftTableOperationException) {
        ThriftTableOperationException ttoe = (ThriftTableOperationException) t;
        switch (ttoe.getType()) {
          case NOTFOUND:
            throw new TableNotFoundException(ttoe);
          case NAMESPACE_NOTFOUND:
            throw new TableNotFoundException(tableName, new NamespaceNotFoundException(ttoe));
          default:
            throw e;
        }
      }
      throw e;
    } catch (Exception e) {
      throw new AccumuloException(e);
    }
  }

  @Override
  public void setLocalityGroups(String tableName, Map<String,Set<Text>> groups)
      throws AccumuloException, AccumuloSecurityException, TableNotFoundException {
    // ensure locality groups do not overlap
    LocalityGroupUtil.ensureNonOverlappingGroups(groups);

    for (Entry<String,Set<Text>> entry : groups.entrySet()) {
      Set<Text> colFams = entry.getValue();
      String value = LocalityGroupUtil.encodeColumnFamilies(colFams);
      setPropertyNoChecks(tableName, Property.TABLE_LOCALITY_GROUP_PREFIX + entry.getKey(), value);
    }

    try {
      setPropertyNoChecks(tableName, Property.TABLE_LOCALITY_GROUPS.getKey(),
          Joiner.on(",").join(groups.keySet()));
    } catch (AccumuloException e) {
      if (e.getCause() instanceof TableNotFoundException) {
        throw (TableNotFoundException) e.getCause();
      }
      throw e;
    }

    // remove anything extraneous
    String prefix = Property.TABLE_LOCALITY_GROUP_PREFIX.getKey();
    for (Entry<String,String> entry : getProperties(tableName)) {
      String property = entry.getKey();
      if (property.startsWith(prefix)) {
        // this property configures a locality group, find out which
        // one:
        String[] parts = property.split("\\.");
        String group = parts[parts.length - 1];

        if (!groups.containsKey(group)) {
          removePropertyNoChecks(tableName, property);
        }
      }
    }
  }

  @Override
  public Map<String,Set<Text>> getLocalityGroups(String tableName)
      throws AccumuloException, TableNotFoundException {

    AccumuloConfiguration conf = new ConfigurationCopy(this.getProperties(tableName));
    Map<String,Set<ByteSequence>> groups = LocalityGroupUtil.getLocalityGroups(conf);
    Map<String,Set<Text>> groups2 = new HashMap<>();

    for (Entry<String,Set<ByteSequence>> entry : groups.entrySet()) {

      HashSet<Text> colFams = new HashSet<>();

      for (ByteSequence bs : entry.getValue()) {
        colFams.add(new Text(bs.toArray()));
      }

      groups2.put(entry.getKey(), colFams);
    }

    return groups2;
  }

  @Override
  public Set<Range> splitRangeByTablets(String tableName, Range range, int maxSplits)
      throws AccumuloException, AccumuloSecurityException, TableNotFoundException {
    EXISTING_TABLE_NAME.validate(tableName);
    checkArgument(range != null, "range is null");

    if (maxSplits < 1) {
      throw new IllegalArgumentException("maximum splits must be >= 1");
    }
    if (maxSplits == 1) {
      return Collections.singleton(range);
    }

    TableId tableId = context.getTableId(tableName);
    ClientTabletCache tl = ClientTabletCache.getInstance(context, tableId);
    // it's possible that the cache could contain complete, but old information about a tables
    // tablets... so clear it
    tl.invalidateCache();

    // group key extents to get <= maxSplits
    LinkedList<KeyExtent> unmergedExtents = new LinkedList<>();

    try {
      while (!tl.findTablets(context, Collections.singletonList(range),
          (cachedTablet, range1) -> unmergedExtents.add(cachedTablet.getExtent()),
          LocationNeed.NOT_REQUIRED).isEmpty()) {
        context.requireNotDeleted(tableId);
        context.requireNotOffline(tableId, tableName);

        log.warn("Unable to locate bins for specified range. Retrying.");
        // sleep randomly between 100 and 200ms
        sleepUninterruptibly(100 + RANDOM.get().nextInt(100), MILLISECONDS);
        unmergedExtents.clear();
        tl.invalidateCache();
      }
    } catch (InvalidTabletHostingRequestException e) {
      throw new AccumuloException("findTablets requested tablet hosting when it should not have",
          e);
    }

    // the sort method is efficient for linked list
    Collections.sort(unmergedExtents);

    List<KeyExtent> mergedExtents = new ArrayList<>();

    while (unmergedExtents.size() + mergedExtents.size() > maxSplits) {
      if (unmergedExtents.size() >= 2) {
        KeyExtent first = unmergedExtents.removeFirst();
        KeyExtent second = unmergedExtents.removeFirst();
        KeyExtent merged = new KeyExtent(first.tableId(), second.endRow(), first.prevEndRow());
        mergedExtents.add(merged);
      } else {
        mergedExtents.addAll(unmergedExtents);
        unmergedExtents.clear();
        unmergedExtents.addAll(mergedExtents);
        mergedExtents.clear();
      }

    }

    mergedExtents.addAll(unmergedExtents);

    Set<Range> ranges = new HashSet<>();
    for (KeyExtent k : mergedExtents) {
      ranges.add(k.toDataRange().clip(range));
    }

    return ranges;
  }

  private Path checkPath(String dir, String kind, String type)
      throws IOException, AccumuloException, AccumuloSecurityException {
    FileSystem fs = VolumeConfiguration.fileSystemForPath(dir, context.getHadoopConf());
    Path ret = dir.contains(":") ? new Path(dir) : fs.makeQualified(new Path(dir));

    try {
      if (!fs.getFileStatus(ret).isDirectory()) {
        throw new AccumuloException(
            kind + " import " + type + " directory " + ret + " is not a directory!");
      }
    } catch (FileNotFoundException fnf) {
      throw new AccumuloException(
          kind + " import " + type + " directory " + ret + " does not exist!");
    }

    if (type.equals("failure")) {
      FileStatus[] listStatus = fs.listStatus(ret);
      if (listStatus != null && listStatus.length != 0) {
        throw new AccumuloException("Bulk import failure directory " + ret + " is not empty");
      }
    }

    return ret;
  }

  private void waitForTableStateTransition(TableId tableId, TableState expectedState)
      throws AccumuloException, TableNotFoundException {
    Text startRow = null;
    Text lastRow = null;

    while (true) {
      if (context.getTableState(tableId) != expectedState) {
        context.clearTableListCache();
        TableState currentState = context.getTableState(tableId);
        if (currentState != expectedState) {
          context.requireNotDeleted(tableId);
          if (currentState == TableState.DELETING) {
            throw new TableNotFoundException(tableId.canonical(), "", TABLE_DELETED_MSG);
          }
          throw new AccumuloException(
              "Unexpected table state " + tableId + " " + currentState + " != " + expectedState);
        }
      }

      Range range;
      if (startRow == null || lastRow == null) {
        range = new KeyExtent(tableId, null, null).toMetaRange();
      } else {
        range = new Range(startRow, lastRow);
      }

      KeyExtent lastExtent = null;

      int total = 0;
      int waitFor = 0;
      int holes = 0;
      Text continueRow = null;
      MapCounter<String> serverCounts = new MapCounter<>();

      try (TabletsMetadata tablets =
          TabletsMetadata.builder(context).scanMetadataTable().overRange(range)
              .fetch(AVAILABILITY, HOSTING_REQUESTED, LOCATION, PREV_ROW, OPID, ECOMP).build()) {

        for (TabletMetadata tablet : tablets) {
          total++;
          Location loc = tablet.getLocation();
          TabletAvailability availability = tablet.getTabletAvailability();
          var opid = tablet.getOperationId();
          var externalCompactions = tablet.getExternalCompactions();

          if ((expectedState == TableState.ONLINE
              && (availability == TabletAvailability.HOSTED
                  || (availability == TabletAvailability.ONDEMAND) && tablet.getHostingRequested())
              && (loc == null || loc.getType() == LocationType.FUTURE))
              || (expectedState == TableState.OFFLINE
                  && (loc != null || opid != null || !externalCompactions.isEmpty()))) {
            if (continueRow == null) {
              continueRow = tablet.getExtent().toMetaRow();
            }
            waitFor++;
            lastRow = tablet.getExtent().toMetaRow();

            if (loc != null) {
              serverCounts.increment(loc.getHostPortSession(), 1);
            }
          }

          if (!tablet.getExtent().tableId().equals(tableId)) {
            throw new AccumuloException(
                "Saw unexpected table Id " + tableId + " " + tablet.getExtent());
          }

          if (lastExtent != null && !tablet.getExtent().isPreviousExtent(lastExtent)) {
            holes++;
          }

          lastExtent = tablet.getExtent();
        }
      }

      if (continueRow != null) {
        startRow = continueRow;
      }

      if (holes > 0 || total == 0) {
        startRow = null;
        lastRow = null;
      }

      if (waitFor > 0 || holes > 0 || total == 0) {
        long waitTime;
        long maxPerServer = 0;
        if (serverCounts.size() > 0) {
          maxPerServer = serverCounts.max();
          waitTime = maxPerServer * 10;
        } else {
          waitTime = waitFor * 10L;
        }
        waitTime = Math.max(100, waitTime);
        waitTime = Math.min(5000, waitTime);
        log.trace("Waiting for {}({}) tablets, startRow = {} lastRow = {}, holes={} sleeping:{}ms",
            waitFor, maxPerServer, startRow, lastRow, holes, waitTime);
        sleepUninterruptibly(waitTime, MILLISECONDS);
      } else {
        break;
      }

    }
  }

  @Override
  public void offline(String tableName)
      throws AccumuloSecurityException, AccumuloException, TableNotFoundException {
    offline(tableName, false);
  }

  @Override
  public void offline(String tableName, boolean wait)
      throws AccumuloSecurityException, AccumuloException, TableNotFoundException {
    changeTableState(tableName, wait, TableState.OFFLINE);
  }

  @Override
  public boolean isOnline(String tableName) throws AccumuloException, TableNotFoundException {
    EXISTING_TABLE_NAME.validate(tableName);

    TableId tableId = context.getTableId(tableName);
    TableState expectedState = context.getTableState(tableId, true);
    return expectedState == TableState.ONLINE;
  }

  @Override
  public void online(String tableName)
      throws AccumuloSecurityException, AccumuloException, TableNotFoundException {
    online(tableName, false);
  }

  private void changeTableState(String tableName, boolean wait, TableState newState)
      throws AccumuloSecurityException, AccumuloException, TableNotFoundException {
    EXISTING_TABLE_NAME.validate(tableName);

    TableId tableId = context.getTableId(tableName);

    FateOperation op = null;
    switch (newState) {
      case OFFLINE:
        op = FateOperation.TABLE_OFFLINE;
        if (tableName.equals(AccumuloTable.METADATA.tableName())
            || tableName.equals(AccumuloTable.ROOT.tableName())) {
          throw new AccumuloException("Cannot set table to offline state");
        }
        break;
      case ONLINE:
        op = FateOperation.TABLE_ONLINE;
        if (tableName.equals(AccumuloTable.METADATA.tableName())
            || tableName.equals(AccumuloTable.ROOT.tableName())) {
          // Don't submit a Fate operation for this, these tables can only be online.
          return;
        }
        break;
      default:
        throw new IllegalArgumentException(newState + " is not handled.");
    }

    /**
     * ACCUMULO-4574 Don't submit a fate operation to change the table state to newState if it's
     * already in that state.
     */
    TableState currentState = context.getTableState(tableId, true);
    if (newState == currentState) {
      if (wait) {
        waitForTableStateTransition(tableId, newState);
      }
      return;
    }

    List<ByteBuffer> args = List.of(ByteBuffer.wrap(tableId.canonical().getBytes(UTF_8)));
    Map<String,String> opts = new HashMap<>();

    try {
      doTableFateOperation(tableName, TableNotFoundException.class, op, args, opts);
    } catch (TableExistsException e) {
      // should not happen
      throw new AssertionError(e);
    }

    if (wait) {
      waitForTableStateTransition(tableId, newState);
    }

  }

  @Override
  public void online(String tableName, boolean wait)
      throws AccumuloSecurityException, AccumuloException, TableNotFoundException {
    changeTableState(tableName, wait, TableState.ONLINE);
  }

  @Override
  public void clearLocatorCache(String tableName) throws TableNotFoundException {
    EXISTING_TABLE_NAME.validate(tableName);

    ClientTabletCache tabLocator =
        ClientTabletCache.getInstance(context, context.getTableId(tableName));
    tabLocator.invalidateCache();
  }

  @Override
  public Map<String,String> tableIdMap() {
    return context.getTableNameToIdMap().entrySet().stream()
        .collect(Collectors.toMap(Entry::getKey, e -> e.getValue().canonical(), (v1, v2) -> {
          throw new IllegalStateException(
              String.format("Duplicate key for values %s and %s", v1, v2));
        }, TreeMap::new));
  }

  @Override
  public Text getMaxRow(String tableName, Authorizations auths, Text startRow,
      boolean startInclusive, Text endRow, boolean endInclusive) throws TableNotFoundException {
    EXISTING_TABLE_NAME.validate(tableName);

    Scanner scanner = context.createScanner(tableName, auths);
    return FindMax.findMax(scanner, startRow, startInclusive, endRow, endInclusive);
  }

  @Override
  public List<DiskUsage> getDiskUsage(Set<String> tableNames)
      throws AccumuloException, AccumuloSecurityException, TableNotFoundException {

    List<TDiskUsage> diskUsages = null;
    while (diskUsages == null) {
      Pair<String,Client> pair = null;
      try {
        // this operation may us a lot of memory... it's likely that connections to tabletservers
        // hosting metadata tablets will be cached, so do not use cached
        // connections
        pair = ThriftClientTypes.CLIENT.getThriftServerConnection(context, false);
        diskUsages = pair.getSecond().getDiskUsage(tableNames, context.rpcCreds());
      } catch (ThriftTableOperationException e) {
        switch (e.getType()) {
          case NOTFOUND:
            throw new TableNotFoundException(e);
          case NAMESPACE_NOTFOUND:
            throw new TableNotFoundException(e.getTableName(), new NamespaceNotFoundException(e));
          default:
            throw new AccumuloException(e.description, e);
        }
      } catch (ThriftSecurityException e) {
        throw new AccumuloSecurityException(e.getUser(), e.getCode());
      } catch (TTransportException e) {
        // some sort of communication error occurred, retry
        if (pair == null) {
          log.debug("Disk usage request failed.  Pair is null.  Retrying request...", e);
        } else {
          log.debug("Disk usage request failed {}, retrying ... ", pair.getFirst(), e);
        }
        sleepUninterruptibly(100, MILLISECONDS);
      } catch (TException e) {
        // may be a TApplicationException which indicates error on the server side
        throw new AccumuloException(e);
      } finally {
        // must always return thrift connection
        if (pair != null) {
          ThriftUtil.close(pair.getSecond(), context);
        }
      }
    }

    List<DiskUsage> finalUsages = new ArrayList<>();
    for (TDiskUsage diskUsage : diskUsages) {
      finalUsages.add(new DiskUsage(new TreeSet<>(diskUsage.getTables()), diskUsage.getUsage()));
    }

    return finalUsages;
  }

  /**
   * Search multiple directories for exportMetadata.zip, the control file used for the importable
   * command.
   *
   * @param context used to obtain filesystem based on configuration
   * @param importDirs the set of directories to search.
   * @return the Path representing the location of the file.
   * @throws AccumuloException if zero or more than one copy of the exportMetadata.zip file are
   *         found in the directories provided.
   */
  public static Path findExportFile(ClientContext context, Set<String> importDirs)
      throws AccumuloException {
    LinkedHashSet<Path> exportFiles = new LinkedHashSet<>();
    for (String importDir : importDirs) {
      Path exportFilePath = null;
      try {
        FileSystem fs = new Path(importDir).getFileSystem(context.getHadoopConf());
        exportFilePath = new Path(importDir, Constants.EXPORT_FILE);
        log.debug("Looking for export metadata in {}", exportFilePath);
        if (fs.exists(exportFilePath)) {
          log.debug("Found export metadata in {}", exportFilePath);
          exportFiles.add(exportFilePath);
        }
      } catch (IOException ioe) {
        log.warn("Non-Fatal IOException reading export file: {}", exportFilePath, ioe);
      }
    }

    if (exportFiles.size() > 1) {
      String fileList = Arrays.toString(exportFiles.toArray());
      log.warn("Found multiple export metadata files: " + fileList);
      throw new AccumuloException("Found multiple export metadata files: " + fileList);
    } else if (exportFiles.isEmpty()) {
      log.warn("Unable to locate export metadata");
      throw new AccumuloException("Unable to locate export metadata");
    }

    return exportFiles.iterator().next();
  }

  public static Map<String,String> getExportedProps(FileSystem fs, Path path) throws IOException {
    HashMap<String,String> props = new HashMap<>();

    try (ZipInputStream zis = new ZipInputStream(fs.open(path))) {
      ZipEntry zipEntry;
      while ((zipEntry = zis.getNextEntry()) != null) {
        if (zipEntry.getName().equals(Constants.EXPORT_TABLE_CONFIG_FILE)) {
          try (BufferedReader in = new BufferedReader(new InputStreamReader(zis, UTF_8))) {
            String line;
            while ((line = in.readLine()) != null) {
              String[] sa = line.split("=", 2);
              props.put(sa[0], sa[1]);
            }
          }

          break;
        }
      }
    }
    return props;
  }

  @Override
  public void importTable(String tableName, Set<String> importDirs, ImportConfiguration ic)
      throws TableExistsException, AccumuloException, AccumuloSecurityException {
    EXISTING_TABLE_NAME.validate(tableName);
    checkArgument(importDirs != null, "importDir is null");

    boolean keepOffline = ic.isKeepOffline();
    boolean keepMapping = ic.isKeepMappings();

    Set<String> checkedImportDirs = new HashSet<>();
    try {
      for (String s : importDirs) {
        checkedImportDirs.add(checkPath(s, "Table", "").toString());
      }
    } catch (IOException e) {
      throw new AccumuloException(e);
    }

    try {
      Path exportFilePath = findExportFile(context, checkedImportDirs);
      FileSystem fs = exportFilePath.getFileSystem(context.getHadoopConf());
      Map<String,String> props = getExportedProps(fs, exportFilePath);

      for (Entry<String,String> entry : props.entrySet()) {
        if (Property.isClassProperty(entry.getKey())
            && !entry.getValue().contains(Constants.CORE_PACKAGE_NAME)) {
          LoggerFactory.getLogger(this.getClass()).info(
              "Imported table sets '{}' to '{}'.  Ensure this class is on Accumulo classpath.",
              sanitize(entry.getKey()), sanitize(entry.getValue()));
        }
      }
    } catch (IOException ioe) {
      LoggerFactory.getLogger(this.getClass()).warn(
          "Failed to check if imported table references external java classes : {}",
          ioe.getMessage());
    }

    List<ByteBuffer> args = new ArrayList<>(3 + checkedImportDirs.size());
    args.add(0, ByteBuffer.wrap(tableName.getBytes(UTF_8)));
    args.add(1, ByteBuffer.wrap(Boolean.toString(keepOffline).getBytes(UTF_8)));
    args.add(2, ByteBuffer.wrap(Boolean.toString(keepMapping).getBytes(UTF_8)));
    checkedImportDirs.stream().map(s -> s.getBytes(UTF_8)).map(ByteBuffer::wrap).forEach(args::add);

    try {
      doTableFateOperation(tableName, AccumuloException.class, FateOperation.TABLE_IMPORT, args,
          Collections.emptyMap());
    } catch (TableNotFoundException e) {
      // should not happen
      throw new AssertionError(e);
    }

  }

  /**
   * Prevent potential CRLF injection into logs from read in user data. See the
   * <a href="https://find-sec-bugs.github.io/bugs.htm#CRLF_INJECTION_LOGS">bug description</a>
   */
  private String sanitize(String msg) {
    return msg.replaceAll("[\r\n]", "");
  }

  @Override
  public void exportTable(String tableName, String exportDir)
      throws TableNotFoundException, AccumuloException, AccumuloSecurityException {
    EXISTING_TABLE_NAME.validate(tableName);
    checkArgument(exportDir != null, "exportDir is null");

    if (isOnline(tableName)) {
      throw new IllegalStateException("The table " + tableName
          + " is not offline; exportTable requires a table to be offline before exporting.");
    }

    List<ByteBuffer> args = Arrays.asList(ByteBuffer.wrap(tableName.getBytes(UTF_8)),
        ByteBuffer.wrap(exportDir.getBytes(UTF_8)));
    Map<String,String> opts = Collections.emptyMap();

    try {
      doTableFateOperation(tableName, TableNotFoundException.class, FateOperation.TABLE_EXPORT,
          args, opts);
    } catch (TableExistsException e) {
      // should not happen
      throw new AssertionError(e);
    }
  }

  @Override
  public boolean testClassLoad(final String tableName, final String className,
      final String asTypeName)
      throws TableNotFoundException, AccumuloException, AccumuloSecurityException {
    EXISTING_TABLE_NAME.validate(tableName);
    checkArgument(className != null, "className is null");
    checkArgument(asTypeName != null, "asTypeName is null");

    try {
      return ThriftClientTypes.CLIENT.execute(context,
          client -> client.checkTableClass(TraceUtil.traceInfo(), context.rpcCreds(), tableName,
              className, asTypeName));
    } catch (AccumuloSecurityException | AccumuloException e) {
      Throwable t = e.getCause();
      if (t instanceof ThriftTableOperationException) {
        ThriftTableOperationException ttoe = (ThriftTableOperationException) t;
        switch (ttoe.getType()) {
          case NOTFOUND:
            throw new TableNotFoundException(ttoe);
          case NAMESPACE_NOTFOUND:
            throw new TableNotFoundException(tableName, new NamespaceNotFoundException(ttoe));
          default:
            throw e;
        }
      }
      throw e;
    } catch (Exception e) {
      throw new AccumuloException(e);
    }
  }

  @Override
  public void attachIterator(String tableName, IteratorSetting setting,
      EnumSet<IteratorScope> scopes)
      throws AccumuloSecurityException, AccumuloException, TableNotFoundException {
    testClassLoad(tableName, setting.getIteratorClass(), SortedKeyValueIterator.class.getName());
    super.attachIterator(tableName, setting, scopes);
  }

  @Override
  public int addConstraint(String tableName, String constraintClassName)
      throws AccumuloException, AccumuloSecurityException, TableNotFoundException {
    testClassLoad(tableName, constraintClassName, Constraint.class.getName());
    return super.addConstraint(tableName, constraintClassName);
  }

  private void doTableFateOperation(String tableOrNamespaceName,
      Class<? extends Exception> namespaceNotFoundExceptionClass, FateOperation op,
      List<ByteBuffer> args, Map<String,String> opts) throws AccumuloSecurityException,
      AccumuloException, TableExistsException, TableNotFoundException {
    try {
      doFateOperation(op, args, opts, tableOrNamespaceName);
    } catch (NamespaceExistsException e) {
      // should not happen
      throw new AssertionError(e);
    } catch (NamespaceNotFoundException e) {
      if (namespaceNotFoundExceptionClass == null) {
        // should not happen
        throw new AssertionError(e);
      } else if (AccumuloException.class.isAssignableFrom(namespaceNotFoundExceptionClass)) {
        throw new AccumuloException("Cannot create table in non-existent namespace", e);
      } else if (TableNotFoundException.class.isAssignableFrom(namespaceNotFoundExceptionClass)) {
        throw new TableNotFoundException(null, tableOrNamespaceName, "Namespace not found", e);
      } else {
        // should not happen
        throw new AssertionError(e);
      }
    }
  }

  private void clearSamplerOptions(String tableName)
      throws AccumuloException, TableNotFoundException, AccumuloSecurityException {
    EXISTING_TABLE_NAME.validate(tableName);

    String prefix = Property.TABLE_SAMPLER_OPTS.getKey();
    for (Entry<String,String> entry : getProperties(tableName)) {
      String property = entry.getKey();
      if (property.startsWith(prefix)) {
        removeProperty(tableName, property);
      }
    }
  }

  @Override
  public void setSamplerConfiguration(String tableName, SamplerConfiguration samplerConfiguration)
      throws AccumuloException, TableNotFoundException, AccumuloSecurityException {
    EXISTING_TABLE_NAME.validate(tableName);

    clearSamplerOptions(tableName);
    Map<String,String> props =
        new SamplerConfigurationImpl(samplerConfiguration).toTablePropertiesMap();
    modifyProperties(tableName, properties -> properties.putAll(props));
  }

  @Override
  public void clearSamplerConfiguration(String tableName)
      throws AccumuloException, TableNotFoundException, AccumuloSecurityException {
    EXISTING_TABLE_NAME.validate(tableName);

    removeProperty(tableName, Property.TABLE_SAMPLER.getKey());
    clearSamplerOptions(tableName);
  }

  @Override
  public SamplerConfiguration getSamplerConfiguration(String tableName)
      throws TableNotFoundException, AccumuloSecurityException, AccumuloException {
    EXISTING_TABLE_NAME.validate(tableName);

    AccumuloConfiguration conf = new ConfigurationCopy(this.getProperties(tableName));
    SamplerConfigurationImpl sci = SamplerConfigurationImpl.newSamplerConfig(conf);
    if (sci == null) {
      return null;
    }
    return sci.toSamplerConfiguration();
  }

  private static class LocationsImpl implements Locations {

    private Map<Range,List<TabletId>> groupedByRanges;
    private Map<TabletId,List<Range>> groupedByTablets;
    private Map<TabletId,String> tabletLocations;

    public LocationsImpl(Map<String,Map<KeyExtent,List<Range>>> binnedRanges) {
      groupedByTablets = new HashMap<>();
      groupedByRanges = null;
      tabletLocations = new HashMap<>();

      for (Entry<String,Map<KeyExtent,List<Range>>> entry : binnedRanges.entrySet()) {
        String location = entry.getKey();

        for (Entry<KeyExtent,List<Range>> entry2 : entry.getValue().entrySet()) {
          TabletIdImpl tabletId = new TabletIdImpl(entry2.getKey());
          tabletLocations.put(tabletId, location);
          List<Range> prev =
              groupedByTablets.put(tabletId, Collections.unmodifiableList(entry2.getValue()));
          if (prev != null) {
            throw new IllegalStateException(
                "Unexpected : tablet at multiple locations : " + location + " " + tabletId);
          }
        }
      }

      groupedByTablets = Collections.unmodifiableMap(groupedByTablets);
    }

    @Override
    public String getTabletLocation(TabletId tabletId) {
      return tabletLocations.get(tabletId);
    }

    @Override
    public Map<Range,List<TabletId>> groupByRange() {
      if (groupedByRanges == null) {
        Map<Range,List<TabletId>> tmp = new HashMap<>();

        groupedByTablets.forEach((tabletId, rangeList) -> rangeList
            .forEach(range -> tmp.computeIfAbsent(range, k -> new ArrayList<>()).add(tabletId)));

        Map<Range,List<TabletId>> tmp2 = new HashMap<>();
        for (Entry<Range,List<TabletId>> entry : tmp.entrySet()) {
          tmp2.put(entry.getKey(), Collections.unmodifiableList(entry.getValue()));
        }

        groupedByRanges = Collections.unmodifiableMap(tmp2);
      }

      return groupedByRanges;
    }

    @Override
    public Map<TabletId,List<Range>> groupByTablet() {
      return groupedByTablets;
    }
  }

  @Override
  public Locations locate(String tableName, Collection<Range> ranges)
      throws AccumuloException, AccumuloSecurityException, TableNotFoundException {
    EXISTING_TABLE_NAME.validate(tableName);
    requireNonNull(ranges, "ranges must be non null");

    TableId tableId = context.getTableId(tableName);

    context.requireTableExists(tableId, tableName);
    context.requireNotOffline(tableId, tableName);

    List<Range> rangeList = null;
    if (ranges instanceof List) {
      rangeList = (List<Range>) ranges;
    } else {
      rangeList = new ArrayList<>(ranges);
    }

    ClientTabletCache locator = ClientTabletCache.getInstance(context, tableId);
    locator.invalidateCache();

    Retry retry = Retry.builder().infiniteRetries().retryAfter(Duration.ofMillis(100))
        .incrementBy(Duration.ofMillis(100)).maxWait(Duration.ofSeconds(2)).backOffFactor(1.5)
        .logInterval(Duration.ofMinutes(3)).createRetry();

    final ArrayList<KeyExtent> locationLess = new ArrayList<>();
    final Map<String,Map<KeyExtent,List<Range>>> binnedRanges = new HashMap<>();
    final AtomicBoolean foundOnDemandTabletInRange = new AtomicBoolean(false);

    BiConsumer<CachedTablet,Range> rangeConsumer = (cachedTablet, range) -> {
      // We want tablets that are currently hosted (location present) and
      // their tablet availability is HOSTED (not OnDemand)
      if (cachedTablet.getAvailability() != TabletAvailability.HOSTED) {
        foundOnDemandTabletInRange.set(true);
      } else if (cachedTablet.getTserverLocation().isPresent()
          && cachedTablet.getAvailability() == TabletAvailability.HOSTED) {
        ClientTabletCacheImpl.addRange(binnedRanges, cachedTablet, range);
      } else {
        locationLess.add(cachedTablet.getExtent());
      }
    };

    try {

      List<Range> failed =
          locator.findTablets(context, rangeList, rangeConsumer, LocationNeed.NOT_REQUIRED);

      if (foundOnDemandTabletInRange.get()) {
        throw new AccumuloException(
            "TableOperations.locate() only works with tablets that have an availability of "
                + TabletAvailability.HOSTED
                + ". Tablets with other availabilities were seen.  table:" + tableName
                + " table id:" + tableId);
      }

      while (!failed.isEmpty() || !locationLess.isEmpty()) {

        context.requireTableExists(tableId, tableName);
        context.requireNotOffline(tableId, tableName);

        if (foundOnDemandTabletInRange.get()) {
          throw new AccumuloException(
              "TableOperations.locate() only works with tablets that have a tablet availability of "
                  + TabletAvailability.HOSTED
                  + ". Tablets with other availabilities were seen.  table:" + tableName
                  + " table id:" + tableId);
        }

        try {
          retry.waitForNextAttempt(log,
              String.format("locating tablets in table %s(%s) for %d ranges", tableName, tableId,
                  rangeList.size()));
        } catch (InterruptedException e) {
          throw new IllegalStateException(e);
        }

        locationLess.clear();
        binnedRanges.clear();
        foundOnDemandTabletInRange.set(false);
        locator.invalidateCache();
        failed = locator.findTablets(context, rangeList, rangeConsumer, LocationNeed.NOT_REQUIRED);
      }

    } catch (InvalidTabletHostingRequestException e) {
      throw new AccumuloException("findTablets requested tablet hosting when it should not have",
          e);
    }

    return new LocationsImpl(binnedRanges);
  }

  @Override
  public SummaryRetriever summaries(String tableName) {
    EXISTING_TABLE_NAME.validate(tableName);

    return new SummaryRetriever() {
      private Text startRow = null;
      private Text endRow = null;
      private List<TSummarizerConfiguration> summariesToFetch = Collections.emptyList();
      private String summarizerClassRegex;
      private boolean flush = false;

      @Override
      public SummaryRetriever startRow(Text startRow) {
        Objects.requireNonNull(startRow);
        if (endRow != null) {
          Preconditions.checkArgument(startRow.compareTo(endRow) < 0,
              "Start row must be less than end row : %s >= %s", startRow, endRow);
        }
        this.startRow = startRow;
        return this;
      }

      @Override
      public SummaryRetriever startRow(CharSequence startRow) {
        return startRow(new Text(startRow.toString()));
      }

      @Override
      public List<Summary> retrieve()
          throws AccumuloException, AccumuloSecurityException, TableNotFoundException {
        TableId tableId = context.getTableId(tableName);
        context.requireNotOffline(tableId, tableName);

        TRowRange range =
            new TRowRange(TextUtil.getByteBuffer(startRow), TextUtil.getByteBuffer(endRow));
        TSummaryRequest request =
            new TSummaryRequest(tableId.canonical(), range, summariesToFetch, summarizerClassRegex);
        if (flush) {
          _flush(tableId, startRow, endRow, true);
        }

        TSummaries ret = ThriftClientTypes.TABLET_SERVER.execute(context, client -> {
          TSummaries tsr =
              client.startGetSummaries(TraceUtil.traceInfo(), context.rpcCreds(), request);
          while (!tsr.finished) {
            tsr = client.contiuneGetSummaries(TraceUtil.traceInfo(), tsr.sessionId);
          }
          return tsr;
        });
        return new SummaryCollection(ret).getSummaries();
      }

      @Override
      public SummaryRetriever endRow(Text endRow) {
        Objects.requireNonNull(endRow);
        if (startRow != null) {
          Preconditions.checkArgument(startRow.compareTo(endRow) < 0,
              "Start row must be less than end row : %s >= %s", startRow, endRow);
        }
        this.endRow = endRow;
        return this;
      }

      @Override
      public SummaryRetriever endRow(CharSequence endRow) {
        return endRow(new Text(endRow.toString()));
      }

      @Override
      public SummaryRetriever withConfiguration(Collection<SummarizerConfiguration> configs) {
        Objects.requireNonNull(configs);
        summariesToFetch = configs.stream().map(SummarizerConfigurationUtil::toThrift)
            .collect(Collectors.toList());
        return this;
      }

      @Override
      public SummaryRetriever withConfiguration(SummarizerConfiguration... config) {
        Objects.requireNonNull(config);
        return withConfiguration(Arrays.asList(config));
      }

      @Override
      public SummaryRetriever withMatchingConfiguration(String regex) {
        Objects.requireNonNull(regex);
        // Do a sanity check here to make sure that regex compiles, instead of having it fail on a
        // tserver.
        Pattern.compile(regex);
        this.summarizerClassRegex = regex;
        return this;
      }

      @Override
      public SummaryRetriever flush(boolean b) {
        this.flush = b;
        return this;
      }
    };
  }

  @Override
  public void addSummarizers(String tableName, SummarizerConfiguration... newConfigs)
      throws AccumuloException, AccumuloSecurityException, TableNotFoundException {
    EXISTING_TABLE_NAME.validate(tableName);

    HashSet<SummarizerConfiguration> currentConfigs =
        new HashSet<>(SummarizerConfiguration.fromTableProperties(getProperties(tableName)));
    HashSet<SummarizerConfiguration> newConfigSet = new HashSet<>(Arrays.asList(newConfigs));

    newConfigSet.removeIf(currentConfigs::contains);
    Set<String> newIds =
        newConfigSet.stream().map(SummarizerConfiguration::getPropertyId).collect(toSet());

    for (SummarizerConfiguration csc : currentConfigs) {
      if (newIds.contains(csc.getPropertyId())) {
        throw new IllegalArgumentException("Summarizer property id is in use by " + csc);
      }
    }

    Map<String,String> props = SummarizerConfiguration.toTableProperties(newConfigSet);
    modifyProperties(tableName, properties -> properties.putAll(props));
  }

  @Override
  public void removeSummarizers(String tableName, Predicate<SummarizerConfiguration> predicate)
      throws AccumuloException, TableNotFoundException, AccumuloSecurityException {
    EXISTING_TABLE_NAME.validate(tableName);

    Collection<SummarizerConfiguration> summarizerConfigs =
        SummarizerConfiguration.fromTableProperties(getProperties(tableName));

    modifyProperties(tableName,
        properties -> summarizerConfigs.stream().filter(predicate)
            .map(sc -> sc.toTableProperties().keySet())
            .forEach(keySet -> keySet.forEach(properties::remove)));

  }

  @Override
  public List<SummarizerConfiguration> listSummarizers(String tableName)
      throws AccumuloException, TableNotFoundException {
    EXISTING_TABLE_NAME.validate(tableName);
    return new ArrayList<>(SummarizerConfiguration.fromTableProperties(getProperties(tableName)));
  }

  @Override
  public ImportDestinationArguments importDirectory(String directory) {
    return new BulkImport(directory, context);
  }

  @Override
  public TimeType getTimeType(final String tableName) throws TableNotFoundException {
    TableId tableId = context.getTableId(tableName);
    Optional<TabletMetadata> tabletMetadata;
    try (TabletsMetadata tabletsMetadata =
        context.getAmple().readTablets().forTable(tableId).fetch(TIME).checkConsistency().build()) {
      tabletMetadata = tabletsMetadata.stream().findFirst();
    }
    TabletMetadata timeData =
        tabletMetadata.orElseThrow(() -> new IllegalStateException("Failed to retrieve TimeType"));
    return timeData.getTime().getType();
  }

  private void prependPropertiesToExclude(Map<String,String> opts, Set<String> propsToExclude) {
    if (propsToExclude == null) {
      return;
    }

    for (String prop : propsToExclude) {
      opts.put(PROPERTY_EXCLUDE_PREFIX + prop, "");
    }
  }

  private void validatePropertiesToSet(Map<String,String> opts, Map<String,String> propsToSet) {
    if (propsToSet == null) {
      return;
    }

    propsToSet.forEach((k, v) -> {
      if (k.startsWith(PROPERTY_EXCLUDE_PREFIX)) {
        throw new IllegalArgumentException(
            "Property can not start with " + PROPERTY_EXCLUDE_PREFIX);
      }
      opts.put(k, v);
    });
  }

  @Override
  public void setTabletAvailability(String tableName, Range range, TabletAvailability availability)
      throws AccumuloSecurityException, AccumuloException {
    EXISTING_TABLE_NAME.validate(tableName);
    NOT_BUILTIN_TABLE.validate(tableName);
    checkArgument(range != null, "range is null");
    checkArgument(availability != null, "tabletAvailability is null");

    byte[] bRange;
    try {
      bRange = new TSerializer().serialize(range.toThrift());
    } catch (TException e) {
      throw new RuntimeException("Error serializing range object", e);
    }

    List<ByteBuffer> args = new ArrayList<>();
    args.add(ByteBuffer.wrap(tableName.getBytes(UTF_8)));
    args.add(ByteBuffer.wrap(bRange));
    args.add(ByteBuffer.wrap(availability.name().getBytes(UTF_8)));

    Map<String,String> opts = Collections.emptyMap();

    try {
      doTableFateOperation(tableName, AccumuloException.class,
          FateOperation.TABLE_TABLET_AVAILABILITY, args, opts);
    } catch (TableNotFoundException | TableExistsException e) {
      // should not happen
      throw new AssertionError(e);
    }
  }

  @Override
  public Stream<TabletInformation> getTabletInformation(final String tableName, final Range range)
      throws TableNotFoundException {
    EXISTING_TABLE_NAME.validate(tableName);

    final Text scanRangeStart = (range.getStartKey() == null) ? null : range.getStartKey().getRow();
    TableId tableId = context.getTableId(tableName);

    TabletsMetadata tabletsMetadata =
        context.getAmple().readTablets().forTable(tableId).overlapping(scanRangeStart, true, null)
            .fetch(AVAILABILITY, LOCATION, DIR, PREV_ROW, FILES, LAST, LOGS, SUSPEND)
            .checkConsistency().build();

    Set<TServerInstance> liveTserverSet = TabletMetadata.getLiveTServers(context);

    return tabletsMetadata.stream().peek(tm -> {
      if (scanRangeStart != null && tm.getEndRow() != null
          && tm.getEndRow().compareTo(scanRangeStart) < 0) {
        log.debug("tablet {} is before scan start range: {}", tm.getExtent(), scanRangeStart);
        throw new RuntimeException("Bug in ample or this code.");
      }
    }).takeWhile(tm -> tm.getPrevEndRow() == null
        || !range.afterEndKey(new Key(tm.getPrevEndRow()).followingKey(PartialKey.ROW)))
        .map(tm -> new TabletInformationImpl(tm,
            TabletState.compute(tm, liveTserverSet).toString()));
  }

}<|MERGE_RESOLUTION|>--- conflicted
+++ resolved
@@ -40,11 +40,9 @@
 import static org.apache.accumulo.core.util.LazySingletons.RANDOM;
 import static org.apache.accumulo.core.util.Validators.EXISTING_TABLE_NAME;
 import static org.apache.accumulo.core.util.Validators.NEW_TABLE_NAME;
-<<<<<<< HEAD
 import static org.apache.accumulo.core.util.Validators.NOT_BUILTIN_TABLE;
-=======
-import static org.apache.accumulo.core.util.threads.ThreadPoolNames.SPLIT_POOL;
->>>>>>> 9ec22b4b
+import static org.apache.accumulo.core.util.threads.ThreadPoolNames.SPLIT_START_POOL;
+import static org.apache.accumulo.core.util.threads.ThreadPoolNames.SPLIT_WAIT_POOL;
 
 import java.io.BufferedReader;
 import java.io.FileNotFoundException;
@@ -496,9 +494,9 @@
     final ByteBuffer EMPTY = ByteBuffer.allocate(0);
 
     ExecutorService startExecutor =
-        context.threadPools().getPoolBuilder("addSplitsStart").numCoreThreads(16).build();
+        context.threadPools().getPoolBuilder(SPLIT_START_POOL).numCoreThreads(16).build();
     ExecutorService waitExecutor =
-        context.threadPools().getPoolBuilder("addSplitsWait").numCoreThreads(16).build();
+        context.threadPools().getPoolBuilder(SPLIT_WAIT_POOL).numCoreThreads(16).build();
 
     while (!splitsTodo.isEmpty()) {
 
@@ -521,7 +519,6 @@
               extent.prevEndRow() == null ? EMPTY : TextUtil.getByteBuffer(extent.prevEndRow()));
           splitsForTablet.getValue().forEach(split -> args.add(TextUtil.getByteBuffer(split)));
 
-<<<<<<< HEAD
           try {
             return handleFateOperation(() -> {
               TFateInstanceType t = FateInstanceType.fromNamespaceOrTableName(tableName).toThrift();
@@ -534,40 +531,6 @@
             // This exception type is used because it makes it easier in the foreground thread to do
             // exception analysis when using CompletableFuture.
             throw new CompletionException(e);
-=======
-    ExecutorService executor =
-        context.threadPools().getPoolBuilder(SPLIT_POOL).numCoreThreads(16).build();
-    try {
-      executor.execute(
-          new SplitTask(new SplitEnv(tableName, tableId, executor, latch, exception), splits));
-
-      while (!latch.await(100, MILLISECONDS)) {
-        if (exception.get() != null) {
-          executor.shutdownNow();
-          Throwable excep = exception.get();
-          // Below all exceptions are wrapped and rethrown. This is done so that the user knows what
-          // code path got them here. If the wrapping was not done, the
-          // user would only have the stack trace for the background thread.
-          if (excep instanceof TableNotFoundException) {
-            TableNotFoundException tnfe = (TableNotFoundException) excep;
-            throw new TableNotFoundException(tableId.canonical(), tableName,
-                "Table not found by background thread", tnfe);
-          } else if (excep instanceof TableOfflineException) {
-            log.debug("TableOfflineException occurred in background thread. Throwing new exception",
-                excep);
-            throw new TableOfflineException(tableId, tableName);
-          } else if (excep instanceof AccumuloSecurityException) {
-            // base == background accumulo security exception
-            AccumuloSecurityException base = (AccumuloSecurityException) excep;
-            throw new AccumuloSecurityException(base.getUser(), base.asThriftException().getCode(),
-                base.getTableInfo(), excep);
-          } else if (excep instanceof AccumuloServerException) {
-            throw new AccumuloServerException((AccumuloServerException) excep);
-          } else if (excep instanceof Error) {
-            throw new Error(excep);
-          } else {
-            throw new AccumuloException(excep);
->>>>>>> 9ec22b4b
           }
           // wait for the fate operation to complete in a separate thread pool
         }, startExecutor).thenApplyAsync(pair -> {
