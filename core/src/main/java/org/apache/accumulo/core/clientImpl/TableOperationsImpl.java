/*
 * Licensed to the Apache Software Foundation (ASF) under one
 * or more contributor license agreements.  See the NOTICE file
 * distributed with this work for additional information
 * regarding copyright ownership.  The ASF licenses this file
 * to you under the Apache License, Version 2.0 (the
 * "License"); you may not use this file except in compliance
 * with the License.  You may obtain a copy of the License at
 *
 *   https://www.apache.org/licenses/LICENSE-2.0
 *
 * Unless required by applicable law or agreed to in writing,
 * software distributed under the License is distributed on an
 * "AS IS" BASIS, WITHOUT WARRANTIES OR CONDITIONS OF ANY
 * KIND, either express or implied.  See the License for the
 * specific language governing permissions and limitations
 * under the License.
 */
package org.apache.accumulo.core.clientImpl;

import static com.google.common.base.Preconditions.checkArgument;
import static com.google.common.util.concurrent.Uninterruptibles.sleepUninterruptibly;
import static java.nio.charset.StandardCharsets.UTF_8;
import static java.util.Objects.requireNonNull;
import static java.util.concurrent.TimeUnit.MILLISECONDS;
import static java.util.concurrent.TimeUnit.SECONDS;
import static java.util.stream.Collectors.toSet;
import static org.apache.accumulo.core.metadata.schema.TabletMetadata.ColumnType.AVAILABILITY;
import static org.apache.accumulo.core.metadata.schema.TabletMetadata.ColumnType.DIR;
import static org.apache.accumulo.core.metadata.schema.TabletMetadata.ColumnType.FILES;
import static org.apache.accumulo.core.metadata.schema.TabletMetadata.ColumnType.HOSTING_REQUESTED;
import static org.apache.accumulo.core.metadata.schema.TabletMetadata.ColumnType.LAST;
import static org.apache.accumulo.core.metadata.schema.TabletMetadata.ColumnType.LOCATION;
import static org.apache.accumulo.core.metadata.schema.TabletMetadata.ColumnType.LOGS;
import static org.apache.accumulo.core.metadata.schema.TabletMetadata.ColumnType.PREV_ROW;
import static org.apache.accumulo.core.metadata.schema.TabletMetadata.ColumnType.SUSPEND;
import static org.apache.accumulo.core.metadata.schema.TabletMetadata.ColumnType.TIME;
import static org.apache.accumulo.core.util.LazySingletons.RANDOM;
import static org.apache.accumulo.core.util.Validators.EXISTING_TABLE_NAME;
import static org.apache.accumulo.core.util.Validators.NEW_TABLE_NAME;
import static org.apache.accumulo.core.util.Validators.NOT_BUILTIN_TABLE;

import java.io.BufferedReader;
import java.io.FileNotFoundException;
import java.io.IOException;
import java.io.InputStreamReader;
import java.nio.ByteBuffer;
import java.time.Duration;
import java.util.ArrayList;
import java.util.Arrays;
import java.util.Collection;
import java.util.Collections;
import java.util.ConcurrentModificationException;
import java.util.EnumSet;
import java.util.HashMap;
import java.util.HashSet;
import java.util.LinkedHashSet;
import java.util.LinkedList;
import java.util.List;
import java.util.Map;
import java.util.Map.Entry;
import java.util.Objects;
import java.util.Optional;
import java.util.Set;
import java.util.SortedSet;
import java.util.TreeMap;
import java.util.TreeSet;
import java.util.concurrent.Callable;
import java.util.concurrent.ExecutionException;
import java.util.concurrent.ExecutorService;
import java.util.concurrent.Future;
import java.util.concurrent.atomic.AtomicBoolean;
import java.util.function.BiConsumer;
import java.util.function.Consumer;
import java.util.function.Predicate;
import java.util.regex.Pattern;
import java.util.stream.Collectors;
import java.util.stream.Stream;
import java.util.zip.ZipEntry;
import java.util.zip.ZipInputStream;

import org.apache.accumulo.core.Constants;
import org.apache.accumulo.core.client.AccumuloException;
import org.apache.accumulo.core.client.AccumuloSecurityException;
import org.apache.accumulo.core.client.InvalidTabletHostingRequestException;
import org.apache.accumulo.core.client.IteratorSetting;
import org.apache.accumulo.core.client.NamespaceExistsException;
import org.apache.accumulo.core.client.NamespaceNotFoundException;
import org.apache.accumulo.core.client.Scanner;
import org.apache.accumulo.core.client.TableExistsException;
import org.apache.accumulo.core.client.TableNotFoundException;
import org.apache.accumulo.core.client.TableOfflineException;
import org.apache.accumulo.core.client.admin.CloneConfiguration;
import org.apache.accumulo.core.client.admin.CompactionConfig;
import org.apache.accumulo.core.client.admin.DiskUsage;
import org.apache.accumulo.core.client.admin.FindMax;
import org.apache.accumulo.core.client.admin.ImportConfiguration;
import org.apache.accumulo.core.client.admin.Locations;
import org.apache.accumulo.core.client.admin.NewTableConfiguration;
import org.apache.accumulo.core.client.admin.SummaryRetriever;
import org.apache.accumulo.core.client.admin.TableOperations;
import org.apache.accumulo.core.client.admin.TabletAvailability;
import org.apache.accumulo.core.client.admin.TabletInformation;
import org.apache.accumulo.core.client.admin.TimeType;
import org.apache.accumulo.core.client.admin.compaction.CompactionConfigurer;
import org.apache.accumulo.core.client.admin.compaction.CompactionSelector;
import org.apache.accumulo.core.client.sample.SamplerConfiguration;
import org.apache.accumulo.core.client.summary.SummarizerConfiguration;
import org.apache.accumulo.core.client.summary.Summary;
import org.apache.accumulo.core.clientImpl.ClientTabletCache.CachedTablet;
import org.apache.accumulo.core.clientImpl.ClientTabletCache.LocationNeed;
import org.apache.accumulo.core.clientImpl.bulk.BulkImport;
import org.apache.accumulo.core.clientImpl.thrift.ClientService.Client;
import org.apache.accumulo.core.clientImpl.thrift.TDiskUsage;
import org.apache.accumulo.core.clientImpl.thrift.TVersionedProperties;
import org.apache.accumulo.core.clientImpl.thrift.ThriftNotActiveServiceException;
import org.apache.accumulo.core.clientImpl.thrift.ThriftSecurityException;
import org.apache.accumulo.core.clientImpl.thrift.ThriftTableOperationException;
import org.apache.accumulo.core.conf.AccumuloConfiguration;
import org.apache.accumulo.core.conf.ConfigurationCopy;
import org.apache.accumulo.core.conf.Property;
import org.apache.accumulo.core.data.ByteSequence;
import org.apache.accumulo.core.data.Key;
import org.apache.accumulo.core.data.PartialKey;
import org.apache.accumulo.core.data.Range;
import org.apache.accumulo.core.data.TableId;
import org.apache.accumulo.core.data.TabletId;
import org.apache.accumulo.core.data.constraints.Constraint;
import org.apache.accumulo.core.dataImpl.KeyExtent;
import org.apache.accumulo.core.dataImpl.TabletIdImpl;
import org.apache.accumulo.core.dataImpl.thrift.TRowRange;
import org.apache.accumulo.core.dataImpl.thrift.TSummaries;
import org.apache.accumulo.core.dataImpl.thrift.TSummarizerConfiguration;
import org.apache.accumulo.core.dataImpl.thrift.TSummaryRequest;
import org.apache.accumulo.core.fate.FateInstanceType;
import org.apache.accumulo.core.iterators.IteratorUtil.IteratorScope;
import org.apache.accumulo.core.iterators.SortedKeyValueIterator;
import org.apache.accumulo.core.manager.state.tables.TableState;
import org.apache.accumulo.core.manager.thrift.FateOperation;
import org.apache.accumulo.core.manager.thrift.FateService;
import org.apache.accumulo.core.manager.thrift.ManagerClientService;
import org.apache.accumulo.core.manager.thrift.TFateId;
import org.apache.accumulo.core.manager.thrift.TFateInstanceType;
import org.apache.accumulo.core.metadata.AccumuloTable;
import org.apache.accumulo.core.metadata.TServerInstance;
import org.apache.accumulo.core.metadata.TabletState;
import org.apache.accumulo.core.metadata.schema.TabletDeletedException;
import org.apache.accumulo.core.metadata.schema.TabletMetadata;
import org.apache.accumulo.core.metadata.schema.TabletMetadata.Location;
import org.apache.accumulo.core.metadata.schema.TabletMetadata.LocationType;
import org.apache.accumulo.core.metadata.schema.TabletsMetadata;
import org.apache.accumulo.core.rpc.ThriftUtil;
import org.apache.accumulo.core.rpc.clients.ThriftClientTypes;
import org.apache.accumulo.core.sample.impl.SamplerConfigurationImpl;
import org.apache.accumulo.core.security.Authorizations;
import org.apache.accumulo.core.summary.SummarizerConfigurationUtil;
import org.apache.accumulo.core.summary.SummaryCollection;
import org.apache.accumulo.core.trace.TraceUtil;
import org.apache.accumulo.core.util.LocalityGroupUtil;
import org.apache.accumulo.core.util.LocalityGroupUtil.LocalityGroupConfigurationError;
import org.apache.accumulo.core.util.MapCounter;
import org.apache.accumulo.core.util.OpTimer;
import org.apache.accumulo.core.util.Pair;
import org.apache.accumulo.core.util.Retry;
import org.apache.accumulo.core.util.TextUtil;
import org.apache.accumulo.core.volume.VolumeConfiguration;
import org.apache.hadoop.fs.FileStatus;
import org.apache.hadoop.fs.FileSystem;
import org.apache.hadoop.fs.Path;
import org.apache.hadoop.io.Text;
import org.apache.thrift.TException;
import org.apache.thrift.TSerializer;
import org.apache.thrift.transport.TTransportException;
import org.slf4j.Logger;
import org.slf4j.LoggerFactory;

import com.google.common.base.Joiner;
import com.google.common.base.Preconditions;

public class TableOperationsImpl extends TableOperationsHelper {

  public static final String PROPERTY_EXCLUDE_PREFIX = "!";
  public static final String COMPACTION_CANCELED_MSG = "Compaction canceled";
  public static final String TABLE_DELETED_MSG = "Table is being deleted";

  private static final Logger log = LoggerFactory.getLogger(TableOperations.class);
  private final ClientContext context;

  public TableOperationsImpl(ClientContext context) {
    checkArgument(context != null, "context is null");
    this.context = context;
  }

  @Override
  public SortedSet<String> list() {

    OpTimer timer = null;

    if (log.isTraceEnabled()) {
      log.trace("tid={} Fetching list of tables...", Thread.currentThread().getId());
      timer = new OpTimer().start();
    }

    TreeSet<String> tableNames = new TreeSet<>(context.getTableNameToIdMap().keySet());

    if (timer != null) {
      timer.stop();
      log.trace("tid={} Fetched {} table names in {}", Thread.currentThread().getId(),
          tableNames.size(), String.format("%.3f secs", timer.scale(SECONDS)));
    }

    return tableNames;
  }

  @Override
  public boolean exists(String tableName) {
    EXISTING_TABLE_NAME.validate(tableName);

    if (tableName.equals(AccumuloTable.METADATA.tableName())
        || tableName.equals(AccumuloTable.ROOT.tableName())) {
      return true;
    }

    OpTimer timer = null;

    if (log.isTraceEnabled()) {
      log.trace("tid={} Checking if table {} exists...", Thread.currentThread().getId(), tableName);
      timer = new OpTimer().start();
    }

    boolean exists = context.getTableNameToIdMap().containsKey(tableName);

    if (timer != null) {
      timer.stop();
      log.trace("tid={} Checked existence of {} in {}", Thread.currentThread().getId(), exists,
          String.format("%.3f secs", timer.scale(SECONDS)));
    }

    return exists;
  }

  @Override
  public void create(String tableName)
      throws AccumuloException, AccumuloSecurityException, TableExistsException {
    create(tableName, new NewTableConfiguration());
  }

  @Override
  public void create(String tableName, NewTableConfiguration ntc)
      throws AccumuloException, AccumuloSecurityException, TableExistsException {
    NEW_TABLE_NAME.validate(tableName);
    checkArgument(ntc != null, "ntc is null");

    List<ByteBuffer> args = new ArrayList<>();
    args.add(ByteBuffer.wrap(tableName.getBytes(UTF_8)));
    args.add(ByteBuffer.wrap(ntc.getTimeType().name().getBytes(UTF_8)));
    // Send info relating to initial table creation i.e, create online or offline
    args.add(ByteBuffer.wrap(ntc.getInitialTableState().name().getBytes(UTF_8)));
    // send initial tablet availability information
    args.add(ByteBuffer.wrap(ntc.getInitialTabletAvailability().name().getBytes(UTF_8)));
    // Check for possible initial splits to be added at table creation
    // Always send number of initial splits to be created, even if zero. If greater than zero,
    // add the splits to the argument List which will be used by the FATE operations.
    int numSplits = ntc.getSplits().size();
    args.add(ByteBuffer.wrap(String.valueOf(numSplits).getBytes(UTF_8)));
    if (numSplits > 0) {
      for (Text t : ntc.getSplits()) {
        args.add(TextUtil.getByteBuffer(t));
      }
    }

    Map<String,String> opts = ntc.getProperties();

    try {
      doTableFateOperation(tableName, AccumuloException.class, FateOperation.TABLE_CREATE, args,
          opts);
    } catch (TableNotFoundException e) {
      // should not happen
      throw new AssertionError(e);
    }
  }

  private TFateId beginFateOperation(TFateInstanceType type)
      throws ThriftSecurityException, TException {
    while (true) {
      FateService.Client client = null;
      try {
        client = ThriftClientTypes.FATE.getConnectionWithRetry(context);
        return client.beginFateOperation(TraceUtil.traceInfo(), context.rpcCreds(), type);
      } catch (TTransportException tte) {
        log.debug("Failed to call beginFateOperation(), retrying ... ", tte);
        sleepUninterruptibly(100, MILLISECONDS);
      } catch (ThriftNotActiveServiceException e) {
        // Let it loop, fetching a new location
        log.debug("Contacted a Manager which is no longer active, retrying");
        sleepUninterruptibly(100, MILLISECONDS);
      } finally {
        ThriftUtil.close(client, context);
      }
    }
  }

  // This method is for retrying in the case of network failures;
  // anything else it passes to the caller to deal with
  private void executeFateOperation(TFateId opid, FateOperation op, List<ByteBuffer> args,
      Map<String,String> opts, boolean autoCleanUp)
      throws ThriftSecurityException, TException, ThriftTableOperationException {
    while (true) {
      FateService.Client client = null;
      try {
        client = ThriftClientTypes.FATE.getConnectionWithRetry(context);
        client.executeFateOperation(TraceUtil.traceInfo(), context.rpcCreds(), opid, op, args, opts,
            autoCleanUp);
        return;
      } catch (TTransportException tte) {
        log.debug("Failed to call executeFateOperation(), retrying ... ", tte);
        sleepUninterruptibly(100, MILLISECONDS);
      } catch (ThriftNotActiveServiceException e) {
        // Let it loop, fetching a new location
        log.debug("Contacted a Manager which is no longer active, retrying");
        sleepUninterruptibly(100, MILLISECONDS);
      } finally {
        ThriftUtil.close(client, context);
      }
    }
  }

  private String waitForFateOperation(TFateId opid)
      throws ThriftSecurityException, TException, ThriftTableOperationException {
    while (true) {
      FateService.Client client = null;
      try {
        client = ThriftClientTypes.FATE.getConnectionWithRetry(context);
        return client.waitForFateOperation(TraceUtil.traceInfo(), context.rpcCreds(), opid);
      } catch (TTransportException tte) {
        log.debug("Failed to call waitForFateOperation(), retrying ... ", tte);
        sleepUninterruptibly(100, MILLISECONDS);
      } catch (ThriftNotActiveServiceException e) {
        // Let it loop, fetching a new location
        log.debug("Contacted a Manager which is no longer active, retrying");
        sleepUninterruptibly(100, MILLISECONDS);
      } finally {
        ThriftUtil.close(client, context);
      }
    }
  }

  private void finishFateOperation(TFateId opid) throws ThriftSecurityException, TException {
    while (true) {
      FateService.Client client = null;
      try {
        client = ThriftClientTypes.FATE.getConnectionWithRetry(context);
        client.finishFateOperation(TraceUtil.traceInfo(), context.rpcCreds(), opid);
        break;
      } catch (TTransportException tte) {
        log.debug("Failed to call finishFateOperation(), retrying ... ", tte);
        sleepUninterruptibly(100, MILLISECONDS);
      } catch (ThriftNotActiveServiceException e) {
        // Let it loop, fetching a new location
        log.debug("Contacted a Manager which is no longer active, retrying");
        sleepUninterruptibly(100, MILLISECONDS);
      } finally {
        ThriftUtil.close(client, context);
      }
    }
  }

  public String doBulkFateOperation(List<ByteBuffer> args, String tableName)
      throws AccumuloSecurityException, AccumuloException, TableNotFoundException {
    EXISTING_TABLE_NAME.validate(tableName);

    try {
      return doFateOperation(FateOperation.TABLE_BULK_IMPORT2, args, Collections.emptyMap(),
          tableName);
    } catch (TableExistsException | NamespaceExistsException e) {
      // should not happen
      throw new AssertionError(e);
    } catch (NamespaceNotFoundException ne) {
      throw new TableNotFoundException(null, tableName, "Namespace not found", ne);
    }
  }

  String doFateOperation(FateOperation op, List<ByteBuffer> args, Map<String,String> opts,
      String tableOrNamespaceName)
      throws AccumuloSecurityException, TableExistsException, TableNotFoundException,
      AccumuloException, NamespaceExistsException, NamespaceNotFoundException {
    return doFateOperation(op, args, opts, tableOrNamespaceName, true);
  }

  String doFateOperation(FateOperation op, List<ByteBuffer> args, Map<String,String> opts,
      String tableOrNamespaceName, boolean wait)
      throws AccumuloSecurityException, TableExistsException, TableNotFoundException,
      AccumuloException, NamespaceExistsException, NamespaceNotFoundException {
    TFateId opid = null;

    try {
      TFateInstanceType t =
          FateInstanceType.fromNamespaceOrTableName(tableOrNamespaceName).toThrift();
      opid = beginFateOperation(t);
      executeFateOperation(opid, op, args, opts, !wait);
      if (!wait) {
        opid = null;
        return null;
      }
      return waitForFateOperation(opid);
    } catch (ThriftSecurityException e) {
      switch (e.getCode()) {
        case TABLE_DOESNT_EXIST:
          throw new TableNotFoundException(null, tableOrNamespaceName,
              "Target table does not exist");
        case NAMESPACE_DOESNT_EXIST:
          throw new NamespaceNotFoundException(null, tableOrNamespaceName,
              "Target namespace does not exist");
        default:
          String tableInfo = context.getPrintableTableInfoFromName(tableOrNamespaceName);
          throw new AccumuloSecurityException(e.user, e.code, tableInfo, e);
      }
    } catch (ThriftTableOperationException e) {
      switch (e.getType()) {
        case EXISTS:
          throw new TableExistsException(e);
        case NOTFOUND:
          throw new TableNotFoundException(e);
        case NAMESPACE_EXISTS:
          throw new NamespaceExistsException(e);
        case NAMESPACE_NOTFOUND:
          throw new NamespaceNotFoundException(e);
        case OFFLINE:
          throw new TableOfflineException(
              e.getTableId() == null ? null : TableId.of(e.getTableId()), tableOrNamespaceName);
        case BULK_CONCURRENT_MERGE:
          throw new AccumuloBulkMergeException(e);
        default:
          throw new AccumuloException(e.description, e);
      }
    } catch (Exception e) {
      throw new AccumuloException(e.getMessage(), e);
    } finally {
      context.clearTableListCache();
      // always finish table op, even when exception
      if (opid != null) {
        try {
          finishFateOperation(opid);
        } catch (Exception e) {
          log.warn("Exception thrown while finishing fate table operation", e);
        }
      }
    }
  }

  /**
   * On the server side the fate operation will exit w/o an error if the tablet requested to split
   * does not exist. When this happens it will also return an empty string. In the case where the
   * fate operation successfully splits the tablet it will return the following string. This code
   * uses this return value to see if it needs to retry finding the tablet.
   */
  public static final String SPLIT_SUCCESS_MSG = "SPLIT_SUCCEEDED";

  @Override
  public void addSplits(String tableName, SortedSet<Text> splits)
      throws AccumuloException, TableNotFoundException, AccumuloSecurityException {

    EXISTING_TABLE_NAME.validate(tableName);

    TableId tableId = context.getTableId(tableName);

    // TODO should there be a server side check for this?
    context.requireNotOffline(tableId, tableName);

    ClientTabletCache tabLocator = ClientTabletCache.getInstance(context, tableId);

    SortedSet<Text> splitsTodo = new TreeSet<>(splits);
    ExecutorService executor = context.threadPools().createFixedThreadPool(16, "addSplits", false);
    try {
      while (!splitsTodo.isEmpty()) {

        tabLocator.invalidateCache();

        Map<KeyExtent,List<Text>> tabletSplits =
            mapSplitsToTablets(tableName, tableId, tabLocator, splitsTodo);

        List<Future<List<Text>>> splitTasks = new ArrayList<>();

        for (Entry<KeyExtent,List<Text>> splitsForTablet : tabletSplits.entrySet()) {
          Callable<List<Text>> splitTask = createSplitTask(tableName, splitsForTablet);
          splitTasks.add(executor.submit(splitTask));
        }

<<<<<<< HEAD
        for (var future : splitTasks) {
          try {
            var completedSplits = future.get();
            completedSplits.forEach(splitsTodo::remove);
          } catch (ExecutionException ee) {
            Throwable excep = ee.getCause();
            // Below all exceptions are wrapped and rethrown. This is done so that the user knows
            // what code path got them here. If the wrapping was not done, the user would only
            // have the stack trace for the background thread.
            if (excep instanceof TableNotFoundException) {
              TableNotFoundException tnfe = (TableNotFoundException) excep;
              throw new TableNotFoundException(tableId.canonical(), tableName,
                  "Table not found by background thread", tnfe);
            } else if (excep instanceof TableOfflineException) {
              log.debug(
                  "TableOfflineException occurred in background thread. Throwing new exception",
                  excep);
              throw new TableOfflineException(tableId, tableName);
            } else if (excep instanceof AccumuloSecurityException) {
              // base == background accumulo security exception
              AccumuloSecurityException base = (AccumuloSecurityException) excep;
              throw new AccumuloSecurityException(base.getUser(),
                  base.asThriftException().getCode(), base.getTableInfo(), excep);
            } else if (excep instanceof AccumuloServerException) {
              throw new AccumuloServerException((AccumuloServerException) excep);
            } else {
              throw new AccumuloException(excep);
            }
          } catch (InterruptedException e) {
            throw new IllegalStateException(e);
=======
    ExecutorService executor =
        context.threadPools().getPoolBuilder("addSplits").numCoreThreads(16).build();
    try {
      executor.execute(
          new SplitTask(new SplitEnv(tableName, tableId, executor, latch, exception), splits));

      while (!latch.await(100, MILLISECONDS)) {
        if (exception.get() != null) {
          executor.shutdownNow();
          Throwable excep = exception.get();
          // Below all exceptions are wrapped and rethrown. This is done so that the user knows what
          // code path got them here. If the wrapping was not done, the
          // user would only have the stack trace for the background thread.
          if (excep instanceof TableNotFoundException) {
            TableNotFoundException tnfe = (TableNotFoundException) excep;
            throw new TableNotFoundException(tableId.canonical(), tableName,
                "Table not found by background thread", tnfe);
          } else if (excep instanceof TableOfflineException) {
            log.debug("TableOfflineException occurred in background thread. Throwing new exception",
                excep);
            throw new TableOfflineException(tableId, tableName);
          } else if (excep instanceof AccumuloSecurityException) {
            // base == background accumulo security exception
            AccumuloSecurityException base = (AccumuloSecurityException) excep;
            throw new AccumuloSecurityException(base.getUser(), base.asThriftException().getCode(),
                base.getTableInfo(), excep);
          } else if (excep instanceof AccumuloServerException) {
            throw new AccumuloServerException((AccumuloServerException) excep);
          } else if (excep instanceof Error) {
            throw new Error(excep);
          } else {
            throw new AccumuloException(excep);
>>>>>>> 0ad96b1d
          }
        }
      }
    } finally {
      executor.shutdownNow();
    }
  }

  private Map<KeyExtent,List<Text>> mapSplitsToTablets(String tableName, TableId tableId,
      ClientTabletCache tabLocator, SortedSet<Text> splitsTodo)
      throws AccumuloException, AccumuloSecurityException, TableNotFoundException {
    Map<KeyExtent,List<Text>> tabletSplits = new HashMap<>();

    var iterator = splitsTodo.iterator();
    while (iterator.hasNext()) {
      var split = iterator.next();

      try {
        var tablet = tabLocator.findTablet(context, split, false, LocationNeed.NOT_REQUIRED);
        if (tablet == null) {
          context.requireTableExists(tableId, tableName);
          throw new IllegalStateException("Unable to find a tablet for split " + split
              + " in table " + tableName + " " + tableId);
        }

        if (split.equals(tablet.getExtent().endRow())) {
          // split already exists, so remove it
          iterator.remove();
          continue;
        }

        tabletSplits.computeIfAbsent(tablet.getExtent(), k -> new ArrayList<>()).add(split);

      } catch (InvalidTabletHostingRequestException e) {
        // not expected
        throw new AccumuloException(e);
      }
    }
    return tabletSplits;
  }

  private Callable<List<Text>> createSplitTask(String tableName,
      Entry<KeyExtent,List<Text>> splitsForTablet) {
    Callable<List<Text>> splitTask = () -> {
      var extent = splitsForTablet.getKey();

      ByteBuffer EMPTY = ByteBuffer.allocate(0);

      List<ByteBuffer> args = new ArrayList<>();
      args.add(ByteBuffer.wrap(extent.tableId().canonical().getBytes(UTF_8)));
      args.add(extent.endRow() == null ? EMPTY : TextUtil.getByteBuffer(extent.endRow()));
      args.add(extent.prevEndRow() == null ? EMPTY : TextUtil.getByteBuffer(extent.prevEndRow()));
      splitsForTablet.getValue().forEach(split -> args.add(TextUtil.getByteBuffer(split)));

      try {
        String status = doFateOperation(FateOperation.TABLE_SPLIT, args, Map.of(), tableName);
        if (SPLIT_SUCCESS_MSG.equals(status)) {
          // the fate operation successfully created the splits, so these splits are done
          return splitsForTablet.getValue();
        } else {
          // splits did not succeed
          return List.of();
        }
      } catch (TableExistsException | NamespaceExistsException | NamespaceNotFoundException e) {
        throw new RuntimeException(e);
      }
    };
    return splitTask;
  }

  @Override
  public void merge(String tableName, Text start, Text end)
      throws AccumuloException, AccumuloSecurityException, TableNotFoundException {
    EXISTING_TABLE_NAME.validate(tableName);

    ByteBuffer EMPTY = ByteBuffer.allocate(0);
    List<ByteBuffer> args = Arrays.asList(ByteBuffer.wrap(tableName.getBytes(UTF_8)),
        start == null ? EMPTY : TextUtil.getByteBuffer(start),
        end == null ? EMPTY : TextUtil.getByteBuffer(end));
    Map<String,String> opts = new HashMap<>();
    try {
      doTableFateOperation(tableName, TableNotFoundException.class, FateOperation.TABLE_MERGE, args,
          opts);
    } catch (TableExistsException e) {
      // should not happen
      throw new AssertionError(e);
    }
  }

  @Override
  public void deleteRows(String tableName, Text start, Text end)
      throws AccumuloException, AccumuloSecurityException, TableNotFoundException {
    EXISTING_TABLE_NAME.validate(tableName);

    ByteBuffer EMPTY = ByteBuffer.allocate(0);
    List<ByteBuffer> args = Arrays.asList(ByteBuffer.wrap(tableName.getBytes(UTF_8)),
        start == null ? EMPTY : TextUtil.getByteBuffer(start),
        end == null ? EMPTY : TextUtil.getByteBuffer(end));
    Map<String,String> opts = new HashMap<>();
    try {
      doTableFateOperation(tableName, TableNotFoundException.class,
          FateOperation.TABLE_DELETE_RANGE, args, opts);
    } catch (TableExistsException e) {
      // should not happen
      throw new AssertionError(e);
    }
  }

  @Override
  public Collection<Text> listSplits(String tableName)
      throws TableNotFoundException, AccumuloSecurityException {
    // tableName is validated in _listSplits
    return _listSplits(tableName);
  }

  private List<Text> _listSplits(String tableName)
      throws TableNotFoundException, AccumuloSecurityException {

    TableId tableId = context.getTableId(tableName);

    while (true) {
      try (TabletsMetadata tabletsMetadata = context.getAmple().readTablets().forTable(tableId)
          .fetch(PREV_ROW).checkConsistency().build()) {
        return tabletsMetadata.stream().map(tm -> tm.getExtent().endRow()).filter(Objects::nonNull)
            .collect(Collectors.toList());
      } catch (TabletDeletedException tde) {
        // see if the table was deleted
        context.requireTableExists(tableId, tableName);
        log.debug("A merge happened while trying to list splits for {} {}, retrying ", tableName,
            tableId, tde);
        sleepUninterruptibly(3, SECONDS);
      }
    }
  }

  /**
   * This version of listSplits is called when the maxSplits options is provided. If the value of
   * maxSplits is greater than the number of existing splits, then all splits are returned and no
   * additional processing is performed.
   *
   * But, if the value of maxSplits is less than the number of existing splits, maxSplit split
   * values are returned. These split values are "evenly" selected from the existing splits based
   * upon the algorithm implemented in the method.
   *
   * A stepSize is calculated based upon the number of splits requested and the total split count. A
   * running sum adjusted by this stepSize is calculated as each split is parsed. Once this sum
   * exceeds a value of 1, the current split point is selected to be returned. The sum is then
   * decremented by 1 and the process continues until all existing splits have been parsed or
   * maxSplits splits have been selected.
   *
   * @param tableName the name of the table
   * @param maxSplits specifies the maximum number of splits to return
   * @return a Collection containing a subset of evenly selected splits
   */
  @Override
  public Collection<Text> listSplits(final String tableName, final int maxSplits)
      throws TableNotFoundException, AccumuloSecurityException {
    // tableName is validated in _listSplits
    final List<Text> existingSplits = _listSplits(tableName);

    // As long as maxSplits is equal to or larger than the number of current splits, the existing
    // splits are returned and no additional processing is necessary.
    if (existingSplits.size() <= maxSplits) {
      return existingSplits;
    }

    // When the number of maxSplits requested is less than the number of existing splits, the
    // following code populates the splitsSubset list 'evenly' from the existing splits
    ArrayList<Text> splitsSubset = new ArrayList<>(maxSplits);
    final int SELECTION_THRESHOLD = 1;

    // stepSize can never be greater than 1 due to the if-loop check above.
    final double stepSize = (maxSplits + 1) / (double) existingSplits.size();
    double selectionTrigger = 0.0;

    for (Text existingSplit : existingSplits) {
      if (splitsSubset.size() >= maxSplits) {
        break;
      }
      selectionTrigger += stepSize;
      if (selectionTrigger > SELECTION_THRESHOLD) {
        splitsSubset.add(existingSplit);
        selectionTrigger -= 1;
      }
    }
    return splitsSubset;
  }

  @Override
  public void delete(String tableName)
      throws AccumuloException, AccumuloSecurityException, TableNotFoundException {
    EXISTING_TABLE_NAME.validate(tableName);

    List<ByteBuffer> args = List.of(ByteBuffer.wrap(tableName.getBytes(UTF_8)));
    Map<String,String> opts = new HashMap<>();
    try {
      doTableFateOperation(tableName, TableNotFoundException.class, FateOperation.TABLE_DELETE,
          args, opts);
    } catch (TableExistsException e) {
      // should not happen
      throw new AssertionError(e);
    }
  }

  @Override
  public void clone(String srcTableName, String newTableName, boolean flush,
      Map<String,String> propertiesToSet, Set<String> propertiesToExclude)
      throws AccumuloSecurityException, TableNotFoundException, AccumuloException,
      TableExistsException {
    clone(srcTableName, newTableName,
        CloneConfiguration.builder().setFlush(flush).setPropertiesToSet(propertiesToSet)
            .setPropertiesToExclude(propertiesToExclude).setKeepOffline(false).build());
  }

  @Override
  public void clone(String srcTableName, String newTableName, CloneConfiguration config)
      throws AccumuloSecurityException, TableNotFoundException, AccumuloException,
      TableExistsException {
    NEW_TABLE_NAME.validate(newTableName);
    requireNonNull(config, "CloneConfiguration required.");

    TableId srcTableId = context.getTableId(srcTableName);

    if (config.isFlush()) {
      _flush(srcTableId, null, null, true);
    }

    Map<String,String> opts = new HashMap<>();
    validatePropertiesToSet(opts, config.getPropertiesToSet());

    List<ByteBuffer> args = Arrays.asList(ByteBuffer.wrap(srcTableId.canonical().getBytes(UTF_8)),
        ByteBuffer.wrap(newTableName.getBytes(UTF_8)),
        ByteBuffer.wrap(Boolean.toString(config.isKeepOffline()).getBytes(UTF_8)));

    prependPropertiesToExclude(opts, config.getPropertiesToExclude());

    doTableFateOperation(newTableName, AccumuloException.class, FateOperation.TABLE_CLONE, args,
        opts);
  }

  @Override
  public void rename(String oldTableName, String newTableName) throws AccumuloSecurityException,
      TableNotFoundException, AccumuloException, TableExistsException {
    EXISTING_TABLE_NAME.validate(oldTableName);
    NEW_TABLE_NAME.validate(newTableName);

    List<ByteBuffer> args = Arrays.asList(ByteBuffer.wrap(oldTableName.getBytes(UTF_8)),
        ByteBuffer.wrap(newTableName.getBytes(UTF_8)));
    Map<String,String> opts = new HashMap<>();
    doTableFateOperation(oldTableName, TableNotFoundException.class, FateOperation.TABLE_RENAME,
        args, opts);
  }

  @Override
  public void flush(String tableName) throws AccumuloException, AccumuloSecurityException {
    // tableName is validated in the flush method being called below
    try {
      flush(tableName, null, null, false);
    } catch (TableNotFoundException e) {
      throw new AccumuloException(e.getMessage(), e);
    }
  }

  @Override
  public void flush(String tableName, Text start, Text end, boolean wait)
      throws AccumuloException, AccumuloSecurityException, TableNotFoundException {
    _flush(context.getTableId(tableName), start, end, wait);
  }

  @Override
  public void compact(String tableName, Text start, Text end, boolean flush, boolean wait)
      throws AccumuloSecurityException, TableNotFoundException, AccumuloException {
    compact(tableName, start, end, new ArrayList<>(), flush, wait);
  }

  @Override
  public void compact(String tableName, Text start, Text end, List<IteratorSetting> iterators,
      boolean flush, boolean wait)
      throws AccumuloSecurityException, TableNotFoundException, AccumuloException {
    compact(tableName, new CompactionConfig().setStartRow(start).setEndRow(end)
        .setIterators(iterators).setFlush(flush).setWait(wait));
  }

  @Override
  public void compact(String tableName, CompactionConfig config)
      throws AccumuloSecurityException, TableNotFoundException, AccumuloException {
    EXISTING_TABLE_NAME.validate(tableName);

    // Ensure compaction iterators exist on a tabletserver
    final String skviName = SortedKeyValueIterator.class.getName();
    for (IteratorSetting setting : config.getIterators()) {
      String iteratorClass = setting.getIteratorClass();
      if (!testClassLoad(tableName, iteratorClass, skviName)) {
        throw new AccumuloException("TabletServer could not load iterator class " + iteratorClass);
      }
    }

    if (!UserCompactionUtils.isDefault(config.getConfigurer())) {
      if (!testClassLoad(tableName, config.getConfigurer().getClassName(),
          CompactionConfigurer.class.getName())) {
        throw new AccumuloException(
            "TabletServer could not load " + CompactionConfigurer.class.getSimpleName() + " class "
                + config.getConfigurer().getClassName());
      }
    }

    if (!UserCompactionUtils.isDefault(config.getSelector())) {
      if (!testClassLoad(tableName, config.getSelector().getClassName(),
          CompactionSelector.class.getName())) {
        throw new AccumuloException(
            "TabletServer could not load " + CompactionSelector.class.getSimpleName() + " class "
                + config.getSelector().getClassName());
      }
    }

    TableId tableId = context.getTableId(tableName);
    Text start = config.getStartRow();
    Text end = config.getEndRow();

    if (config.getFlush()) {
      _flush(tableId, start, end, true);
    }

    List<ByteBuffer> args = Arrays.asList(ByteBuffer.wrap(tableId.canonical().getBytes(UTF_8)),
        ByteBuffer.wrap(UserCompactionUtils.encode(config)));
    Map<String,String> opts = new HashMap<>();

    try {
      doFateOperation(FateOperation.TABLE_COMPACT, args, opts, tableName, config.getWait());
    } catch (TableExistsException | NamespaceExistsException e) {
      // should not happen
      throw new AssertionError(e);
    } catch (NamespaceNotFoundException e) {
      throw new TableNotFoundException(null, tableName, "Namespace not found", e);
    }
  }

  @Override
  public void cancelCompaction(String tableName)
      throws AccumuloSecurityException, TableNotFoundException, AccumuloException {
    EXISTING_TABLE_NAME.validate(tableName);

    TableId tableId = context.getTableId(tableName);
    List<ByteBuffer> args = List.of(ByteBuffer.wrap(tableId.canonical().getBytes(UTF_8)));
    Map<String,String> opts = new HashMap<>();

    try {
      doTableFateOperation(tableName, TableNotFoundException.class,
          FateOperation.TABLE_CANCEL_COMPACT, args, opts);
    } catch (TableExistsException e) {
      // should not happen
      throw new AssertionError(e);
    }

  }

  private void _flush(TableId tableId, Text start, Text end, boolean wait)
      throws AccumuloException, AccumuloSecurityException, TableNotFoundException {
    try {
      long flushID;

      // used to pass the table name. but the tableid associated with a table name could change
      // between calls.
      // so pass the tableid to both calls

      while (true) {
        ManagerClientService.Client client = null;
        try {
          client = ThriftClientTypes.MANAGER.getConnectionWithRetry(context);
          flushID =
              client.initiateFlush(TraceUtil.traceInfo(), context.rpcCreds(), tableId.canonical());
          break;
        } catch (TTransportException tte) {
          log.debug("Failed to call initiateFlush, retrying ... ", tte);
          sleepUninterruptibly(100, MILLISECONDS);
        } catch (ThriftNotActiveServiceException e) {
          // Let it loop, fetching a new location
          log.debug("Contacted a Manager which is no longer active, retrying");
          sleepUninterruptibly(100, MILLISECONDS);
        } finally {
          ThriftUtil.close(client, context);
        }
      }

      while (true) {
        ManagerClientService.Client client = null;
        try {
          client = ThriftClientTypes.MANAGER.getConnectionWithRetry(context);
          client.waitForFlush(TraceUtil.traceInfo(), context.rpcCreds(), tableId.canonical(),
              TextUtil.getByteBuffer(start), TextUtil.getByteBuffer(end), flushID,
              wait ? Long.MAX_VALUE : 1);
          break;
        } catch (TTransportException tte) {
          log.debug("Failed to call initiateFlush, retrying ... ", tte);
          sleepUninterruptibly(100, MILLISECONDS);
        } catch (ThriftNotActiveServiceException e) {
          // Let it loop, fetching a new location
          log.debug("Contacted a Manager which is no longer active, retrying");
          sleepUninterruptibly(100, MILLISECONDS);
        } finally {
          ThriftUtil.close(client, context);
        }
      }
    } catch (ThriftSecurityException e) {
      switch (e.getCode()) {
        case TABLE_DOESNT_EXIST:
          throw new TableNotFoundException(tableId.canonical(), null, e.getMessage(), e);
        default:
          log.debug("flush security exception on table id {}", tableId);
          throw new AccumuloSecurityException(e.user, e.code, e);
      }
    } catch (ThriftTableOperationException e) {
      switch (e.getType()) {
        case NOTFOUND:
          throw new TableNotFoundException(e);
        default:
          throw new AccumuloException(e.description, e);
      }
    } catch (Exception e) {
      throw new AccumuloException(e);
    }
  }

  @Override
  public void setProperty(final String tableName, final String property, final String value)
      throws AccumuloException, AccumuloSecurityException {
    EXISTING_TABLE_NAME.validate(tableName);
    checkArgument(property != null, "property is null");
    checkArgument(value != null, "value is null");

    try {
      setPropertyNoChecks(tableName, property, value);

      checkLocalityGroups(tableName, property);
    } catch (TableNotFoundException e) {
      throw new AccumuloException(e);
    }
  }

  private Map<String,String> tryToModifyProperties(String tableName,
      final Consumer<Map<String,String>> mapMutator) throws AccumuloException,
      AccumuloSecurityException, IllegalArgumentException, ConcurrentModificationException {
    final TVersionedProperties vProperties =
        ThriftClientTypes.CLIENT.execute(context, client -> client
            .getVersionedTableProperties(TraceUtil.traceInfo(), context.rpcCreds(), tableName));
    mapMutator.accept(vProperties.getProperties());

    // A reference to the map was passed to the user, maybe they still have the reference and are
    // modifying it. Buggy Accumulo code could attempt to make modifications to the map after this
    // point. Because of these potential issues, create an immutable snapshot of the map so that
    // from here on the code is assured to always be dealing with the same map.
    vProperties.setProperties(Map.copyOf(vProperties.getProperties()));

    try {
      // Send to server
      ThriftClientTypes.MANAGER.executeVoid(context,
          client -> client.modifyTableProperties(TraceUtil.traceInfo(), context.rpcCreds(),
              tableName, vProperties));
      for (String property : vProperties.getProperties().keySet()) {
        checkLocalityGroups(tableName, property);
      }
    } catch (TableNotFoundException e) {
      throw new AccumuloException(e);
    }

    return vProperties.getProperties();
  }

  @Override
  public Map<String,String> modifyProperties(String tableName,
      final Consumer<Map<String,String>> mapMutator)
      throws AccumuloException, AccumuloSecurityException, IllegalArgumentException {
    EXISTING_TABLE_NAME.validate(tableName);
    checkArgument(mapMutator != null, "mapMutator is null");

    Retry retry = Retry.builder().infiniteRetries().retryAfter(Duration.ofMillis(25))
        .incrementBy(Duration.ofMillis(25)).maxWait(Duration.ofSeconds(30)).backOffFactor(1.5)
        .logInterval(Duration.ofMinutes(3)).createRetry();

    while (true) {
      try {
        var props = tryToModifyProperties(tableName, mapMutator);
        retry.logCompletion(log, "Modifying properties for table " + tableName);
        return props;
      } catch (ConcurrentModificationException cme) {
        try {
          retry.logRetry(log, "Unable to modify table properties for " + tableName
              + " because of concurrent modification");
          retry.waitForNextAttempt(log, "modify table properties for " + tableName);
        } catch (InterruptedException e) {
          throw new RuntimeException(e);
        }
      } finally {
        retry.useRetry();
      }
    }
  }

  private void setPropertyNoChecks(final String tableName, final String property,
      final String value)
      throws AccumuloException, AccumuloSecurityException, TableNotFoundException {
    ThriftClientTypes.MANAGER.executeVoid(context, client -> client
        .setTableProperty(TraceUtil.traceInfo(), context.rpcCreds(), tableName, property, value));
  }

  @Override
  public void removeProperty(final String tableName, final String property)
      throws AccumuloException, AccumuloSecurityException {
    EXISTING_TABLE_NAME.validate(tableName);
    checkArgument(property != null, "property is null");

    try {
      removePropertyNoChecks(tableName, property);

      checkLocalityGroups(tableName, property);
    } catch (TableNotFoundException e) {
      throw new AccumuloException(e);
    }
  }

  private void removePropertyNoChecks(final String tableName, final String property)
      throws AccumuloException, AccumuloSecurityException, TableNotFoundException {
    ThriftClientTypes.MANAGER.executeVoid(context, client -> client
        .removeTableProperty(TraceUtil.traceInfo(), context.rpcCreds(), tableName, property));
  }

  void checkLocalityGroups(String tableName, String propChanged)
      throws AccumuloException, AccumuloSecurityException, TableNotFoundException {
    if (LocalityGroupUtil.isLocalityGroupProperty(propChanged)) {
      Map<String,String> allProps = getConfiguration(tableName);
      try {
        LocalityGroupUtil.checkLocalityGroups(allProps);
      } catch (LocalityGroupConfigurationError | RuntimeException e) {
        LoggerFactory.getLogger(this.getClass()).warn("Changing '" + propChanged + "' for table '"
            + tableName
            + "' resulted in bad locality group config.  This may be a transient situation since "
            + "the config spreads over multiple properties.  Setting properties in a different "
            + "order may help.  Even though this warning was displayed, the property was updated. "
            + "Please check your config to ensure consistency.", e);
      }
    }
  }

  @Override
  public Map<String,String> getConfiguration(final String tableName)
      throws AccumuloException, TableNotFoundException {
    EXISTING_TABLE_NAME.validate(tableName);

    try {
      return ThriftClientTypes.CLIENT.execute(context, client -> client
          .getTableConfiguration(TraceUtil.traceInfo(), context.rpcCreds(), tableName));
    } catch (AccumuloException e) {
      Throwable t = e.getCause();
      if (t instanceof ThriftTableOperationException) {
        ThriftTableOperationException ttoe = (ThriftTableOperationException) t;
        switch (ttoe.getType()) {
          case NOTFOUND:
            throw new TableNotFoundException(ttoe);
          case NAMESPACE_NOTFOUND:
            throw new TableNotFoundException(tableName, new NamespaceNotFoundException(ttoe));
          default:
            throw e;
        }
      }
      throw e;
    } catch (Exception e) {
      throw new AccumuloException(e);
    }
  }

  @Override
  public Map<String,String> getTableProperties(final String tableName)
      throws AccumuloException, TableNotFoundException {
    EXISTING_TABLE_NAME.validate(tableName);

    try {
      return ThriftClientTypes.CLIENT.execute(context, client -> client
          .getTableProperties(TraceUtil.traceInfo(), context.rpcCreds(), tableName));
    } catch (AccumuloException e) {
      Throwable t = e.getCause();
      if (t instanceof ThriftTableOperationException) {
        ThriftTableOperationException ttoe = (ThriftTableOperationException) t;
        switch (ttoe.getType()) {
          case NOTFOUND:
            throw new TableNotFoundException(ttoe);
          case NAMESPACE_NOTFOUND:
            throw new TableNotFoundException(tableName, new NamespaceNotFoundException(ttoe));
          default:
            throw e;
        }
      }
      throw e;
    } catch (Exception e) {
      throw new AccumuloException(e);
    }
  }

  @Override
  public void setLocalityGroups(String tableName, Map<String,Set<Text>> groups)
      throws AccumuloException, AccumuloSecurityException, TableNotFoundException {
    // ensure locality groups do not overlap
    LocalityGroupUtil.ensureNonOverlappingGroups(groups);

    for (Entry<String,Set<Text>> entry : groups.entrySet()) {
      Set<Text> colFams = entry.getValue();
      String value = LocalityGroupUtil.encodeColumnFamilies(colFams);
      setPropertyNoChecks(tableName, Property.TABLE_LOCALITY_GROUP_PREFIX + entry.getKey(), value);
    }

    try {
      setPropertyNoChecks(tableName, Property.TABLE_LOCALITY_GROUPS.getKey(),
          Joiner.on(",").join(groups.keySet()));
    } catch (AccumuloException e) {
      if (e.getCause() instanceof TableNotFoundException) {
        throw (TableNotFoundException) e.getCause();
      }
      throw e;
    }

    // remove anything extraneous
    String prefix = Property.TABLE_LOCALITY_GROUP_PREFIX.getKey();
    for (Entry<String,String> entry : getProperties(tableName)) {
      String property = entry.getKey();
      if (property.startsWith(prefix)) {
        // this property configures a locality group, find out which
        // one:
        String[] parts = property.split("\\.");
        String group = parts[parts.length - 1];

        if (!groups.containsKey(group)) {
          removePropertyNoChecks(tableName, property);
        }
      }
    }
  }

  @Override
  public Map<String,Set<Text>> getLocalityGroups(String tableName)
      throws AccumuloException, TableNotFoundException {

    AccumuloConfiguration conf = new ConfigurationCopy(this.getProperties(tableName));
    Map<String,Set<ByteSequence>> groups = LocalityGroupUtil.getLocalityGroups(conf);
    Map<String,Set<Text>> groups2 = new HashMap<>();

    for (Entry<String,Set<ByteSequence>> entry : groups.entrySet()) {

      HashSet<Text> colFams = new HashSet<>();

      for (ByteSequence bs : entry.getValue()) {
        colFams.add(new Text(bs.toArray()));
      }

      groups2.put(entry.getKey(), colFams);
    }

    return groups2;
  }

  @Override
  public Set<Range> splitRangeByTablets(String tableName, Range range, int maxSplits)
      throws AccumuloException, AccumuloSecurityException, TableNotFoundException {
    EXISTING_TABLE_NAME.validate(tableName);
    checkArgument(range != null, "range is null");

    if (maxSplits < 1) {
      throw new IllegalArgumentException("maximum splits must be >= 1");
    }
    if (maxSplits == 1) {
      return Collections.singleton(range);
    }

    TableId tableId = context.getTableId(tableName);
    ClientTabletCache tl = ClientTabletCache.getInstance(context, tableId);
    // it's possible that the cache could contain complete, but old information about a tables
    // tablets... so clear it
    tl.invalidateCache();

    // group key extents to get <= maxSplits
    LinkedList<KeyExtent> unmergedExtents = new LinkedList<>();

    try {
      while (!tl.findTablets(context, Collections.singletonList(range),
          (cachedTablet, range1) -> unmergedExtents.add(cachedTablet.getExtent()),
          LocationNeed.NOT_REQUIRED).isEmpty()) {
        context.requireNotDeleted(tableId);
        context.requireNotOffline(tableId, tableName);

        log.warn("Unable to locate bins for specified range. Retrying.");
        // sleep randomly between 100 and 200ms
        sleepUninterruptibly(100 + RANDOM.get().nextInt(100), MILLISECONDS);
        unmergedExtents.clear();
        tl.invalidateCache();
      }
    } catch (InvalidTabletHostingRequestException e) {
      throw new AccumuloException("findTablets requested tablet hosting when it should not have",
          e);
    }

    // the sort method is efficient for linked list
    Collections.sort(unmergedExtents);

    List<KeyExtent> mergedExtents = new ArrayList<>();

    while (unmergedExtents.size() + mergedExtents.size() > maxSplits) {
      if (unmergedExtents.size() >= 2) {
        KeyExtent first = unmergedExtents.removeFirst();
        KeyExtent second = unmergedExtents.removeFirst();
        KeyExtent merged = new KeyExtent(first.tableId(), second.endRow(), first.prevEndRow());
        mergedExtents.add(merged);
      } else {
        mergedExtents.addAll(unmergedExtents);
        unmergedExtents.clear();
        unmergedExtents.addAll(mergedExtents);
        mergedExtents.clear();
      }

    }

    mergedExtents.addAll(unmergedExtents);

    Set<Range> ranges = new HashSet<>();
    for (KeyExtent k : mergedExtents) {
      ranges.add(k.toDataRange().clip(range));
    }

    return ranges;
  }

  private Path checkPath(String dir, String kind, String type)
      throws IOException, AccumuloException, AccumuloSecurityException {
    FileSystem fs = VolumeConfiguration.fileSystemForPath(dir, context.getHadoopConf());
    Path ret = dir.contains(":") ? new Path(dir) : fs.makeQualified(new Path(dir));

    try {
      if (!fs.getFileStatus(ret).isDirectory()) {
        throw new AccumuloException(
            kind + " import " + type + " directory " + ret + " is not a directory!");
      }
    } catch (FileNotFoundException fnf) {
      throw new AccumuloException(
          kind + " import " + type + " directory " + ret + " does not exist!");
    }

    if (type.equals("failure")) {
      FileStatus[] listStatus = fs.listStatus(ret);
      if (listStatus != null && listStatus.length != 0) {
        throw new AccumuloException("Bulk import failure directory " + ret + " is not empty");
      }
    }

    return ret;
  }

  private void waitForTableStateTransition(TableId tableId, TableState expectedState)
      throws AccumuloException, TableNotFoundException {
    Text startRow = null;
    Text lastRow = null;

    while (true) {
      if (context.getTableState(tableId) != expectedState) {
        context.clearTableListCache();
        TableState currentState = context.getTableState(tableId);
        if (currentState != expectedState) {
          context.requireNotDeleted(tableId);
          if (currentState == TableState.DELETING) {
            throw new TableNotFoundException(tableId.canonical(), "", TABLE_DELETED_MSG);
          }
          throw new AccumuloException(
              "Unexpected table state " + tableId + " " + currentState + " != " + expectedState);
        }
      }

      Range range;
      if (startRow == null || lastRow == null) {
        range = new KeyExtent(tableId, null, null).toMetaRange();
      } else {
        range = new Range(startRow, lastRow);
      }

      KeyExtent lastExtent = null;

      int total = 0;
      int waitFor = 0;
      int holes = 0;
      Text continueRow = null;
      MapCounter<String> serverCounts = new MapCounter<>();

      try (TabletsMetadata tablets = TabletsMetadata.builder(context).scanMetadataTable()
          .overRange(range).fetch(AVAILABILITY, HOSTING_REQUESTED, LOCATION, PREV_ROW).build()) {

        for (TabletMetadata tablet : tablets) {
          total++;
          Location loc = tablet.getLocation();
          TabletAvailability availability = tablet.getTabletAvailability();

          if ((expectedState == TableState.ONLINE
              && (availability == TabletAvailability.HOSTED
                  || (availability == TabletAvailability.ONDEMAND) && tablet.getHostingRequested())
              && (loc == null || loc.getType() == LocationType.FUTURE))
              || (expectedState == TableState.OFFLINE && loc != null)) {
            if (continueRow == null) {
              continueRow = tablet.getExtent().toMetaRow();
            }
            waitFor++;
            lastRow = tablet.getExtent().toMetaRow();

            if (loc != null) {
              serverCounts.increment(loc.getHostPortSession(), 1);
            }
          }

          if (!tablet.getExtent().tableId().equals(tableId)) {
            throw new AccumuloException(
                "Saw unexpected table Id " + tableId + " " + tablet.getExtent());
          }

          if (lastExtent != null && !tablet.getExtent().isPreviousExtent(lastExtent)) {
            holes++;
          }

          lastExtent = tablet.getExtent();
        }
      }

      if (continueRow != null) {
        startRow = continueRow;
      }

      if (holes > 0 || total == 0) {
        startRow = null;
        lastRow = null;
      }

      if (waitFor > 0 || holes > 0 || total == 0) {
        long waitTime;
        long maxPerServer = 0;
        if (serverCounts.size() > 0) {
          maxPerServer = serverCounts.max();
          waitTime = maxPerServer * 10;
        } else {
          waitTime = waitFor * 10L;
        }
        waitTime = Math.max(100, waitTime);
        waitTime = Math.min(5000, waitTime);
        log.trace("Waiting for {}({}) tablets, startRow = {} lastRow = {}, holes={} sleeping:{}ms",
            waitFor, maxPerServer, startRow, lastRow, holes, waitTime);
        sleepUninterruptibly(waitTime, MILLISECONDS);
      } else {
        break;
      }

    }
  }

  @Override
  public void offline(String tableName)
      throws AccumuloSecurityException, AccumuloException, TableNotFoundException {
    offline(tableName, false);
  }

  @Override
  public void offline(String tableName, boolean wait)
      throws AccumuloSecurityException, AccumuloException, TableNotFoundException {
    changeTableState(tableName, wait, TableState.OFFLINE);
  }

  @Override
  public boolean isOnline(String tableName) throws AccumuloException, TableNotFoundException {
    EXISTING_TABLE_NAME.validate(tableName);

    TableId tableId = context.getTableId(tableName);
    TableState expectedState = context.getTableState(tableId, true);
    return expectedState == TableState.ONLINE;
  }

  @Override
  public void online(String tableName)
      throws AccumuloSecurityException, AccumuloException, TableNotFoundException {
    online(tableName, false);
  }

  private void changeTableState(String tableName, boolean wait, TableState newState)
      throws AccumuloSecurityException, AccumuloException, TableNotFoundException {
    EXISTING_TABLE_NAME.validate(tableName);

    TableId tableId = context.getTableId(tableName);

    FateOperation op = null;
    switch (newState) {
      case OFFLINE:
        op = FateOperation.TABLE_OFFLINE;
        if (tableName.equals(AccumuloTable.METADATA.tableName())
            || tableName.equals(AccumuloTable.ROOT.tableName())) {
          throw new AccumuloException("Cannot set table to offline state");
        }
        break;
      case ONLINE:
        op = FateOperation.TABLE_ONLINE;
        if (tableName.equals(AccumuloTable.METADATA.tableName())
            || tableName.equals(AccumuloTable.ROOT.tableName())) {
          // Don't submit a Fate operation for this, these tables can only be online.
          return;
        }
        break;
      default:
        throw new IllegalArgumentException(newState + " is not handled.");
    }

    /**
     * ACCUMULO-4574 Don't submit a fate operation to change the table state to newState if it's
     * already in that state.
     */
    TableState currentState = context.getTableState(tableId, true);
    if (newState == currentState) {
      if (wait) {
        waitForTableStateTransition(tableId, newState);
      }
      return;
    }

    List<ByteBuffer> args = List.of(ByteBuffer.wrap(tableId.canonical().getBytes(UTF_8)));
    Map<String,String> opts = new HashMap<>();

    try {
      doTableFateOperation(tableName, TableNotFoundException.class, op, args, opts);
    } catch (TableExistsException e) {
      // should not happen
      throw new AssertionError(e);
    }

    if (wait) {
      waitForTableStateTransition(tableId, newState);
    }

  }

  @Override
  public void online(String tableName, boolean wait)
      throws AccumuloSecurityException, AccumuloException, TableNotFoundException {
    changeTableState(tableName, wait, TableState.ONLINE);
  }

  @Override
  public void clearLocatorCache(String tableName) throws TableNotFoundException {
    EXISTING_TABLE_NAME.validate(tableName);

    ClientTabletCache tabLocator =
        ClientTabletCache.getInstance(context, context.getTableId(tableName));
    tabLocator.invalidateCache();
  }

  @Override
  public Map<String,String> tableIdMap() {
    return context.getTableNameToIdMap().entrySet().stream()
        .collect(Collectors.toMap(Entry::getKey, e -> e.getValue().canonical(), (v1, v2) -> {
          throw new IllegalStateException(
              String.format("Duplicate key for values %s and %s", v1, v2));
        }, TreeMap::new));
  }

  @Override
  public Text getMaxRow(String tableName, Authorizations auths, Text startRow,
      boolean startInclusive, Text endRow, boolean endInclusive) throws TableNotFoundException {
    EXISTING_TABLE_NAME.validate(tableName);

    Scanner scanner = context.createScanner(tableName, auths);
    return FindMax.findMax(scanner, startRow, startInclusive, endRow, endInclusive);
  }

  @Override
  public List<DiskUsage> getDiskUsage(Set<String> tableNames)
      throws AccumuloException, AccumuloSecurityException, TableNotFoundException {

    List<TDiskUsage> diskUsages = null;
    while (diskUsages == null) {
      Pair<String,Client> pair = null;
      try {
        // this operation may us a lot of memory... it's likely that connections to tabletservers
        // hosting metadata tablets will be cached, so do not use cached
        // connections
        pair = ThriftClientTypes.CLIENT.getThriftServerConnection(context, false);
        diskUsages = pair.getSecond().getDiskUsage(tableNames, context.rpcCreds());
      } catch (ThriftTableOperationException e) {
        switch (e.getType()) {
          case NOTFOUND:
            throw new TableNotFoundException(e);
          case NAMESPACE_NOTFOUND:
            throw new TableNotFoundException(e.getTableName(), new NamespaceNotFoundException(e));
          default:
            throw new AccumuloException(e.description, e);
        }
      } catch (ThriftSecurityException e) {
        throw new AccumuloSecurityException(e.getUser(), e.getCode());
      } catch (TTransportException e) {
        // some sort of communication error occurred, retry
        if (pair == null) {
          log.debug("Disk usage request failed.  Pair is null.  Retrying request...", e);
        } else {
          log.debug("Disk usage request failed {}, retrying ... ", pair.getFirst(), e);
        }
        sleepUninterruptibly(100, MILLISECONDS);
      } catch (TException e) {
        // may be a TApplicationException which indicates error on the server side
        throw new AccumuloException(e);
      } finally {
        // must always return thrift connection
        if (pair != null) {
          ThriftUtil.close(pair.getSecond(), context);
        }
      }
    }

    List<DiskUsage> finalUsages = new ArrayList<>();
    for (TDiskUsage diskUsage : diskUsages) {
      finalUsages.add(new DiskUsage(new TreeSet<>(diskUsage.getTables()), diskUsage.getUsage()));
    }

    return finalUsages;
  }

  /**
   * Search multiple directories for exportMetadata.zip, the control file used for the importable
   * command.
   *
   * @param context used to obtain filesystem based on configuration
   * @param importDirs the set of directories to search.
   * @return the Path representing the location of the file.
   * @throws AccumuloException if zero or more than one copy of the exportMetadata.zip file are
   *         found in the directories provided.
   */
  public static Path findExportFile(ClientContext context, Set<String> importDirs)
      throws AccumuloException {
    LinkedHashSet<Path> exportFiles = new LinkedHashSet<>();
    for (String importDir : importDirs) {
      Path exportFilePath = null;
      try {
        FileSystem fs = new Path(importDir).getFileSystem(context.getHadoopConf());
        exportFilePath = new Path(importDir, Constants.EXPORT_FILE);
        log.debug("Looking for export metadata in {}", exportFilePath);
        if (fs.exists(exportFilePath)) {
          log.debug("Found export metadata in {}", exportFilePath);
          exportFiles.add(exportFilePath);
        }
      } catch (IOException ioe) {
        log.warn("Non-Fatal IOException reading export file: {}", exportFilePath, ioe);
      }
    }

    if (exportFiles.size() > 1) {
      String fileList = Arrays.toString(exportFiles.toArray());
      log.warn("Found multiple export metadata files: " + fileList);
      throw new AccumuloException("Found multiple export metadata files: " + fileList);
    } else if (exportFiles.isEmpty()) {
      log.warn("Unable to locate export metadata");
      throw new AccumuloException("Unable to locate export metadata");
    }

    return exportFiles.iterator().next();
  }

  public static Map<String,String> getExportedProps(FileSystem fs, Path path) throws IOException {
    HashMap<String,String> props = new HashMap<>();

    try (ZipInputStream zis = new ZipInputStream(fs.open(path))) {
      ZipEntry zipEntry;
      while ((zipEntry = zis.getNextEntry()) != null) {
        if (zipEntry.getName().equals(Constants.EXPORT_TABLE_CONFIG_FILE)) {
          try (BufferedReader in = new BufferedReader(new InputStreamReader(zis, UTF_8))) {
            String line;
            while ((line = in.readLine()) != null) {
              String[] sa = line.split("=", 2);
              props.put(sa[0], sa[1]);
            }
          }

          break;
        }
      }
    }
    return props;
  }

  @Override
  public void importTable(String tableName, Set<String> importDirs, ImportConfiguration ic)
      throws TableExistsException, AccumuloException, AccumuloSecurityException {
    EXISTING_TABLE_NAME.validate(tableName);
    checkArgument(importDirs != null, "importDir is null");

    boolean keepOffline = ic.isKeepOffline();
    boolean keepMapping = ic.isKeepMappings();

    Set<String> checkedImportDirs = new HashSet<>();
    try {
      for (String s : importDirs) {
        checkedImportDirs.add(checkPath(s, "Table", "").toString());
      }
    } catch (IOException e) {
      throw new AccumuloException(e);
    }

    try {
      Path exportFilePath = findExportFile(context, checkedImportDirs);
      FileSystem fs = exportFilePath.getFileSystem(context.getHadoopConf());
      Map<String,String> props = getExportedProps(fs, exportFilePath);

      for (Entry<String,String> entry : props.entrySet()) {
        if (Property.isClassProperty(entry.getKey())
            && !entry.getValue().contains(Constants.CORE_PACKAGE_NAME)) {
          LoggerFactory.getLogger(this.getClass()).info(
              "Imported table sets '{}' to '{}'.  Ensure this class is on Accumulo classpath.",
              sanitize(entry.getKey()), sanitize(entry.getValue()));
        }
      }
    } catch (IOException ioe) {
      LoggerFactory.getLogger(this.getClass()).warn(
          "Failed to check if imported table references external java classes : {}",
          ioe.getMessage());
    }

    List<ByteBuffer> args = new ArrayList<>(3 + checkedImportDirs.size());
    args.add(0, ByteBuffer.wrap(tableName.getBytes(UTF_8)));
    args.add(1, ByteBuffer.wrap(Boolean.toString(keepOffline).getBytes(UTF_8)));
    args.add(2, ByteBuffer.wrap(Boolean.toString(keepMapping).getBytes(UTF_8)));
    checkedImportDirs.stream().map(s -> s.getBytes(UTF_8)).map(ByteBuffer::wrap).forEach(args::add);

    try {
      doTableFateOperation(tableName, AccumuloException.class, FateOperation.TABLE_IMPORT, args,
          Collections.emptyMap());
    } catch (TableNotFoundException e) {
      // should not happen
      throw new AssertionError(e);
    }

  }

  /**
   * Prevent potential CRLF injection into logs from read in user data. See the
   * <a href="https://find-sec-bugs.github.io/bugs.htm#CRLF_INJECTION_LOGS">bug description</a>
   */
  private String sanitize(String msg) {
    return msg.replaceAll("[\r\n]", "");
  }

  @Override
  public void exportTable(String tableName, String exportDir)
      throws TableNotFoundException, AccumuloException, AccumuloSecurityException {
    EXISTING_TABLE_NAME.validate(tableName);
    checkArgument(exportDir != null, "exportDir is null");

    if (isOnline(tableName)) {
      throw new IllegalStateException("The table " + tableName
          + " is not offline; exportTable requires a table to be offline before exporting.");
    }

    List<ByteBuffer> args = Arrays.asList(ByteBuffer.wrap(tableName.getBytes(UTF_8)),
        ByteBuffer.wrap(exportDir.getBytes(UTF_8)));
    Map<String,String> opts = Collections.emptyMap();

    try {
      doTableFateOperation(tableName, TableNotFoundException.class, FateOperation.TABLE_EXPORT,
          args, opts);
    } catch (TableExistsException e) {
      // should not happen
      throw new AssertionError(e);
    }
  }

  @Override
  public boolean testClassLoad(final String tableName, final String className,
      final String asTypeName)
      throws TableNotFoundException, AccumuloException, AccumuloSecurityException {
    EXISTING_TABLE_NAME.validate(tableName);
    checkArgument(className != null, "className is null");
    checkArgument(asTypeName != null, "asTypeName is null");

    try {
      return ThriftClientTypes.CLIENT.execute(context,
          client -> client.checkTableClass(TraceUtil.traceInfo(), context.rpcCreds(), tableName,
              className, asTypeName));
    } catch (AccumuloSecurityException | AccumuloException e) {
      Throwable t = e.getCause();
      if (t instanceof ThriftTableOperationException) {
        ThriftTableOperationException ttoe = (ThriftTableOperationException) t;
        switch (ttoe.getType()) {
          case NOTFOUND:
            throw new TableNotFoundException(ttoe);
          case NAMESPACE_NOTFOUND:
            throw new TableNotFoundException(tableName, new NamespaceNotFoundException(ttoe));
          default:
            throw e;
        }
      }
      throw e;
    } catch (Exception e) {
      throw new AccumuloException(e);
    }
  }

  @Override
  public void attachIterator(String tableName, IteratorSetting setting,
      EnumSet<IteratorScope> scopes)
      throws AccumuloSecurityException, AccumuloException, TableNotFoundException {
    testClassLoad(tableName, setting.getIteratorClass(), SortedKeyValueIterator.class.getName());
    super.attachIterator(tableName, setting, scopes);
  }

  @Override
  public int addConstraint(String tableName, String constraintClassName)
      throws AccumuloException, AccumuloSecurityException, TableNotFoundException {
    testClassLoad(tableName, constraintClassName, Constraint.class.getName());
    return super.addConstraint(tableName, constraintClassName);
  }

  private void doTableFateOperation(String tableOrNamespaceName,
      Class<? extends Exception> namespaceNotFoundExceptionClass, FateOperation op,
      List<ByteBuffer> args, Map<String,String> opts) throws AccumuloSecurityException,
      AccumuloException, TableExistsException, TableNotFoundException {
    try {
      doFateOperation(op, args, opts, tableOrNamespaceName);
    } catch (NamespaceExistsException e) {
      // should not happen
      throw new AssertionError(e);
    } catch (NamespaceNotFoundException e) {
      if (namespaceNotFoundExceptionClass == null) {
        // should not happen
        throw new AssertionError(e);
      } else if (AccumuloException.class.isAssignableFrom(namespaceNotFoundExceptionClass)) {
        throw new AccumuloException("Cannot create table in non-existent namespace", e);
      } else if (TableNotFoundException.class.isAssignableFrom(namespaceNotFoundExceptionClass)) {
        throw new TableNotFoundException(null, tableOrNamespaceName, "Namespace not found", e);
      } else {
        // should not happen
        throw new AssertionError(e);
      }
    }
  }

  private void clearSamplerOptions(String tableName)
      throws AccumuloException, TableNotFoundException, AccumuloSecurityException {
    EXISTING_TABLE_NAME.validate(tableName);

    String prefix = Property.TABLE_SAMPLER_OPTS.getKey();
    for (Entry<String,String> entry : getProperties(tableName)) {
      String property = entry.getKey();
      if (property.startsWith(prefix)) {
        removeProperty(tableName, property);
      }
    }
  }

  @Override
  public void setSamplerConfiguration(String tableName, SamplerConfiguration samplerConfiguration)
      throws AccumuloException, TableNotFoundException, AccumuloSecurityException {
    EXISTING_TABLE_NAME.validate(tableName);

    clearSamplerOptions(tableName);
    Map<String,String> props =
        new SamplerConfigurationImpl(samplerConfiguration).toTablePropertiesMap();
    modifyProperties(tableName, properties -> properties.putAll(props));
  }

  @Override
  public void clearSamplerConfiguration(String tableName)
      throws AccumuloException, TableNotFoundException, AccumuloSecurityException {
    EXISTING_TABLE_NAME.validate(tableName);

    removeProperty(tableName, Property.TABLE_SAMPLER.getKey());
    clearSamplerOptions(tableName);
  }

  @Override
  public SamplerConfiguration getSamplerConfiguration(String tableName)
      throws TableNotFoundException, AccumuloSecurityException, AccumuloException {
    EXISTING_TABLE_NAME.validate(tableName);

    AccumuloConfiguration conf = new ConfigurationCopy(this.getProperties(tableName));
    SamplerConfigurationImpl sci = SamplerConfigurationImpl.newSamplerConfig(conf);
    if (sci == null) {
      return null;
    }
    return sci.toSamplerConfiguration();
  }

  private static class LocationsImpl implements Locations {

    private Map<Range,List<TabletId>> groupedByRanges;
    private Map<TabletId,List<Range>> groupedByTablets;
    private Map<TabletId,String> tabletLocations;

    public LocationsImpl(Map<String,Map<KeyExtent,List<Range>>> binnedRanges) {
      groupedByTablets = new HashMap<>();
      groupedByRanges = null;
      tabletLocations = new HashMap<>();

      for (Entry<String,Map<KeyExtent,List<Range>>> entry : binnedRanges.entrySet()) {
        String location = entry.getKey();

        for (Entry<KeyExtent,List<Range>> entry2 : entry.getValue().entrySet()) {
          TabletIdImpl tabletId = new TabletIdImpl(entry2.getKey());
          tabletLocations.put(tabletId, location);
          List<Range> prev =
              groupedByTablets.put(tabletId, Collections.unmodifiableList(entry2.getValue()));
          if (prev != null) {
            throw new IllegalStateException(
                "Unexpected : tablet at multiple locations : " + location + " " + tabletId);
          }
        }
      }

      groupedByTablets = Collections.unmodifiableMap(groupedByTablets);
    }

    @Override
    public String getTabletLocation(TabletId tabletId) {
      return tabletLocations.get(tabletId);
    }

    @Override
    public Map<Range,List<TabletId>> groupByRange() {
      if (groupedByRanges == null) {
        Map<Range,List<TabletId>> tmp = new HashMap<>();

        groupedByTablets.forEach((tabletId, rangeList) -> rangeList
            .forEach(range -> tmp.computeIfAbsent(range, k -> new ArrayList<>()).add(tabletId)));

        Map<Range,List<TabletId>> tmp2 = new HashMap<>();
        for (Entry<Range,List<TabletId>> entry : tmp.entrySet()) {
          tmp2.put(entry.getKey(), Collections.unmodifiableList(entry.getValue()));
        }

        groupedByRanges = Collections.unmodifiableMap(tmp2);
      }

      return groupedByRanges;
    }

    @Override
    public Map<TabletId,List<Range>> groupByTablet() {
      return groupedByTablets;
    }
  }

  @Override
  public Locations locate(String tableName, Collection<Range> ranges)
      throws AccumuloException, AccumuloSecurityException, TableNotFoundException {
    EXISTING_TABLE_NAME.validate(tableName);
    requireNonNull(ranges, "ranges must be non null");

    TableId tableId = context.getTableId(tableName);

    context.requireTableExists(tableId, tableName);
    context.requireNotOffline(tableId, tableName);

    List<Range> rangeList = null;
    if (ranges instanceof List) {
      rangeList = (List<Range>) ranges;
    } else {
      rangeList = new ArrayList<>(ranges);
    }

    ClientTabletCache locator = ClientTabletCache.getInstance(context, tableId);
    locator.invalidateCache();

    Retry retry = Retry.builder().infiniteRetries().retryAfter(Duration.ofMillis(100))
        .incrementBy(Duration.ofMillis(100)).maxWait(Duration.ofSeconds(2)).backOffFactor(1.5)
        .logInterval(Duration.ofMinutes(3)).createRetry();

    final ArrayList<KeyExtent> locationLess = new ArrayList<>();
    final Map<String,Map<KeyExtent,List<Range>>> binnedRanges = new HashMap<>();
    final AtomicBoolean foundOnDemandTabletInRange = new AtomicBoolean(false);

    BiConsumer<CachedTablet,Range> rangeConsumer = (cachedTablet, range) -> {
      // We want tablets that are currently hosted (location present) and
      // their tablet availability is HOSTED (not OnDemand)
      if (cachedTablet.getAvailability() != TabletAvailability.HOSTED) {
        foundOnDemandTabletInRange.set(true);
      } else if (cachedTablet.getTserverLocation().isPresent()
          && cachedTablet.getAvailability() == TabletAvailability.HOSTED) {
        ClientTabletCacheImpl.addRange(binnedRanges, cachedTablet, range);
      } else {
        locationLess.add(cachedTablet.getExtent());
      }
    };

    try {

      List<Range> failed =
          locator.findTablets(context, rangeList, rangeConsumer, LocationNeed.NOT_REQUIRED);

      if (foundOnDemandTabletInRange.get()) {
        throw new AccumuloException(
            "TableOperations.locate() only works with tablets that have an availability of "
                + TabletAvailability.HOSTED
                + ". Tablets with other availabilities were seen.  table:" + tableName
                + " table id:" + tableId);
      }

      while (!failed.isEmpty() || !locationLess.isEmpty()) {

        context.requireTableExists(tableId, tableName);
        context.requireNotOffline(tableId, tableName);

        if (foundOnDemandTabletInRange.get()) {
          throw new AccumuloException(
              "TableOperations.locate() only works with tablets that have a tablet availability of "
                  + TabletAvailability.HOSTED
                  + ". Tablets with other availabilities were seen.  table:" + tableName
                  + " table id:" + tableId);
        }

        try {
          retry.waitForNextAttempt(log,
              String.format("locating tablets in table %s(%s) for %d ranges", tableName, tableId,
                  rangeList.size()));
        } catch (InterruptedException e) {
          throw new IllegalStateException(e);
        }

        locationLess.clear();
        binnedRanges.clear();
        foundOnDemandTabletInRange.set(false);
        locator.invalidateCache();
        failed = locator.findTablets(context, rangeList, rangeConsumer, LocationNeed.NOT_REQUIRED);
      }

    } catch (InvalidTabletHostingRequestException e) {
      throw new AccumuloException("findTablets requested tablet hosting when it should not have",
          e);
    }

    return new LocationsImpl(binnedRanges);
  }

  @Override
  public SummaryRetriever summaries(String tableName) {
    EXISTING_TABLE_NAME.validate(tableName);

    return new SummaryRetriever() {
      private Text startRow = null;
      private Text endRow = null;
      private List<TSummarizerConfiguration> summariesToFetch = Collections.emptyList();
      private String summarizerClassRegex;
      private boolean flush = false;

      @Override
      public SummaryRetriever startRow(Text startRow) {
        Objects.requireNonNull(startRow);
        if (endRow != null) {
          Preconditions.checkArgument(startRow.compareTo(endRow) < 0,
              "Start row must be less than end row : %s >= %s", startRow, endRow);
        }
        this.startRow = startRow;
        return this;
      }

      @Override
      public SummaryRetriever startRow(CharSequence startRow) {
        return startRow(new Text(startRow.toString()));
      }

      @Override
      public List<Summary> retrieve()
          throws AccumuloException, AccumuloSecurityException, TableNotFoundException {
        TableId tableId = context.getTableId(tableName);
        context.requireNotOffline(tableId, tableName);

        TRowRange range =
            new TRowRange(TextUtil.getByteBuffer(startRow), TextUtil.getByteBuffer(endRow));
        TSummaryRequest request =
            new TSummaryRequest(tableId.canonical(), range, summariesToFetch, summarizerClassRegex);
        if (flush) {
          _flush(tableId, startRow, endRow, true);
        }

        TSummaries ret = ThriftClientTypes.TABLET_SERVER.execute(context, client -> {
          TSummaries tsr =
              client.startGetSummaries(TraceUtil.traceInfo(), context.rpcCreds(), request);
          while (!tsr.finished) {
            tsr = client.contiuneGetSummaries(TraceUtil.traceInfo(), tsr.sessionId);
          }
          return tsr;
        });
        return new SummaryCollection(ret).getSummaries();
      }

      @Override
      public SummaryRetriever endRow(Text endRow) {
        Objects.requireNonNull(endRow);
        if (startRow != null) {
          Preconditions.checkArgument(startRow.compareTo(endRow) < 0,
              "Start row must be less than end row : %s >= %s", startRow, endRow);
        }
        this.endRow = endRow;
        return this;
      }

      @Override
      public SummaryRetriever endRow(CharSequence endRow) {
        return endRow(new Text(endRow.toString()));
      }

      @Override
      public SummaryRetriever withConfiguration(Collection<SummarizerConfiguration> configs) {
        Objects.requireNonNull(configs);
        summariesToFetch = configs.stream().map(SummarizerConfigurationUtil::toThrift)
            .collect(Collectors.toList());
        return this;
      }

      @Override
      public SummaryRetriever withConfiguration(SummarizerConfiguration... config) {
        Objects.requireNonNull(config);
        return withConfiguration(Arrays.asList(config));
      }

      @Override
      public SummaryRetriever withMatchingConfiguration(String regex) {
        Objects.requireNonNull(regex);
        // Do a sanity check here to make sure that regex compiles, instead of having it fail on a
        // tserver.
        Pattern.compile(regex);
        this.summarizerClassRegex = regex;
        return this;
      }

      @Override
      public SummaryRetriever flush(boolean b) {
        this.flush = b;
        return this;
      }
    };
  }

  @Override
  public void addSummarizers(String tableName, SummarizerConfiguration... newConfigs)
      throws AccumuloException, AccumuloSecurityException, TableNotFoundException {
    EXISTING_TABLE_NAME.validate(tableName);

    HashSet<SummarizerConfiguration> currentConfigs =
        new HashSet<>(SummarizerConfiguration.fromTableProperties(getProperties(tableName)));
    HashSet<SummarizerConfiguration> newConfigSet = new HashSet<>(Arrays.asList(newConfigs));

    newConfigSet.removeIf(currentConfigs::contains);
    Set<String> newIds =
        newConfigSet.stream().map(SummarizerConfiguration::getPropertyId).collect(toSet());

    for (SummarizerConfiguration csc : currentConfigs) {
      if (newIds.contains(csc.getPropertyId())) {
        throw new IllegalArgumentException("Summarizer property id is in use by " + csc);
      }
    }

    Map<String,String> props = SummarizerConfiguration.toTableProperties(newConfigSet);
    modifyProperties(tableName, properties -> properties.putAll(props));
  }

  @Override
  public void removeSummarizers(String tableName, Predicate<SummarizerConfiguration> predicate)
      throws AccumuloException, TableNotFoundException, AccumuloSecurityException {
    EXISTING_TABLE_NAME.validate(tableName);

    Collection<SummarizerConfiguration> summarizerConfigs =
        SummarizerConfiguration.fromTableProperties(getProperties(tableName));

    modifyProperties(tableName,
        properties -> summarizerConfigs.stream().filter(predicate)
            .map(sc -> sc.toTableProperties().keySet())
            .forEach(keySet -> keySet.forEach(properties::remove)));

  }

  @Override
  public List<SummarizerConfiguration> listSummarizers(String tableName)
      throws AccumuloException, TableNotFoundException {
    EXISTING_TABLE_NAME.validate(tableName);
    return new ArrayList<>(SummarizerConfiguration.fromTableProperties(getProperties(tableName)));
  }

  @Override
  public ImportDestinationArguments importDirectory(String directory) {
    return new BulkImport(directory, context);
  }

  @Override
  public TimeType getTimeType(final String tableName) throws TableNotFoundException {
    TableId tableId = context.getTableId(tableName);
    Optional<TabletMetadata> tabletMetadata;
    try (TabletsMetadata tabletsMetadata =
        context.getAmple().readTablets().forTable(tableId).fetch(TIME).checkConsistency().build()) {
      tabletMetadata = tabletsMetadata.stream().findFirst();
    }
    TabletMetadata timeData =
        tabletMetadata.orElseThrow(() -> new IllegalStateException("Failed to retrieve TimeType"));
    return timeData.getTime().getType();
  }

  private void prependPropertiesToExclude(Map<String,String> opts, Set<String> propsToExclude) {
    if (propsToExclude == null) {
      return;
    }

    for (String prop : propsToExclude) {
      opts.put(PROPERTY_EXCLUDE_PREFIX + prop, "");
    }
  }

  private void validatePropertiesToSet(Map<String,String> opts, Map<String,String> propsToSet) {
    if (propsToSet == null) {
      return;
    }

    propsToSet.forEach((k, v) -> {
      if (k.startsWith(PROPERTY_EXCLUDE_PREFIX)) {
        throw new IllegalArgumentException(
            "Property can not start with " + PROPERTY_EXCLUDE_PREFIX);
      }
      opts.put(k, v);
    });
  }

  @Override
  public void setTabletAvailability(String tableName, Range range, TabletAvailability availability)
      throws AccumuloSecurityException, AccumuloException {
    EXISTING_TABLE_NAME.validate(tableName);
    NOT_BUILTIN_TABLE.validate(tableName);
    checkArgument(range != null, "range is null");
    checkArgument(availability != null, "tabletAvailability is null");

    byte[] bRange;
    try {
      bRange = new TSerializer().serialize(range.toThrift());
    } catch (TException e) {
      throw new RuntimeException("Error serializing range object", e);
    }

    List<ByteBuffer> args = new ArrayList<>();
    args.add(ByteBuffer.wrap(tableName.getBytes(UTF_8)));
    args.add(ByteBuffer.wrap(bRange));
    args.add(ByteBuffer.wrap(availability.name().getBytes(UTF_8)));

    Map<String,String> opts = Collections.emptyMap();

    try {
      doTableFateOperation(tableName, AccumuloException.class,
          FateOperation.TABLE_TABLET_AVAILABILITY, args, opts);
    } catch (TableNotFoundException | TableExistsException e) {
      // should not happen
      throw new AssertionError(e);
    }
  }

  @Override
  public Stream<TabletInformation> getTabletInformation(final String tableName, final Range range)
      throws TableNotFoundException {
    EXISTING_TABLE_NAME.validate(tableName);

    final Text scanRangeStart = (range.getStartKey() == null) ? null : range.getStartKey().getRow();
    TableId tableId = context.getTableId(tableName);

    TabletsMetadata tabletsMetadata =
        context.getAmple().readTablets().forTable(tableId).overlapping(scanRangeStart, true, null)
            .fetch(AVAILABILITY, LOCATION, DIR, PREV_ROW, FILES, LAST, LOGS, SUSPEND)
            .checkConsistency().build();

    Set<TServerInstance> liveTserverSet = TabletMetadata.getLiveTServers(context);

    return tabletsMetadata.stream().peek(tm -> {
      if (scanRangeStart != null && tm.getEndRow() != null
          && tm.getEndRow().compareTo(scanRangeStart) < 0) {
        log.debug("tablet {} is before scan start range: {}", tm.getExtent(), scanRangeStart);
        throw new RuntimeException("Bug in ample or this code.");
      }
    }).takeWhile(tm -> tm.getPrevEndRow() == null
        || !range.afterEndKey(new Key(tm.getPrevEndRow()).followingKey(PartialKey.ROW)))
        .map(tm -> new TabletInformationImpl(tm,
            TabletState.compute(tm, liveTserverSet).toString()));
  }

}<|MERGE_RESOLUTION|>--- conflicted
+++ resolved
@@ -470,7 +470,9 @@
     ClientTabletCache tabLocator = ClientTabletCache.getInstance(context, tableId);
 
     SortedSet<Text> splitsTodo = new TreeSet<>(splits);
-    ExecutorService executor = context.threadPools().createFixedThreadPool(16, "addSplits", false);
+    ExecutorService executor =
+        context.threadPools().getPoolBuilder("addSplits").numCoreThreads(16).build();
+
     try {
       while (!splitsTodo.isEmpty()) {
 
@@ -486,7 +488,6 @@
           splitTasks.add(executor.submit(splitTask));
         }
 
-<<<<<<< HEAD
         for (var future : splitTasks) {
           try {
             var completedSplits = future.get();
@@ -517,40 +518,6 @@
             }
           } catch (InterruptedException e) {
             throw new IllegalStateException(e);
-=======
-    ExecutorService executor =
-        context.threadPools().getPoolBuilder("addSplits").numCoreThreads(16).build();
-    try {
-      executor.execute(
-          new SplitTask(new SplitEnv(tableName, tableId, executor, latch, exception), splits));
-
-      while (!latch.await(100, MILLISECONDS)) {
-        if (exception.get() != null) {
-          executor.shutdownNow();
-          Throwable excep = exception.get();
-          // Below all exceptions are wrapped and rethrown. This is done so that the user knows what
-          // code path got them here. If the wrapping was not done, the
-          // user would only have the stack trace for the background thread.
-          if (excep instanceof TableNotFoundException) {
-            TableNotFoundException tnfe = (TableNotFoundException) excep;
-            throw new TableNotFoundException(tableId.canonical(), tableName,
-                "Table not found by background thread", tnfe);
-          } else if (excep instanceof TableOfflineException) {
-            log.debug("TableOfflineException occurred in background thread. Throwing new exception",
-                excep);
-            throw new TableOfflineException(tableId, tableName);
-          } else if (excep instanceof AccumuloSecurityException) {
-            // base == background accumulo security exception
-            AccumuloSecurityException base = (AccumuloSecurityException) excep;
-            throw new AccumuloSecurityException(base.getUser(), base.asThriftException().getCode(),
-                base.getTableInfo(), excep);
-          } else if (excep instanceof AccumuloServerException) {
-            throw new AccumuloServerException((AccumuloServerException) excep);
-          } else if (excep instanceof Error) {
-            throw new Error(excep);
-          } else {
-            throw new AccumuloException(excep);
->>>>>>> 0ad96b1d
           }
         }
       }
