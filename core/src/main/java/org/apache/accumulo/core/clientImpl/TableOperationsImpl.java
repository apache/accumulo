/*
 * Licensed to the Apache Software Foundation (ASF) under one
 * or more contributor license agreements.  See the NOTICE file
 * distributed with this work for additional information
 * regarding copyright ownership.  The ASF licenses this file
 * to you under the Apache License, Version 2.0 (the
 * "License"); you may not use this file except in compliance
 * with the License.  You may obtain a copy of the License at
 *
 *   https://www.apache.org/licenses/LICENSE-2.0
 *
 * Unless required by applicable law or agreed to in writing,
 * software distributed under the License is distributed on an
 * "AS IS" BASIS, WITHOUT WARRANTIES OR CONDITIONS OF ANY
 * KIND, either express or implied.  See the License for the
 * specific language governing permissions and limitations
 * under the License.
 */
package org.apache.accumulo.core.clientImpl;

import static com.google.common.base.Preconditions.checkArgument;
import static com.google.common.util.concurrent.Uninterruptibles.sleepUninterruptibly;
import static java.nio.charset.StandardCharsets.UTF_8;
import static java.util.Objects.requireNonNull;
import static java.util.concurrent.TimeUnit.MILLISECONDS;
import static java.util.concurrent.TimeUnit.SECONDS;
import static java.util.stream.Collectors.toSet;
import static org.apache.accumulo.core.metadata.schema.TabletMetadata.ColumnType.AVAILABILITY;
import static org.apache.accumulo.core.metadata.schema.TabletMetadata.ColumnType.ECOMP;
import static org.apache.accumulo.core.metadata.schema.TabletMetadata.ColumnType.HOSTING_REQUESTED;
import static org.apache.accumulo.core.metadata.schema.TabletMetadata.ColumnType.LOCATION;
import static org.apache.accumulo.core.metadata.schema.TabletMetadata.ColumnType.OPID;
import static org.apache.accumulo.core.metadata.schema.TabletMetadata.ColumnType.PREV_ROW;
import static org.apache.accumulo.core.metadata.schema.TabletMetadata.ColumnType.TIME;
import static org.apache.accumulo.core.util.LazySingletons.RANDOM;
import static org.apache.accumulo.core.util.Validators.EXISTING_TABLE_NAME;
import static org.apache.accumulo.core.util.Validators.NEW_TABLE_NAME;
import static org.apache.accumulo.core.util.threads.ThreadPoolNames.SPLIT_START_POOL;
import static org.apache.accumulo.core.util.threads.ThreadPoolNames.SPLIT_WAIT_POOL;

import java.io.BufferedReader;
import java.io.FileNotFoundException;
import java.io.IOException;
import java.io.InputStreamReader;
import java.nio.ByteBuffer;
import java.time.Duration;
import java.util.ArrayList;
import java.util.Arrays;
import java.util.Collection;
import java.util.Collections;
import java.util.ConcurrentModificationException;
import java.util.EnumSet;
import java.util.HashMap;
import java.util.HashSet;
import java.util.LinkedHashSet;
import java.util.LinkedList;
import java.util.List;
import java.util.Map;
import java.util.Map.Entry;
import java.util.Objects;
import java.util.Optional;
import java.util.Set;
import java.util.SortedMap;
import java.util.SortedSet;
import java.util.TreeMap;
import java.util.TreeSet;
import java.util.concurrent.CompletableFuture;
import java.util.concurrent.CompletionException;
import java.util.concurrent.ExecutorService;
import java.util.concurrent.atomic.AtomicBoolean;
import java.util.concurrent.atomic.AtomicReference;
import java.util.function.BiConsumer;
import java.util.function.Consumer;
import java.util.function.Predicate;
import java.util.regex.Pattern;
import java.util.stream.Collectors;
import java.util.stream.Stream;
import java.util.zip.ZipEntry;
import java.util.zip.ZipInputStream;

import org.apache.accumulo.core.Constants;
import org.apache.accumulo.core.client.AccumuloException;
import org.apache.accumulo.core.client.AccumuloSecurityException;
import org.apache.accumulo.core.client.InvalidTabletHostingRequestException;
import org.apache.accumulo.core.client.IteratorSetting;
import org.apache.accumulo.core.client.NamespaceExistsException;
import org.apache.accumulo.core.client.NamespaceNotFoundException;
import org.apache.accumulo.core.client.Scanner;
import org.apache.accumulo.core.client.TableExistsException;
import org.apache.accumulo.core.client.TableNotFoundException;
import org.apache.accumulo.core.client.TableOfflineException;
import org.apache.accumulo.core.client.admin.CloneConfiguration;
import org.apache.accumulo.core.client.admin.CompactionConfig;
import org.apache.accumulo.core.client.admin.DiskUsage;
import org.apache.accumulo.core.client.admin.FindMax;
import org.apache.accumulo.core.client.admin.ImportConfiguration;
import org.apache.accumulo.core.client.admin.Locations;
import org.apache.accumulo.core.client.admin.NewTableConfiguration;
import org.apache.accumulo.core.client.admin.SummaryRetriever;
import org.apache.accumulo.core.client.admin.TableOperations;
import org.apache.accumulo.core.client.admin.TabletAvailability;
import org.apache.accumulo.core.client.admin.TabletInformation;
import org.apache.accumulo.core.client.admin.TabletMergeability;
import org.apache.accumulo.core.client.admin.TimeType;
import org.apache.accumulo.core.client.admin.compaction.CompactionConfigurer;
import org.apache.accumulo.core.client.admin.compaction.CompactionSelector;
import org.apache.accumulo.core.client.sample.SamplerConfiguration;
import org.apache.accumulo.core.client.summary.SummarizerConfiguration;
import org.apache.accumulo.core.client.summary.Summary;
import org.apache.accumulo.core.clientImpl.ClientTabletCache.CachedTablet;
import org.apache.accumulo.core.clientImpl.ClientTabletCache.LocationNeed;
import org.apache.accumulo.core.clientImpl.bulk.BulkImport;
import org.apache.accumulo.core.clientImpl.thrift.ClientService.Client;
import org.apache.accumulo.core.clientImpl.thrift.SecurityErrorCode;
import org.apache.accumulo.core.clientImpl.thrift.TDiskUsage;
import org.apache.accumulo.core.clientImpl.thrift.TVersionedProperties;
import org.apache.accumulo.core.clientImpl.thrift.TableOperationExceptionType;
import org.apache.accumulo.core.clientImpl.thrift.ThriftNotActiveServiceException;
import org.apache.accumulo.core.clientImpl.thrift.ThriftSecurityException;
import org.apache.accumulo.core.clientImpl.thrift.ThriftTableOperationException;
import org.apache.accumulo.core.conf.AccumuloConfiguration;
import org.apache.accumulo.core.conf.ConfigurationCopy;
import org.apache.accumulo.core.conf.Property;
import org.apache.accumulo.core.data.ByteSequence;
import org.apache.accumulo.core.data.Range;
import org.apache.accumulo.core.data.RowRange;
import org.apache.accumulo.core.data.TableId;
import org.apache.accumulo.core.data.TabletId;
import org.apache.accumulo.core.data.constraints.Constraint;
import org.apache.accumulo.core.dataImpl.KeyExtent;
import org.apache.accumulo.core.dataImpl.TabletIdImpl;
import org.apache.accumulo.core.dataImpl.thrift.TRowRange;
import org.apache.accumulo.core.dataImpl.thrift.TSummaries;
import org.apache.accumulo.core.dataImpl.thrift.TSummarizerConfiguration;
import org.apache.accumulo.core.dataImpl.thrift.TSummaryRequest;
import org.apache.accumulo.core.fate.FateInstanceType;
import org.apache.accumulo.core.iterators.IteratorUtil.IteratorScope;
import org.apache.accumulo.core.iterators.SortedKeyValueIterator;
import org.apache.accumulo.core.manager.state.tables.TableState;
import org.apache.accumulo.core.manager.thrift.FateService;
import org.apache.accumulo.core.manager.thrift.ManagerClientService;
import org.apache.accumulo.core.manager.thrift.TFateId;
import org.apache.accumulo.core.manager.thrift.TFateInstanceType;
import org.apache.accumulo.core.manager.thrift.TFateOperation;
import org.apache.accumulo.core.metadata.SystemTables;
import org.apache.accumulo.core.metadata.schema.TabletDeletedException;
import org.apache.accumulo.core.metadata.schema.TabletMetadata;
import org.apache.accumulo.core.metadata.schema.TabletMetadata.Location;
import org.apache.accumulo.core.metadata.schema.TabletMetadata.LocationType;
import org.apache.accumulo.core.metadata.schema.TabletsMetadata;
import org.apache.accumulo.core.rpc.ThriftUtil;
import org.apache.accumulo.core.rpc.clients.ThriftClientTypes;
import org.apache.accumulo.core.sample.impl.SamplerConfigurationImpl;
import org.apache.accumulo.core.security.Authorizations;
import org.apache.accumulo.core.summary.SummarizerConfigurationUtil;
import org.apache.accumulo.core.summary.SummaryCollection;
import org.apache.accumulo.core.trace.TraceUtil;
import org.apache.accumulo.core.util.LocalityGroupUtil;
import org.apache.accumulo.core.util.LocalityGroupUtil.LocalityGroupConfigurationError;
import org.apache.accumulo.core.util.MapCounter;
import org.apache.accumulo.core.util.Pair;
import org.apache.accumulo.core.util.Retry;
import org.apache.accumulo.core.util.TextUtil;
import org.apache.accumulo.core.util.Timer;
import org.apache.accumulo.core.util.tables.TableNameUtil;
import org.apache.accumulo.core.volume.VolumeConfiguration;
import org.apache.hadoop.fs.FileStatus;
import org.apache.hadoop.fs.FileSystem;
import org.apache.hadoop.fs.Path;
import org.apache.hadoop.io.Text;
import org.apache.thrift.TException;
import org.apache.thrift.TSerializer;
import org.apache.thrift.transport.TTransportException;
import org.slf4j.Logger;
import org.slf4j.LoggerFactory;

import com.google.common.base.Joiner;
import com.google.common.base.Preconditions;

public class TableOperationsImpl extends TableOperationsHelper {

  public static final String PROPERTY_EXCLUDE_PREFIX = "!";
  public static final String COMPACTION_CANCELED_MSG = "Compaction canceled";
  public static final String TABLE_DELETED_MSG = "Table is being deleted";

  private static final Logger log = LoggerFactory.getLogger(TableOperations.class);
  private final ClientContext context;

  public TableOperationsImpl(ClientContext context) {
    checkArgument(context != null, "context is null");
    this.context = context;
  }

  @Override
  public SortedSet<String> list() {

    Timer timer = null;

    if (log.isTraceEnabled()) {
      log.trace("tid={} Fetching list of tables...", Thread.currentThread().getId());
      timer = Timer.startNew();
    }

    var tableNames = new TreeSet<>(context.createQualifiedTableNameToIdMap().keySet());

    if (timer != null) {
      log.trace("tid={} Fetched {} table names in {}", Thread.currentThread().getId(),
          tableNames.size(), String.format("%.3f secs", timer.elapsed(MILLISECONDS) / 1000.0));
    }

    return tableNames;
  }

  @Override
  public boolean exists(String tableName) {
    EXISTING_TABLE_NAME.validate(tableName);

    if (SystemTables.containsTableName(tableName)) {
      return true;
    }

    Timer timer = null;

    if (log.isTraceEnabled()) {
      log.trace("tid={} Checking if table {} exists...", Thread.currentThread().getId(), tableName);
      timer = Timer.startNew();
    }

    boolean exists = false;
    try {
      context.getTableId(tableName);
      exists = true;
    } catch (TableNotFoundException e) {
      /* ignore */
    }

    if (timer != null) {
      log.trace("tid={} Checked existence of {} in {}", Thread.currentThread().getId(), exists,
          String.format("%.3f secs", timer.elapsed(MILLISECONDS) / 1000.0));
    }

    return exists;
  }

  @Override
  public void create(String tableName)
      throws AccumuloException, AccumuloSecurityException, TableExistsException {
    create(tableName, new NewTableConfiguration());
  }

  @Override
  public void create(String tableName, NewTableConfiguration ntc)
      throws AccumuloException, AccumuloSecurityException, TableExistsException {
    NEW_TABLE_NAME.validate(tableName);
    checkArgument(ntc != null, "ntc is null");

    List<ByteBuffer> args = new ArrayList<>();
    args.add(ByteBuffer.wrap(tableName.getBytes(UTF_8)));
    args.add(ByteBuffer.wrap(ntc.getTimeType().name().getBytes(UTF_8)));
    // Send info relating to initial table creation i.e, create online or offline
    args.add(ByteBuffer.wrap(ntc.getInitialTableState().name().getBytes(UTF_8)));
    // send initial tablet availability information
    args.add(ByteBuffer.wrap(ntc.getInitialTabletAvailability().name().getBytes(UTF_8)));
    // Check for possible initial splits to be added at table creation
    // Always send number of initial splits to be created, even if zero. If greater than zero,
    // add the splits to the argument List which will be used by the FATE operations.
    int numSplits = ntc.getSplitsMap().size();
    args.add(ByteBuffer.wrap(String.valueOf(numSplits).getBytes(UTF_8)));
    if (numSplits > 0) {
      for (Entry<Text,TabletMergeability> t : ntc.getSplitsMap().entrySet()) {
        args.add(TabletMergeabilityUtil.encodeAsBuffer(t.getKey(), t.getValue()));
      }
    }

    Map<String,String> opts = ntc.getProperties();

    try {
      doTableFateOperation(tableName, AccumuloException.class, TFateOperation.TABLE_CREATE, args,
          opts);
    } catch (TableNotFoundException e) {
      // should not happen
      throw new AssertionError(e);
    }
  }

  private TFateId beginFateOperation(TFateInstanceType type) throws TException {
    while (true) {
      FateService.Client client = null;
      try {
        client = ThriftClientTypes.FATE.getConnectionWithRetry(context);
        return client.beginFateOperation(TraceUtil.traceInfo(), context.rpcCreds(), type);
      } catch (TTransportException tte) {
        log.debug("Failed to call beginFateOperation(), retrying ... ", tte);
        sleepUninterruptibly(100, MILLISECONDS);
      } catch (ThriftNotActiveServiceException e) {
        // Let it loop, fetching a new location
        log.debug("Contacted a Manager which is no longer active, retrying");
        sleepUninterruptibly(100, MILLISECONDS);
      } finally {
        ThriftUtil.close(client, context);
      }
    }
  }

  // This method is for retrying in the case of network failures;
  // anything else it passes to the caller to deal with
  private void executeFateOperation(TFateId opid, TFateOperation op, List<ByteBuffer> args,
      Map<String,String> opts, boolean autoCleanUp) throws TException {
    while (true) {
      FateService.Client client = null;
      try {
        client = ThriftClientTypes.FATE.getConnectionWithRetry(context);
        client.executeFateOperation(TraceUtil.traceInfo(), context.rpcCreds(), opid, op, args, opts,
            autoCleanUp);
        return;
      } catch (TTransportException tte) {
        log.debug("Failed to call executeFateOperation(), retrying ... ", tte);
        sleepUninterruptibly(100, MILLISECONDS);
      } catch (ThriftNotActiveServiceException e) {
        // Let it loop, fetching a new location
        log.debug("Contacted a Manager which is no longer active, retrying");
        sleepUninterruptibly(100, MILLISECONDS);
      } finally {
        ThriftUtil.close(client, context);
      }
    }
  }

  private String waitForFateOperation(TFateId opid) throws TException {
    while (true) {
      FateService.Client client = null;
      try {
        client = ThriftClientTypes.FATE.getConnectionWithRetry(context);
        return client.waitForFateOperation(TraceUtil.traceInfo(), context.rpcCreds(), opid);
      } catch (TTransportException tte) {
        log.debug("Failed to call waitForFateOperation(), retrying ... ", tte);
        sleepUninterruptibly(100, MILLISECONDS);
      } catch (ThriftNotActiveServiceException e) {
        // Let it loop, fetching a new location
        log.debug("Contacted a Manager which is no longer active, retrying");
        sleepUninterruptibly(100, MILLISECONDS);
      } finally {
        ThriftUtil.close(client, context);
      }
    }
  }

  private void finishFateOperation(TFateId opid) throws TException {
    while (true) {
      FateService.Client client = null;
      try {
        client = ThriftClientTypes.FATE.getConnectionWithRetry(context);
        client.finishFateOperation(TraceUtil.traceInfo(), context.rpcCreds(), opid);
        break;
      } catch (TTransportException tte) {
        log.debug("Failed to call finishFateOperation(), retrying ... ", tte);
        sleepUninterruptibly(100, MILLISECONDS);
      } catch (ThriftNotActiveServiceException e) {
        // Let it loop, fetching a new location
        log.debug("Contacted a Manager which is no longer active, retrying");
        sleepUninterruptibly(100, MILLISECONDS);
      } finally {
        ThriftUtil.close(client, context);
      }
    }
  }

  public String doBulkFateOperation(List<ByteBuffer> args, String tableName)
      throws AccumuloSecurityException, AccumuloException, TableNotFoundException {
    EXISTING_TABLE_NAME.validate(tableName);

    try {
      return doFateOperation(TFateOperation.TABLE_BULK_IMPORT2, args, Collections.emptyMap(),
          tableName);
    } catch (TableExistsException | NamespaceExistsException e) {
      // should not happen
      throw new AssertionError(e);
    } catch (NamespaceNotFoundException ne) {
      throw new TableNotFoundException(null, tableName, "Namespace not found", ne);
    }
  }

  @FunctionalInterface
  public interface FateOperationExecutor<T> {
    T execute() throws Exception;
  }

  private <T> T handleFateOperation(FateOperationExecutor<T> executor, String tableOrNamespaceName)
      throws AccumuloSecurityException, TableExistsException, TableNotFoundException,
      AccumuloException, NamespaceExistsException, NamespaceNotFoundException {
    try {
      return executor.execute();
    } catch (ThriftSecurityException e) {
      switch (e.getCode()) {
        case TABLE_DOESNT_EXIST:
          throw new TableNotFoundException(null, tableOrNamespaceName,
              "Target table does not exist");
        case NAMESPACE_DOESNT_EXIST:
          throw new NamespaceNotFoundException(null, tableOrNamespaceName,
              "Target namespace does not exist");
        default:
          String tableInfo = context.getPrintableTableInfoFromName(tableOrNamespaceName);
          throw new AccumuloSecurityException(e.user, e.code, tableInfo, e);
      }
    } catch (ThriftTableOperationException e) {
      switch (e.getType()) {
        case EXISTS:
          throw new TableExistsException(e);
        case NOTFOUND:
          throw new TableNotFoundException(e);
        case NAMESPACE_EXISTS:
          throw new NamespaceExistsException(e);
        case NAMESPACE_NOTFOUND:
          throw new NamespaceNotFoundException(e);
        case OFFLINE:
          throw new TableOfflineException(
              e.getTableId() == null ? null : TableId.of(e.getTableId()), tableOrNamespaceName);
        case BULK_CONCURRENT_MERGE:
          throw new AccumuloBulkMergeException(e);
        default:
          throw new AccumuloException(e.description, e);
      }
    } catch (Exception e) {
      throw new AccumuloException(e.getMessage(), e);
    }
  }

  String doFateOperation(TFateOperation op, List<ByteBuffer> args, Map<String,String> opts,
      String tableOrNamespaceName)
      throws AccumuloSecurityException, TableExistsException, TableNotFoundException,
      AccumuloException, NamespaceExistsException, NamespaceNotFoundException {
    return doFateOperation(op, args, opts, tableOrNamespaceName, true);
  }

  String doFateOperation(TFateOperation op, List<ByteBuffer> args, Map<String,String> opts,
      String tableOrNamespaceName, boolean wait)
      throws AccumuloSecurityException, TableExistsException, TableNotFoundException,
      AccumuloException, NamespaceExistsException, NamespaceNotFoundException {
    AtomicReference<TFateId> opid = new AtomicReference<>();

    try {
      return handleFateOperation(() -> {
        TFateInstanceType t =
            FateInstanceType.fromNamespaceOrTableName(tableOrNamespaceName).toThrift();
        final TFateId fateId = beginFateOperation(t);
        opid.set(fateId);
        executeFateOperation(fateId, op, args, opts, !wait);
        if (!wait) {
          opid.set(null);
          return null;
        }
        return waitForFateOperation(fateId);
      }, tableOrNamespaceName);
    } finally {
      context.clearTableListCache();
      // always finish table op, even when exception
      if (opid.get() != null) {
        try {
          finishFateOperation(opid.get());
        } catch (Exception e) {
          log.warn("Exception thrown while finishing fate table operation", e);
        }
      }
    }
  }

  /**
   * On the server side the fate operation will exit w/o an error if the tablet requested to split
   * does not exist. When this happens it will also return an empty string. In the case where the
   * fate operation successfully splits the tablet it will return the following string. This code
   * uses this return value to see if it needs to retry finding the tablet.
   */
  public static final String SPLIT_SUCCESS_MSG = "SPLIT_SUCCEEDED";

  @Override
  public void addSplits(String tableName, SortedSet<Text> splits)
      throws AccumuloException, TableNotFoundException, AccumuloSecurityException {
    putSplits(tableName, TabletMergeabilityUtil.userDefaultSplits(splits));
  }

  @Override
  public void putSplits(String tableName, SortedMap<Text,TabletMergeability> splits)
      throws AccumuloException, TableNotFoundException, AccumuloSecurityException {

    EXISTING_TABLE_NAME.validate(tableName);

    TableId tableId = context.getTableId(tableName);

    // TODO should there be a server side check for this?
    context.requireNotOffline(tableId, tableName);

    ClientTabletCache tabLocator = context.getTabletLocationCache(tableId);

    SortedMap<Text,TabletMergeability> splitsTodo =
        Collections.synchronizedSortedMap(new TreeMap<>(splits));

    final ByteBuffer EMPTY = ByteBuffer.allocate(0);

    ExecutorService startExecutor =
        context.threadPools().getPoolBuilder(SPLIT_START_POOL).numCoreThreads(16).build();
    ExecutorService waitExecutor =
        context.threadPools().getPoolBuilder(SPLIT_WAIT_POOL).numCoreThreads(16).build();

    while (!splitsTodo.isEmpty()) {

      tabLocator.invalidateCache();

      var splitsToTablets = mapSplitsToTablets(tableName, tableId, tabLocator, splitsTodo);
      Map<KeyExtent,List<SplitMergeability>> tabletSplits = splitsToTablets.newSplits;
      Map<KeyExtent,TabletMergeability> existingSplits = splitsToTablets.existingSplits;

      List<CompletableFuture<Void>> futures = new ArrayList<>();

      // Handle existing updates
      if (!existingSplits.isEmpty()) {
        futures.add(CompletableFuture.supplyAsync(() -> {
          try {
            var tSplits = existingSplits.entrySet().stream().collect(Collectors.toMap(
                e -> e.getKey().toThrift(), e -> TabletMergeabilityUtil.toThrift(e.getValue())));
            return ThriftClientTypes.MANAGER.executeTableCommand(context,
                client -> client.updateTabletMergeability(TraceUtil.traceInfo(), context.rpcCreds(),
                    tableName, tSplits));
          } catch (AccumuloException | AccumuloSecurityException | TableNotFoundException e) {
            // This exception type is used because it makes it easier in the foreground thread to do
            // exception analysis when using CompletableFuture.
            throw new CompletionException(e);
          }
        }, startExecutor).thenApplyAsync(updated -> {
          // Remove the successfully updated tablets from the list, failures will be retried
          updated.forEach(tke -> splitsTodo.remove(KeyExtent.fromThrift(tke).endRow()));
          return null;
        }, waitExecutor));
      }

      record FateSplits(TFateId opid, List<SplitMergeability> splits) {
      }

      // begin the fate operation for each tablet without waiting for the operation to complete
      for (Entry<KeyExtent,List<SplitMergeability>> splitsForTablet : tabletSplits.entrySet()) {
        CompletableFuture<Void> future = CompletableFuture.supplyAsync(() -> {
          var extent = splitsForTablet.getKey();

          List<ByteBuffer> args = new ArrayList<>();
          args.add(ByteBuffer.wrap(extent.tableId().canonical().getBytes(UTF_8)));
          args.add(extent.endRow() == null ? EMPTY : TextUtil.getByteBuffer(extent.endRow()));
          args.add(
              extent.prevEndRow() == null ? EMPTY : TextUtil.getByteBuffer(extent.prevEndRow()));

          splitsForTablet.getValue()
              .forEach(split -> args.add(TabletMergeabilityUtil.encodeAsBuffer(split)));

          try {
            return handleFateOperation(() -> {
              TFateInstanceType t = FateInstanceType.fromNamespaceOrTableName(tableName).toThrift();
              TFateId opid = beginFateOperation(t);
              executeFateOperation(opid, TFateOperation.TABLE_SPLIT, args, Map.of(), false);
              return new FateSplits(opid, splitsForTablet.getValue());
            }, tableName);
          } catch (TableExistsException | NamespaceExistsException | NamespaceNotFoundException
              | AccumuloSecurityException | TableNotFoundException | AccumuloException e) {
            // This exception type is used because it makes it easier in the foreground thread to do
            // exception analysis when using CompletableFuture.
            throw new CompletionException(e);
          }
          // wait for the fate operation to complete in a separate thread pool
        }, startExecutor).thenApplyAsync(fateSplits -> {

          try {
            String status =
                handleFateOperation(() -> waitForFateOperation(fateSplits.opid()), tableName);

            if (SPLIT_SUCCESS_MSG.equals(status)) {
              fateSplits.splits().stream().map(SplitMergeability::split)
                  .forEach(splitsTodo::remove);
            }
          } catch (TableExistsException | NamespaceExistsException | NamespaceNotFoundException
              | AccumuloSecurityException | TableNotFoundException | AccumuloException e) {
            // This exception type is used because it makes it easier in the foreground thread to do
            // exception analysis when using CompletableFuture.
            throw new CompletionException(e);
          } finally {
            // always finish table op, even when exception
            if (fateSplits.opid() != null) {
              try {
                finishFateOperation(fateSplits.opid());
              } catch (Exception e) {
                log.warn("Exception thrown while finishing fate table operation", e);
              }
            }
          }
          return null;
        }, waitExecutor);
        futures.add(future);
      }

      try {
        futures.forEach(CompletableFuture::join);
      } catch (CompletionException ee) {
        Throwable excep = ee.getCause();
        // Below all exceptions are wrapped and rethrown. This is done so that the user knows
        // what code path got them here. If the wrapping was not done, the user would only
        // have the stack trace for the background thread.
        if (excep instanceof TableNotFoundException tnfe) {
          throw new TableNotFoundException(tableId.canonical(), tableName,
              "Table not found by background thread", tnfe);
        } else if (excep instanceof TableOfflineException) {
          log.debug("TableOfflineException occurred in background thread. Throwing new exception",
              excep);
          throw new TableOfflineException(tableId, tableName);
        } else if (excep instanceof AccumuloSecurityException base) {
          // base == background accumulo security exception
          throw new AccumuloSecurityException(base.getUser(), base.asThriftException().getCode(),
              base.getTableInfo(), excep);
        } else if (excep instanceof AccumuloServerException) {
          throw new AccumuloServerException((AccumuloServerException) excep);
        } else {
          throw new AccumuloException(excep);
        }
      }

    }
    startExecutor.shutdown();
    waitExecutor.shutdown();
  }

  private SplitsToTablets mapSplitsToTablets(String tableName, TableId tableId,
      ClientTabletCache tabLocator, SortedMap<Text,TabletMergeability> splitsTodo)
      throws AccumuloException, AccumuloSecurityException, TableNotFoundException {
    Map<KeyExtent,List<SplitMergeability>> newSplits = new HashMap<>();
    Map<KeyExtent,TabletMergeability> existingSplits = new HashMap<>();

    for (Entry<Text,TabletMergeability> splitEntry : splitsTodo.entrySet()) {
      var split = splitEntry.getKey();

      try {
        Retry retry = Retry.builder().infiniteRetries().retryAfter(Duration.ofMillis(100))
            .incrementBy(Duration.ofMillis(100)).maxWait(Duration.ofSeconds(2)).backOffFactor(1.5)
            .logInterval(Duration.ofMinutes(3)).createRetry();

        var tablet = tabLocator.findTablet(context, split, false, LocationNeed.NOT_REQUIRED);
        while (tablet == null) {
          context.requireTableExists(tableId, tableName);
          try {
            retry.waitForNextAttempt(log, "Find tablet in " + tableId + " containing " + split);
          } catch (InterruptedException e) {
            throw new RuntimeException(e);
          }
          tablet = tabLocator.findTablet(context, split, false, LocationNeed.NOT_REQUIRED);
        }

        // For splits that already exist collect them so we can update them
        // separately
        if (split.equals(tablet.getExtent().endRow())) {
          existingSplits.put(tablet.getExtent(), splitEntry.getValue());
          continue;
        }

        newSplits.computeIfAbsent(tablet.getExtent(), k -> new ArrayList<>())
            .add(new SplitMergeability(splitEntry.getKey(), splitEntry.getValue()));

      } catch (InvalidTabletHostingRequestException e) {
        // not expected
        throw new AccumuloException(e);
      }
    }
    return new SplitsToTablets(newSplits, existingSplits);
  }

  public record SplitMergeability(Text split, TabletMergeability mergeability) {
  }

  private static class SplitsToTablets {
    final Map<KeyExtent,List<SplitMergeability>> newSplits;
    final Map<KeyExtent,TabletMergeability> existingSplits;

    private SplitsToTablets(Map<KeyExtent,List<SplitMergeability>> newSplits,
        Map<KeyExtent,TabletMergeability> existingSplits) {
      this.newSplits = Objects.requireNonNull(newSplits);
      this.existingSplits = Objects.requireNonNull(existingSplits);
    }
  }

  @Override
  public void merge(String tableName, Text start, Text end)
      throws AccumuloException, AccumuloSecurityException, TableNotFoundException {
    EXISTING_TABLE_NAME.validate(tableName);

    ByteBuffer EMPTY = ByteBuffer.allocate(0);
    List<ByteBuffer> args = Arrays.asList(ByteBuffer.wrap(tableName.getBytes(UTF_8)),
        start == null ? EMPTY : TextUtil.getByteBuffer(start),
        end == null ? EMPTY : TextUtil.getByteBuffer(end));
    Map<String,String> opts = new HashMap<>();
    try {
      doTableFateOperation(tableName, TableNotFoundException.class, TFateOperation.TABLE_MERGE,
          args, opts);
    } catch (TableExistsException e) {
      // should not happen
      throw new AssertionError(e);
    }
  }

  @Override
  public void deleteRows(String tableName, Text start, Text end)
      throws AccumuloException, AccumuloSecurityException, TableNotFoundException {
    EXISTING_TABLE_NAME.validate(tableName);

    ByteBuffer EMPTY = ByteBuffer.allocate(0);
    List<ByteBuffer> args = Arrays.asList(ByteBuffer.wrap(tableName.getBytes(UTF_8)),
        start == null ? EMPTY : TextUtil.getByteBuffer(start),
        end == null ? EMPTY : TextUtil.getByteBuffer(end));
    Map<String,String> opts = new HashMap<>();
    try {
      doTableFateOperation(tableName, TableNotFoundException.class,
          TFateOperation.TABLE_DELETE_RANGE, args, opts);
    } catch (TableExistsException e) {
      // should not happen
      throw new AssertionError(e);
    }
  }

  @Override
  public Collection<Text> listSplits(String tableName)
      throws TableNotFoundException, AccumuloSecurityException {
    // tableName is validated in _listSplits
    return _listSplits(tableName);
  }

  private List<Text> _listSplits(String tableName) throws TableNotFoundException {

    TableId tableId = context.getTableId(tableName);

    while (true) {
      try (TabletsMetadata tabletsMetadata = context.getAmple().readTablets().forTable(tableId)
          .fetch(PREV_ROW).checkConsistency().build()) {
        return tabletsMetadata.stream().map(tm -> tm.getExtent().endRow()).filter(Objects::nonNull)
            .collect(Collectors.toList());
      } catch (TabletDeletedException tde) {
        // see if the table was deleted
        context.requireTableExists(tableId, tableName);
        log.debug("A merge happened while trying to list splits for {} {}, retrying ", tableName,
            tableId, tde);
        sleepUninterruptibly(3, SECONDS);
      }
    }
  }

  /**
   * This version of listSplits is called when the maxSplits options is provided. If the value of
   * maxSplits is greater than the number of existing splits, then all splits are returned and no
   * additional processing is performed.
   *
   * But, if the value of maxSplits is less than the number of existing splits, maxSplit split
   * values are returned. These split values are "evenly" selected from the existing splits based
   * upon the algorithm implemented in the method.
   *
   * A stepSize is calculated based upon the number of splits requested and the total split count. A
   * running sum adjusted by this stepSize is calculated as each split is parsed. Once this sum
   * exceeds a value of 1, the current split point is selected to be returned. The sum is then
   * decremented by 1 and the process continues until all existing splits have been parsed or
   * maxSplits splits have been selected.
   *
   * @param tableName the name of the table
   * @param maxSplits specifies the maximum number of splits to return
   * @return a Collection containing a subset of evenly selected splits
   */
  @Override
  public Collection<Text> listSplits(final String tableName, final int maxSplits)
      throws TableNotFoundException, AccumuloSecurityException {
    // tableName is validated in _listSplits
    final List<Text> existingSplits = _listSplits(tableName);

    // As long as maxSplits is equal to or larger than the number of current splits, the existing
    // splits are returned and no additional processing is necessary.
    if (existingSplits.size() <= maxSplits) {
      return existingSplits;
    }

    // When the number of maxSplits requested is less than the number of existing splits, the
    // following code populates the splitsSubset list 'evenly' from the existing splits
    ArrayList<Text> splitsSubset = new ArrayList<>(maxSplits);
    final int SELECTION_THRESHOLD = 1;

    // stepSize can never be greater than 1 due to the if-loop check above.
    final double stepSize = (maxSplits + 1) / (double) existingSplits.size();
    double selectionTrigger = 0.0;

    for (Text existingSplit : existingSplits) {
      if (splitsSubset.size() >= maxSplits) {
        break;
      }
      selectionTrigger += stepSize;
      if (selectionTrigger > SELECTION_THRESHOLD) {
        splitsSubset.add(existingSplit);
        selectionTrigger -= 1;
      }
    }
    return splitsSubset;
  }

  @Override
  public void delete(String tableName)
      throws AccumuloException, AccumuloSecurityException, TableNotFoundException {
    EXISTING_TABLE_NAME.validate(tableName);

    List<ByteBuffer> args = List.of(ByteBuffer.wrap(tableName.getBytes(UTF_8)));
    Map<String,String> opts = new HashMap<>();
    try {
      doTableFateOperation(tableName, TableNotFoundException.class, TFateOperation.TABLE_DELETE,
          args, opts);
    } catch (TableExistsException e) {
      // should not happen
      throw new AssertionError(e);
    }
  }

  @Override
  public void clone(String srcTableName, String newTableName, boolean flush,
      Map<String,String> propertiesToSet, Set<String> propertiesToExclude)
      throws AccumuloSecurityException, TableNotFoundException, AccumuloException,
      TableExistsException {
    clone(srcTableName, newTableName,
        CloneConfiguration.builder().setFlush(flush).setPropertiesToSet(propertiesToSet)
            .setPropertiesToExclude(propertiesToExclude).setKeepOffline(false).build());
  }

  @Override
  public void clone(String srcTableName, String newTableName, CloneConfiguration config)
      throws AccumuloSecurityException, TableNotFoundException, AccumuloException,
      TableExistsException {
    NEW_TABLE_NAME.validate(newTableName);
    requireNonNull(config, "CloneConfiguration required.");

    TableId srcTableId = context.getTableId(srcTableName);

    if (config.isFlush()) {
      _flush(srcTableId, null, null, true);
    }

    Map<String,String> opts = new HashMap<>();
    validatePropertiesToSet(opts, config.getPropertiesToSet());

    List<ByteBuffer> args = Arrays.asList(ByteBuffer.wrap(srcTableId.canonical().getBytes(UTF_8)),
        ByteBuffer.wrap(newTableName.getBytes(UTF_8)),
        ByteBuffer.wrap(Boolean.toString(config.isKeepOffline()).getBytes(UTF_8)));

    prependPropertiesToExclude(opts, config.getPropertiesToExclude());

    doTableFateOperation(newTableName, AccumuloException.class, TFateOperation.TABLE_CLONE, args,
        opts);
  }

  @Override
  public void rename(String oldTableName, String newTableName) throws AccumuloSecurityException,
      TableNotFoundException, AccumuloException, TableExistsException {
    EXISTING_TABLE_NAME.validate(oldTableName);
    NEW_TABLE_NAME.validate(newTableName);

    List<ByteBuffer> args = Arrays.asList(ByteBuffer.wrap(oldTableName.getBytes(UTF_8)),
        ByteBuffer.wrap(newTableName.getBytes(UTF_8)));
    Map<String,String> opts = new HashMap<>();
    doTableFateOperation(oldTableName, TableNotFoundException.class, TFateOperation.TABLE_RENAME,
        args, opts);
  }

  @Override
  public void flush(String tableName) throws AccumuloException, AccumuloSecurityException {
    // tableName is validated in the flush method being called below
    try {
      flush(tableName, null, null, false);
    } catch (TableNotFoundException e) {
      throw new AccumuloException(e.getMessage(), e);
    }
  }

  @Override
  public void flush(String tableName, Text start, Text end, boolean wait)
      throws AccumuloException, AccumuloSecurityException, TableNotFoundException {
    _flush(context.getTableId(tableName), start, end, wait);
  }

  @Override
  public void compact(String tableName, Text start, Text end, boolean flush, boolean wait)
      throws AccumuloSecurityException, TableNotFoundException, AccumuloException {
    compact(tableName, start, end, new ArrayList<>(), flush, wait);
  }

  @Override
  public void compact(String tableName, Text start, Text end, List<IteratorSetting> iterators,
      boolean flush, boolean wait)
      throws AccumuloSecurityException, TableNotFoundException, AccumuloException {
    compact(tableName, new CompactionConfig().setStartRow(start).setEndRow(end)
        .setIterators(iterators).setFlush(flush).setWait(wait));
  }

  @Override
  public void compact(String tableName, CompactionConfig config)
      throws AccumuloSecurityException, TableNotFoundException, AccumuloException {
    EXISTING_TABLE_NAME.validate(tableName);

    // Ensure compaction iterators exist on a tabletserver
    final String skviName = SortedKeyValueIterator.class.getName();
    for (IteratorSetting setting : config.getIterators()) {
      String iteratorClass = setting.getIteratorClass();
      if (!testClassLoad(tableName, iteratorClass, skviName)) {
        throw new AccumuloException("TabletServer could not load iterator class " + iteratorClass);
      }
    }

    if (!UserCompactionUtils.isDefault(config.getConfigurer())) {
      if (!testClassLoad(tableName, config.getConfigurer().getClassName(),
          CompactionConfigurer.class.getName())) {
        throw new AccumuloException(
            "TabletServer could not load " + CompactionConfigurer.class.getSimpleName() + " class "
                + config.getConfigurer().getClassName());
      }
    }

    if (!UserCompactionUtils.isDefault(config.getSelector())) {
      if (!testClassLoad(tableName, config.getSelector().getClassName(),
          CompactionSelector.class.getName())) {
        throw new AccumuloException(
            "TabletServer could not load " + CompactionSelector.class.getSimpleName() + " class "
                + config.getSelector().getClassName());
      }
    }

    TableId tableId = context.getTableId(tableName);
    Text start = config.getStartRow();
    Text end = config.getEndRow();

    if (config.getFlush()) {
      _flush(tableId, start, end, true);
    }

    List<ByteBuffer> args = Arrays.asList(ByteBuffer.wrap(tableId.canonical().getBytes(UTF_8)),
        ByteBuffer.wrap(UserCompactionUtils.encode(config)));
    Map<String,String> opts = new HashMap<>();

    try {
      doFateOperation(TFateOperation.TABLE_COMPACT, args, opts, tableName, config.getWait());
    } catch (TableExistsException | NamespaceExistsException e) {
      // should not happen
      throw new AssertionError(e);
    } catch (NamespaceNotFoundException e) {
      throw new TableNotFoundException(null, tableName, "Namespace not found", e);
    }
  }

  @Override
  public void cancelCompaction(String tableName)
      throws AccumuloSecurityException, TableNotFoundException, AccumuloException {
    EXISTING_TABLE_NAME.validate(tableName);

    TableId tableId = context.getTableId(tableName);
    List<ByteBuffer> args = List.of(ByteBuffer.wrap(tableId.canonical().getBytes(UTF_8)));
    Map<String,String> opts = new HashMap<>();

    try {
      doTableFateOperation(tableName, TableNotFoundException.class,
          TFateOperation.TABLE_CANCEL_COMPACT, args, opts);
    } catch (TableExistsException e) {
      // should not happen
      throw new AssertionError(e);
    }

  }

  private void _flush(TableId tableId, Text start, Text end, boolean wait)
      throws AccumuloException, AccumuloSecurityException, TableNotFoundException {
    try {
      long flushID;

      // used to pass the table name. but the tableid associated with a table name could change
      // between calls.
      // so pass the tableid to both calls

      while (true) {
        ManagerClientService.Client client = null;
        try {
          client = ThriftClientTypes.MANAGER.getConnectionWithRetry(context);
          flushID =
              client.initiateFlush(TraceUtil.traceInfo(), context.rpcCreds(), tableId.canonical());
          break;
        } catch (TTransportException tte) {
          log.debug("Failed to call initiateFlush, retrying ... ", tte);
          sleepUninterruptibly(100, MILLISECONDS);
        } catch (ThriftNotActiveServiceException e) {
          // Let it loop, fetching a new location
          log.debug("Contacted a Manager which is no longer active, retrying");
          sleepUninterruptibly(100, MILLISECONDS);
        } finally {
          ThriftUtil.close(client, context);
        }
      }

      while (true) {
        ManagerClientService.Client client = null;
        try {
          client = ThriftClientTypes.MANAGER.getConnectionWithRetry(context);
          client.waitForFlush(TraceUtil.traceInfo(), context.rpcCreds(), tableId.canonical(),
              TextUtil.getByteBuffer(start), TextUtil.getByteBuffer(end), flushID,
              wait ? Long.MAX_VALUE : 1);
          break;
        } catch (TTransportException tte) {
          log.debug("Failed to call initiateFlush, retrying ... ", tte);
          sleepUninterruptibly(100, MILLISECONDS);
        } catch (ThriftNotActiveServiceException e) {
          // Let it loop, fetching a new location
          log.debug("Contacted a Manager which is no longer active, retrying");
          sleepUninterruptibly(100, MILLISECONDS);
        } finally {
          ThriftUtil.close(client, context);
        }
      }
    } catch (ThriftSecurityException e) {
      if (requireNonNull(e.getCode()) == SecurityErrorCode.TABLE_DOESNT_EXIST) {
        throw new TableNotFoundException(tableId.canonical(), null, e.getMessage(), e);
      }
      log.debug("flush security exception on table id {}", tableId);
      throw new AccumuloSecurityException(e.user, e.code, e);
    } catch (ThriftTableOperationException e) {
      if (requireNonNull(e.getType()) == TableOperationExceptionType.NOTFOUND) {
        throw new TableNotFoundException(e);
      }
      throw new AccumuloException(e.description, e);
    } catch (Exception e) {
      throw new AccumuloException(e);
    }
  }

  @Override
  public void setProperty(final String tableName, final String property, final String value)
      throws AccumuloException, AccumuloSecurityException {
    EXISTING_TABLE_NAME.validate(tableName);
    checkArgument(property != null, "property is null");
    checkArgument(value != null, "value is null");

    try {
      setPropertyNoChecks(tableName, property, value);

      checkLocalityGroups(tableName, property);
    } catch (TableNotFoundException e) {
      throw new AccumuloException(e);
    }
  }

  private Map<String,String> tryToModifyProperties(String tableName,
      final Consumer<Map<String,String>> mapMutator) throws AccumuloException,
      AccumuloSecurityException, IllegalArgumentException, ConcurrentModificationException {
    final TVersionedProperties vProperties =
        ThriftClientTypes.CLIENT.execute(context, client -> client
            .getVersionedTableProperties(TraceUtil.traceInfo(), context.rpcCreds(), tableName));
    mapMutator.accept(vProperties.getProperties());

    // A reference to the map was passed to the user, maybe they still have the reference and are
    // modifying it. Buggy Accumulo code could attempt to make modifications to the map after this
    // point. Because of these potential issues, create an immutable snapshot of the map so that
    // from here on the code is assured to always be dealing with the same map.
    vProperties.setProperties(Map.copyOf(vProperties.getProperties()));

    try {
      // Send to server
      ThriftClientTypes.MANAGER.executeVoid(context,
          client -> client.modifyTableProperties(TraceUtil.traceInfo(), context.rpcCreds(),
              tableName, vProperties));
      for (String property : vProperties.getProperties().keySet()) {
        checkLocalityGroups(tableName, property);
      }
    } catch (TableNotFoundException e) {
      throw new AccumuloException(e);
    }

    return vProperties.getProperties();
  }

  @Override
  public Map<String,String> modifyProperties(String tableName,
      final Consumer<Map<String,String>> mapMutator)
      throws AccumuloException, AccumuloSecurityException, IllegalArgumentException {
    EXISTING_TABLE_NAME.validate(tableName);
    checkArgument(mapMutator != null, "mapMutator is null");

    Retry retry = Retry.builder().infiniteRetries().retryAfter(Duration.ofMillis(25))
        .incrementBy(Duration.ofMillis(25)).maxWait(Duration.ofSeconds(30)).backOffFactor(1.5)
        .logInterval(Duration.ofMinutes(3)).createRetry();

    while (true) {
      try {
        var props = tryToModifyProperties(tableName, mapMutator);
        retry.logCompletion(log, "Modifying properties for table " + tableName);
        return props;
      } catch (ConcurrentModificationException cme) {
        try {
          retry.logRetry(log, "Unable to modify table properties for " + tableName
              + " because of concurrent modification");
          retry.waitForNextAttempt(log, "modify table properties for " + tableName);
        } catch (InterruptedException e) {
          throw new RuntimeException(e);
        }
      } finally {
        retry.useRetry();
      }
    }
  }

  /**
   * Like modifyProperties(...), but if an AccumuloException is caused by a TableNotFoundException,
   * unwrap and rethrow the TNFE directly. This is a hacky, temporary workaround that we can use
   * until we are able to change the public API and throw TNFE directly from all applicable methods.
   */
  private Map<String,String> modifyPropertiesUnwrapped(String tableName,
      Consumer<Map<String,String>> mapMutator)
      throws TableNotFoundException, AccumuloException, AccumuloSecurityException {

    try {
      return modifyProperties(tableName, mapMutator);
    } catch (AccumuloException ae) {
      Throwable cause = ae.getCause();
      if (cause instanceof TableNotFoundException tnfe) {
        tnfe.addSuppressed(ae);
        throw tnfe;
      }
      throw ae;
    }
  }

  private void setPropertyNoChecks(final String tableName, final String property,
      final String value)
      throws AccumuloException, AccumuloSecurityException, TableNotFoundException {
    ThriftClientTypes.MANAGER.executeVoid(context, client -> client
        .setTableProperty(TraceUtil.traceInfo(), context.rpcCreds(), tableName, property, value));
  }

  @Override
  public void removeProperty(final String tableName, final String property)
      throws AccumuloException, AccumuloSecurityException {
    EXISTING_TABLE_NAME.validate(tableName);
    checkArgument(property != null, "property is null");

    try {
      removePropertyNoChecks(tableName, property);

      checkLocalityGroups(tableName, property);
    } catch (TableNotFoundException e) {
      throw new AccumuloException(e);
    }
  }

  private void removePropertyNoChecks(final String tableName, final String property)
      throws AccumuloException, AccumuloSecurityException, TableNotFoundException {
    ThriftClientTypes.MANAGER.executeVoid(context, client -> client
        .removeTableProperty(TraceUtil.traceInfo(), context.rpcCreds(), tableName, property));
  }

  void checkLocalityGroups(String tableName, String propChanged)
      throws AccumuloException, TableNotFoundException {
    if (LocalityGroupUtil.isLocalityGroupProperty(propChanged)) {
      Map<String,String> allProps = getConfiguration(tableName);
      try {
        LocalityGroupUtil.checkLocalityGroups(allProps);
      } catch (LocalityGroupConfigurationError | RuntimeException e) {
        LoggerFactory.getLogger(this.getClass()).warn(
            "Changing '{}' for table '{}' resulted in bad locality group config.  This may be a transient situation since the config spreads over multiple properties.  Setting properties in a different order may help.  Even though this warning was displayed, the property was updated. Please check your config to ensure consistency.",
            propChanged, tableName, e);
      }
    }
  }

  @Override
  public Map<String,String> getConfiguration(final String tableName)
      throws AccumuloException, TableNotFoundException {
    EXISTING_TABLE_NAME.validate(tableName);

    try {
      return ThriftClientTypes.CLIENT.execute(context, client -> client
          .getTableConfiguration(TraceUtil.traceInfo(), context.rpcCreds(), tableName));
    } catch (AccumuloException e) {
      Throwable t = e.getCause();
      if (t instanceof TableNotFoundException tnfe) {
        tnfe.addSuppressed(e);
        throw tnfe;
      }
      throw e;
    } catch (Exception e) {
      throw new AccumuloException(e);
    }
  }

  @Override
  public Map<String,String> getTableProperties(final String tableName)
      throws AccumuloException, TableNotFoundException {
    EXISTING_TABLE_NAME.validate(tableName);

    try {
      return ThriftClientTypes.CLIENT.execute(context, client -> client
          .getTableProperties(TraceUtil.traceInfo(), context.rpcCreds(), tableName));
    } catch (AccumuloException e) {
      Throwable t = e.getCause();
      if (t instanceof TableNotFoundException tnfe) {
        tnfe.addSuppressed(e);
        throw tnfe;
      }
      throw e;
    } catch (Exception e) {
      throw new AccumuloException(e);
    }
  }

  @Override
  public void setLocalityGroups(String tableName, Map<String,Set<Text>> groupsToSet)
      throws AccumuloException, AccumuloSecurityException, TableNotFoundException {
    // ensure locality groups do not overlap
    LocalityGroupUtil.ensureNonOverlappingGroups(groupsToSet);

    final String localityGroupPrefix = Property.TABLE_LOCALITY_GROUP_PREFIX.getKey();

    modifyPropertiesUnwrapped(tableName, properties -> {

      // add/update each locality group
      groupsToSet.forEach((groupName, colFams) -> properties.put(localityGroupPrefix + groupName,
          LocalityGroupUtil.encodeColumnFamilies(colFams)));

      // update the list of all locality groups
      final String allGroups = Joiner.on(",").join(groupsToSet.keySet());
      properties.put(Property.TABLE_LOCALITY_GROUPS.getKey(), allGroups);

      // remove any stale locality groups that were previously set
      properties.keySet().removeIf(property -> {
        if (property.startsWith(localityGroupPrefix)) {
          String group = property.substring(localityGroupPrefix.length());
          return !groupsToSet.containsKey(group);
        }
        return false;
      });
    });
  }

  @Override
  public Map<String,Set<Text>> getLocalityGroups(String tableName)
      throws AccumuloException, TableNotFoundException {

    AccumuloConfiguration conf = new ConfigurationCopy(this.getProperties(tableName));
    Map<String,Set<ByteSequence>> groups = LocalityGroupUtil.getLocalityGroups(conf);
    Map<String,Set<Text>> groups2 = new HashMap<>();

    for (Entry<String,Set<ByteSequence>> entry : groups.entrySet()) {

      HashSet<Text> colFams = new HashSet<>();

      for (ByteSequence bs : entry.getValue()) {
        colFams.add(new Text(bs.toArray()));
      }

      groups2.put(entry.getKey(), colFams);
    }

    return groups2;
  }

  @Override
  public Set<Range> splitRangeByTablets(String tableName, Range range, int maxSplits)
      throws AccumuloException, AccumuloSecurityException, TableNotFoundException {
    EXISTING_TABLE_NAME.validate(tableName);
    checkArgument(range != null, "range is null");

    if (maxSplits < 1) {
      throw new IllegalArgumentException("maximum splits must be >= 1");
    }
    if (maxSplits == 1) {
      return Collections.singleton(range);
    }

    TableId tableId = context.getTableId(tableName);
    ClientTabletCache tl = context.getTabletLocationCache(tableId);
    // it's possible that the cache could contain complete, but old information about a tables
    // tablets... so clear it
    tl.invalidateCache();

    // group key extents to get <= maxSplits
    LinkedList<KeyExtent> unmergedExtents = new LinkedList<>();

    try {
      while (!tl.findTablets(context, Collections.singletonList(range),
          (cachedTablet, range1) -> unmergedExtents.add(cachedTablet.getExtent()),
          LocationNeed.NOT_REQUIRED).isEmpty()) {
        context.requireNotDeleted(tableId);
        context.requireNotOffline(tableId, tableName);

        log.warn("Unable to locate bins for specified range. Retrying.");
        // sleep randomly between 100 and 200ms
        sleepUninterruptibly(100 + RANDOM.get().nextInt(100), MILLISECONDS);
        unmergedExtents.clear();
        tl.invalidateCache();
      }
    } catch (InvalidTabletHostingRequestException e) {
      throw new AccumuloException("findTablets requested tablet hosting when it should not have",
          e);
    }

    // the sort method is efficient for linked list
    Collections.sort(unmergedExtents);

    List<KeyExtent> mergedExtents = new ArrayList<>();

    while (unmergedExtents.size() + mergedExtents.size() > maxSplits) {
      if (unmergedExtents.size() >= 2) {
        KeyExtent first = unmergedExtents.removeFirst();
        KeyExtent second = unmergedExtents.removeFirst();
        KeyExtent merged = new KeyExtent(first.tableId(), second.endRow(), first.prevEndRow());
        mergedExtents.add(merged);
      } else {
        mergedExtents.addAll(unmergedExtents);
        unmergedExtents.clear();
        unmergedExtents.addAll(mergedExtents);
        mergedExtents.clear();
      }

    }

    mergedExtents.addAll(unmergedExtents);

    Set<Range> ranges = new HashSet<>();
    for (KeyExtent k : mergedExtents) {
      ranges.add(k.toDataRange().clip(range));
    }

    return ranges;
  }

  private Path checkPath(String dir, String kind, String type)
      throws IOException, AccumuloException {
    FileSystem fs = VolumeConfiguration.fileSystemForPath(dir, context.getHadoopConf());
    Path ret = dir.contains(":") ? new Path(dir) : fs.makeQualified(new Path(dir));

    try {
      if (!fs.getFileStatus(ret).isDirectory()) {
        throw new AccumuloException(
            kind + " import " + type + " directory " + ret + " is not a directory!");
      }
    } catch (FileNotFoundException fnf) {
      throw new AccumuloException(
          kind + " import " + type + " directory " + ret + " does not exist!");
    }

    if (type.equals("failure")) {
      FileStatus[] listStatus = fs.listStatus(ret);
      if (listStatus != null && listStatus.length != 0) {
        throw new AccumuloException("Bulk import failure directory " + ret + " is not empty");
      }
    }

    return ret;
  }

  private void waitForTableStateTransition(TableId tableId, TableState expectedState)
      throws AccumuloException, TableNotFoundException {
    Text startRow = null;
    Text lastRow = null;

    while (true) {
      if (context.getTableState(tableId) != expectedState) {
        context.clearTableListCache();
        TableState currentState = context.getTableState(tableId);
        if (currentState != expectedState) {
          context.requireNotDeleted(tableId);
          if (currentState == TableState.DELETING) {
            throw new TableNotFoundException(tableId.canonical(), "", TABLE_DELETED_MSG);
          }
          throw new AccumuloException(
              "Unexpected table state " + tableId + " " + currentState + " != " + expectedState);
        }
      }

      Range range;
      if (startRow == null || lastRow == null) {
        range = new KeyExtent(tableId, null, null).toMetaRange();
      } else {
        range = new Range(startRow, lastRow);
      }

      KeyExtent lastExtent = null;

      int total = 0;
      int waitFor = 0;
      int holes = 0;
      Text continueRow = null;
      MapCounter<String> serverCounts = new MapCounter<>();

      try (TabletsMetadata tablets =
          TabletsMetadata.builder(context).scanMetadataTable().overRange(range)
              .fetch(AVAILABILITY, HOSTING_REQUESTED, LOCATION, PREV_ROW, OPID, ECOMP).build()) {

        for (TabletMetadata tablet : tablets) {
          total++;
          Location loc = tablet.getLocation();
          TabletAvailability availability = tablet.getTabletAvailability();
          var opid = tablet.getOperationId();
          var externalCompactions = tablet.getExternalCompactions();

          if ((expectedState == TableState.ONLINE
              && (availability == TabletAvailability.HOSTED
                  || (availability == TabletAvailability.ONDEMAND) && tablet.getHostingRequested())
              && (loc == null || loc.getType() == LocationType.FUTURE))
              || (expectedState == TableState.OFFLINE
                  && (loc != null || opid != null || !externalCompactions.isEmpty()))) {
            if (continueRow == null) {
              continueRow = tablet.getExtent().toMetaRow();
            }
            waitFor++;
            lastRow = tablet.getExtent().toMetaRow();

            if (loc != null) {
              serverCounts.increment(loc.getHostPortSession(), 1);
            }
          }

          if (!tablet.getExtent().tableId().equals(tableId)) {
            throw new AccumuloException(
                "Saw unexpected table Id " + tableId + " " + tablet.getExtent());
          }

          if (lastExtent != null && !tablet.getExtent().isPreviousExtent(lastExtent)) {
            holes++;
          }

          lastExtent = tablet.getExtent();
        }
      }

      if (continueRow != null) {
        startRow = continueRow;
      }

      if (holes > 0 || total == 0) {
        startRow = null;
        lastRow = null;
      }

      if (waitFor > 0 || holes > 0 || total == 0) {
        long waitTime;
        long maxPerServer = 0;
        if (serverCounts.size() > 0) {
          maxPerServer = serverCounts.max();
          waitTime = maxPerServer * 10;
        } else {
          waitTime = waitFor * 10L;
        }
        waitTime = Math.max(100, waitTime);
        waitTime = Math.min(5000, waitTime);
        log.trace("Waiting for {}({}) tablets, startRow = {} lastRow = {}, holes={} sleeping:{}ms",
            waitFor, maxPerServer, startRow, lastRow, holes, waitTime);
        sleepUninterruptibly(waitTime, MILLISECONDS);
      } else {
        break;
      }

    }
  }

  @Override
  public void offline(String tableName)
      throws AccumuloSecurityException, AccumuloException, TableNotFoundException {
    offline(tableName, false);
  }

  @Override
  public void offline(String tableName, boolean wait)
      throws AccumuloSecurityException, AccumuloException, TableNotFoundException {
    changeTableState(tableName, wait, TableState.OFFLINE);
  }

  @Override
  public boolean isOnline(String tableName) throws AccumuloException, TableNotFoundException {
    EXISTING_TABLE_NAME.validate(tableName);

    TableId tableId = context.getTableId(tableName);
    TableState expectedState = context.getTableState(tableId, true);
    return expectedState == TableState.ONLINE;
  }

  @Override
  public void online(String tableName)
      throws AccumuloSecurityException, AccumuloException, TableNotFoundException {
    online(tableName, false);
  }

  private void changeTableState(String tableName, boolean wait, TableState newState)
      throws AccumuloSecurityException, AccumuloException, TableNotFoundException {
    EXISTING_TABLE_NAME.validate(tableName);

    TableId tableId = context.getTableId(tableName);

    TFateOperation op = null;
    switch (newState) {
      case OFFLINE:
        op = TFateOperation.TABLE_OFFLINE;
        if (SystemTables.containsTableName(tableName)) {
          throw new AccumuloException("Cannot set table to offline state");
        }
        break;
      case ONLINE:
        op = TFateOperation.TABLE_ONLINE;
        if (SystemTables.containsTableName(tableName)) {
          // Don't submit a Fate operation for this, these tables can only be online.
          return;
        }
        break;
      default:
        throw new IllegalArgumentException(newState + " is not handled.");
    }

    /*
     * ACCUMULO-4574 Don't submit a fate operation to change the table state to newState if it's
     * already in that state.
     */
    TableState currentState = context.getTableState(tableId, true);
    if (newState == currentState) {
      if (wait) {
        waitForTableStateTransition(tableId, newState);
      }
      return;
    }

    List<ByteBuffer> args = List.of(ByteBuffer.wrap(tableId.canonical().getBytes(UTF_8)));
    Map<String,String> opts = new HashMap<>();

    try {
      doTableFateOperation(tableName, TableNotFoundException.class, op, args, opts);
    } catch (TableExistsException e) {
      // should not happen
      throw new AssertionError(e);
    }

    if (wait) {
      waitForTableStateTransition(tableId, newState);
    }

  }

  @Override
  public void online(String tableName, boolean wait)
      throws AccumuloSecurityException, AccumuloException, TableNotFoundException {
    changeTableState(tableName, wait, TableState.ONLINE);
  }

  @Override
  public void clearLocatorCache(String tableName) throws TableNotFoundException {
    EXISTING_TABLE_NAME.validate(tableName);

    ClientTabletCache tabLocator = context.getTabletLocationCache(context.getTableId(tableName));
    tabLocator.invalidateCache();
  }

  @Override
  public Map<String,String> tableIdMap() {
    return context.createQualifiedTableNameToIdMap().entrySet().stream()
        .collect(Collectors.toMap(Entry::getKey, e -> e.getValue().canonical(), (v1, v2) -> {
          throw new IllegalStateException(
              String.format("Duplicate key for values %s and %s", v1, v2));
        }, TreeMap::new));
  }

  @Override
  public Text getMaxRow(String tableName, Authorizations auths, RowRange rowRange)
      throws TableNotFoundException {
    EXISTING_TABLE_NAME.validate(tableName);
    try (Scanner scanner = context.createScanner(tableName, auths)) {
      return FindMax.findMax(scanner, rowRange);
    }
  }

  @Override
  public List<DiskUsage> getDiskUsage(Set<String> tableNames)
      throws AccumuloException, AccumuloSecurityException, TableNotFoundException {

    List<TDiskUsage> diskUsages = null;
    while (diskUsages == null) {
      Pair<String,Client> pair = null;
      try {
        // this operation may us a lot of memory... it's likely that connections to tabletservers
        // hosting metadata tablets will be cached, so do not use cached
        // connections
        pair = ThriftClientTypes.CLIENT.getThriftServerConnection(context, false);
        diskUsages = pair.getSecond().getDiskUsage(tableNames, context.rpcCreds());
      } catch (ThriftTableOperationException e) {
        switch (e.getType()) {
          case NOTFOUND:
            throw new TableNotFoundException(e);
          case NAMESPACE_NOTFOUND:
            throw new TableNotFoundException(e.getTableName(), new NamespaceNotFoundException(e));
          default:
            throw new AccumuloException(e.description, e);
        }
      } catch (ThriftSecurityException e) {
        throw new AccumuloSecurityException(e.getUser(), e.getCode());
      } catch (TTransportException e) {
        // some sort of communication error occurred, retry
        if (pair == null) {
          log.debug("Disk usage request failed.  Pair is null.  Retrying request...", e);
        } else {
          log.debug("Disk usage request failed {}, retrying ... ", pair.getFirst(), e);
        }
        sleepUninterruptibly(100, MILLISECONDS);
      } catch (TException e) {
        // may be a TApplicationException which indicates error on the server side
        throw new AccumuloException(e);
      } finally {
        // must always return thrift connection
        if (pair != null) {
          ThriftUtil.close(pair.getSecond(), context);
        }
      }
    }

    List<DiskUsage> finalUsages = new ArrayList<>();
    for (TDiskUsage diskUsage : diskUsages) {
      finalUsages.add(new DiskUsage(new TreeSet<>(diskUsage.getTables()), diskUsage.getUsage()));
    }

    return finalUsages;
  }

  /**
   * Search multiple directories for exportMetadata.zip, the control file used for the importable
   * command.
   *
   * @param context used to obtain filesystem based on configuration
   * @param importDirs the set of directories to search.
   * @return the Path representing the location of the file.
   * @throws AccumuloException if zero or more than one copy of the exportMetadata.zip file are
   *         found in the directories provided.
   */
  public static Path findExportFile(ClientContext context, Set<String> importDirs)
      throws AccumuloException {
    LinkedHashSet<Path> exportFiles = new LinkedHashSet<>();
    for (String importDir : importDirs) {
      Path exportFilePath = null;
      try {
        FileSystem fs = new Path(importDir).getFileSystem(context.getHadoopConf());
        exportFilePath = new Path(importDir, Constants.EXPORT_FILE);
        log.debug("Looking for export metadata in {}", exportFilePath);
        if (fs.exists(exportFilePath)) {
          log.debug("Found export metadata in {}", exportFilePath);
          exportFiles.add(exportFilePath);
        }
      } catch (IOException ioe) {
        log.warn("Non-Fatal IOException reading export file: {}", exportFilePath, ioe);
      }
    }

    if (exportFiles.size() > 1) {
      String fileList = Arrays.toString(exportFiles.toArray());
      log.warn("Found multiple export metadata files: {}", fileList);
      throw new AccumuloException("Found multiple export metadata files: " + fileList);
    } else if (exportFiles.isEmpty()) {
      log.warn("Unable to locate export metadata");
      throw new AccumuloException("Unable to locate export metadata");
    }

    return exportFiles.iterator().next();
  }

  public static Map<String,String> getExportedProps(FileSystem fs, Path path) throws IOException {
    HashMap<String,String> props = new HashMap<>();

    try (ZipInputStream zis = new ZipInputStream(fs.open(path))) {
      ZipEntry zipEntry;
      while ((zipEntry = zis.getNextEntry()) != null) {
        if (zipEntry.getName().equals(Constants.EXPORT_TABLE_CONFIG_FILE)) {
          try (BufferedReader in = new BufferedReader(new InputStreamReader(zis, UTF_8))) {
            String line;
            while ((line = in.readLine()) != null) {
              String[] sa = line.split("=", 2);
              props.put(sa[0], sa[1]);
            }
          }

          break;
        }
      }
    }
    return props;
  }

  @Override
  public void importTable(String tableName, Set<String> importDirs, ImportConfiguration ic)
      throws TableExistsException, AccumuloException, AccumuloSecurityException {
    EXISTING_TABLE_NAME.validate(tableName);
    checkArgument(importDirs != null, "importDir is null");

    boolean keepOffline = ic.isKeepOffline();
    boolean keepMapping = ic.isKeepMappings();

    Set<String> checkedImportDirs = new HashSet<>();
    try {
      for (String s : importDirs) {
        checkedImportDirs.add(checkPath(s, "Table", "").toString());
      }
    } catch (IOException e) {
      throw new AccumuloException(e);
    }

    try {
      Path exportFilePath = findExportFile(context, checkedImportDirs);
      FileSystem fs = exportFilePath.getFileSystem(context.getHadoopConf());
      Map<String,String> props = getExportedProps(fs, exportFilePath);

      for (Entry<String,String> entry : props.entrySet()) {
        if (Property.isClassProperty(entry.getKey())
            && !entry.getValue().contains(Constants.CORE_PACKAGE_NAME)) {
          LoggerFactory.getLogger(this.getClass()).info(
              "Imported table sets '{}' to '{}'.  Ensure this class is on Accumulo classpath.",
              sanitize(entry.getKey()), sanitize(entry.getValue()));
        }
      }
    } catch (IOException ioe) {
      LoggerFactory.getLogger(this.getClass()).warn(
          "Failed to check if imported table references external java classes : {}",
          ioe.getMessage());
    }

    List<ByteBuffer> args = new ArrayList<>(3 + checkedImportDirs.size());
    args.add(0, ByteBuffer.wrap(tableName.getBytes(UTF_8)));
    args.add(1, ByteBuffer.wrap(Boolean.toString(keepOffline).getBytes(UTF_8)));
    args.add(2, ByteBuffer.wrap(Boolean.toString(keepMapping).getBytes(UTF_8)));
    checkedImportDirs.stream().map(s -> s.getBytes(UTF_8)).map(ByteBuffer::wrap).forEach(args::add);

    try {
      doTableFateOperation(tableName, AccumuloException.class, TFateOperation.TABLE_IMPORT, args,
          Collections.emptyMap());
    } catch (TableNotFoundException e) {
      // should not happen
      throw new AssertionError(e);
    }

  }

  /**
   * Prevent potential CRLF injection into logs from read in user data. See the
   * <a href="https://find-sec-bugs.github.io/bugs.htm#CRLF_INJECTION_LOGS">bug description</a>
   */
  private String sanitize(String msg) {
    return msg.replaceAll("[\r\n]", "");
  }

  @Override
  public void exportTable(String tableName, String exportDir)
      throws TableNotFoundException, AccumuloException, AccumuloSecurityException {
    EXISTING_TABLE_NAME.validate(tableName);
    checkArgument(exportDir != null, "exportDir is null");

    if (isOnline(tableName)) {
      throw new IllegalStateException("The table " + tableName
          + " is not offline; exportTable requires a table to be offline before exporting.");
    }

    List<ByteBuffer> args = Arrays.asList(ByteBuffer.wrap(tableName.getBytes(UTF_8)),
        ByteBuffer.wrap(exportDir.getBytes(UTF_8)));
    Map<String,String> opts = Collections.emptyMap();

    try {
      doTableFateOperation(tableName, TableNotFoundException.class, TFateOperation.TABLE_EXPORT,
          args, opts);
    } catch (TableExistsException e) {
      // should not happen
      throw new AssertionError(e);
    }
  }

  @Override
  public boolean testClassLoad(final String tableName, final String className,
      final String asTypeName)
      throws TableNotFoundException, AccumuloException, AccumuloSecurityException {
    EXISTING_TABLE_NAME.validate(tableName);
    checkArgument(className != null, "className is null");
    checkArgument(asTypeName != null, "asTypeName is null");

    try {
      return ThriftClientTypes.CLIENT.execute(context,
          client -> client.checkTableClass(TraceUtil.traceInfo(), context.rpcCreds(), tableName,
              className, asTypeName));
    } catch (AccumuloSecurityException e) {
      throw e;
    } catch (AccumuloException e) {
      Throwable t = e.getCause();
      if (t instanceof TableNotFoundException tnfe) {
        tnfe.addSuppressed(e);
        throw tnfe;
      }
      throw e;
    } catch (Exception e) {
      throw new AccumuloException(e);
    }
  }

  @Override
  public void attachIterator(String tableName, IteratorSetting setting,
      EnumSet<IteratorScope> scopes)
      throws AccumuloSecurityException, AccumuloException, TableNotFoundException {
    testClassLoad(tableName, setting.getIteratorClass(), SortedKeyValueIterator.class.getName());
    super.attachIterator(tableName, setting, scopes);
  }

  @Override
  public int addConstraint(String tableName, String constraintClassName)
      throws AccumuloException, AccumuloSecurityException, TableNotFoundException {
    testClassLoad(tableName, constraintClassName, Constraint.class.getName());
    return super.addConstraint(tableName, constraintClassName);
  }

  private void doTableFateOperation(String tableOrNamespaceName,
      Class<? extends Exception> namespaceNotFoundExceptionClass, TFateOperation op,
      List<ByteBuffer> args, Map<String,String> opts) throws AccumuloSecurityException,
      AccumuloException, TableExistsException, TableNotFoundException {
    try {
      doFateOperation(op, args, opts, tableOrNamespaceName);
    } catch (NamespaceExistsException e) {
      // should not happen
      throw new AssertionError(e);
    } catch (NamespaceNotFoundException e) {
      if (namespaceNotFoundExceptionClass == null) {
        // should not happen
        throw new AssertionError(e);
      } else if (AccumuloException.class.isAssignableFrom(namespaceNotFoundExceptionClass)) {
        throw new AccumuloException("Cannot create table in non-existent namespace", e);
      } else if (TableNotFoundException.class.isAssignableFrom(namespaceNotFoundExceptionClass)) {
        throw new TableNotFoundException(null, tableOrNamespaceName, "Namespace not found", e);
      } else {
        // should not happen
        throw new AssertionError(e);
      }
    }
  }

  @Override
  public void setSamplerConfiguration(String tableName, SamplerConfiguration samplerConfiguration)
      throws AccumuloException, TableNotFoundException, AccumuloSecurityException {
    EXISTING_TABLE_NAME.validate(tableName);

    Map<String,String> props =
        new SamplerConfigurationImpl(samplerConfiguration).toTablePropertiesMap();

    modifyPropertiesUnwrapped(tableName, properties -> {
      properties.keySet()
          .removeIf(property -> property.startsWith(Property.TABLE_SAMPLER_OPTS.getKey()));
      properties.putAll(props);
    });
  }

  @Override
  public void clearSamplerConfiguration(String tableName)
      throws AccumuloException, TableNotFoundException, AccumuloSecurityException {
    EXISTING_TABLE_NAME.validate(tableName);

    modifyPropertiesUnwrapped(tableName, properties -> {
      properties.remove(Property.TABLE_SAMPLER.getKey());
      properties.keySet()
          .removeIf(property -> property.startsWith(Property.TABLE_SAMPLER_OPTS.getKey()));
    });
  }

  @Override
  public SamplerConfiguration getSamplerConfiguration(String tableName)
      throws TableNotFoundException, AccumuloSecurityException, AccumuloException {
    EXISTING_TABLE_NAME.validate(tableName);

    AccumuloConfiguration conf = new ConfigurationCopy(this.getProperties(tableName));
    SamplerConfigurationImpl sci = SamplerConfigurationImpl.newSamplerConfig(conf);
    if (sci == null) {
      return null;
    }
    return sci.toSamplerConfiguration();
  }

  private static class LocationsImpl implements Locations {

    private Map<Range,List<TabletId>> groupedByRanges;
    private Map<TabletId,List<Range>> groupedByTablets;
    private final Map<TabletId,String> tabletLocations;

    public LocationsImpl(Map<String,Map<KeyExtent,List<Range>>> binnedRanges) {
      groupedByTablets = new HashMap<>();
      groupedByRanges = null;
      tabletLocations = new HashMap<>();

      for (Entry<String,Map<KeyExtent,List<Range>>> entry : binnedRanges.entrySet()) {
        String location = entry.getKey();

        for (Entry<KeyExtent,List<Range>> entry2 : entry.getValue().entrySet()) {
          TabletIdImpl tabletId = new TabletIdImpl(entry2.getKey());
          tabletLocations.put(tabletId, location);
          List<Range> prev =
              groupedByTablets.put(tabletId, Collections.unmodifiableList(entry2.getValue()));
          if (prev != null) {
            throw new IllegalStateException(
                "Unexpected : tablet at multiple locations : " + location + " " + tabletId);
          }
        }
      }

      groupedByTablets = Collections.unmodifiableMap(groupedByTablets);
    }

    @Override
    public String getTabletLocation(TabletId tabletId) {
      return tabletLocations.get(tabletId);
    }

    @Override
    public Map<Range,List<TabletId>> groupByRange() {
      if (groupedByRanges == null) {
        Map<Range,List<TabletId>> tmp = new HashMap<>();

        groupedByTablets.forEach((tabletId, rangeList) -> rangeList
            .forEach(range -> tmp.computeIfAbsent(range, k -> new ArrayList<>()).add(tabletId)));

        Map<Range,List<TabletId>> tmp2 = new HashMap<>();
        for (Entry<Range,List<TabletId>> entry : tmp.entrySet()) {
          tmp2.put(entry.getKey(), Collections.unmodifiableList(entry.getValue()));
        }

        groupedByRanges = Collections.unmodifiableMap(tmp2);
      }

      return groupedByRanges;
    }

    @Override
    public Map<TabletId,List<Range>> groupByTablet() {
      return groupedByTablets;
    }
  }

  @Override
  public Locations locate(String tableName, Collection<Range> ranges)
      throws AccumuloException, AccumuloSecurityException, TableNotFoundException {
    EXISTING_TABLE_NAME.validate(tableName);
    requireNonNull(ranges, "ranges must be non null");

    TableId tableId = context.getTableId(tableName);

    context.requireTableExists(tableId, tableName);
    context.requireNotOffline(tableId, tableName);

    List<Range> rangeList = null;
    if (ranges instanceof List) {
      rangeList = (List<Range>) ranges;
    } else {
      rangeList = new ArrayList<>(ranges);
    }

    ClientTabletCache locator = context.getTabletLocationCache(tableId);
    locator.invalidateCache();

    Retry retry = Retry.builder().infiniteRetries().retryAfter(Duration.ofMillis(100))
        .incrementBy(Duration.ofMillis(100)).maxWait(Duration.ofSeconds(2)).backOffFactor(1.5)
        .logInterval(Duration.ofMinutes(3)).createRetry();

    final ArrayList<KeyExtent> locationLess = new ArrayList<>();
    final Map<String,Map<KeyExtent,List<Range>>> binnedRanges = new HashMap<>();
    final AtomicBoolean foundOnDemandTabletInRange = new AtomicBoolean(false);

    BiConsumer<CachedTablet,Range> rangeConsumer = (cachedTablet, range) -> {
      // We want tablets that are currently hosted (location present) and
      // their tablet availability is HOSTED (not OnDemand)
      if (cachedTablet.getAvailability() != TabletAvailability.HOSTED) {
        foundOnDemandTabletInRange.set(true);
      } else if (cachedTablet.getTserverLocation().isPresent()
          && cachedTablet.getAvailability() == TabletAvailability.HOSTED) {
        ClientTabletCacheImpl.addRange(binnedRanges, cachedTablet, range);
      } else {
        locationLess.add(cachedTablet.getExtent());
      }
    };

    try {

      List<Range> failed =
          locator.findTablets(context, rangeList, rangeConsumer, LocationNeed.NOT_REQUIRED);

      if (foundOnDemandTabletInRange.get()) {
        throw new AccumuloException(
            "TableOperations.locate() only works with tablets that have an availability of "
                + TabletAvailability.HOSTED
                + ". Tablets with other availabilities were seen.  table:" + tableName
                + " table id:" + tableId);
      }

      while (!failed.isEmpty() || !locationLess.isEmpty()) {

        context.requireTableExists(tableId, tableName);
        context.requireNotOffline(tableId, tableName);

        if (foundOnDemandTabletInRange.get()) {
          throw new AccumuloException(
              "TableOperations.locate() only works with tablets that have a tablet availability of "
                  + TabletAvailability.HOSTED
                  + ". Tablets with other availabilities were seen.  table:" + tableName
                  + " table id:" + tableId);
        }

        try {
          retry.waitForNextAttempt(log,
              String.format("locating tablets in table %s(%s) for %d ranges", tableName, tableId,
                  rangeList.size()));
        } catch (InterruptedException e) {
          throw new IllegalStateException(e);
        }

        locationLess.clear();
        binnedRanges.clear();
        foundOnDemandTabletInRange.set(false);
        locator.invalidateCache();
        failed = locator.findTablets(context, rangeList, rangeConsumer, LocationNeed.NOT_REQUIRED);
      }

    } catch (InvalidTabletHostingRequestException e) {
      throw new AccumuloException("findTablets requested tablet hosting when it should not have",
          e);
    }

    return new LocationsImpl(binnedRanges);
  }

  @Override
  public SummaryRetriever summaries(String tableName) {
    EXISTING_TABLE_NAME.validate(tableName);

    return new SummaryRetriever() {
      private Text startRow = null;
      private Text endRow = null;
      private List<TSummarizerConfiguration> summariesToFetch = Collections.emptyList();
      private String summarizerClassRegex;
      private boolean flush = false;

      @Override
      public SummaryRetriever startRow(Text startRow) {
        Objects.requireNonNull(startRow);
        if (endRow != null) {
          Preconditions.checkArgument(startRow.compareTo(endRow) < 0,
              "Start row must be less than end row : %s >= %s", startRow, endRow);
        }
        this.startRow = startRow;
        return this;
      }

      @Override
      public SummaryRetriever startRow(CharSequence startRow) {
        return startRow(new Text(startRow.toString()));
      }

      @Override
      public List<Summary> retrieve()
          throws AccumuloException, AccumuloSecurityException, TableNotFoundException {
        TableId tableId = context.getTableId(tableName);
        context.requireNotOffline(tableId, tableName);

        TRowRange range =
            new TRowRange(TextUtil.getByteBuffer(startRow), TextUtil.getByteBuffer(endRow));
        TSummaryRequest request =
            new TSummaryRequest(tableId.canonical(), range, summariesToFetch, summarizerClassRegex);
        if (flush) {
          _flush(tableId, startRow, endRow, true);
        }

        TSummaries ret = ThriftClientTypes.TABLET_SERVER.execute(context, client -> {
          TSummaries tsr =
              client.startGetSummaries(TraceUtil.traceInfo(), context.rpcCreds(), request);
          while (!tsr.finished) {
            tsr = client.contiuneGetSummaries(TraceUtil.traceInfo(), tsr.sessionId);
          }
          return tsr;
        });
        return new SummaryCollection(ret).getSummaries();
      }

      @Override
      public SummaryRetriever endRow(Text endRow) {
        Objects.requireNonNull(endRow);
        if (startRow != null) {
          Preconditions.checkArgument(startRow.compareTo(endRow) < 0,
              "Start row must be less than end row : %s >= %s", startRow, endRow);
        }
        this.endRow = endRow;
        return this;
      }

      @Override
      public SummaryRetriever endRow(CharSequence endRow) {
        return endRow(new Text(endRow.toString()));
      }

      @Override
      public SummaryRetriever withConfiguration(Collection<SummarizerConfiguration> configs) {
        Objects.requireNonNull(configs);
        summariesToFetch = configs.stream().map(SummarizerConfigurationUtil::toThrift)
            .collect(Collectors.toList());
        return this;
      }

      @Override
      public SummaryRetriever withConfiguration(SummarizerConfiguration... config) {
        Objects.requireNonNull(config);
        return withConfiguration(Arrays.asList(config));
      }

      @Override
      public SummaryRetriever withMatchingConfiguration(String regex) {
        Objects.requireNonNull(regex);
        // Do a sanity check here to make sure that regex compiles, instead of having it fail on a
        // tserver.
        Pattern.compile(regex);
        this.summarizerClassRegex = regex;
        return this;
      }

      @Override
      public SummaryRetriever flush(boolean b) {
        this.flush = b;
        return this;
      }
    };
  }

  @Override
  public void addSummarizers(String tableName, SummarizerConfiguration... newConfigs)
      throws AccumuloException, AccumuloSecurityException, TableNotFoundException {
    EXISTING_TABLE_NAME.validate(tableName);

    HashSet<SummarizerConfiguration> currentConfigs =
        new HashSet<>(SummarizerConfiguration.fromTableProperties(getProperties(tableName)));
    HashSet<SummarizerConfiguration> newConfigSet = new HashSet<>(Arrays.asList(newConfigs));

    newConfigSet.removeIf(currentConfigs::contains);
    Set<String> newIds =
        newConfigSet.stream().map(SummarizerConfiguration::getPropertyId).collect(toSet());

    for (SummarizerConfiguration csc : currentConfigs) {
      if (newIds.contains(csc.getPropertyId())) {
        throw new IllegalArgumentException("Summarizer property id is in use by " + csc);
      }
    }

    Map<String,String> props = SummarizerConfiguration.toTableProperties(newConfigSet);
    modifyProperties(tableName, properties -> properties.putAll(props));
  }

  @Override
  public void removeSummarizers(String tableName, Predicate<SummarizerConfiguration> predicate)
      throws AccumuloException, TableNotFoundException, AccumuloSecurityException {
    EXISTING_TABLE_NAME.validate(tableName);

    Collection<SummarizerConfiguration> summarizerConfigs =
        SummarizerConfiguration.fromTableProperties(getProperties(tableName));

    modifyProperties(tableName,
        properties -> summarizerConfigs.stream().filter(predicate)
            .map(sc -> sc.toTableProperties().keySet())
            .forEach(keySet -> keySet.forEach(properties::remove)));

  }

  @Override
  public List<SummarizerConfiguration> listSummarizers(String tableName)
      throws AccumuloException, TableNotFoundException {
    EXISTING_TABLE_NAME.validate(tableName);
    return new ArrayList<>(SummarizerConfiguration.fromTableProperties(getProperties(tableName)));
  }

  @Override
  public ImportDestinationArguments importDirectory(String directory) {
    return new BulkImport(directory, context);
  }

  @Override
  public TimeType getTimeType(final String tableName) throws TableNotFoundException {
    TableId tableId = context.getTableId(tableName);
    Optional<TabletMetadata> tabletMetadata;
    try (TabletsMetadata tabletsMetadata =
        context.getAmple().readTablets().forTable(tableId).fetch(TIME).checkConsistency().build()) {
      tabletMetadata = tabletsMetadata.stream().findFirst();
    }
    TabletMetadata timeData =
        tabletMetadata.orElseThrow(() -> new IllegalStateException("Failed to retrieve TimeType"));
    return timeData.getTime().getType();
  }

  private void prependPropertiesToExclude(Map<String,String> opts, Set<String> propsToExclude) {
    if (propsToExclude == null) {
      return;
    }

    for (String prop : propsToExclude) {
      opts.put(PROPERTY_EXCLUDE_PREFIX + prop, "");
    }
  }

  private void validatePropertiesToSet(Map<String,String> opts, Map<String,String> propsToSet) {
    if (propsToSet == null) {
      return;
    }

    propsToSet.forEach((k, v) -> {
      if (k.startsWith(PROPERTY_EXCLUDE_PREFIX)) {
        throw new IllegalArgumentException(
            "Property can not start with " + PROPERTY_EXCLUDE_PREFIX);
      }
      opts.put(k, v);
    });
  }

  @Override
  public void setTabletAvailability(String tableName, RowRange rowRange,
      TabletAvailability availability) throws AccumuloSecurityException, AccumuloException {
    EXISTING_TABLE_NAME.validate(tableName);
    if (SystemTables.containsTableName(tableName)) {
      throw new AccumuloException("Cannot set set tablet availability for table " + tableName);
    }

    checkArgument(rowRange != null, "rowRange is null");
    checkArgument(availability != null, "tabletAvailability is null");

    Range range = rowRange.asRange();

    byte[] bRange;
    try {
      bRange = new TSerializer().serialize(range.toThrift());
    } catch (TException e) {
      throw new RuntimeException("Error serializing range object", e);
    }

    List<ByteBuffer> args = new ArrayList<>();
    args.add(ByteBuffer.wrap(tableName.getBytes(UTF_8)));
    args.add(ByteBuffer.wrap(bRange));
    args.add(ByteBuffer.wrap(availability.name().getBytes(UTF_8)));

    Map<String,String> opts = Collections.emptyMap();

    try {
      doTableFateOperation(tableName, AccumuloException.class,
          TFateOperation.TABLE_TABLET_AVAILABILITY, args, opts);
    } catch (TableNotFoundException | TableExistsException e) {
      // should not happen
      throw new AssertionError(e);
    }
  }

  @Override
  public Stream<TabletInformation> getTabletInformation(final String tableName,
<<<<<<< HEAD
      final RowRange rowRange, TabletInformation.Field... fields) throws TableNotFoundException {
=======
      final List<RowRange> ranges, TabletInformation.Field... fields)
      throws TableNotFoundException {
>>>>>>> 1e2a2d02
    EXISTING_TABLE_NAME.validate(tableName);
    Objects.requireNonNull(ranges, "ranges is null");

<<<<<<< HEAD
    final Range range = rowRange.asRange();
    final Text scanRangeStart = (range.getStartKey() == null) ? null : range.getStartKey().getRow();
    TableId tableId = context.getTableId(tableName);

    List<TabletMetadata.ColumnType> columns = new ArrayList<>();
    EnumSet<TabletInformation.Field> fieldSet =
        fields.length == 0 ? EnumSet.allOf(TabletInformation.Field.class)
            : EnumSet.noneOf(TabletInformation.Field.class);
    Collections.addAll(fieldSet, fields);
    if (fieldSet.contains(TabletInformation.Field.FILES)) {
      Collections.addAll(columns, DIR, FILES, LOGS);
    }
    if (fieldSet.contains(TabletInformation.Field.LOCATION)) {
      Collections.addAll(columns, LOCATION, LAST, SUSPEND);
    }
    if (fieldSet.contains(TabletInformation.Field.AVAILABILITY)) {
      Collections.addAll(columns, AVAILABILITY);
    }
    if (fieldSet.contains(TabletInformation.Field.MERGEABILITY)) {
      Collections.addAll(columns, MERGEABILITY);
    }
    columns.add(PREV_ROW);

    TabletsMetadata tabletsMetadata =
        context.getAmple().readTablets().forTable(tableId).overlapping(scanRangeStart, true, null)
            .fetch(columns.toArray(new TabletMetadata.ColumnType[0])).checkConsistency().build();

    Set<TServerInstance> liveTserverSet = TabletMetadata.getLiveTServers(context);
=======
    EnumSet<TabletInformation.Field> fieldSet = fields.length == 0
        ? EnumSet.allOf(TabletInformation.Field.class) : EnumSet.copyOf(Arrays.asList(fields));
>>>>>>> 1e2a2d02

    TableId tableId = context.getTableId(tableName);

    return TabletInformationCollector.getTabletInformation(context, tableId, ranges, fieldSet);
  }

  @Override
  public String getNamespace(String table) {
    return TableNameUtil.qualify(table).getFirst();
  }

}<|MERGE_RESOLUTION|>--- conflicted
+++ resolved
@@ -2247,48 +2247,13 @@
 
   @Override
   public Stream<TabletInformation> getTabletInformation(final String tableName,
-<<<<<<< HEAD
-      final RowRange rowRange, TabletInformation.Field... fields) throws TableNotFoundException {
-=======
       final List<RowRange> ranges, TabletInformation.Field... fields)
       throws TableNotFoundException {
->>>>>>> 1e2a2d02
     EXISTING_TABLE_NAME.validate(tableName);
     Objects.requireNonNull(ranges, "ranges is null");
 
-<<<<<<< HEAD
-    final Range range = rowRange.asRange();
-    final Text scanRangeStart = (range.getStartKey() == null) ? null : range.getStartKey().getRow();
-    TableId tableId = context.getTableId(tableName);
-
-    List<TabletMetadata.ColumnType> columns = new ArrayList<>();
-    EnumSet<TabletInformation.Field> fieldSet =
-        fields.length == 0 ? EnumSet.allOf(TabletInformation.Field.class)
-            : EnumSet.noneOf(TabletInformation.Field.class);
-    Collections.addAll(fieldSet, fields);
-    if (fieldSet.contains(TabletInformation.Field.FILES)) {
-      Collections.addAll(columns, DIR, FILES, LOGS);
-    }
-    if (fieldSet.contains(TabletInformation.Field.LOCATION)) {
-      Collections.addAll(columns, LOCATION, LAST, SUSPEND);
-    }
-    if (fieldSet.contains(TabletInformation.Field.AVAILABILITY)) {
-      Collections.addAll(columns, AVAILABILITY);
-    }
-    if (fieldSet.contains(TabletInformation.Field.MERGEABILITY)) {
-      Collections.addAll(columns, MERGEABILITY);
-    }
-    columns.add(PREV_ROW);
-
-    TabletsMetadata tabletsMetadata =
-        context.getAmple().readTablets().forTable(tableId).overlapping(scanRangeStart, true, null)
-            .fetch(columns.toArray(new TabletMetadata.ColumnType[0])).checkConsistency().build();
-
-    Set<TServerInstance> liveTserverSet = TabletMetadata.getLiveTServers(context);
-=======
     EnumSet<TabletInformation.Field> fieldSet = fields.length == 0
         ? EnumSet.allOf(TabletInformation.Field.class) : EnumSet.copyOf(Arrays.asList(fields));
->>>>>>> 1e2a2d02
 
     TableId tableId = context.getTableId(tableName);
 
