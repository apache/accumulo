/*
 * Licensed to the Apache Software Foundation (ASF) under one
 * or more contributor license agreements.  See the NOTICE file
 * distributed with this work for additional information
 * regarding copyright ownership.  The ASF licenses this file
 * to you under the Apache License, Version 2.0 (the
 * "License"); you may not use this file except in compliance
 * with the License.  You may obtain a copy of the License at
 *
 *   https://www.apache.org/licenses/LICENSE-2.0
 *
 * Unless required by applicable law or agreed to in writing,
 * software distributed under the License is distributed on an
 * "AS IS" BASIS, WITHOUT WARRANTIES OR CONDITIONS OF ANY
 * KIND, either express or implied.  See the License for the
 * specific language governing permissions and limitations
 * under the License.
 */
package org.apache.accumulo.core.conf.cluster;

import java.io.IOException;
import java.io.InputStream;
import java.io.OutputStream;
import java.io.PrintStream;
import java.nio.file.Files;
import java.nio.file.Paths;
import java.nio.file.StandardOpenOption;
import java.util.HashMap;
import java.util.List;
import java.util.Map;
import java.util.Set;
import java.util.function.Predicate;
import java.util.stream.Collectors;

import org.yaml.snakeyaml.Yaml;

import edu.umd.cs.findbugs.annotations.SuppressFBWarnings;

public class ClusterConfigParser {

  private static final String PROPERTY_FORMAT = "%s=\"%s\"%n";
<<<<<<< HEAD
  private static final String COMPACTOR_PREFIX = "compactor.";
  private static final String COMPACTORS_PER_HOST_KEY = "compactors_per_host";
  private static final String GC_KEY = "gc";
  private static final String MANAGER_KEY = "manager";
  private static final String MONITOR_KEY = "monitor";
  private static final String SSERVER_PREFIX = "sserver.";
  private static final String SSERVERS_PER_HOST_KEY = "sservers_per_host";
  private static final String TSERVER_PREFIX = "tserver.";
  private static final String TSERVERS_PER_HOST_KEY = "tservers_per_host";

  private static final String[] UNGROUPED_SECTIONS =
      new String[] {MANAGER_KEY, MONITOR_KEY, GC_KEY};

  private static final Set<String> VALID_CONFIG_KEYS = Set.of(MANAGER_KEY, MONITOR_KEY, GC_KEY,
      SSERVERS_PER_HOST_KEY, TSERVERS_PER_HOST_KEY, COMPACTORS_PER_HOST_KEY);

  private static final Set<String> VALID_CONFIG_PREFIXES =
      Set.of(COMPACTOR_PREFIX, SSERVER_PREFIX, TSERVER_PREFIX);
=======
  private static final String[] SECTIONS = new String[] {"manager", "monitor", "gc", "tserver"};

  private static final Set<String> VALID_CONFIG_KEYS =
      Set.of("manager", "monitor", "gc", "tserver", "tservers_per_host", "compaction.coordinator");

  private static final Set<String> VALID_CONFIG_PREFIXES =
      Set.of("compaction.compactor.", "sserver.", "compactors_per_host.", "sservers_per_host.");
>>>>>>> 11b1f48f

  private static final Predicate<String> VALID_CONFIG_SECTIONS =
      section -> VALID_CONFIG_KEYS.contains(section)
          || VALID_CONFIG_PREFIXES.stream().anyMatch(section::startsWith);

  @SuppressFBWarnings(value = "PATH_TRAVERSAL_IN", justification = "paths not set by user input")
  public static Map<String,String> parseConfiguration(String configFile) throws IOException {
    Map<String,String> results = new HashMap<>();
    try (InputStream fis = Files.newInputStream(Paths.get(configFile), StandardOpenOption.READ)) {
      Yaml y = new Yaml();
      Map<String,Object> config = y.load(fis);
      config.forEach((k, v) -> flatten("", k, v, results));
    }
    return results;
  }

  private static String addTheDot(String key) {
    return key.endsWith(".") ? "" : ".";
  }

  private static void flatten(String parentKey, String key, Object value,
      Map<String,String> results) {
    String parent =
        (parentKey == null || parentKey.equals("")) ? "" : parentKey + addTheDot(parentKey);
    if (value instanceof String) {
      results.put(parent + key, (String) value);
    } else if (value instanceof List) {
      ((List<?>) value).forEach(l -> {
        if (l instanceof String) {
          // remove the [] at the ends of toString()
          String val = value.toString();
          results.put(parent + key, val.substring(1, val.length() - 1).replace(", ", " "));
        } else {
          flatten(parent, key, l, results);
        }
      });
    } else if (value instanceof Map) {
      @SuppressWarnings("unchecked")
      Map<String,Object> map = (Map<String,Object>) value;
      map.forEach((k, v) -> flatten(parent + key, k, v, results));
    } else if (value instanceof Number) {
      results.put(parent + key, value.toString());
    } else {
      throw new IllegalStateException(
          "Unhandled object type: " + ((value == null) ? "null" : value.getClass()));
    }
  }

  public static void outputShellVariables(Map<String,String> config, PrintStream out) {

    // find invalid config sections and point the user to the first one
    config.keySet().stream().filter(VALID_CONFIG_SECTIONS.negate()).findFirst()
        .ifPresent(section -> {
          throw new IllegalArgumentException("Unknown configuration section : " + section);
        });

    for (String section : UNGROUPED_SECTIONS) {
      if (config.containsKey(section)) {
        out.printf(PROPERTY_FORMAT, section.toUpperCase() + "_HOSTS", config.get(section));
      } else {
        if (section.equals(MANAGER_KEY)) {
          throw new IllegalStateException("Manager is required in the configuration");
        }
        System.err.println("WARN: " + section + " is missing");
      }
    }

    List<String> compactorGroups =
        config.keySet().stream().filter(k -> k.startsWith(COMPACTOR_PREFIX))
            .map(k -> k.substring(COMPACTOR_PREFIX.length())).sorted().collect(Collectors.toList());

<<<<<<< HEAD
    if (!compactorGroups.isEmpty()) {
      out.printf(PROPERTY_FORMAT, "COMPACTOR_GROUPS",
          compactorGroups.stream().collect(Collectors.joining(" ")));
      for (String group : compactorGroups) {
        out.printf(PROPERTY_FORMAT, "COMPACTOR_HOSTS_" + group,
            config.get(COMPACTOR_PREFIX + group));
=======
    String compactorPrefix = "compaction.compactor.";
    Set<String> compactorQueues =
        config.keySet().stream().filter(k -> k.startsWith(compactorPrefix))
            .map(k -> k.substring(compactorPrefix.length())).collect(Collectors.toSet());

    if (!compactorQueues.isEmpty()) {
      out.printf(PROPERTY_FORMAT, "COMPACTION_QUEUES",
          compactorQueues.stream().collect(Collectors.joining(" ")));
      for (String queue : compactorQueues) {
        out.printf(PROPERTY_FORMAT, "COMPACTOR_HOSTS_" + queue,
            config.get("compaction.compactor." + queue));
        String numCompactors = config.getOrDefault("compactors_per_host." + queue, "1");
        out.printf(PROPERTY_FORMAT, "NUM_COMPACTORS_" + queue, numCompactors);
>>>>>>> 11b1f48f
      }
    }

    List<String> sserverGroups = config.keySet().stream().filter(k -> k.startsWith(SSERVER_PREFIX))
        .map(k -> k.substring(SSERVER_PREFIX.length())).sorted().collect(Collectors.toList());

    if (!sserverGroups.isEmpty()) {
      out.printf(PROPERTY_FORMAT, "SSERVER_GROUPS",
          sserverGroups.stream().collect(Collectors.joining(" ")));
      sserverGroups.forEach(ssg -> out.printf(PROPERTY_FORMAT, "SSERVER_HOSTS_" + ssg,
<<<<<<< HEAD
          config.get(SSERVER_PREFIX + ssg)));
    }

    List<String> tserverGroups = config.keySet().stream().filter(k -> k.startsWith(TSERVER_PREFIX))
        .map(k -> k.substring(TSERVER_PREFIX.length())).sorted().collect(Collectors.toList());

    if (!tserverGroups.isEmpty()) {
      out.printf(PROPERTY_FORMAT, "TSERVER_GROUPS",
          tserverGroups.stream().collect(Collectors.joining(" ")));
      tserverGroups.forEach(tsg -> out.printf(PROPERTY_FORMAT, "TSERVER_HOSTS_" + tsg,
          config.get(TSERVER_PREFIX + tsg)));
=======
          config.get(sserverPrefix + ssg)));
      sserverGroups.forEach(ssg -> out.printf(PROPERTY_FORMAT, "NUM_SSERVERS_" + ssg,
          config.getOrDefault("sservers_per_host." + ssg, "1")));
>>>>>>> 11b1f48f
    }

    String numTservers = config.getOrDefault("tservers_per_host", "1");
    out.print("NUM_TSERVERS=\"${NUM_TSERVERS:=" + numTservers + "}\"\n");

    out.flush();
  }

  @SuppressFBWarnings(value = "PATH_TRAVERSAL_IN",
      justification = "Path provided for output file is intentional")
  public static void main(String[] args) throws IOException {
    if (args == null || args.length < 1 || args.length > 2) {
      System.err.println("Usage: ClusterConfigParser <configFile> [<outputFile>]");
      System.exit(1);
    }

    if (args.length == 2) {
      // Write to a file instead of System.out if provided as an argument
      try (OutputStream os = Files.newOutputStream(Paths.get(args[1]), StandardOpenOption.CREATE);
          PrintStream out = new PrintStream(os)) {
        outputShellVariables(parseConfiguration(args[0]), new PrintStream(out));
      }
    } else {
      outputShellVariables(parseConfiguration(args[0]), System.out);
    }
  }

}<|MERGE_RESOLUTION|>--- conflicted
+++ resolved
@@ -39,34 +39,24 @@
 public class ClusterConfigParser {
 
   private static final String PROPERTY_FORMAT = "%s=\"%s\"%n";
-<<<<<<< HEAD
   private static final String COMPACTOR_PREFIX = "compactor.";
-  private static final String COMPACTORS_PER_HOST_KEY = "compactors_per_host";
+  private static final String COMPACTORS_PER_HOST_PREFIX = "compactors_per_host.";
   private static final String GC_KEY = "gc";
   private static final String MANAGER_KEY = "manager";
   private static final String MONITOR_KEY = "monitor";
   private static final String SSERVER_PREFIX = "sserver.";
-  private static final String SSERVERS_PER_HOST_KEY = "sservers_per_host";
+  private static final String SSERVERS_PER_HOST_PREFIX = "sservers_per_host.";
   private static final String TSERVER_PREFIX = "tserver.";
   private static final String TSERVERS_PER_HOST_KEY = "tservers_per_host";
 
   private static final String[] UNGROUPED_SECTIONS =
       new String[] {MANAGER_KEY, MONITOR_KEY, GC_KEY};
 
-  private static final Set<String> VALID_CONFIG_KEYS = Set.of(MANAGER_KEY, MONITOR_KEY, GC_KEY,
-      SSERVERS_PER_HOST_KEY, TSERVERS_PER_HOST_KEY, COMPACTORS_PER_HOST_KEY);
+  private static final Set<String> VALID_CONFIG_KEYS =
+      Set.of(MANAGER_KEY, MONITOR_KEY, GC_KEY, TSERVERS_PER_HOST_KEY);
 
-  private static final Set<String> VALID_CONFIG_PREFIXES =
-      Set.of(COMPACTOR_PREFIX, SSERVER_PREFIX, TSERVER_PREFIX);
-=======
-  private static final String[] SECTIONS = new String[] {"manager", "monitor", "gc", "tserver"};
-
-  private static final Set<String> VALID_CONFIG_KEYS =
-      Set.of("manager", "monitor", "gc", "tserver", "tservers_per_host", "compaction.coordinator");
-
-  private static final Set<String> VALID_CONFIG_PREFIXES =
-      Set.of("compaction.compactor.", "sserver.", "compactors_per_host.", "sservers_per_host.");
->>>>>>> 11b1f48f
+  private static final Set<String> VALID_CONFIG_PREFIXES = Set.of(COMPACTOR_PREFIX, SSERVER_PREFIX,
+      TSERVER_PREFIX, SSERVERS_PER_HOST_PREFIX, COMPACTORS_PER_HOST_PREFIX);
 
   private static final Predicate<String> VALID_CONFIG_SECTIONS =
       section -> VALID_CONFIG_KEYS.contains(section)
@@ -138,28 +128,14 @@
         config.keySet().stream().filter(k -> k.startsWith(COMPACTOR_PREFIX))
             .map(k -> k.substring(COMPACTOR_PREFIX.length())).sorted().collect(Collectors.toList());
 
-<<<<<<< HEAD
     if (!compactorGroups.isEmpty()) {
       out.printf(PROPERTY_FORMAT, "COMPACTOR_GROUPS",
           compactorGroups.stream().collect(Collectors.joining(" ")));
       for (String group : compactorGroups) {
         out.printf(PROPERTY_FORMAT, "COMPACTOR_HOSTS_" + group,
             config.get(COMPACTOR_PREFIX + group));
-=======
-    String compactorPrefix = "compaction.compactor.";
-    Set<String> compactorQueues =
-        config.keySet().stream().filter(k -> k.startsWith(compactorPrefix))
-            .map(k -> k.substring(compactorPrefix.length())).collect(Collectors.toSet());
-
-    if (!compactorQueues.isEmpty()) {
-      out.printf(PROPERTY_FORMAT, "COMPACTION_QUEUES",
-          compactorQueues.stream().collect(Collectors.joining(" ")));
-      for (String queue : compactorQueues) {
-        out.printf(PROPERTY_FORMAT, "COMPACTOR_HOSTS_" + queue,
-            config.get("compaction.compactor." + queue));
-        String numCompactors = config.getOrDefault("compactors_per_host." + queue, "1");
-        out.printf(PROPERTY_FORMAT, "NUM_COMPACTORS_" + queue, numCompactors);
->>>>>>> 11b1f48f
+        String numCompactors = config.getOrDefault("compactors_per_host." + group, "1");
+        out.printf(PROPERTY_FORMAT, "NUM_COMPACTORS_" + group, numCompactors);
       }
     }
 
@@ -170,8 +146,10 @@
       out.printf(PROPERTY_FORMAT, "SSERVER_GROUPS",
           sserverGroups.stream().collect(Collectors.joining(" ")));
       sserverGroups.forEach(ssg -> out.printf(PROPERTY_FORMAT, "SSERVER_HOSTS_" + ssg,
-<<<<<<< HEAD
           config.get(SSERVER_PREFIX + ssg)));
+      sserverGroups.forEach(ssg -> out.printf(PROPERTY_FORMAT, "NUM_SSERVERS_" + ssg,
+          config.getOrDefault("sservers_per_host." + ssg, "1")));
+
     }
 
     List<String> tserverGroups = config.keySet().stream().filter(k -> k.startsWith(TSERVER_PREFIX))
@@ -182,11 +160,6 @@
           tserverGroups.stream().collect(Collectors.joining(" ")));
       tserverGroups.forEach(tsg -> out.printf(PROPERTY_FORMAT, "TSERVER_HOSTS_" + tsg,
           config.get(TSERVER_PREFIX + tsg)));
-=======
-          config.get(sserverPrefix + ssg)));
-      sserverGroups.forEach(ssg -> out.printf(PROPERTY_FORMAT, "NUM_SSERVERS_" + ssg,
-          config.getOrDefault("sservers_per_host." + ssg, "1")));
->>>>>>> 11b1f48f
     }
 
     String numTservers = config.getOrDefault("tservers_per_host", "1");
