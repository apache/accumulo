--- conflicted
+++ resolved
@@ -42,7 +42,7 @@
   private static final Pattern GROUP_NAME_PATTERN =
       Pattern.compile("^[a-zA-Z_]{1,}[a-zA-Z0-9_]{0,}$");
 
-  public static void validateGroupNames(Set<String> names) {
+  public static void validateGroupNames(List<String> names) {
     for (String name : names) {
       if (!GROUP_NAME_PATTERN.matcher(name).matches()) {
         throw new RuntimeException("Group name: " + name + " contains invalid characters");
@@ -136,10 +136,10 @@
       }
     }
 
-<<<<<<< HEAD
     List<String> compactorGroups =
         config.keySet().stream().filter(k -> k.startsWith(COMPACTOR_PREFIX))
             .map(k -> k.substring(COMPACTOR_PREFIX.length())).sorted().collect(Collectors.toList());
+    validateGroupNames(compactorGroups);
 
     if (!compactorGroups.isEmpty()) {
       out.printf(PROPERTY_FORMAT, "COMPACTOR_GROUPS",
@@ -154,33 +154,7 @@
 
     List<String> sserverGroups = config.keySet().stream().filter(k -> k.startsWith(SSERVER_PREFIX))
         .map(k -> k.substring(SSERVER_PREFIX.length())).sorted().collect(Collectors.toList());
-=======
-    if (config.containsKey("compaction.coordinator")) {
-      out.printf(PROPERTY_FORMAT, "COORDINATOR_HOSTS", config.get("compaction.coordinator"));
-    }
-
-    String compactorPrefix = "compaction.compactor.";
-    Set<String> compactorQueues =
-        config.keySet().stream().filter(k -> k.startsWith(compactorPrefix))
-            .map(k -> k.substring(compactorPrefix.length())).collect(Collectors.toSet());
-    validateGroupNames(compactorQueues);
-
-    if (!compactorQueues.isEmpty()) {
-      out.printf(PROPERTY_FORMAT, "COMPACTION_QUEUES",
-          compactorQueues.stream().collect(Collectors.joining(" ")));
-      for (String queue : compactorQueues) {
-        out.printf(PROPERTY_FORMAT, "COMPACTOR_HOSTS_" + queue,
-            config.get("compaction.compactor." + queue));
-        String numCompactors = config.getOrDefault("compactors_per_host." + queue, "1");
-        out.printf(PROPERTY_FORMAT, "NUM_COMPACTORS_" + queue, numCompactors);
-      }
-    }
-
-    String sserverPrefix = "sserver.";
-    Set<String> sserverGroups = config.keySet().stream().filter(k -> k.startsWith(sserverPrefix))
-        .map(k -> k.substring(sserverPrefix.length())).collect(Collectors.toSet());
     validateGroupNames(sserverGroups);
->>>>>>> 51633db8
 
     if (!sserverGroups.isEmpty()) {
       out.printf(PROPERTY_FORMAT, "SSERVER_GROUPS",
@@ -194,6 +168,7 @@
 
     List<String> tserverGroups = config.keySet().stream().filter(k -> k.startsWith(TSERVER_PREFIX))
         .map(k -> k.substring(TSERVER_PREFIX.length())).sorted().collect(Collectors.toList());
+    validateGroupNames(tserverGroups);
 
     if (!tserverGroups.isEmpty()) {
       out.printf(PROPERTY_FORMAT, "TSERVER_GROUPS",
