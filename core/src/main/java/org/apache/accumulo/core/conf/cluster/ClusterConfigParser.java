/*
 * Licensed to the Apache Software Foundation (ASF) under one
 * or more contributor license agreements.  See the NOTICE file
 * distributed with this work for additional information
 * regarding copyright ownership.  The ASF licenses this file
 * to you under the Apache License, Version 2.0 (the
 * "License"); you may not use this file except in compliance
 * with the License.  You may obtain a copy of the License at
 *
 *   https://www.apache.org/licenses/LICENSE-2.0
 *
 * Unless required by applicable law or agreed to in writing,
 * software distributed under the License is distributed on an
 * "AS IS" BASIS, WITHOUT WARRANTIES OR CONDITIONS OF ANY
 * KIND, either express or implied.  See the License for the
 * specific language governing permissions and limitations
 * under the License.
 */
package org.apache.accumulo.core.conf.cluster;

import java.io.IOException;
import java.io.InputStream;
import java.io.PrintStream;
import java.nio.file.Files;
import java.nio.file.Paths;
import java.nio.file.StandardOpenOption;
import java.util.HashMap;
import java.util.List;
import java.util.Map;
import java.util.Set;
import java.util.stream.Collectors;

import org.yaml.snakeyaml.Yaml;

import edu.umd.cs.findbugs.annotations.SuppressFBWarnings;

public class ClusterConfigParser {

  private static final String PROPERTY_FORMAT = "%s=\"%s\"%n";
  private static final String[] SECTIONS = new String[] {"manager", "monitor", "gc", "tserver"};

  @SuppressFBWarnings(value = "PATH_TRAVERSAL_IN", justification = "paths not set by user input")
  public static Map<String,String> parseConfiguration(String configFile) throws IOException {
    Map<String,String> results = new HashMap<>();
    try (InputStream fis = Files.newInputStream(Paths.get(configFile), StandardOpenOption.READ)) {
      Yaml y = new Yaml();
      Map<String,Object> config = y.load(fis);
      config.forEach((k, v) -> flatten("", k, v, results));
    }
    return results;
  }

  private static String addTheDot(String key) {
    return key.endsWith(".") ? "" : ".";
  }

  private static void flatten(String parentKey, String key, Object value,
      Map<String,String> results) {
    String parent =
        (parentKey == null || parentKey.equals("")) ? "" : parentKey + addTheDot(parentKey);
    if (value instanceof String) {
      results.put(parent + key, (String) value);
      return;
    } else if (value instanceof List) {
      ((List<?>) value).forEach(l -> {
        if (l instanceof String) {
          // remove the [] at the ends of toString()
          String val = value.toString();
          results.put(parent + key, val.substring(1, val.length() - 1).replace(", ", " "));
          return;
        } else {
          flatten(parent, key, l, results);
        }
      });
    } else if (value instanceof Map) {
      @SuppressWarnings("unchecked")
      Map<String,Object> map = (Map<String,Object>) value;
      map.forEach((k, v) -> flatten(parent + key, k, v, results));
    } else {
      throw new RuntimeException("Unhandled object type: " + value.getClass());
    }
  }

  public static void outputShellVariables(Map<String,String> config, PrintStream out) {
    for (String section : SECTIONS) {
      if (config.containsKey(section)) {
        out.printf(PROPERTY_FORMAT, section.toUpperCase() + "_HOSTS", config.get(section));
      } else {
        if (section.equals("manager") || section.equals("tserver")) {
          throw new RuntimeException("Required configuration section is missing: " + section);
        }
        System.err.println("WARN: " + section + " is missing");
      }
    }

    if (config.containsKey("compaction.coordinator")) {
      out.printf(PROPERTY_FORMAT, "COORDINATOR_HOSTS", config.get("compaction.coordinator"));
    }

    String compactorPrefix = "compaction.compactor.";
    Set<String> compactorQueues =
        config.keySet().stream().filter(k -> k.startsWith(compactorPrefix))
            .map(k -> k.substring(compactorPrefix.length())).collect(Collectors.toSet());

    if (!compactorQueues.isEmpty()) {
      out.printf(PROPERTY_FORMAT, "COMPACTION_QUEUES",
          compactorQueues.stream().collect(Collectors.joining(" ")));
      for (String queue : compactorQueues) {
        out.printf(PROPERTY_FORMAT, "COMPACTOR_HOSTS_" + queue,
            config.get("compaction.compactor." + queue));
      }
    }
<<<<<<< HEAD
    if (config.containsKey("sserver.group")) {
      out.printf(PROPERTY_FORMAT, "SSERVER_GROUPS", config.get("sserver.group"));
    }
    String groups = config.get("sserver.group");
    if (StringUtils.isNotEmpty(groups)) {
      String[] g = groups.split(" ");
      for (int i = 0; i < g.length; i++) {
        if (config.containsKey("sserver." + g[i])) {
          out.printf(PROPERTY_FORMAT, "SSERVER_HOSTS_" + g[i], config.get("sserver." + g[i]));
        }
      }
    }
=======
>>>>>>> b999c6f0

    out.flush();
  }

  public static void main(String[] args) throws IOException {
    if (args == null || args.length != 1) {
      System.err.println("Usage: ClusterConfigParser <configFile>");
      System.exit(1);
    }
    outputShellVariables(parseConfiguration(args[0]), System.out);
  }

}<|MERGE_RESOLUTION|>--- conflicted
+++ resolved
@@ -30,6 +30,7 @@
 import java.util.Set;
 import java.util.stream.Collectors;
 
+import org.apache.commons.lang3.StringUtils;
 import org.yaml.snakeyaml.Yaml;
 
 import edu.umd.cs.findbugs.annotations.SuppressFBWarnings;
@@ -110,7 +111,7 @@
             config.get("compaction.compactor." + queue));
       }
     }
-<<<<<<< HEAD
+
     if (config.containsKey("sserver.group")) {
       out.printf(PROPERTY_FORMAT, "SSERVER_GROUPS", config.get("sserver.group"));
     }
@@ -123,8 +124,6 @@
         }
       }
     }
-=======
->>>>>>> b999c6f0
 
     out.flush();
   }
