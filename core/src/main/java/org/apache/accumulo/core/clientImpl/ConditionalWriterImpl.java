/*
 * Licensed to the Apache Software Foundation (ASF) under one
 * or more contributor license agreements.  See the NOTICE file
 * distributed with this work for additional information
 * regarding copyright ownership.  The ASF licenses this file
 * to you under the Apache License, Version 2.0 (the
 * "License"); you may not use this file except in compliance
 * with the License.  You may obtain a copy of the License at
 *
 *   https://www.apache.org/licenses/LICENSE-2.0
 *
 * Unless required by applicable law or agreed to in writing,
 * software distributed under the License is distributed on an
 * "AS IS" BASIS, WITHOUT WARRANTIES OR CONDITIONS OF ANY
 * KIND, either express or implied.  See the License for the
 * specific language governing permissions and limitations
 * under the License.
 */
package org.apache.accumulo.core.clientImpl;

import static com.google.common.util.concurrent.Uninterruptibles.sleepUninterruptibly;
import static java.nio.charset.StandardCharsets.UTF_8;
import static java.util.concurrent.TimeUnit.MILLISECONDS;
import static java.util.concurrent.TimeUnit.SECONDS;

import java.nio.ByteBuffer;
import java.util.ArrayList;
import java.util.Arrays;
import java.util.Collections;
import java.util.Comparator;
import java.util.HashMap;
import java.util.HashSet;
import java.util.Iterator;
import java.util.List;
import java.util.Map;
import java.util.NoSuchElementException;
import java.util.concurrent.BlockingQueue;
import java.util.concurrent.DelayQueue;
import java.util.concurrent.Delayed;
import java.util.concurrent.LinkedBlockingQueue;
import java.util.concurrent.ScheduledFuture;
import java.util.concurrent.ScheduledThreadPoolExecutor;
import java.util.concurrent.TimeUnit;

import org.apache.accumulo.core.Constants;
import org.apache.accumulo.core.client.AccumuloException;
import org.apache.accumulo.core.client.AccumuloSecurityException;
import org.apache.accumulo.core.client.ConditionalWriter;
import org.apache.accumulo.core.client.ConditionalWriterConfig;
import org.apache.accumulo.core.client.Durability;
import org.apache.accumulo.core.client.TimedOutException;
import org.apache.accumulo.core.clientImpl.ClientTabletCache.TabletServerMutations;
import org.apache.accumulo.core.clientImpl.thrift.TInfo;
import org.apache.accumulo.core.clientImpl.thrift.ThriftSecurityException;
import org.apache.accumulo.core.data.ByteSequence;
import org.apache.accumulo.core.data.Condition;
import org.apache.accumulo.core.data.ConditionalMutation;
import org.apache.accumulo.core.data.TableId;
import org.apache.accumulo.core.dataImpl.KeyExtent;
import org.apache.accumulo.core.dataImpl.thrift.TCMResult;
import org.apache.accumulo.core.dataImpl.thrift.TCMStatus;
import org.apache.accumulo.core.dataImpl.thrift.TCondition;
import org.apache.accumulo.core.dataImpl.thrift.TConditionalMutation;
import org.apache.accumulo.core.dataImpl.thrift.TConditionalSession;
import org.apache.accumulo.core.dataImpl.thrift.TKeyExtent;
import org.apache.accumulo.core.dataImpl.thrift.TMutation;
import org.apache.accumulo.core.fate.zookeeper.ZooUtil.LockID;
import org.apache.accumulo.core.lock.ServiceLock;
import org.apache.accumulo.core.rpc.ThriftUtil;
import org.apache.accumulo.core.rpc.clients.ThriftClientTypes;
import org.apache.accumulo.core.security.Authorizations;
import org.apache.accumulo.core.security.ColumnVisibility;
import org.apache.accumulo.core.security.VisibilityEvaluator;
import org.apache.accumulo.core.security.VisibilityParseException;
import org.apache.accumulo.core.tabletingest.thrift.TabletIngestClientService;
import org.apache.accumulo.core.tabletserver.thrift.NoSuchScanIDException;
import org.apache.accumulo.core.trace.TraceUtil;
import org.apache.accumulo.core.util.BadArgumentException;
import org.apache.accumulo.core.util.ByteBufferUtil;
import org.apache.accumulo.core.util.threads.ThreadPools;
import org.apache.accumulo.core.util.threads.Threads;
import org.apache.commons.collections4.map.LRUMap;
import org.apache.commons.lang3.mutable.MutableLong;
import org.apache.hadoop.io.Text;
import org.apache.thrift.TApplicationException;
import org.apache.thrift.TException;
import org.apache.thrift.TServiceClient;
import org.apache.thrift.transport.TTransportException;

import com.google.common.net.HostAndPort;

public class ConditionalWriterImpl implements ConditionalWriter {

  private static final int MAX_SLEEP = 30000;

  private Authorizations auths;
  private VisibilityEvaluator ve;
  private Map<Text,Boolean> cache = Collections.synchronizedMap(new LRUMap<>(1000));
  private final ClientContext context;
  private ClientTabletCache locator;
  private final TableId tableId;
  private final String tableName;
  private long timeout;
  private final Durability durability;
  private final String classLoaderContext;

  private static class ServerQueue {
    BlockingQueue<TabletServerMutations<QCMutation>> queue = new LinkedBlockingQueue<>();
    boolean taskQueued = false;
  }

  private Map<String,ServerQueue> serverQueues;
  private DelayQueue<QCMutation> failedMutations = new DelayQueue<>();
  private ScheduledThreadPoolExecutor threadPool;
  private final ScheduledFuture<?> failureTaskFuture;

  private class RQIterator implements Iterator<Result> {

    private BlockingQueue<Result> rq;
    private int count;

    public RQIterator(BlockingQueue<Result> resultQueue, int count) {
      this.rq = resultQueue;
      this.count = count;
    }

    @Override
    public boolean hasNext() {
      return count > 0;
    }

    @Override
    public Result next() {
      if (count <= 0) {
        throw new NoSuchElementException();
      }

      try {
        Result result = rq.poll(1, SECONDS);
        while (result == null) {

          if (threadPool.isShutdown()) {
            throw new NoSuchElementException("ConditionalWriter closed");
          }

          result = rq.poll(1, SECONDS);
        }
        count--;
        return result;
      } catch (InterruptedException e) {
        throw new IllegalStateException(e);
      }
    }

    @Override
    public void remove() {
      throw new UnsupportedOperationException();
    }

  }

  private static class QCMutation extends ConditionalMutation implements Delayed {
    private BlockingQueue<Result> resultQueue;
    private long resetTime;
    private long delay = 50;
    private long entryTime;

    QCMutation(ConditionalMutation cm, BlockingQueue<Result> resultQueue, long entryTime) {
      super(cm);
      this.resultQueue = resultQueue;
      this.entryTime = entryTime;
    }

    @Override
    public int compareTo(Delayed o) {
      QCMutation oqcm = (QCMutation) o;
      return Long.compare(resetTime, oqcm.resetTime);
    }

    @Override
    public int hashCode() {
      return super.hashCode();
    }

    @Override
    public boolean equals(Object o) {
      if (o instanceof QCMutation) {
        return compareTo((QCMutation) o) == 0;
      }
      return false;
    }

    @Override
    public long getDelay(TimeUnit unit) {
      return unit.convert(delay - (System.currentTimeMillis() - resetTime), MILLISECONDS);
    }

    void resetDelay() {
      delay = Math.min(delay * 2, MAX_SLEEP);
      resetTime = System.currentTimeMillis();
    }

    void queueResult(Result result) {
      resultQueue.add(result);
    }
  }

  private ServerQueue getServerQueue(String location) {
    ServerQueue serverQueue;
    synchronized (serverQueues) {
      serverQueue = serverQueues.get(location);
      if (serverQueue == null) {

        serverQueue = new ServerQueue();
        serverQueues.put(location, serverQueue);
      }
    }
    return serverQueue;
  }

  private class CleanupTask implements Runnable {
    private List<SessionID> sessions;

    CleanupTask(List<SessionID> activeSessions) {
      this.sessions = activeSessions;
    }

    @Override
    public void run() {
      TabletIngestClientService.Iface client = null;

      for (SessionID sid : sessions) {
        if (!sid.isActive()) {
          continue;
        }

        TInfo tinfo = TraceUtil.traceInfo();
        try {
          client = getClient(sid.location);
          client.closeConditionalUpdate(tinfo, sid.sessionID);
        } catch (Exception e) {} finally {
          ThriftUtil.returnClient((TServiceClient) client, context);
        }

      }
    }
  }

  private void queueRetry(List<QCMutation> mutations, HostAndPort server) {

    if (timeout < Long.MAX_VALUE) {

      long time = System.currentTimeMillis();

      ArrayList<QCMutation> mutations2 = new ArrayList<>(mutations.size());

      for (QCMutation qcm : mutations) {
        qcm.resetDelay();
        if (time + qcm.getDelay(MILLISECONDS) > qcm.entryTime + timeout) {
          TimedOutException toe;
          if (server != null) {
            toe = new TimedOutException(Collections.singleton(server.toString()));
          } else {
            toe = new TimedOutException("Conditional mutation timed out");
          }

          qcm.queueResult(new Result(toe, qcm, (server == null ? null : server.toString())));
        } else {
          mutations2.add(qcm);
        }
      }

      if (!mutations2.isEmpty()) {
        failedMutations.addAll(mutations2);
      }

    } else {
      mutations.forEach(QCMutation::resetDelay);
      failedMutations.addAll(mutations);
    }
  }

  private void queue(List<QCMutation> mutations) {
    List<QCMutation> failures = new ArrayList<>();
    Map<String,TabletServerMutations<QCMutation>> binnedMutations = new HashMap<>();

    try {
      locator.binMutations(context, mutations, binnedMutations, failures);

      if (failures.size() == mutations.size()) {
        context.requireNotDeleted(tableId);
        context.requireNotOffline(tableId, tableName);
      }

    } catch (Exception e) {
      mutations.forEach(qcm -> qcm.queueResult(new Result(e, qcm, null)));

      // do not want to queue anything that was put in before binMutations() failed
      failures.clear();
      binnedMutations.clear();
    }

    if (!failures.isEmpty()) {
      queueRetry(failures, null);
    }

    binnedMutations.forEach(this::queue);
  }

  private void queue(String location, TabletServerMutations<QCMutation> mutations) {

    ServerQueue serverQueue = getServerQueue(location);

    synchronized (serverQueue) {
      serverQueue.queue.add(mutations);
      // never execute more than one task per server
      if (!serverQueue.taskQueued) {
        threadPool.execute(new SendTask(location));
        serverQueue.taskQueued = true;
      }
    }

  }

  private void reschedule(SendTask task) {
    ServerQueue serverQueue = getServerQueue(task.location);
    // just finished processing work for this server, could reschedule if it has more work or
    // immediately process the work
    // this code reschedules the the server for processing later... there may be other queues with
    // more data that need to be processed... also it will give the current server time to build
    // up more data... the thinking is that rescheduling instead or processing immediately will
    // result in bigger batches and less RPC overhead

    synchronized (serverQueue) {
      if (serverQueue.queue.isEmpty()) {
        serverQueue.taskQueued = false;
      } else {
        threadPool.execute(task);
      }
    }

  }

  private TabletServerMutations<QCMutation> dequeue(String location) {
    var queue = getServerQueue(location).queue;

    var mutations = new ArrayList<TabletServerMutations<QCMutation>>();
    queue.drainTo(mutations);

    if (mutations.isEmpty()) {
      return null;
    }

    if (mutations.size() == 1) {
      return mutations.get(0);
    } else {
      // merge multiple request to a single tablet server
      TabletServerMutations<QCMutation> tsm = mutations.get(0);

      for (int i = 1; i < mutations.size(); i++) {
        mutations.get(i).getMutations().forEach((keyExtent, mutationList) -> tsm.getMutations()
            .computeIfAbsent(keyExtent, k -> new ArrayList<>()).addAll(mutationList));
      }

      return tsm;
    }
  }

  ConditionalWriterImpl(ClientContext context, TableId tableId, String tableName,
      ConditionalWriterConfig config) {
    this.context = context;
    this.auths = config.getAuthorizations();
    this.ve = new VisibilityEvaluator(config.getAuthorizations());
    this.threadPool = context.threadPools().createScheduledExecutorService(
<<<<<<< HEAD
        config.getMaxWriteThreads(), this.getClass().getSimpleName(), false);
    this.locator = new SyncingClientTabletCache(context, tableId);
=======
        config.getMaxWriteThreads(), this.getClass().getSimpleName());
    this.locator = new SyncingTabletLocator(context, tableId);
>>>>>>> 0ad96b1d
    this.serverQueues = new HashMap<>();
    this.tableId = tableId;
    this.tableName = tableName;
    this.timeout = config.getTimeout(MILLISECONDS);
    this.durability = config.getDurability();
    this.classLoaderContext = config.getClassLoaderContext();

    Runnable failureHandler = () -> {
      List<QCMutation> mutations = new ArrayList<>();
      failedMutations.drainTo(mutations);
      if (!mutations.isEmpty()) {
        queue(mutations);
      }
    };

    failureTaskFuture = threadPool.scheduleAtFixedRate(failureHandler, 250, 250, MILLISECONDS);
  }

  @Override
  public Iterator<Result> write(Iterator<ConditionalMutation> mutations) {

    ThreadPools.ensureRunning(failureTaskFuture,
        "Background task that re-queues failed mutations has exited.");

    BlockingQueue<Result> resultQueue = new LinkedBlockingQueue<>();

    List<QCMutation> mutationList = new ArrayList<>();

    int count = 0;

    long entryTime = System.currentTimeMillis();

    mloop: while (mutations.hasNext()) {
      ConditionalMutation mut = mutations.next();
      count++;

      if (mut.getConditions().isEmpty()) {
        throw new IllegalArgumentException(
            "ConditionalMutation had no conditions " + new String(mut.getRow(), UTF_8));
      }

      for (Condition cond : mut.getConditions()) {
        if (!isVisible(cond.getVisibility())) {
          resultQueue.add(new Result(Status.INVISIBLE_VISIBILITY, mut, null));
          continue mloop;
        }
      }

      // copy the mutations so that even if caller changes it, it will not matter
      mutationList.add(new QCMutation(mut, resultQueue, entryTime));
    }

    queue(mutationList);

    return new RQIterator(resultQueue, count);
  }

  private class SendTask implements Runnable {

    String location;

    public SendTask(String location) {
      this.location = location;

    }

    @Override
    public void run() {
      try {
        TabletServerMutations<QCMutation> mutations = dequeue(location);
        if (mutations != null) {
          sendToServer(HostAndPort.fromString(location), mutations);
        }
      } finally {
        reschedule(this);
      }
    }
  }

  private static class CMK {

    QCMutation cm;
    KeyExtent ke;

    public CMK(KeyExtent ke, QCMutation cm) {
      this.ke = ke;
      this.cm = cm;
    }
  }

  private static class SessionID {
    HostAndPort location;
    String lockId;
    long sessionID;
    boolean reserved;
    long lastAccessTime;
    long ttl;

    boolean isActive() {
      return System.currentTimeMillis() - lastAccessTime < ttl * .95;
    }
  }

  private HashMap<HostAndPort,SessionID> cachedSessionIDs = new HashMap<>();

  private SessionID reserveSessionID(HostAndPort location, TabletIngestClientService.Iface client,
      TInfo tinfo) throws ThriftSecurityException, TException {
    // avoid cost of repeatedly making RPC to create sessions, reuse sessions
    synchronized (cachedSessionIDs) {
      SessionID sid = cachedSessionIDs.get(location);
      if (sid != null) {
        if (sid.reserved) {
          throw new IllegalStateException();
        }

        if (sid.isActive()) {
          sid.reserved = true;
          return sid;
        } else {
          cachedSessionIDs.remove(location);
        }
      }
    }

    TConditionalSession tcs = client.startConditionalUpdate(tinfo, context.rpcCreds(),
        ByteBufferUtil.toByteBuffers(auths.getAuthorizations()), tableId.canonical(),
        DurabilityImpl.toThrift(durability), this.classLoaderContext);

    synchronized (cachedSessionIDs) {
      SessionID sid = new SessionID();
      sid.reserved = true;
      sid.sessionID = tcs.sessionId;
      sid.lockId = tcs.tserverLock;
      sid.ttl = tcs.ttl;
      sid.location = location;
      if (cachedSessionIDs.put(location, sid) != null) {
        throw new IllegalStateException();
      }

      return sid;
    }

  }

  private void invalidateSessionID(HostAndPort location) {
    synchronized (cachedSessionIDs) {
      cachedSessionIDs.remove(location);
    }

  }

  private void unreserveSessionID(HostAndPort location) {
    synchronized (cachedSessionIDs) {
      SessionID sid = cachedSessionIDs.get(location);
      if (sid != null) {
        if (!sid.reserved) {
          throw new IllegalStateException();
        }
        sid.reserved = false;
        sid.lastAccessTime = System.currentTimeMillis();
      }
    }
  }

  List<SessionID> getActiveSessions() {
    ArrayList<SessionID> activeSessions = new ArrayList<>();
    for (SessionID sid : cachedSessionIDs.values()) {
      if (sid.isActive()) {
        activeSessions.add(sid);
      }
    }
    return activeSessions;
  }

  private TabletIngestClientService.Iface getClient(HostAndPort location)
      throws TTransportException {
    TabletIngestClientService.Iface client;
    if (timeout < context.getClientTimeoutInMillis()) {
      client = ThriftUtil.getClient(ThriftClientTypes.TABLET_INGEST, location, context, timeout);
    } else {
      client = ThriftUtil.getClient(ThriftClientTypes.TABLET_INGEST, location, context);
    }
    return client;
  }

  private void sendToServer(HostAndPort location, TabletServerMutations<QCMutation> mutations) {
    TabletIngestClientService.Iface client = null;

    TInfo tinfo = TraceUtil.traceInfo();

    Map<Long,CMK> cmidToCm = new HashMap<>();
    MutableLong cmid = new MutableLong(0);

    SessionID sessionId = null;

    try {
      Map<TKeyExtent,List<TConditionalMutation>> tmutations = new HashMap<>();

      CompressedIterators compressedIters = new CompressedIterators();
      convertMutations(mutations, cmidToCm, cmid, tmutations, compressedIters);

      // getClient() call must come after converMutations in case it throws a TException
      client = getClient(location);

      List<TCMResult> tresults = null;
      while (tresults == null) {
        try {
          sessionId = reserveSessionID(location, client, tinfo);
          tresults = client.conditionalUpdate(tinfo, sessionId.sessionID, tmutations,
              compressedIters.getSymbolTable());
        } catch (NoSuchScanIDException nssie) {
          sessionId = null;
          invalidateSessionID(location);
        }
      }

      HashSet<KeyExtent> extentsToInvalidate = new HashSet<>();

      ArrayList<QCMutation> ignored = new ArrayList<>();

      for (TCMResult tcmResult : tresults) {
        if (tcmResult.status == TCMStatus.IGNORED) {
          CMK cmk = cmidToCm.get(tcmResult.cmid);
          ignored.add(cmk.cm);
          extentsToInvalidate.add(cmk.ke);
        } else {
          QCMutation qcm = cmidToCm.get(tcmResult.cmid).cm;
          qcm.queueResult(new Result(fromThrift(tcmResult.status), qcm, location.toString()));
        }
      }

      for (KeyExtent ke : extentsToInvalidate) {
        locator.invalidateCache(ke);
      }

      queueRetry(ignored, location);

    } catch (ThriftSecurityException tse) {
      AccumuloSecurityException ase =
          new AccumuloSecurityException(context.getCredentials().getPrincipal(), tse.getCode(),
              context.getPrintableTableInfoFromId(tableId), tse);
      queueException(location, cmidToCm, ase);
    } catch (TApplicationException tae) {
      queueException(location, cmidToCm, new AccumuloServerException(location.toString(), tae));
    } catch (TException e) {
      locator.invalidateCache(context, location.toString());
      invalidateSession(location, cmidToCm, sessionId);
    } catch (Exception e) {
      queueException(location, cmidToCm, e);
    } finally {
      if (sessionId != null) {
        unreserveSessionID(location);
      }
      ThriftUtil.returnClient((TServiceClient) client, context);
    }
  }

  private void queueRetry(Map<Long,CMK> cmidToCm, HostAndPort location) {
    ArrayList<QCMutation> ignored = new ArrayList<>();
    for (CMK cmk : cmidToCm.values()) {
      ignored.add(cmk.cm);
    }
    queueRetry(ignored, location);
  }

  private void queueException(HostAndPort location, Map<Long,CMK> cmidToCm, Exception e) {
    for (CMK cmk : cmidToCm.values()) {
      cmk.cm.queueResult(new Result(e, cmk.cm, location.toString()));
    }
  }

  private void invalidateSession(HostAndPort location, Map<Long,CMK> cmidToCm,
      SessionID sessionId) {
    if (sessionId == null) {
      queueRetry(cmidToCm, location);
    } else {
      try {
        invalidateSession(sessionId, location);
        for (CMK cmk : cmidToCm.values()) {
          cmk.cm.queueResult(new Result(Status.UNKNOWN, cmk.cm, location.toString()));
        }
      } catch (Exception e2) {
        queueException(location, cmidToCm, e2);
      }
    }
  }

  /**
   * The purpose of this code is to ensure that a conditional mutation will not execute when its
   * status is unknown. This allows a user to read the row when the status is unknown and not have
   * to worry about the tserver applying the mutation after the scan.
   *
   * <p>
   * If a conditional mutation is taking a long time to process, then this method will wait for it
   * to finish... unless this exceeds timeout.
   */
  private void invalidateSession(SessionID sessionId, HostAndPort location)
      throws AccumuloException {

    long sleepTime = 50;

    long startTime = System.currentTimeMillis();

    LockID lid = new LockID(context.getZooKeeperRoot() + Constants.ZTSERVERS, sessionId.lockId);

    while (true) {
      if (!ServiceLock.isLockHeld(context.getZooCache(), lid)) {
        // ACCUMULO-1152 added a tserver lock check to the tablet location cache, so this
        // invalidation prevents future attempts to contact the
        // tserver even its gone zombie and is still running w/o a lock
        locator.invalidateCache(context, location.toString());
        return;
      }

      try {
        // if the mutation is currently processing, this method will block until its done or times
        // out
        invalidateSession(sessionId.sessionID, location);

        return;
      } catch (TApplicationException tae) {
        throw new AccumuloServerException(location.toString(), tae);
      } catch (TException e) {
        locator.invalidateCache(context, location.toString());
      }

      if ((System.currentTimeMillis() - startTime) + sleepTime > timeout) {
        throw new TimedOutException(Collections.singleton(location.toString()));
      }

      sleepUninterruptibly(sleepTime, MILLISECONDS);
      sleepTime = Math.min(2 * sleepTime, MAX_SLEEP);

    }

  }

  private void invalidateSession(long sessionId, HostAndPort location) throws TException {
    TabletIngestClientService.Iface client = null;

    TInfo tinfo = TraceUtil.traceInfo();

    try {
      client = getClient(location);
      client.invalidateConditionalUpdate(tinfo, sessionId);
    } finally {
      ThriftUtil.returnClient((TServiceClient) client, context);
    }
  }

  public static Status fromThrift(TCMStatus status) {
    switch (status) {
      case ACCEPTED:
        return Status.ACCEPTED;
      case REJECTED:
        return Status.REJECTED;
      case VIOLATED:
        return Status.VIOLATED;
      default:
        throw new IllegalArgumentException(status.toString());
    }
  }

  private void convertMutations(TabletServerMutations<QCMutation> mutations, Map<Long,CMK> cmidToCm,
      MutableLong cmid, Map<TKeyExtent,List<TConditionalMutation>> tmutations,
      CompressedIterators compressedIters) {

    mutations.getMutations().forEach((keyExtent, mutationList) -> {
      var tcondMutaions = new ArrayList<TConditionalMutation>();

      for (var cm : mutationList) {
        var id = cmid.longValue();

        TConditionalMutation tcm = convertConditionalMutation(compressedIters, cm, id);

        cmidToCm.put(cmid.longValue(), new CMK(keyExtent, cm));
        cmid.increment();
        tcondMutaions.add(tcm);
      }

      tmutations.put(keyExtent.toThrift(), tcondMutaions);
    });
  }

  public static TConditionalMutation convertConditionalMutation(CompressedIterators compressedIters,
      ConditionalMutation cm, long id) {
    TMutation tm = cm.toThrift();
    List<TCondition> conditions = convertConditions(cm, compressedIters);
    TConditionalMutation tcm = new TConditionalMutation(conditions, tm, id);
    return tcm;
  }

  private static final Comparator<Long> TIMESTAMP_COMPARATOR =
      Comparator.nullsFirst(Comparator.reverseOrder());

  static final Comparator<Condition> CONDITION_COMPARATOR =
      Comparator.comparing(Condition::getFamily).thenComparing(Condition::getQualifier)
          .thenComparing(Condition::getVisibility)
          .thenComparing(Condition::getTimestamp, TIMESTAMP_COMPARATOR);

  private static List<TCondition> convertConditions(ConditionalMutation cm,
      CompressedIterators compressedIters) {
    List<TCondition> conditions = new ArrayList<>(cm.getConditions().size());

    // sort conditions inorder to get better lookup performance. Sort on client side so tserver does
    // not have to do it.
    Condition[] ca = cm.getConditions().toArray(new Condition[cm.getConditions().size()]);
    Arrays.sort(ca, CONDITION_COMPARATOR);

    for (Condition cond : ca) {
      long ts = 0;
      boolean hasTs = false;

      if (cond.getTimestamp() != null) {
        ts = cond.getTimestamp();
        hasTs = true;
      }

      ByteBuffer iters = compressedIters.compress(cond.getIterators());

      TCondition tc = new TCondition(ByteBufferUtil.toByteBuffers(cond.getFamily()),
          ByteBufferUtil.toByteBuffers(cond.getQualifier()),
          ByteBufferUtil.toByteBuffers(cond.getVisibility()), ts, hasTs,
          ByteBufferUtil.toByteBuffers(cond.getValue()), iters);

      conditions.add(tc);
    }

    return conditions;
  }

  private boolean isVisible(ByteSequence cv) {
    Text testVis = new Text(cv.toArray());
    if (testVis.getLength() == 0) {
      return true;
    }

    Boolean b = cache.get(testVis);
    if (b != null) {
      return b;
    }

    try {
      boolean bb = ve.evaluate(new ColumnVisibility(testVis));
      cache.put(new Text(testVis), bb);
      return bb;
    } catch (VisibilityParseException | BadArgumentException e) {
      return false;
    }
  }

  @Override
  public Result write(ConditionalMutation mutation) {
    return write(Collections.singleton(mutation).iterator()).next();
  }

  @Override
  public void close() {
    threadPool.shutdownNow();
    context.executeCleanupTask(Threads.createNamedRunnable("ConditionalWriterCleanupTask",
        new CleanupTask(getActiveSessions())));
  }

}<|MERGE_RESOLUTION|>--- conflicted
+++ resolved
@@ -372,13 +372,8 @@
     this.auths = config.getAuthorizations();
     this.ve = new VisibilityEvaluator(config.getAuthorizations());
     this.threadPool = context.threadPools().createScheduledExecutorService(
-<<<<<<< HEAD
-        config.getMaxWriteThreads(), this.getClass().getSimpleName(), false);
+        config.getMaxWriteThreads(), this.getClass().getSimpleName());
     this.locator = new SyncingClientTabletCache(context, tableId);
-=======
-        config.getMaxWriteThreads(), this.getClass().getSimpleName());
-    this.locator = new SyncingTabletLocator(context, tableId);
->>>>>>> 0ad96b1d
     this.serverQueues = new HashMap<>();
     this.tableId = tableId;
     this.tableName = tableName;
