--- conflicted
+++ resolved
@@ -547,23 +547,14 @@
     return activeSessions;
   }
 
-<<<<<<< HEAD
   private TabletIngestClientService.Iface getClient(HostAndPort location)
       throws TTransportException {
     TabletIngestClientService.Iface client;
-    if (timeout < context.getClientTimeoutInMillis())
+    if (timeout < context.getClientTimeoutInMillis()) {
       client = ThriftUtil.getClient(ThriftClientTypes.TABLET_INGEST, location, context, timeout);
-    else
+    } else {
       client = ThriftUtil.getClient(ThriftClientTypes.TABLET_INGEST, location, context);
-=======
-  private TabletClientService.Iface getClient(HostAndPort location) throws TTransportException {
-    TabletClientService.Iface client;
-    if (timeout < context.getClientTimeoutInMillis()) {
-      client = ThriftUtil.getClient(ThriftClientTypes.TABLET_SERVER, location, context, timeout);
-    } else {
-      client = ThriftUtil.getClient(ThriftClientTypes.TABLET_SERVER, location, context);
-    }
->>>>>>> d775dac9
+    }
     return client;
   }
 
