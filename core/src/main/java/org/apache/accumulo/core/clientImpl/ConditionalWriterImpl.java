/*
 * Licensed to the Apache Software Foundation (ASF) under one
 * or more contributor license agreements.  See the NOTICE file
 * distributed with this work for additional information
 * regarding copyright ownership.  The ASF licenses this file
 * to you under the Apache License, Version 2.0 (the
 * "License"); you may not use this file except in compliance
 * with the License.  You may obtain a copy of the License at
 *
 *   http://www.apache.org/licenses/LICENSE-2.0
 *
 * Unless required by applicable law or agreed to in writing,
 * software distributed under the License is distributed on an
 * "AS IS" BASIS, WITHOUT WARRANTIES OR CONDITIONS OF ANY
 * KIND, either express or implied.  See the License for the
 * specific language governing permissions and limitations
 * under the License.
 */
package org.apache.accumulo.core.clientImpl;

import static java.nio.charset.StandardCharsets.UTF_8;
import static org.apache.accumulo.fate.util.UtilWaitThread.sleepUninterruptibly;

import java.lang.ref.Cleaner.Cleanable;
import java.nio.ByteBuffer;
import java.util.ArrayList;
import java.util.Arrays;
import java.util.Collections;
import java.util.Comparator;
import java.util.HashMap;
import java.util.HashSet;
import java.util.Iterator;
import java.util.List;
import java.util.Map;
import java.util.NoSuchElementException;
import java.util.concurrent.BlockingQueue;
import java.util.concurrent.DelayQueue;
import java.util.concurrent.Delayed;
import java.util.concurrent.ExecutionException;
import java.util.concurrent.LinkedBlockingQueue;
import java.util.concurrent.ScheduledFuture;
import java.util.concurrent.ScheduledThreadPoolExecutor;
import java.util.concurrent.TimeUnit;

import org.apache.accumulo.core.Constants;
import org.apache.accumulo.core.client.AccumuloException;
import org.apache.accumulo.core.client.AccumuloSecurityException;
import org.apache.accumulo.core.client.ConditionalWriter;
import org.apache.accumulo.core.client.ConditionalWriterConfig;
import org.apache.accumulo.core.client.Durability;
import org.apache.accumulo.core.client.TimedOutException;
import org.apache.accumulo.core.clientImpl.ClientThreadPools.ScheduledThreadPoolType;
import org.apache.accumulo.core.clientImpl.ClientThreadPools.ThreadPoolConfig;
import org.apache.accumulo.core.clientImpl.TabletLocator.TabletServerMutations;
import org.apache.accumulo.core.clientImpl.thrift.ThriftSecurityException;
import org.apache.accumulo.core.data.ByteSequence;
import org.apache.accumulo.core.data.Condition;
import org.apache.accumulo.core.data.ConditionalMutation;
import org.apache.accumulo.core.data.TableId;
import org.apache.accumulo.core.dataImpl.KeyExtent;
import org.apache.accumulo.core.dataImpl.thrift.TCMResult;
import org.apache.accumulo.core.dataImpl.thrift.TCMStatus;
import org.apache.accumulo.core.dataImpl.thrift.TCondition;
import org.apache.accumulo.core.dataImpl.thrift.TConditionalMutation;
import org.apache.accumulo.core.dataImpl.thrift.TConditionalSession;
import org.apache.accumulo.core.dataImpl.thrift.TKeyExtent;
import org.apache.accumulo.core.dataImpl.thrift.TMutation;
import org.apache.accumulo.core.rpc.ThriftUtil;
import org.apache.accumulo.core.security.Authorizations;
import org.apache.accumulo.core.security.ColumnVisibility;
import org.apache.accumulo.core.security.VisibilityEvaluator;
import org.apache.accumulo.core.security.VisibilityParseException;
import org.apache.accumulo.core.tabletserver.thrift.NoSuchScanIDException;
import org.apache.accumulo.core.tabletserver.thrift.TabletClientService;
import org.apache.accumulo.core.trace.TraceUtil;
import org.apache.accumulo.core.trace.thrift.TInfo;
import org.apache.accumulo.core.util.BadArgumentException;
import org.apache.accumulo.core.util.ByteBufferUtil;
import org.apache.accumulo.core.util.HostAndPort;
import org.apache.accumulo.core.util.cleaner.CleanerUtil;
import org.apache.accumulo.core.util.threads.Threads;
import org.apache.accumulo.fate.zookeeper.ServiceLock;
import org.apache.accumulo.fate.zookeeper.ZooUtil.LockID;
import org.apache.commons.collections4.map.LRUMap;
import org.apache.commons.lang3.mutable.MutableLong;
import org.apache.hadoop.io.Text;
import org.apache.thrift.TApplicationException;
import org.apache.thrift.TException;
import org.apache.thrift.TServiceClient;
import org.apache.thrift.transport.TTransportException;
import org.slf4j.Logger;
import org.slf4j.LoggerFactory;

class ConditionalWriterImpl implements ConditionalWriter {

<<<<<<< HEAD
  private static final Logger LOG = LoggerFactory.getLogger(ConditionalWriterImpl.class);
=======
  private static ThreadPoolExecutor cleanupThreadPool = ThreadPools.createFixedThreadPool(1, 3,
      TimeUnit.SECONDS, "Conditional Writer Cleanup Thread");
>>>>>>> 52e80b1d

  private static final int MAX_SLEEP = 30000;

  private Authorizations auths;
  private VisibilityEvaluator ve;
  private Map<Text,Boolean> cache = Collections.synchronizedMap(new LRUMap<>(1000));
  private final ClientContext context;
  private TabletLocator locator;
  private final TableId tableId;
  private final String tableName;
  private long timeout;
  private final Durability durability;
  private final String classLoaderContext;

  private static class ServerQueue {
    BlockingQueue<TabletServerMutations<QCMutation>> queue = new LinkedBlockingQueue<>();
    boolean taskQueued = false;
  }

  private Map<String,ServerQueue> serverQueues;
  private DelayQueue<QCMutation> failedMutations = new DelayQueue<>();
  private final ScheduledThreadPoolExecutor threadPool;
  private final ScheduledFuture<?> backgroundTask;
  private final ScheduledThreadPoolExecutor cleanupThreadPool;
  private final Cleanable threadPoolCleanable;

  private class RQIterator implements Iterator<Result> {

    private BlockingQueue<Result> rq;
    private int count;

    public RQIterator(BlockingQueue<Result> resultQueue, int count) {
      this.rq = resultQueue;
      this.count = count;
    }

    @Override
    public boolean hasNext() {
      return count > 0;
    }

    @Override
    public Result next() {
      if (count <= 0)
        throw new NoSuchElementException();

      try {
        Result result = rq.poll(1, TimeUnit.SECONDS);
        while (result == null) {

          if (threadPool.isShutdown()) {
            throw new NoSuchElementException("ConditionalWriter closed");
          }

          result = rq.poll(1, TimeUnit.SECONDS);
        }
        count--;
        return result;
      } catch (InterruptedException e) {
        throw new RuntimeException(e);
      }
    }

    @Override
    public void remove() {
      throw new UnsupportedOperationException();
    }

  }

  private static class QCMutation extends ConditionalMutation implements Delayed {
    private BlockingQueue<Result> resultQueue;
    private long resetTime;
    private long delay = 50;
    private long entryTime;

    QCMutation(ConditionalMutation cm, BlockingQueue<Result> resultQueue, long entryTime) {
      super(cm);
      this.resultQueue = resultQueue;
      this.entryTime = entryTime;
    }

    @Override
    public int compareTo(Delayed o) {
      QCMutation oqcm = (QCMutation) o;
      return Long.compare(resetTime, oqcm.resetTime);
    }

    @Override
    public int hashCode() {
      return super.hashCode();
    }

    @Override
    public boolean equals(Object o) {
      if (o instanceof QCMutation)
        return compareTo((QCMutation) o) == 0;
      return false;
    }

    @Override
    public long getDelay(TimeUnit unit) {
      return unit.convert(delay - (System.currentTimeMillis() - resetTime), TimeUnit.MILLISECONDS);
    }

    void resetDelay() {
      delay = Math.min(delay * 2, MAX_SLEEP);
      resetTime = System.currentTimeMillis();
    }

    void queueResult(Result result) {
      resultQueue.add(result);
    }
  }

  private ServerQueue getServerQueue(String location) {
    ServerQueue serverQueue;
    synchronized (serverQueues) {
      serverQueue = serverQueues.get(location);
      if (serverQueue == null) {

        serverQueue = new ServerQueue();
        serverQueues.put(location, serverQueue);
      }
    }
    return serverQueue;
  }

  private class CleanupTask implements Runnable {
    private List<SessionID> sessions;

    CleanupTask(List<SessionID> activeSessions) {
      this.sessions = activeSessions;
    }

    @Override
    public void run() {
      TabletClientService.Iface client = null;

      for (SessionID sid : sessions) {
        if (!sid.isActive())
          continue;

        TInfo tinfo = TraceUtil.traceInfo();
        try {
          client = getClient(sid.location);
          client.closeConditionalUpdate(tinfo, sid.sessionID);
        } catch (Exception e) {} finally {
          ThriftUtil.returnClient((TServiceClient) client, context);
        }

      }
    }
  }

  private void queueRetry(List<QCMutation> mutations, HostAndPort server) {

    if (timeout < Long.MAX_VALUE) {

      long time = System.currentTimeMillis();

      ArrayList<QCMutation> mutations2 = new ArrayList<>(mutations.size());

      for (QCMutation qcm : mutations) {
        qcm.resetDelay();
        if (time + qcm.getDelay(TimeUnit.MILLISECONDS) > qcm.entryTime + timeout) {
          TimedOutException toe;
          if (server != null)
            toe = new TimedOutException(Collections.singleton(server.toString()));
          else
            toe = new TimedOutException("Conditional mutation timed out");

          qcm.queueResult(new Result(toe, qcm, (server == null ? null : server.toString())));
        } else {
          mutations2.add(qcm);
        }
      }

      if (!mutations2.isEmpty())
        failedMutations.addAll(mutations2);

    } else {
      mutations.forEach(QCMutation::resetDelay);
      failedMutations.addAll(mutations);
    }
  }

  private void queue(List<QCMutation> mutations) {
    List<QCMutation> failures = new ArrayList<>();
    Map<String,TabletServerMutations<QCMutation>> binnedMutations = new HashMap<>();

    try {
      locator.binMutations(context, mutations, binnedMutations, failures);

      if (failures.size() == mutations.size()) {
        context.requireNotDeleted(tableId);
        context.requireNotOffline(tableId, tableName);
      }

    } catch (Exception e) {
      mutations.forEach(qcm -> qcm.queueResult(new Result(e, qcm, null)));

      // do not want to queue anything that was put in before binMutations() failed
      failures.clear();
      binnedMutations.clear();
    }

    if (!failures.isEmpty())
      queueRetry(failures, null);

    binnedMutations.forEach(this::queue);
  }

  private void queue(String location, TabletServerMutations<QCMutation> mutations) {

    ServerQueue serverQueue = getServerQueue(location);

    synchronized (serverQueue) {
      serverQueue.queue.add(mutations);
      // never execute more than one task per server
      if (!serverQueue.taskQueued) {
        threadPool.execute(new SendTask(location));
        serverQueue.taskQueued = true;
      }
    }

  }

  private void reschedule(SendTask task) {
    ServerQueue serverQueue = getServerQueue(task.location);
    // just finished processing work for this server, could reschedule if it has more work or
    // immediately process the work
    // this code reschedules the the server for processing later... there may be other queues with
    // more data that need to be processed... also it will give the current server time to build
    // up more data... the thinking is that rescheduling instead or processing immediately will
    // result in bigger batches and less RPC overhead

    synchronized (serverQueue) {
      if (serverQueue.queue.isEmpty())
        serverQueue.taskQueued = false;
      else
        threadPool.execute(task);
    }

  }

  private TabletServerMutations<QCMutation> dequeue(String location) {
    var queue = getServerQueue(location).queue;

    var mutations = new ArrayList<TabletServerMutations<QCMutation>>();
    queue.drainTo(mutations);

    if (mutations.isEmpty())
      return null;

    if (mutations.size() == 1) {
      return mutations.get(0);
    } else {
      // merge multiple request to a single tablet server
      TabletServerMutations<QCMutation> tsm = mutations.get(0);

      for (int i = 1; i < mutations.size(); i++) {
        mutations.get(i).getMutations().forEach((keyExtent, mutationList) -> tsm.getMutations()
            .computeIfAbsent(keyExtent, k -> new ArrayList<>()).addAll(mutationList));
      }

      return tsm;
    }
  }

  ConditionalWriterImpl(ClientContext context, TableId tableId, String tableName,
      ConditionalWriterConfig config) {
    this.context = context;
    this.auths = config.getAuthorizations();
    this.ve = new VisibilityEvaluator(config.getAuthorizations());
<<<<<<< HEAD
    this.threadPool = context.getThreadPools().newScheduledThreadPool(
        ScheduledThreadPoolType.CONDITIONAL_WRITER_RETRY_POOL,
        new ThreadPoolConfig(context.getConfiguration(), config.getMaxWriteThreads()));
    this.threadPoolCleanable = CleanerUtil.shutdownThreadPoolExecutor(threadPool, () -> {}, LOG);
    this.cleanupThreadPool = context.getThreadPools().newScheduledThreadPool(
        ScheduledThreadPoolType.SHARED_GENERAL_SCHEDULED_TASK_POOL,
        new ThreadPoolConfig(context.getConfiguration()));
=======
    this.threadPool = ThreadPools.createScheduledExecutorService(config.getMaxWriteThreads(),
        this.getClass().getSimpleName());
>>>>>>> 52e80b1d
    this.locator = new SyncingTabletLocator(context, tableId);
    this.serverQueues = new HashMap<>();
    this.tableId = tableId;
    this.tableName = tableName;
    this.timeout = config.getTimeout(TimeUnit.MILLISECONDS);
    this.durability = config.getDurability();
    this.classLoaderContext = config.getClassLoaderContext();

    Runnable failureHandler = () -> {
      List<QCMutation> mutations = new ArrayList<>();
      failedMutations.drainTo(mutations);
      if (!mutations.isEmpty())
        queue(mutations);
    };

    this.backgroundTask =
        threadPool.scheduleAtFixedRate(failureHandler, 250, 250, TimeUnit.MILLISECONDS);
  }

  @Override
  public Iterator<Result> write(Iterator<ConditionalMutation> mutations) {

    if (this.backgroundTask.isDone()) {
      // The failure handled failed or otherwise exited
      try {
        this.backgroundTask.get();
      } catch (ExecutionException e) {
        LOG.error("The failureHandler background task failed.", e);
        throw new RuntimeException(e);
      } catch (InterruptedException e) {
        LOG.error("The failureHandler background task was interrupted.");
        Thread.currentThread().interrupt();
        throw new RuntimeException(e);
      }
    }

    BlockingQueue<Result> resultQueue = new LinkedBlockingQueue<>();

    List<QCMutation> mutationList = new ArrayList<>();

    int count = 0;

    long entryTime = System.currentTimeMillis();

    mloop: while (mutations.hasNext()) {
      ConditionalMutation mut = mutations.next();
      count++;

      if (mut.getConditions().isEmpty())
        throw new IllegalArgumentException(
            "ConditionalMutation had no conditions " + new String(mut.getRow(), UTF_8));

      for (Condition cond : mut.getConditions()) {
        if (!isVisible(cond.getVisibility())) {
          resultQueue.add(new Result(Status.INVISIBLE_VISIBILITY, mut, null));
          continue mloop;
        }
      }

      // copy the mutations so that even if caller changes it, it will not matter
      mutationList.add(new QCMutation(mut, resultQueue, entryTime));
    }

    queue(mutationList);

    return new RQIterator(resultQueue, count);
  }

  private class SendTask implements Runnable {

    String location;

    public SendTask(String location) {
      this.location = location;

    }

    @Override
    public void run() {
      try {
        TabletServerMutations<QCMutation> mutations = dequeue(location);
        if (mutations != null)
          sendToServer(HostAndPort.fromString(location), mutations);
      } finally {
        reschedule(this);
      }
    }
  }

  private static class CMK {

    QCMutation cm;
    KeyExtent ke;

    public CMK(KeyExtent ke, QCMutation cm) {
      this.ke = ke;
      this.cm = cm;
    }
  }

  private static class SessionID {
    HostAndPort location;
    String lockId;
    long sessionID;
    boolean reserved;
    long lastAccessTime;
    long ttl;

    boolean isActive() {
      return System.currentTimeMillis() - lastAccessTime < ttl * .95;
    }
  }

  private HashMap<HostAndPort,SessionID> cachedSessionIDs = new HashMap<>();

  private SessionID reserveSessionID(HostAndPort location, TabletClientService.Iface client,
      TInfo tinfo) throws ThriftSecurityException, TException {
    // avoid cost of repeatedly making RPC to create sessions, reuse sessions
    synchronized (cachedSessionIDs) {
      SessionID sid = cachedSessionIDs.get(location);
      if (sid != null) {
        if (sid.reserved)
          throw new IllegalStateException();

        if (sid.isActive()) {
          sid.reserved = true;
          return sid;
        } else {
          cachedSessionIDs.remove(location);
        }
      }
    }

    TConditionalSession tcs = client.startConditionalUpdate(tinfo, context.rpcCreds(),
        ByteBufferUtil.toByteBuffers(auths.getAuthorizations()), tableId.canonical(),
        DurabilityImpl.toThrift(durability), this.classLoaderContext);

    synchronized (cachedSessionIDs) {
      SessionID sid = new SessionID();
      sid.reserved = true;
      sid.sessionID = tcs.sessionId;
      sid.lockId = tcs.tserverLock;
      sid.ttl = tcs.ttl;
      sid.location = location;
      if (cachedSessionIDs.put(location, sid) != null)
        throw new IllegalStateException();

      return sid;
    }

  }

  private void invalidateSessionID(HostAndPort location) {
    synchronized (cachedSessionIDs) {
      cachedSessionIDs.remove(location);
    }

  }

  private void unreserveSessionID(HostAndPort location) {
    synchronized (cachedSessionIDs) {
      SessionID sid = cachedSessionIDs.get(location);
      if (sid != null) {
        if (!sid.reserved)
          throw new IllegalStateException();
        sid.reserved = false;
        sid.lastAccessTime = System.currentTimeMillis();
      }
    }
  }

  List<SessionID> getActiveSessions() {
    ArrayList<SessionID> activeSessions = new ArrayList<>();
    for (SessionID sid : cachedSessionIDs.values())
      if (sid.isActive())
        activeSessions.add(sid);
    return activeSessions;
  }

  private TabletClientService.Iface getClient(HostAndPort location) throws TTransportException {
    TabletClientService.Iface client;
    if (timeout < context.getClientTimeoutInMillis())
      client = ThriftUtil.getTServerClient(location, context, timeout);
    else
      client = ThriftUtil.getTServerClient(location, context);
    return client;
  }

  private void sendToServer(HostAndPort location, TabletServerMutations<QCMutation> mutations) {
    TabletClientService.Iface client = null;

    TInfo tinfo = TraceUtil.traceInfo();

    Map<Long,CMK> cmidToCm = new HashMap<>();
    MutableLong cmid = new MutableLong(0);

    SessionID sessionId = null;

    try {
      Map<TKeyExtent,List<TConditionalMutation>> tmutations = new HashMap<>();

      CompressedIterators compressedIters = new CompressedIterators();
      convertMutations(mutations, cmidToCm, cmid, tmutations, compressedIters);

      // getClient() call must come after converMutations in case it throws a TException
      client = getClient(location);

      List<TCMResult> tresults = null;
      while (tresults == null) {
        try {
          sessionId = reserveSessionID(location, client, tinfo);
          tresults = client.conditionalUpdate(tinfo, sessionId.sessionID, tmutations,
              compressedIters.getSymbolTable());
        } catch (NoSuchScanIDException nssie) {
          sessionId = null;
          invalidateSessionID(location);
        }
      }

      HashSet<KeyExtent> extentsToInvalidate = new HashSet<>();

      ArrayList<QCMutation> ignored = new ArrayList<>();

      for (TCMResult tcmResult : tresults) {
        if (tcmResult.status == TCMStatus.IGNORED) {
          CMK cmk = cmidToCm.get(tcmResult.cmid);
          ignored.add(cmk.cm);
          extentsToInvalidate.add(cmk.ke);
        } else {
          QCMutation qcm = cmidToCm.get(tcmResult.cmid).cm;
          qcm.queueResult(new Result(fromThrift(tcmResult.status), qcm, location.toString()));
        }
      }

      for (KeyExtent ke : extentsToInvalidate) {
        locator.invalidateCache(ke);
      }

      queueRetry(ignored, location);

    } catch (ThriftSecurityException tse) {
      AccumuloSecurityException ase =
          new AccumuloSecurityException(context.getCredentials().getPrincipal(), tse.getCode(),
              Tables.getPrintableTableInfoFromId(context, tableId), tse);
      queueException(location, cmidToCm, ase);
    } catch (TApplicationException tae) {
      queueException(location, cmidToCm, new AccumuloServerException(location.toString(), tae));
    } catch (TException e) {
      locator.invalidateCache(context, location.toString());
      invalidateSession(location, cmidToCm, sessionId);
    } catch (Exception e) {
      queueException(location, cmidToCm, e);
    } finally {
      if (sessionId != null)
        unreserveSessionID(location);
      ThriftUtil.returnClient((TServiceClient) client, context);
    }
  }

  private void queueRetry(Map<Long,CMK> cmidToCm, HostAndPort location) {
    ArrayList<QCMutation> ignored = new ArrayList<>();
    for (CMK cmk : cmidToCm.values())
      ignored.add(cmk.cm);
    queueRetry(ignored, location);
  }

  private void queueException(HostAndPort location, Map<Long,CMK> cmidToCm, Exception e) {
    for (CMK cmk : cmidToCm.values())
      cmk.cm.queueResult(new Result(e, cmk.cm, location.toString()));
  }

  private void invalidateSession(HostAndPort location, Map<Long,CMK> cmidToCm,
      SessionID sessionId) {
    if (sessionId == null) {
      queueRetry(cmidToCm, location);
    } else {
      try {
        invalidateSession(sessionId, location);
        for (CMK cmk : cmidToCm.values())
          cmk.cm.queueResult(new Result(Status.UNKNOWN, cmk.cm, location.toString()));
      } catch (Exception e2) {
        queueException(location, cmidToCm, e2);
      }
    }
  }

  /**
   * The purpose of this code is to ensure that a conditional mutation will not execute when its
   * status is unknown. This allows a user to read the row when the status is unknown and not have
   * to worry about the tserver applying the mutation after the scan.
   *
   * <p>
   * If a conditional mutation is taking a long time to process, then this method will wait for it
   * to finish... unless this exceeds timeout.
   */
  private void invalidateSession(SessionID sessionId, HostAndPort location)
      throws AccumuloException {

    long sleepTime = 50;

    long startTime = System.currentTimeMillis();

    LockID lid = new LockID(context.getZooKeeperRoot() + Constants.ZTSERVERS, sessionId.lockId);

    while (true) {
      if (!ServiceLock.isLockHeld(context.getZooCache(), lid)) {
        // ACCUMULO-1152 added a tserver lock check to the tablet location cache, so this
        // invalidation prevents future attempts to contact the
        // tserver even its gone zombie and is still running w/o a lock
        locator.invalidateCache(context, location.toString());
        return;
      }

      try {
        // if the mutation is currently processing, this method will block until its done or times
        // out
        invalidateSession(sessionId.sessionID, location);

        return;
      } catch (TApplicationException tae) {
        throw new AccumuloServerException(location.toString(), tae);
      } catch (TException e) {
        locator.invalidateCache(context, location.toString());
      }

      if ((System.currentTimeMillis() - startTime) + sleepTime > timeout)
        throw new TimedOutException(Collections.singleton(location.toString()));

      sleepUninterruptibly(sleepTime, TimeUnit.MILLISECONDS);
      sleepTime = Math.min(2 * sleepTime, MAX_SLEEP);

    }

  }

  private void invalidateSession(long sessionId, HostAndPort location) throws TException {
    TabletClientService.Iface client = null;

    TInfo tinfo = TraceUtil.traceInfo();

    try {
      client = getClient(location);
      client.invalidateConditionalUpdate(tinfo, sessionId);
    } finally {
      ThriftUtil.returnClient((TServiceClient) client, context);
    }
  }

  private Status fromThrift(TCMStatus status) {
    switch (status) {
      case ACCEPTED:
        return Status.ACCEPTED;
      case REJECTED:
        return Status.REJECTED;
      case VIOLATED:
        return Status.VIOLATED;
      default:
        throw new IllegalArgumentException(status.toString());
    }
  }

  private void convertMutations(TabletServerMutations<QCMutation> mutations, Map<Long,CMK> cmidToCm,
      MutableLong cmid, Map<TKeyExtent,List<TConditionalMutation>> tmutations,
      CompressedIterators compressedIters) {

    mutations.getMutations().forEach((keyExtent, mutationList) -> {
      var tcondMutaions = new ArrayList<TConditionalMutation>();

      for (var cm : mutationList) {
        TMutation tm = cm.toThrift();

        List<TCondition> conditions = convertConditions(cm, compressedIters);

        cmidToCm.put(cmid.longValue(), new CMK(keyExtent, cm));
        TConditionalMutation tcm = new TConditionalMutation(conditions, tm, cmid.longValue());
        cmid.increment();
        tcondMutaions.add(tcm);
      }

      tmutations.put(keyExtent.toThrift(), tcondMutaions);
    });
  }

  private static final Comparator<Long> TIMESTAMP_COMPARATOR =
      Comparator.nullsFirst(Comparator.reverseOrder());

  static final Comparator<Condition> CONDITION_COMPARATOR =
      Comparator.comparing(Condition::getFamily).thenComparing(Condition::getQualifier)
          .thenComparing(Condition::getVisibility)
          .thenComparing(Condition::getTimestamp, TIMESTAMP_COMPARATOR);

  private List<TCondition> convertConditions(ConditionalMutation cm,
      CompressedIterators compressedIters) {
    List<TCondition> conditions = new ArrayList<>(cm.getConditions().size());

    // sort conditions inorder to get better lookup performance. Sort on client side so tserver does
    // not have to do it.
    Condition[] ca = cm.getConditions().toArray(new Condition[cm.getConditions().size()]);
    Arrays.sort(ca, CONDITION_COMPARATOR);

    for (Condition cond : ca) {
      long ts = 0;
      boolean hasTs = false;

      if (cond.getTimestamp() != null) {
        ts = cond.getTimestamp();
        hasTs = true;
      }

      ByteBuffer iters = compressedIters.compress(cond.getIterators());

      TCondition tc = new TCondition(ByteBufferUtil.toByteBuffers(cond.getFamily()),
          ByteBufferUtil.toByteBuffers(cond.getQualifier()),
          ByteBufferUtil.toByteBuffers(cond.getVisibility()), ts, hasTs,
          ByteBufferUtil.toByteBuffers(cond.getValue()), iters);

      conditions.add(tc);
    }

    return conditions;
  }

  private boolean isVisible(ByteSequence cv) {
    Text testVis = new Text(cv.toArray());
    if (testVis.getLength() == 0)
      return true;

    Boolean b = cache.get(testVis);
    if (b != null)
      return b;

    try {
      boolean bb = ve.evaluate(new ColumnVisibility(testVis));
      cache.put(new Text(testVis), bb);
      return bb;
    } catch (VisibilityParseException | BadArgumentException e) {
      return false;
    }
  }

  @Override
  public Result write(ConditionalMutation mutation) {
    return write(Collections.singleton(mutation).iterator()).next();
  }

  @Override
  public void close() {
    threadPool.shutdownNow();
    threadPoolCleanable.clean(); // deregister the cleaner
    cleanupThreadPool.execute(Threads.createNamedRunnable("ConditionalWriterCleanupTask",
        new CleanupTask(getActiveSessions())));
  }

}<|MERGE_RESOLUTION|>--- conflicted
+++ resolved
@@ -93,12 +93,7 @@
 
 class ConditionalWriterImpl implements ConditionalWriter {
 
-<<<<<<< HEAD
   private static final Logger LOG = LoggerFactory.getLogger(ConditionalWriterImpl.class);
-=======
-  private static ThreadPoolExecutor cleanupThreadPool = ThreadPools.createFixedThreadPool(1, 3,
-      TimeUnit.SECONDS, "Conditional Writer Cleanup Thread");
->>>>>>> 52e80b1d
 
   private static final int MAX_SLEEP = 30000;
 
@@ -374,7 +369,6 @@
     this.context = context;
     this.auths = config.getAuthorizations();
     this.ve = new VisibilityEvaluator(config.getAuthorizations());
-<<<<<<< HEAD
     this.threadPool = context.getThreadPools().newScheduledThreadPool(
         ScheduledThreadPoolType.CONDITIONAL_WRITER_RETRY_POOL,
         new ThreadPoolConfig(context.getConfiguration(), config.getMaxWriteThreads()));
@@ -382,10 +376,6 @@
     this.cleanupThreadPool = context.getThreadPools().newScheduledThreadPool(
         ScheduledThreadPoolType.SHARED_GENERAL_SCHEDULED_TASK_POOL,
         new ThreadPoolConfig(context.getConfiguration()));
-=======
-    this.threadPool = ThreadPools.createScheduledExecutorService(config.getMaxWriteThreads(),
-        this.getClass().getSimpleName());
->>>>>>> 52e80b1d
     this.locator = new SyncingTabletLocator(context, tableId);
     this.serverQueues = new HashMap<>();
     this.tableId = tableId;
