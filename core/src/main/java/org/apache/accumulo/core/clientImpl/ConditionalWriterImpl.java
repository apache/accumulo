/*
 * Licensed to the Apache Software Foundation (ASF) under one
 * or more contributor license agreements.  See the NOTICE file
 * distributed with this work for additional information
 * regarding copyright ownership.  The ASF licenses this file
 * to you under the Apache License, Version 2.0 (the
 * "License"); you may not use this file except in compliance
 * with the License.  You may obtain a copy of the License at
 *
 *   http://www.apache.org/licenses/LICENSE-2.0
 *
 * Unless required by applicable law or agreed to in writing,
 * software distributed under the License is distributed on an
 * "AS IS" BASIS, WITHOUT WARRANTIES OR CONDITIONS OF ANY
 * KIND, either express or implied.  See the License for the
 * specific language governing permissions and limitations
 * under the License.
 */
package org.apache.accumulo.core.clientImpl;

import static java.nio.charset.StandardCharsets.UTF_8;
import static java.util.concurrent.TimeUnit.MILLISECONDS;
import static java.util.concurrent.TimeUnit.SECONDS;
import static org.apache.accumulo.fate.util.UtilWaitThread.sleepUninterruptibly;

import java.nio.ByteBuffer;
import java.util.ArrayList;
import java.util.Arrays;
import java.util.Collections;
import java.util.Comparator;
import java.util.HashMap;
import java.util.HashSet;
import java.util.Iterator;
import java.util.List;
import java.util.Map;
import java.util.NoSuchElementException;
import java.util.concurrent.BlockingQueue;
import java.util.concurrent.DelayQueue;
import java.util.concurrent.Delayed;
import java.util.concurrent.LinkedBlockingQueue;
import java.util.concurrent.ScheduledFuture;
import java.util.concurrent.ScheduledThreadPoolExecutor;
import java.util.concurrent.ThreadPoolExecutor;
import java.util.concurrent.TimeUnit;

import org.apache.accumulo.core.Constants;
import org.apache.accumulo.core.client.AccumuloException;
import org.apache.accumulo.core.client.AccumuloSecurityException;
import org.apache.accumulo.core.client.ConditionalWriter;
import org.apache.accumulo.core.client.ConditionalWriterConfig;
import org.apache.accumulo.core.client.Durability;
import org.apache.accumulo.core.client.TimedOutException;
import org.apache.accumulo.core.clientImpl.TabletLocator.TabletServerMutations;
import org.apache.accumulo.core.clientImpl.thrift.ThriftSecurityException;
import org.apache.accumulo.core.data.ByteSequence;
import org.apache.accumulo.core.data.Condition;
import org.apache.accumulo.core.data.ConditionalMutation;
import org.apache.accumulo.core.data.TableId;
import org.apache.accumulo.core.dataImpl.KeyExtent;
import org.apache.accumulo.core.dataImpl.thrift.TCMResult;
import org.apache.accumulo.core.dataImpl.thrift.TCMStatus;
import org.apache.accumulo.core.dataImpl.thrift.TCondition;
import org.apache.accumulo.core.dataImpl.thrift.TConditionalMutation;
import org.apache.accumulo.core.dataImpl.thrift.TConditionalSession;
import org.apache.accumulo.core.dataImpl.thrift.TKeyExtent;
import org.apache.accumulo.core.dataImpl.thrift.TMutation;
import org.apache.accumulo.core.rpc.ThriftUtil;
import org.apache.accumulo.core.security.Authorizations;
import org.apache.accumulo.core.security.ColumnVisibility;
import org.apache.accumulo.core.security.VisibilityEvaluator;
import org.apache.accumulo.core.security.VisibilityParseException;
import org.apache.accumulo.core.tabletserver.thrift.NoSuchScanIDException;
import org.apache.accumulo.core.tabletserver.thrift.TabletClientService;
import org.apache.accumulo.core.trace.TraceUtil;
import org.apache.accumulo.core.trace.thrift.TInfo;
import org.apache.accumulo.core.util.BadArgumentException;
import org.apache.accumulo.core.util.ByteBufferUtil;
import org.apache.accumulo.core.util.HostAndPort;
import org.apache.accumulo.core.util.threads.ThreadPools;
import org.apache.accumulo.core.util.threads.Threads;
import org.apache.accumulo.fate.zookeeper.ServiceLock;
import org.apache.accumulo.fate.zookeeper.ZooUtil.LockID;
import org.apache.commons.collections4.map.LRUMap;
import org.apache.commons.lang3.mutable.MutableLong;
import org.apache.hadoop.io.Text;
import org.apache.thrift.TApplicationException;
import org.apache.thrift.TException;
import org.apache.thrift.TServiceClient;
import org.apache.thrift.transport.TTransportException;

class ConditionalWriterImpl implements ConditionalWriter {

  private static ThreadPoolExecutor cleanupThreadPool =
      ThreadPools.createFixedThreadPool(1, 3, SECONDS, "Conditional Writer Cleanup Thread", true);

  private static final int MAX_SLEEP = 30000;

  private Authorizations auths;
  private VisibilityEvaluator ve;
  private Map<Text,Boolean> cache = Collections.synchronizedMap(new LRUMap<>(1000));
  private final ClientContext context;
  private TabletLocator locator;
  private final TableId tableId;
  private final String tableName;
  private long timeout;
  private final Durability durability;
  private final String classLoaderContext;

  private static class ServerQueue {
    BlockingQueue<TabletServerMutations<QCMutation>> queue = new LinkedBlockingQueue<>();
    boolean taskQueued = false;
  }

  private Map<String,ServerQueue> serverQueues;
  private DelayQueue<QCMutation> failedMutations = new DelayQueue<>();
  private ScheduledThreadPoolExecutor threadPool;
  private final ScheduledFuture<?> failureTaskFuture;

  private class RQIterator implements Iterator<Result> {

    private BlockingQueue<Result> rq;
    private int count;

    public RQIterator(BlockingQueue<Result> resultQueue, int count) {
      this.rq = resultQueue;
      this.count = count;
    }

    @Override
    public boolean hasNext() {
      return count > 0;
    }

    @Override
    public Result next() {
      if (count <= 0)
        throw new NoSuchElementException();

      try {
        Result result = rq.poll(1, SECONDS);
        while (result == null) {

          if (threadPool.isShutdown()) {
            throw new NoSuchElementException("ConditionalWriter closed");
          }

          result = rq.poll(1, SECONDS);
        }
        count--;
        return result;
      } catch (InterruptedException e) {
        throw new RuntimeException(e);
      }
    }

    @Override
    public void remove() {
      throw new UnsupportedOperationException();
    }

  }

  private static class QCMutation extends ConditionalMutation implements Delayed {
    private BlockingQueue<Result> resultQueue;
    private long resetTime;
    private long delay = 50;
    private long entryTime;

    QCMutation(ConditionalMutation cm, BlockingQueue<Result> resultQueue, long entryTime) {
      super(cm);
      this.resultQueue = resultQueue;
      this.entryTime = entryTime;
    }

    @Override
    public int compareTo(Delayed o) {
      QCMutation oqcm = (QCMutation) o;
      return Long.compare(resetTime, oqcm.resetTime);
    }

    @Override
    public int hashCode() {
      return super.hashCode();
    }

    @Override
    public boolean equals(Object o) {
      if (o instanceof QCMutation)
        return compareTo((QCMutation) o) == 0;
      return false;
    }

    @Override
    public long getDelay(TimeUnit unit) {
      return unit.convert(delay - (System.currentTimeMillis() - resetTime), MILLISECONDS);
    }

    void resetDelay() {
      delay = Math.min(delay * 2, MAX_SLEEP);
      resetTime = System.currentTimeMillis();
    }

    void queueResult(Result result) {
      resultQueue.add(result);
    }
  }

  private ServerQueue getServerQueue(String location) {
    ServerQueue serverQueue;
    synchronized (serverQueues) {
      serverQueue = serverQueues.get(location);
      if (serverQueue == null) {

        serverQueue = new ServerQueue();
        serverQueues.put(location, serverQueue);
      }
    }
    return serverQueue;
  }

  private class CleanupTask implements Runnable {
    private List<SessionID> sessions;

    CleanupTask(List<SessionID> activeSessions) {
      this.sessions = activeSessions;
    }

    @Override
    public void run() {
      TabletClientService.Iface client = null;

      for (SessionID sid : sessions) {
        if (!sid.isActive())
          continue;

        TInfo tinfo = TraceUtil.traceInfo();
        try {
          client = getClient(sid.location);
          client.closeConditionalUpdate(tinfo, sid.sessionID);
        } catch (Exception e) {} finally {
          ThriftUtil.returnClient((TServiceClient) client, context);
        }

      }
    }
  }

  private void queueRetry(List<QCMutation> mutations, HostAndPort server) {

    if (timeout < Long.MAX_VALUE) {

      long time = System.currentTimeMillis();

      ArrayList<QCMutation> mutations2 = new ArrayList<>(mutations.size());

      for (QCMutation qcm : mutations) {
        qcm.resetDelay();
        if (time + qcm.getDelay(MILLISECONDS) > qcm.entryTime + timeout) {
          TimedOutException toe;
          if (server != null)
            toe = new TimedOutException(Collections.singleton(server.toString()));
          else
            toe = new TimedOutException("Conditional mutation timed out");

          qcm.queueResult(new Result(toe, qcm, (server == null ? null : server.toString())));
        } else {
          mutations2.add(qcm);
        }
      }

      if (!mutations2.isEmpty())
        failedMutations.addAll(mutations2);

    } else {
      mutations.forEach(QCMutation::resetDelay);
      failedMutations.addAll(mutations);
    }
  }

  private void queue(List<QCMutation> mutations) {
    List<QCMutation> failures = new ArrayList<>();
    Map<String,TabletServerMutations<QCMutation>> binnedMutations = new HashMap<>();

    try {
      locator.binMutations(context, mutations, binnedMutations, failures);

      if (failures.size() == mutations.size()) {
        context.requireNotDeleted(tableId);
        context.requireNotOffline(tableId, tableName);
      }

    } catch (Exception e) {
      mutations.forEach(qcm -> qcm.queueResult(new Result(e, qcm, null)));

      // do not want to queue anything that was put in before binMutations() failed
      failures.clear();
      binnedMutations.clear();
    }

    if (!failures.isEmpty())
      queueRetry(failures, null);

    binnedMutations.forEach(this::queue);
  }

  private void queue(String location, TabletServerMutations<QCMutation> mutations) {

    ServerQueue serverQueue = getServerQueue(location);

    synchronized (serverQueue) {
      serverQueue.queue.add(mutations);
      // never execute more than one task per server
      if (!serverQueue.taskQueued) {
        threadPool.execute(new SendTask(location));
        serverQueue.taskQueued = true;
      }
    }

  }

  private void reschedule(SendTask task) {
    ServerQueue serverQueue = getServerQueue(task.location);
    // just finished processing work for this server, could reschedule if it has more work or
    // immediately process the work
    // this code reschedules the the server for processing later... there may be other queues with
    // more data that need to be processed... also it will give the current server time to build
    // up more data... the thinking is that rescheduling instead or processing immediately will
    // result in bigger batches and less RPC overhead

    synchronized (serverQueue) {
      if (serverQueue.queue.isEmpty())
        serverQueue.taskQueued = false;
      else
        threadPool.execute(task);
    }

  }

  private TabletServerMutations<QCMutation> dequeue(String location) {
    var queue = getServerQueue(location).queue;

    var mutations = new ArrayList<TabletServerMutations<QCMutation>>();
    queue.drainTo(mutations);

    if (mutations.isEmpty())
      return null;

    if (mutations.size() == 1) {
      return mutations.get(0);
    } else {
      // merge multiple request to a single tablet server
      TabletServerMutations<QCMutation> tsm = mutations.get(0);

      for (int i = 1; i < mutations.size(); i++) {
        mutations.get(i).getMutations().forEach((keyExtent, mutationList) -> tsm.getMutations()
            .computeIfAbsent(keyExtent, k -> new ArrayList<>()).addAll(mutationList));
      }

      return tsm;
    }
  }

  ConditionalWriterImpl(ClientContext context, TableId tableId, String tableName,
      ConditionalWriterConfig config) {
    this.context = context;
    this.auths = config.getAuthorizations();
    this.ve = new VisibilityEvaluator(config.getAuthorizations());
    this.threadPool = ThreadPools.createScheduledExecutorService(config.getMaxWriteThreads(),
        this.getClass().getSimpleName(), false);
    this.locator = new SyncingTabletLocator(context, tableId);
    this.serverQueues = new HashMap<>();
    this.tableId = tableId;
    this.tableName = tableName;
    this.timeout = config.getTimeout(MILLISECONDS);
    this.durability = config.getDurability();
    this.classLoaderContext = config.getClassLoaderContext();

    Runnable failureHandler = () -> {
      List<QCMutation> mutations = new ArrayList<>();
      failedMutations.drainTo(mutations);
      if (!mutations.isEmpty())
        queue(mutations);
    };

<<<<<<< HEAD
    failureTaskFuture =
        threadPool.scheduleAtFixedRate(failureHandler, 250, 250, TimeUnit.MILLISECONDS);
=======
    threadPool.scheduleAtFixedRate(failureHandler, 250, 250, MILLISECONDS);
>>>>>>> a9775e70
  }

  @Override
  public Iterator<Result> write(Iterator<ConditionalMutation> mutations) {

    synchronized (failureTaskFuture) {
      if (failureTaskFuture.isDone()) {
        // TabletServerBatchWriter throws a MutationsRejectedException.
        throw new RuntimeException("Background task that re-queues failed mutations has failed.");
      }
    }

    BlockingQueue<Result> resultQueue = new LinkedBlockingQueue<>();

    List<QCMutation> mutationList = new ArrayList<>();

    int count = 0;

    long entryTime = System.currentTimeMillis();

    mloop: while (mutations.hasNext()) {
      ConditionalMutation mut = mutations.next();
      count++;

      if (mut.getConditions().isEmpty())
        throw new IllegalArgumentException(
            "ConditionalMutation had no conditions " + new String(mut.getRow(), UTF_8));

      for (Condition cond : mut.getConditions()) {
        if (!isVisible(cond.getVisibility())) {
          resultQueue.add(new Result(Status.INVISIBLE_VISIBILITY, mut, null));
          continue mloop;
        }
      }

      // copy the mutations so that even if caller changes it, it will not matter
      mutationList.add(new QCMutation(mut, resultQueue, entryTime));
    }

    queue(mutationList);

    return new RQIterator(resultQueue, count);
  }

  private class SendTask implements Runnable {

    String location;

    public SendTask(String location) {
      this.location = location;

    }

    @Override
    public void run() {
      try {
        TabletServerMutations<QCMutation> mutations = dequeue(location);
        if (mutations != null)
          sendToServer(HostAndPort.fromString(location), mutations);
      } finally {
        reschedule(this);
      }
    }
  }

  private static class CMK {

    QCMutation cm;
    KeyExtent ke;

    public CMK(KeyExtent ke, QCMutation cm) {
      this.ke = ke;
      this.cm = cm;
    }
  }

  private static class SessionID {
    HostAndPort location;
    String lockId;
    long sessionID;
    boolean reserved;
    long lastAccessTime;
    long ttl;

    boolean isActive() {
      return System.currentTimeMillis() - lastAccessTime < ttl * .95;
    }
  }

  private HashMap<HostAndPort,SessionID> cachedSessionIDs = new HashMap<>();

  private SessionID reserveSessionID(HostAndPort location, TabletClientService.Iface client,
      TInfo tinfo) throws ThriftSecurityException, TException {
    // avoid cost of repeatedly making RPC to create sessions, reuse sessions
    synchronized (cachedSessionIDs) {
      SessionID sid = cachedSessionIDs.get(location);
      if (sid != null) {
        if (sid.reserved)
          throw new IllegalStateException();

        if (sid.isActive()) {
          sid.reserved = true;
          return sid;
        } else {
          cachedSessionIDs.remove(location);
        }
      }
    }

    TConditionalSession tcs = client.startConditionalUpdate(tinfo, context.rpcCreds(),
        ByteBufferUtil.toByteBuffers(auths.getAuthorizations()), tableId.canonical(),
        DurabilityImpl.toThrift(durability), this.classLoaderContext);

    synchronized (cachedSessionIDs) {
      SessionID sid = new SessionID();
      sid.reserved = true;
      sid.sessionID = tcs.sessionId;
      sid.lockId = tcs.tserverLock;
      sid.ttl = tcs.ttl;
      sid.location = location;
      if (cachedSessionIDs.put(location, sid) != null)
        throw new IllegalStateException();

      return sid;
    }

  }

  private void invalidateSessionID(HostAndPort location) {
    synchronized (cachedSessionIDs) {
      cachedSessionIDs.remove(location);
    }

  }

  private void unreserveSessionID(HostAndPort location) {
    synchronized (cachedSessionIDs) {
      SessionID sid = cachedSessionIDs.get(location);
      if (sid != null) {
        if (!sid.reserved)
          throw new IllegalStateException();
        sid.reserved = false;
        sid.lastAccessTime = System.currentTimeMillis();
      }
    }
  }

  List<SessionID> getActiveSessions() {
    ArrayList<SessionID> activeSessions = new ArrayList<>();
    for (SessionID sid : cachedSessionIDs.values())
      if (sid.isActive())
        activeSessions.add(sid);
    return activeSessions;
  }

  private TabletClientService.Iface getClient(HostAndPort location) throws TTransportException {
    TabletClientService.Iface client;
    if (timeout < context.getClientTimeoutInMillis())
      client = ThriftUtil.getTServerClient(location, context, timeout);
    else
      client = ThriftUtil.getTServerClient(location, context);
    return client;
  }

  private void sendToServer(HostAndPort location, TabletServerMutations<QCMutation> mutations) {
    TabletClientService.Iface client = null;

    TInfo tinfo = TraceUtil.traceInfo();

    Map<Long,CMK> cmidToCm = new HashMap<>();
    MutableLong cmid = new MutableLong(0);

    SessionID sessionId = null;

    try {
      Map<TKeyExtent,List<TConditionalMutation>> tmutations = new HashMap<>();

      CompressedIterators compressedIters = new CompressedIterators();
      convertMutations(mutations, cmidToCm, cmid, tmutations, compressedIters);

      // getClient() call must come after converMutations in case it throws a TException
      client = getClient(location);

      List<TCMResult> tresults = null;
      while (tresults == null) {
        try {
          sessionId = reserveSessionID(location, client, tinfo);
          tresults = client.conditionalUpdate(tinfo, sessionId.sessionID, tmutations,
              compressedIters.getSymbolTable());
        } catch (NoSuchScanIDException nssie) {
          sessionId = null;
          invalidateSessionID(location);
        }
      }

      HashSet<KeyExtent> extentsToInvalidate = new HashSet<>();

      ArrayList<QCMutation> ignored = new ArrayList<>();

      for (TCMResult tcmResult : tresults) {
        if (tcmResult.status == TCMStatus.IGNORED) {
          CMK cmk = cmidToCm.get(tcmResult.cmid);
          ignored.add(cmk.cm);
          extentsToInvalidate.add(cmk.ke);
        } else {
          QCMutation qcm = cmidToCm.get(tcmResult.cmid).cm;
          qcm.queueResult(new Result(fromThrift(tcmResult.status), qcm, location.toString()));
        }
      }

      for (KeyExtent ke : extentsToInvalidate) {
        locator.invalidateCache(ke);
      }

      queueRetry(ignored, location);

    } catch (ThriftSecurityException tse) {
      AccumuloSecurityException ase =
          new AccumuloSecurityException(context.getCredentials().getPrincipal(), tse.getCode(),
              context.getPrintableTableInfoFromId(tableId), tse);
      queueException(location, cmidToCm, ase);
    } catch (TApplicationException tae) {
      queueException(location, cmidToCm, new AccumuloServerException(location.toString(), tae));
    } catch (TException e) {
      locator.invalidateCache(context, location.toString());
      invalidateSession(location, cmidToCm, sessionId);
    } catch (Exception e) {
      queueException(location, cmidToCm, e);
    } finally {
      if (sessionId != null)
        unreserveSessionID(location);
      ThriftUtil.returnClient((TServiceClient) client, context);
    }
  }

  private void queueRetry(Map<Long,CMK> cmidToCm, HostAndPort location) {
    ArrayList<QCMutation> ignored = new ArrayList<>();
    for (CMK cmk : cmidToCm.values())
      ignored.add(cmk.cm);
    queueRetry(ignored, location);
  }

  private void queueException(HostAndPort location, Map<Long,CMK> cmidToCm, Exception e) {
    for (CMK cmk : cmidToCm.values())
      cmk.cm.queueResult(new Result(e, cmk.cm, location.toString()));
  }

  private void invalidateSession(HostAndPort location, Map<Long,CMK> cmidToCm,
      SessionID sessionId) {
    if (sessionId == null) {
      queueRetry(cmidToCm, location);
    } else {
      try {
        invalidateSession(sessionId, location);
        for (CMK cmk : cmidToCm.values())
          cmk.cm.queueResult(new Result(Status.UNKNOWN, cmk.cm, location.toString()));
      } catch (Exception e2) {
        queueException(location, cmidToCm, e2);
      }
    }
  }

  /**
   * The purpose of this code is to ensure that a conditional mutation will not execute when its
   * status is unknown. This allows a user to read the row when the status is unknown and not have
   * to worry about the tserver applying the mutation after the scan.
   *
   * <p>
   * If a conditional mutation is taking a long time to process, then this method will wait for it
   * to finish... unless this exceeds timeout.
   */
  private void invalidateSession(SessionID sessionId, HostAndPort location)
      throws AccumuloException {

    long sleepTime = 50;

    long startTime = System.currentTimeMillis();

    LockID lid = new LockID(context.getZooKeeperRoot() + Constants.ZTSERVERS, sessionId.lockId);

    while (true) {
      if (!ServiceLock.isLockHeld(context.getZooCache(), lid)) {
        // ACCUMULO-1152 added a tserver lock check to the tablet location cache, so this
        // invalidation prevents future attempts to contact the
        // tserver even its gone zombie and is still running w/o a lock
        locator.invalidateCache(context, location.toString());
        return;
      }

      try {
        // if the mutation is currently processing, this method will block until its done or times
        // out
        invalidateSession(sessionId.sessionID, location);

        return;
      } catch (TApplicationException tae) {
        throw new AccumuloServerException(location.toString(), tae);
      } catch (TException e) {
        locator.invalidateCache(context, location.toString());
      }

      if ((System.currentTimeMillis() - startTime) + sleepTime > timeout)
        throw new TimedOutException(Collections.singleton(location.toString()));

      sleepUninterruptibly(sleepTime, MILLISECONDS);
      sleepTime = Math.min(2 * sleepTime, MAX_SLEEP);

    }

  }

  private void invalidateSession(long sessionId, HostAndPort location) throws TException {
    TabletClientService.Iface client = null;

    TInfo tinfo = TraceUtil.traceInfo();

    try {
      client = getClient(location);
      client.invalidateConditionalUpdate(tinfo, sessionId);
    } finally {
      ThriftUtil.returnClient((TServiceClient) client, context);
    }
  }

  private Status fromThrift(TCMStatus status) {
    switch (status) {
      case ACCEPTED:
        return Status.ACCEPTED;
      case REJECTED:
        return Status.REJECTED;
      case VIOLATED:
        return Status.VIOLATED;
      default:
        throw new IllegalArgumentException(status.toString());
    }
  }

  private void convertMutations(TabletServerMutations<QCMutation> mutations, Map<Long,CMK> cmidToCm,
      MutableLong cmid, Map<TKeyExtent,List<TConditionalMutation>> tmutations,
      CompressedIterators compressedIters) {

    mutations.getMutations().forEach((keyExtent, mutationList) -> {
      var tcondMutaions = new ArrayList<TConditionalMutation>();

      for (var cm : mutationList) {
        TMutation tm = cm.toThrift();

        List<TCondition> conditions = convertConditions(cm, compressedIters);

        cmidToCm.put(cmid.longValue(), new CMK(keyExtent, cm));
        TConditionalMutation tcm = new TConditionalMutation(conditions, tm, cmid.longValue());
        cmid.increment();
        tcondMutaions.add(tcm);
      }

      tmutations.put(keyExtent.toThrift(), tcondMutaions);
    });
  }

  private static final Comparator<Long> TIMESTAMP_COMPARATOR =
      Comparator.nullsFirst(Comparator.reverseOrder());

  static final Comparator<Condition> CONDITION_COMPARATOR =
      Comparator.comparing(Condition::getFamily).thenComparing(Condition::getQualifier)
          .thenComparing(Condition::getVisibility)
          .thenComparing(Condition::getTimestamp, TIMESTAMP_COMPARATOR);

  private List<TCondition> convertConditions(ConditionalMutation cm,
      CompressedIterators compressedIters) {
    List<TCondition> conditions = new ArrayList<>(cm.getConditions().size());

    // sort conditions inorder to get better lookup performance. Sort on client side so tserver does
    // not have to do it.
    Condition[] ca = cm.getConditions().toArray(new Condition[cm.getConditions().size()]);
    Arrays.sort(ca, CONDITION_COMPARATOR);

    for (Condition cond : ca) {
      long ts = 0;
      boolean hasTs = false;

      if (cond.getTimestamp() != null) {
        ts = cond.getTimestamp();
        hasTs = true;
      }

      ByteBuffer iters = compressedIters.compress(cond.getIterators());

      TCondition tc = new TCondition(ByteBufferUtil.toByteBuffers(cond.getFamily()),
          ByteBufferUtil.toByteBuffers(cond.getQualifier()),
          ByteBufferUtil.toByteBuffers(cond.getVisibility()), ts, hasTs,
          ByteBufferUtil.toByteBuffers(cond.getValue()), iters);

      conditions.add(tc);
    }

    return conditions;
  }

  private boolean isVisible(ByteSequence cv) {
    Text testVis = new Text(cv.toArray());
    if (testVis.getLength() == 0)
      return true;

    Boolean b = cache.get(testVis);
    if (b != null)
      return b;

    try {
      boolean bb = ve.evaluate(new ColumnVisibility(testVis));
      cache.put(new Text(testVis), bb);
      return bb;
    } catch (VisibilityParseException | BadArgumentException e) {
      return false;
    }
  }

  @Override
  public Result write(ConditionalMutation mutation) {
    return write(Collections.singleton(mutation).iterator()).next();
  }

  @Override
  public void close() {
    threadPool.shutdownNow();
    cleanupThreadPool.execute(Threads.createNamedRunnable("ConditionalWriterCleanupTask",
        new CleanupTask(getActiveSessions())));
  }

}<|MERGE_RESOLUTION|>--- conflicted
+++ resolved
@@ -382,12 +382,7 @@
         queue(mutations);
     };
 
-<<<<<<< HEAD
-    failureTaskFuture =
-        threadPool.scheduleAtFixedRate(failureHandler, 250, 250, TimeUnit.MILLISECONDS);
-=======
-    threadPool.scheduleAtFixedRate(failureHandler, 250, 250, MILLISECONDS);
->>>>>>> a9775e70
+    failureTaskFuture = threadPool.scheduleAtFixedRate(failureHandler, 250, 250, MILLISECONDS);
   }
 
   @Override
