--- conflicted
+++ resolved
@@ -118,15 +118,9 @@
   @Override
   public void init(Map<String,String> conf) throws CryptoException {
     ensureNotInit();
-<<<<<<< HEAD
     String keyLocation = Objects.requireNonNull(conf.get(KEY_URI_PROPERTY),
         "Config property " + KEY_URI_PROPERTY + " is required.");
     String enabledProp = conf.get(ENCRYPT_ENABLED_PROPERTY);
-=======
-    String keyLocation =
-        Objects.requireNonNull(conf.get(KEY_URI), "Config property " + KEY_URI + " is required.");
-    String enabledProp = conf.get(ENCRYPT_ENABLED);
->>>>>>> b454e0c1
     if (enabledProp != null)
       encryptEnabled = Boolean.parseBoolean(enabledProp);
 
@@ -615,16 +609,4 @@
       throw new IllegalStateException("This Crypto Service has already been initialized.");
     }
   }
-
-  private void ensureInit() {
-    if (!initialized) {
-      throw new IllegalStateException("This Crypto Service has not been initialized.");
-    }
-  }
-
-  private void ensureNotInit() {
-    if (initialized) {
-      throw new IllegalStateException("This Crypto Service has already been initialized.");
-    }
-  }
 }