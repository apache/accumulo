/*
 * Licensed to the Apache Software Foundation (ASF) under one
 * or more contributor license agreements.  See the NOTICE file
 * distributed with this work for additional information
 * regarding copyright ownership.  The ASF licenses this file
 * to you under the Apache License, Version 2.0 (the
 * "License"); you may not use this file except in compliance
 * with the License.  You may obtain a copy of the License at
 *
 *   https://www.apache.org/licenses/LICENSE-2.0
 *
 * Unless required by applicable law or agreed to in writing,
 * software distributed under the License is distributed on an
 * "AS IS" BASIS, WITHOUT WARRANTIES OR CONDITIONS OF ANY
 * KIND, either express or implied.  See the License for the
 * specific language governing permissions and limitations
 * under the License.
 */
package org.apache.accumulo.core.spi.crypto;

import static java.nio.charset.StandardCharsets.UTF_8;
import static org.apache.accumulo.core.util.LazySingletons.RANDOM;

import java.io.ByteArrayInputStream;
import java.io.ByteArrayOutputStream;
import java.io.DataInputStream;
import java.io.DataOutputStream;
import java.io.IOException;
import java.io.InputStream;
import java.io.OutputStream;
import java.net.URI;
import java.net.URISyntaxException;
import java.nio.file.Files;
import java.nio.file.Paths;
import java.security.InvalidAlgorithmParameterException;
import java.security.InvalidKeyException;
import java.security.Key;
import java.security.NoSuchAlgorithmException;
import java.security.SecureRandom;
import java.util.Arrays;
import java.util.HashMap;
import java.util.Map;
import java.util.Objects;
import java.util.concurrent.atomic.AtomicBoolean;

import javax.crypto.Cipher;
import javax.crypto.CipherInputStream;
import javax.crypto.CipherOutputStream;
import javax.crypto.IllegalBlockSizeException;
import javax.crypto.NoSuchPaddingException;
import javax.crypto.spec.GCMParameterSpec;
import javax.crypto.spec.IvParameterSpec;
import javax.crypto.spec.SecretKeySpec;

import org.apache.accumulo.core.crypto.streams.BlockedInputStream;
import org.apache.accumulo.core.crypto.streams.BlockedOutputStream;
import org.apache.accumulo.core.crypto.streams.DiscardCloseOutputStream;
import org.apache.accumulo.core.crypto.streams.RFileCipherOutputStream;
import org.apache.commons.io.IOUtils;
import org.slf4j.Logger;
import org.slf4j.LoggerFactory;

import edu.umd.cs.findbugs.annotations.SuppressFBWarnings;

/**
 * Example implementation of AES encryption for Accumulo
 */
public class AESCryptoService implements CryptoService {
  private static final Logger log = LoggerFactory.getLogger(AESCryptoService.class);
  private volatile boolean initialized = false;

  // properties required for using this service
  public static final String KEY_URI_PROPERTY = "general.custom.crypto.key.uri";
  // optional properties
  // defaults to true
  public static final String ENCRYPT_ENABLED_PROPERTY = "general.custom.crypto.enabled";

  // Hard coded NoCryptoService.VERSION - this permits the removal of NoCryptoService from the
  // core jar, allowing use of only one crypto service
  private static final String NO_CRYPTO_VERSION = "U+1F47B";
  private static final String URI = "uri";
  private static final String KEY_WRAP_TRANSFORM = "AESWrap";

  private Key encryptingKek = null;
  private String keyLocation = null;
  private String keyManager = null;
  // Lets just load keks for reading once
  private HashMap<String,Key> decryptingKeys = null;
  private boolean encryptEnabled = true;

  private static final FileEncrypter DISABLED = new NoFileEncrypter();

  private static final ThreadLocal<Cipher> KEY_WRAP_CIPHER = new ThreadLocal<Cipher>() {
    @SuppressFBWarnings(value = "CIPHER_INTEGRITY",
        justification = "integrity not needed for key wrap")
    @Override
    protected Cipher initialValue() {
      try {
        return Cipher.getInstance(KEY_WRAP_TRANSFORM);
      } catch (NoSuchAlgorithmException | NoSuchPaddingException e) {
        throw new CryptoException("Error creating Cipher for AESWrap", e);
      }
    }
  };

  private static final ThreadLocal<Cipher> KEY_UNWRAP_CIPHER = new ThreadLocal<Cipher>() {
    @SuppressFBWarnings(value = "CIPHER_INTEGRITY",
        justification = "integrity not needed for key wrap")
    @Override
    protected Cipher initialValue() {
      try {
        return Cipher.getInstance(KEY_WRAP_TRANSFORM);
      } catch (NoSuchAlgorithmException | NoSuchPaddingException e) {
        throw new CryptoException("Error creating Cipher for AESWrap", e);
      }
    }
  };

  @Override
  public void init(Map<String,String> conf) throws CryptoException {
    ensureNotInit();
    String keyLocation = Objects.requireNonNull(conf.get(KEY_URI_PROPERTY),
        "Config property " + KEY_URI_PROPERTY + " is required.");
    String enabledProp = conf.get(ENCRYPT_ENABLED_PROPERTY);
    if (enabledProp != null) {
      encryptEnabled = Boolean.parseBoolean(enabledProp);
    }

    // get key from URI for now, keyMgr framework could be expanded on in the future
    String keyMgr = "uri";
    this.decryptingKeys = new HashMap<>();
    switch (keyMgr) {
      case URI:
        this.keyManager = keyMgr;
        this.keyLocation = keyLocation;
        this.encryptingKek = loadKekFromUri(keyLocation);
        break;
      default:
        throw new CryptoException("Unrecognized key manager");
    }
    Objects.requireNonNull(this.encryptingKek,
        "Encrypting Key Encryption Key was null, init failed");
    log.debug("Successfully initialized crypto Key from {}", keyLocation);
    initialized = true;
  }

  @Override
  public FileEncrypter getFileEncrypter(CryptoEnvironment environment) {
    ensureInit();
    if (!encryptEnabled) {
      return DISABLED;
    }
    CryptoModule cm;
    switch (environment.getScope()) {
      case WAL:
        cm = new AESCBCCryptoModule(this.encryptingKek, this.keyLocation, this.keyManager);
        return cm.getEncrypter();

      case TABLE:
        cm = new AESGCMCryptoModule(this.encryptingKek, this.keyLocation, this.keyManager);
        return cm.getEncrypter();

      default:
        throw new CryptoException("Unknown scope: " + environment.getScope());
    }
  }

  @Override
  public FileDecrypter getFileDecrypter(CryptoEnvironment environment) {
    ensureInit();
    CryptoModule cm;
    var decryptionParams = environment.getDecryptionParams();
    if (decryptionParams.isEmpty() || checkNoCrypto(decryptionParams.orElseThrow())) {
      return new NoFileDecrypter();
    }

    ParsedCryptoParameters parsed = parseCryptoParameters(decryptionParams.orElseThrow());
    Key kek = loadDecryptionKek(parsed);
    Key fek = unwrapKey(parsed.getEncFek(), kek);
    switch (parsed.getCryptoServiceVersion()) {
      case AESCBCCryptoModule.VERSION:
        cm = new AESCBCCryptoModule(this.encryptingKek, this.keyLocation, this.keyManager);
        return cm.getDecrypter(fek);
      case AESGCMCryptoModule.VERSION:
        cm = new AESGCMCryptoModule(this.encryptingKek, this.keyLocation, this.keyManager);
        return cm.getDecrypter(fek);
      default:
        throw new CryptoException(
            "Unknown crypto module version: " + parsed.getCryptoServiceVersion());
    }
  }

  private static boolean checkNoCrypto(byte[] params) {
    byte[] noCryptoBytes = NO_CRYPTO_VERSION.getBytes(UTF_8);
    return Arrays.equals(params, noCryptoBytes);
  }

  static class ParsedCryptoParameters {
    String cryptoServiceName;
    String cryptoServiceVersion;
    String keyManagerVersion;
    String kekId;
    byte[] encFek;

    public void setCryptoServiceName(String cryptoServiceName) {
      this.cryptoServiceName = cryptoServiceName;
    }

    public String getCryptoServiceVersion() {
      return cryptoServiceVersion;
    }

    public void setCryptoServiceVersion(String cryptoServiceVersion) {
      this.cryptoServiceVersion = cryptoServiceVersion;
    }

    public String getKeyManagerVersion() {
      return keyManagerVersion;
    }

    public void setKeyManagerVersion(String keyManagerVersion) {
      this.keyManagerVersion = keyManagerVersion;
    }

    public String getKekId() {
      return kekId;
    }

    public void setKekId(String kekId) {
      this.kekId = kekId;
    }

    public byte[] getEncFek() {
      return encFek;
    }

    public void setEncFek(byte[] encFek) {
      this.encFek = encFek;
    }

  }

  private static byte[] createCryptoParameters(String version, Key encryptingKek,
      String encryptingKekId, String encryptingKeyManager, Key fek) {

    try (ByteArrayOutputStream baos = new ByteArrayOutputStream();
        DataOutputStream params = new DataOutputStream(baos)) {
      params.writeUTF(AESCryptoService.class.getName());
      params.writeUTF(version);
      params.writeUTF(encryptingKeyManager);
      params.writeUTF(encryptingKekId);
      byte[] wrappedFek = wrapKey(fek, encryptingKek);
      params.writeInt(wrappedFek.length);
      params.write(wrappedFek);

      params.flush();
      return baos.toByteArray();
    } catch (IOException e) {
      throw new CryptoException("Error creating crypto params", e);
    }
  }

  private static ParsedCryptoParameters parseCryptoParameters(byte[] parameters) {
    ParsedCryptoParameters parsed = new ParsedCryptoParameters();
    try (ByteArrayInputStream bais = new ByteArrayInputStream(parameters);
        DataInputStream params = new DataInputStream(bais)) {
      parsed.setCryptoServiceName(params.readUTF());
      parsed.setCryptoServiceVersion(params.readUTF());
      parsed.setKeyManagerVersion(params.readUTF());
      parsed.setKekId(params.readUTF());
      int encFekLen = params.readInt();
      byte[] encFek = new byte[encFekLen];
      int bytesRead = params.read(encFek);
      if (bytesRead != encFekLen) {
        throw new CryptoException("Incorrect number of bytes read for encrypted FEK");
      }
      parsed.setEncFek(encFek);
    } catch (IOException e) {
      throw new CryptoException("Error creating crypto params", e);
    }
    return parsed;
  }

  private Key loadDecryptionKek(ParsedCryptoParameters params) {
    Key ret = null;
    String keyTag = params.getKeyManagerVersion() + "!" + params.getKekId();
    if (this.decryptingKeys.get(keyTag) != null) {
      return this.decryptingKeys.get(keyTag);
    }

    switch (params.keyManagerVersion) {
      case URI:
        ret = loadKekFromUri(params.kekId);
        break;
      default:
        throw new CryptoException("Unable to load kek: " + params.kekId);
    }

    this.decryptingKeys.put(keyTag, ret);

    if (ret == null) {
      throw new CryptoException("Unable to load decryption KEK");
    }

    return ret;
  }

  /**
   * This interface lists the methods needed by CryptoModules which are responsible for tracking
   * version and preparing encrypters/decrypters for use.
   */
  private interface CryptoModule {
    FileEncrypter getEncrypter();

    FileDecrypter getDecrypter(Key fek);
  }

  public class AESGCMCryptoModule implements CryptoModule {
    private static final String VERSION = "U+1F43B"; // unicode bear emoji rawr

    private final Integer GCM_IV_LENGTH_IN_BYTES = 12;
    private final Integer KEY_LENGTH_IN_BYTES = 16;

    // 128-bit tags are the longest available for GCM
    private final Integer GCM_TAG_LENGTH_IN_BITS = 16 * 8;
    private final String transformation = "AES/GCM/NoPadding";
    private boolean ivReused = false;
    private final Key encryptingKek;
    private final String keyLocation;
    private final String keyManager;

    public AESGCMCryptoModule(Key encryptingKek, String keyLocation, String keyManager) {
      this.encryptingKek = encryptingKek;
      this.keyLocation = keyLocation;
      this.keyManager = keyManager;
    }

    @Override
    public FileEncrypter getEncrypter() {
      return new AESGCMFileEncrypter();
    }

    @Override
    public FileDecrypter getDecrypter(Key fek) {
      return new AESGCMFileDecrypter(fek);
    }

    public class AESGCMFileEncrypter implements FileEncrypter {

      private final byte[] firstInitVector;
      private final Key fek;
      private final byte[] initVector = new byte[GCM_IV_LENGTH_IN_BYTES];
      private final Cipher cipher;
      private final byte[] decryptionParameters;
      private final AtomicBoolean openTracker = new AtomicBoolean();

      AESGCMFileEncrypter() {
        try {
          cipher = Cipher.getInstance(transformation);
        } catch (NoSuchAlgorithmException | NoSuchPaddingException e) {
          throw new CryptoException("Error obtaining cipher for transform " + transformation, e);
        }
        this.fek = generateKey(RANDOM.get(), KEY_LENGTH_IN_BYTES);
        RANDOM.get().nextBytes(this.initVector);
        this.firstInitVector = Arrays.copyOf(this.initVector, this.initVector.length);
        this.decryptionParameters =
            createCryptoParameters(VERSION, encryptingKek, keyLocation, keyManager, fek);
      }

      @Override
      public OutputStream encryptStream(OutputStream outputStream) throws CryptoException {
        if (ivReused) {
          throw new CryptoException(
              "Key/IV reuse is forbidden in AESGCMCryptoModule. Too many RBlocks.");
        }
        if (!openTracker.compareAndSet(false, true)) {
          throw new CryptoException("Attempted to obtain new stream without closing previous one.");
        }

        incrementIV(initVector, initVector.length - 1);
        if (Arrays.equals(initVector, firstInitVector)) {
          ivReused = true; // This will allow us to write the final block, since the
          // initialization vector is always incremented before use.
        }

        // write IV before encrypting
        try {
          outputStream.write(initVector);
        } catch (IOException e) {
          throw new CryptoException("Unable to write IV to stream", e);
        }

        try {
          cipher.init(Cipher.ENCRYPT_MODE, fek,
              new GCMParameterSpec(GCM_TAG_LENGTH_IN_BITS, initVector));
        } catch (InvalidKeyException | InvalidAlgorithmParameterException e) {
          throw new CryptoException("Unable to initialize cipher", e);
        }

        RFileCipherOutputStream cos =
            new RFileCipherOutputStream(new DiscardCloseOutputStream(outputStream), cipher);
        // Prevent underlying stream from being closed with DiscardCloseOutputStream
        // Without this, when the crypto stream is closed (in order to flush its last bytes)
        // the underlying RFile stream will *also* be closed, and that's undesirable as the
        // cipher stream is closed for every block written.
        return new BlockedOutputStream(cos, cipher.getBlockSize(), 1024, openTracker);
      }

      /**
       * Because IVs can be longer than longs, this increments arbitrarily sized byte arrays by 1,
       * with a roll over to 0 after the max value is reached.
       *
       * @param iv The iv to be incremented
       * @param i The current byte being incremented
       */
      void incrementIV(byte[] iv, int i) {
        iv[i]++;
        if (iv[i] == 0) {
          if (i == 0) {
            return;
          } else {
            incrementIV(iv, i - 1);
          }
        }

      }

      @Override
      public byte[] getDecryptionParameters() {
        return decryptionParameters;
      }
    }

    public class AESGCMFileDecrypter implements FileDecrypter {
      private final Key fek;

      AESGCMFileDecrypter(Key fek) {
        this.fek = fek;
      }

      @Override
      public InputStream decryptStream(InputStream inputStream) throws CryptoException {
        Cipher cipher;
        try {
          cipher = Cipher.getInstance(transformation);
        } catch (NoSuchAlgorithmException | NoSuchPaddingException e) {
          throw new CryptoException("Error obtaining cipher for transform " + transformation, e);
        }

        byte[] initVector = new byte[GCM_IV_LENGTH_IN_BYTES];
        try {
          IOUtils.readFully(inputStream, initVector);
        } catch (IOException e) {
          throw new CryptoException("Unable to read IV from stream", e);
        }

        try {
          cipher.init(Cipher.DECRYPT_MODE, fek,
              new GCMParameterSpec(GCM_TAG_LENGTH_IN_BITS, initVector));

        } catch (InvalidKeyException | InvalidAlgorithmParameterException e) {
          throw new CryptoException("Unable to initialize cipher", e);
        }

        CipherInputStream cis = new CipherInputStream(inputStream, cipher);
        return new BlockedInputStream(cis, cipher.getBlockSize(), 1024);
      }
    }
  }

  public class AESCBCCryptoModule implements CryptoModule {
    public static final String VERSION = "U+1f600"; // unicode grinning face emoji
    private final Integer IV_LENGTH_IN_BYTES = 16;
    private final Integer KEY_LENGTH_IN_BYTES = 16;
    private final String transformation = "AES/CBC/NoPadding";
    private final Key encryptingKek;
    private final String keyLocation;
    private final String keyManager;

    public AESCBCCryptoModule(Key encryptingKek, String keyLocation, String keyManager) {
      this.encryptingKek = encryptingKek;
      this.keyLocation = keyLocation;
      this.keyManager = keyManager;
    }

    @Override
    public FileEncrypter getEncrypter() {
      return new AESCBCFileEncrypter();
    }

    @Override
    public FileDecrypter getDecrypter(Key fek) {
      return new AESCBCFileDecrypter(fek);
    }

    @SuppressFBWarnings(value = "CIPHER_INTEGRITY", justification = "CBC is provided for WALs")
    public class AESCBCFileEncrypter implements FileEncrypter {
      private final Cipher cipher;
      private final Key fek;
      private final byte[] initVector = new byte[IV_LENGTH_IN_BYTES];
      private final byte[] decryptionParameters;
      private final AtomicBoolean openTracker = new AtomicBoolean();

      AESCBCFileEncrypter() {
        try {
          cipher = Cipher.getInstance(transformation);
        } catch (NoSuchAlgorithmException | NoSuchPaddingException e) {
          throw new CryptoException("Error obtaining cipher for transform " + transformation, e);
        }
        this.fek = generateKey(RANDOM.get(), KEY_LENGTH_IN_BYTES);
        this.decryptionParameters =
            createCryptoParameters(VERSION, encryptingKek, keyLocation, keyManager, fek);
      }

      @Override
      public OutputStream encryptStream(OutputStream outputStream) throws CryptoException {
<<<<<<< HEAD
        RANDOM.get().nextBytes(initVector);
=======
        if (!openTracker.compareAndSet(false, true)) {
          throw new CryptoException("Attempted to obtain new stream without closing previous one.");
        }

        random.nextBytes(initVector);
>>>>>>> 0751f01f
        try {
          outputStream.write(initVector);
        } catch (IOException e) {
          throw new CryptoException("Unable to write IV to stream", e);
        }

        try {
          cipher.init(Cipher.ENCRYPT_MODE, fek, new IvParameterSpec(initVector));
        } catch (InvalidKeyException | InvalidAlgorithmParameterException e) {
          throw new CryptoException("Unable to initialize cipher", e);
        }

        CipherOutputStream cos = new CipherOutputStream(outputStream, cipher);
        return new BlockedOutputStream(cos, cipher.getBlockSize(), 1024, openTracker);
      }

      @Override
      public byte[] getDecryptionParameters() {
        return decryptionParameters;
      }
    }

    @SuppressFBWarnings(value = "CIPHER_INTEGRITY", justification = "CBC is provided for WALs")
    public class AESCBCFileDecrypter implements FileDecrypter {
      private final Key fek;

      AESCBCFileDecrypter(Key fek) {
        this.fek = fek;
      }

      @Override
      public InputStream decryptStream(InputStream inputStream) throws CryptoException {
        Cipher cipher;
        try {
          cipher = Cipher.getInstance(transformation);
        } catch (NoSuchAlgorithmException | NoSuchPaddingException e) {
          throw new CryptoException("Error obtaining cipher for transform " + transformation, e);
        }

        byte[] initVector = new byte[IV_LENGTH_IN_BYTES];
        try {
          IOUtils.readFully(inputStream, initVector);
        } catch (IOException e) {
          throw new CryptoException("Unable to read IV from stream", e);
        }

        try {
          cipher.init(Cipher.DECRYPT_MODE, fek, new IvParameterSpec(initVector));
        } catch (InvalidKeyException | InvalidAlgorithmParameterException e) {
          throw new CryptoException("Unable to initialize cipher", e);
        }

        CipherInputStream cis = new CipherInputStream(inputStream, cipher);
        return new BlockedInputStream(cis, cipher.getBlockSize(), 1024);
      }
    }
  }

  public static Key generateKey(SecureRandom random, int size) {
    byte[] bytes = new byte[size];
    random.nextBytes(bytes);
    return new SecretKeySpec(bytes, "AES");
  }

  public static Key unwrapKey(byte[] fek, Key kek) {
    try {
      final Cipher c = KEY_UNWRAP_CIPHER.get();
      c.init(Cipher.UNWRAP_MODE, kek);
      return c.unwrap(fek, "AES", Cipher.SECRET_KEY);
    } catch (InvalidKeyException | NoSuchAlgorithmException e) {
      throw new CryptoException("Unable to unwrap file encryption key", e);
    }
  }

  public static byte[] wrapKey(Key fek, Key kek) {
    try {
      final Cipher c = KEY_WRAP_CIPHER.get();
      c.init(Cipher.WRAP_MODE, kek);
      return c.wrap(fek);
    } catch (InvalidKeyException | IllegalBlockSizeException e) {
      throw new CryptoException("Unable to wrap file encryption key", e);
    }
  }

  @SuppressFBWarnings(value = "PATH_TRAVERSAL_IN", justification = "keyId specified by admin")
  public static Key loadKekFromUri(String keyId) {
    try {
      final java.net.URI uri = new URI(keyId);
      return new SecretKeySpec(Files.readAllBytes(Paths.get(uri.getPath())), "AES");
    } catch (URISyntaxException | IOException | IllegalArgumentException e) {
      throw new CryptoException("Unable to load key encryption key.", e);
    }
  }

  private void ensureInit() {
    if (!initialized) {
      throw new IllegalStateException("This Crypto Service has not been initialized.");
    }
  }

  private void ensureNotInit() {
    if (initialized) {
      throw new IllegalStateException("This Crypto Service has already been initialized.");
    }
  }
}<|MERGE_RESOLUTION|>--- conflicted
+++ resolved
@@ -514,15 +514,11 @@
 
       @Override
       public OutputStream encryptStream(OutputStream outputStream) throws CryptoException {
-<<<<<<< HEAD
-        RANDOM.get().nextBytes(initVector);
-=======
         if (!openTracker.compareAndSet(false, true)) {
           throw new CryptoException("Attempted to obtain new stream without closing previous one.");
         }
 
-        random.nextBytes(initVector);
->>>>>>> 0751f01f
+        RANDOM.get().nextBytes(initVector);
         try {
           outputStream.write(initVector);
         } catch (IOException e) {
