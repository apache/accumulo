/*
 * Licensed to the Apache Software Foundation (ASF) under one
 * or more contributor license agreements.  See the NOTICE file
 * distributed with this work for additional information
 * regarding copyright ownership.  The ASF licenses this file
 * to you under the Apache License, Version 2.0 (the
 * "License"); you may not use this file except in compliance
 * with the License.  You may obtain a copy of the License at
 *
 *   https://www.apache.org/licenses/LICENSE-2.0
 *
 * Unless required by applicable law or agreed to in writing,
 * software distributed under the License is distributed on an
 * "AS IS" BASIS, WITHOUT WARRANTIES OR CONDITIONS OF ANY
 * KIND, either express or implied.  See the License for the
 * specific language governing permissions and limitations
 * under the License.
 */
package org.apache.accumulo.core.conf;

import java.lang.annotation.Annotation;
import java.util.Arrays;
import java.util.EnumSet;
import java.util.HashMap;
import java.util.HashSet;
import java.util.function.Predicate;

import org.apache.accumulo.core.classloader.ClassLoaderUtil;
import org.apache.accumulo.core.data.constraints.NoDeleteConstraint;
import org.apache.accumulo.core.file.rfile.RFile;
import org.apache.accumulo.core.iterators.IteratorUtil.IteratorScope;
import org.apache.accumulo.core.iteratorsImpl.system.DeletingIterator;
import org.apache.accumulo.core.metadata.MetadataTable;
import org.apache.accumulo.core.spi.compaction.DefaultCompactionPlanner;
import org.apache.accumulo.core.spi.compaction.SimpleCompactionDispatcher;
import org.apache.accumulo.core.spi.fs.RandomVolumeChooser;
import org.apache.accumulo.core.spi.scan.ScanDispatcher;
import org.apache.accumulo.core.spi.scan.ScanPrioritizer;
import org.apache.accumulo.core.spi.scan.ScanServerSelector;
import org.apache.accumulo.core.spi.scan.SimpleScanDispatcher;
import org.apache.accumulo.core.util.format.DefaultFormatter;
import org.slf4j.LoggerFactory;

import com.google.common.base.Preconditions;

public enum Property {
  // SSL properties local to each node (see also instance.ssl.enabled which must be consistent
  // across all nodes in an instance)
  RPC_PREFIX("rpc.", null, PropertyType.PREFIX,
      "Properties in this category related to the configuration of SSL keys for"
          + " RPC. See also instance.ssl.enabled",
      "1.6.0"),
  RPC_SSL_KEYSTORE_PATH("rpc.javax.net.ssl.keyStore", "", PropertyType.PATH,
      "Path of the keystore file for the server's private SSL key", "1.6.0"),
  @Sensitive
  RPC_SSL_KEYSTORE_PASSWORD("rpc.javax.net.ssl.keyStorePassword", "", PropertyType.STRING,
      "Password used to encrypt the SSL private keystore. "
          + "Leave blank to use the Accumulo instance secret",
      "1.6.0"),
  RPC_SSL_KEYSTORE_TYPE("rpc.javax.net.ssl.keyStoreType", "jks", PropertyType.STRING,
      "Type of SSL keystore", "1.6.0"),
  RPC_SSL_TRUSTSTORE_PATH("rpc.javax.net.ssl.trustStore", "", PropertyType.PATH,
      "Path of the truststore file for the root cert", "1.6.0"),
  @Sensitive
  RPC_SSL_TRUSTSTORE_PASSWORD("rpc.javax.net.ssl.trustStorePassword", "", PropertyType.STRING,
      "Password used to encrypt the SSL truststore. Leave blank to use no password", "1.6.0"),
  RPC_SSL_TRUSTSTORE_TYPE("rpc.javax.net.ssl.trustStoreType", "jks", PropertyType.STRING,
      "Type of SSL truststore", "1.6.0"),
  RPC_USE_JSSE("rpc.useJsse", "false", PropertyType.BOOLEAN,
      "Use JSSE system properties to configure SSL rather than the " + RPC_PREFIX.getKey()
          + "javax.net.ssl.* Accumulo properties",
      "1.6.0"),
  RPC_SSL_CIPHER_SUITES("rpc.ssl.cipher.suites", "", PropertyType.STRING,
      "Comma separated list of cipher suites that can be used by accepted connections", "1.6.1"),
  RPC_SSL_ENABLED_PROTOCOLS("rpc.ssl.server.enabled.protocols", "TLSv1.2", PropertyType.STRING,
      "Comma separated list of protocols that can be used to accept connections", "1.6.2"),
  RPC_SSL_CLIENT_PROTOCOL("rpc.ssl.client.protocol", "TLSv1.2", PropertyType.STRING,
      "The protocol used to connect to a secure server, must be in the list of enabled protocols "
          + "on the server side (rpc.ssl.server.enabled.protocols)",
      "1.6.2"),
  RPC_SASL_QOP("rpc.sasl.qop", "auth", PropertyType.STRING,
      "The quality of protection to be used with SASL. Valid values are 'auth', 'auth-int',"
          + " and 'auth-conf'",
      "1.7.0"),

  // instance properties (must be the same for every node in an instance)
  INSTANCE_PREFIX("instance.", null, PropertyType.PREFIX,
      "Properties in this category must be consistent throughout a cloud. "
          + "This is enforced and servers won't be able to communicate if these differ.",
      "1.3.5"),
  INSTANCE_ZK_HOST("instance.zookeeper.host", "localhost:2181", PropertyType.HOSTLIST,
      "Comma separated list of zookeeper servers", "1.3.5"),
  INSTANCE_ZK_TIMEOUT("instance.zookeeper.timeout", "30s", PropertyType.TIMEDURATION,
      "Zookeeper session timeout; "
          + "max value when represented as milliseconds should be no larger than "
          + Integer.MAX_VALUE,
      "1.3.5"),
  @Sensitive
  INSTANCE_SECRET("instance.secret", "DEFAULT", PropertyType.STRING,
      "A secret unique to a given instance that all servers must know in order"
          + " to communicate with one another. It should be changed prior to the"
          + " initialization of Accumulo. To change it after Accumulo has been"
          + " initialized, use the ChangeSecret tool and then update accumulo.properties"
          + " everywhere. Before using the ChangeSecret tool, make sure Accumulo is not"
          + " running and you are logged in as the user that controls Accumulo files in"
          + " HDFS. To use the ChangeSecret tool, run the command: ./bin/accumulo"
          + " org.apache.accumulo.server.util.ChangeSecret",
      "1.3.5"),
  INSTANCE_VOLUMES("instance.volumes", "", PropertyType.STRING,
      "A comma separated list of dfs uris to use. Files will be stored across"
          + " these filesystems. In some situations, the first volume in this list"
          + " may be treated differently, such as being preferred for writing out"
          + " temporary files (for example, when creating a pre-split table)."
          + " After adding uris to this list, run 'accumulo init --add-volume' and then"
          + " restart tservers. If entries are removed from this list then tservers"
          + " will need to be restarted. After a uri is removed from the list Accumulo"
          + " will not create new files in that location, however Accumulo can still"
          + " reference files created at that location before the config change. To use"
          + " a comma or other reserved characters in a URI use standard URI hex"
          + " encoding. For example replace commas with %2C.",
      "1.6.0"),
  INSTANCE_VOLUME_CONFIG_PREFIX("instance.volume.config.", null, PropertyType.PREFIX,
      "Properties in this category are used to provide volume specific overrides to "
          + "the general filesystem client configuration. Properties using this prefix "
          + "should be in the form "
          + "'instance.volume.config.<volume-uri>.<property-name>=<property-value>. An "
          + "example: "
          + "'instance.volume.config.hdfs://namespace-a:8020/accumulo.dfs.client.hedged.read.threadpool.size=10'. "
          + "Note that when specifying property names that contain colons in the properties "
          + "files that the colons need to be escaped with a backslash.",
      "2.1.1"),
  INSTANCE_VOLUMES_REPLACEMENTS("instance.volumes.replacements", "", PropertyType.STRING,
      "Since accumulo stores absolute URIs changing the location of a namenode "
          + "could prevent Accumulo from starting. The property helps deal with "
          + "that situation. Provide a comma separated list of uri replacement "
          + "pairs here if a namenode location changes. Each pair should be separated "
          + "with a space. For example, if hdfs://nn1 was replaced with "
          + "hdfs://nnA and hdfs://nn2 was replaced with hdfs://nnB, then set this "
          + "property to 'hdfs://nn1 hdfs://nnA,hdfs://nn2 hdfs://nnB' "
          + "Replacements must be configured for use. To see which volumes are "
          + "currently in use, run 'accumulo admin volumes -l'. To use a comma or "
          + "other reserved characters in a URI use standard URI hex encoding. For "
          + "example replace commas with %2C.",
      "1.6.0"),
  INSTANCE_VOLUMES_UPGRADE_RELATIVE("instance.volumes.upgrade.relative", "", PropertyType.STRING,
      "The volume dfs uri containing relative tablet file paths. Relative paths may exist in the metadata from "
          + "versions prior to 1.6. This property is only required if a relative path is detected "
          + "during the upgrade process and will only be used once.",
      "2.1.0"),
  @Experimental // interface uses unstable internal types, use with caution
  INSTANCE_SECURITY_AUTHENTICATOR("instance.security.authenticator",
      "org.apache.accumulo.server.security.handler.ZKAuthenticator", PropertyType.CLASSNAME,
      "The authenticator class that accumulo will use to determine if a user "
          + "has privilege to perform an action",
      "1.5.0"),
  @Experimental // interface uses unstable internal types, use with caution
  INSTANCE_SECURITY_AUTHORIZOR("instance.security.authorizor",
      "org.apache.accumulo.server.security.handler.ZKAuthorizor", PropertyType.CLASSNAME,
      "The authorizor class that accumulo will use to determine what labels a "
          + "user has privilege to see",
      "1.5.0"),
  @Experimental // interface uses unstable internal types, use with caution
  INSTANCE_SECURITY_PERMISSION_HANDLER("instance.security.permissionHandler",
      "org.apache.accumulo.server.security.handler.ZKPermHandler", PropertyType.CLASSNAME,
      "The permission handler class that accumulo will use to determine if a "
          + "user has privilege to perform an action",
      "1.5.0"),
  INSTANCE_RPC_SSL_ENABLED("instance.rpc.ssl.enabled", "false", PropertyType.BOOLEAN,
      "Use SSL for socket connections from clients and among accumulo services. "
          + "Mutually exclusive with SASL RPC configuration.",
      "1.6.0"),
  INSTANCE_RPC_SSL_CLIENT_AUTH("instance.rpc.ssl.clientAuth", "false", PropertyType.BOOLEAN,
      "Require clients to present certs signed by a trusted root", "1.6.0"),
  INSTANCE_RPC_SASL_ENABLED("instance.rpc.sasl.enabled", "false", PropertyType.BOOLEAN,
      "Configures Thrift RPCs to require SASL with GSSAPI which supports "
          + "Kerberos authentication. Mutually exclusive with SSL RPC configuration.",
      "1.7.0"),
  INSTANCE_RPC_SASL_ALLOWED_USER_IMPERSONATION("instance.rpc.sasl.allowed.user.impersonation", "",
      PropertyType.STRING,
      "One-line configuration property controlling what users are allowed to "
          + "impersonate other users",
      "1.7.1"),
  INSTANCE_RPC_SASL_ALLOWED_HOST_IMPERSONATION("instance.rpc.sasl.allowed.host.impersonation", "",
      PropertyType.STRING,
      "One-line configuration property controlling the network locations "
          + "(hostnames) that are allowed to impersonate other users",
      "1.7.1"),
  // Crypto-related properties
  @Experimental
  INSTANCE_CRYPTO_PREFIX("instance.crypto.opts.", null, PropertyType.PREFIX,
      "Properties related to on-disk file encryption.", "2.0.0"),
  @Experimental
  @Sensitive
  INSTANCE_CRYPTO_SENSITIVE_PREFIX("instance.crypto.opts.sensitive.", null, PropertyType.PREFIX,
      "Sensitive properties related to on-disk file encryption.", "2.0.0"),
  @Experimental
  INSTANCE_CRYPTO_FACTORY("instance.crypto.opts.factory",
      "org.apache.accumulo.core.spi.crypto.NoCryptoServiceFactory", PropertyType.CLASSNAME,
      "The class which provides crypto services for on-disk file encryption. The default does nothing. To enable "
          + "encryption, replace this classname with an implementation of the"
          + "org.apache.accumulo.core.spi.crypto.CryptoFactory interface.",
      "2.1.0"),

  // general properties
  GENERAL_PREFIX("general.", null, PropertyType.PREFIX,
      "Properties in this category affect the behavior of accumulo overall, but"
          + " do not have to be consistent throughout a cloud.",
      "1.3.5"),
  GENERAL_CONTEXT_CLASSLOADER_FACTORY("general.context.class.loader.factory", "",
      PropertyType.CLASSNAME,
      "Name of classloader factory to be used to create classloaders for named contexts,"
          + " such as per-table contexts set by `table.class.loader.context`.",
      "2.1.0"),
  GENERAL_RPC_TIMEOUT("general.rpc.timeout", "120s", PropertyType.TIMEDURATION,
      "Time to wait on I/O for simple, short RPC calls", "1.3.5"),
  @Experimental
  GENERAL_RPC_SERVER_TYPE("general.rpc.server.type", "", PropertyType.STRING,
      "Type of Thrift server to instantiate, see "
          + "org.apache.accumulo.server.rpc.ThriftServerType for more information. "
          + "Only useful for benchmarking thrift servers",
      "1.7.0"),
  GENERAL_KERBEROS_KEYTAB("general.kerberos.keytab", "", PropertyType.PATH,
      "Path to the kerberos keytab to use. Leave blank if not using kerberoized hdfs", "1.4.1"),
  GENERAL_KERBEROS_PRINCIPAL("general.kerberos.principal", "", PropertyType.STRING,
      "Name of the kerberos principal to use. _HOST will automatically be "
          + "replaced by the machines hostname in the hostname portion of the "
          + "principal. Leave blank if not using kerberoized hdfs",
      "1.4.1"),
  GENERAL_KERBEROS_RENEWAL_PERIOD("general.kerberos.renewal.period", "30s",
      PropertyType.TIMEDURATION,
      "The amount of time between attempts to perform Kerberos ticket renewals."
          + " This does not equate to how often tickets are actually renewed (which is"
          + " performed at 80% of the ticket lifetime).",
      "1.6.5"),
  GENERAL_MAX_MESSAGE_SIZE("general.server.message.size.max", "1G", PropertyType.BYTES,
      "The maximum size of a message that can be sent to a server.", "1.5.0"),
  @Experimental
  GENERAL_OPENTELEMETRY_ENABLED("general.opentelemetry.enabled", "false", PropertyType.BOOLEAN,
      "Enables tracing functionality using OpenTelemetry (assuming OpenTelemetry is configured).",
      "2.1.0"),
  GENERAL_THREADPOOL_SIZE("general.server.threadpool.size", "1", PropertyType.COUNT,
      "The number of threads to use for server-internal scheduled tasks", "2.1.0"),
  // If you update the default type, be sure to update the default used for initialization failures
  // in VolumeManagerImpl
  @Experimental
  GENERAL_VOLUME_CHOOSER("general.volume.chooser", RandomVolumeChooser.class.getName(),
      PropertyType.CLASSNAME,
      "The class that will be used to select which volume will be used to create new files.",
      "1.6.0"),
  GENERAL_SECURITY_CREDENTIAL_PROVIDER_PATHS("general.security.credential.provider.paths", "",
      PropertyType.STRING, "Comma-separated list of paths to CredentialProviders", "1.6.1"),
  GENERAL_ARBITRARY_PROP_PREFIX("general.custom.", null, PropertyType.PREFIX,
      "Prefix to be used for user defined system-wide properties. This may be"
          + " particularly useful for system-wide configuration for various"
          + " user-implementations of pluggable Accumulo features, such as the balancer"
          + " or volume chooser.",
      "2.0.0"),
  GENERAL_DELEGATION_TOKEN_LIFETIME("general.delegation.token.lifetime", "7d",
      PropertyType.TIMEDURATION,
      "The length of time that delegation tokens and secret keys are valid", "1.7.0"),
  GENERAL_DELEGATION_TOKEN_UPDATE_INTERVAL("general.delegation.token.update.interval", "1d",
      PropertyType.TIMEDURATION, "The length of time between generation of new secret keys",
      "1.7.0"),
  GENERAL_LOW_MEM_DETECTOR_INTERVAL("general.low.mem.detector.interval", "5s",
      PropertyType.TIMEDURATION, "The time interval between low memory checks", "3.0.0"),
  GENERAL_LOW_MEM_DETECTOR_THRESHOLD("general.low.mem.detector.threshold", "0.05",
      PropertyType.FRACTION,
      "The LowMemoryDetector will report when free memory drops below this percentage of total memory",
      "3.0.0"),
  GENERAL_LOW_MEM_SCAN_PROTECTION("general.low.mem.protection.scan", "false", PropertyType.BOOLEAN,
      "Scans may be paused or return results early when the server "
          + "is low on memory and this property is set to true. Enabling this property will incur a slight "
          + "scan performance penalty when the server is not low on memory",
      "3.0.0"),
  GENERAL_LOW_MEM_MINC_PROTECTION("general.low.mem.protection.compaction.minc", "false",
      PropertyType.BOOLEAN,
      "Minor compactions may be paused when the server "
          + "is low on memory and this property is set to true. Enabling this property will incur a slight "
          + "compaction performance penalty when the server is not low on memory",
      "3.0.0"),
  GENERAL_LOW_MEM_MAJC_PROTECTION("general.low.mem.protection.compaction.majc", "false",
      PropertyType.BOOLEAN,
      "Major compactions may be paused when the server "
          + "is low on memory and this property is set to true. Enabling this property will incur a slight "
          + "compaction performance penalty when the server is not low on memory",
      "3.0.0"),
  GENERAL_MAX_SCANNER_RETRY_PERIOD("general.max.scanner.retry.period", "5s",
      PropertyType.TIMEDURATION,
      "The maximum amount of time that a Scanner should wait before retrying a failed RPC",
      "1.7.3"),
  GENERAL_MICROMETER_ENABLED("general.micrometer.enabled", "false", PropertyType.BOOLEAN,
      "Enables metrics functionality using Micrometer", "2.1.0"),
  GENERAL_MICROMETER_JVM_METRICS_ENABLED("general.micrometer.jvm.metrics.enabled", "false",
      PropertyType.BOOLEAN, "Enables JVM metrics functionality using Micrometer", "2.1.0"),
  GENERAL_MICROMETER_FACTORY("general.micrometer.factory", "", PropertyType.CLASSNAME,
      "Name of class that implements MeterRegistryFactory", "2.1.0"),
  GENERAL_PROCESS_BIND_ADDRESS("general.process.bind.addr", "0.0.0.0", PropertyType.STRING,
      "The local IP address to which this server should bind for sending and receiving network traffic",
      "3.0.0"),
  // properties that are specific to manager server behavior
  MANAGER_PREFIX("manager.", null, PropertyType.PREFIX,
      "Properties in this category affect the behavior of the manager server.", "2.1.0"),
  MANAGER_CLIENTPORT("manager.port.client", "9999", PropertyType.PORT,
      "The port used for handling client connections on the manager", "1.3.5"),
  MANAGER_TABLET_BALANCER("manager.tablet.balancer",
      "org.apache.accumulo.core.spi.balancer.TableLoadBalancer", PropertyType.CLASSNAME,
      "The balancer class that accumulo will use to make tablet assignment and "
          + "migration decisions.",
      "1.3.5"),
<<<<<<< HEAD
=======
  MANAGER_TABLET_GROUP_WATCHER_INTERVAL("manager.tablet.watcher.interval", "60s",
      PropertyType.TIMEDURATION,
      "Time to wait between scanning tablet states to identify tablets that need to be assigned, un-assigned, migrated, etc.",
      "2.1.2"),
  MANAGER_BULK_RETRIES("manager.bulk.retries", "3", PropertyType.COUNT,
      "The number of attempts to bulk import a RFile before giving up.", "1.4.0"),
  MANAGER_BULK_THREADPOOL_SIZE("manager.bulk.threadpool.size", "5", PropertyType.COUNT,
      "The number of threads to use when coordinating a bulk import.", "1.4.0"),
  MANAGER_BULK_THREADPOOL_TIMEOUT("manager.bulk.threadpool.timeout", "0s",
      PropertyType.TIMEDURATION,
      "The time after which bulk import threads terminate with no work available.  Zero (0) will keep the threads alive indefinitely.",
      "2.1.0"),
>>>>>>> 2ec2321d
  MANAGER_BULK_TIMEOUT("manager.bulk.timeout", "5m", PropertyType.TIMEDURATION,
      "The time to wait for a tablet server to process a bulk import request", "1.4.3"),
  MANAGER_RENAME_THREADS("manager.rename.threadpool.size", "20", PropertyType.COUNT,
      "The number of threads to use when renaming user files during table import or bulk ingest.",
      "2.1.0"),
  MANAGER_MINTHREADS("manager.server.threads.minimum", "20", PropertyType.COUNT,
      "The minimum number of threads to use to handle incoming requests.", "1.4.0"),
  MANAGER_MINTHREADS_TIMEOUT("manager.server.threads.timeout", "0s", PropertyType.TIMEDURATION,
      "The time after which incoming request threads terminate with no work available.  Zero (0) will keep the threads alive indefinitely.",
      "2.1.0"),
  MANAGER_THREADCHECK("manager.server.threadcheck.time", "1s", PropertyType.TIMEDURATION,
      "The time between adjustments of the server thread pool.", "1.4.0"),
  MANAGER_RECOVERY_DELAY("manager.recovery.delay", "10s", PropertyType.TIMEDURATION,
      "When a tablet server's lock is deleted, it takes time for it to "
          + "completely quit. This delay gives it time before log recoveries begin.",
      "1.5.0"),
  MANAGER_RECOVERY_WAL_EXISTENCE_CACHE_TIME("manager.recovery.wal.cache.time", "15s",
      PropertyType.TIMEDURATION,
      "Amount of time that the existence of recovery write-ahead logs is cached.", "2.1.2"),
  MANAGER_LEASE_RECOVERY_WAITING_PERIOD("manager.lease.recovery.interval", "5s",
      PropertyType.TIMEDURATION,
      "The amount of time to wait after requesting a write-ahead log to be recovered", "1.5.0"),
  MANAGER_WAL_CLOSER_IMPLEMENTATION("manager.wal.closer.implementation",
      "org.apache.accumulo.server.manager.recovery.HadoopLogCloser", PropertyType.CLASSNAME,
      "A class that implements a mechanism to steal write access to a write-ahead log", "2.1.0"),
  MANAGER_FATE_METRICS_MIN_UPDATE_INTERVAL("manager.fate.metrics.min.update.interval", "60s",
      PropertyType.TIMEDURATION, "Limit calls from metric sinks to zookeeper to update interval",
      "1.9.3"),
  MANAGER_FATE_THREADPOOL_SIZE("manager.fate.threadpool.size", "4", PropertyType.COUNT,
      "The number of threads used to run fault-tolerant executions (FATE)."
          + " These are primarily table operations like merge.",
      "1.4.3"),
  MANAGER_STATUS_THREAD_POOL_SIZE("manager.status.threadpool.size", "0", PropertyType.COUNT,
      "The number of threads to use when fetching the tablet server status for balancing.  Zero "
          + "indicates an unlimited number of threads will be used.",
      "1.8.0"),
  MANAGER_METADATA_SUSPENDABLE("manager.metadata.suspendable", "false", PropertyType.BOOLEAN,
      "Allow tablets for the " + MetadataTable.NAME
          + " table to be suspended via table.suspend.duration.",
      "1.8.0"),
  MANAGER_STARTUP_TSERVER_AVAIL_MIN_COUNT("manager.startup.tserver.avail.min.count", "0",
      PropertyType.COUNT,
      "Minimum number of tservers that need to be registered before manager will "
          + "start tablet assignment - checked at manager initialization, when manager gets lock. "
          + " When set to 0 or less, no blocking occurs. Default is 0 (disabled) to keep original "
          + " behaviour. Added with version 1.10",
      "1.10.0"),
  MANAGER_STARTUP_TSERVER_AVAIL_MAX_WAIT("manager.startup.tserver.avail.max.wait", "0",
      PropertyType.TIMEDURATION,
      "Maximum time manager will wait for tserver available threshold "
          + "to be reached before continuing. When set to 0 or less, will block "
          + "indefinitely. Default is 0 to block indefinitely. Only valid when tserver available "
          + "threshold is set greater than 0. Added with version 1.10",
      "1.10.0"),
  // properties that are specific to scan server behavior
  @Experimental
  SSERV_PREFIX("sserver.", null, PropertyType.PREFIX,
      "Properties in this category affect the behavior of the scan servers", "2.1.0"),
  @Experimental
  SSERV_DATACACHE_SIZE("sserver.cache.data.size", "10%", PropertyType.MEMORY,
      "Specifies the size of the cache for RFile data blocks on each scan server.", "2.1.0"),
  @Experimental
  SSERV_INDEXCACHE_SIZE("sserver.cache.index.size", "25%", PropertyType.MEMORY,
      "Specifies the size of the cache for RFile index blocks on each scan server.", "2.1.0"),
  @Experimental
  SSERV_SUMMARYCACHE_SIZE("sserver.cache.summary.size", "10%", PropertyType.MEMORY,
      "Specifies the size of the cache for summary data on each scan server.", "2.1.0"),
  @Experimental
  SSERV_DEFAULT_BLOCKSIZE("sserver.default.blocksize", "1M", PropertyType.BYTES,
      "Specifies a default blocksize for the scan server caches", "2.1.0"),
  @Experimental
  SSERV_GROUP_NAME("sserver.group", ScanServerSelector.DEFAULT_SCAN_SERVER_GROUP_NAME,
      PropertyType.STRING,
      "Optional group name that will be made available to the "
          + "ScanServerSelector client plugin. Groups support at least two use cases:"
          + " dedicating resources to scans and/or using different hardware for scans.",
      "3.0.0"),
  @Experimental
  SSERV_CACHED_TABLET_METADATA_EXPIRATION("sserver.cache.metadata.expiration", "5m",
      PropertyType.TIMEDURATION, "The time after which cached tablet metadata will be refreshed.",
      "2.1.0"),
  @Experimental
  SSERV_PORTSEARCH("sserver.port.search", "true", PropertyType.BOOLEAN,
      "if the ports above are in use, search higher ports until one is available", "2.1.0"),
  @Experimental
  SSERV_CLIENTPORT("sserver.port.client", "9996", PropertyType.PORT,
      "The port used for handling client connections on the tablet servers", "2.1.0"),
  @Experimental
  SSERV_MAX_MESSAGE_SIZE("sserver.server.message.size.max", "1G", PropertyType.BYTES,
      "The maximum size of a message that can be sent to a scan server.", "2.1.0"),
  @Experimental
  SSERV_MINTHREADS("sserver.server.threads.minimum", "2", PropertyType.COUNT,
      "The minimum number of threads to use to handle incoming requests.", "2.1.0"),
  @Experimental
  SSERV_MINTHREADS_TIMEOUT("sserver.server.threads.timeout", "0s", PropertyType.TIMEDURATION,
      "The time after which incoming request threads terminate with no work available.  Zero (0) will keep the threads alive indefinitely.",
      "2.1.0"),
  @Experimental
  SSERV_SCAN_EXECUTORS_PREFIX("sserver.scan.executors.", null, PropertyType.PREFIX,
      "Prefix for defining executors to service scans. See "
          + "[scan executors]({% durl administration/scan-executors %}) for an overview of why and"
          + " how to use this property. For each executor the number of threads, thread priority, "
          + "and an optional prioritizer can be configured. To configure a new executor, set "
          + "`sserver.scan.executors.<name>.threads=<number>`.  Optionally, can also set "
          + "`sserver.scan.executors.<name>.priority=<number 1 to 10>`, "
          + "`sserver.scan.executors.<name>.prioritizer=<class name>`, and "
          + "`sserver.scan.executors.<name>.prioritizer.opts.<key>=<value>`",
      "2.1.0"),
  @Experimental
  SSERV_SCAN_EXECUTORS_DEFAULT_THREADS("sserver.scan.executors.default.threads", "16",
      PropertyType.COUNT, "The number of threads for the scan executor that tables use by default.",
      "2.1.0"),
  SSERV_SCAN_EXECUTORS_DEFAULT_PRIORITIZER("sserver.scan.executors.default.prioritizer", "",
      PropertyType.STRING,
      "Prioritizer for the default scan executor.  Defaults to none which "
          + "results in FIFO priority.  Set to a class that implements "
          + ScanPrioritizer.class.getName() + " to configure one.",
      "2.1.0"),
  @Experimental
  SSERV_SCAN_EXECUTORS_META_THREADS("sserver.scan.executors.meta.threads", "8", PropertyType.COUNT,
      "The number of threads for the metadata table scan executor.", "2.1.0"),
  @Experimental
  SSERVER_SCAN_REFERENCE_EXPIRATION_TIME("sserver.scan.reference.expiration", "5m",
      PropertyType.TIMEDURATION,
      "The amount of time a scan reference is unused before its deleted from metadata table ",
      "2.1.0"),
  @Experimental
  SSERV_THREADCHECK("sserver.server.threadcheck.time", "1s", PropertyType.TIMEDURATION,
      "The time between adjustments of the thrift server thread pool.", "2.1.0"),
  // properties that are specific to tablet server behavior
  TSERV_PREFIX("tserver.", null, PropertyType.PREFIX,
      "Properties in this category affect the behavior of the tablet servers", "1.3.5"),
  TSERV_CLIENT_TIMEOUT("tserver.client.timeout", "3s", PropertyType.TIMEDURATION,
      "Time to wait for clients to continue scans before closing a session.", "1.3.5"),
  TSERV_DEFAULT_BLOCKSIZE("tserver.default.blocksize", "1M", PropertyType.BYTES,
      "Specifies a default blocksize for the tserver caches", "1.3.5"),
  TSERV_CACHE_MANAGER_IMPL("tserver.cache.manager.class",
      "org.apache.accumulo.core.file.blockfile.cache.lru.LruBlockCacheManager", PropertyType.STRING,
      "Specifies the class name of the block cache factory implementation."
          + " Alternative implementation is"
          + " org.apache.accumulo.core.file.blockfile.cache.tinylfu.TinyLfuBlockCacheManager",
      "2.0.0"),
  TSERV_DATACACHE_SIZE("tserver.cache.data.size", "10%", PropertyType.MEMORY,
      "Specifies the size of the cache for RFile data blocks.", "1.3.5"),
  TSERV_INDEXCACHE_SIZE("tserver.cache.index.size", "25%", PropertyType.MEMORY,
      "Specifies the size of the cache for RFile index blocks.", "1.3.5"),
  TSERV_SUMMARYCACHE_SIZE("tserver.cache.summary.size", "10%", PropertyType.MEMORY,
      "Specifies the size of the cache for summary data on each tablet server.", "2.0.0"),
  TSERV_PORTSEARCH("tserver.port.search", "false", PropertyType.BOOLEAN,
      "if the ports above are in use, search higher ports until one is available", "1.3.5"),
  TSERV_CLIENTPORT("tserver.port.client", "9997", PropertyType.PORT,
      "The port used for handling client connections on the tablet servers", "1.3.5"),
  TSERV_TOTAL_MUTATION_QUEUE_MAX("tserver.total.mutation.queue.max", "5%", PropertyType.MEMORY,
      "The amount of memory used to store write-ahead-log mutations before flushing them.",
      "1.7.0"),
  TSERV_TABLET_SPLIT_FINDMIDPOINT_MAXOPEN("tserver.tablet.split.midpoint.files.max", "300",
      PropertyType.COUNT,
      "To find a tablets split points, all RFiles are opened and their indexes"
          + " are read. This setting determines how many RFiles can be opened at once."
          + " When there are more RFiles than this setting multiple passes must be"
          + " made, which is slower. However opening too many RFiles at once can cause"
          + " problems.",
      "1.3.5"),
  TSERV_WAL_MAX_REFERENCED("tserver.wal.max.referenced", "3", PropertyType.COUNT,
      "When a tablet server has more than this many write ahead logs, any tablet referencing older "
          + "logs over this threshold is minor compacted.  Also any tablet referencing this many "
          + "logs or more will be compacted.",
      "2.1.0"),
  TSERV_WAL_MAX_SIZE("tserver.wal.max.size", "1G", PropertyType.BYTES,
      "The maximum size for each write-ahead log. See comment for property"
          + " tserver.memory.maps.max",
      "2.1.0"),
  TSERV_WAL_MAX_AGE("tserver.wal.max.age", "24h", PropertyType.TIMEDURATION,
      "The maximum age for each write-ahead log.", "2.1.0"),
  TSERV_WAL_TOLERATED_CREATION_FAILURES("tserver.wal.tolerated.creation.failures", "50",
      PropertyType.COUNT,
      "The maximum number of failures tolerated when creating a new write-ahead"
          + " log. Negative values will allow unlimited creation failures. Exceeding this"
          + " number of failures consecutively trying to create a new write-ahead log"
          + " causes the TabletServer to exit.",
      "2.1.0"),
  TSERV_WAL_TOLERATED_WAIT_INCREMENT("tserver.wal.tolerated.wait.increment", "1000ms",
      PropertyType.TIMEDURATION,
      "The amount of time to wait between failures to create or write a write-ahead log.", "2.1.0"),
  // Never wait longer than 5 mins for a retry
  TSERV_WAL_TOLERATED_MAXIMUM_WAIT_DURATION("tserver.wal.maximum.wait.duration", "5m",
      PropertyType.TIMEDURATION,
      "The maximum amount of time to wait after a failure to create or write a write-ahead log.",
      "2.1.0"),
  TSERV_SCAN_MAX_OPENFILES("tserver.scan.files.open.max", "100", PropertyType.COUNT,
      "Maximum total RFiles that all tablets in a tablet server can open for scans. ", "1.4.0"),
  TSERV_MAX_IDLE("tserver.files.open.idle", "1m", PropertyType.TIMEDURATION,
      "Tablet servers leave previously used RFiles open for future queries."
          + " This setting determines how much time an unused RFile should be kept open"
          + " until it is closed.",
      "1.3.5"),
  TSERV_NATIVEMAP_ENABLED("tserver.memory.maps.native.enabled", "true", PropertyType.BOOLEAN,
      "An in-memory data store for accumulo implemented in c++ that increases"
          + " the amount of data accumulo can hold in memory and avoids Java GC pauses.",
      "1.3.5"),
  TSERV_MAXMEM("tserver.memory.maps.max", "33%", PropertyType.MEMORY,
      "Maximum amount of memory that can be used to buffer data written to a"
          + " tablet server. There are two other properties that can effectively limit"
          + " memory usage table.compaction.minor.logs.threshold and"
          + " tserver.wal.max.size. Ensure that table.compaction.minor.logs.threshold"
          + " * tserver.wal.max.size >= this property.",
      "1.3.5"),
  TSERV_SESSION_MAXIDLE("tserver.session.idle.max", "1m", PropertyType.TIMEDURATION,
      "When a tablet server's SimpleTimer thread triggers to check idle"
          + " sessions, this configurable option will be used to evaluate scan sessions"
          + " to determine if they can be closed due to inactivity",
      "1.3.5"),
  TSERV_UPDATE_SESSION_MAXIDLE("tserver.session.update.idle.max", "1m", PropertyType.TIMEDURATION,
      "When a tablet server's SimpleTimer thread triggers to check idle"
          + " sessions, this configurable option will be used to evaluate update"
          + " sessions to determine if they can be closed due to inactivity",
      "1.6.5"),
  TSERV_SCAN_EXECUTORS_PREFIX("tserver.scan.executors.", null, PropertyType.PREFIX,
      "Prefix for defining executors to service scans. See "
          + "[scan executors]({% durl administration/scan-executors %}) for an overview of why and"
          + " how to use this property. For each executor the number of threads, thread priority, "
          + "and an optional prioritizer can be configured. To configure a new executor, set "
          + "`tserver.scan.executors.<name>.threads=<number>`.  Optionally, can also set "
          + "`tserver.scan.executors.<name>.priority=<number 1 to 10>`, "
          + "`tserver.scan.executors.<name>.prioritizer=<class name>`, and "
          + "`tserver.scan.executors.<name>.prioritizer.opts.<key>=<value>`",
      "2.0.0"),
  TSERV_SCAN_EXECUTORS_DEFAULT_THREADS("tserver.scan.executors.default.threads", "16",
      PropertyType.COUNT, "The number of threads for the scan executor that tables use by default.",
      "2.0.0"),
  TSERV_SCAN_EXECUTORS_DEFAULT_PRIORITIZER("tserver.scan.executors.default.prioritizer", "",
      PropertyType.STRING,
      "Prioritizer for the default scan executor.  Defaults to none which "
          + "results in FIFO priority.  Set to a class that implements "
          + ScanPrioritizer.class.getName() + " to configure one.",
      "2.0.0"),
  TSERV_SCAN_EXECUTORS_META_THREADS("tserver.scan.executors.meta.threads", "8", PropertyType.COUNT,
      "The number of threads for the metadata table scan executor.", "2.0.0"),
  TSERV_SCAN_RESULTS_MAX_TIMEOUT("tserver.scan.results.max.timeout", "1s",
      PropertyType.TIMEDURATION,
      "Max time for the thrift client handler to wait for scan results before timing out.",
      "2.1.0"),
  TSERV_MIGRATE_MAXCONCURRENT("tserver.migrations.concurrent.max", "1", PropertyType.COUNT,
      "The maximum number of concurrent tablet migrations for a tablet server", "1.3.5"),
  TSERV_MAJC_DELAY("tserver.compaction.major.delay", "30s", PropertyType.TIMEDURATION,
      "Time a tablet server will sleep between checking which tablets need compaction.", "1.3.5"),
  TSERV_COMPACTION_SERVICE_PREFIX("tserver.compaction.major.service.", null, PropertyType.PREFIX,
      "Prefix for compaction services.", "2.1.0"),
  TSERV_COMPACTION_SERVICE_ROOT_PLANNER("tserver.compaction.major.service.root.planner",
      DefaultCompactionPlanner.class.getName(), PropertyType.CLASSNAME,
      "Compaction planner for root tablet service", "2.1.0"),
  TSERV_COMPACTION_SERVICE_ROOT_RATE_LIMIT("tserver.compaction.major.service.root.rate.limit", "0B",
      PropertyType.BYTES,
      "Maximum number of bytes to read or write per second over all major"
          + " compactions in this compaction service, or 0B for unlimited.",
      "2.1.0"),
  TSERV_COMPACTION_SERVICE_ROOT_MAX_OPEN(
      "tserver.compaction.major.service.root.planner.opts.maxOpen", "30", PropertyType.COUNT,
      "The maximum number of files a compaction will open", "2.1.0"),
  TSERV_COMPACTION_SERVICE_ROOT_EXECUTORS(
      "tserver.compaction.major.service.root.planner.opts.executors",
      "[{'name':'small','type':'internal','maxSize':'32M','numThreads':1},{'name':'huge','type':'internal','numThreads':1}]"
          .replaceAll("'", "\""),
      PropertyType.STRING,
      "See {% jlink -f org.apache.accumulo.core.spi.compaction.DefaultCompactionPlanner %} ",
      "2.1.0"),
  TSERV_COMPACTION_SERVICE_META_PLANNER("tserver.compaction.major.service.meta.planner",
      DefaultCompactionPlanner.class.getName(), PropertyType.CLASSNAME,
      "Compaction planner for metadata table", "2.1.0"),
  TSERV_COMPACTION_SERVICE_META_RATE_LIMIT("tserver.compaction.major.service.meta.rate.limit", "0B",
      PropertyType.BYTES,
      "Maximum number of bytes to read or write per second over all major"
          + " compactions in this compaction service, or 0B for unlimited.",
      "2.1.0"),
  TSERV_COMPACTION_SERVICE_META_MAX_OPEN(
      "tserver.compaction.major.service.meta.planner.opts.maxOpen", "30", PropertyType.COUNT,
      "The maximum number of files a compaction will open", "2.1.0"),
  TSERV_COMPACTION_SERVICE_META_EXECUTORS(
      "tserver.compaction.major.service.meta.planner.opts.executors",
      "[{'name':'small','type':'internal','maxSize':'32M','numThreads':2},{'name':'huge','type':'internal','numThreads':2}]"
          .replaceAll("'", "\""),
      PropertyType.STRING,
      "See {% jlink -f org.apache.accumulo.core.spi.compaction.DefaultCompactionPlanner %} ",
      "2.1.0"),
  TSERV_COMPACTION_SERVICE_DEFAULT_PLANNER("tserver.compaction.major.service.default.planner",
      DefaultCompactionPlanner.class.getName(), PropertyType.CLASSNAME,
      "Planner for default compaction service.", "2.1.0"),
  TSERV_COMPACTION_SERVICE_DEFAULT_RATE_LIMIT("tserver.compaction.major.service.default.rate.limit",
      "0B", PropertyType.BYTES,
      "Maximum number of bytes to read or write per second over all major"
          + " compactions in this compaction service, or 0B for unlimited.",
      "2.1.0"),
  TSERV_COMPACTION_SERVICE_DEFAULT_MAX_OPEN(
      "tserver.compaction.major.service.default.planner.opts.maxOpen", "10", PropertyType.COUNT,
      "The maximum number of files a compaction will open", "2.1.0"),
  TSERV_COMPACTION_SERVICE_DEFAULT_EXECUTORS(
      "tserver.compaction.major.service.default.planner.opts.executors",
      "[{'name':'small','type':'internal','maxSize':'32M','numThreads':2},{'name':'medium','type':'internal','maxSize':'128M','numThreads':2},{'name':'large','type':'internal','numThreads':2}]"
          .replaceAll("'", "\""),
      PropertyType.STRING,
      "See {% jlink -f org.apache.accumulo.core.spi.compaction.DefaultCompactionPlanner %} ",
      "2.1.0"),
  TSERV_MINC_MAXCONCURRENT("tserver.compaction.minor.concurrent.max", "4", PropertyType.COUNT,
      "The maximum number of concurrent minor compactions for a tablet server", "1.3.5"),
  TSERV_COMPACTION_WARN_TIME("tserver.compaction.warn.time", "10m", PropertyType.TIMEDURATION,
      "When a compaction has not made progress for this time period, a warning will be logged",
      "1.6.0"),
  TSERV_BLOOM_LOAD_MAXCONCURRENT("tserver.bloom.load.concurrent.max", "4", PropertyType.COUNT,
      "The number of concurrent threads that will load bloom filters in the background. "
          + "Setting this to zero will make bloom filters load in the foreground.",
      "1.3.5"),
  TSERV_MEMDUMP_DIR("tserver.dir.memdump", "/tmp", PropertyType.PATH,
      "A long running scan could possibly hold memory that has been minor"
          + " compacted. To prevent this, the in memory map is dumped to a local file"
          + " and the scan is switched to that local file. We can not switch to the"
          + " minor compacted file because it may have been modified by iterators. The"
          + " file dumped to the local dir is an exact copy of what was in memory.",
      "1.3.5"),
  TSERV_HEALTH_CHECK_FREQ("tserver.health.check.interval", "30m", PropertyType.TIMEDURATION,
      "The time between tablet server health checks.", "2.1.0"),
  TSERV_MINTHREADS("tserver.server.threads.minimum", "20", PropertyType.COUNT,
      "The minimum number of threads to use to handle incoming requests.", "1.4.0"),
  TSERV_MINTHREADS_TIMEOUT("tserver.server.threads.timeout", "0s", PropertyType.TIMEDURATION,
      "The time after which incoming request threads terminate with no work available.  Zero (0) will keep the threads alive indefinitely.",
      "2.1.0"),
  TSERV_THREADCHECK("tserver.server.threadcheck.time", "1s", PropertyType.TIMEDURATION,
      "The time between adjustments of the server thread pool.", "1.4.0"),
  TSERV_MAX_MESSAGE_SIZE("tserver.server.message.size.max", "1G", PropertyType.BYTES,
      "The maximum size of a message that can be sent to a tablet server.", "1.6.0"),
  TSERV_LOG_BUSY_TABLETS_COUNT("tserver.log.busy.tablets.count", "0", PropertyType.COUNT,
      "Number of busiest tablets to log. Logged at interval controlled by "
          + "tserver.log.busy.tablets.interval. If <= 0, logging of busy tablets is disabled",
      "1.10.0"),
  TSERV_LOG_BUSY_TABLETS_INTERVAL("tserver.log.busy.tablets.interval", "1h",
      PropertyType.TIMEDURATION, "Time interval between logging out busy tablets information.",
      "1.10.0"),
  TSERV_HOLD_TIME_SUICIDE("tserver.hold.time.max", "5m", PropertyType.TIMEDURATION,
      "The maximum time for a tablet server to be in the \"memory full\" state."
          + " If the tablet server cannot write out memory in this much time, it will"
          + " assume there is some failure local to its node, and quit. A value of zero"
          + " is equivalent to forever.",
      "1.4.0"),
  TSERV_WAL_BLOCKSIZE("tserver.wal.blocksize", "0", PropertyType.BYTES,
      "The size of the HDFS blocks used to write to the Write-Ahead log. If"
          + " zero, it will be 110% of tserver.wal.max.size (that is, try to use just"
          + " one block)",
      "1.5.0"),
  TSERV_WAL_REPLICATION("tserver.wal.replication", "0", PropertyType.COUNT,
      "The replication to use when writing the Write-Ahead log to HDFS. If"
          + " zero, it will use the HDFS default replication setting.",
      "1.5.0"),
  TSERV_WAL_SORT_MAX_CONCURRENT("tserver.wal.sort.concurrent.max", "2", PropertyType.COUNT,
      "The maximum number of threads to use to sort logs during recovery", "2.1.0"),
  TSERV_WAL_SORT_BUFFER_SIZE("tserver.wal.sort.buffer.size", "10%", PropertyType.MEMORY,
      "The amount of memory to use when sorting logs during recovery.", "2.1.0"),
  TSERV_WAL_SORT_FILE_PREFIX("tserver.wal.sort.file.", null, PropertyType.PREFIX,
      "The rfile properties to use when sorting logs during recovery. Most of the properties"
          + " that begin with 'table.file' can be used here. For example, to set the compression"
          + " of the sorted recovery files to snappy use 'tserver.wal.sort.file.compress.type=snappy'",
      "2.1.0"),
  TSERV_WORKQ_THREADS("tserver.workq.threads", "2", PropertyType.COUNT,
      "The number of threads for the distributed work queue. These threads are"
          + " used for copying failed bulk import RFiles.",
      "1.4.2"),
  TSERV_WAL_SYNC("tserver.wal.sync", "true", PropertyType.BOOLEAN,
      "Use the SYNC_BLOCK create flag to sync WAL writes to disk. Prevents"
          + " problems recovering from sudden system resets.",
      "1.5.0"),
  TSERV_ASSIGNMENT_DURATION_WARNING("tserver.assignment.duration.warning", "10m",
      PropertyType.TIMEDURATION,
      "The amount of time an assignment can run before the server will print a"
          + " warning along with the current stack trace. Meant to help debug stuck"
          + " assignments",
      "1.6.2"),
  TSERV_ASSIGNMENT_MAXCONCURRENT("tserver.assignment.concurrent.max", "2", PropertyType.COUNT,
      "The number of threads available to load tablets. Recoveries are still performed serially.",
      "1.7.0"),
  TSERV_SLOW_FLUSH_MILLIS("tserver.slow.flush.time", "100ms", PropertyType.TIMEDURATION,
      "If a flush to the write-ahead log takes longer than this period of time,"
          + " debugging information will written, and may result in a log rollover.",
      "1.8.0"),
  TSERV_SLOW_FILEPERMIT_MILLIS("tserver.slow.filepermit.time", "100ms", PropertyType.TIMEDURATION,
      "If a thread blocks more than this period of time waiting to get file permits,"
          + " debugging information will be written.",
      "1.9.3"),
  TSERV_SUMMARY_PARTITION_THREADS("tserver.summary.partition.threads", "10", PropertyType.COUNT,
      "Summary data must be retrieved from RFiles. For a large number of"
          + " RFiles, the files are broken into partitions of 100k files. This setting"
          + " determines how many of these groups of 100k RFiles will be processed"
          + " concurrently.",
      "2.0.0"),
  TSERV_SUMMARY_REMOTE_THREADS("tserver.summary.remote.threads", "128", PropertyType.COUNT,
      "For a partitioned group of 100k RFiles, those files are grouped by"
          + " tablet server. Then a remote tablet server is asked to gather summary"
          + " data. This setting determines how many concurrent request are made per"
          + " partition.",
      "2.0.0"),
  TSERV_SUMMARY_RETRIEVAL_THREADS("tserver.summary.retrieval.threads", "10", PropertyType.COUNT,
      "The number of threads on each tablet server available to retrieve"
          + " summary data, that is not currently in cache, from RFiles.",
      "2.0.0"),
  TSERV_LAST_LOCATION_MODE("tserver.last.location.mode", "compaction",
      PropertyType.LAST_LOCATION_MODE,
      "Describes how the system will record the 'last' location for tablets, which can be used for"
          + " assigning them when a cluster restarts. If 'compaction' is the mode, then the system"
          + " will record the location where the tablet's most recent compaction occurred. If"
          + " 'assignment' is the mode, then the most recently assigned location will be recorded."
          + " The manager.startup.tserver properties might also need to be set to ensure the"
          + " tserver is available before tablets are initially assigned if the 'last' location is"
          + " to be used.",
      "2.1.1"),

  // accumulo garbage collector properties
  GC_PREFIX("gc.", null, PropertyType.PREFIX,
      "Properties in this category affect the behavior of the accumulo garbage collector.",
      "1.3.5"),
  GC_CANDIDATE_BATCH_SIZE("gc.candidate.batch.size", "8M", PropertyType.BYTES,
      "The batch size used for garbage collection.", "2.1.0"),
  GC_CYCLE_START("gc.cycle.start", "30s", PropertyType.TIMEDURATION,
      "Time to wait before attempting to garbage collect any old RFiles or write-ahead logs.",
      "1.3.5"),
  GC_CYCLE_DELAY("gc.cycle.delay", "5m", PropertyType.TIMEDURATION,
      "Time between garbage collection cycles. In each cycle, old RFiles or write-ahead logs "
          + "no longer in use are removed from the filesystem.",
      "1.3.5"),
  GC_PORT("gc.port.client", "9998", PropertyType.PORT,
      "The listening port for the garbage collector's monitor service", "1.3.5"),
  GC_DELETE_THREADS("gc.threads.delete", "16", PropertyType.COUNT,
      "The number of threads used to delete RFiles and write-ahead logs", "1.3.5"),
  GC_SAFEMODE("gc.safemode", "false", PropertyType.BOOLEAN,
      "Provides listing of files to be deleted but does not delete any files", "2.1.0"),
  GC_USE_FULL_COMPACTION("gc.post.metadata.action", "flush", PropertyType.GC_POST_ACTION,
      "When the gc runs it can make a lot of changes to the metadata, on completion, "
          + " to force the changes to be written to disk, the metadata and root tables can be flushed"
          + " and possibly compacted. Legal values are: compact - which both flushes and compacts the"
          + " metadata; flush - which flushes only (compactions may be triggered if required); or none",
      "1.10.0"),

  // properties that are specific to the monitor server behavior
  MONITOR_PREFIX("monitor.", null, PropertyType.PREFIX,
      "Properties in this category affect the behavior of the monitor web server.", "1.3.5"),
  MONITOR_PORT("monitor.port.client", "9995", PropertyType.PORT,
      "The listening port for the monitor's http service", "1.3.5"),
  MONITOR_SSL_KEYSTORE("monitor.ssl.keyStore", "", PropertyType.PATH,
      "The keystore for enabling monitor SSL.", "1.5.0"),
  @Sensitive
  MONITOR_SSL_KEYSTOREPASS("monitor.ssl.keyStorePassword", "", PropertyType.STRING,
      "The keystore password for enabling monitor SSL.", "1.5.0"),
  MONITOR_SSL_KEYSTORETYPE("monitor.ssl.keyStoreType", "jks", PropertyType.STRING,
      "Type of SSL keystore", "1.7.0"),
  @Sensitive
  MONITOR_SSL_KEYPASS("monitor.ssl.keyPassword", "", PropertyType.STRING,
      "Optional: the password for the private key in the keyStore. When not provided, this "
          + "defaults to the keystore password.",
      "1.9.3"),
  MONITOR_SSL_TRUSTSTORE("monitor.ssl.trustStore", "", PropertyType.PATH,
      "The truststore for enabling monitor SSL.", "1.5.0"),
  @Sensitive
  MONITOR_SSL_TRUSTSTOREPASS("monitor.ssl.trustStorePassword", "", PropertyType.STRING,
      "The truststore password for enabling monitor SSL.", "1.5.0"),
  MONITOR_SSL_TRUSTSTORETYPE("monitor.ssl.trustStoreType", "jks", PropertyType.STRING,
      "Type of SSL truststore", "1.7.0"),
  MONITOR_SSL_INCLUDE_CIPHERS("monitor.ssl.include.ciphers", "", PropertyType.STRING,
      "A comma-separated list of allows SSL Ciphers, see"
          + " monitor.ssl.exclude.ciphers to disallow ciphers",
      "1.6.1"),
  MONITOR_SSL_EXCLUDE_CIPHERS("monitor.ssl.exclude.ciphers", "", PropertyType.STRING,
      "A comma-separated list of disallowed SSL Ciphers, see"
          + " monitor.ssl.include.ciphers to allow ciphers",
      "1.6.1"),
  MONITOR_SSL_INCLUDE_PROTOCOLS("monitor.ssl.include.protocols", "TLSv1.2", PropertyType.STRING,
      "A comma-separate list of allowed SSL protocols", "1.5.3"),
  MONITOR_LOCK_CHECK_INTERVAL("monitor.lock.check.interval", "5s", PropertyType.TIMEDURATION,
      "The amount of time to sleep between checking for the Monitor ZooKeeper lock", "1.5.1"),
  MONITOR_RESOURCES_EXTERNAL("monitor.resources.external", "", PropertyType.STRING,
      "A JSON Map of Strings. Each String should be an HTML tag of an external"
          + " resource (JS or CSS) to be imported by the Monitor. Be sure to wrap"
          + " with CDATA tags. If this value is set, all of the external resources"
          + " in the `<head>` tag of the Monitor will be replaced with the tags set here."
          + " Be sure the jquery tag is first since other scripts will depend on it."
          + " The resources that are used by default can be seen in"
          + " accumulo/server/monitor/src/main/resources/templates/default.ftl",
      "2.0.0"),
  // per table properties
  TABLE_PREFIX("table.", null, PropertyType.PREFIX,
      "Properties in this category affect tablet server treatment of tablets,"
          + " but can be configured on a per-table basis. Setting these properties in"
          + " accumulo.properties will override the default globally for all tables and not"
          + " any specific table. However, both the default and the global setting can"
          + " be overridden per table using the table operations API or in the shell,"
          + " which sets the overridden value in zookeeper. Restarting accumulo tablet"
          + " servers after setting these properties in accumulo.properties will cause the"
          + " global setting to take effect. However, you must use the API or the shell"
          + " to change properties in zookeeper that are set on a table.",
      "1.3.5"),
  TABLE_ARBITRARY_PROP_PREFIX("table.custom.", null, PropertyType.PREFIX,
      "Prefix to be used for user defined arbitrary properties.", "1.7.0"),
  TABLE_MINC_OUTPUT_DROP_CACHE("table.compaction.minor.output.drop.cache", "false",
      PropertyType.BOOLEAN,
      "Setting this property to true will call"
          + "FSDataOutputStream.setDropBehind(true) on the minor compaction output stream.",
      "2.1.1"),
  TABLE_MAJC_OUTPUT_DROP_CACHE("table.compaction.major.output.drop.cache", "false",
      PropertyType.BOOLEAN,
      "Setting this property to true will call"
          + "FSDataOutputStream.setDropBehind(true) on the major compaction output stream.",
      "2.1.1"),
  TABLE_MAJC_RATIO("table.compaction.major.ratio", "3", PropertyType.FRACTION,
      "Minimum ratio of total input size to maximum input RFile size for"
          + " running a major compaction. ",
      "1.3.5"),
  TABLE_SPLIT_THRESHOLD("table.split.threshold", "1G", PropertyType.BYTES,
      "A tablet is split when the combined size of RFiles exceeds this amount.", "1.3.5"),
  TABLE_MAX_END_ROW_SIZE("table.split.endrow.size.max", "10k", PropertyType.BYTES,
      "Maximum size of end row", "1.7.0"),
  TABLE_MINC_COMPACT_IDLETIME("table.compaction.minor.idle", "5m", PropertyType.TIMEDURATION,
      "After a tablet has been idle (no mutations) for this time period it may have its "
          + "in-memory map flushed to disk in a minor compaction. There is no guarantee an idle "
          + "tablet will be compacted.",
      "1.3.5"),
  TABLE_COMPACTION_DISPATCHER("table.compaction.dispatcher",
      SimpleCompactionDispatcher.class.getName(), PropertyType.CLASSNAME,
      "A configurable dispatcher that decides what compaction service a table should use.",
      "2.1.0"),
  TABLE_COMPACTION_DISPATCHER_OPTS("table.compaction.dispatcher.opts.", null, PropertyType.PREFIX,
      "Options for the table compaction dispatcher", "2.1.0"),
  TABLE_COMPACTION_SELECTION_EXPIRATION("table.compaction.selection.expiration.ms", "2m",
      PropertyType.TIMEDURATION,
      "User compactions select files and are then queued for compaction, preventing these files "
          + "from being used in system compactions.  This timeout allows system compactions to cancel "
          + "the hold queued user compactions have on files, when its queued for more than the "
          + "specified time.  If a system compaction cancels a hold and runs, then the user compaction"
          + " can reselect and hold files after the system compaction runs.",
      "2.1.0"),
  TABLE_COMPACTION_SELECTOR("table.compaction.selector", "", PropertyType.CLASSNAME,
      "A configurable selector for a table that can periodically select file for mandatory "
          + "compaction, even if the files do not meet the compaction ratio.",
      "2.1.0"),
  TABLE_COMPACTION_SELECTOR_OPTS("table.compaction.selector.opts.", null, PropertyType.PREFIX,
      "Options for the table compaction dispatcher", "2.1.0"),
  TABLE_COMPACTION_CONFIGURER("table.compaction.configurer", "", PropertyType.CLASSNAME,
      "A plugin that can dynamically configure compaction output files based on input files.",
      "2.1.0"),
  TABLE_COMPACTION_CONFIGURER_OPTS("table.compaction.configurer.opts.", null, PropertyType.PREFIX,
      "Options for the table compaction configuror", "2.1.0"),

  // Crypto-related properties
  @Experimental
  TABLE_CRYPTO_PREFIX("table.crypto.opts.", null, PropertyType.PREFIX,
      "Properties related to on-disk file encryption.", "2.1.0"),
  @Experimental
  @Sensitive
  TABLE_CRYPTO_SENSITIVE_PREFIX("table.crypto.opts.sensitive.", null, PropertyType.PREFIX,
      "Sensitive properties related to on-disk file encryption.", "2.1.0"),
  TABLE_SCAN_DISPATCHER("table.scan.dispatcher", SimpleScanDispatcher.class.getName(),
      PropertyType.CLASSNAME,
      "This class is used to dynamically dispatch scans to configured scan executors.  Configured "
          + "classes must implement {% jlink " + ScanDispatcher.class.getName() + " %} See "
          + "[scan executors]({% durl administration/scan-executors %}) for an overview of why"
          + " and how to use this property. This property is ignored for the root and metadata"
          + " table.  The metadata table always dispatches to a scan executor named `meta`.",
      "2.0.0"),
  TABLE_SCAN_DISPATCHER_OPTS("table.scan.dispatcher.opts.", null, PropertyType.PREFIX,
      "Options for the table scan dispatcher", "2.0.0"),
  TABLE_SCAN_MAXMEM("table.scan.max.memory", "512k", PropertyType.BYTES,
      "The maximum amount of memory that will be used to cache results of a client query/scan. "
          + "Once this limit is reached, the buffered data is sent to the client.",
      "1.3.5"),
  TABLE_FILE_TYPE("table.file.type", RFile.EXTENSION, PropertyType.FILENAME_EXT,
      "Change the type of file a table writes", "1.3.5"),
  TABLE_LOAD_BALANCER("table.balancer", "org.apache.accumulo.core.spi.balancer.SimpleLoadBalancer",
      PropertyType.STRING,
      "This property can be set to allow the LoadBalanceByTable load balancer"
          + " to change the called Load Balancer for this table",
      "1.3.5"),
  TABLE_FILE_COMPRESSION_TYPE("table.file.compress.type", "gz", PropertyType.STRING,
      "Compression algorithm used on index and data blocks before they are"
          + " written. Possible values: zstd, gz, snappy, bzip2, lzo, lz4, none",
      "1.3.5"),
  TABLE_FILE_COMPRESSED_BLOCK_SIZE("table.file.compress.blocksize", "100k", PropertyType.BYTES,
      "The maximum size of data blocks in RFiles before they are compressed and written.", "1.3.5"),
  TABLE_FILE_COMPRESSED_BLOCK_SIZE_INDEX("table.file.compress.blocksize.index", "128k",
      PropertyType.BYTES,
      "The maximum size of index blocks in RFiles before they are compressed and written.",
      "1.4.0"),
  TABLE_FILE_BLOCK_SIZE("table.file.blocksize", "0B", PropertyType.BYTES,
      "The HDFS block size used when writing RFiles. When set to 0B, the"
          + " value/defaults of HDFS property 'dfs.block.size' will be used.",
      "1.3.5"),
  TABLE_FILE_REPLICATION("table.file.replication", "0", PropertyType.COUNT,
      "The number of replicas for a table's RFiles in HDFS. When set to 0, HDFS"
          + " defaults are used.",
      "1.3.5"),
  TABLE_FILE_MAX("table.file.max", "15", PropertyType.COUNT,
      "The maximum number of RFiles each tablet in a table can have. When"
          + " adjusting this property you may want to consider adjusting"
          + " table.compaction.major.ratio also. Setting this property to 0 will make"
          + " it default to tserver.scan.files.open.max-1, this will prevent a tablet"
          + " from having more RFiles than can be opened. Setting this property low may"
          + " throttle ingest and increase query performance.",
      "1.4.0"),
  TABLE_FILE_SUMMARY_MAX_SIZE("table.file.summary.maxSize", "256k", PropertyType.BYTES,
      "The maximum size summary that will be stored. The number of RFiles that"
          + " had summary data exceeding this threshold is reported by"
          + " Summary.getFileStatistics().getLarge(). When adjusting this consider the"
          + " expected number RFiles with summaries on each tablet server and the"
          + " summary cache size.",
      "2.0.0"),
  TABLE_BLOOM_ENABLED("table.bloom.enabled", "false", PropertyType.BOOLEAN,
      "Use bloom filters on this table.", "1.3.5"),
  TABLE_BLOOM_LOAD_THRESHOLD("table.bloom.load.threshold", "1", PropertyType.COUNT,
      "This number of seeks that would actually use a bloom filter must occur"
          + " before a RFile's bloom filter is loaded. Set this to zero to initiate"
          + " loading of bloom filters when a RFile is opened.",
      "1.3.5"),
  TABLE_BLOOM_SIZE("table.bloom.size", "1048576", PropertyType.COUNT,
      "Bloom filter size, as number of keys.", "1.3.5"),
  TABLE_BLOOM_ERRORRATE("table.bloom.error.rate", "0.5%", PropertyType.FRACTION,
      "Bloom filter error rate.", "1.3.5"),
  TABLE_BLOOM_KEY_FUNCTOR("table.bloom.key.functor",
      "org.apache.accumulo.core.file.keyfunctor.RowFunctor", PropertyType.CLASSNAME,
      "A function that can transform the key prior to insertion and check of"
          + " bloom filter. org.apache.accumulo.core.file.keyfunctor.RowFunctor,"
          + " org.apache.accumulo.core.file.keyfunctor.ColumnFamilyFunctor, and"
          + " org.apache.accumulo.core.file.keyfunctor.ColumnQualifierFunctor are"
          + " allowable values. One can extend any of the above mentioned classes to"
          + " perform specialized parsing of the key. ",
      "1.3.5"),
  TABLE_BLOOM_HASHTYPE("table.bloom.hash.type", "murmur", PropertyType.STRING,
      "The bloom filter hash type", "1.3.5"),
  TABLE_BULK_MAX_TABLETS("table.bulk.max.tablets", "0", PropertyType.COUNT,
      "The maximum number of tablets allowed for one bulk import file. Value of 0 is Unlimited. "
          + "This property is only enforced in the new bulk import API",
      "2.1.0"),
  TABLE_DURABILITY("table.durability", "sync", PropertyType.DURABILITY,
      "The durability used to write to the write-ahead log. Legal values are:"
          + " none, which skips the write-ahead log; log, which sends the data to the"
          + " write-ahead log, but does nothing to make it durable; flush, which pushes"
          + " data to the file system; and sync, which ensures the data is written to disk.",
      "1.7.0"),

  TABLE_FAILURES_IGNORE("table.failures.ignore", "false", PropertyType.BOOLEAN,
      "If you want queries for your table to hang or fail when data is missing"
          + " from the system, then set this to false. When this set to true missing"
          + " data will be reported but queries will still run possibly returning a"
          + " subset of the data.",
      "1.3.5"),
  TABLE_DEFAULT_SCANTIME_VISIBILITY("table.security.scan.visibility.default", "",
      PropertyType.STRING,
      "The security label that will be assumed at scan time if an entry does"
          + " not have a visibility expression.\n"
          + "Note: An empty security label is displayed as []. The scan results"
          + " will show an empty visibility even if the visibility from this"
          + " setting is applied to the entry.\n"
          + "CAUTION: If a particular key has an empty security label AND its"
          + " table's default visibility is also empty, access will ALWAYS be"
          + " granted for users with permission to that table. Additionally, if this"
          + " field is changed, all existing data with an empty visibility label"
          + " will be interpreted with the new label on the next scan.",
      "1.3.5"),
  TABLE_LOCALITY_GROUPS("table.groups.enabled", "", PropertyType.STRING,
      "A comma separated list of locality group names to enable for this table.", "1.3.5"),
  TABLE_CONSTRAINT_PREFIX("table.constraint.", null, PropertyType.PREFIX,
      "Properties in this category are per-table properties that add"
          + " constraints to a table. These properties start with the category"
          + " prefix, followed by a number, and their values correspond to a fully"
          + " qualified Java class that implements the Constraint interface.\nFor example:\n"
          + "table.constraint.1 = org.apache.accumulo.core.constraints.MyCustomConstraint\n"
          + "and:\n table.constraint.2 = my.package.constraints.MySecondConstraint",
      "1.3.5"),
  TABLE_INDEXCACHE_ENABLED("table.cache.index.enable", "true", PropertyType.BOOLEAN,
      "Determines whether index block cache is enabled for a table.", "1.3.5"),
  TABLE_BLOCKCACHE_ENABLED("table.cache.block.enable", "false", PropertyType.BOOLEAN,
      "Determines whether data block cache is enabled for a table.", "1.3.5"),
  TABLE_ITERATOR_PREFIX("table.iterator.", null, PropertyType.PREFIX,
      "Properties in this category specify iterators that are applied at"
          + " various stages (scopes) of interaction with a table. These properties"
          + " start with the category prefix, followed by a scope (minc, majc, scan,"
          + " etc.), followed by a period, followed by a name, as in"
          + " table.iterator.scan.vers, or table.iterator.scan.custom. The values for"
          + " these properties are a number indicating the ordering in which it is"
          + " applied, and a class name such as:\n"
          + "table.iterator.scan.vers = 10,org.apache.accumulo.core.iterators.VersioningIterator\n"
          + "These iterators can take options if additional properties are set that"
          + " look like this property, but are suffixed with a period, followed by 'opt'"
          + " followed by another period, and a property name.\n"
          + "For example, table.iterator.minc.vers.opt.maxVersions = 3",
      "1.3.5"),
  TABLE_ITERATOR_SCAN_PREFIX(TABLE_ITERATOR_PREFIX.getKey() + IteratorScope.scan.name() + ".", null,
      PropertyType.PREFIX, "Convenience prefix to find options for the scan iterator scope",
      "1.5.2"),
  TABLE_ITERATOR_MINC_PREFIX(TABLE_ITERATOR_PREFIX.getKey() + IteratorScope.minc.name() + ".", null,
      PropertyType.PREFIX, "Convenience prefix to find options for the minc iterator scope",
      "1.5.2"),
  TABLE_ITERATOR_MAJC_PREFIX(TABLE_ITERATOR_PREFIX.getKey() + IteratorScope.majc.name() + ".", null,
      PropertyType.PREFIX, "Convenience prefix to find options for the majc iterator scope",
      "1.5.2"),
  TABLE_LOCALITY_GROUP_PREFIX("table.group.", null, PropertyType.PREFIX,
      "Properties in this category are per-table properties that define"
          + " locality groups in a table. These properties start with the category"
          + " prefix, followed by a name, followed by a period, and followed by a"
          + " property for that group.\n"
          + "For example table.group.group1=x,y,z sets the column families for a"
          + " group called group1. Once configured, group1 can be enabled by adding"
          + " it to the list of groups in the " + TABLE_LOCALITY_GROUPS.getKey() + " property.\n"
          + "Additional group options may be specified for a named group by setting"
          + " `table.group.<name>.opt.<key>=<value>`.",
      "1.3.5"),
  TABLE_FORMATTER_CLASS("table.formatter", DefaultFormatter.class.getName(), PropertyType.STRING,
      "The Formatter class to apply on results in the shell", "1.4.0"),
  TABLE_CLASSLOADER_CONTEXT("table.class.loader.context", "", PropertyType.STRING,
      "The context to use for loading per-table resources, such as iterators"
          + " from the configured factory in `general.context.class.loader.factory`.",
      "2.1.0"),
  TABLE_SAMPLER("table.sampler", "", PropertyType.CLASSNAME,
      "The name of a class that implements org.apache.accumulo.core.Sampler."
          + " Setting this option enables storing a sample of data which can be"
          + " scanned. Always having a current sample can useful for query optimization"
          + " and data comprehension. After enabling sampling for an existing table,"
          + " a compaction is needed to compute the sample for existing data. The"
          + " compact command in the shell has an option to only compact RFiles without"
          + " sample data.",
      "1.8.0"),
  TABLE_SAMPLER_OPTS("table.sampler.opt.", null, PropertyType.PREFIX,
      "The property is used to set options for a sampler. If a sample had two"
          + " options like hasher and modulous, then the two properties"
          + " table.sampler.opt.hasher=${hash algorithm} and"
          + " table.sampler.opt.modulous=${mod} would be set.",
      "1.8.0"),
  TABLE_SUSPEND_DURATION("table.suspend.duration", "0s", PropertyType.TIMEDURATION,
      "For tablets belonging to this table: When a tablet server dies, allow"
          + " the tablet server this duration to revive before reassigning its tablets"
          + " to other tablet servers.",
      "1.8.0"),
  TABLE_SUMMARIZER_PREFIX("table.summarizer.", null, PropertyType.PREFIX,
      "Prefix for configuring summarizers for a table. Using this prefix"
          + " multiple summarizers can be configured with options for each one. Each"
          + " summarizer configured should have a unique id, this id can be anything."
          + " To add a summarizer set "
          + "`table.summarizer.<unique id>=<summarizer class name>.` If the summarizer has options"
          + ", then for each option set `table.summarizer.<unique id>.opt.<key>=<value>`.",
      "2.0.0"),
  @Experimental
  TABLE_DELETE_BEHAVIOR("table.delete.behavior",
      DeletingIterator.Behavior.PROCESS.name().toLowerCase(), PropertyType.STRING,
      "This determines what action to take when a delete marker is seen."
          + " Valid values are `process` and `fail` with `process` being the default.  When set to "
          + "`process`, deletes will suppress data.  When set to `fail`, any deletes seen will cause"
          + " an exception. The purpose of `fail` is to support tables that never delete data and"
          + " need fast seeks within the timestamp range of a column. When setting this to fail, "
          + "also consider configuring the `" + NoDeleteConstraint.class.getName() + "` "
          + "constraint.",
      "2.0.0"),

  // Compactor properties
  @Experimental
  COMPACTOR_PREFIX("compactor.", null, PropertyType.PREFIX,
      "Properties in this category affect the behavior of the accumulo compactor server.", "2.1.0"),
  @Experimental
  COMPACTOR_PORTSEARCH("compactor.port.search", "false", PropertyType.BOOLEAN,
      "If the compactor.port.client is in use, search higher ports until one is available",
      "2.1.0"),
  @Experimental
  COMPACTOR_CLIENTPORT("compactor.port.client", "9133", PropertyType.PORT,
      "The port used for handling client connections on the compactor servers", "2.1.0"),
  @Experimental
  COMPACTOR_MINTHREADS("compactor.threads.minimum", "1", PropertyType.COUNT,
      "The minimum number of threads to use to handle incoming requests.", "2.1.0"),
  @Experimental
  COMPACTOR_MINTHREADS_TIMEOUT("compactor.threads.timeout", "0s", PropertyType.TIMEDURATION,
      "The time after which incoming request threads terminate with no work available.  Zero (0) will keep the threads alive indefinitely.",
      "2.1.0"),
  @Experimental
  COMPACTOR_THREADCHECK("compactor.threadcheck.time", "1s", PropertyType.TIMEDURATION,
      "The time between adjustments of the server thread pool.", "2.1.0"),
  @Experimental
  COMPACTOR_MAX_MESSAGE_SIZE("compactor.message.size.max", "10M", PropertyType.BYTES,
      "The maximum size of a message that can be sent to a tablet server.", "2.1.0"),
  @Experimental
  COMPACTOR_QUEUE_NAME("compactor.queue", "", PropertyType.STRING,
      "The queue for which this Compactor will perform compactions", "3.0.0"),
  // CompactionCoordinator properties
  @Experimental
  COMPACTION_COORDINATOR_PREFIX("compaction.coordinator.", null, PropertyType.PREFIX,
      "Properties in this category affect the behavior of the accumulo compaction coordinator server.",
      "2.1.0"),
  @Experimental
  COMPACTION_COORDINATOR_THRIFTCLIENT_PORTSEARCH("compaction.coordinator.port.search", "false",
      PropertyType.BOOLEAN,
      "If the ports above are in use, search higher ports until one is available", "2.1.0"),
  @Experimental
  COMPACTION_COORDINATOR_CLIENTPORT("compaction.coordinator.port.client", "9132", PropertyType.PORT,
      "The port used for handling Thrift client connections on the compaction coordinator server",
      "2.1.0"),
  @Experimental
  COMPACTION_COORDINATOR_MINTHREADS("compaction.coordinator.threads.minimum", "1",
      PropertyType.COUNT, "The minimum number of threads to use to handle incoming requests.",
      "2.1.0"),
  @Experimental
  COMPACTION_COORDINATOR_MINTHREADS_TIMEOUT("compaction.coordinator.threads.timeout", "0s",
      PropertyType.TIMEDURATION,
      "The time after which incoming request threads terminate with no work available.  Zero (0) will keep the threads alive indefinitely.",
      "2.1.0"),
  @Experimental
  COMPACTION_COORDINATOR_THREADCHECK("compaction.coordinator.threadcheck.time", "1s",
      PropertyType.TIMEDURATION, "The time between adjustments of the server thread pool.",
      "2.1.0"),
  @Experimental
  COMPACTION_COORDINATOR_MAX_MESSAGE_SIZE("compaction.coordinator.message.size.max", "10M",
      PropertyType.BYTES, "The maximum size of a message that can be sent to a tablet server.",
      "2.1.0"),
  @Experimental
  COMPACTION_COORDINATOR_DEAD_COMPACTOR_CHECK_INTERVAL(
      "compaction.coordinator.compactor.dead.check.interval", "5m", PropertyType.TIMEDURATION,
      "The interval at which to check for dead compactors.", "2.1.0"),
  @Experimental
  COMPACTION_COORDINATOR_FINALIZER_TSERVER_NOTIFIER_MAXTHREADS(
      "compaction.coordinator.compaction.finalizer.threads.maximum", "5", PropertyType.COUNT,
      "The maximum number of threads to use for notifying tablet servers that an external compaction has completed.",
      "2.1.0"),
  @Experimental
  COMPACTION_COORDINATOR_FINALIZER_COMPLETION_CHECK_INTERVAL(
      "compaction.coordinator.compaction.finalizer.check.interval", "60s",
      PropertyType.TIMEDURATION,
      "The interval at which to check for external compaction final state markers in the metadata table.",
      "2.1.0"),
  @Experimental
  COMPACTION_COORDINATOR_TSERVER_COMPACTION_CHECK_INTERVAL(
      "compaction.coordinator.tserver.check.interval", "1m", PropertyType.TIMEDURATION,
      "The interval at which to check the tservers for external compactions.", "2.1.0");

  private final String key;
  private final String defaultValue;
  private final String description;
  private String deprecatedSince;
  private final String availableSince;
  private boolean annotationsComputed = false;
  private boolean isSensitive;
  private boolean isDeprecated;
  private boolean isExperimental;
  private boolean isReplaced;
  private Property replacedBy = null;
  private final PropertyType type;

  Property(String name, String defaultValue, PropertyType type, String description,
      String availableSince) {
    this.key = name;
    this.defaultValue = defaultValue;
    this.description = description;
    this.availableSince = availableSince;
    this.type = type;
  }

  @Override
  public String toString() {
    return this.key;
  }

  /**
   * Gets the key (string) for this property.
   *
   * @return key
   */
  public String getKey() {
    return this.key;
  }

  /**
   * Gets the default value for this property. System properties are interpolated into the value if
   * necessary.
   *
   * @return default value
   */
  public String getDefaultValue() {
    return this.defaultValue;
  }

  /**
   * Gets the type of this property.
   *
   * @return property type
   */
  public PropertyType getType() {
    return this.type;
  }

  /**
   * Gets the description of this property.
   *
   * @return description
   */
  public String getDescription() {
    return this.description;
  }

  /**
   * Checks if this property is experimental.
   *
   * @return true if this property is experimental
   */
  public boolean isExperimental() {
    Preconditions.checkState(annotationsComputed,
        "precomputeAnnotations() must be called before calling this method");
    return isExperimental;
  }

  /**
   * Checks if this property is deprecated.
   *
   * @return true if this property is deprecated
   */
  public boolean isDeprecated() {
    Preconditions.checkState(annotationsComputed,
        "precomputeAnnotations() must be called before calling this method");
    return isDeprecated;
  }

  /**
   * Gets the version in which the property was deprecated.
   *
   * @return Accumulo Version
   */
  public String deprecatedSince() {
    Preconditions.checkState(annotationsComputed,
        "precomputeAnnotations() must be called before calling this method");
    return deprecatedSince;
  }

  /**
   * Gets the version in which the property was introduced.
   *
   * @return Accumulo Version
   */
  public String availableSince() {
    return this.availableSince;
  }

  /**
   * Checks if this property is sensitive.
   *
   * @return true if this property is sensitive
   */
  public boolean isSensitive() {
    Preconditions.checkState(annotationsComputed,
        "precomputeAnnotations() must be called before calling this method");
    return isSensitive;
  }

  /**
   * Checks if this property is replaced.
   *
   * @return true if this property is replaced
   */
  public boolean isReplaced() {
    Preconditions.checkState(annotationsComputed,
        "precomputeAnnotations() must be called before calling this method");
    return isReplaced;
  }

  /**
   * Gets the property in which the tagged property is replaced by.
   *
   * @return replacedBy
   */
  public Property replacedBy() {
    Preconditions.checkState(annotationsComputed,
        "precomputeAnnotations() must be called before calling this method");
    return replacedBy;
  }

  private void precomputeAnnotations() {
    isSensitive =
        hasAnnotation(Sensitive.class) || hasPrefixWithAnnotation(getKey(), Sensitive.class);
    isDeprecated =
        hasAnnotation(Deprecated.class) || hasPrefixWithAnnotation(getKey(), Deprecated.class);
    Deprecated dep = getAnnotation(Deprecated.class);
    if (dep != null) {
      deprecatedSince = dep.since();
    }
    isExperimental =
        hasAnnotation(Experimental.class) || hasPrefixWithAnnotation(getKey(), Experimental.class);
    isReplaced =
        hasAnnotation(ReplacedBy.class) || hasPrefixWithAnnotation(getKey(), ReplacedBy.class);
    ReplacedBy rb = getAnnotation(ReplacedBy.class);
    if (rb != null) {
      replacedBy = rb.property();
    }
    annotationsComputed = true;
  }

  /**
   * Checks if a property with the given key is sensitive. The key must be for a valid property, and
   * must either itself be annotated as sensitive or have a prefix annotated as sensitive.
   *
   * @param key property key
   * @return true if property is sensitive
   */
  public static boolean isSensitive(String key) {
    Property prop = propertiesByKey.get(key);
    if (prop != null) {
      return prop.isSensitive();
    }
    return validPrefixes.stream().filter(key::startsWith).map(propertiesByKey::get)
        .anyMatch(Property::isSensitive);
  }

  private <T extends Annotation> boolean hasAnnotation(Class<T> annotationType) {
    return getAnnotation(annotationType) != null;
  }

  private <T extends Annotation> T getAnnotation(Class<T> annotationType) {
    try {
      return getClass().getField(name()).getAnnotation(annotationType);
    } catch (SecurityException | NoSuchFieldException e) {
      LoggerFactory.getLogger(getClass()).error("{}", e.getMessage(), e);
    }
    return null;
  }

  private static <T extends Annotation> boolean hasPrefixWithAnnotation(String key,
      Class<T> annotationType) {
    Predicate<Property> hasIt = prop -> prop.hasAnnotation(annotationType);
    return validPrefixes.stream().filter(key::startsWith).map(propertiesByKey::get).anyMatch(hasIt);
  }

  private static final HashSet<String> validTableProperties = new HashSet<>();
  private static final HashSet<String> validProperties = new HashSet<>();
  private static final HashSet<String> validPrefixes = new HashSet<>();
  private static final HashMap<String,Property> propertiesByKey = new HashMap<>();

  /**
   * Checks if the given property and value are valid. A property is valid if the property key is
   * valid see {@link #isValidPropertyKey} and that the value is a valid format for the type see
   * {@link PropertyType#isValidFormat}.
   *
   * @param key property key
   * @param value property value
   * @return true if key is valid (recognized, or has a recognized prefix)
   */
  public static boolean isValidProperty(final String key, final String value) {
    Property p = getPropertyByKey(key);
    if (p == null) {
      // If a key doesn't exist yet, then check if it follows a valid prefix
      return validPrefixes.stream().anyMatch(key::startsWith);
    }
    return (isValidPropertyKey(key) && p.getType().isValidFormat(value));
  }

  /**
   * Checks if the given property key is valid. A valid property key is either equal to the key of
   * some defined property or has a prefix matching some prefix defined in this class.
   *
   * @param key property key
   * @return true if key is valid (recognized, or has a recognized prefix)
   */
  public static boolean isValidPropertyKey(String key) {
    return validProperties.contains(key) || validPrefixes.stream().anyMatch(key::startsWith);

  }

  /**
   * Checks if the given property key is a valid property and is of type boolean.
   *
   * @param key property key
   * @return true if key is valid and is of type boolean, false otherwise
   */
  public static boolean isValidBooleanPropertyKey(String key) {
    return validProperties.contains(key) && getPropertyByKey(key).getType() == PropertyType.BOOLEAN;
  }

  /**
   * Checks if the given property key is for a valid table property. A valid table property key is
   * either equal to the key of some defined table property (which each start with
   * {@link #TABLE_PREFIX}) or has a prefix matching {@link #TABLE_CONSTRAINT_PREFIX},
   * {@link #TABLE_ITERATOR_PREFIX}, or {@link #TABLE_LOCALITY_GROUP_PREFIX}.
   *
   * @param key property key
   * @return true if key is valid for a table property (recognized, or has a recognized prefix)
   */
  public static boolean isValidTablePropertyKey(String key) {
    return validTableProperties.contains(key) || (key.startsWith(Property.TABLE_PREFIX.getKey())
        && (key.startsWith(Property.TABLE_CONSTRAINT_PREFIX.getKey())
            || key.startsWith(Property.TABLE_ITERATOR_PREFIX.getKey())
            || key.startsWith(Property.TABLE_LOCALITY_GROUP_PREFIX.getKey())
            || key.startsWith(Property.TABLE_ARBITRARY_PROP_PREFIX.getKey())
            || key.startsWith(TABLE_SAMPLER_OPTS.getKey())
            || key.startsWith(TABLE_SUMMARIZER_PREFIX.getKey())
            || key.startsWith(TABLE_SCAN_DISPATCHER_OPTS.getKey())
            || key.startsWith(TABLE_COMPACTION_DISPATCHER_OPTS.getKey())
            || key.startsWith(TABLE_COMPACTION_CONFIGURER_OPTS.getKey())
            || key.startsWith(TABLE_COMPACTION_SELECTOR_OPTS.getKey()))
        || key.startsWith(TABLE_CRYPTO_PREFIX.getKey()));
  }

  public static final EnumSet<Property> fixedProperties = EnumSet.of(
      // port options
      GC_PORT, MANAGER_CLIENTPORT, TSERV_CLIENTPORT,

      // tserver cache options
      TSERV_CACHE_MANAGER_IMPL, TSERV_DATACACHE_SIZE, TSERV_INDEXCACHE_SIZE,
      TSERV_SUMMARYCACHE_SIZE,

      // others
      TSERV_NATIVEMAP_ENABLED, TSERV_SCAN_MAX_OPENFILES, MANAGER_RECOVERY_WAL_EXISTENCE_CACHE_TIME);

  /**
   * Checks if the given property may be changed via Zookeeper, but not recognized until the restart
   * of some relevant daemon.
   *
   * @param key property key
   * @return true if property may be changed via Zookeeper but only heeded upon some restart
   */
  public static boolean isFixedZooPropertyKey(Property key) {
    return fixedProperties.contains(key);
  }

  /**
   * Checks if the given property key is valid for a property that may be changed via Zookeeper.
   *
   * @param key property key
   * @return true if key's property may be changed via Zookeeper
   */
  public static boolean isValidZooPropertyKey(String key) {
    // white list prefixes
    return key.startsWith(Property.TABLE_PREFIX.getKey())
        || key.startsWith(Property.TSERV_PREFIX.getKey())
        || key.startsWith(Property.MANAGER_PREFIX.getKey())
        || key.startsWith(Property.GC_PREFIX.getKey())
        || key.startsWith(Property.GENERAL_ARBITRARY_PROP_PREFIX.getKey());
  }

  /**
   * Gets a {@link Property} instance with the given key.
   *
   * @param key property key
   * @return property, or null if not found
   */
  public static Property getPropertyByKey(String key) {
    return propertiesByKey.get(key);
  }

  /**
   * Checks if this property is expected to have a Java class as a value.
   *
   * @return true if this is property is a class property
   */
  public static boolean isClassProperty(String key) {
    return (key.startsWith(Property.TABLE_CONSTRAINT_PREFIX.getKey())
        && key.substring(Property.TABLE_CONSTRAINT_PREFIX.getKey().length()).split("\\.").length
            == 1)
        || (key.startsWith(Property.TABLE_ITERATOR_PREFIX.getKey())
            && key.substring(Property.TABLE_ITERATOR_PREFIX.getKey().length()).split("\\.").length
                == 2)
        || key.equals(Property.TABLE_LOAD_BALANCER.getKey());
  }

  /**
   * Creates a new instance of a class specified in a configuration property. The table classpath
   * context is used if set.
   *
   * @param conf configuration containing property
   * @param property property specifying class name
   * @param base base class of type
   * @param defaultInstance instance to use if creation fails
   * @return new class instance, or default instance if creation failed
   */
  public static <T> T createTableInstanceFromPropertyName(AccumuloConfiguration conf,
      Property property, Class<T> base, T defaultInstance) {
    String clazzName = conf.get(property);
    String context = ClassLoaderUtil.tableContext(conf);
    return ConfigurationTypeHelper.getClassInstance(context, clazzName, base, defaultInstance);
  }

  /**
   * Creates a new instance of a class specified in a configuration property.
   *
   * @param conf configuration containing property
   * @param property property specifying class name
   * @param base base class of type
   * @param defaultInstance instance to use if creation fails
   * @return new class instance, or default instance if creation failed
   */
  public static <T> T createInstanceFromPropertyName(AccumuloConfiguration conf, Property property,
      Class<T> base, T defaultInstance) {
    String clazzName = conf.get(property);
    return ConfigurationTypeHelper.getClassInstance(null, clazzName, base, defaultInstance);
  }

  static {
    // Precomputing information here avoids :
    // * Computing it each time a method is called
    // * Using synch to compute the first time a method is called
    Predicate<Property> isPrefix = p -> p.getType() == PropertyType.PREFIX;
    Arrays.stream(Property.values())
        // record all properties by key
        .peek(p -> propertiesByKey.put(p.getKey(), p))
        // save all the prefix properties
        .peek(p -> {
          if (isPrefix.test(p)) {
            validPrefixes.add(p.getKey());
          }
        })
        // only use the keys for the non-prefix properties from here on
        .filter(isPrefix.negate()).map(Property::getKey)
        // everything left is a valid property
        .peek(validProperties::add)
        // but some are also valid table properties
        .filter(k -> k.startsWith(Property.TABLE_PREFIX.getKey()))
        .forEach(validTableProperties::add);

    // order is very important here the following code relies on the maps and sets populated above
    Arrays.stream(Property.values()).forEach(Property::precomputeAnnotations);
  }
}<|MERGE_RESOLUTION|>--- conflicted
+++ resolved
@@ -307,21 +307,10 @@
       "The balancer class that accumulo will use to make tablet assignment and "
           + "migration decisions.",
       "1.3.5"),
-<<<<<<< HEAD
-=======
   MANAGER_TABLET_GROUP_WATCHER_INTERVAL("manager.tablet.watcher.interval", "60s",
       PropertyType.TIMEDURATION,
       "Time to wait between scanning tablet states to identify tablets that need to be assigned, un-assigned, migrated, etc.",
       "2.1.2"),
-  MANAGER_BULK_RETRIES("manager.bulk.retries", "3", PropertyType.COUNT,
-      "The number of attempts to bulk import a RFile before giving up.", "1.4.0"),
-  MANAGER_BULK_THREADPOOL_SIZE("manager.bulk.threadpool.size", "5", PropertyType.COUNT,
-      "The number of threads to use when coordinating a bulk import.", "1.4.0"),
-  MANAGER_BULK_THREADPOOL_TIMEOUT("manager.bulk.threadpool.timeout", "0s",
-      PropertyType.TIMEDURATION,
-      "The time after which bulk import threads terminate with no work available.  Zero (0) will keep the threads alive indefinitely.",
-      "2.1.0"),
->>>>>>> 2ec2321d
   MANAGER_BULK_TIMEOUT("manager.bulk.timeout", "5m", PropertyType.TIMEDURATION,
       "The time to wait for a tablet server to process a bulk import request", "1.4.3"),
   MANAGER_RENAME_THREADS("manager.rename.threadpool.size", "20", PropertyType.COUNT,
