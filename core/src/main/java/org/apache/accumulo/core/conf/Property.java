/*
 * Licensed to the Apache Software Foundation (ASF) under one or more
 * contributor license agreements.  See the NOTICE file distributed with
 * this work for additional information regarding copyright ownership.
 * The ASF licenses this file to You under the Apache License, Version 2.0
 * (the "License"); you may not use this file except in compliance with
 * the License.  You may obtain a copy of the License at
 *
 *     http://www.apache.org/licenses/LICENSE-2.0
 *
 * Unless required by applicable law or agreed to in writing, software
 * distributed under the License is distributed on an "AS IS" BASIS,
 * WITHOUT WARRANTIES OR CONDITIONS OF ANY KIND, either express or implied.
 * See the License for the specific language governing permissions and
 * limitations under the License.
 */
package org.apache.accumulo.core.conf;

import java.io.File;
import java.lang.annotation.Annotation;
import java.util.EnumSet;
import java.util.HashMap;
import java.util.HashSet;
import java.util.Map;
import java.util.Map.Entry;
import java.util.Properties;

import org.apache.accumulo.core.Constants;
import org.apache.accumulo.core.client.security.tokens.PasswordToken;
import org.apache.accumulo.core.constraints.NoDeleteConstraint;
import org.apache.accumulo.core.file.rfile.RFile;
import org.apache.accumulo.core.iterators.IteratorUtil.IteratorScope;
import org.apache.accumulo.core.iterators.system.DeletingIterator;
import org.apache.accumulo.core.metadata.MetadataTable;
import org.apache.accumulo.core.spi.scan.ScanDispatcher;
import org.apache.accumulo.core.spi.scan.ScanPrioritizer;
import org.apache.accumulo.core.spi.scan.SimpleScanDispatcher;
import org.apache.accumulo.core.util.format.DefaultFormatter;
import org.apache.accumulo.core.util.interpret.DefaultScanInterpreter;
import org.apache.accumulo.start.classloader.AccumuloClassLoader;
import org.apache.accumulo.start.classloader.vfs.AccumuloVFSClassLoader;
import org.apache.commons.configuration.MapConfiguration;
import org.apache.commons.configuration.PropertiesConfiguration;
import org.slf4j.Logger;
import org.slf4j.LoggerFactory;

import com.google.common.base.Preconditions;

import edu.umd.cs.findbugs.annotations.SuppressFBWarnings;

public enum Property {
  // SSL properties local to each node (see also instance.ssl.enabled which must be consistent
  // across all nodes in an instance)
  RPC_PREFIX("rpc.", null, PropertyType.PREFIX,
      "Properties in this category related to the configuration of SSL keys for"
          + " RPC. See also instance.ssl.enabled"),
  RPC_SSL_KEYSTORE_PATH("rpc.javax.net.ssl.keyStore", "", PropertyType.PATH,
      "Path of the keystore file for the server's private SSL key"),
  @Sensitive
  RPC_SSL_KEYSTORE_PASSWORD("rpc.javax.net.ssl.keyStorePassword", "", PropertyType.STRING,
      "Password used to encrypt the SSL private keystore. "
          + "Leave blank to use the Accumulo instance secret"),
  RPC_SSL_KEYSTORE_TYPE("rpc.javax.net.ssl.keyStoreType", "jks", PropertyType.STRING,
      "Type of SSL keystore"),
  RPC_SSL_TRUSTSTORE_PATH("rpc.javax.net.ssl.trustStore", "", PropertyType.PATH,
      "Path of the truststore file for the root cert"),
  @Sensitive
  RPC_SSL_TRUSTSTORE_PASSWORD("rpc.javax.net.ssl.trustStorePassword", "", PropertyType.STRING,
      "Password used to encrypt the SSL truststore. Leave blank to use no password"),
  RPC_SSL_TRUSTSTORE_TYPE("rpc.javax.net.ssl.trustStoreType", "jks", PropertyType.STRING,
      "Type of SSL truststore"),
  RPC_USE_JSSE("rpc.useJsse", "false", PropertyType.BOOLEAN,
      "Use JSSE system properties to configure SSL rather than the " + RPC_PREFIX.getKey()
          + "javax.net.ssl.* Accumulo properties"),
  RPC_SSL_CIPHER_SUITES("rpc.ssl.cipher.suites", "", PropertyType.STRING,
      "Comma separated list of cipher suites that can be used by accepted connections"),
  RPC_SSL_ENABLED_PROTOCOLS("rpc.ssl.server.enabled.protocols", "TLSv1.2", PropertyType.STRING,
      "Comma separated list of protocols that can be used to accept connections"),
  RPC_SSL_CLIENT_PROTOCOL("rpc.ssl.client.protocol", "TLSv1.2", PropertyType.STRING,
      "The protocol used to connect to a secure server, must be in the list of enabled protocols "
          + "on the server side (rpc.ssl.server.enabled.protocols)"),
  /**
   * @since 1.7.0
   */
  RPC_SASL_QOP("rpc.sasl.qop", "auth", PropertyType.STRING,
      "The quality of protection to be used with SASL. Valid values are 'auth', 'auth-int',"
          + " and 'auth-conf'"),

  // instance properties (must be the same for every node in an instance)
  INSTANCE_PREFIX("instance.", null, PropertyType.PREFIX,
      "Properties in this category must be consistent throughout a cloud. "
          + "This is enforced and servers won't be able to communicate if these differ."),
  INSTANCE_ZK_HOST("instance.zookeeper.host", "localhost:2181", PropertyType.HOSTLIST,
      "Comma separated list of zookeeper servers"),
  INSTANCE_ZK_TIMEOUT("instance.zookeeper.timeout", "30s", PropertyType.TIMEDURATION,
      "Zookeeper session timeout; "
          + "max value when represented as milliseconds should be no larger than "
          + Integer.MAX_VALUE),
  @Sensitive
  INSTANCE_SECRET("instance.secret", "DEFAULT", PropertyType.STRING,
      "A secret unique to a given instance that all servers must know in order"
          + " to communicate with one another. It should be changed prior to the"
          + " initialization of Accumulo. To change it after Accumulo has been"
          + " initialized, use the ChangeSecret tool and then update accumulo.properties"
          + " everywhere. Before using the ChangeSecret tool, make sure Accumulo is not"
          + " running and you are logged in as the user that controls Accumulo files in"
          + " HDFS. To use the ChangeSecret tool, run the command: ./bin/accumulo"
          + " org.apache.accumulo.server.util.ChangeSecret"),
  INSTANCE_VOLUMES("instance.volumes", "", PropertyType.STRING,
      "A comma separated list of dfs uris to use. Files will be stored across"
          + " these filesystems. If this is empty, then instance.dfs.uri will be used."
          + " After adding uris to this list, run 'accumulo init --add-volume' and then"
          + " restart tservers. If entries are removed from this list then tservers"
          + " will need to be restarted. After a uri is removed from the list Accumulo"
          + " will not create new files in that location, however Accumulo can still"
          + " reference files created at that location before the config change. To use"
          + " a comma or other reserved characters in a URI use standard URI hex"
          + " encoding. For example replace commas with %2C."),
  INSTANCE_VOLUMES_REPLACEMENTS("instance.volumes.replacements", "", PropertyType.STRING,
      "Since accumulo stores absolute URIs changing the location of a namenode "
          + "could prevent Accumulo from starting. The property helps deal with "
          + "that situation. Provide a comma separated list of uri replacement "
          + "pairs here if a namenode location changes. Each pair should be separated "
          + "with a space. For example, if hdfs://nn1 was replaced with "
          + "hdfs://nnA and hdfs://nn2 was replaced with hdfs://nnB, then set this "
          + "property to 'hdfs://nn1 hdfs://nnA,hdfs://nn2 hdfs://nnB' "
          + "Replacements must be configured for use. To see which volumes are "
          + "currently in use, run 'accumulo admin volumes -l'. To use a comma or "
          + "other reserved characters in a URI use standard URI hex encoding. For "
          + "example replace commas with %2C."),
  INSTANCE_SECURITY_AUTHENTICATOR("instance.security.authenticator",
      "org.apache.accumulo.server.security.handler.ZKAuthenticator", PropertyType.CLASSNAME,
      "The authenticator class that accumulo will use to determine if a user "
          + "has privilege to perform an action"),
  INSTANCE_SECURITY_AUTHORIZOR("instance.security.authorizor",
      "org.apache.accumulo.server.security.handler.ZKAuthorizor", PropertyType.CLASSNAME,
      "The authorizor class that accumulo will use to determine what labels a "
          + "user has privilege to see"),
  INSTANCE_SECURITY_PERMISSION_HANDLER("instance.security.permissionHandler",
      "org.apache.accumulo.server.security.handler.ZKPermHandler", PropertyType.CLASSNAME,
      "The permission handler class that accumulo will use to determine if a "
          + "user has privilege to perform an action"),
  INSTANCE_RPC_SSL_ENABLED("instance.rpc.ssl.enabled", "false", PropertyType.BOOLEAN,
      "Use SSL for socket connections from clients and among accumulo services. "
          + "Mutually exclusive with SASL RPC configuration."),
  INSTANCE_RPC_SSL_CLIENT_AUTH("instance.rpc.ssl.clientAuth", "false", PropertyType.BOOLEAN,
      "Require clients to present certs signed by a trusted root"),
  /**
   * @since 1.7.0
   */
  INSTANCE_RPC_SASL_ENABLED("instance.rpc.sasl.enabled", "false", PropertyType.BOOLEAN,
      "Configures Thrift RPCs to require SASL with GSSAPI which supports "
          + "Kerberos authentication. Mutually exclusive with SSL RPC configuration."),
  INSTANCE_RPC_SASL_ALLOWED_USER_IMPERSONATION("instance.rpc.sasl.allowed.user.impersonation", "",
      PropertyType.STRING,
      "One-line configuration property controlling what users are allowed to "
          + "impersonate other users"),
  INSTANCE_RPC_SASL_ALLOWED_HOST_IMPERSONATION("instance.rpc.sasl.allowed.host.impersonation", "",
      PropertyType.STRING,
      "One-line configuration property controlling the network locations "
          + "(hostnames) that are allowed to impersonate other users"),
  // Crypto-related properties
  @Experimental
  INSTANCE_CRYPTO_PREFIX("instance.crypto.opts.", null, PropertyType.PREFIX,
      "Properties related to on-disk file encryption."),
  @Experimental
  @Sensitive
  INSTANCE_CRYPTO_SENSITIVE_PREFIX("instance.crypto.opts.sensitive.", null, PropertyType.PREFIX,
      "Sensitive properties related to on-disk file encryption."),
  @Experimental
  INSTANCE_CRYPTO_SERVICE("instance.crypto.service",
      "org.apache.accumulo.core.cryptoImpl.NoCryptoService", PropertyType.CLASSNAME,
      "The class which executes on-disk file encryption. The default does nothing. To enable "
          + "encryption, replace this classname with an implementation of the"
          + "org.apache.accumulo.core.spi.crypto.CryptoService interface."),

  // general properties
  GENERAL_PREFIX("general.", null, PropertyType.PREFIX,
      "Properties in this category affect the behavior of accumulo overall, but"
          + " do not have to be consistent throughout a cloud."),
  GENERAL_DYNAMIC_CLASSPATHS(AccumuloVFSClassLoader.DYNAMIC_CLASSPATH_PROPERTY_NAME,
      AccumuloVFSClassLoader.DEFAULT_DYNAMIC_CLASSPATH_VALUE, PropertyType.STRING,
      "A list of all of the places where changes in jars or classes will force "
          + "a reload of the classloader."),
  GENERAL_RPC_TIMEOUT("general.rpc.timeout", "120s", PropertyType.TIMEDURATION,
      "Time to wait on I/O for simple, short RPC calls"),
  @Experimental
  GENERAL_RPC_SERVER_TYPE("general.rpc.server.type", "", PropertyType.STRING,
      "Type of Thrift server to instantiate, see "
          + "org.apache.accumulo.server.rpc.ThriftServerType for more information. "
          + "Only useful for benchmarking thrift servers"),
  GENERAL_KERBEROS_KEYTAB("general.kerberos.keytab", "", PropertyType.PATH,
      "Path to the kerberos keytab to use. Leave blank if not using kerberoized hdfs"),
  GENERAL_KERBEROS_PRINCIPAL("general.kerberos.principal", "", PropertyType.STRING,
      "Name of the kerberos principal to use. _HOST will automatically be "
          + "replaced by the machines hostname in the hostname portion of the "
          + "principal. Leave blank if not using kerberoized hdfs"),
  GENERAL_KERBEROS_RENEWAL_PERIOD("general.kerberos.renewal.period", "30s",
      PropertyType.TIMEDURATION,
      "The amount of time between attempts to perform Kerberos ticket renewals."
          + " This does not equate to how often tickets are actually renewed (which is"
          + " performed at 80% of the ticket lifetime)."),
  GENERAL_MAX_MESSAGE_SIZE("general.server.message.size.max", "1G", PropertyType.BYTES,
      "The maximum size of a message that can be sent to a server."),
  GENERAL_SIMPLETIMER_THREADPOOL_SIZE("general.server.simpletimer.threadpool.size", "1",
      PropertyType.COUNT, "The number of threads to use for " + "server-internal scheduled tasks"),
  // If you update the default type, be sure to update the default used for initialization failures
  // in VolumeManagerImpl
  @Experimental
  GENERAL_VOLUME_CHOOSER("general.volume.chooser",
      "org.apache.accumulo.server.fs.RandomVolumeChooser", PropertyType.CLASSNAME,
      "The class that will be used to select which volume will be used to create new files."),
  GENERAL_SECURITY_CREDENTIAL_PROVIDER_PATHS("general.security.credential.provider.paths", "",
      PropertyType.STRING, "Comma-separated list of paths to CredentialProviders"),
  GENERAL_LEGACY_METRICS("general.legacy.metrics", "false", PropertyType.BOOLEAN,
      "Use the old metric infrastructure configured by accumulo-metrics.xml,"
          + " instead of Hadoop Metrics2"),
  GENERAL_ARBITRARY_PROP_PREFIX("general.custom.", null, PropertyType.PREFIX,
      "Prefix to be used for user defined system-wide properties. This may be"
          + " particularly useful for system-wide configuration for various"
          + " user-implementations of pluggable Accumulo features, such as the balancer"
          + " or volume chooser."),
  GENERAL_DELEGATION_TOKEN_LIFETIME("general.delegation.token.lifetime", "7d",
      PropertyType.TIMEDURATION,
      "The length of time that delegation tokens and secret keys are valid"),
  GENERAL_DELEGATION_TOKEN_UPDATE_INTERVAL("general.delegation.token.update.interval", "1d",
      PropertyType.TIMEDURATION, "The length of time between generation of new secret keys"),
  GENERAL_MAX_SCANNER_RETRY_PERIOD("general.max.scanner.retry.period", "5s",
      PropertyType.TIMEDURATION,
      "The maximum amount of time that a Scanner should wait before retrying a failed RPC"),

  // properties that are specific to master server behavior
  MASTER_PREFIX("master.", null, PropertyType.PREFIX,
      "Properties in this category affect the behavior of the master server"),
  MASTER_CLIENTPORT("master.port.client", "9999", PropertyType.PORT,
      "The port used for handling client connections on the master"),
  MASTER_TABLET_BALANCER("master.tablet.balancer",
      "org.apache.accumulo.server.master.balancer.TableLoadBalancer", PropertyType.CLASSNAME,
      "The balancer class that accumulo will use to make tablet assignment and "
          + "migration decisions."),
  MASTER_BULK_RETRIES("master.bulk.retries", "3", PropertyType.COUNT,
      "The number of attempts to bulk import a RFile before giving up."),
  MASTER_BULK_THREADPOOL_SIZE("master.bulk.threadpool.size", "5", PropertyType.COUNT,
      "The number of threads to use when coordinating a bulk import."),
  MASTER_BULK_TIMEOUT("master.bulk.timeout", "5m", PropertyType.TIMEDURATION,
      "The time to wait for a tablet server to process a bulk import request"),
  MASTER_BULK_RENAME_THREADS("master.bulk.rename.threadpool.size", "20", PropertyType.COUNT,
      "The number of threads to use when moving user files to bulk ingest "
          + "directories under accumulo control"),
  MASTER_BULK_TSERVER_REGEX("master.bulk.tserver.regex", "", PropertyType.STRING,
      "Regular expression that defines the set of Tablet Servers that will perform bulk imports"),
  MASTER_MINTHREADS("master.server.threads.minimum", "20", PropertyType.COUNT,
      "The minimum number of threads to use to handle incoming requests."),
  MASTER_THREADCHECK("master.server.threadcheck.time", "1s", PropertyType.TIMEDURATION,
      "The time between adjustments of the server thread pool."),
  MASTER_RECOVERY_DELAY("master.recovery.delay", "10s", PropertyType.TIMEDURATION,
      "When a tablet server's lock is deleted, it takes time for it to "
          + "completely quit. This delay gives it time before log recoveries begin."),
  MASTER_LEASE_RECOVERY_WAITING_PERIOD("master.lease.recovery.interval", "5s",
      PropertyType.TIMEDURATION,
      "The amount of time to wait after requesting a write-ahead log to be recovered"),
  MASTER_WALOG_CLOSER_IMPLEMETATION("master.walog.closer.implementation",
      "org.apache.accumulo.server.master.recovery.HadoopLogCloser", PropertyType.CLASSNAME,
      "A class that implements a mechanism to steal write access to a write-ahead log"),
  MASTER_FATE_METRICS_ENABLED("master.fate.metrics.enabled", "false", PropertyType.BOOLEAN,
      "Enable reporting of FATE metrics in JMX (and logging with Hadoop Metrics2"),
  MASTER_FATE_METRICS_MIN_UPDATE_INTERVAL("master.fate.metrics.min.update.interval", "60s",
      PropertyType.TIMEDURATION, "Limit calls from metric sinks to zookeeper to update interval"),
  MASTER_FATE_THREADPOOL_SIZE("master.fate.threadpool.size", "4", PropertyType.COUNT,
      "The number of threads used to run fault-tolerant executions (FATE)."
          + " These are primarily table operations like merge."),
  MASTER_REPLICATION_SCAN_INTERVAL("master.replication.status.scan.interval", "30s",
      PropertyType.TIMEDURATION,
      "Amount of time to sleep before scanning the status section of the "
          + "replication table for new data"),
  MASTER_REPLICATION_COORDINATOR_PORT("master.replication.coordinator.port", "10001",
      PropertyType.PORT, "Port for the replication coordinator service"),
  MASTER_REPLICATION_COORDINATOR_MINTHREADS("master.replication.coordinator.minthreads", "4",
      PropertyType.COUNT, "Minimum number of threads dedicated to answering coordinator requests"),
  MASTER_REPLICATION_COORDINATOR_THREADCHECK("master.replication.coordinator.threadcheck.time",
      "5s", PropertyType.TIMEDURATION,
      "The time between adjustments of the coordinator thread pool"),
  MASTER_STATUS_THREAD_POOL_SIZE("master.status.threadpool.size", "0", PropertyType.COUNT,
      "The number of threads to use when fetching the tablet server status for balancing.  Zero "
          + "indicates an unlimited number of threads will be used."),
  MASTER_METADATA_SUSPENDABLE("master.metadata.suspendable", "false", PropertyType.BOOLEAN,
      "Allow tablets for the " + MetadataTable.NAME
          + " table to be suspended via table.suspend.duration."),

  // properties that are specific to tablet server behavior
  TSERV_PREFIX("tserver.", null, PropertyType.PREFIX,
      "Properties in this category affect the behavior of the tablet servers"),
  TSERV_CLIENT_TIMEOUT("tserver.client.timeout", "3s", PropertyType.TIMEDURATION,
      "Time to wait for clients to continue scans before closing a session."),
  TSERV_DEFAULT_BLOCKSIZE("tserver.default.blocksize", "1M", PropertyType.BYTES,
      "Specifies a default blocksize for the tserver caches"),
  TSERV_CACHE_MANAGER_IMPL("tserver.cache.manager.class",
      "org.apache.accumulo.core.file.blockfile.cache.lru.LruBlockCacheManager", PropertyType.STRING,
      "Specifies the class name of the block cache factory implementation."
          + " Alternative implementation is"
          + " org.apache.accumulo.core.file.blockfile.cache.tinylfu.TinyLfuBlockCacheManager"),
  TSERV_DATACACHE_SIZE("tserver.cache.data.size", "10%", PropertyType.MEMORY,
      "Specifies the size of the cache for RFile data blocks."),
  TSERV_INDEXCACHE_SIZE("tserver.cache.index.size", "25%", PropertyType.MEMORY,
      "Specifies the size of the cache for RFile index blocks."),
  TSERV_SUMMARYCACHE_SIZE("tserver.cache.summary.size", "10%", PropertyType.MEMORY,
      "Specifies the size of the cache for summary data on each tablet server."),
  TSERV_PORTSEARCH("tserver.port.search", "false", PropertyType.BOOLEAN,
      "if the ports above are in use, search higher ports until one is available"),
  TSERV_CLIENTPORT("tserver.port.client", "9997", PropertyType.PORT,
      "The port used for handling client connections on the tablet servers"),
  TSERV_TOTAL_MUTATION_QUEUE_MAX("tserver.total.mutation.queue.max", "5%", PropertyType.MEMORY,
      "The amount of memory used to store write-ahead-log mutations before flushing them."),
  TSERV_TABLET_SPLIT_FINDMIDPOINT_MAXOPEN("tserver.tablet.split.midpoint.files.max", "300",
      PropertyType.COUNT,
      "To find a tablets split points, all RFiles are opened and their indexes"
          + " are read. This setting determines how many RFiles can be opened at once."
          + " When there are more RFiles than this setting multiple passes must be"
          + " made, which is slower. However opening too many RFiles at once can cause"
          + " problems."),
  TSERV_WALOG_MAX_REFERENCED("tserver.walog.max.referenced", "3", PropertyType.COUNT,
      "When a tablet server has more than this many write ahead logs, any tablet referencing older "
          + "logs over this threshold is minor compacted.  Also any tablet referencing this many "
          + "logs or more will be compacted."),
  TSERV_WALOG_MAX_SIZE("tserver.walog.max.size", "1g", PropertyType.BYTES,
      "The maximum size for each write-ahead log. See comment for property"
          + " tserver.memory.maps.max"),
  TSERV_WALOG_MAX_AGE("tserver.walog.max.age", "24h", PropertyType.TIMEDURATION,
      "The maximum age for each write-ahead log."),
  TSERV_WALOG_TOLERATED_CREATION_FAILURES("tserver.walog.tolerated.creation.failures", "50",
      PropertyType.COUNT,
      "The maximum number of failures tolerated when creating a new write-ahead"
          + " log. Negative values will allow unlimited creation failures. Exceeding this"
          + " number of failures consecutively trying to create a new write-ahead log"
          + " causes the TabletServer to exit."),
  TSERV_WALOG_TOLERATED_WAIT_INCREMENT("tserver.walog.tolerated.wait.increment", "1000ms",
      PropertyType.TIMEDURATION,
      "The amount of time to wait between failures to create or write a write-ahead log."),
  // Never wait longer than 5 mins for a retry
  TSERV_WALOG_TOLERATED_MAXIMUM_WAIT_DURATION("tserver.walog.maximum.wait.duration", "5m",
      PropertyType.TIMEDURATION,
      "The maximum amount of time to wait after a failure to create or write a write-ahead log."),
  TSERV_MAJC_DELAY("tserver.compaction.major.delay", "30s", PropertyType.TIMEDURATION,
      "Time a tablet server will sleep between checking which tablets need compaction."),
  TSERV_MAJC_THREAD_MAXOPEN("tserver.compaction.major.thread.files.open.max", "10",
      PropertyType.COUNT, "Max number of RFiles a major compaction thread can open at once. "),
  TSERV_SCAN_MAX_OPENFILES("tserver.scan.files.open.max", "100", PropertyType.COUNT,
      "Maximum total RFiles that all tablets in a tablet server can open for scans. "),
  TSERV_MAX_IDLE("tserver.files.open.idle", "1m", PropertyType.TIMEDURATION,
      "Tablet servers leave previously used RFiles open for future queries."
          + " This setting determines how much time an unused RFile should be kept open"
          + " until it is closed."),
  TSERV_NATIVEMAP_ENABLED("tserver.memory.maps.native.enabled", "true", PropertyType.BOOLEAN,
      "An in-memory data store for accumulo implemented in c++ that increases"
          + " the amount of data accumulo can hold in memory and avoids Java GC" + " pauses."),
  TSERV_MAXMEM("tserver.memory.maps.max", "33%", PropertyType.MEMORY,
      "Maximum amount of memory that can be used to buffer data written to a"
          + " tablet server. There are two other properties that can effectively limit"
          + " memory usage table.compaction.minor.logs.threshold and"
          + " tserver.walog.max.size. Ensure that table.compaction.minor.logs.threshold"
          + " * tserver.walog.max.size >= this property."),
  TSERV_MEM_MGMT("tserver.memory.manager",
      "org.apache.accumulo.server.tabletserver.LargestFirstMemoryManager", PropertyType.CLASSNAME,
      "An implementation of MemoryManger that accumulo will use."),
  TSERV_SESSION_MAXIDLE("tserver.session.idle.max", "1m", PropertyType.TIMEDURATION,
      "When a tablet server's SimpleTimer thread triggers to check idle"
          + " sessions, this configurable option will be used to evaluate scan sessions"
          + " to determine if they can be closed due to inactivity"),
  TSERV_UPDATE_SESSION_MAXIDLE("tserver.session.update.idle.max", "1m", PropertyType.TIMEDURATION,
      "When a tablet server's SimpleTimer thread triggers to check idle"
          + " sessions, this configurable option will be used to evaluate update"
          + " sessions to determine if they can be closed due to inactivity"),
  TSERV_SCAN_EXECUTORS_PREFIX("tserver.scan.executors.", null, PropertyType.PREFIX,
      "Prefix for defining executors to service scans. See "
          + "[scan executors]({% durl administration/scan-executors %}) for an overview of why and"
          + " how to use this property. For each executor the number of threads, thread priority, "
          + "and an optional prioritizer can be configured. To configure a new executor, set "
          + "`tserver.scan.executors.<name>.threads=<number>`.  Optionally, can also set "
          + "`tserver.scan.executors.<name>.priority=<number 1 to 10>`, "
          + "`tserver.scan.executors.<name>.prioritizer=<class name>`, and "
          + "`tserver.scan.executors.<name>.prioritizer.opts.<key>=<value>`"),
  TSERV_SCAN_EXECUTORS_DEFAULT_THREADS("tserver.scan.executors.default.threads", "16",
      PropertyType.COUNT,
      "The number of threads for the scan executor that tables use by default."),
  TSERV_SCAN_EXECUTORS_DEFAULT_PRIORITIZER("tserver.scan.executors.default.prioritizer", "",
      PropertyType.STRING,
      "Prioritizer for the default scan executor.  Defaults to none which "
          + "results in FIFO priority.  Set to a class that implements "
          + ScanPrioritizer.class.getName() + " to configure one."),
  TSERV_SCAN_EXECUTORS_META_THREADS("tserver.scan.executors.meta.threads", "8", PropertyType.COUNT,
      "The number of threads for the metadata table scan executor."),
  TSERV_MIGRATE_MAXCONCURRENT("tserver.migrations.concurrent.max", "1", PropertyType.COUNT,
      "The maximum number of concurrent tablet migrations for a tablet server"),
  TSERV_MAJC_MAXCONCURRENT("tserver.compaction.major.concurrent.max", "3", PropertyType.COUNT,
      "The maximum number of concurrent major compactions for a tablet server"),
  TSERV_MAJC_THROUGHPUT("tserver.compaction.major.throughput", "0B", PropertyType.BYTES,
      "Maximum number of bytes to read or write per second over all major"
          + " compactions on a TabletServer, or 0B for unlimited."),
  TSERV_MINC_MAXCONCURRENT("tserver.compaction.minor.concurrent.max", "4", PropertyType.COUNT,
      "The maximum number of concurrent minor compactions for a tablet server"),
  TSERV_MAJC_TRACE_PERCENT("tserver.compaction.major.trace.percent", "0.1", PropertyType.FRACTION,
      "The percent of major compactions to trace"),
  TSERV_MINC_TRACE_PERCENT("tserver.compaction.minor.trace.percent", "0.1", PropertyType.FRACTION,
      "The percent of minor compactions to trace"),
  TSERV_COMPACTION_WARN_TIME("tserver.compaction.warn.time", "10m", PropertyType.TIMEDURATION,
      "When a compaction has not made progress for this time period, a warning will be logged"),
  TSERV_BLOOM_LOAD_MAXCONCURRENT("tserver.bloom.load.concurrent.max", "4", PropertyType.COUNT,
      "The number of concurrent threads that will load bloom filters in the background. "
          + "Setting this to zero will make bloom filters load in the foreground."),
  TSERV_MONITOR_FS("tserver.monitor.fs", "true", PropertyType.BOOLEAN,
      "When enabled the tserver will monitor file systems and kill itself when"
          + " one switches from rw to ro. This is usually and indication that Linux has"
          + " detected a bad disk."),
  TSERV_MEMDUMP_DIR("tserver.dir.memdump", "/tmp", PropertyType.PATH,
      "A long running scan could possibly hold memory that has been minor"
          + " compacted. To prevent this, the in memory map is dumped to a local file"
          + " and the scan is switched to that local file. We can not switch to the"
          + " minor compacted file because it may have been modified by iterators. The"
          + " file dumped to the local dir is an exact copy of what was in memory."),
  TSERV_BULK_PROCESS_THREADS("tserver.bulk.process.threads", "1", PropertyType.COUNT,
      "The master will task a tablet server with pre-processing a bulk import"
          + " RFile prior to assigning it to the appropriate tablet servers. This"
          + " configuration value controls the number of threads used to process the" + " files."),
  TSERV_BULK_ASSIGNMENT_THREADS("tserver.bulk.assign.threads", "1", PropertyType.COUNT,
      "The master delegates bulk import RFile processing and assignment to"
          + " tablet servers. After file has been processed, the tablet server will"
          + " assign the file to the appropriate tablets on all servers. This property"
          + " controls the number of threads used to communicate to the other" + " servers."),
  TSERV_BULK_RETRY("tserver.bulk.retry.max", "5", PropertyType.COUNT,
      "The number of times the tablet server will attempt to assign a RFile to"
          + " a tablet as it migrates and splits."),
  TSERV_BULK_TIMEOUT("tserver.bulk.timeout", "5m", PropertyType.TIMEDURATION,
      "The time to wait for a tablet server to process a bulk import request."),
  TSERV_MINTHREADS("tserver.server.threads.minimum", "20", PropertyType.COUNT,
      "The minimum number of threads to use to handle incoming requests."),
  TSERV_THREADCHECK("tserver.server.threadcheck.time", "1s", PropertyType.TIMEDURATION,
      "The time between adjustments of the server thread pool."),
  TSERV_MAX_MESSAGE_SIZE("tserver.server.message.size.max", "1G", PropertyType.BYTES,
      "The maximum size of a message that can be sent to a tablet server."),
  TSERV_HOLD_TIME_SUICIDE("tserver.hold.time.max", "5m", PropertyType.TIMEDURATION,
      "The maximum time for a tablet server to be in the \"memory full\" state."
          + " If the tablet server cannot write out memory in this much time, it will"
          + " assume there is some failure local to its node, and quit. A value of zero"
          + " is equivalent to forever."),
  TSERV_WAL_BLOCKSIZE("tserver.wal.blocksize", "0", PropertyType.BYTES,
      "The size of the HDFS blocks used to write to the Write-Ahead log. If"
          + " zero, it will be 110% of tserver.walog.max.size (that is, try to use just"
          + " one block)"),
  TSERV_WAL_REPLICATION("tserver.wal.replication", "0", PropertyType.COUNT,
      "The replication to use when writing the Write-Ahead log to HDFS. If"
          + " zero, it will use the HDFS default replication setting."),
  TSERV_RECOVERY_MAX_CONCURRENT("tserver.recovery.concurrent.max", "2", PropertyType.COUNT,
      "The maximum number of threads to use to sort logs during" + " recovery"),
  TSERV_SORT_BUFFER_SIZE("tserver.sort.buffer.size", "10%", PropertyType.MEMORY,
      "The amount of memory to use when sorting logs during recovery."),
  TSERV_WORKQ_THREADS("tserver.workq.threads", "2", PropertyType.COUNT,
      "The number of threads for the distributed work queue. These threads are"
          + " used for copying failed bulk import RFiles."),
  TSERV_WAL_SYNC("tserver.wal.sync", "true", PropertyType.BOOLEAN,
      "Use the SYNC_BLOCK create flag to sync WAL writes to disk. Prevents"
          + " problems recovering from sudden system resets."),
  TSERV_ASSIGNMENT_DURATION_WARNING("tserver.assignment.duration.warning", "10m",
      PropertyType.TIMEDURATION,
      "The amount of time an assignment can run before the server will print a"
          + " warning along with the current stack trace. Meant to help debug stuck"
          + " assignments"),
  TSERV_REPLICATION_REPLAYERS("tserver.replication.replayer.", null, PropertyType.PREFIX,
      "Allows configuration of implementation used to apply replicated data"),
  TSERV_REPLICATION_DEFAULT_HANDLER("tserver.replication.default.replayer",
      "org.apache.accumulo.tserver.replication.BatchWriterReplicationReplayer",
      PropertyType.CLASSNAME, "Default AccumuloReplicationReplayer implementation"),
  TSERV_REPLICATION_BW_REPLAYER_MEMORY("tserver.replication.batchwriter.replayer.memory", "50M",
      PropertyType.BYTES, "Memory to provide to batchwriter to replay mutations for replication"),
  TSERV_ASSIGNMENT_MAXCONCURRENT("tserver.assignment.concurrent.max", "2", PropertyType.COUNT,
      "The number of threads available to load tablets. Recoveries are still performed serially."),
  TSERV_SLOW_FLUSH_MILLIS("tserver.slow.flush.time", "100ms", PropertyType.TIMEDURATION,
      "If a flush to the write-ahead log takes longer than this period of time,"
          + " debugging information will written, and may result in a log rollover."),
  TSERV_SLOW_FILEPERMIT_MILLIS("tserver.slow.filepermit.time", "100ms", PropertyType.TIMEDURATION,
      "If a thread blocks more than this period of time waiting to get file permits,"
          + " debugging information will be written."),
  TSERV_SUMMARY_PARTITION_THREADS("tserver.summary.partition.threads", "10", PropertyType.COUNT,
      "Summary data must be retrieved from RFiles. For a large number of"
          + " RFiles, the files are broken into partitions of 100K files. This setting"
          + " determines how many of these groups of 100K RFiles will be processed"
          + " concurrently."),
  TSERV_SUMMARY_REMOTE_THREADS("tserver.summary.remote.threads", "128", PropertyType.COUNT,
      "For a partitioned group of 100K RFiles, those files are grouped by"
          + " tablet server. Then a remote tablet server is asked to gather summary"
          + " data. This setting determines how many concurrent request are made per"
          + " partition."),
  TSERV_SUMMARY_RETRIEVAL_THREADS("tserver.summary.retrieval.threads", "10", PropertyType.COUNT,
      "The number of threads on each tablet server available to retrieve"
          + " summary data, that is not currently in cache, from RFiles."),

  // accumulo garbage collector properties
  GC_PREFIX("gc.", null, PropertyType.PREFIX,
      "Properties in this category affect the behavior of the accumulo garbage collector."),
  GC_CYCLE_START("gc.cycle.start", "30s", PropertyType.TIMEDURATION,
      "Time to wait before attempting to garbage collect any old RFiles or write-ahead logs."),
  GC_CYCLE_DELAY("gc.cycle.delay", "5m", PropertyType.TIMEDURATION,
      "Time between garbage collection cycles. In each cycle, old RFiles or write-ahead logs "
          + "no longer in use are removed from the filesystem."),
  GC_PORT("gc.port.client", "9998", PropertyType.PORT,
      "The listening port for the garbage collector's monitor service"),
  GC_DELETE_THREADS("gc.threads.delete", "16", PropertyType.COUNT,
      "The number of threads used to delete RFiles and write-ahead logs"),
  GC_TRASH_IGNORE("gc.trash.ignore", "false", PropertyType.BOOLEAN,
      "Do not use the Trash, even if it is configured."),
  GC_TRACE_PERCENT("gc.trace.percent", "0.01", PropertyType.FRACTION,
      "Percent of gc cycles to trace"),

  // properties that are specific to the monitor server behavior
  MONITOR_PREFIX("monitor.", null, PropertyType.PREFIX,
      "Properties in this category affect the behavior of the monitor web server."),
  MONITOR_PORT("monitor.port.client", "9995", PropertyType.PORT,
      "The listening port for the monitor's http service"),
  MONITOR_LOG4J_PORT("monitor.port.log4j", "4560", PropertyType.PORT,
      "The listening port for the monitor's log4j logging collection."),
  MONITOR_SSL_KEYSTORE("monitor.ssl.keyStore", "", PropertyType.PATH,
      "The keystore for enabling monitor SSL."),
  @Sensitive
  MONITOR_SSL_KEYSTOREPASS("monitor.ssl.keyStorePassword", "", PropertyType.STRING,
      "The keystore password for enabling monitor SSL."),
  MONITOR_SSL_KEYSTORETYPE("monitor.ssl.keyStoreType", "jks", PropertyType.STRING,
      "Type of SSL keystore"),
  @Sensitive
  MONITOR_SSL_KEYPASS("monitor.ssl.keyPassword", "", PropertyType.STRING,
      "Optional: the password for the private key in the keyStore. When not provided, this "
          + "defaults to the keystore password."),
  MONITOR_SSL_TRUSTSTORE("monitor.ssl.trustStore", "", PropertyType.PATH,
      "The truststore for enabling monitor SSL."),
  @Sensitive
  MONITOR_SSL_TRUSTSTOREPASS("monitor.ssl.trustStorePassword", "", PropertyType.STRING,
      "The truststore password for enabling monitor SSL."),
  MONITOR_SSL_TRUSTSTORETYPE("monitor.ssl.trustStoreType", "jks", PropertyType.STRING,
      "Type of SSL truststore"),
  MONITOR_SSL_INCLUDE_CIPHERS("monitor.ssl.include.ciphers", "", PropertyType.STRING,
      "A comma-separated list of allows SSL Ciphers, see"
          + " monitor.ssl.exclude.ciphers to disallow ciphers"),
  MONITOR_SSL_EXCLUDE_CIPHERS("monitor.ssl.exclude.ciphers", "", PropertyType.STRING,
      "A comma-separated list of disallowed SSL Ciphers, see"
          + " monitor.ssl.include.ciphers to allow ciphers"),
  MONITOR_SSL_INCLUDE_PROTOCOLS("monitor.ssl.include.protocols", "TLSv1.2", PropertyType.STRING,
      "A comma-separate list of allowed SSL protocols"),
  MONITOR_LOCK_CHECK_INTERVAL("monitor.lock.check.interval", "5s", PropertyType.TIMEDURATION,
      "The amount of time to sleep between checking for the Montior ZooKeeper lock"),
  MONITOR_RESOURCES_EXTERNAL("monitor.resources.external", "", PropertyType.STRING,
      "A JSON Map of Strings. Each String should be an HTML tag of an external"
          + " resource (JS or CSS) to be imported by the Monitor. Be sure to wrap"
          + " with CDATA tags. If this value is set, all of the external resources"
          + " in the `<head>` tag of the Monitor will be replaced with the tags set here."
          + " Be sure the jquery tag is first since other scripts will depend on it."
          + " The resources that are used by default can be seen in"
          + " accumulo/server/monitor/src/main/resources/templates/default.ftl"),

  TRACE_PREFIX("trace.", null, PropertyType.PREFIX,
      "Properties in this category affect the behavior of distributed tracing."),
  TRACE_SPAN_RECEIVERS("trace.span.receivers", "org.apache.accumulo.tracer.ZooTraceClient",
      PropertyType.CLASSNAMELIST, "A list of span receiver classes to send trace spans"),
  TRACE_SPAN_RECEIVER_PREFIX("trace.span.receiver.", null, PropertyType.PREFIX,
      "Prefix for span receiver configuration properties"),
  TRACE_ZK_PATH("trace.zookeeper.path", Constants.ZTRACERS, PropertyType.STRING,
      "The zookeeper node where tracers are registered"),
  TRACE_PORT("trace.port.client", "12234", PropertyType.PORT,
      "The listening port for the trace server"),
  TRACE_TABLE("trace.table", "trace", PropertyType.STRING,
      "The name of the table to store distributed traces"),
  TRACE_USER("trace.user", "root", PropertyType.STRING,
      "The name of the user to store distributed traces"),
  @Sensitive
  TRACE_PASSWORD("trace.password", "secret", PropertyType.STRING,
      "The password for the user used to store distributed traces"),
  @Sensitive
  TRACE_TOKEN_PROPERTY_PREFIX("trace.token.property.", null, PropertyType.PREFIX,
      "The prefix used to create a token for storing distributed traces. For"
          + " each property required by trace.token.type, place this prefix in front of it."),
  TRACE_TOKEN_TYPE("trace.token.type", PasswordToken.class.getName(), PropertyType.CLASSNAME,
      "An AuthenticationToken type supported by the authorizer"),

  // per table properties
  TABLE_PREFIX("table.", null, PropertyType.PREFIX,
      "Properties in this category affect tablet server treatment of tablets,"
          + " but can be configured on a per-table basis. Setting these properties in"
          + " accumulo.properties will override the default globally for all tables and not"
          + " any specific table. However, both the default and the global setting can"
          + " be overridden per table using the table operations API or in the shell,"
          + " which sets the overridden value in zookeeper. Restarting accumulo tablet"
          + " servers after setting these properties in accumulo.properties will cause the"
          + " global setting to take effect. However, you must use the API or the shell"
          + " to change properties in zookeeper that are set on a table."),
  TABLE_ARBITRARY_PROP_PREFIX("table.custom.", null, PropertyType.PREFIX,
      "Prefix to be used for user defined arbitrary properties."),
  TABLE_MAJC_RATIO("table.compaction.major.ratio", "3", PropertyType.FRACTION,
      "Minimum ratio of total input size to maximum input RFile size for"
          + " running a major compaction. When adjusting this property you may want to"
          + " also adjust table.file.max. Want to avoid the situation where only"
          + " merging minor compactions occur."),
  TABLE_MAJC_COMPACTALL_IDLETIME("table.compaction.major.everything.idle", "1h",
      PropertyType.TIMEDURATION,
      "After a tablet has been idle (no mutations) for this time period it may"
          + " have all of its RFiles compacted into one. There is no guarantee an idle"
          + " tablet will be compacted. Compactions of idle tablets are only started"
          + " when regular compactions are not running. Idle compactions only take"
          + " place for tablets that have one or more RFiles."),
  TABLE_SPLIT_THRESHOLD("table.split.threshold", "1G", PropertyType.BYTES,
      "A tablet is split when the combined size of RFiles exceeds this amount."),
  TABLE_MAX_END_ROW_SIZE("table.split.endrow.size.max", "10K", PropertyType.BYTES,
      "Maximum size of end row"),
  @Deprecated
  @ReplacedBy(property = Property.TSERV_WALOG_MAX_REFERENCED)
  TABLE_MINC_LOGS_MAX("table.compaction.minor.logs.threshold", "3", PropertyType.COUNT,
      "This property is deprecated since 2.0.0."),
  TABLE_MINC_COMPACT_IDLETIME("table.compaction.minor.idle", "5m", PropertyType.TIMEDURATION,
      "After a tablet has been idle (no mutations) for this time period it may have its "
          + "in-memory map flushed to disk in a minor compaction. There is no guarantee an idle "
          + "tablet will be compacted."),
  TABLE_MINC_MAX_MERGE_FILE_SIZE("table.compaction.minor.merge.file.size.max", "0",
      PropertyType.BYTES,
      "The max RFile size used for a merging minor compaction. The default"
          + " value of 0 disables a max file size."),
  TABLE_SCAN_DISPATCHER("table.scan.dispatcher", SimpleScanDispatcher.class.getName(),
      PropertyType.CLASSNAME,
      "This class is used to dynamically dispatch scans to configured scan executors.  Configured "
          + "classes must implement {% jlink " + ScanDispatcher.class.getName() + " %} See "
          + "[scan executors]({% durl administration/scan-executors %}) for an overview of why"
          + " and how to use this property. This property is ignored for the root and metadata"
          + " table.  The metadata table always dispatches to a scan executor named `meta`."),
  TABLE_SCAN_DISPATCHER_OPTS("table.scan.dispatcher.opts.", null, PropertyType.PREFIX,
      "Options for the table scan dispatcher"),
  TABLE_SCAN_MAXMEM("table.scan.max.memory", "512K", PropertyType.BYTES,
      "The maximum amount of memory that will be used to cache results of a client query/scan. "
          + "Once this limit is reached, the buffered data is sent to the client."),
  TABLE_FILE_TYPE("table.file.type", RFile.EXTENSION, PropertyType.STRING,
      "Change the type of file a table writes"),
  TABLE_LOAD_BALANCER("table.balancer",
      "org.apache.accumulo.server.master.balancer.DefaultLoadBalancer", PropertyType.STRING,
      "This property can be set to allow the LoadBalanceByTable load balancer"
          + " to change the called Load Balancer for this table"),
  TABLE_FILE_COMPRESSION_TYPE("table.file.compress.type", "gz", PropertyType.STRING,
      "Compression algorithm used on index and data blocks before they are"
          + " written. Possible values: zstd, gz, snappy, lzo, none"),
  TABLE_FILE_COMPRESSED_BLOCK_SIZE("table.file.compress.blocksize", "100K", PropertyType.BYTES,
      "The maximum size of data blocks in RFiles before they are compressed and written."),
  TABLE_FILE_COMPRESSED_BLOCK_SIZE_INDEX("table.file.compress.blocksize.index", "128K",
      PropertyType.BYTES,
      "The maximum size of index blocks in RFiles before they are compressed and written."),
  TABLE_FILE_BLOCK_SIZE("table.file.blocksize", "0B", PropertyType.BYTES,
      "The HDFS block size used when writing RFiles. When set to 0B, the"
          + " value/defaults of HDFS property 'dfs.block.size' will be used."),
  TABLE_FILE_REPLICATION("table.file.replication", "0", PropertyType.COUNT,
      "The number of replicas for a table's RFiles in HDFS. When set to 0, HDFS"
          + " defaults are used."),
  TABLE_FILE_MAX("table.file.max", "15", PropertyType.COUNT,
      "The maximum number of RFiles each tablet in a table can have. When"
          + " adjusting this property you may want to consider adjusting"
          + " table.compaction.major.ratio also. Setting this property to 0 will make"
          + " it default to tserver.scan.files.open.max-1, this will prevent a tablet"
          + " from having more RFiles than can be opened. Setting this property low may"
          + " throttle ingest and increase query performance."),
  TABLE_FILE_SUMMARY_MAX_SIZE("table.file.summary.maxSize", "256K", PropertyType.BYTES,
      "The maximum size summary that will be stored. The number of RFiles that"
          + " had summary data exceeding this threshold is reported by"
          + " Summary.getFileStatistics().getLarge(). When adjusting this consider the"
          + " expected number RFiles with summaries on each tablet server and the"
          + " summary cache size."),
  TABLE_BLOOM_ENABLED("table.bloom.enabled", "false", PropertyType.BOOLEAN,
      "Use bloom filters on this table."),
  TABLE_BLOOM_LOAD_THRESHOLD("table.bloom.load.threshold", "1", PropertyType.COUNT,
      "This number of seeks that would actually use a bloom filter must occur"
          + " before a RFile's bloom filter is loaded. Set this to zero to initiate"
          + " loading of bloom filters when a RFile is opened."),
  TABLE_BLOOM_SIZE("table.bloom.size", "1048576", PropertyType.COUNT,
      "Bloom filter size, as number of keys."),
  TABLE_BLOOM_ERRORRATE("table.bloom.error.rate", "0.5%", PropertyType.FRACTION,
      "Bloom filter error rate."),
  TABLE_BLOOM_KEY_FUNCTOR("table.bloom.key.functor",
      "org.apache.accumulo.core.file.keyfunctor.RowFunctor", PropertyType.CLASSNAME,
      "A function that can transform the key prior to insertion and check of"
          + " bloom filter. org.apache.accumulo.core.file.keyfunctor.RowFunctor,"
          + " org.apache.accumulo.core.file.keyfunctor.ColumnFamilyFunctor, and"
          + " org.apache.accumulo.core.file.keyfunctor.ColumnQualifierFunctor are"
          + " allowable values. One can extend any of the above mentioned classes to"
          + " perform specialized parsing of the key. "),
  TABLE_BLOOM_HASHTYPE("table.bloom.hash.type", "murmur", PropertyType.STRING,
      "The bloom filter hash type"),
  TABLE_DURABILITY("table.durability", "sync", PropertyType.DURABILITY,
      "The durability used to write to the write-ahead log. Legal values are:"
          + " none, which skips the write-ahead log; log, which sends the data to the"
          + " write-ahead log, but does nothing to make it durable; flush, which pushes"
          + " data to the file system; and sync, which ensures the data is written to disk."),

  TABLE_FAILURES_IGNORE("table.failures.ignore", "false", PropertyType.BOOLEAN,
      "If you want queries for your table to hang or fail when data is missing"
          + " from the system, then set this to false. When this set to true missing"
          + " data will be reported but queries will still run possibly returning a"
          + " subset of the data."),
  TABLE_DEFAULT_SCANTIME_VISIBILITY("table.security.scan.visibility.default", "",
      PropertyType.STRING,
      "The security label that will be assumed at scan time if an entry does"
          + " not have a visibility expression.\n"
          + "Note: An empty security label is displayed as []. The scan results"
          + " will show an empty visibility even if the visibility from this"
          + " setting is applied to the entry.\n"
          + "CAUTION: If a particular key has an empty security label AND its"
          + " table's default visibility is also empty, access will ALWAYS be"
          + " granted for users with permission to that table. Additionally, if this"
          + " field is changed, all existing data with an empty visibility label"
          + " will be interpreted with the new label on the next scan."),
  TABLE_LOCALITY_GROUPS("table.groups.enabled", "", PropertyType.STRING,
      "A comma separated list of locality group names to enable for this table."),
  TABLE_CONSTRAINT_PREFIX("table.constraint.", null, PropertyType.PREFIX,
      "Properties in this category are per-table properties that add"
          + " constraints to a table. These properties start with the category"
          + " prefix, followed by a number, and their values correspond to a fully"
          + " qualified Java class that implements the Constraint interface.\n" + "For example:\n"
          + "table.constraint.1 = org.apache.accumulo.core.constraints.MyCustomConstraint\n"
          + "and:\n" + " table.constraint.2 = my.package.constraints.MySecondConstraint"),
  TABLE_INDEXCACHE_ENABLED("table.cache.index.enable", "true", PropertyType.BOOLEAN,
      "Determines whether index block cache is enabled for a table."),
  TABLE_BLOCKCACHE_ENABLED("table.cache.block.enable", "false", PropertyType.BOOLEAN,
      "Determines whether data block cache is enabled for a table."),
  TABLE_ITERATOR_PREFIX("table.iterator.", null, PropertyType.PREFIX,
      "Properties in this category specify iterators that are applied at"
          + " various stages (scopes) of interaction with a table. These properties"
          + " start with the category prefix, followed by a scope (minc, majc, scan,"
          + " etc.), followed by a period, followed by a name, as in"
          + " table.iterator.scan.vers, or table.iterator.scan.custom. The values for"
          + " these properties are a number indicating the ordering in which it is"
          + " applied, and a class name such as:\n"
          + "table.iterator.scan.vers = 10,org.apache.accumulo.core.iterators.VersioningIterator\n"
          + "These iterators can take options if additional properties are set that"
          + " look like this property, but are suffixed with a period, followed by 'opt'"
          + " followed by another period, and a property name.\n"
          + "For example, table.iterator.minc.vers.opt.maxVersions = 3"),
  TABLE_ITERATOR_SCAN_PREFIX(TABLE_ITERATOR_PREFIX.getKey() + IteratorScope.scan.name() + ".", null,
      PropertyType.PREFIX, "Convenience prefix to find options for the scan iterator scope"),
  TABLE_ITERATOR_MINC_PREFIX(TABLE_ITERATOR_PREFIX.getKey() + IteratorScope.minc.name() + ".", null,
      PropertyType.PREFIX, "Convenience prefix to find options for the minc iterator scope"),
  TABLE_ITERATOR_MAJC_PREFIX(TABLE_ITERATOR_PREFIX.getKey() + IteratorScope.majc.name() + ".", null,
      PropertyType.PREFIX, "Convenience prefix to find options for the majc iterator scope"),
  TABLE_LOCALITY_GROUP_PREFIX("table.group.", null, PropertyType.PREFIX,
      "Properties in this category are per-table properties that define"
          + " locality groups in a table. These properties start with the category"
          + " prefix, followed by a name, followed by a period, and followed by a"
          + " property for that group.\n"
          + "For example table.group.group1=x,y,z sets the column families for a"
          + " group called group1. Once configured, group1 can be enabled by adding"
          + " it to the list of groups in the " + TABLE_LOCALITY_GROUPS.getKey() + " property.\n"
          + "Additional group options may be specified for a named group by setting"
          + " `table.group.<name>.opt.<key>=<value>`."),
  TABLE_FORMATTER_CLASS("table.formatter", DefaultFormatter.class.getName(), PropertyType.STRING,
      "The Formatter class to apply on results in the shell"),
  TABLE_INTERPRETER_CLASS("table.interepreter", DefaultScanInterpreter.class.getName(),
      PropertyType.STRING, "The ScanInterpreter class to apply on scan arguments in the shell"),
  TABLE_CLASSPATH("table.classpath.context", "", PropertyType.STRING,
      "Per table classpath context"),
  TABLE_COMPACTION_STRATEGY("table.majc.compaction.strategy",
      "org.apache.accumulo.tserver.compaction.DefaultCompactionStrategy", PropertyType.CLASSNAME,
      "A customizable major compaction strategy."),
  TABLE_COMPACTION_STRATEGY_PREFIX("table.majc.compaction.strategy.opts.", null,
      PropertyType.PREFIX,
      "Properties in this category are used to configure the compaction strategy."),
  TABLE_REPLICATION("table.replication", "false", PropertyType.BOOLEAN,
      "Is replication enabled for the given table"),
  TABLE_REPLICATION_TARGET("table.replication.target.", null, PropertyType.PREFIX,
      "Enumerate a mapping of other systems which this table should replicate"
          + " their data to. The key suffix is the identifying cluster name and the"
          + " value is an identifier for a location on the target system, e.g. the ID"
          + " of the table on the target to replicate to"),
  TABLE_SAMPLER("table.sampler", "", PropertyType.CLASSNAME,
      "The name of a class that implements org.apache.accumulo.core.Sampler."
          + " Setting this option enables storing a sample of data which can be"
          + " scanned. Always having a current sample can useful for query optimization"
          + " and data comprehension. After enabling sampling for an existing table,"
          + " a compaction is needed to compute the sample for existing data. The"
          + " compact command in the shell has an option to only compact RFiles without"
          + " sample data."),
  TABLE_SAMPLER_OPTS("table.sampler.opt.", null, PropertyType.PREFIX,
      "The property is used to set options for a sampler. If a sample had two"
          + " options like hasher and modulous, then the two properties"
          + " table.sampler.opt.hasher=${hash algorithm} and"
          + " table.sampler.opt.modulous=${mod} would be set."),
  TABLE_SUSPEND_DURATION("table.suspend.duration", "0s", PropertyType.TIMEDURATION,
      "For tablets belonging to this table: When a tablet server dies, allow"
          + " the tablet server this duration to revive before reassigning its tablets"
          + " to other tablet servers."),
  TABLE_SUMMARIZER_PREFIX("table.summarizer.", null, PropertyType.PREFIX,
      "Prefix for configuring summarizers for a table. Using this prefix"
          + " multiple summarizers can be configured with options for each one. Each"
          + " summarizer configured should have a unique id, this id can be anything."
          + " To add a summarizer set "
          + "`table.summarizer.<unique id>=<summarizer class name>.` If the summarizer has options"
          + ", then for each option set `table.summarizer.<unique id>.opt.<key>=<value>`."),
  @Experimental
  TABLE_DELETE_BEHAVIOR("table.delete.behavior",
      DeletingIterator.Behavior.PROCESS.name().toLowerCase(), PropertyType.STRING,
      "This determines what action to take when a delete marker is seen."
          + " Valid values are `process` and `fail` with `process` being the default.  When set to "
          + "`process`, deletes will supress data.  When set to `fail`, any deletes seen will cause"
          + " an exception. The purpose of `fail` is to support tables that never delete data and"
          + " need fast seeks within the timestamp range of a column. When setting this to fail, "
          + "also consider configuring the `" + NoDeleteConstraint.class.getName() + "` "
          + "constraint."),

  // VFS ClassLoader properties
  VFS_CLASSLOADER_SYSTEM_CLASSPATH_PROPERTY(
      AccumuloVFSClassLoader.VFS_CLASSLOADER_SYSTEM_CLASSPATH_PROPERTY, "", PropertyType.STRING,
      "Configuration for a system level vfs classloader. Accumulo jar can be"
          + " configured here and loaded out of HDFS."),
  VFS_CONTEXT_CLASSPATH_PROPERTY(AccumuloVFSClassLoader.VFS_CONTEXT_CLASSPATH_PROPERTY, null,
      PropertyType.PREFIX,
      "Properties in this category are define a classpath. These properties"
          + " start  with the category prefix, followed by a context name. The value is"
          + " a comma separated list of URIs. Supports full regex on filename alone."
          + " For example, general.vfs.context.classpath.cx1=hdfs://nn1:9902/mylibdir/*.jar."
          + " You can enable post delegation for a context, which will load classes from the"
          + " context first instead of the parent first. Do this by setting"
          + " `general.vfs.context.classpath.<name>.delegation=post`, where `<name>` is"
          + " your context name. If delegation is not specified, it defaults to loading"
          + " from parent classloader first."),
  @Interpolated
  VFS_CLASSLOADER_CACHE_DIR(AccumuloVFSClassLoader.VFS_CACHE_DIR,
      "${java.io.tmpdir}" + File.separator + "accumulo-vfs-cache-${user.name}",
      PropertyType.ABSOLUTEPATH,
      "Directory to use for the vfs cache. The cache will keep a soft reference"
          + " to all of the classes loaded in the VM. This should be on local disk on"
          + " each node with sufficient space. It defaults to"
          + " ${java.io.tmpdir}/accumulo-vfs-cache-${user.name}"),

  // General properties for configuring replication
  REPLICATION_PREFIX("replication.", null, PropertyType.PREFIX,
      "Properties in this category affect the replication of data to other Accumulo instances."),
  REPLICATION_PEERS("replication.peer.", null, PropertyType.PREFIX,
      "Properties in this category control what systems data can be replicated to"),
  REPLICATION_PEER_USER("replication.peer.user.", null, PropertyType.PREFIX,
      "The username to provide when authenticating with the given peer"),
  @Sensitive
  REPLICATION_PEER_PASSWORD("replication.peer.password.", null, PropertyType.PREFIX,
      "The password to provide when authenticating with the given peer"),
  REPLICATION_PEER_KEYTAB("replication.peer.keytab.", null, PropertyType.PREFIX,
      "The keytab to use when authenticating with the given peer"),
  REPLICATION_NAME("replication.name", "", PropertyType.STRING,
      "Name of this cluster with respect to replication. Used to identify this"
          + " instance from other peers"),
  REPLICATION_MAX_WORK_QUEUE("replication.max.work.queue", "1000", PropertyType.COUNT,
      "Upper bound of the number of files queued for replication"),
  REPLICATION_WORK_ASSIGNMENT_SLEEP("replication.work.assignment.sleep", "30s",
      PropertyType.TIMEDURATION, "Amount of time to sleep between replication work assignment"),
  REPLICATION_WORKER_THREADS("replication.worker.threads", "4", PropertyType.COUNT,
      "Size of the threadpool that each tabletserver devotes to replicating data"),
  REPLICATION_RECEIPT_SERVICE_PORT("replication.receipt.service.port", "10002", PropertyType.PORT,
      "Listen port used by thrift service in tserver listening for replication"),
  REPLICATION_WORK_ATTEMPTS("replication.work.attempts", "10", PropertyType.COUNT,
      "Number of attempts to try to replicate some data before giving up and"
          + " letting it naturally be retried later"),
  REPLICATION_MIN_THREADS("replication.receiver.min.threads", "1", PropertyType.COUNT,
      "Minimum number of threads for replication"),
  REPLICATION_THREADCHECK("replication.receiver.threadcheck.time", "30s", PropertyType.TIMEDURATION,
      "The time between adjustments of the replication thread pool."),
  REPLICATION_MAX_UNIT_SIZE("replication.max.unit.size", "64M", PropertyType.BYTES,
      "Maximum size of data to send in a replication message"),
  REPLICATION_WORK_ASSIGNER("replication.work.assigner",
      "org.apache.accumulo.master.replication.UnorderedWorkAssigner", PropertyType.CLASSNAME,
      "Replication WorkAssigner implementation to use"),
  REPLICATION_DRIVER_DELAY("replication.driver.delay", "0s", PropertyType.TIMEDURATION,
      "Amount of time to wait before the replication work loop begins in the master."),
  REPLICATION_WORK_PROCESSOR_DELAY("replication.work.processor.delay", "0s",
      PropertyType.TIMEDURATION,
      "Amount of time to wait before first checking for replication work, not"
          + " useful outside of tests"),
  REPLICATION_WORK_PROCESSOR_PERIOD("replication.work.processor.period", "0s",
      PropertyType.TIMEDURATION,
      "Amount of time to wait before re-checking for replication work, not"
          + " useful outside of tests"),
  REPLICATION_TRACE_PERCENT("replication.trace.percent", "0.1", PropertyType.FRACTION,
      "The sampling percentage to use for replication traces"),
  REPLICATION_RPC_TIMEOUT("replication.rpc.timeout", "2m", PropertyType.TIMEDURATION,
      "Amount of time for a single replication RPC call to last before failing"
          + " the attempt. See replication.work.attempts."),
  // deprecated properties grouped at the end to reference property that replaces them
  @Deprecated
  @ReplacedBy(property = INSTANCE_VOLUMES)
  INSTANCE_DFS_URI("instance.dfs.uri", "", PropertyType.URI,
      "This property is deprecated since 1.6.0. "
          + "A url accumulo should use to connect to DFS. If this is empty, accumulo"
          + " will obtain this information from the hadoop configuration. This property"
          + " will only be used when creating new files if instance.volumes is empty."
          + " After an upgrade to 1.6.0 Accumulo will start using absolute paths to"
          + " reference files. Files created before a 1.6.0 upgrade are referenced via"
          + " relative paths. Relative paths will always be resolved using this config"
          + " (if empty using the hadoop config)."),
  @Deprecated
  @ReplacedBy(property = INSTANCE_VOLUMES)
  INSTANCE_DFS_DIR("instance.dfs.dir", "/accumulo", PropertyType.ABSOLUTEPATH,
      "This property is deprecated since 1.6.0. "
          + "HDFS directory in which accumulo instance will run. "
          + "Do not change after accumulo is initialized."),
  @Deprecated
  GENERAL_CLASSPATHS(AccumuloClassLoader.GENERAL_CLASSPATHS, "", PropertyType.STRING,
      "This property is deprecated since 2.0.0. The class path should instead be configured"
          + " by the launch environment (for example, accumulo-env.sh). A list of all"
          + " of the places to look for a class. Order does matter, as it will look for"
          + " the jar starting in the first location to the last. Supports full regex"
          + " on filename alone."),
  @Deprecated
  @ReplacedBy(property = TABLE_DURABILITY)
  TSERV_WAL_SYNC_METHOD("tserver.wal.sync.method", "hsync", PropertyType.STRING,
      "This property is deprecated since 1.7.0. Use table.durability instead."),
  @Deprecated
  @ReplacedBy(property = TABLE_DURABILITY)
  TABLE_WALOG_ENABLED("table.walog.enabled", "true", PropertyType.BOOLEAN,
      "This setting is deprecated since 1.7.0. Use table.durability=none instead."),
  @Deprecated
  @ReplacedBy(property = TSERV_SCAN_EXECUTORS_DEFAULT_THREADS)
  TSERV_READ_AHEAD_MAXCONCURRENT("tserver.readahead.concurrent.max", "16", PropertyType.COUNT,
      "This property is deprecated since 2.0.0, use tserver.scan.executors.default.threads "
          + "instead. The maximum number of concurrent read ahead that will execute. This "
          + "effectively limits the number of long running scans that can run concurrently "
          + "per tserver.\""),
  @Deprecated
  @ReplacedBy(property = TSERV_SCAN_EXECUTORS_META_THREADS)
  TSERV_METADATA_READ_AHEAD_MAXCONCURRENT("tserver.metadata.readahead.concurrent.max", "8",
      PropertyType.COUNT,
      "This property is deprecated since 2.0.0, use tserver.scan.executors.meta.threads instead. "
          + "The maximum number of concurrent metadata read ahead that will execute.");

  private String key;
  private String defaultValue;
  private String computedDefaultValue;
  private String description;
  private boolean annotationsComputed = false;
  private boolean defaultValueComputed = false;
  private boolean isSensitive;
  private boolean isDeprecated;
  private boolean isExperimental;
  private boolean isInterpolated;
  private Property replacedBy = null;
  private PropertyType type;

  private Property(String name, String defaultValue, PropertyType type, String description) {
    this.key = name;
    this.defaultValue = defaultValue;
    this.description = description;
    this.type = type;
  }

  @Override
  public String toString() {
    return this.key;
  }

  /**
   * Gets the key (string) for this property.
   *
   * @return key
   */
  public String getKey() {
    return this.key;
  }

  /**
   * Gets the default value for this property exactly as provided in its definition (i.e., without
   * interpolation or conversion to absolute paths).
   *
   * @return raw default value
   */
  public String getRawDefaultValue() {
    return this.defaultValue;
  }

  /**
   * Gets the default value for this property. System properties are interpolated into the value if
   * necessary.
   *
   * @return default value
   */
  public String getDefaultValue() {
    Preconditions.checkState(defaultValueComputed,
        "precomputeDefaultValue() must be called before calling this method");
    return computedDefaultValue;
  }

  @SuppressFBWarnings(value = "PATH_TRAVERSAL_IN",
      justification = "code runs in same security context as user who providing the file")
  private void precomputeDefaultValue() {
    String v;
    if (isInterpolated()) {
      PropertiesConfiguration pconf = new PropertiesConfiguration();
      Properties systemProperties = System.getProperties();
      synchronized (systemProperties) {
        pconf.append(new MapConfiguration(systemProperties));
      }
      pconf.addProperty("hack_default_value", this.defaultValue);
      v = pconf.getString("hack_default_value");
    } else {
      v = getRawDefaultValue();
    }
    if (this.type == PropertyType.ABSOLUTEPATH && !(v.trim().equals("")))
      v = new File(v).getAbsolutePath();

    computedDefaultValue = v;
    defaultValueComputed = true;
  }

  /**
   * Gets the type of this property.
   *
   * @return property type
   */
  public PropertyType getType() {
    return this.type;
  }

  /**
   * Gets the description of this property.
   *
   * @return description
   */
  public String getDescription() {
    return this.description;
  }

  private boolean isInterpolated() {
    Preconditions.checkState(annotationsComputed,
        "precomputeAnnotations() must be called before calling this method");
    return isInterpolated;
  }

  /**
   * Checks if this property is experimental.
   *
   * @return true if this property is experimental
   */
  public boolean isExperimental() {
    Preconditions.checkState(annotationsComputed,
        "precomputeAnnotations() must be called before calling this method");
    return isExperimental;
  }

  /**
   * Checks if this property is deprecated.
   *
   * @return true if this property is deprecated
   */
  public boolean isDeprecated() {
    Preconditions.checkState(annotationsComputed,
        "precomputeAnnotations() must be called before calling this method");
    return isDeprecated;
  }

  /**
   * Checks if this property is sensitive.
   *
   * @return true if this property is sensitive
   */
  public boolean isSensitive() {
    Preconditions.checkState(annotationsComputed,
        "precomputeAnnotations() must be called before calling this method");
    return isSensitive;
  }

  public Property replacedBy() {
    Preconditions.checkState(annotationsComputed,
        "precomputeAnnotations() must be called before calling this method");
    return replacedBy;
  }

  private void precomputeAnnotations() {
<<<<<<< HEAD
    isSensitive = hasAnnotation(Sensitive.class)
        || hasPrefixWithAnnotation(getKey(), Sensitive.class);
    isDeprecated = hasAnnotation(Deprecated.class)
        || hasPrefixWithAnnotation(getKey(), Deprecated.class);
    isExperimental = hasAnnotation(Experimental.class)
        || hasPrefixWithAnnotation(getKey(), Experimental.class);
    isInterpolated = hasAnnotation(Interpolated.class)
        || hasPrefixWithAnnotation(getKey(), Interpolated.class);
    if (hasAnnotation(ReplacedBy.class)) {
      ReplacedBy rb = getAnnotation(ReplacedBy.class);
      if (rb != null) {
        replacedBy = rb.property();
      }
    }
=======
    isSensitive =
        hasAnnotation(Sensitive.class) || hasPrefixWithAnnotation(getKey(), Sensitive.class);
    isDeprecated =
        hasAnnotation(Deprecated.class) || hasPrefixWithAnnotation(getKey(), Deprecated.class);
    isExperimental =
        hasAnnotation(Experimental.class) || hasPrefixWithAnnotation(getKey(), Experimental.class);
    isInterpolated =
        hasAnnotation(Interpolated.class) || hasPrefixWithAnnotation(getKey(), Interpolated.class);
>>>>>>> 0a9837f3
    annotationsComputed = true;
  }

  /**
   * Checks if a property with the given key is sensitive. The key must be for a valid property, and
   * must either itself be annotated as sensitive or have a prefix annotated as sensitive.
   *
   * @param key
   *          property key
   * @return true if property is sensitive
   */
  public static boolean isSensitive(String key) {
    Property prop = propertiesByKey.get(key);
    if (prop != null) {
      return prop.isSensitive();
    } else {
      for (String prefix : validPrefixes) {
        if (key.startsWith(prefix)) {
          if (propertiesByKey.get(prefix).isSensitive()) {
            return true;
          }
        }
      }
    }
    return false;
  }

  private <T extends Annotation> boolean hasAnnotation(Class<T> annotationType) {
    Logger log = LoggerFactory.getLogger(getClass());
    try {
      for (Annotation a : getClass().getField(name()).getAnnotations())
        if (annotationType.isInstance(a))
          return true;
    } catch (SecurityException | NoSuchFieldException e) {
      log.error("{}", e.getMessage(), e);
    }
    return false;
  }

  private <T extends Annotation> T getAnnotation(Class<T> annotationType) {
    Logger log = LoggerFactory.getLogger(getClass());
    try {
      for (Annotation a : getClass().getField(name()).getAnnotations()) {
        if (annotationType.isInstance(a)) {
          @SuppressWarnings("unchecked")
          T uncheckedA = (T) a;
          return uncheckedA;
        }
      }
    } catch (SecurityException | NoSuchFieldException e) {
      log.error("{}", e.getMessage(), e);
    }
    return null;
  }

  private static <T extends Annotation> boolean hasPrefixWithAnnotation(String key,
      Class<T> annotationType) {
    for (String prefix : validPrefixes) {
      if (key.startsWith(prefix)) {
        if (propertiesByKey.get(prefix).hasAnnotation(annotationType)) {
          return true;
        }
      }
    }

    return false;
  }

  private static HashSet<String> validTableProperties = null;
  private static HashSet<String> validProperties = null;
  private static HashSet<String> validPrefixes = null;
  private static HashMap<String,Property> propertiesByKey = null;

  private static boolean isKeyValidlyPrefixed(String key) {
    for (String prefix : validPrefixes) {
      if (key.startsWith(prefix))
        return true;
    }

    return false;
  }

  /**
   * Checks if the given property key is valid. A valid property key is either equal to the key of
   * some defined property or has a prefix matching some prefix defined in this class.
   *
   * @param key
   *          property key
   * @return true if key is valid (recognized, or has a recognized prefix)
   */
  public static boolean isValidPropertyKey(String key) {
    return validProperties.contains(key) || isKeyValidlyPrefixed(key);
  }

  /**
   * Checks if the given property key is for a valid table property. A valid table property key is
   * either equal to the key of some defined table property (which each start with
   * {@link #TABLE_PREFIX}) or has a prefix matching {@link #TABLE_CONSTRAINT_PREFIX},
   * {@link #TABLE_ITERATOR_PREFIX}, or {@link #TABLE_LOCALITY_GROUP_PREFIX}.
   *
   * @param key
   *          property key
   * @return true if key is valid for a table property (recognized, or has a recognized prefix)
   */
  public static boolean isValidTablePropertyKey(String key) {
    return validTableProperties.contains(key) || (key.startsWith(Property.TABLE_PREFIX.getKey())
        && (key.startsWith(Property.TABLE_CONSTRAINT_PREFIX.getKey())
            || key.startsWith(Property.TABLE_ITERATOR_PREFIX.getKey())
            || key.startsWith(Property.TABLE_LOCALITY_GROUP_PREFIX.getKey())
            || key.startsWith(Property.TABLE_COMPACTION_STRATEGY_PREFIX.getKey())
            || key.startsWith(Property.TABLE_REPLICATION_TARGET.getKey())
            || key.startsWith(Property.TABLE_ARBITRARY_PROP_PREFIX.getKey())
            || key.startsWith(TABLE_SAMPLER_OPTS.getKey())
            || key.startsWith(TABLE_SUMMARIZER_PREFIX.getKey())
            || key.startsWith(TABLE_SCAN_DISPATCHER_OPTS.getKey())));
  }

<<<<<<< HEAD
  private static final EnumSet<Property> fixedProperties = EnumSet.of(Property.TSERV_CLIENTPORT,
      Property.TSERV_NATIVEMAP_ENABLED, Property.TSERV_SCAN_MAX_OPENFILES,
      Property.MASTER_CLIENTPORT, Property.GC_PORT);
=======
  /**
   * Properties we check the value of within the TabletServer request handling or maintenance
   * processing loops.
   */
  public static final EnumSet<Property> HOT_PATH_PROPERTIES =
      EnumSet.of(Property.TSERV_CLIENT_TIMEOUT, Property.TSERV_TOTAL_MUTATION_QUEUE_MAX,
          Property.TSERV_ARCHIVE_WALOGS, Property.GC_TRASH_IGNORE, Property.TSERV_MAJC_DELAY,
          Property.TABLE_MINC_LOGS_MAX, Property.TSERV_MAJC_MAXCONCURRENT,
          Property.REPLICATION_WORKER_THREADS, Property.TABLE_DURABILITY,
          Property.INSTANCE_ZK_TIMEOUT, Property.TABLE_CLASSPATH,
          Property.MASTER_METADATA_SUSPENDABLE, Property.TABLE_FAILURES_IGNORE,
          Property.TABLE_SCAN_MAXMEM, Property.TSERV_SLOW_FILEPERMIT_MILLIS);

  private static final EnumSet<Property> fixedProperties =
      EnumSet.of(Property.TSERV_CLIENTPORT, Property.TSERV_NATIVEMAP_ENABLED,
          Property.TSERV_SCAN_MAX_OPENFILES, Property.MASTER_CLIENTPORT, Property.GC_PORT);
>>>>>>> 0a9837f3

  /**
   * Checks if the given property may be changed via Zookeeper, but not recognized until the restart
   * of some relevant daemon.
   *
   * @param key
   *          property key
   * @return true if property may be changed via Zookeeper but only heeded upon some restart
   */
  public static boolean isFixedZooPropertyKey(Property key) {
    return fixedProperties.contains(key);
  }

  /**
   * Checks if the given property key is valid for a property that may be changed via Zookeeper.
   *
   * @param key
   *          property key
   * @return true if key's property may be changed via Zookeeper
   */
  public static boolean isValidZooPropertyKey(String key) {
    // white list prefixes
    return key.startsWith(Property.TABLE_PREFIX.getKey())
        || key.startsWith(Property.TSERV_PREFIX.getKey())
        || key.startsWith(Property.MASTER_PREFIX.getKey())
        || key.startsWith(Property.GC_PREFIX.getKey())
        || key.startsWith(Property.GENERAL_ARBITRARY_PROP_PREFIX.getKey())
        || key.startsWith(VFS_CONTEXT_CLASSPATH_PROPERTY.getKey())
        || key.startsWith(REPLICATION_PREFIX.getKey());
  }

  /**
   * Gets a {@link Property} instance with the given key.
   *
   * @param key
   *          property key
   * @return property, or null if not found
   */
  public static Property getPropertyByKey(String key) {
    return propertiesByKey.get(key);
  }

  /**
   * Checks if this property is expected to have a Java class as a value.
   *
   * @return true if this is property is a class property
   */
  public static boolean isClassProperty(String key) {
    return (key.startsWith(Property.TABLE_CONSTRAINT_PREFIX.getKey())
        && key.substring(Property.TABLE_CONSTRAINT_PREFIX.getKey().length()).split("\\.").length
            == 1)
        || (key.startsWith(Property.TABLE_ITERATOR_PREFIX.getKey())
            && key.substring(Property.TABLE_ITERATOR_PREFIX.getKey().length()).split("\\.").length
                == 2)
        || key.equals(Property.TABLE_LOAD_BALANCER.getKey());
  }

  /**
   * Creates a new instance of a class specified in a configuration property. The table classpath
   * context is used if set.
   *
   * @param conf
   *          configuration containing property
   * @param property
   *          property specifying class name
   * @param base
   *          base class of type
   * @param defaultInstance
   *          instance to use if creation fails
   * @return new class instance, or default instance if creation failed
   * @see AccumuloVFSClassLoader
   */
  public static <T> T createTableInstanceFromPropertyName(AccumuloConfiguration conf,
      Property property, Class<T> base, T defaultInstance) {
    String clazzName = conf.get(property);
    String context = conf.get(TABLE_CLASSPATH);
    return ConfigurationTypeHelper.getClassInstance(context, clazzName, base, defaultInstance);
  }

  /**
   * Creates a new instance of a class specified in a configuration property.
   *
   * @param conf
   *          configuration containing property
   * @param property
   *          property specifying class name
   * @param base
   *          base class of type
   * @param defaultInstance
   *          instance to use if creation fails
   * @return new class instance, or default instance if creation failed
   * @see AccumuloVFSClassLoader
   */
  public static <T> T createInstanceFromPropertyName(AccumuloConfiguration conf, Property property,
      Class<T> base, T defaultInstance) {
    String clazzName = conf.get(property);
    return ConfigurationTypeHelper.getClassInstance(null, clazzName, base, defaultInstance);
  }

  /**
   * Collects together properties from the given configuration pertaining to compaction strategies.
   * The relevant properties all begin with the prefix in {@link #TABLE_COMPACTION_STRATEGY_PREFIX}.
   * In the returned map, the prefix is removed from each property's key.
   *
   * @param tableConf
   *          configuration
   * @return map of compaction strategy property keys and values, with the detection prefix removed
   *         from each key
   */
  public static Map<String,String> getCompactionStrategyOptions(AccumuloConfiguration tableConf) {
    Map<String,String> longNames =
        tableConf.getAllPropertiesWithPrefix(Property.TABLE_COMPACTION_STRATEGY_PREFIX);
    Map<String,String> result = new HashMap<>();
    for (Entry<String,String> entry : longNames.entrySet()) {
      result.put(
          entry.getKey().substring(Property.TABLE_COMPACTION_STRATEGY_PREFIX.getKey().length()),
          entry.getValue());
    }
    return result;
  }

  static {
    // Precomputing information here avoids :
    // * Computing it each time a method is called
    // * Using synch to compute the first time a method is called
    propertiesByKey = new HashMap<>();
    validPrefixes = new HashSet<>();
    validProperties = new HashSet<>();

    for (Property p : Property.values()) {
      if (p.getType().equals(PropertyType.PREFIX)) {
        validPrefixes.add(p.getKey());
      } else {
        validProperties.add(p.getKey());
      }
      propertiesByKey.put(p.getKey(), p);
    }

    validTableProperties = new HashSet<>();
    for (Property p : Property.values()) {
      if (!p.getType().equals(PropertyType.PREFIX)
          && p.getKey().startsWith(Property.TABLE_PREFIX.getKey())) {
        validTableProperties.add(p.getKey());
      }
    }

    // order is very important here the following code relies on the maps and sets populated above
    for (Property p : Property.values()) {
      p.precomputeAnnotations();
      p.precomputeDefaultValue();
    }
  }
}<|MERGE_RESOLUTION|>--- conflicted
+++ resolved
@@ -1067,22 +1067,6 @@
   }
 
   private void precomputeAnnotations() {
-<<<<<<< HEAD
-    isSensitive = hasAnnotation(Sensitive.class)
-        || hasPrefixWithAnnotation(getKey(), Sensitive.class);
-    isDeprecated = hasAnnotation(Deprecated.class)
-        || hasPrefixWithAnnotation(getKey(), Deprecated.class);
-    isExperimental = hasAnnotation(Experimental.class)
-        || hasPrefixWithAnnotation(getKey(), Experimental.class);
-    isInterpolated = hasAnnotation(Interpolated.class)
-        || hasPrefixWithAnnotation(getKey(), Interpolated.class);
-    if (hasAnnotation(ReplacedBy.class)) {
-      ReplacedBy rb = getAnnotation(ReplacedBy.class);
-      if (rb != null) {
-        replacedBy = rb.property();
-      }
-    }
-=======
     isSensitive =
         hasAnnotation(Sensitive.class) || hasPrefixWithAnnotation(getKey(), Sensitive.class);
     isDeprecated =
@@ -1091,7 +1075,12 @@
         hasAnnotation(Experimental.class) || hasPrefixWithAnnotation(getKey(), Experimental.class);
     isInterpolated =
         hasAnnotation(Interpolated.class) || hasPrefixWithAnnotation(getKey(), Interpolated.class);
->>>>>>> 0a9837f3
+    if (hasAnnotation(ReplacedBy.class)) {
+      ReplacedBy rb = getAnnotation(ReplacedBy.class);
+      if (rb != null) {
+        replacedBy = rb.property();
+      }
+    }
     annotationsComputed = true;
   }
 
@@ -1209,28 +1198,9 @@
             || key.startsWith(TABLE_SCAN_DISPATCHER_OPTS.getKey())));
   }
 
-<<<<<<< HEAD
-  private static final EnumSet<Property> fixedProperties = EnumSet.of(Property.TSERV_CLIENTPORT,
-      Property.TSERV_NATIVEMAP_ENABLED, Property.TSERV_SCAN_MAX_OPENFILES,
-      Property.MASTER_CLIENTPORT, Property.GC_PORT);
-=======
-  /**
-   * Properties we check the value of within the TabletServer request handling or maintenance
-   * processing loops.
-   */
-  public static final EnumSet<Property> HOT_PATH_PROPERTIES =
-      EnumSet.of(Property.TSERV_CLIENT_TIMEOUT, Property.TSERV_TOTAL_MUTATION_QUEUE_MAX,
-          Property.TSERV_ARCHIVE_WALOGS, Property.GC_TRASH_IGNORE, Property.TSERV_MAJC_DELAY,
-          Property.TABLE_MINC_LOGS_MAX, Property.TSERV_MAJC_MAXCONCURRENT,
-          Property.REPLICATION_WORKER_THREADS, Property.TABLE_DURABILITY,
-          Property.INSTANCE_ZK_TIMEOUT, Property.TABLE_CLASSPATH,
-          Property.MASTER_METADATA_SUSPENDABLE, Property.TABLE_FAILURES_IGNORE,
-          Property.TABLE_SCAN_MAXMEM, Property.TSERV_SLOW_FILEPERMIT_MILLIS);
-
   private static final EnumSet<Property> fixedProperties =
       EnumSet.of(Property.TSERV_CLIENTPORT, Property.TSERV_NATIVEMAP_ENABLED,
           Property.TSERV_SCAN_MAX_OPENFILES, Property.MASTER_CLIENTPORT, Property.GC_PORT);
->>>>>>> 0a9837f3
 
   /**
    * Checks if the given property may be changed via Zookeeper, but not recognized until the restart
