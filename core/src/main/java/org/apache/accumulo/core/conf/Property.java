--- conflicted
+++ resolved
@@ -810,22 +810,7 @@
           + " summarizer configured should have a unique id, this id can be anything."
           + " To add a summarizer set "
           + "`table.summarizer.<unique id>=<summarizer class name>.` If the summarizer has options"
-<<<<<<< HEAD
           + ", then for each option set `table.summarizer.<unique id>.opt.<key>=<value>`."),
-=======
-          + ", then for each option set" + " `table.summarizer.<unique id>.opt.<key>=<value>`."),
-  @Experimental
-  TABLE_DELETE_BEHAVIOR("table.delete.behavior",
-      DeletingIterator.Behavior.PROCESS.name().toLowerCase(), PropertyType.STRING,
-      "This determines what action to take when a delete marker is seen."
-          + " Valid values are `process` and `fail` with `process` being the default.  When set to "
-          + "`process`, deletes will supress data.  When set to `fail`, any deletes seen will cause"
-          + " an exception. The purpose of `fail` is to support tables that never delete data and"
-          + " need fast seeks within the timestamp range of a column. When setting this to fail, "
-          + "also consider configuring the `" + NoDeleteConstraint.class.getName() + "` "
-          + "constraint."),
-
->>>>>>> cb1a03e5
   // VFS ClassLoader properties
   VFS_CLASSLOADER_SYSTEM_CLASSPATH_PROPERTY(
       AccumuloVFSClassLoader.VFS_CLASSLOADER_SYSTEM_CLASSPATH_PROPERTY, "", PropertyType.STRING,
