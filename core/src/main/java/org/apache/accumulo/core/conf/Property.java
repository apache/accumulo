/*
 * Licensed to the Apache Software Foundation (ASF) under one
 * or more contributor license agreements.  See the NOTICE file
 * distributed with this work for additional information
 * regarding copyright ownership.  The ASF licenses this file
 * to you under the Apache License, Version 2.0 (the
 * "License"); you may not use this file except in compliance
 * with the License.  You may obtain a copy of the License at
 *
 *   https://www.apache.org/licenses/LICENSE-2.0
 *
 * Unless required by applicable law or agreed to in writing,
 * software distributed under the License is distributed on an
 * "AS IS" BASIS, WITHOUT WARRANTIES OR CONDITIONS OF ANY
 * KIND, either express or implied.  See the License for the
 * specific language governing permissions and limitations
 * under the License.
 */
package org.apache.accumulo.core.conf;

import static org.apache.accumulo.core.Constants.DEFAULT_COMPACTION_SERVICE_NAME;

import java.lang.annotation.Annotation;
import java.util.Arrays;
import java.util.EnumSet;
import java.util.HashMap;
import java.util.HashSet;
import java.util.function.Predicate;

import org.apache.accumulo.core.classloader.ClassLoaderUtil;
import org.apache.accumulo.core.data.constraints.NoDeleteConstraint;
import org.apache.accumulo.core.file.rfile.RFile;
import org.apache.accumulo.core.iterators.IteratorUtil.IteratorScope;
import org.apache.accumulo.core.iteratorsImpl.system.DeletingIterator;
import org.apache.accumulo.core.metadata.AccumuloTable;
import org.apache.accumulo.core.spi.compaction.DefaultCompactionPlanner;
import org.apache.accumulo.core.spi.compaction.SimpleCompactionDispatcher;
import org.apache.accumulo.core.spi.fs.RandomVolumeChooser;
import org.apache.accumulo.core.spi.scan.ScanDispatcher;
import org.apache.accumulo.core.spi.scan.ScanPrioritizer;
import org.apache.accumulo.core.spi.scan.ScanServerSelector;
import org.apache.accumulo.core.spi.scan.SimpleScanDispatcher;
import org.apache.accumulo.core.util.format.DefaultFormatter;
import org.slf4j.LoggerFactory;

import com.google.common.base.Preconditions;

public enum Property {
  COMPACTION_PREFIX("compaction.", null, PropertyType.PREFIX,
      "Both major and minor compaction properties can be included under this prefix.", "3.1.0"),
  COMPACTION_SERVICE_PREFIX(COMPACTION_PREFIX + "service.", null, PropertyType.PREFIX,
      "This prefix should be used to define all properties for the compaction services."
          + "See {% jlink -f org.apache.accumulo.core.spi.compaction.DefaultCompactionPlanner %}.\n"
          + "A new external compaction service would be defined like the following:\n"
          + "`compaction.service.newService.planner="
          + "\"org.apache.accumulo.core.spi.compaction.DefaultCompactionPlanner\".`\n"
          + "`compaction.service.newService.opts.queues=\""
          + "[{\"name\": \"small\", \"maxSize\":\"32M\"},"
          + "{ \"name\":\"medium\", \"maxSize\":\"512M\"},{\"name\":\"large\"}]`\n"
          + "`compaction.service.newService.opts.maxOpen=50`.\n"
          + "Additional options can be defined using the `compaction.service.<service>.opts.<option>` property.",
      "3.1.0"),
  COMPACTION_WARN_TIME(COMPACTION_PREFIX + "warn.time", "10m", PropertyType.TIMEDURATION,
      "When a compaction has not made progress for this time period, a warning will be logged.",
      "3.1.0"),
  // SSL properties local to each node (see also instance.ssl.enabled which must be consistent
  // across all nodes in an instance)
  RPC_PREFIX("rpc.", null, PropertyType.PREFIX,
      "Properties in this category related to the configuration of SSL keys for"
          + " RPC. See also `instance.ssl.enabled`.",
      "1.6.0"),
  RPC_BACKLOG("rpc.backlog", "50", PropertyType.COUNT,
      "Configures the TCP backlog for the server side sockets created by Thrift."
          + " This property is not used for SSL type server sockets. A value of zero"
          + " will use the Thrift default value.",
      "2.1.3"),
  RPC_SSL_KEYSTORE_PATH("rpc.javax.net.ssl.keyStore", "", PropertyType.PATH,
      "Path of the keystore file for the server's private SSL key.", "1.6.0"),
  @Sensitive
  RPC_SSL_KEYSTORE_PASSWORD("rpc.javax.net.ssl.keyStorePassword", "", PropertyType.STRING,
      "Password used to encrypt the SSL private keystore. "
          + "Leave blank to use the Accumulo instance secret.",
      "1.6.0"),
  RPC_SSL_KEYSTORE_TYPE("rpc.javax.net.ssl.keyStoreType", "jks", PropertyType.STRING,
      "Type of SSL keystore.", "1.6.0"),
  RPC_SSL_TRUSTSTORE_PATH("rpc.javax.net.ssl.trustStore", "", PropertyType.PATH,
      "Path of the truststore file for the root cert.", "1.6.0"),
  @Sensitive
  RPC_SSL_TRUSTSTORE_PASSWORD("rpc.javax.net.ssl.trustStorePassword", "", PropertyType.STRING,
      "Password used to encrypt the SSL truststore. Leave blank to use no password.", "1.6.0"),
  RPC_SSL_TRUSTSTORE_TYPE("rpc.javax.net.ssl.trustStoreType", "jks", PropertyType.STRING,
      "Type of SSL truststore.", "1.6.0"),
  RPC_USE_JSSE("rpc.useJsse", "false", PropertyType.BOOLEAN,
      "Use JSSE system properties to configure SSL rather than the " + RPC_PREFIX.getKey()
          + "javax.net.ssl.* Accumulo properties.",
      "1.6.0"),
  RPC_SSL_CIPHER_SUITES("rpc.ssl.cipher.suites", "", PropertyType.STRING,
      "Comma separated list of cipher suites that can be used by accepted connections.", "1.6.1"),
  RPC_SSL_ENABLED_PROTOCOLS("rpc.ssl.server.enabled.protocols", "TLSv1.3", PropertyType.STRING,
      "Comma separated list of protocols that can be used to accept connections.", "1.6.2"),
  RPC_SSL_CLIENT_PROTOCOL("rpc.ssl.client.protocol", "TLSv1.3", PropertyType.STRING,
      "The protocol used to connect to a secure server. Must be in the list of enabled protocols "
          + "on the server side `rpc.ssl.server.enabled.protocols`.",
      "1.6.2"),
  RPC_SASL_QOP("rpc.sasl.qop", "auth", PropertyType.STRING,
      "The quality of protection to be used with SASL. Valid values are 'auth', 'auth-int',"
          + " and 'auth-conf'.",
      "1.7.0"),

  // instance properties (must be the same for every node in an instance)
  INSTANCE_PREFIX("instance.", null, PropertyType.PREFIX,
      "Properties in this category must be consistent throughout a cloud. "
          + "This is enforced and servers won't be able to communicate if these differ.",
      "1.3.5"),
  INSTANCE_ZK_HOST("instance.zookeeper.host", "localhost:2181", PropertyType.HOSTLIST,
      "Comma separated list of zookeeper servers.", "1.3.5"),
  INSTANCE_ZK_TIMEOUT("instance.zookeeper.timeout", "30s", PropertyType.TIMEDURATION,
      "Zookeeper session timeout; "
          + "max value when represented as milliseconds should be no larger than "
          + Integer.MAX_VALUE + ".",
      "1.3.5"),
  @Sensitive
  INSTANCE_SECRET("instance.secret", "DEFAULT", PropertyType.STRING,
      "A secret unique to a given instance that all servers must know in order"
          + " to communicate with one another. It should be changed prior to the"
          + " initialization of Accumulo. To change it after Accumulo has been"
          + " initialized, use the ChangeSecret tool and then update accumulo.properties"
          + " everywhere. Before using the ChangeSecret tool, make sure Accumulo is not"
          + " running and you are logged in as the user that controls Accumulo files in"
          + " HDFS. To use the ChangeSecret tool, run the command: `./bin/accumulo"
          + " org.apache.accumulo.server.util.ChangeSecret`.",
      "1.3.5"),
  INSTANCE_VOLUMES("instance.volumes", "", PropertyType.STRING,
      "A comma separated list of dfs uris to use. Files will be stored across"
          + " these filesystems. In some situations, the first volume in this list"
          + " may be treated differently, such as being preferred for writing out"
          + " temporary files (for example, when creating a pre-split table)."
          + " After adding uris to this list, run 'accumulo init --add-volume' and then"
          + " restart tservers. If entries are removed from this list then tservers"
          + " will need to be restarted. After a uri is removed from the list Accumulo"
          + " will not create new files in that location, however Accumulo can still"
          + " reference files created at that location before the config change. To use"
          + " a comma or other reserved characters in a URI use standard URI hex"
          + " encoding. For example replace commas with %2C.",
      "1.6.0"),
  INSTANCE_VOLUME_CONFIG_PREFIX("instance.volume.config.", null, PropertyType.PREFIX,
      "Properties in this category are used to provide volume specific overrides to "
          + "the general filesystem client configuration. Properties using this prefix "
          + "should be in the form "
          + "'instance.volume.config.<volume-uri>.<property-name>=<property-value>. An "
          + "example: "
          + "'instance.volume.config.hdfs://namespace-a:8020/accumulo.dfs.client.hedged.read.threadpool.size=10'. "
          + "Note that when specifying property names that contain colons in the properties "
          + "files that the colons need to be escaped with a backslash.",
      "2.1.1"),
  INSTANCE_VOLUMES_REPLACEMENTS("instance.volumes.replacements", "", PropertyType.STRING,
      "Since accumulo stores absolute URIs changing the location of a namenode "
          + "could prevent Accumulo from starting. The property helps deal with "
          + "that situation. Provide a comma separated list of uri replacement "
          + "pairs here if a namenode location changes. Each pair should be separated "
          + "with a space. For example, if hdfs://nn1 was replaced with "
          + "hdfs://nnA and hdfs://nn2 was replaced with hdfs://nnB, then set this "
          + "property to 'hdfs://nn1 hdfs://nnA,hdfs://nn2 hdfs://nnB' "
          + "Replacements must be configured for use. To see which volumes are "
          + "currently in use, run 'accumulo admin volumes -l'. To use a comma or "
          + "other reserved characters in a URI use standard URI hex encoding. For "
          + "example replace commas with %2C.",
      "1.6.0"),
  INSTANCE_VOLUMES_UPGRADE_RELATIVE("instance.volumes.upgrade.relative", "", PropertyType.STRING,
      "The volume dfs uri containing relative tablet file paths. Relative paths may exist in the metadata from "
          + "versions prior to 1.6. This property is only required if a relative path is detected "
          + "during the upgrade process and will only be used once.",
      "2.1.0"),
  @Experimental // interface uses unstable internal types, use with caution
  INSTANCE_SECURITY_AUTHENTICATOR("instance.security.authenticator",
      "org.apache.accumulo.server.security.handler.ZKAuthenticator", PropertyType.CLASSNAME,
      "The authenticator class that accumulo will use to determine if a user "
          + "has privilege to perform an action.",
      "1.5.0"),
  @Experimental // interface uses unstable internal types, use with caution
  INSTANCE_SECURITY_AUTHORIZOR("instance.security.authorizor",
      "org.apache.accumulo.server.security.handler.ZKAuthorizor", PropertyType.CLASSNAME,
      "The authorizor class that accumulo will use to determine what labels a "
          + "user has privilege to see.",
      "1.5.0"),
  @Experimental // interface uses unstable internal types, use with caution
  INSTANCE_SECURITY_PERMISSION_HANDLER("instance.security.permissionHandler",
      "org.apache.accumulo.server.security.handler.ZKPermHandler", PropertyType.CLASSNAME,
      "The permission handler class that accumulo will use to determine if a "
          + "user has privilege to perform an action.",
      "1.5.0"),
  INSTANCE_RPC_SSL_ENABLED("instance.rpc.ssl.enabled", "false", PropertyType.BOOLEAN,
      "Use SSL for socket connections from clients and among accumulo services. "
          + "Mutually exclusive with SASL RPC configuration.",
      "1.6.0"),
  INSTANCE_RPC_SSL_CLIENT_AUTH("instance.rpc.ssl.clientAuth", "false", PropertyType.BOOLEAN,
      "Require clients to present certs signed by a trusted root.", "1.6.0"),
  INSTANCE_RPC_SASL_ENABLED("instance.rpc.sasl.enabled", "false", PropertyType.BOOLEAN,
      "Configures Thrift RPCs to require SASL with GSSAPI which supports "
          + "Kerberos authentication. Mutually exclusive with SSL RPC configuration.",
      "1.7.0"),
  INSTANCE_RPC_SASL_ALLOWED_USER_IMPERSONATION("instance.rpc.sasl.allowed.user.impersonation", "",
      PropertyType.STRING,
      "One-line configuration property controlling what users are allowed to "
          + "impersonate other users.",
      "1.7.1"),
  INSTANCE_RPC_SASL_ALLOWED_HOST_IMPERSONATION("instance.rpc.sasl.allowed.host.impersonation", "",
      PropertyType.STRING,
      "One-line configuration property controlling the network locations "
          + "(hostnames) that are allowed to impersonate other users.",
      "1.7.1"),
  // Crypto-related properties
  @Experimental
  INSTANCE_CRYPTO_PREFIX("instance.crypto.opts.", null, PropertyType.PREFIX,
      "Properties related to on-disk file encryption.", "2.0.0"),
  @Experimental
  @Sensitive
  INSTANCE_CRYPTO_SENSITIVE_PREFIX("instance.crypto.opts.sensitive.", null, PropertyType.PREFIX,
      "Sensitive properties related to on-disk file encryption.", "2.0.0"),
  @Experimental
  INSTANCE_CRYPTO_FACTORY("instance.crypto.opts.factory",
      "org.apache.accumulo.core.spi.crypto.NoCryptoServiceFactory", PropertyType.CLASSNAME,
      "The class which provides crypto services for on-disk file encryption. The default does nothing. To enable "
          + "encryption, replace this classname with an implementation of the"
          + "org.apache.accumulo.core.spi.crypto.CryptoFactory interface.",
      "2.1.0"),
  // general properties
  GENERAL_PREFIX("general.", null, PropertyType.PREFIX,
      "Properties in this category affect the behavior of accumulo overall, but"
          + " do not have to be consistent throughout a cloud.",
      "1.3.5"),

  GENERAL_CONTEXT_CLASSLOADER_FACTORY("general.context.class.loader.factory", "",
      PropertyType.CLASSNAME,
      "Name of classloader factory to be used to create classloaders for named contexts,"
          + " such as per-table contexts set by `table.class.loader.context`.",
      "2.1.0"),
  GENERAL_FILE_NAME_ALLOCATION_BATCH_SIZE_MIN("general.file.name.allocation.batch.size.min", "100",
      PropertyType.COUNT,
      "The minimum number of filenames that will be allocated from ZooKeeper at a time.", "2.1.3"),
  GENERAL_FILE_NAME_ALLOCATION_BATCH_SIZE_MAX("general.file.name.allocation.batch.size.max", "200",
      PropertyType.COUNT,
      "The maximum number of filenames that will be allocated from ZooKeeper at a time.", "2.1.3"),
  GENERAL_RPC_TIMEOUT("general.rpc.timeout", "120s", PropertyType.TIMEDURATION,
      "Time to wait on I/O for simple, short RPC calls.", "1.3.5"),
  @Experimental
  GENERAL_RPC_SERVER_TYPE("general.rpc.server.type", "", PropertyType.STRING,
      "Type of Thrift server to instantiate, see "
          + "org.apache.accumulo.server.rpc.ThriftServerType for more information. "
          + "Only useful for benchmarking thrift servers.",
      "1.7.0"),
  GENERAL_KERBEROS_KEYTAB("general.kerberos.keytab", "", PropertyType.PATH,
      "Path to the kerberos keytab to use. Leave blank if not using kerberoized hdfs.", "1.4.1"),
  GENERAL_KERBEROS_PRINCIPAL("general.kerberos.principal", "", PropertyType.STRING,
      "Name of the kerberos principal to use. _HOST will automatically be "
          + "replaced by the machines hostname in the hostname portion of the "
          + "principal. Leave blank if not using kerberoized hdfs.",
      "1.4.1"),
  GENERAL_KERBEROS_RENEWAL_PERIOD("general.kerberos.renewal.period", "30s",
      PropertyType.TIMEDURATION,
      "The amount of time between attempts to perform Kerberos ticket renewals."
          + " This does not equate to how often tickets are actually renewed (which is"
          + " performed at 80% of the ticket lifetime).",
      "1.6.5"),
  GENERAL_MAX_MESSAGE_SIZE("general.server.message.size.max", "1G", PropertyType.BYTES,
      "The maximum size of a message that can be sent to a server.", "1.5.0"),
  @Experimental
  GENERAL_OPENTELEMETRY_ENABLED("general.opentelemetry.enabled", "false", PropertyType.BOOLEAN,
      "Enables tracing functionality using OpenTelemetry (assuming OpenTelemetry is configured).",
      "2.1.0"),
  GENERAL_THREADPOOL_SIZE("general.server.threadpool.size", "1", PropertyType.COUNT,
      "The number of threads to use for server-internal scheduled tasks.", "2.1.0"),
  // If you update the default type, be sure to update the default used for initialization failures
  // in VolumeManagerImpl
  @Experimental
  GENERAL_VOLUME_CHOOSER("general.volume.chooser", RandomVolumeChooser.class.getName(),
      PropertyType.CLASSNAME,
      "The class that will be used to select which volume will be used to create new files.",
      "1.6.0"),
  GENERAL_SECURITY_CREDENTIAL_PROVIDER_PATHS("general.security.credential.provider.paths", "",
      PropertyType.STRING, "Comma-separated list of paths to CredentialProviders.", "1.6.1"),
  GENERAL_ARBITRARY_PROP_PREFIX("general.custom.", null, PropertyType.PREFIX,
      "Prefix to be used for user defined system-wide properties. This may be"
          + " particularly useful for system-wide configuration for various"
          + " user-implementations of pluggable Accumulo features, such as the balancer"
          + " or volume chooser.",
      "2.0.0"),
  GENERAL_DELEGATION_TOKEN_LIFETIME("general.delegation.token.lifetime", "7d",
      PropertyType.TIMEDURATION,
      "The length of time that delegation tokens and secret keys are valid.", "1.7.0"),
  GENERAL_DELEGATION_TOKEN_UPDATE_INTERVAL("general.delegation.token.update.interval", "1d",
      PropertyType.TIMEDURATION, "The length of time between generation of new secret keys.",
      "1.7.0"),
  GENERAL_LOW_MEM_DETECTOR_INTERVAL("general.low.mem.detector.interval", "5s",
      PropertyType.TIMEDURATION, "The time interval between low memory checks.", "3.0.0"),
  GENERAL_LOW_MEM_DETECTOR_THRESHOLD("general.low.mem.detector.threshold", "0.05",
      PropertyType.FRACTION,
      "The LowMemoryDetector will report when free memory drops below this percentage of total memory.",
      "3.0.0"),
  GENERAL_LOW_MEM_SCAN_PROTECTION("general.low.mem.protection.scan", "false", PropertyType.BOOLEAN,
      "Scans may be paused or return results early when the server "
          + "is low on memory and this property is set to true. Enabling this property will incur a slight "
          + "scan performance penalty when the server is not low on memory.",
      "3.0.0"),
  GENERAL_LOW_MEM_MINC_PROTECTION("general.low.mem.protection.compaction.minc", "false",
      PropertyType.BOOLEAN,
      "Minor compactions may be paused when the server "
          + "is low on memory and this property is set to true. Enabling this property will incur a slight "
          + "compaction performance penalty when the server is not low on memory.",
      "3.0.0"),
  GENERAL_LOW_MEM_MAJC_PROTECTION("general.low.mem.protection.compaction.majc", "false",
      PropertyType.BOOLEAN,
      "Major compactions may be paused when the server "
          + "is low on memory and this property is set to true. Enabling this property will incur a slight "
          + "compaction performance penalty when the server is not low on memory.",
      "3.0.0"),
  GENERAL_MAX_SCANNER_RETRY_PERIOD("general.max.scanner.retry.period", "5s",
      PropertyType.TIMEDURATION,
      "The maximum amount of time that a Scanner should wait before retrying a failed RPC.",
      "1.7.3"),
  GENERAL_MICROMETER_ENABLED("general.micrometer.enabled", "false", PropertyType.BOOLEAN,
      "Enables metrics functionality using Micrometer.", "2.1.0"),
  GENERAL_MICROMETER_JVM_METRICS_ENABLED("general.micrometer.jvm.metrics.enabled", "false",
      PropertyType.BOOLEAN, "Enables JVM metrics functionality using Micrometer.", "2.1.0"),
  GENERAL_MICROMETER_FACTORY("general.micrometer.factory", "", PropertyType.CLASSNAME,
      "Name of class that implements MeterRegistryFactory.", "2.1.0"),
  GENERAL_PROCESS_BIND_ADDRESS("general.process.bind.addr", "0.0.0.0", PropertyType.STRING,
      "The local IP address to which this server should bind for sending and receiving network traffic.",
      "3.0.0"),
  // properties that are specific to manager server behavior
  MANAGER_PREFIX("manager.", null, PropertyType.PREFIX,
      "Properties in this category affect the behavior of the manager server.", "2.1.0"),
  MANAGER_CLIENTPORT("manager.port.client", "9999", PropertyType.PORT,
      "The port used for handling client connections on the manager.", "1.3.5"),
  MANAGER_TABLET_BALANCER("manager.tablet.balancer",
      "org.apache.accumulo.core.spi.balancer.TableLoadBalancer", PropertyType.CLASSNAME,
      "The balancer class that accumulo will use to make tablet assignment and "
          + "migration decisions.",
      "1.3.5"),
  MANAGER_TABLET_GROUP_WATCHER_INTERVAL("manager.tablet.watcher.interval", "60s",
      PropertyType.TIMEDURATION,
      "Time to wait between scanning tablet states to identify tablets that need to be assigned, un-assigned, migrated, etc.",
      "2.1.2"),
  MANAGER_BULK_TIMEOUT("manager.bulk.timeout", "5m", PropertyType.TIMEDURATION,
      "The time to wait for a tablet server to process a bulk import request.", "1.4.3"),
  MANAGER_RENAME_THREADS("manager.rename.threadpool.size", "20", PropertyType.COUNT,
      "The number of threads to use when renaming user files during table import or bulk ingest.",
      "2.1.0"),
  MANAGER_MINTHREADS("manager.server.threads.minimum", "20", PropertyType.COUNT,
      "The minimum number of threads to use to handle incoming requests.", "1.4.0"),
  MANAGER_MINTHREADS_TIMEOUT("manager.server.threads.timeout", "0s", PropertyType.TIMEDURATION,
      "The time after which incoming request threads terminate with no work available.  Zero (0) will keep the threads alive indefinitely.",
      "2.1.0"),
  MANAGER_THREADCHECK("manager.server.threadcheck.time", "1s", PropertyType.TIMEDURATION,
      "The time between adjustments of the server thread pool.", "1.4.0"),
  MANAGER_RECOVERY_DELAY("manager.recovery.delay", "10s", PropertyType.TIMEDURATION,
      "When a tablet server's lock is deleted, it takes time for it to "
          + "completely quit. This delay gives it time before log recoveries begin.",
      "1.5.0"),
  MANAGER_RECOVERY_WAL_EXISTENCE_CACHE_TIME("manager.recovery.wal.cache.time", "15s",
      PropertyType.TIMEDURATION,
      "Amount of time that the existence of recovery write-ahead logs is cached.", "2.1.2"),
  MANAGER_LEASE_RECOVERY_WAITING_PERIOD("manager.lease.recovery.interval", "5s",
      PropertyType.TIMEDURATION,
      "The amount of time to wait after requesting a write-ahead log to be recovered.", "1.5.0"),
  MANAGER_WAL_CLOSER_IMPLEMENTATION("manager.wal.closer.implementation",
      "org.apache.accumulo.server.manager.recovery.HadoopLogCloser", PropertyType.CLASSNAME,
      "A class that implements a mechanism to steal write access to a write-ahead log.", "2.1.0"),
  MANAGER_FATE_METRICS_MIN_UPDATE_INTERVAL("manager.fate.metrics.min.update.interval", "60s",
      PropertyType.TIMEDURATION, "Limit calls from metric sinks to zookeeper to update interval.",
      "1.9.3"),
  MANAGER_FATE_THREADPOOL_SIZE("manager.fate.threadpool.size", "4", PropertyType.COUNT,
      "The number of threads used to run fault-tolerant executions (FATE)."
          + " These are primarily table operations like merge.",
      "1.4.3"),
  MANAGER_STATUS_THREAD_POOL_SIZE("manager.status.threadpool.size", "0", PropertyType.COUNT,
      "The number of threads to use when fetching the tablet server status for balancing.  Zero "
          + "indicates an unlimited number of threads will be used.",
      "1.8.0"),
  MANAGER_METADATA_SUSPENDABLE("manager.metadata.suspendable", "false", PropertyType.BOOLEAN,
      "Allow tablets for the " + AccumuloTable.METADATA.tableName()
          + " table to be suspended via table.suspend.duration.",
      "1.8.0"),
  MANAGER_STARTUP_TSERVER_AVAIL_MIN_COUNT("manager.startup.tserver.avail.min.count", "0",
      PropertyType.COUNT,
      "Minimum number of tservers that need to be registered before manager will "
          + "start tablet assignment - checked at manager initialization, when manager gets lock. "
          + " When set to 0 or less, no blocking occurs. Default is 0 (disabled) to keep original "
          + " behaviour.",
      "1.10.0"),
  MANAGER_STARTUP_TSERVER_AVAIL_MAX_WAIT("manager.startup.tserver.avail.max.wait", "0",
      PropertyType.TIMEDURATION,
      "Maximum time manager will wait for tserver available threshold "
          + "to be reached before continuing. When set to 0 or less, will block "
          + "indefinitely. Default is 0 to block indefinitely. Only valid when tserver available "
          + "threshold is set greater than 0.",
      "1.10.0"),
  // properties that are specific to scan server behavior
  @Experimental
  SSERV_PREFIX("sserver.", null, PropertyType.PREFIX,
      "Properties in this category affect the behavior of the scan servers.", "2.1.0"),
  @Experimental
  SSERV_DATACACHE_SIZE("sserver.cache.data.size", "10%", PropertyType.MEMORY,
      "Specifies the size of the cache for RFile data blocks on each scan server.", "2.1.0"),
  @Experimental
  SSERV_INDEXCACHE_SIZE("sserver.cache.index.size", "25%", PropertyType.MEMORY,
      "Specifies the size of the cache for RFile index blocks on each scan server.", "2.1.0"),
  @Experimental
  SSERV_SUMMARYCACHE_SIZE("sserver.cache.summary.size", "10%", PropertyType.MEMORY,
      "Specifies the size of the cache for summary data on each scan server.", "2.1.0"),
  @Experimental
  SSERV_DEFAULT_BLOCKSIZE("sserver.default.blocksize", "1M", PropertyType.BYTES,
      "Specifies a default blocksize for the scan server caches.", "2.1.0"),
  @Experimental
  SSERV_GROUP_NAME("sserver.group", ScanServerSelector.DEFAULT_SCAN_SERVER_GROUP_NAME,
      PropertyType.STRING,
      "Optional group name that will be made available to the "
          + "ScanServerSelector client plugin. Groups support at least two use cases:"
          + " dedicating resources to scans and/or using different hardware for scans.",
      "3.0.0"),
  @Experimental
  SSERV_CACHED_TABLET_METADATA_EXPIRATION("sserver.cache.metadata.expiration", "5m",
      PropertyType.TIMEDURATION, "The time after which cached tablet metadata will be refreshed.",
      "2.1.0"),
  @Experimental
  SSERV_PORTSEARCH("sserver.port.search", "true", PropertyType.BOOLEAN,
      "if the ports above are in use, search higher ports until one is available.", "2.1.0"),
  @Experimental
  SSERV_CLIENTPORT("sserver.port.client", "9996", PropertyType.PORT,
      "The port used for handling client connections on the tablet servers.", "2.1.0"),
  @Experimental
  SSERV_MAX_MESSAGE_SIZE("sserver.server.message.size.max", "1G", PropertyType.BYTES,
      "The maximum size of a message that can be sent to a scan server.", "2.1.0"),
  @Experimental
  SSERV_MINTHREADS("sserver.server.threads.minimum", "2", PropertyType.COUNT,
      "The minimum number of threads to use to handle incoming requests.", "2.1.0"),
  @Experimental
  SSERV_MINTHREADS_TIMEOUT("sserver.server.threads.timeout", "0s", PropertyType.TIMEDURATION,
      "The time after which incoming request threads terminate with no work available.  Zero (0) will keep the threads alive indefinitely.",
      "2.1.0"),
  @Experimental
  SSERV_SCAN_EXECUTORS_PREFIX("sserver.scan.executors.", null, PropertyType.PREFIX,
      "Prefix for defining executors to service scans. See "
          + "[scan executors]({% durl administration/scan-executors %}) for an overview of why and"
          + " how to use this property. For each executor the number of threads, thread priority, "
          + "and an optional prioritizer can be configured. To configure a new executor, set "
          + "`sserver.scan.executors.<name>.threads=<number>`.  Optionally, can also set "
          + "`sserver.scan.executors.<name>.priority=<number 1 to 10>`, "
          + "`sserver.scan.executors.<name>.prioritizer=<class name>`, and "
          + "`sserver.scan.executors.<name>.prioritizer.opts.<key>=<value>`.",
      "2.1.0"),
  @Experimental
  SSERV_SCAN_EXECUTORS_DEFAULT_THREADS("sserver.scan.executors.default.threads", "16",
      PropertyType.COUNT, "The number of threads for the scan executor that tables use by default.",
      "2.1.0"),
  SSERV_SCAN_EXECUTORS_DEFAULT_PRIORITIZER("sserver.scan.executors.default.prioritizer", "",
      PropertyType.STRING,
      "Prioritizer for the default scan executor.  Defaults to none which "
          + "results in FIFO priority.  Set to a class that implements "
          + ScanPrioritizer.class.getName() + " to configure one.",
      "2.1.0"),
  @Experimental
  SSERV_SCAN_EXECUTORS_META_THREADS("sserver.scan.executors.meta.threads", "8", PropertyType.COUNT,
      "The number of threads for the metadata table scan executor.", "2.1.0"),
  @Experimental
  SSERVER_SCAN_REFERENCE_EXPIRATION_TIME("sserver.scan.reference.expiration", "5m",
      PropertyType.TIMEDURATION,
      "The amount of time a scan reference is unused before its deleted from metadata table.",
      "2.1.0"),
  @Experimental
  SSERV_THREADCHECK("sserver.server.threadcheck.time", "1s", PropertyType.TIMEDURATION,
      "The time between adjustments of the thrift server thread pool.", "2.1.0"),
  // properties that are specific to tablet server behavior
  TSERV_PREFIX("tserver.", null, PropertyType.PREFIX,
      "Properties in this category affect the behavior of the tablet servers.", "1.3.5"),
  TSERV_CLIENT_TIMEOUT("tserver.client.timeout", "3s", PropertyType.TIMEDURATION,
      "Time to wait for clients to continue scans before closing a session.", "1.3.5"),
  TSERV_DEFAULT_BLOCKSIZE("tserver.default.blocksize", "1M", PropertyType.BYTES,
      "Specifies a default blocksize for the tserver caches.", "1.3.5"),
  TSERV_CACHE_MANAGER_IMPL("tserver.cache.manager.class",
      "org.apache.accumulo.core.file.blockfile.cache.lru.LruBlockCacheManager", PropertyType.STRING,
      "Specifies the class name of the block cache factory implementation."
          + " Alternative implementation is"
          + " org.apache.accumulo.core.file.blockfile.cache.tinylfu.TinyLfuBlockCacheManager.",
      "2.0.0"),
  TSERV_DATACACHE_SIZE("tserver.cache.data.size", "10%", PropertyType.MEMORY,
      "Specifies the size of the cache for RFile data blocks.", "1.3.5"),
  TSERV_INDEXCACHE_SIZE("tserver.cache.index.size", "25%", PropertyType.MEMORY,
      "Specifies the size of the cache for RFile index blocks.", "1.3.5"),
  TSERV_SUMMARYCACHE_SIZE("tserver.cache.summary.size", "10%", PropertyType.MEMORY,
      "Specifies the size of the cache for summary data on each tablet server.", "2.0.0"),
  TSERV_PORTSEARCH("tserver.port.search", "false", PropertyType.BOOLEAN,
      "if the ports above are in use, search higher ports until one is available.", "1.3.5"),
  TSERV_CLIENTPORT("tserver.port.client", "9997", PropertyType.PORT,
      "The port used for handling client connections on the tablet servers.", "1.3.5"),
  TSERV_TOTAL_MUTATION_QUEUE_MAX("tserver.total.mutation.queue.max", "5%", PropertyType.MEMORY,
      "The amount of memory used to store write-ahead-log mutations before flushing them.",
      "1.7.0"),
  TSERV_TABLET_SPLIT_FINDMIDPOINT_MAXOPEN("tserver.tablet.split.midpoint.files.max", "300",
      PropertyType.COUNT,
      "To find a tablets split points, all RFiles are opened and their indexes"
          + " are read. This setting determines how many RFiles can be opened at once."
          + " When there are more RFiles than this setting multiple passes must be"
          + " made, which is slower. However opening too many RFiles at once can cause"
          + " problems.",
      "1.3.5"),
  TSERV_WAL_MAX_REFERENCED("tserver.wal.max.referenced", "3", PropertyType.COUNT,
      "When a tablet server has more than this many write ahead logs, any tablet referencing older "
          + "logs over this threshold is minor compacted.  Also any tablet referencing this many "
          + "logs or more will be compacted.",
      "2.1.0"),
  TSERV_WAL_MAX_SIZE("tserver.wal.max.size", "1G", PropertyType.BYTES,
      "The maximum size for each write-ahead log. See comment for property"
          + " `tserver.memory.maps.max`.",
      "2.1.0"),
  TSERV_WAL_MAX_AGE("tserver.wal.max.age", "24h", PropertyType.TIMEDURATION,
      "The maximum age for each write-ahead log.", "2.1.0"),
  TSERV_WAL_TOLERATED_CREATION_FAILURES("tserver.wal.tolerated.creation.failures", "50",
      PropertyType.COUNT,
      "The maximum number of failures tolerated when creating a new write-ahead"
          + " log. Negative values will allow unlimited creation failures. Exceeding this"
          + " number of failures consecutively trying to create a new write-ahead log"
          + " causes the TabletServer to exit.",
      "2.1.0"),
  TSERV_WAL_TOLERATED_WAIT_INCREMENT("tserver.wal.tolerated.wait.increment", "1000ms",
      PropertyType.TIMEDURATION,
      "The amount of time to wait between failures to create or write a write-ahead log.", "2.1.0"),
  // Never wait longer than 5 mins for a retry
  TSERV_WAL_TOLERATED_MAXIMUM_WAIT_DURATION("tserver.wal.maximum.wait.duration", "5m",
      PropertyType.TIMEDURATION,
      "The maximum amount of time to wait after a failure to create or write a write-ahead log.",
      "2.1.0"),
  TSERV_SCAN_MAX_OPENFILES("tserver.scan.files.open.max", "100", PropertyType.COUNT,
      "Maximum total RFiles that all tablets in a tablet server can open for scans.", "1.4.0"),
  TSERV_MAX_IDLE("tserver.files.open.idle", "1m", PropertyType.TIMEDURATION,
      "Tablet servers leave previously used RFiles open for future queries."
          + " This setting determines how much time an unused RFile should be kept open"
          + " until it is closed.",
      "1.3.5"),
  TSERV_NATIVEMAP_ENABLED("tserver.memory.maps.native.enabled", "true", PropertyType.BOOLEAN,
      "An in-memory data store for accumulo implemented in c++ that increases"
          + " the amount of data accumulo can hold in memory and avoids Java GC pauses.",
      "1.3.5"),
  TSERV_MAXMEM("tserver.memory.maps.max", "33%", PropertyType.MEMORY,
      "Maximum amount of memory that can be used to buffer data written to a"
          + " tablet server. There are two other properties that can effectively limit"
          + " memory usage `table.compaction.minor.logs.threshold` and"
          + " `tserver.wal.max.size`. Ensure that `table.compaction.minor.logs.threshold`"
          + " * `tserver.wal.max.size` >= this property.",
      "1.3.5"),
  TSERV_SESSION_MAXIDLE("tserver.session.idle.max", "1m", PropertyType.TIMEDURATION,
      "When a tablet server's SimpleTimer thread triggers to check idle"
          + " sessions, this configurable option will be used to evaluate scan sessions"
          + " to determine if they can be closed due to inactivity.",
      "1.3.5"),
  TSERV_UPDATE_SESSION_MAXIDLE("tserver.session.update.idle.max", "1m", PropertyType.TIMEDURATION,
      "When a tablet server's SimpleTimer thread triggers to check idle"
          + " sessions, this configurable option will be used to evaluate update"
          + " sessions to determine if they can be closed due to inactivity.",
      "1.6.5"),
  TSERV_SCAN_EXECUTORS_PREFIX("tserver.scan.executors.", null, PropertyType.PREFIX,
      "Prefix for defining executors to service scans. See "
          + "[scan executors]({% durl administration/scan-executors %}) for an overview of why and"
          + " how to use this property. For each executor the number of threads, thread priority, "
          + "and an optional prioritizer can be configured. To configure a new executor, set "
          + "`tserver.scan.executors.<name>.threads=<number>`.  Optionally, can also set "
          + "`tserver.scan.executors.<name>.priority=<number 1 to 10>`, "
          + "`tserver.scan.executors.<name>.prioritizer=<class name>`, and "
          + "`tserver.scan.executors.<name>.prioritizer.opts.<key>=<value>`.",
      "2.0.0"),
  TSERV_SCAN_EXECUTORS_DEFAULT_THREADS("tserver.scan.executors.default.threads", "16",
      PropertyType.COUNT, "The number of threads for the scan executor that tables use by default.",
      "2.0.0"),
  TSERV_SCAN_EXECUTORS_DEFAULT_PRIORITIZER("tserver.scan.executors.default.prioritizer", "",
      PropertyType.STRING,
      "Prioritizer for the default scan executor.  Defaults to none which "
          + "results in FIFO priority.  Set to a class that implements "
          + ScanPrioritizer.class.getName() + " to configure one.",
      "2.0.0"),
  TSERV_SCAN_EXECUTORS_META_THREADS("tserver.scan.executors.meta.threads", "8", PropertyType.COUNT,
      "The number of threads for the metadata table scan executor.", "2.0.0"),
  TSERV_SCAN_RESULTS_MAX_TIMEOUT("tserver.scan.results.max.timeout", "1s",
      PropertyType.TIMEDURATION,
      "Max time for the thrift client handler to wait for scan results before timing out.",
      "2.1.0"),
  TSERV_MIGRATE_MAXCONCURRENT("tserver.migrations.concurrent.max", "1", PropertyType.COUNT,
      "The maximum number of concurrent tablet migrations for a tablet server.", "1.3.5"),
  TSERV_MAJC_DELAY("tserver.compaction.major.delay", "30s", PropertyType.TIMEDURATION,
      "Time a tablet server will sleep between checking which tablets need compaction.", "1.3.5"),
  @Deprecated(since = "3.1")
  @ReplacedBy(property = COMPACTION_SERVICE_PREFIX)
  TSERV_COMPACTION_SERVICE_PREFIX("tserver.compaction.major.service.", null, PropertyType.PREFIX,
      "Prefix for compaction services.", "2.1.0"),
  @Deprecated(since = "3.1")
  TSERV_COMPACTION_SERVICE_ROOT_PLANNER("tserver.compaction.major.service.root.planner",
      DefaultCompactionPlanner.class.getName(), PropertyType.CLASSNAME,
      "Compaction planner for root tablet service.", "2.1.0"),
  @Deprecated(since = "3.1")
  TSERV_COMPACTION_SERVICE_ROOT_RATE_LIMIT("tserver.compaction.major.service.root.rate.limit", "0B",
      PropertyType.BYTES,
      "Maximum number of bytes to read or write per second over all major"
          + " compactions in this compaction service, or 0B for unlimited.  This property has"
          + " been deprecated in anticipation of it being removed in a future release that"
          + " removes the rate limiting feature.",
      "2.1.0"),
  @Deprecated(since = "3.1")
  TSERV_COMPACTION_SERVICE_ROOT_MAX_OPEN(
      "tserver.compaction.major.service.root.planner.opts.maxOpen", "30", PropertyType.COUNT,
      "The maximum number of files a compaction will open.", "2.1.0"),
  @Deprecated(since = "3.1")
  TSERV_COMPACTION_SERVICE_ROOT_EXECUTORS(
      "tserver.compaction.major.service.root.planner.opts.executors",
      "[{'name':'small','type':'internal','maxSize':'32M','numThreads':1},{'name':'huge','type':'internal','numThreads':1}]"
          .replaceAll("'", "\""),
      PropertyType.STRING,
      "See {% jlink -f org.apache.accumulo.core.spi.compaction.DefaultCompactionPlanner %}.",
      "2.1.0"),
  @Deprecated(since = "3.1")
  TSERV_COMPACTION_SERVICE_META_PLANNER("tserver.compaction.major.service.meta.planner",
      DefaultCompactionPlanner.class.getName(), PropertyType.CLASSNAME,
      "Compaction planner for metadata table.", "2.1.0"),
  @Deprecated(since = "3.1")
  TSERV_COMPACTION_SERVICE_META_RATE_LIMIT("tserver.compaction.major.service.meta.rate.limit", "0B",
      PropertyType.BYTES,
      "Maximum number of bytes to read or write per second over all major"
          + " compactions in this compaction service, or 0B for unlimited. This property has"
          + " been deprecated in anticipation of it being removed in a future release that"
          + " removes the rate limiting feature.",
      "2.1.0"),
  @Deprecated(since = "3.1")
  TSERV_COMPACTION_SERVICE_META_MAX_OPEN(
      "tserver.compaction.major.service.meta.planner.opts.maxOpen", "30", PropertyType.COUNT,
      "The maximum number of files a compaction will open.", "2.1.0"),
  @Deprecated(since = "3.1")
  TSERV_COMPACTION_SERVICE_META_EXECUTORS(
      "tserver.compaction.major.service.meta.planner.opts.executors",
      "[{'name':'small','type':'internal','maxSize':'32M','numThreads':2},{'name':'huge','type':'internal','numThreads':2}]"
          .replaceAll("'", "\""),
      PropertyType.JSON,
      "See {% jlink -f org.apache.accumulo.core.spi.compaction.DefaultCompactionPlanner %}.",
      "2.1.0"),
<<<<<<< HEAD
  @Deprecated(since = "3.1")
  TSERV_COMPACTION_SERVICE_DEFAULT_PLANNER("tserver.compaction.major.service.default.planner",
      DefaultCompactionPlanner.class.getName(), PropertyType.CLASSNAME,
      "Planner for default compaction service.", "2.1.0"),
  @Deprecated(since = "3.1")
  TSERV_COMPACTION_SERVICE_DEFAULT_RATE_LIMIT("tserver.compaction.major.service.default.rate.limit",
      "0B", PropertyType.BYTES,
=======
  TSERV_COMPACTION_SERVICE_DEFAULT_PLANNER(
      "tserver.compaction.major.service." + DEFAULT_COMPACTION_SERVICE_NAME + ".planner",
      DefaultCompactionPlanner.class.getName(), PropertyType.CLASSNAME,
      "Planner for default compaction service.", "2.1.0"),
  TSERV_COMPACTION_SERVICE_DEFAULT_RATE_LIMIT(
      "tserver.compaction.major.service." + DEFAULT_COMPACTION_SERVICE_NAME + ".rate.limit", "0B",
      PropertyType.BYTES,
>>>>>>> 48f15004
      "Maximum number of bytes to read or write per second over all major"
          + " compactions in this compaction service, or 0B for unlimited. This property has"
          + " been deprecated in anticipation of it being removed in a future release that"
          + " removes the rate limiting feature.",
      "2.1.0"),
  @Deprecated(since = "3.1")
  TSERV_COMPACTION_SERVICE_DEFAULT_MAX_OPEN(
<<<<<<< HEAD
      "tserver.compaction.major.service.default.planner.opts.maxOpen", "10", PropertyType.COUNT,
      "The maximum number of files a compaction will open.", "2.1.0"),
  @Deprecated(since = "3.1")
=======
      "tserver.compaction.major.service." + DEFAULT_COMPACTION_SERVICE_NAME
          + ".planner.opts.maxOpen",
      "10", PropertyType.COUNT, "The maximum number of files a compaction will open.", "2.1.0"),
>>>>>>> 48f15004
  TSERV_COMPACTION_SERVICE_DEFAULT_EXECUTORS(
      "tserver.compaction.major.service." + DEFAULT_COMPACTION_SERVICE_NAME
          + ".planner.opts.executors",
      "[{'name':'small','type':'internal','maxSize':'32M','numThreads':2},{'name':'medium','type':'internal','maxSize':'128M','numThreads':2},{'name':'large','type':'internal','numThreads':2}]"
          .replaceAll("'", "\""),
      PropertyType.STRING,
      "See {% jlink -f org.apache.accumulo.core.spi.compaction.DefaultCompactionPlanner %}.",
      "2.1.0"),
  TSERV_MINC_MAXCONCURRENT("tserver.compaction.minor.concurrent.max", "4", PropertyType.COUNT,
      "The maximum number of concurrent minor compactions for a tablet server.", "1.3.5"),
  @Deprecated(since = "3.1")
  @ReplacedBy(property = COMPACTION_WARN_TIME)
  TSERV_COMPACTION_WARN_TIME("tserver.compaction.warn.time", "10m", PropertyType.TIMEDURATION,
      "When a compaction has not made progress for this time period, a warning will be logged.",
      "1.6.0"),
  TSERV_BLOOM_LOAD_MAXCONCURRENT("tserver.bloom.load.concurrent.max", "4", PropertyType.COUNT,
      "The number of concurrent threads that will load bloom filters in the background. "
          + "Setting this to zero will make bloom filters load in the foreground.",
      "1.3.5"),
  TSERV_MEMDUMP_DIR("tserver.dir.memdump", "/tmp", PropertyType.PATH,
      "A long running scan could possibly hold memory that has been minor"
          + " compacted. To prevent this, the in memory map is dumped to a local file"
          + " and the scan is switched to that local file. We can not switch to the"
          + " minor compacted file because it may have been modified by iterators. The"
          + " file dumped to the local dir is an exact copy of what was in memory.",
      "1.3.5"),
  TSERV_HEALTH_CHECK_FREQ("tserver.health.check.interval", "30m", PropertyType.TIMEDURATION,
      "The time between tablet server health checks.", "2.1.0"),
  TSERV_MINTHREADS("tserver.server.threads.minimum", "20", PropertyType.COUNT,
      "The minimum number of threads to use to handle incoming requests.", "1.4.0"),
  TSERV_MINTHREADS_TIMEOUT("tserver.server.threads.timeout", "0s", PropertyType.TIMEDURATION,
      "The time after which incoming request threads terminate with no work available.  Zero (0) will keep the threads alive indefinitely.",
      "2.1.0"),
  TSERV_THREADCHECK("tserver.server.threadcheck.time", "1s", PropertyType.TIMEDURATION,
      "The time between adjustments of the server thread pool.", "1.4.0"),
  TSERV_MAX_MESSAGE_SIZE("tserver.server.message.size.max", "1G", PropertyType.BYTES,
      "The maximum size of a message that can be sent to a tablet server.", "1.6.0"),
  TSERV_LOG_BUSY_TABLETS_COUNT("tserver.log.busy.tablets.count", "0", PropertyType.COUNT,
      "Number of busiest tablets to log. Logged at interval controlled by "
          + "tserver.log.busy.tablets.interval. If <= 0, logging of busy tablets is disabled.",
      "1.10.0"),
  TSERV_LOG_BUSY_TABLETS_INTERVAL("tserver.log.busy.tablets.interval", "1h",
      PropertyType.TIMEDURATION, "Time interval between logging out busy tablets information.",
      "1.10.0"),
  TSERV_HOLD_TIME_SUICIDE("tserver.hold.time.max", "5m", PropertyType.TIMEDURATION,
      "The maximum time for a tablet server to be in the \"memory full\" state."
          + " If the tablet server cannot write out memory in this much time, it will"
          + " assume there is some failure local to its node, and quit. A value of zero"
          + " is equivalent to forever.",
      "1.4.0"),
  TSERV_WAL_BLOCKSIZE("tserver.wal.blocksize", "0", PropertyType.BYTES,
      "The size of the HDFS blocks used to write to the Write-Ahead log. If"
          + " zero, it will be 110% of `tserver.wal.max.size` (that is, try to use just"
          + " one block).",
      "1.5.0"),
  TSERV_WAL_REPLICATION("tserver.wal.replication", "0", PropertyType.COUNT,
      "The replication to use when writing the Write-Ahead log to HDFS. If"
          + " zero, it will use the HDFS default replication setting.",
      "1.5.0"),
  TSERV_WAL_SORT_MAX_CONCURRENT("tserver.wal.sort.concurrent.max", "2", PropertyType.COUNT,
      "The maximum number of threads to use to sort logs during recovery.", "2.1.0"),
  TSERV_WAL_SORT_BUFFER_SIZE("tserver.wal.sort.buffer.size", "10%", PropertyType.MEMORY,
      "The amount of memory to use when sorting logs during recovery.", "2.1.0"),
  TSERV_WAL_SORT_FILE_PREFIX("tserver.wal.sort.file.", null, PropertyType.PREFIX,
      "The rfile properties to use when sorting logs during recovery. Most of the properties"
          + " that begin with 'table.file' can be used here. For example, to set the compression"
          + " of the sorted recovery files to snappy use 'tserver.wal.sort.file.compress.type=snappy'.",
      "2.1.0"),
  @Deprecated(since = "2.1.3")
  TSERV_WORKQ_THREADS("tserver.workq.threads", "2", PropertyType.COUNT,
      "The number of threads for the distributed work queue. These threads are"
          + " used for copying failed bulk import RFiles. Note that as of version 3.1.0 this property"
          + " is not used and will be removed in a future release.",
      "1.4.2"),
  TSERV_WAL_SYNC("tserver.wal.sync", "true", PropertyType.BOOLEAN,
      "Use the SYNC_BLOCK create flag to sync WAL writes to disk. Prevents"
          + " problems recovering from sudden system resets.",
      "1.5.0"),
  TSERV_ASSIGNMENT_DURATION_WARNING("tserver.assignment.duration.warning", "10m",
      PropertyType.TIMEDURATION,
      "The amount of time an assignment can run before the server will print a"
          + " warning along with the current stack trace. Meant to help debug stuck"
          + " assignments.",
      "1.6.2"),
  TSERV_ASSIGNMENT_MAXCONCURRENT("tserver.assignment.concurrent.max", "2", PropertyType.COUNT,
      "The number of threads available to load tablets. Recoveries are still performed serially.",
      "1.7.0"),
  TSERV_SLOW_FLUSH_MILLIS("tserver.slow.flush.time", "100ms", PropertyType.TIMEDURATION,
      "If a flush to the write-ahead log takes longer than this period of time,"
          + " debugging information will written, and may result in a log rollover.",
      "1.8.0"),
  TSERV_SLOW_FILEPERMIT_MILLIS("tserver.slow.filepermit.time", "100ms", PropertyType.TIMEDURATION,
      "If a thread blocks more than this period of time waiting to get file permits,"
          + " debugging information will be written.",
      "1.9.3"),
  TSERV_SUMMARY_PARTITION_THREADS("tserver.summary.partition.threads", "10", PropertyType.COUNT,
      "Summary data must be retrieved from RFiles. For a large number of"
          + " RFiles, the files are broken into partitions of 100k files. This setting"
          + " determines how many of these groups of 100k RFiles will be processed"
          + " concurrently.",
      "2.0.0"),
  TSERV_SUMMARY_REMOTE_THREADS("tserver.summary.remote.threads", "128", PropertyType.COUNT,
      "For a partitioned group of 100k RFiles, those files are grouped by"
          + " tablet server. Then a remote tablet server is asked to gather summary"
          + " data. This setting determines how many concurrent request are made per"
          + " partition.",
      "2.0.0"),
  TSERV_SUMMARY_RETRIEVAL_THREADS("tserver.summary.retrieval.threads", "10", PropertyType.COUNT,
      "The number of threads on each tablet server available to retrieve"
          + " summary data, that is not currently in cache, from RFiles.",
      "2.0.0"),
  @Deprecated(since = "3.1")
  TSERV_LAST_LOCATION_MODE("tserver.last.location.mode", "compaction",
      PropertyType.LAST_LOCATION_MODE,
      "Describes how the system will record the 'last' location for tablets, which can be used for"
          + " assigning them when a cluster restarts. If 'compaction' is the mode, then the system"
          + " will record the location where the tablet's most recent compaction occurred. If"
          + " 'assignment' is the mode, then the most recently assigned location will be recorded."
          + " The manager.startup.tserver properties might also need to be set to ensure the"
          + " tserver is available before tablets are initially assigned if the 'last' location is"
          + " to be used. This property has been deprecated in anticipation of it being removed in"
          + " a future release that removes major compactions from the TabletServer, rendering this"
          + " feature moot.",
      "2.1.1"),
  // accumulo garbage collector properties
  GC_PREFIX("gc.", null, PropertyType.PREFIX,
      "Properties in this category affect the behavior of the accumulo garbage collector.",
      "1.3.5"),
  GC_CANDIDATE_BATCH_SIZE("gc.candidate.batch.size", "50%", PropertyType.MEMORY,
      "The amount of memory used as the batch size for garbage collection.", "2.1.0"),
  GC_CYCLE_START("gc.cycle.start", "30s", PropertyType.TIMEDURATION,
      "Time to wait before attempting to garbage collect any old RFiles or write-ahead logs.",
      "1.3.5"),
  GC_CYCLE_DELAY("gc.cycle.delay", "5m", PropertyType.TIMEDURATION,
      "Time between garbage collection cycles. In each cycle, old RFiles or write-ahead logs "
          + "no longer in use are removed from the filesystem.",
      "1.3.5"),
  GC_PORT("gc.port.client", "9998", PropertyType.PORT,
      "The listening port for the garbage collector's monitor service.", "1.3.5"),
  GC_DELETE_THREADS("gc.threads.delete", "16", PropertyType.COUNT,
      "The number of threads used to delete RFiles and write-ahead logs.", "1.3.5"),
  GC_SAFEMODE("gc.safemode", "false", PropertyType.BOOLEAN,
      "Provides listing of files to be deleted but does not delete any files.", "2.1.0"),
  GC_USE_FULL_COMPACTION("gc.post.metadata.action", "flush", PropertyType.GC_POST_ACTION,
      "When the gc runs it can make a lot of changes to the metadata, on completion, "
          + " to force the changes to be written to disk, the metadata and root tables can be flushed"
          + " and possibly compacted. Legal values are: compact - which both flushes and compacts the"
          + " metadata; flush - which flushes only (compactions may be triggered if required); or none.",
      "1.10.0"),

  // properties that are specific to the monitor server behavior
  MONITOR_PREFIX("monitor.", null, PropertyType.PREFIX,
      "Properties in this category affect the behavior of the monitor web server.", "1.3.5"),
  MONITOR_PORT("monitor.port.client", "9995", PropertyType.PORT,
      "The listening port for the monitor's http service.", "1.3.5"),
  MONITOR_SSL_KEYSTORE("monitor.ssl.keyStore", "", PropertyType.PATH,
      "The keystore for enabling monitor SSL.", "1.5.0"),
  @Sensitive
  MONITOR_SSL_KEYSTOREPASS("monitor.ssl.keyStorePassword", "", PropertyType.STRING,
      "The keystore password for enabling monitor SSL.", "1.5.0"),
  MONITOR_SSL_KEYSTORETYPE("monitor.ssl.keyStoreType", "jks", PropertyType.STRING,
      "Type of SSL keystore.", "1.7.0"),
  @Sensitive
  MONITOR_SSL_KEYPASS("monitor.ssl.keyPassword", "", PropertyType.STRING,
      "Optional: the password for the private key in the keyStore. When not provided, this "
          + "defaults to the keystore password.",
      "1.9.3"),
  MONITOR_SSL_TRUSTSTORE("monitor.ssl.trustStore", "", PropertyType.PATH,
      "The truststore for enabling monitor SSL.", "1.5.0"),
  @Sensitive
  MONITOR_SSL_TRUSTSTOREPASS("monitor.ssl.trustStorePassword", "", PropertyType.STRING,
      "The truststore password for enabling monitor SSL.", "1.5.0"),
  MONITOR_SSL_TRUSTSTORETYPE("monitor.ssl.trustStoreType", "jks", PropertyType.STRING,
      "Type of SSL truststore.", "1.7.0"),
  MONITOR_SSL_INCLUDE_CIPHERS("monitor.ssl.include.ciphers", "", PropertyType.STRING,
      "A comma-separated list of allows SSL Ciphers, see"
          + " monitor.ssl.exclude.ciphers to disallow ciphers.",
      "1.6.1"),
  MONITOR_SSL_EXCLUDE_CIPHERS("monitor.ssl.exclude.ciphers", "", PropertyType.STRING,
      "A comma-separated list of disallowed SSL Ciphers, see"
          + " monitor.ssl.include.ciphers to allow ciphers.",
      "1.6.1"),
  MONITOR_SSL_INCLUDE_PROTOCOLS("monitor.ssl.include.protocols", "TLSv1.3", PropertyType.STRING,
      "A comma-separate list of allowed SSL protocols.", "1.5.3"),
  MONITOR_LOCK_CHECK_INTERVAL("monitor.lock.check.interval", "5s", PropertyType.TIMEDURATION,
      "The amount of time to sleep between checking for the Monitor ZooKeeper lock.", "1.5.1"),
  MONITOR_RESOURCES_EXTERNAL("monitor.resources.external", "", PropertyType.JSON,
      "A JSON Map of Strings. Each String should be an HTML tag of an external"
          + " resource (JS or CSS) to be imported by the Monitor. Be sure to wrap"
          + " with CDATA tags. If this value is set, all of the external resources"
          + " in the `<head>` tag of the Monitor will be replaced with the tags set here."
          + " Be sure the jquery tag is first since other scripts will depend on it."
          + " The resources that are used by default can be seen in"
          + " `accumulo/server/monitor/src/main/resources/templates/default.ftl`.",
      "2.0.0"),
  // per table properties
  TABLE_PREFIX("table.", null, PropertyType.PREFIX,
      "Properties in this category affect tablet server treatment of tablets,"
          + " but can be configured on a per-table basis. Setting these properties in"
          + " accumulo.properties will override the default globally for all tables and not"
          + " any specific table. However, both the default and the global setting can"
          + " be overridden per table using the table operations API or in the shell,"
          + " which sets the overridden value in zookeeper. Restarting accumulo tablet"
          + " servers after setting these properties in accumulo.properties will cause the"
          + " global setting to take effect. However, you must use the API or the shell"
          + " to change properties in zookeeper that are set on a table.",
      "1.3.5"),
  TABLE_ARBITRARY_PROP_PREFIX("table.custom.", null, PropertyType.PREFIX,
      "Prefix to be used for user defined arbitrary properties.", "1.7.0"),
  TABLE_MINC_OUTPUT_DROP_CACHE("table.compaction.minor.output.drop.cache", "false",
      PropertyType.BOOLEAN,
      "Setting this property to true will call"
          + "FSDataOutputStream.setDropBehind(true) on the minor compaction output stream.",
      "2.1.1"),
  TABLE_MAJC_OUTPUT_DROP_CACHE("table.compaction.major.output.drop.cache", "false",
      PropertyType.BOOLEAN,
      "Setting this property to true will call"
          + "FSDataOutputStream.setDropBehind(true) on the major compaction output stream.",
      "2.1.1"),
  TABLE_MAJC_RATIO("table.compaction.major.ratio", "3", PropertyType.FRACTION,
      "Minimum ratio of total input size to maximum input RFile size for"
          + " running a major compaction.",
      "1.3.5"),
  TABLE_SPLIT_THRESHOLD("table.split.threshold", "1G", PropertyType.BYTES,
      "A tablet is split when the combined size of RFiles exceeds this amount.", "1.3.5"),
  TABLE_MAX_END_ROW_SIZE("table.split.endrow.size.max", "10k", PropertyType.BYTES,
      "Maximum size of end row.", "1.7.0"),
  TABLE_MINC_COMPACT_IDLETIME("table.compaction.minor.idle", "5m", PropertyType.TIMEDURATION,
      "After a tablet has been idle (no mutations) for this time period it may have its "
          + "in-memory map flushed to disk in a minor compaction. There is no guarantee an idle "
          + "tablet will be compacted.",
      "1.3.5"),
  TABLE_COMPACTION_DISPATCHER("table.compaction.dispatcher",
      SimpleCompactionDispatcher.class.getName(), PropertyType.CLASSNAME,
      "A configurable dispatcher that decides what compaction service a table should use.",
      "2.1.0"),
  TABLE_COMPACTION_DISPATCHER_OPTS("table.compaction.dispatcher.opts.", null, PropertyType.PREFIX,
      "Options for the table compaction dispatcher.", "2.1.0"),
  TABLE_COMPACTION_SELECTION_EXPIRATION("table.compaction.selection.expiration.ms", "2m",
      PropertyType.TIMEDURATION,
      "User compactions select files and are then queued for compaction, preventing these files "
          + "from being used in system compactions.  This timeout allows system compactions to cancel "
          + "the hold queued user compactions have on files, when its queued for more than the "
          + "specified time.  If a system compaction cancels a hold and runs, then the user compaction"
          + " can reselect and hold files after the system compaction runs.",
      "2.1.0"),
  TABLE_COMPACTION_SELECTOR("table.compaction.selector", "", PropertyType.CLASSNAME,
      "A configurable selector for a table that can periodically select file for mandatory "
          + "compaction, even if the files do not meet the compaction ratio.",
      "2.1.0"),
  TABLE_COMPACTION_SELECTOR_OPTS("table.compaction.selector.opts.", null, PropertyType.PREFIX,
      "Options for the table compaction dispatcher.", "2.1.0"),
  TABLE_COMPACTION_CONFIGURER("table.compaction.configurer", "", PropertyType.CLASSNAME,
      "A plugin that can dynamically configure compaction output files based on input files.",
      "2.1.0"),
  TABLE_COMPACTION_CONFIGURER_OPTS("table.compaction.configurer.opts.", null, PropertyType.PREFIX,
      "Options for the table compaction configuror.", "2.1.0"),
  // Crypto-related properties
  @Experimental
  TABLE_CRYPTO_PREFIX("table.crypto.opts.", null, PropertyType.PREFIX,
      "Properties related to on-disk file encryption.", "2.1.0"),
  @Experimental
  @Sensitive
  TABLE_CRYPTO_SENSITIVE_PREFIX("table.crypto.opts.sensitive.", null, PropertyType.PREFIX,
      "Sensitive properties related to on-disk file encryption.", "2.1.0"),
  TABLE_SCAN_DISPATCHER("table.scan.dispatcher", SimpleScanDispatcher.class.getName(),
      PropertyType.CLASSNAME,
      "This class is used to dynamically dispatch scans to configured scan executors.  Configured "
          + "classes must implement {% jlink " + ScanDispatcher.class.getName() + " %}. See "
          + "[scan executors]({% durl administration/scan-executors %}) for an overview of why"
          + " and how to use this property. This property is ignored for the root and metadata"
          + " table.  The metadata table always dispatches to a scan executor named `meta`.",
      "2.0.0"),
  TABLE_SCAN_DISPATCHER_OPTS("table.scan.dispatcher.opts.", null, PropertyType.PREFIX,
      "Options for the table scan dispatcher.", "2.0.0"),
  TABLE_SCAN_MAXMEM("table.scan.max.memory", "512k", PropertyType.BYTES,
      "The maximum amount of memory that will be used to cache results of a client query/scan. "
          + "Once this limit is reached, the buffered data is sent to the client.",
      "1.3.5"),
  TABLE_FILE_TYPE("table.file.type", RFile.EXTENSION, PropertyType.FILENAME_EXT,
      "Change the type of file a table writes.", "1.3.5"),
  TABLE_LOAD_BALANCER("table.balancer", "org.apache.accumulo.core.spi.balancer.SimpleLoadBalancer",
      PropertyType.STRING,
      "This property can be set to allow the LoadBalanceByTable load balancer"
          + " to change the called Load Balancer for this table.",
      "1.3.5"),
  TABLE_FILE_COMPRESSION_TYPE("table.file.compress.type", "gz", PropertyType.STRING,
      "Compression algorithm used on index and data blocks before they are"
          + " written. Possible values: zstd, gz, snappy, bzip2, lzo, lz4, none.",
      "1.3.5"),
  TABLE_FILE_COMPRESSED_BLOCK_SIZE("table.file.compress.blocksize", "100k", PropertyType.BYTES,
      "The maximum size of data blocks in RFiles before they are compressed and written.", "1.3.5"),
  TABLE_FILE_COMPRESSED_BLOCK_SIZE_INDEX("table.file.compress.blocksize.index", "128k",
      PropertyType.BYTES,
      "The maximum size of index blocks in RFiles before they are compressed and written.",
      "1.4.0"),
  TABLE_FILE_BLOCK_SIZE("table.file.blocksize", "0B", PropertyType.BYTES,
      "The HDFS block size used when writing RFiles. When set to 0B, the"
          + " value/defaults of HDFS property 'dfs.block.size' will be used.",
      "1.3.5"),
  TABLE_FILE_REPLICATION("table.file.replication", "0", PropertyType.COUNT,
      "The number of replicas for a table's RFiles in HDFS. When set to 0, HDFS"
          + " defaults are used.",
      "1.3.5"),
  TABLE_FILE_MAX("table.file.max", "15", PropertyType.COUNT,
      "The maximum number of RFiles each tablet in a table can have. When"
          + " adjusting this property you may want to consider adjusting"
          + " table.compaction.major.ratio also. Setting this property to 0 will make"
          + " it default to tserver.scan.files.open.max-1, this will prevent a tablet"
          + " from having more RFiles than can be opened. Prior to 2.1.0 this property"
          + " was used to trigger merging minor compactions, but merging minor compactions"
          + " were removed in 2.1.0. Now this property is only used by the"
          + " DefaultCompactionStrategy and the DefaultCompactionPlanner."
          + " The DefaultCompactionPlanner started using this property in 2.1.3, before"
          + " that it did not use the property.",
      "1.4.0"),
  TABLE_FILE_SUMMARY_MAX_SIZE("table.file.summary.maxSize", "256k", PropertyType.BYTES,
      "The maximum size summary that will be stored. The number of RFiles that"
          + " had summary data exceeding this threshold is reported by"
          + " Summary.getFileStatistics().getLarge(). When adjusting this consider the"
          + " expected number RFiles with summaries on each tablet server and the"
          + " summary cache size.",
      "2.0.0"),
  TABLE_BLOOM_ENABLED("table.bloom.enabled", "false", PropertyType.BOOLEAN,
      "Use bloom filters on this table.", "1.3.5"),
  TABLE_BLOOM_LOAD_THRESHOLD("table.bloom.load.threshold", "1", PropertyType.COUNT,
      "This number of seeks that would actually use a bloom filter must occur"
          + " before a RFile's bloom filter is loaded. Set this to zero to initiate"
          + " loading of bloom filters when a RFile is opened.",
      "1.3.5"),
  TABLE_BLOOM_SIZE("table.bloom.size", "1048576", PropertyType.COUNT,
      "Bloom filter size, as number of keys.", "1.3.5"),
  TABLE_BLOOM_ERRORRATE("table.bloom.error.rate", "0.5%", PropertyType.FRACTION,
      "Bloom filter error rate.", "1.3.5"),
  TABLE_BLOOM_KEY_FUNCTOR("table.bloom.key.functor",
      "org.apache.accumulo.core.file.keyfunctor.RowFunctor", PropertyType.CLASSNAME,
      "A function that can transform the key prior to insertion and check of"
          + " bloom filter. org.apache.accumulo.core.file.keyfunctor.RowFunctor,"
          + " org.apache.accumulo.core.file.keyfunctor.ColumnFamilyFunctor, and"
          + " org.apache.accumulo.core.file.keyfunctor.ColumnQualifierFunctor are"
          + " allowable values. One can extend any of the above mentioned classes to"
          + " perform specialized parsing of the key.",
      "1.3.5"),
  TABLE_BLOOM_HASHTYPE("table.bloom.hash.type", "murmur", PropertyType.STRING,
      "The bloom filter hash type.", "1.3.5"),
  TABLE_BULK_MAX_TABLETS("table.bulk.max.tablets", "0", PropertyType.COUNT,
      "The maximum number of tablets allowed for one bulk import file. Value of 0 is Unlimited. "
          + "This property is only enforced in the new bulk import API.",
      "2.1.0"),
  TABLE_DURABILITY("table.durability", "sync", PropertyType.DURABILITY,
      "The durability used to write to the write-ahead log. Legal values are:"
          + " none, which skips the write-ahead log; log, which sends the data to the"
          + " write-ahead log, but does nothing to make it durable; flush, which pushes"
          + " data to the file system; and sync, which ensures the data is written to disk.",
      "1.7.0"),

  TABLE_FAILURES_IGNORE("table.failures.ignore", "false", PropertyType.BOOLEAN,
      "If you want queries for your table to hang or fail when data is missing"
          + " from the system, then set this to false. When this set to true missing"
          + " data will be reported but queries will still run possibly returning a"
          + " subset of the data.",
      "1.3.5"),
  TABLE_DEFAULT_SCANTIME_VISIBILITY("table.security.scan.visibility.default", "",
      PropertyType.STRING,
      "The security label that will be assumed at scan time if an entry does"
          + " not have a visibility expression.\n"
          + "Note: An empty security label is displayed as []. The scan results"
          + " will show an empty visibility even if the visibility from this"
          + " setting is applied to the entry.\n"
          + "CAUTION: If a particular key has an empty security label AND its"
          + " table's default visibility is also empty, access will ALWAYS be"
          + " granted for users with permission to that table. Additionally, if this"
          + " field is changed, all existing data with an empty visibility label"
          + " will be interpreted with the new label on the next scan.",
      "1.3.5"),
  TABLE_LOCALITY_GROUPS("table.groups.enabled", "", PropertyType.STRING,
      "A comma separated list of locality group names to enable for this table.", "1.3.5"),
  TABLE_CONSTRAINT_PREFIX("table.constraint.", null, PropertyType.PREFIX,
      "Properties in this category are per-table properties that add"
          + " constraints to a table. These properties start with the category"
          + " prefix, followed by a number, and their values correspond to a fully"
          + " qualified Java class that implements the Constraint interface.\nFor example:\n"
          + "table.constraint.1 = org.apache.accumulo.core.constraints.MyCustomConstraint\n"
          + "and:\n table.constraint.2 = my.package.constraints.MySecondConstraint.",
      "1.3.5"),
  TABLE_INDEXCACHE_ENABLED("table.cache.index.enable", "true", PropertyType.BOOLEAN,
      "Determines whether index block cache is enabled for a table.", "1.3.5"),
  TABLE_BLOCKCACHE_ENABLED("table.cache.block.enable", "false", PropertyType.BOOLEAN,
      "Determines whether data block cache is enabled for a table.", "1.3.5"),
  TABLE_ITERATOR_PREFIX("table.iterator.", null, PropertyType.PREFIX,
      "Properties in this category specify iterators that are applied at"
          + " various stages (scopes) of interaction with a table. These properties"
          + " start with the category prefix, followed by a scope (minc, majc, scan,"
          + " etc.), followed by a period, followed by a name, as in"
          + " table.iterator.scan.vers, or table.iterator.scan.custom. The values for"
          + " these properties are a number indicating the ordering in which it is"
          + " applied, and a class name such as:\n"
          + "table.iterator.scan.vers = 10,org.apache.accumulo.core.iterators.VersioningIterator\n"
          + "These iterators can take options if additional properties are set that"
          + " look like this property, but are suffixed with a period, followed by 'opt'"
          + " followed by another period, and a property name.\n"
          + "For example, table.iterator.minc.vers.opt.maxVersions = 3.",
      "1.3.5"),
  TABLE_ITERATOR_SCAN_PREFIX(TABLE_ITERATOR_PREFIX.getKey() + IteratorScope.scan.name() + ".", null,
      PropertyType.PREFIX, "Convenience prefix to find options for the scan iterator scope.",
      "1.5.2"),
  TABLE_ITERATOR_MINC_PREFIX(TABLE_ITERATOR_PREFIX.getKey() + IteratorScope.minc.name() + ".", null,
      PropertyType.PREFIX, "Convenience prefix to find options for the minc iterator scope.",
      "1.5.2"),
  TABLE_ITERATOR_MAJC_PREFIX(TABLE_ITERATOR_PREFIX.getKey() + IteratorScope.majc.name() + ".", null,
      PropertyType.PREFIX, "Convenience prefix to find options for the majc iterator scope.",
      "1.5.2"),
  TABLE_LOCALITY_GROUP_PREFIX("table.group.", null, PropertyType.PREFIX,
      "Properties in this category are per-table properties that define"
          + " locality groups in a table. These properties start with the category"
          + " prefix, followed by a name, followed by a period, and followed by a"
          + " property for that group.\n"
          + "For example table.group.group1=x,y,z sets the column families for a"
          + " group called group1. Once configured, group1 can be enabled by adding"
          + " it to the list of groups in the " + TABLE_LOCALITY_GROUPS.getKey() + " property.\n"
          + "Additional group options may be specified for a named group by setting"
          + " `table.group.<name>.opt.<key>=<value>`.",
      "1.3.5"),
  TABLE_FORMATTER_CLASS("table.formatter", DefaultFormatter.class.getName(), PropertyType.STRING,
      "The Formatter class to apply on results in the shell.", "1.4.0"),
  TABLE_CLASSLOADER_CONTEXT("table.class.loader.context", "", PropertyType.STRING,
      "The context to use for loading per-table resources, such as iterators"
          + " from the configured factory in `general.context.class.loader.factory`.",
      "2.1.0"),
  TABLE_SAMPLER("table.sampler", "", PropertyType.CLASSNAME,
      "The name of a class that implements org.apache.accumulo.core.Sampler."
          + " Setting this option enables storing a sample of data which can be"
          + " scanned. Always having a current sample can useful for query optimization"
          + " and data comprehension. After enabling sampling for an existing table,"
          + " a compaction is needed to compute the sample for existing data. The"
          + " compact command in the shell has an option to only compact RFiles without"
          + " sample data.",
      "1.8.0"),
  TABLE_SAMPLER_OPTS("table.sampler.opt.", null, PropertyType.PREFIX,
      "The property is used to set options for a sampler. If a sample had two"
          + " options like hasher and modulous, then the two properties"
          + " table.sampler.opt.hasher=${hash algorithm} and"
          + " table.sampler.opt.modulous=${mod} would be set.",
      "1.8.0"),
  TABLE_SUSPEND_DURATION("table.suspend.duration", "0s", PropertyType.TIMEDURATION,
      "For tablets belonging to this table: When a tablet server dies, allow"
          + " the tablet server this duration to revive before reassigning its tablets"
          + " to other tablet servers.",
      "1.8.0"),
  TABLE_SUMMARIZER_PREFIX("table.summarizer.", null, PropertyType.PREFIX,
      "Prefix for configuring summarizers for a table. Using this prefix"
          + " multiple summarizers can be configured with options for each one. Each"
          + " summarizer configured should have a unique id, this id can be anything."
          + " To add a summarizer set "
          + "`table.summarizer.<unique id>=<summarizer class name>.` If the summarizer has options"
          + ", then for each option set `table.summarizer.<unique id>.opt.<key>=<value>`.",
      "2.0.0"),
  @Experimental
  TABLE_DELETE_BEHAVIOR("table.delete.behavior",
      DeletingIterator.Behavior.PROCESS.name().toLowerCase(), PropertyType.STRING,
      "This determines what action to take when a delete marker is seen."
          + " Valid values are `process` and `fail` with `process` being the default.  When set to "
          + "`process`, deletes will suppress data.  When set to `fail`, any deletes seen will cause"
          + " an exception. The purpose of `fail` is to support tables that never delete data and"
          + " need fast seeks within the timestamp range of a column. When setting this to fail, "
          + "also consider configuring the `" + NoDeleteConstraint.class.getName() + "` "
          + "constraint.",
      "2.0.0"),

  // Compactor properties
  @Experimental
  COMPACTOR_PREFIX("compactor.", null, PropertyType.PREFIX,
      "Properties in this category affect the behavior of the accumulo compactor server.", "2.1.0"),
  @Experimental
  COMPACTOR_MIN_JOB_WAIT_TIME("compactor.wait.time.job.min", "1s", PropertyType.TIMEDURATION,
      "The minimum amount of time to wait between checks for the next compaction job, backing off"
          + "exponentially until COMPACTOR_MAX_JOB_WAIT_TIME is reached.",
      "2.1.3"),
  @Experimental
  COMPACTOR_MAX_JOB_WAIT_TIME("compactor.wait.time.job.max", "5m", PropertyType.TIMEDURATION,
      "Compactors do exponential backoff when their request for work repeatedly come back empty. "
          + "This is the maximum amount of time to wait between checks for the next compaction job.",
      "2.1.3"),
  @Experimental
  COMPACTOR_PORTSEARCH("compactor.port.search", "false", PropertyType.BOOLEAN,
      "If the compactor.port.client is in use, search higher ports until one is available.",
      "2.1.0"),
  @Experimental
  COMPACTOR_CLIENTPORT("compactor.port.client", "9133", PropertyType.PORT,
      "The port used for handling client connections on the compactor servers.", "2.1.0"),
  @Experimental
  COMPACTOR_MINTHREADS("compactor.threads.minimum", "1", PropertyType.COUNT,
      "The minimum number of threads to use to handle incoming requests.", "2.1.0"),
  @Experimental
  COMPACTOR_MINTHREADS_TIMEOUT("compactor.threads.timeout", "0s", PropertyType.TIMEDURATION,
      "The time after which incoming request threads terminate with no work available.  Zero (0) will keep the threads alive indefinitely.",
      "2.1.0"),
  @Experimental
  COMPACTOR_THREADCHECK("compactor.threadcheck.time", "1s", PropertyType.TIMEDURATION,
      "The time between adjustments of the server thread pool.", "2.1.0"),
  @Experimental
  COMPACTOR_MAX_MESSAGE_SIZE("compactor.message.size.max", "10M", PropertyType.BYTES,
      "The maximum size of a message that can be sent to a tablet server.", "2.1.0"),
  @Experimental
  COMPACTOR_QUEUE_NAME("compactor.queue", "", PropertyType.STRING,
      "The queue for which this Compactor will perform compactions.", "3.0.0"),
  // CompactionCoordinator properties
  @Experimental
  COMPACTION_COORDINATOR_PREFIX("compaction.coordinator.", null, PropertyType.PREFIX,
      "Properties in this category affect the behavior of the accumulo compaction coordinator server.",
      "2.1.0"),
  @Experimental
  COMPACTION_COORDINATOR_THRIFTCLIENT_PORTSEARCH("compaction.coordinator.port.search", "false",
      PropertyType.BOOLEAN,
      "If the ports above are in use, search higher ports until one is available.", "2.1.0"),
  @Experimental
  COMPACTION_COORDINATOR_CLIENTPORT("compaction.coordinator.port.client", "9132", PropertyType.PORT,
      "The port used for handling Thrift client connections on the compaction coordinator server.",
      "2.1.0"),
  @Experimental
  COMPACTION_COORDINATOR_MINTHREADS("compaction.coordinator.threads.minimum", "1",
      PropertyType.COUNT, "The minimum number of threads to use to handle incoming requests.",
      "2.1.0"),
  @Experimental
  COMPACTION_COORDINATOR_MINTHREADS_TIMEOUT("compaction.coordinator.threads.timeout", "0s",
      PropertyType.TIMEDURATION,
      "The time after which incoming request threads terminate with no work available.  Zero (0) will keep the threads alive indefinitely.",
      "2.1.0"),
  @Experimental
  COMPACTION_COORDINATOR_THREADCHECK("compaction.coordinator.threadcheck.time", "1s",
      PropertyType.TIMEDURATION, "The time between adjustments of the server thread pool.",
      "2.1.0"),
  @Experimental
  COMPACTION_COORDINATOR_MAX_MESSAGE_SIZE("compaction.coordinator.message.size.max", "10M",
      PropertyType.BYTES, "The maximum size of a message that can be sent to a tablet server.",
      "2.1.0"),
  @Experimental
  COMPACTION_COORDINATOR_DEAD_COMPACTOR_CHECK_INTERVAL(
      "compaction.coordinator.compactor.dead.check.interval", "5m", PropertyType.TIMEDURATION,
      "The interval at which to check for dead compactors.", "2.1.0"),
  @Experimental
  COMPACTION_COORDINATOR_FINALIZER_TSERVER_NOTIFIER_MAXTHREADS(
      "compaction.coordinator.compaction.finalizer.threads.maximum", "5", PropertyType.COUNT,
      "The maximum number of threads to use for notifying tablet servers that an external compaction has completed.",
      "2.1.0"),
  @Experimental
  COMPACTION_COORDINATOR_FINALIZER_COMPLETION_CHECK_INTERVAL(
      "compaction.coordinator.compaction.finalizer.check.interval", "60s",
      PropertyType.TIMEDURATION,
      "The interval at which to check for external compaction final state markers in the metadata table.",
      "2.1.0"),
  @Experimental
  COMPACTION_COORDINATOR_TSERVER_COMPACTION_CHECK_INTERVAL(
      "compaction.coordinator.tserver.check.interval", "1m", PropertyType.TIMEDURATION,
      "The interval at which to check the tservers for external compactions.", "2.1.0");

  private final String key;
  private final String defaultValue;
  private final String description;
  private String deprecatedSince;
  private final String availableSince;
  private boolean annotationsComputed = false;
  private boolean isSensitive;
  private boolean isDeprecated;
  private boolean isExperimental;
  private boolean isReplaced;
  private Property replacedBy = null;
  private final PropertyType type;

  Property(String name, String defaultValue, PropertyType type, String description,
      String availableSince) {
    this.key = name;
    this.defaultValue = defaultValue;
    this.description = description;
    this.availableSince = availableSince;
    this.type = type;
  }

  @Override
  public String toString() {
    return this.key;
  }

  /**
   * Gets the key (string) for this property.
   *
   * @return key
   */
  public String getKey() {
    return this.key;
  }

  /**
   * Gets the default value for this property. System properties are interpolated into the value if
   * necessary.
   *
   * @return default value
   */
  public String getDefaultValue() {
    return this.defaultValue;
  }

  /**
   * Gets the type of this property.
   *
   * @return property type
   */
  public PropertyType getType() {
    return this.type;
  }

  /**
   * Gets the description of this property.
   *
   * @return description
   */
  public String getDescription() {
    return this.description;
  }

  /**
   * Checks if this property is experimental.
   *
   * @return true if this property is experimental
   */
  public boolean isExperimental() {
    Preconditions.checkState(annotationsComputed,
        "precomputeAnnotations() must be called before calling this method");
    return isExperimental;
  }

  /**
   * Checks if this property is deprecated.
   *
   * @return true if this property is deprecated
   */
  public boolean isDeprecated() {
    Preconditions.checkState(annotationsComputed,
        "precomputeAnnotations() must be called before calling this method");
    return isDeprecated;
  }

  /**
   * Gets the version in which the property was deprecated.
   *
   * @return Accumulo Version
   */
  public String deprecatedSince() {
    Preconditions.checkState(annotationsComputed,
        "precomputeAnnotations() must be called before calling this method");
    return deprecatedSince;
  }

  /**
   * Gets the version in which the property was introduced.
   *
   * @return Accumulo Version
   */
  public String availableSince() {
    return this.availableSince;
  }

  /**
   * Checks if this property is sensitive.
   *
   * @return true if this property is sensitive
   */
  public boolean isSensitive() {
    Preconditions.checkState(annotationsComputed,
        "precomputeAnnotations() must be called before calling this method");
    return isSensitive;
  }

  /**
   * Checks if this property is replaced.
   *
   * @return true if this property is replaced
   */
  public boolean isReplaced() {
    Preconditions.checkState(annotationsComputed,
        "precomputeAnnotations() must be called before calling this method");
    return isReplaced;
  }

  /**
   * Gets the property in which the tagged property is replaced by.
   *
   * @return replacedBy
   */
  public Property replacedBy() {
    Preconditions.checkState(annotationsComputed,
        "precomputeAnnotations() must be called before calling this method");
    return replacedBy;
  }

  private void precomputeAnnotations() {
    isSensitive =
        hasAnnotation(Sensitive.class) || hasPrefixWithAnnotation(getKey(), Sensitive.class);
    isDeprecated =
        hasAnnotation(Deprecated.class) || hasPrefixWithAnnotation(getKey(), Deprecated.class);
    Deprecated dep = getAnnotation(Deprecated.class);
    if (dep != null) {
      deprecatedSince = dep.since();
    }
    isExperimental =
        hasAnnotation(Experimental.class) || hasPrefixWithAnnotation(getKey(), Experimental.class);
    isReplaced =
        hasAnnotation(ReplacedBy.class) || hasPrefixWithAnnotation(getKey(), ReplacedBy.class);
    ReplacedBy rb = getAnnotation(ReplacedBy.class);
    if (rb != null) {
      replacedBy = rb.property();
    } else {
      isReplaced = false;
    }
    annotationsComputed = true;
  }

  /**
   * Checks if a property with the given key is sensitive. The key must be for a valid property, and
   * must either itself be annotated as sensitive or have a prefix annotated as sensitive.
   *
   * @param key property key
   * @return true if property is sensitive
   */
  public static boolean isSensitive(String key) {
    Property prop = propertiesByKey.get(key);
    if (prop != null) {
      return prop.isSensitive();
    }
    return validPrefixes.stream().filter(key::startsWith).map(propertiesByKey::get)
        .anyMatch(Property::isSensitive);
  }

  private <T extends Annotation> boolean hasAnnotation(Class<T> annotationType) {
    return getAnnotation(annotationType) != null;
  }

  private <T extends Annotation> T getAnnotation(Class<T> annotationType) {
    try {
      return getClass().getField(name()).getAnnotation(annotationType);
    } catch (SecurityException | NoSuchFieldException e) {
      LoggerFactory.getLogger(getClass()).error("{}", e.getMessage(), e);
    }
    return null;
  }

  private static <T extends Annotation> boolean hasPrefixWithAnnotation(String key,
      Class<T> annotationType) {
    Predicate<Property> hasIt = prop -> prop.hasAnnotation(annotationType);
    return validPrefixes.stream().filter(key::startsWith).map(propertiesByKey::get).anyMatch(hasIt);
  }

  private static final HashSet<String> validTableProperties = new HashSet<>();
  private static final HashSet<String> validProperties = new HashSet<>();
  private static final HashSet<String> validPrefixes = new HashSet<>();
  private static final HashMap<String,Property> propertiesByKey = new HashMap<>();

  /**
   * Checks if the given property and value are valid. A property is valid if the property key is
   * valid see {@link #isValidPropertyKey} and that the value is a valid format for the type see
   * {@link PropertyType#isValidFormat}.
   *
   * @param key property key
   * @param value property value
   * @return true if key is valid (recognized, or has a recognized prefix)
   */
  public static boolean isValidProperty(final String key, final String value) {
    Property p = getPropertyByKey(key);
    if (p == null) {
      // If a key doesn't exist yet, then check if it follows a valid prefix
      return validPrefixes.stream().anyMatch(key::startsWith);
    }
    return (isValidPropertyKey(key) && p.getType().isValidFormat(value));
  }

  /**
   * Checks if the given property key is valid. A valid property key is either equal to the key of
   * some defined property or has a prefix matching some prefix defined in this class.
   *
   * @param key property key
   * @return true if key is valid (recognized, or has a recognized prefix)
   */
  public static boolean isValidPropertyKey(String key) {
    return validProperties.contains(key) || validPrefixes.stream().anyMatch(key::startsWith);

  }

  /**
   * Checks if the given property key is a valid property and is of type boolean.
   *
   * @param key property key
   * @return true if key is valid and is of type boolean, false otherwise
   */
  public static boolean isValidBooleanPropertyKey(String key) {
    return validProperties.contains(key) && getPropertyByKey(key).getType() == PropertyType.BOOLEAN;
  }

  /**
   * Checks if the given property key is for a valid table property. A valid table property key is
   * either equal to the key of some defined table property (which each start with
   * {@link #TABLE_PREFIX}) or has a prefix matching {@link #TABLE_CONSTRAINT_PREFIX},
   * {@link #TABLE_ITERATOR_PREFIX}, or {@link #TABLE_LOCALITY_GROUP_PREFIX}.
   *
   * @param key property key
   * @return true if key is valid for a table property (recognized, or has a recognized prefix)
   */
  public static boolean isValidTablePropertyKey(String key) {
    return validTableProperties.contains(key) || (key.startsWith(Property.TABLE_PREFIX.getKey())
        && (key.startsWith(Property.TABLE_CONSTRAINT_PREFIX.getKey())
            || key.startsWith(Property.TABLE_ITERATOR_PREFIX.getKey())
            || key.startsWith(Property.TABLE_LOCALITY_GROUP_PREFIX.getKey())
            || key.startsWith(Property.TABLE_ARBITRARY_PROP_PREFIX.getKey())
            || key.startsWith(TABLE_SAMPLER_OPTS.getKey())
            || key.startsWith(TABLE_SUMMARIZER_PREFIX.getKey())
            || key.startsWith(TABLE_SCAN_DISPATCHER_OPTS.getKey())
            || key.startsWith(TABLE_COMPACTION_DISPATCHER_OPTS.getKey())
            || key.startsWith(TABLE_COMPACTION_CONFIGURER_OPTS.getKey())
            || key.startsWith(TABLE_COMPACTION_SELECTOR_OPTS.getKey()))
        || key.startsWith(TABLE_CRYPTO_PREFIX.getKey()));
  }

  public static final EnumSet<Property> fixedProperties = EnumSet.of(
      // port options
      GC_PORT, MANAGER_CLIENTPORT, TSERV_CLIENTPORT,

      // tserver cache options
      TSERV_CACHE_MANAGER_IMPL, TSERV_DATACACHE_SIZE, TSERV_INDEXCACHE_SIZE,
      TSERV_SUMMARYCACHE_SIZE,

      // others
      TSERV_NATIVEMAP_ENABLED, TSERV_SCAN_MAX_OPENFILES, MANAGER_RECOVERY_WAL_EXISTENCE_CACHE_TIME);

  /**
   * Checks if the given property may be changed via Zookeeper, but not recognized until the restart
   * of some relevant daemon.
   *
   * @param key property key
   * @return true if property may be changed via Zookeeper but only heeded upon some restart
   */
  public static boolean isFixedZooPropertyKey(Property key) {
    return fixedProperties.contains(key);
  }

  /**
   * Checks if the given property key is valid for a property that may be changed via Zookeeper.
   *
   * @param key property key
   * @return true if key's property may be changed via Zookeeper
   */
  public static boolean isValidZooPropertyKey(String key) {
    // white list prefixes
    return key.startsWith(Property.TABLE_PREFIX.getKey())
        || key.startsWith(Property.TSERV_PREFIX.getKey())
        || key.startsWith(Property.COMPACTION_SERVICE_PREFIX.getKey())
        || key.startsWith(Property.MANAGER_PREFIX.getKey())
        || key.startsWith(Property.GC_PREFIX.getKey())
        || key.startsWith(Property.GENERAL_ARBITRARY_PROP_PREFIX.getKey())
        || key.equals(Property.COMPACTION_WARN_TIME.getKey())
        || key.equals(Property.GENERAL_FILE_NAME_ALLOCATION_BATCH_SIZE_MIN.getKey())
        || key.equals(Property.GENERAL_FILE_NAME_ALLOCATION_BATCH_SIZE_MAX.getKey());
  }

  /**
   * Gets a {@link Property} instance with the given key.
   *
   * @param key property key
   * @return property, or null if not found
   */
  public static Property getPropertyByKey(String key) {
    return propertiesByKey.get(key);
  }

  /**
   * Checks if this property is expected to have a Java class as a value.
   *
   * @return true if this is property is a class property
   */
  public static boolean isClassProperty(String key) {
    return (key.startsWith(Property.TABLE_CONSTRAINT_PREFIX.getKey())
        && key.substring(Property.TABLE_CONSTRAINT_PREFIX.getKey().length()).split("\\.").length
            == 1)
        || (key.startsWith(Property.TABLE_ITERATOR_PREFIX.getKey())
            && key.substring(Property.TABLE_ITERATOR_PREFIX.getKey().length()).split("\\.").length
                == 2)
        || key.equals(Property.TABLE_LOAD_BALANCER.getKey());
  }

  /**
   * Creates a new instance of a class specified in a configuration property. The table classpath
   * context is used if set.
   *
   * @param conf configuration containing property
   * @param property property specifying class name
   * @param base base class of type
   * @param defaultInstance instance to use if creation fails
   * @return new class instance, or default instance if creation failed
   */
  public static <T> T createTableInstanceFromPropertyName(AccumuloConfiguration conf,
      Property property, Class<T> base, T defaultInstance) {
    String clazzName = conf.get(property);
    String context = ClassLoaderUtil.tableContext(conf);
    return ConfigurationTypeHelper.getClassInstance(context, clazzName, base, defaultInstance);
  }

  /**
   * Creates a new instance of a class specified in a configuration property.
   *
   * @param conf configuration containing property
   * @param property property specifying class name
   * @param base base class of type
   * @param defaultInstance instance to use if creation fails
   * @return new class instance, or default instance if creation failed
   */
  public static <T> T createInstanceFromPropertyName(AccumuloConfiguration conf, Property property,
      Class<T> base, T defaultInstance) {
    String clazzName = conf.get(property);
    return ConfigurationTypeHelper.getClassInstance(null, clazzName, base, defaultInstance);
  }

  static {
    // Precomputing information here avoids :
    // * Computing it each time a method is called
    // * Using synch to compute the first time a method is called
    Predicate<Property> isPrefix = p -> p.getType() == PropertyType.PREFIX;
    Arrays.stream(Property.values())
        // record all properties by key
        .peek(p -> propertiesByKey.put(p.getKey(), p))
        // save all the prefix properties
        .peek(p -> {
          if (isPrefix.test(p)) {
            validPrefixes.add(p.getKey());
          }
        })
        // only use the keys for the non-prefix properties from here on
        .filter(isPrefix.negate()).map(Property::getKey)
        // everything left is a valid property
        .peek(validProperties::add)
        // but some are also valid table properties
        .filter(k -> k.startsWith(Property.TABLE_PREFIX.getKey()))
        .forEach(validTableProperties::add);

    // order is very important here the following code relies on the maps and sets populated above
    Arrays.stream(Property.values()).forEach(Property::precomputeAnnotations);
  }
}<|MERGE_RESOLUTION|>--- conflicted
+++ resolved
@@ -639,23 +639,15 @@
       PropertyType.JSON,
       "See {% jlink -f org.apache.accumulo.core.spi.compaction.DefaultCompactionPlanner %}.",
       "2.1.0"),
-<<<<<<< HEAD
   @Deprecated(since = "3.1")
-  TSERV_COMPACTION_SERVICE_DEFAULT_PLANNER("tserver.compaction.major.service.default.planner",
-      DefaultCompactionPlanner.class.getName(), PropertyType.CLASSNAME,
-      "Planner for default compaction service.", "2.1.0"),
-  @Deprecated(since = "3.1")
-  TSERV_COMPACTION_SERVICE_DEFAULT_RATE_LIMIT("tserver.compaction.major.service.default.rate.limit",
-      "0B", PropertyType.BYTES,
-=======
   TSERV_COMPACTION_SERVICE_DEFAULT_PLANNER(
       "tserver.compaction.major.service." + DEFAULT_COMPACTION_SERVICE_NAME + ".planner",
       DefaultCompactionPlanner.class.getName(), PropertyType.CLASSNAME,
       "Planner for default compaction service.", "2.1.0"),
+  @Deprecated(since = "3.1")
   TSERV_COMPACTION_SERVICE_DEFAULT_RATE_LIMIT(
       "tserver.compaction.major.service." + DEFAULT_COMPACTION_SERVICE_NAME + ".rate.limit", "0B",
       PropertyType.BYTES,
->>>>>>> 48f15004
       "Maximum number of bytes to read or write per second over all major"
           + " compactions in this compaction service, or 0B for unlimited. This property has"
           + " been deprecated in anticipation of it being removed in a future release that"
@@ -663,15 +655,10 @@
       "2.1.0"),
   @Deprecated(since = "3.1")
   TSERV_COMPACTION_SERVICE_DEFAULT_MAX_OPEN(
-<<<<<<< HEAD
-      "tserver.compaction.major.service.default.planner.opts.maxOpen", "10", PropertyType.COUNT,
-      "The maximum number of files a compaction will open.", "2.1.0"),
-  @Deprecated(since = "3.1")
-=======
       "tserver.compaction.major.service." + DEFAULT_COMPACTION_SERVICE_NAME
           + ".planner.opts.maxOpen",
       "10", PropertyType.COUNT, "The maximum number of files a compaction will open.", "2.1.0"),
->>>>>>> 48f15004
+  @Deprecated(since = "3.1")
   TSERV_COMPACTION_SERVICE_DEFAULT_EXECUTORS(
       "tserver.compaction.major.service." + DEFAULT_COMPACTION_SERVICE_NAME
           + ".planner.opts.executors",
