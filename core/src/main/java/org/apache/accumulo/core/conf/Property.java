/*
 * Licensed to the Apache Software Foundation (ASF) under one
 * or more contributor license agreements.  See the NOTICE file
 * distributed with this work for additional information
 * regarding copyright ownership.  The ASF licenses this file
 * to you under the Apache License, Version 2.0 (the
 * "License"); you may not use this file except in compliance
 * with the License.  You may obtain a copy of the License at
 *
 *   https://www.apache.org/licenses/LICENSE-2.0
 *
 * Unless required by applicable law or agreed to in writing,
 * software distributed under the License is distributed on an
 * "AS IS" BASIS, WITHOUT WARRANTIES OR CONDITIONS OF ANY
 * KIND, either express or implied.  See the License for the
 * specific language governing permissions and limitations
 * under the License.
 */
package org.apache.accumulo.core.conf;

import static org.apache.accumulo.core.Constants.DEFAULT_COMPACTION_SERVICE_NAME;

import java.lang.annotation.Annotation;
import java.util.Arrays;
import java.util.EnumSet;
import java.util.HashMap;
import java.util.HashSet;
import java.util.function.Predicate;

import org.apache.accumulo.core.Constants;
import org.apache.accumulo.core.classloader.ClassLoaderUtil;
import org.apache.accumulo.core.data.constraints.NoDeleteConstraint;
import org.apache.accumulo.core.file.rfile.RFile;
import org.apache.accumulo.core.iterators.IteratorUtil.IteratorScope;
import org.apache.accumulo.core.iteratorsImpl.system.DeletingIterator;
import org.apache.accumulo.core.metadata.AccumuloTable;
import org.apache.accumulo.core.spi.compaction.RatioBasedCompactionPlanner;
import org.apache.accumulo.core.spi.compaction.SimpleCompactionDispatcher;
import org.apache.accumulo.core.spi.fs.RandomVolumeChooser;
import org.apache.accumulo.core.spi.scan.ScanDispatcher;
import org.apache.accumulo.core.spi.scan.ScanPrioritizer;
import org.apache.accumulo.core.spi.scan.ScanServerSelector;
import org.apache.accumulo.core.spi.scan.SimpleScanDispatcher;
import org.apache.accumulo.core.util.format.DefaultFormatter;
import org.slf4j.LoggerFactory;

import com.google.common.base.Preconditions;

public enum Property {
  COMPACTION_PREFIX("compaction.", null, PropertyType.PREFIX,
      "Both major and minor compaction properties can be included under this prefix.", "3.1.0"),
  COMPACTION_SERVICE_PREFIX(COMPACTION_PREFIX + "service.", null, PropertyType.PREFIX,
      "This prefix should be used to define all properties for the compaction services."
          + "See {% jlink -f org.apache.accumulo.core.spi.compaction.RatioBasedCompactionPlanner %}.\n"
          + "A new external compaction service would be defined like the following:\n"
          + "`compaction.service.newService.planner="
          + "\"org.apache.accumulo.core.spi.compaction.RatioBasedCompactionPlanner\".`\n"
          + "`compaction.service.newService.opts.groups=\""
          + "[{\"group\": \"small\", \"maxSize\":\"32M\"},"
          + "{ \"group\":\"medium\", \"maxSize\":\"512M\"},{\"group\":\"large\"}]`\n"
          + "`compaction.service.newService.opts.maxOpen=50`.\n"
          + "Additional options can be defined using the `compaction.service.<service>.opts.<option>` property.",
      "3.1.0"),
  COMPACTION_SERVICE_DEFAULT_PLANNER(
      COMPACTION_SERVICE_PREFIX + DEFAULT_COMPACTION_SERVICE_NAME + ".planner",
      RatioBasedCompactionPlanner.class.getName(), PropertyType.CLASSNAME,
      "Planner for default compaction service.", "4.0.0"),
  COMPACTION_SERVICE_DEFAULT_MAX_OPEN(COMPACTION_SERVICE_DEFAULT_PLANNER + ".opts.maxOpen", "10",
      PropertyType.COUNT, "The maximum number of files a compaction will open.", "4.0.0"),
  COMPACTION_SERVICE_DEFAULT_GROUPS(COMPACTION_SERVICE_DEFAULT_PLANNER + ".opts.groups",
      ("[{'group':'default'}]").replaceAll("'", "\""), PropertyType.JSON,
      "See {% jlink -f org.apache.accumulo.core.spi.compaction.RatioBasedCompactionPlanner %}.",
      "4.0.0"),
  COMPACTION_WARN_TIME(COMPACTION_PREFIX + "warn.time", "10m", PropertyType.TIMEDURATION,
      "When a compaction has not made progress for this time period, a warning will be logged.",
      "3.1.0"),
  // SSL properties local to each node (see also instance.ssl.enabled which must be consistent
  // across all nodes in an instance)
  RPC_PREFIX("rpc.", null, PropertyType.PREFIX,
      "Properties in this category related to the configuration of SSL keys for"
          + " RPC. See also `instance.ssl.enabled`.",
      "1.6.0"),
  RPC_BACKLOG("rpc.backlog", "50", PropertyType.COUNT,
      "Configures the TCP backlog for the server side sockets created by Thrift."
          + " This property is not used for SSL type server sockets. A value of zero"
          + " will use the Thrift default value.",
      "2.1.3"),
  RPC_SSL_KEYSTORE_PATH("rpc.javax.net.ssl.keyStore", "", PropertyType.PATH,
      "Path of the keystore file for the server's private SSL key.", "1.6.0"),
  @Sensitive
  RPC_SSL_KEYSTORE_PASSWORD("rpc.javax.net.ssl.keyStorePassword", "", PropertyType.STRING,
      "Password used to encrypt the SSL private keystore. "
          + "Leave blank to use the Accumulo instance secret.",
      "1.6.0"),
  RPC_SSL_KEYSTORE_TYPE("rpc.javax.net.ssl.keyStoreType", "jks", PropertyType.STRING,
      "Type of SSL keystore.", "1.6.0"),
  RPC_SSL_TRUSTSTORE_PATH("rpc.javax.net.ssl.trustStore", "", PropertyType.PATH,
      "Path of the truststore file for the root cert.", "1.6.0"),
  @Sensitive
  RPC_SSL_TRUSTSTORE_PASSWORD("rpc.javax.net.ssl.trustStorePassword", "", PropertyType.STRING,
      "Password used to encrypt the SSL truststore. Leave blank to use no password.", "1.6.0"),
  RPC_SSL_TRUSTSTORE_TYPE("rpc.javax.net.ssl.trustStoreType", "jks", PropertyType.STRING,
      "Type of SSL truststore.", "1.6.0"),
  RPC_USE_JSSE("rpc.useJsse", "false", PropertyType.BOOLEAN,
      "Use JSSE system properties to configure SSL rather than the " + RPC_PREFIX.getKey()
          + "javax.net.ssl.* Accumulo properties.",
      "1.6.0"),
  RPC_SSL_CIPHER_SUITES("rpc.ssl.cipher.suites", "", PropertyType.STRING,
      "Comma separated list of cipher suites that can be used by accepted connections.", "1.6.1"),
  RPC_SSL_ENABLED_PROTOCOLS("rpc.ssl.server.enabled.protocols", "TLSv1.3", PropertyType.STRING,
      "Comma separated list of protocols that can be used to accept connections.", "1.6.2"),
  RPC_SSL_CLIENT_PROTOCOL("rpc.ssl.client.protocol", "TLSv1.3", PropertyType.STRING,
      "The protocol used to connect to a secure server. Must be in the list of enabled protocols "
          + "on the server side `rpc.ssl.server.enabled.protocols`.",
      "1.6.2"),
  RPC_SASL_QOP("rpc.sasl.qop", "auth", PropertyType.STRING,
      "The quality of protection to be used with SASL. Valid values are 'auth', 'auth-int',"
          + " and 'auth-conf'.",
      "1.7.0"),

  // instance properties (must be the same for every node in an instance)
  INSTANCE_PREFIX("instance.", null, PropertyType.PREFIX,
      "Properties in this category must be consistent throughout a cloud. "
          + "This is enforced and servers won't be able to communicate if these differ.",
      "1.3.5"),
  INSTANCE_ZK_HOST("instance.zookeeper.host", "localhost:2181", PropertyType.HOSTLIST,
      "Comma separated list of zookeeper servers.", "1.3.5"),
  INSTANCE_ZK_TIMEOUT("instance.zookeeper.timeout", "30s", PropertyType.TIMEDURATION,
      "Zookeeper session timeout; "
          + "max value when represented as milliseconds should be no larger than "
          + Integer.MAX_VALUE + ".",
      "1.3.5"),
  @Sensitive
  INSTANCE_SECRET("instance.secret", "DEFAULT", PropertyType.STRING,
      "A secret unique to a given instance that all servers must know in order"
          + " to communicate with one another. It should be changed prior to the"
          + " initialization of Accumulo. To change it after Accumulo has been"
          + " initialized, use the ChangeSecret tool and then update accumulo.properties"
          + " everywhere. Before using the ChangeSecret tool, make sure Accumulo is not"
          + " running and you are logged in as the user that controls Accumulo files in"
          + " HDFS. To use the ChangeSecret tool, run the command: `./bin/accumulo"
          + " org.apache.accumulo.server.util.ChangeSecret`.",
      "1.3.5"),
  INSTANCE_VOLUMES("instance.volumes", "", PropertyType.STRING,
      "A comma separated list of dfs uris to use. Files will be stored across"
          + " these filesystems. In some situations, the first volume in this list"
          + " may be treated differently, such as being preferred for writing out"
          + " temporary files (for example, when creating a pre-split table)."
          + " After adding uris to this list, run 'accumulo init --add-volume' and then"
          + " restart tservers. If entries are removed from this list then tservers"
          + " will need to be restarted. After a uri is removed from the list Accumulo"
          + " will not create new files in that location, however Accumulo can still"
          + " reference files created at that location before the config change. To use"
          + " a comma or other reserved characters in a URI use standard URI hex"
          + " encoding. For example replace commas with %2C.",
      "1.6.0"),
  INSTANCE_VOLUME_CONFIG_PREFIX("instance.volume.config.", null, PropertyType.PREFIX,
      "Properties in this category are used to provide volume specific overrides to "
          + "the general filesystem client configuration. Properties using this prefix "
          + "should be in the form "
          + "'instance.volume.config.<volume-uri>.<property-name>=<property-value>. An "
          + "example: "
          + "'instance.volume.config.hdfs://namespace-a:8020/accumulo.dfs.client.hedged.read.threadpool.size=10'. "
          + "Note that when specifying property names that contain colons in the properties "
          + "files that the colons need to be escaped with a backslash.",
      "2.1.1"),
  INSTANCE_VOLUMES_REPLACEMENTS("instance.volumes.replacements", "", PropertyType.STRING,
      "Since accumulo stores absolute URIs changing the location of a namenode "
          + "could prevent Accumulo from starting. The property helps deal with "
          + "that situation. Provide a comma separated list of uri replacement "
          + "pairs here if a namenode location changes. Each pair should be separated "
          + "with a space. For example, if hdfs://nn1 was replaced with "
          + "hdfs://nnA and hdfs://nn2 was replaced with hdfs://nnB, then set this "
          + "property to 'hdfs://nn1 hdfs://nnA,hdfs://nn2 hdfs://nnB' "
          + "Replacements must be configured for use. To see which volumes are "
          + "currently in use, run 'accumulo admin volumes -l'. To use a comma or "
          + "other reserved characters in a URI use standard URI hex encoding. For "
          + "example replace commas with %2C.",
      "1.6.0"),
  INSTANCE_VOLUMES_UPGRADE_RELATIVE("instance.volumes.upgrade.relative", "", PropertyType.STRING,
      "The volume dfs uri containing relative tablet file paths. Relative paths may exist in the metadata from "
          + "versions prior to 1.6. This property is only required if a relative path is detected "
          + "during the upgrade process and will only be used once.",
      "2.1.0"),
  @Experimental // interface uses unstable internal types, use with caution
  INSTANCE_SECURITY_AUTHENTICATOR("instance.security.authenticator",
      "org.apache.accumulo.server.security.handler.ZKAuthenticator", PropertyType.CLASSNAME,
      "The authenticator class that accumulo will use to determine if a user "
          + "has privilege to perform an action.",
      "1.5.0"),
  @Experimental // interface uses unstable internal types, use with caution
  INSTANCE_SECURITY_AUTHORIZOR("instance.security.authorizor",
      "org.apache.accumulo.server.security.handler.ZKAuthorizor", PropertyType.CLASSNAME,
      "The authorizor class that accumulo will use to determine what labels a "
          + "user has privilege to see.",
      "1.5.0"),
  @Experimental // interface uses unstable internal types, use with caution
  INSTANCE_SECURITY_PERMISSION_HANDLER("instance.security.permissionHandler",
      "org.apache.accumulo.server.security.handler.ZKPermHandler", PropertyType.CLASSNAME,
      "The permission handler class that accumulo will use to determine if a "
          + "user has privilege to perform an action.",
      "1.5.0"),
  INSTANCE_RPC_SSL_ENABLED("instance.rpc.ssl.enabled", "false", PropertyType.BOOLEAN,
      "Use SSL for socket connections from clients and among accumulo services. "
          + "Mutually exclusive with SASL RPC configuration.",
      "1.6.0"),
  INSTANCE_RPC_SSL_CLIENT_AUTH("instance.rpc.ssl.clientAuth", "false", PropertyType.BOOLEAN,
      "Require clients to present certs signed by a trusted root.", "1.6.0"),
  INSTANCE_RPC_SASL_ENABLED("instance.rpc.sasl.enabled", "false", PropertyType.BOOLEAN,
      "Configures Thrift RPCs to require SASL with GSSAPI which supports "
          + "Kerberos authentication. Mutually exclusive with SSL RPC configuration.",
      "1.7.0"),
  INSTANCE_RPC_SASL_ALLOWED_USER_IMPERSONATION("instance.rpc.sasl.allowed.user.impersonation", "",
      PropertyType.STRING,
      "One-line configuration property controlling what users are allowed to "
          + "impersonate other users.",
      "1.7.1"),
  INSTANCE_RPC_SASL_ALLOWED_HOST_IMPERSONATION("instance.rpc.sasl.allowed.host.impersonation", "",
      PropertyType.STRING,
      "One-line configuration property controlling the network locations "
          + "(hostnames) that are allowed to impersonate other users.",
      "1.7.1"),
  // Crypto-related properties
  @Experimental
  INSTANCE_CRYPTO_PREFIX("instance.crypto.opts.", null, PropertyType.PREFIX,
      "Properties related to on-disk file encryption.", "2.0.0"),
  @Experimental
  @Sensitive
  INSTANCE_CRYPTO_SENSITIVE_PREFIX("instance.crypto.opts.sensitive.", null, PropertyType.PREFIX,
      "Sensitive properties related to on-disk file encryption.", "2.0.0"),
  @Experimental
  INSTANCE_CRYPTO_FACTORY("instance.crypto.opts.factory",
      "org.apache.accumulo.core.spi.crypto.NoCryptoServiceFactory", PropertyType.CLASSNAME,
      "The class which provides crypto services for on-disk file encryption. The default does nothing. To enable "
          + "encryption, replace this classname with an implementation of the"
          + "org.apache.accumulo.core.spi.crypto.CryptoFactory interface.",
      "2.1.0"),
  // general properties
  GENERAL_PREFIX("general.", null, PropertyType.PREFIX,
      "Properties in this category affect the behavior of accumulo overall, but"
          + " do not have to be consistent throughout a cloud.",
      "1.3.5"),

  GENERAL_CONTEXT_CLASSLOADER_FACTORY("general.context.class.loader.factory", "",
      PropertyType.CLASSNAME,
      "Name of classloader factory to be used to create classloaders for named contexts,"
          + " such as per-table contexts set by `table.class.loader.context`.",
      "2.1.0"),
  GENERAL_FILE_NAME_ALLOCATION_BATCH_SIZE_MIN("general.file.name.allocation.batch.size.min", "100",
      PropertyType.COUNT,
      "The minimum number of filenames that will be allocated from ZooKeeper at a time.", "2.1.3"),
  GENERAL_FILE_NAME_ALLOCATION_BATCH_SIZE_MAX("general.file.name.allocation.batch.size.max", "200",
      PropertyType.COUNT,
      "The maximum number of filenames that will be allocated from ZooKeeper at a time.", "2.1.3"),
  GENERAL_RPC_TIMEOUT("general.rpc.timeout", "120s", PropertyType.TIMEDURATION,
      "Time to wait on I/O for simple, short RPC calls.", "1.3.5"),
  @Experimental
  GENERAL_RPC_SERVER_TYPE("general.rpc.server.type", "", PropertyType.STRING,
      "Type of Thrift server to instantiate, see "
          + "org.apache.accumulo.server.rpc.ThriftServerType for more information. "
          + "Only useful for benchmarking thrift servers.",
      "1.7.0"),
  GENERAL_KERBEROS_KEYTAB("general.kerberos.keytab", "", PropertyType.PATH,
      "Path to the kerberos keytab to use. Leave blank if not using kerberoized hdfs.", "1.4.1"),
  GENERAL_KERBEROS_PRINCIPAL("general.kerberos.principal", "", PropertyType.STRING,
      "Name of the kerberos principal to use. _HOST will automatically be "
          + "replaced by the machines hostname in the hostname portion of the "
          + "principal. Leave blank if not using kerberoized hdfs.",
      "1.4.1"),
  GENERAL_KERBEROS_RENEWAL_PERIOD("general.kerberos.renewal.period", "30s",
      PropertyType.TIMEDURATION,
      "The amount of time between attempts to perform Kerberos ticket renewals."
          + " This does not equate to how often tickets are actually renewed (which is"
          + " performed at 80% of the ticket lifetime).",
      "1.6.5"),
  GENERAL_MAX_MESSAGE_SIZE("general.server.message.size.max", "1G", PropertyType.BYTES,
      "The maximum size of a message that can be sent to a server.", "1.5.0"),
  @Experimental
  GENERAL_OPENTELEMETRY_ENABLED("general.opentelemetry.enabled", "false", PropertyType.BOOLEAN,
      "Enables tracing functionality using OpenTelemetry (assuming OpenTelemetry is configured).",
      "2.1.0"),
  GENERAL_THREADPOOL_SIZE("general.server.threadpool.size", "1", PropertyType.COUNT,
      "The number of threads to use for server-internal scheduled tasks.", "2.1.0"),
  // If you update the default type, be sure to update the default used for initialization failures
  // in VolumeManagerImpl
  @Experimental
  GENERAL_VOLUME_CHOOSER("general.volume.chooser", RandomVolumeChooser.class.getName(),
      PropertyType.CLASSNAME,
      "The class that will be used to select which volume will be used to create new files.",
      "1.6.0"),
  GENERAL_SECURITY_CREDENTIAL_PROVIDER_PATHS("general.security.credential.provider.paths", "",
      PropertyType.STRING, "Comma-separated list of paths to CredentialProviders.", "1.6.1"),
  GENERAL_ARBITRARY_PROP_PREFIX("general.custom.", null, PropertyType.PREFIX,
      "Prefix to be used for user defined system-wide properties. This may be"
          + " particularly useful for system-wide configuration for various"
          + " user-implementations of pluggable Accumulo features, such as the balancer"
          + " or volume chooser.",
      "2.0.0"),
  GENERAL_DELEGATION_TOKEN_LIFETIME("general.delegation.token.lifetime", "7d",
      PropertyType.TIMEDURATION,
      "The length of time that delegation tokens and secret keys are valid.", "1.7.0"),
  GENERAL_DELEGATION_TOKEN_UPDATE_INTERVAL("general.delegation.token.update.interval", "1d",
      PropertyType.TIMEDURATION, "The length of time between generation of new secret keys.",
      "1.7.0"),
  GENERAL_IDLE_PROCESS_INTERVAL("general.metrics.process.idle", "5m", PropertyType.TIMEDURATION,
      "Amount of time a process must be idle before the accumulo.server.idle metric is incremented.",
      "4.0.0"),
  GENERAL_LOW_MEM_DETECTOR_INTERVAL("general.low.mem.detector.interval", "5s",
      PropertyType.TIMEDURATION, "The time interval between low memory checks.", "3.0.0"),
  GENERAL_LOW_MEM_DETECTOR_THRESHOLD("general.low.mem.detector.threshold", "0.05",
      PropertyType.FRACTION,
      "The LowMemoryDetector will report when free memory drops below this percentage of total memory.",
      "3.0.0"),
  GENERAL_LOW_MEM_SCAN_PROTECTION("general.low.mem.protection.scan", "false", PropertyType.BOOLEAN,
      "Scans may be paused or return results early when the server "
          + "is low on memory and this property is set to true. Enabling this property will incur a slight "
          + "scan performance penalty when the server is not low on memory.",
      "3.0.0"),
  GENERAL_LOW_MEM_MINC_PROTECTION("general.low.mem.protection.compaction.minc", "false",
      PropertyType.BOOLEAN,
      "Minor compactions may be paused when the server "
          + "is low on memory and this property is set to true. Enabling this property will incur a slight "
          + "compaction performance penalty when the server is not low on memory.",
      "3.0.0"),
  GENERAL_LOW_MEM_MAJC_PROTECTION("general.low.mem.protection.compaction.majc", "false",
      PropertyType.BOOLEAN,
      "Major compactions may be paused when the server "
          + "is low on memory and this property is set to true. Enabling this property will incur a slight "
          + "compaction performance penalty when the server is not low on memory.",
      "3.0.0"),
  GENERAL_MAX_SCANNER_RETRY_PERIOD("general.max.scanner.retry.period", "5s",
      PropertyType.TIMEDURATION,
      "The maximum amount of time that a Scanner should wait before retrying a failed RPC.",
      "1.7.3"),
  GENERAL_MICROMETER_CACHE_METRICS_ENABLED("general.micrometer.cache.metrics.enabled", "false",
      PropertyType.BOOLEAN, "Enables Caffeine Cache metrics functionality using Micrometer.",
      "4.0.0"),
  GENERAL_MICROMETER_ENABLED("general.micrometer.enabled", "false", PropertyType.BOOLEAN,
      "Enables metrics functionality using Micrometer.", "2.1.0"),
  GENERAL_MICROMETER_JVM_METRICS_ENABLED("general.micrometer.jvm.metrics.enabled", "false",
      PropertyType.BOOLEAN, "Enables JVM metrics functionality using Micrometer.", "2.1.0"),
  GENERAL_MICROMETER_FACTORY("general.micrometer.factory", "", PropertyType.CLASSNAME,
      "Name of class that implements MeterRegistryFactory.", "2.1.0"),
  GENERAL_MICROMETER_USER_TAGS("general.micrometer.user.tags", "", PropertyType.STRING,
      "A comma separated list of tags to emit with all metrics from the process. Example:"
          + "\"tag1=value1,tag2=value2\".",
      "4.0.0"),
  GENERAL_PROCESS_BIND_ADDRESS("general.process.bind.addr", "0.0.0.0", PropertyType.STRING,
      "The local IP address to which this server should bind for sending and receiving network traffic.",
      "3.0.0"),
  // properties that are specific to manager server behavior
  MANAGER_PREFIX("manager.", null, PropertyType.PREFIX,
      "Properties in this category affect the behavior of the manager server.", "2.1.0"),
  MANAGER_CLIENTPORT("manager.port.client", "9999", PropertyType.PORT,
      "The port used for handling client connections on the manager.", "1.3.5"),
  MANAGER_TABLET_BALANCER("manager.tablet.balancer",
      "org.apache.accumulo.core.spi.balancer.TableLoadBalancer", PropertyType.CLASSNAME,
      "The balancer class that accumulo will use to make tablet assignment and "
          + "migration decisions.",
      "1.3.5"),
  MANAGER_TABLET_GROUP_WATCHER_INTERVAL("manager.tablet.watcher.interval", "60s",
      PropertyType.TIMEDURATION,
      "Time to wait between scanning tablet states to identify tablets that need to be assigned, un-assigned, migrated, etc.",
      "2.1.2"),
  MANAGER_TABLET_GROUP_WATCHER_SCAN_THREADS("manager.tablet.watcher.scan.threads.max", "16",
      PropertyType.COUNT,
      "Maximum number of threads the TabletGroupWatcher will use in its BatchScanner to"
          + " look for tablets that need maintenance.",
      "4.0.0"),
  MANAGER_TABLET_REFRESH_MINTHREADS("manager.tablet.refresh.threads.mininum", "10",
      PropertyType.COUNT,
      "The Manager will notify TabletServers that a Tablet needs to be refreshed after certain operations"
          + " are performed (e.g. Bulk Import). This property specifies the number of core threads in a"
          + " ThreadPool in the Manager that will be used to request these refresh operations.",
      "4.0.0"),
  MANAGER_TABLET_REFRESH_MAXTHREADS("manager.tablet.refresh.threads.maximum", "10",
      PropertyType.COUNT,
      "The Manager will notify TabletServers that a Tablet needs to be refreshed after certain operations"
          + " are performed (e.g. Bulk Import). This property specifies the maximum number of threads in a"
          + " ThreadPool in the Manager that will be used to request these refresh operations.",
      "4.0.0"),
  MANAGER_BULK_TIMEOUT("manager.bulk.timeout", "5m", PropertyType.TIMEDURATION,
      "The time to wait for a tablet server to process a bulk import request.", "1.4.3"),
  MANAGER_RENAME_THREADS("manager.rename.threadpool.size", "20", PropertyType.COUNT,
      "The number of threads to use when renaming user files during table import or bulk ingest.",
      "2.1.0"),
  MANAGER_MINTHREADS("manager.server.threads.minimum", "20", PropertyType.COUNT,
      "The minimum number of threads to use to handle incoming requests.", "1.4.0"),
  MANAGER_MINTHREADS_TIMEOUT("manager.server.threads.timeout", "0s", PropertyType.TIMEDURATION,
      "The time after which incoming request threads terminate with no work available.  Zero (0) will keep the threads alive indefinitely.",
      "2.1.0"),
  MANAGER_THREADCHECK("manager.server.threadcheck.time", "1s", PropertyType.TIMEDURATION,
      "The time between adjustments of the server thread pool.", "1.4.0"),
  MANAGER_RECOVERY_DELAY("manager.recovery.delay", "10s", PropertyType.TIMEDURATION,
      "When a tablet server's lock is deleted, it takes time for it to "
          + "completely quit. This delay gives it time before log recoveries begin.",
      "1.5.0"),
  MANAGER_RECOVERY_WAL_EXISTENCE_CACHE_TIME("manager.recovery.wal.cache.time", "15s",
      PropertyType.TIMEDURATION,
      "Amount of time that the existence of recovery write-ahead logs is cached.", "2.1.2"),
  MANAGER_LEASE_RECOVERY_WAITING_PERIOD("manager.lease.recovery.interval", "5s",
      PropertyType.TIMEDURATION,
      "The amount of time to wait after requesting a write-ahead log to be recovered.", "1.5.0"),
  MANAGER_WAL_CLOSER_IMPLEMENTATION("manager.wal.closer.implementation",
      "org.apache.accumulo.server.manager.recovery.HadoopLogCloser", PropertyType.CLASSNAME,
      "A class that implements a mechanism to steal write access to a write-ahead log.", "2.1.0"),
  MANAGER_FATE_METRICS_MIN_UPDATE_INTERVAL("manager.fate.metrics.min.update.interval", "60s",
      PropertyType.TIMEDURATION, "Limit calls from metric sinks to zookeeper to update interval.",
      "1.9.3"),
  MANAGER_FATE_THREADPOOL_SIZE("manager.fate.threadpool.size", "4", PropertyType.COUNT,
      "The number of threads used to run fault-tolerant executions (FATE)."
          + " These are primarily table operations like merge.",
      "1.4.3"),
  MANAGER_STATUS_THREAD_POOL_SIZE("manager.status.threadpool.size", "0", PropertyType.COUNT,
      "The number of threads to use when fetching the tablet server status for balancing.  Zero "
          + "indicates an unlimited number of threads will be used.",
      "1.8.0"),
  MANAGER_METADATA_SUSPENDABLE("manager.metadata.suspendable", "false", PropertyType.BOOLEAN,
      "Allow tablets for the " + AccumuloTable.METADATA.tableName()
          + " table to be suspended via table.suspend.duration.",
      "1.8.0"),
  MANAGER_STARTUP_TSERVER_AVAIL_MIN_COUNT("manager.startup.tserver.avail.min.count", "0",
      PropertyType.COUNT,
      "Minimum number of tservers that need to be registered before manager will "
          + "start tablet assignment - checked at manager initialization, when manager gets lock. "
          + " When set to 0 or less, no blocking occurs. Default is 0 (disabled) to keep original "
          + " behaviour.",
      "1.10.0"),
  MANAGER_STARTUP_TSERVER_AVAIL_MAX_WAIT("manager.startup.tserver.avail.max.wait", "0",
      PropertyType.TIMEDURATION,
      "Maximum time manager will wait for tserver available threshold "
          + "to be reached before continuing. When set to 0 or less, will block "
          + "indefinitely. Default is 0 to block indefinitely. Only valid when tserver available "
          + "threshold is set greater than 0.",
      "1.10.0"),
<<<<<<< HEAD
  MANAGER_SPLIT_WORKER_THREADS("manager.split.inspection.threadpool.size", "8", PropertyType.COUNT,
      "The number of threads used to inspect tablets files to find split points.", "4.0.0"),

  MANAGER_COMPACTION_SERVICE_PRIORITY_QUEUE_SIZE("manager.compaction.major.service.queue.size",
      // ELASTICITY_TODO: It might be good to note that there is a priority queue per compactor
      // resource group
      "10000", PropertyType.COUNT, "The max size of the priority queue.", "4.0"),
=======
  SPLIT_PREFIX("split.", null, PropertyType.PREFIX,
      "System wide properties related to splitting tablets.", "3.1.0"),
  SPLIT_MAXOPEN("split.files.max", "300", PropertyType.COUNT,
      "To find a tablets split points, all RFiles are opened and their indexes"
          + " are read. This setting determines how many RFiles can be opened at once."
          + " When there are more RFiles than this setting multiple passes must be"
          + " made, which is slower. However opening too many RFiles at once can cause"
          + " problems.",
      "3.1.0"),
>>>>>>> 859694ab
  // properties that are specific to scan server behavior
  @Experimental
  SSERV_PREFIX("sserver.", null, PropertyType.PREFIX,
      "Properties in this category affect the behavior of the scan servers.", "2.1.0"),
  @Experimental
  SSERV_DATACACHE_SIZE("sserver.cache.data.size", "10%", PropertyType.MEMORY,
      "Specifies the size of the cache for RFile data blocks on each scan server.", "2.1.0"),
  @Experimental
  SSERV_INDEXCACHE_SIZE("sserver.cache.index.size", "25%", PropertyType.MEMORY,
      "Specifies the size of the cache for RFile index blocks on each scan server.", "2.1.0"),
  @Experimental
  SSERV_SUMMARYCACHE_SIZE("sserver.cache.summary.size", "10%", PropertyType.MEMORY,
      "Specifies the size of the cache for summary data on each scan server.", "2.1.0"),
  @Experimental
  SSERV_DEFAULT_BLOCKSIZE("sserver.default.blocksize", "1M", PropertyType.BYTES,
      "Specifies a default blocksize for the scan server caches.", "2.1.0"),
  @Experimental
  SSERV_GROUP_NAME("sserver.group", ScanServerSelector.DEFAULT_SCAN_SERVER_GROUP_NAME,
      PropertyType.STRING,
      "Resource group name for this ScanServer. Resource groups support at least two use cases:"
          + " dedicating resources to scans and/or using different hardware for scans. Clients can"
          + " configure the ConfigurableScanServerSelector to specify the resource group to use for"
          + " eventual consistency scans.",
      "3.0.0"),
  @Experimental
  SSERV_CACHED_TABLET_METADATA_EXPIRATION("sserver.cache.metadata.expiration", "5m",
      PropertyType.TIMEDURATION, "The time after which cached tablet metadata will be refreshed.",
      "2.1.0"),
  @Experimental
  SSERV_PORTSEARCH("sserver.port.search", "true", PropertyType.BOOLEAN,
      "if the ports above are in use, search higher ports until one is available.", "2.1.0"),
  @Experimental
  SSERV_CLIENTPORT("sserver.port.client", "9996", PropertyType.PORT,
      "The port used for handling client connections on the tablet servers.", "2.1.0"),
  @Experimental
  SSERV_MAX_MESSAGE_SIZE("sserver.server.message.size.max", "1G", PropertyType.BYTES,
      "The maximum size of a message that can be sent to a scan server.", "2.1.0"),
  @Experimental
  SSERV_MINTHREADS("sserver.server.threads.minimum", "2", PropertyType.COUNT,
      "The minimum number of threads to use to handle incoming requests.", "2.1.0"),
  @Experimental
  SSERV_MINTHREADS_TIMEOUT("sserver.server.threads.timeout", "0s", PropertyType.TIMEDURATION,
      "The time after which incoming request threads terminate with no work available.  Zero (0) will keep the threads alive indefinitely.",
      "2.1.0"),
  @Experimental
  SSERV_SCAN_EXECUTORS_PREFIX("sserver.scan.executors.", null, PropertyType.PREFIX,
      "Prefix for defining executors to service scans. See "
          + "[scan executors]({% durl administration/scan-executors %}) for an overview of why and"
          + " how to use this property. For each executor the number of threads, thread priority, "
          + "and an optional prioritizer can be configured. To configure a new executor, set "
          + "`sserver.scan.executors.<name>.threads=<number>`.  Optionally, can also set "
          + "`sserver.scan.executors.<name>.priority=<number 1 to 10>`, "
          + "`sserver.scan.executors.<name>.prioritizer=<class name>`, and "
          + "`sserver.scan.executors.<name>.prioritizer.opts.<key>=<value>`.",
      "2.1.0"),
  @Experimental
  SSERV_SCAN_EXECUTORS_DEFAULT_THREADS("sserver.scan.executors.default.threads", "16",
      PropertyType.COUNT, "The number of threads for the scan executor that tables use by default.",
      "2.1.0"),
  SSERV_SCAN_EXECUTORS_DEFAULT_PRIORITIZER("sserver.scan.executors.default.prioritizer", "",
      PropertyType.STRING,
      "Prioritizer for the default scan executor.  Defaults to none which "
          + "results in FIFO priority.  Set to a class that implements "
          + ScanPrioritizer.class.getName() + " to configure one.",
      "2.1.0"),
  @Experimental
  SSERV_SCAN_EXECUTORS_META_THREADS("sserver.scan.executors.meta.threads", "8", PropertyType.COUNT,
      "The number of threads for the metadata table scan executor.", "2.1.0"),
  @Experimental
  SSERVER_SCAN_REFERENCE_EXPIRATION_TIME("sserver.scan.reference.expiration", "5m",
      PropertyType.TIMEDURATION,
      "The amount of time a scan reference is unused before its deleted from metadata table.",
      "2.1.0"),
  @Experimental
  SSERV_THREADCHECK("sserver.server.threadcheck.time", "1s", PropertyType.TIMEDURATION,
      "The time between adjustments of the thrift server thread pool.", "2.1.0"),
  @Experimental
  SSERV_WAL_SORT_MAX_CONCURRENT("sserver.wal.sort.concurrent.max", "2", PropertyType.COUNT,
      "The maximum number of threads to use to sort logs during recovery.", "4.0.0"),
  // properties that are specific to tablet server behavior
  TSERV_PREFIX("tserver.", null, PropertyType.PREFIX,
      "Properties in this category affect the behavior of the tablet servers.", "1.3.5"),
  TSERV_CLIENT_TIMEOUT("tserver.client.timeout", "3s", PropertyType.TIMEDURATION,
      "Time to wait for clients to continue scans before closing a session.", "1.3.5"),
  TSERV_DEFAULT_BLOCKSIZE("tserver.default.blocksize", "1M", PropertyType.BYTES,
      "Specifies a default blocksize for the tserver caches.", "1.3.5"),
  TSERV_CACHE_MANAGER_IMPL("tserver.cache.manager.class",
      "org.apache.accumulo.core.file.blockfile.cache.lru.LruBlockCacheManager", PropertyType.STRING,
      "Specifies the class name of the block cache factory implementation."
          + " Alternative implementation is"
          + " org.apache.accumulo.core.file.blockfile.cache.tinylfu.TinyLfuBlockCacheManager.",
      "2.0.0"),
  TSERV_DATACACHE_SIZE("tserver.cache.data.size", "10%", PropertyType.MEMORY,
      "Specifies the size of the cache for RFile data blocks.", "1.3.5"),
  TSERV_INDEXCACHE_SIZE("tserver.cache.index.size", "25%", PropertyType.MEMORY,
      "Specifies the size of the cache for RFile index blocks.", "1.3.5"),
  TSERV_SUMMARYCACHE_SIZE("tserver.cache.summary.size", "10%", PropertyType.MEMORY,
      "Specifies the size of the cache for summary data on each tablet server.", "2.0.0"),
  TSERV_PORTSEARCH("tserver.port.search", "false", PropertyType.BOOLEAN,
      "if the ports above are in use, search higher ports until one is available.", "1.3.5"),
  TSERV_CLIENTPORT("tserver.port.client", "9997", PropertyType.PORT,
      "The port used for handling client connections on the tablet servers.", "1.3.5"),
  TSERV_TOTAL_MUTATION_QUEUE_MAX("tserver.total.mutation.queue.max", "5%", PropertyType.MEMORY,
      "The amount of memory used to store write-ahead-log mutations before flushing them.",
      "1.7.0"),
  @ReplacedBy(property = SPLIT_MAXOPEN)
  @Deprecated(since = "3.1")
  TSERV_TABLET_SPLIT_FINDMIDPOINT_MAXOPEN("tserver.tablet.split.midpoint.files.max", "300",
      PropertyType.COUNT,
      "To find a tablets split points, all RFiles are opened and their indexes"
          + " are read. This setting determines how many RFiles can be opened at once."
          + " When there are more RFiles than this setting multiple passes must be"
          + " made, which is slower. However opening too many RFiles at once can cause"
          + " problems.",
      "1.3.5"),
  TSERV_WAL_MAX_REFERENCED("tserver.wal.max.referenced", "3", PropertyType.COUNT,
      "When a tablet server has more than this many write ahead logs, any tablet referencing older "
          + "logs over this threshold is minor compacted.  Also any tablet referencing this many "
          + "logs or more will be compacted.",
      "2.1.0"),
  TSERV_WAL_MAX_SIZE("tserver.wal.max.size", "1G", PropertyType.BYTES,
      "The maximum size for each write-ahead log. See comment for property"
          + " `tserver.memory.maps.max`.",
      "2.1.0"),
  TSERV_WAL_MAX_AGE("tserver.wal.max.age", "24h", PropertyType.TIMEDURATION,
      "The maximum age for each write-ahead log.", "2.1.0"),
  TSERV_WAL_TOLERATED_CREATION_FAILURES("tserver.wal.tolerated.creation.failures", "50",
      PropertyType.COUNT,
      "The maximum number of failures tolerated when creating a new write-ahead"
          + " log. Negative values will allow unlimited creation failures. Exceeding this"
          + " number of failures consecutively trying to create a new write-ahead log"
          + " causes the TabletServer to exit.",
      "2.1.0"),
  TSERV_WAL_TOLERATED_WAIT_INCREMENT("tserver.wal.tolerated.wait.increment", "1000ms",
      PropertyType.TIMEDURATION,
      "The amount of time to wait between failures to create or write a write-ahead log.", "2.1.0"),
  // Never wait longer than 5 mins for a retry
  TSERV_WAL_TOLERATED_MAXIMUM_WAIT_DURATION("tserver.wal.maximum.wait.duration", "5m",
      PropertyType.TIMEDURATION,
      "The maximum amount of time to wait after a failure to create or write a write-ahead log.",
      "2.1.0"),
  TSERV_SCAN_MAX_OPENFILES("tserver.scan.files.open.max", "100", PropertyType.COUNT,
      "Maximum total RFiles that all tablets in a tablet server can open for scans.", "1.4.0"),
  TSERV_MAX_IDLE("tserver.files.open.idle", "1m", PropertyType.TIMEDURATION,
      "Tablet servers leave previously used RFiles open for future queries."
          + " This setting determines how much time an unused RFile should be kept open"
          + " until it is closed.",
      "1.3.5"),
  TSERV_NATIVEMAP_ENABLED("tserver.memory.maps.native.enabled", "true", PropertyType.BOOLEAN,
      "An in-memory data store for accumulo implemented in c++ that increases"
          + " the amount of data accumulo can hold in memory and avoids Java GC pauses.",
      "1.3.5"),
  TSERV_MAXMEM("tserver.memory.maps.max", "33%", PropertyType.MEMORY,
      "Maximum amount of memory that can be used to buffer data written to a"
          + " tablet server. There are two other properties that can effectively limit"
          + " memory usage `table.compaction.minor.logs.threshold` and"
          + " `tserver.wal.max.size`. Ensure that `table.compaction.minor.logs.threshold`"
          + " * `tserver.wal.max.size` >= this property.",
      "1.3.5"),
  TSERV_SESSION_MAXIDLE("tserver.session.idle.max", "1m", PropertyType.TIMEDURATION,
      "When a tablet server's SimpleTimer thread triggers to check idle"
          + " sessions, this configurable option will be used to evaluate scan sessions"
          + " to determine if they can be closed due to inactivity.",
      "1.3.5"),
  TSERV_UPDATE_SESSION_MAXIDLE("tserver.session.update.idle.max", "1m", PropertyType.TIMEDURATION,
      "When a tablet server's SimpleTimer thread triggers to check idle"
          + " sessions, this configurable option will be used to evaluate update"
          + " sessions to determine if they can be closed due to inactivity.",
      "1.6.5"),
  TSERV_SCAN_EXECUTORS_PREFIX("tserver.scan.executors.", null, PropertyType.PREFIX,
      "Prefix for defining executors to service scans. See "
          + "[scan executors]({% durl administration/scan-executors %}) for an overview of why and"
          + " how to use this property. For each executor the number of threads, thread priority, "
          + "and an optional prioritizer can be configured. To configure a new executor, set "
          + "`tserver.scan.executors.<name>.threads=<number>`.  Optionally, can also set "
          + "`tserver.scan.executors.<name>.priority=<number 1 to 10>`, "
          + "`tserver.scan.executors.<name>.prioritizer=<class name>`, and "
          + "`tserver.scan.executors.<name>.prioritizer.opts.<key>=<value>`.",
      "2.0.0"),
  TSERV_SCAN_EXECUTORS_DEFAULT_THREADS("tserver.scan.executors.default.threads", "16",
      PropertyType.COUNT, "The number of threads for the scan executor that tables use by default.",
      "2.0.0"),
  TSERV_SCAN_EXECUTORS_DEFAULT_PRIORITIZER("tserver.scan.executors.default.prioritizer", "",
      PropertyType.STRING,
      "Prioritizer for the default scan executor.  Defaults to none which "
          + "results in FIFO priority.  Set to a class that implements "
          + ScanPrioritizer.class.getName() + " to configure one.",
      "2.0.0"),
  TSERV_SCAN_EXECUTORS_META_THREADS("tserver.scan.executors.meta.threads", "8", PropertyType.COUNT,
      "The number of threads for the metadata table scan executor.", "2.0.0"),
  TSERV_SCAN_RESULTS_MAX_TIMEOUT("tserver.scan.results.max.timeout", "1s",
      PropertyType.TIMEDURATION,
      "Max time for the thrift client handler to wait for scan results before timing out.",
      "2.1.0"),
  TSERV_MIGRATE_MAXCONCURRENT("tserver.migrations.concurrent.max", "1", PropertyType.COUNT,
      "The maximum number of concurrent tablet migrations for a tablet server.", "1.3.5"),
  TSERV_MINC_MAXCONCURRENT("tserver.compaction.minor.concurrent.max", "4", PropertyType.COUNT,
      "The maximum number of concurrent minor compactions for a tablet server.", "1.3.5"),
  TSERV_BLOOM_LOAD_MAXCONCURRENT("tserver.bloom.load.concurrent.max", "4", PropertyType.COUNT,
      "The number of concurrent threads that will load bloom filters in the background. "
          + "Setting this to zero will make bloom filters load in the foreground.",
      "1.3.5"),
  TSERV_MEMDUMP_DIR("tserver.dir.memdump", "/tmp", PropertyType.PATH,
      "A long running scan could possibly hold memory that has been minor"
          + " compacted. To prevent this, the in memory map is dumped to a local file"
          + " and the scan is switched to that local file. We can not switch to the"
          + " minor compacted file because it may have been modified by iterators. The"
          + " file dumped to the local dir is an exact copy of what was in memory.",
      "1.3.5"),
  TSERV_MINTHREADS("tserver.server.threads.minimum", "20", PropertyType.COUNT,
      "The minimum number of threads to use to handle incoming requests.", "1.4.0"),
  TSERV_MINTHREADS_TIMEOUT("tserver.server.threads.timeout", "0s", PropertyType.TIMEDURATION,
      "The time after which incoming request threads terminate with no work available.  Zero (0) will keep the threads alive indefinitely.",
      "2.1.0"),
  TSERV_THREADCHECK("tserver.server.threadcheck.time", "1s", PropertyType.TIMEDURATION,
      "The time between adjustments of the server thread pool.", "1.4.0"),
  TSERV_MAX_MESSAGE_SIZE("tserver.server.message.size.max", "1G", PropertyType.BYTES,
      "The maximum size of a message that can be sent to a tablet server.", "1.6.0"),
  TSERV_LOG_BUSY_TABLETS_COUNT("tserver.log.busy.tablets.count", "0", PropertyType.COUNT,
      "Number of busiest tablets to log. Logged at interval controlled by "
          + "tserver.log.busy.tablets.interval. If <= 0, logging of busy tablets is disabled.",
      "1.10.0"),
  TSERV_LOG_BUSY_TABLETS_INTERVAL("tserver.log.busy.tablets.interval", "1h",
      PropertyType.TIMEDURATION, "Time interval between logging out busy tablets information.",
      "1.10.0"),
  TSERV_HOLD_TIME_SUICIDE("tserver.hold.time.max", "5m", PropertyType.TIMEDURATION,
      "The maximum time for a tablet server to be in the \"memory full\" state."
          + " If the tablet server cannot write out memory in this much time, it will"
          + " assume there is some failure local to its node, and quit. A value of zero"
          + " is equivalent to forever.",
      "1.4.0"),
  TSERV_WAL_BLOCKSIZE("tserver.wal.blocksize", "0", PropertyType.BYTES,
      "The size of the HDFS blocks used to write to the Write-Ahead log. If"
          + " zero, it will be 110% of `tserver.wal.max.size` (that is, try to use just"
          + " one block).",
      "1.5.0"),
  TSERV_WAL_REPLICATION("tserver.wal.replication", "0", PropertyType.COUNT,
      "The replication to use when writing the Write-Ahead log to HDFS. If"
          + " zero, it will use the HDFS default replication setting.",
      "1.5.0"),
  TSERV_WAL_SORT_MAX_CONCURRENT("tserver.wal.sort.concurrent.max", "2", PropertyType.COUNT,
      "The maximum number of threads to use to sort logs during recovery.", "2.1.0"),
  TSERV_WAL_SORT_BUFFER_SIZE("tserver.wal.sort.buffer.size", "10%", PropertyType.MEMORY,
      "The amount of memory to use when sorting logs during recovery.", "2.1.0"),
  TSERV_WAL_SORT_FILE_PREFIX("tserver.wal.sort.file.", null, PropertyType.PREFIX,
      "The rfile properties to use when sorting logs during recovery. Most of the properties"
          + " that begin with 'table.file' can be used here. For example, to set the compression"
          + " of the sorted recovery files to snappy use 'tserver.wal.sort.file.compress.type=snappy'.",
      "2.1.0"),
  TSERV_WAL_SYNC("tserver.wal.sync", "true", PropertyType.BOOLEAN,
      "Use the SYNC_BLOCK create flag to sync WAL writes to disk. Prevents"
          + " problems recovering from sudden system resets.",
      "1.5.0"),
  TSERV_ASSIGNMENT_DURATION_WARNING("tserver.assignment.duration.warning", "10m",
      PropertyType.TIMEDURATION,
      "The amount of time an assignment can run before the server will print a"
          + " warning along with the current stack trace. Meant to help debug stuck"
          + " assignments.",
      "1.6.2"),
  TSERV_ASSIGNMENT_MAXCONCURRENT("tserver.assignment.concurrent.max", "2", PropertyType.COUNT,
      "The number of threads available to load tablets. Recoveries are still performed serially.",
      "1.7.0"),
  TSERV_SLOW_FLUSH_MILLIS("tserver.slow.flush.time", "100ms", PropertyType.TIMEDURATION,
      "If a flush to the write-ahead log takes longer than this period of time,"
          + " debugging information will written, and may result in a log rollover.",
      "1.8.0"),
  TSERV_SLOW_FILEPERMIT_MILLIS("tserver.slow.filepermit.time", "100ms", PropertyType.TIMEDURATION,
      "If a thread blocks more than this period of time waiting to get file permits,"
          + " debugging information will be written.",
      "1.9.3"),
  TSERV_SUMMARY_PARTITION_THREADS("tserver.summary.partition.threads", "10", PropertyType.COUNT,
      "Summary data must be retrieved from RFiles. For a large number of"
          + " RFiles, the files are broken into partitions of 100k files. This setting"
          + " determines how many of these groups of 100k RFiles will be processed"
          + " concurrently.",
      "2.0.0"),
  TSERV_SUMMARY_REMOTE_THREADS("tserver.summary.remote.threads", "128", PropertyType.COUNT,
      "For a partitioned group of 100k RFiles, those files are grouped by"
          + " tablet server. Then a remote tablet server is asked to gather summary"
          + " data. This setting determines how many concurrent request are made per"
          + " partition.",
      "2.0.0"),
  TSERV_SUMMARY_RETRIEVAL_THREADS("tserver.summary.retrieval.threads", "10", PropertyType.COUNT,
      "The number of threads on each tablet server available to retrieve"
          + " summary data, that is not currently in cache, from RFiles.",
      "2.0.0"),
  TSERV_ONDEMAND_UNLOADER_INTERVAL("tserver.ondemand.tablet.unloader.interval", "10m",
      PropertyType.TIMEDURATION,
      "The interval at which the TabletServer will check if on-demand tablets can be unloaded.",
      "4.0.0"),
  TSERV_GROUP_NAME("tserver.group", Constants.DEFAULT_RESOURCE_GROUP_NAME, PropertyType.STRING,
      "Resource group name for this TabletServer. Resource groups can be defined to dedicate resources "
          + " to specific tables (e.g. balancing tablets for table(s) within a group, see TableLoadBalancer).",
      "4.0.0"),

  // accumulo garbage collector properties
  GC_PREFIX("gc.", null, PropertyType.PREFIX,
      "Properties in this category affect the behavior of the accumulo garbage collector.",
      "1.3.5"),
  GC_CANDIDATE_BATCH_SIZE("gc.candidate.batch.size", "50%", PropertyType.MEMORY,
      "The amount of memory used as the batch size for garbage collection.", "2.1.0"),
  GC_CYCLE_START("gc.cycle.start", "30s", PropertyType.TIMEDURATION,
      "Time to wait before attempting to garbage collect any old RFiles or write-ahead logs.",
      "1.3.5"),
  GC_CYCLE_DELAY("gc.cycle.delay", "5m", PropertyType.TIMEDURATION,
      "Time between garbage collection cycles. In each cycle, old RFiles or write-ahead logs "
          + "no longer in use are removed from the filesystem.",
      "1.3.5"),
  GC_PORT("gc.port.client", "9998", PropertyType.PORT,
      "The listening port for the garbage collector's monitor service.", "1.3.5"),
  GC_DELETE_THREADS("gc.threads.delete", "16", PropertyType.COUNT,
      "The number of threads used to delete RFiles and write-ahead logs.", "1.3.5"),
  GC_SAFEMODE("gc.safemode", "false", PropertyType.BOOLEAN,
      "Provides listing of files to be deleted but does not delete any files.", "2.1.0"),
  GC_USE_FULL_COMPACTION("gc.post.metadata.action", "flush", PropertyType.GC_POST_ACTION,
      "When the gc runs it can make a lot of changes to the metadata, on completion, "
          + " to force the changes to be written to disk, the metadata and root tables can be flushed"
          + " and possibly compacted. Legal values are: compact - which both flushes and compacts the"
          + " metadata; flush - which flushes only (compactions may be triggered if required); or none.",
      "1.10.0"),

  // properties that are specific to the monitor server behavior
  MONITOR_PREFIX("monitor.", null, PropertyType.PREFIX,
      "Properties in this category affect the behavior of the monitor web server.", "1.3.5"),
  MONITOR_PORT("monitor.port.client", "9995", PropertyType.PORT,
      "The listening port for the monitor's http service.", "1.3.5"),
  MONITOR_SSL_KEYSTORE("monitor.ssl.keyStore", "", PropertyType.PATH,
      "The keystore for enabling monitor SSL.", "1.5.0"),
  @Sensitive
  MONITOR_SSL_KEYSTOREPASS("monitor.ssl.keyStorePassword", "", PropertyType.STRING,
      "The keystore password for enabling monitor SSL.", "1.5.0"),
  MONITOR_SSL_KEYSTORETYPE("monitor.ssl.keyStoreType", "jks", PropertyType.STRING,
      "Type of SSL keystore.", "1.7.0"),
  @Sensitive
  MONITOR_SSL_KEYPASS("monitor.ssl.keyPassword", "", PropertyType.STRING,
      "Optional: the password for the private key in the keyStore. When not provided, this "
          + "defaults to the keystore password.",
      "1.9.3"),
  MONITOR_SSL_TRUSTSTORE("monitor.ssl.trustStore", "", PropertyType.PATH,
      "The truststore for enabling monitor SSL.", "1.5.0"),
  @Sensitive
  MONITOR_SSL_TRUSTSTOREPASS("monitor.ssl.trustStorePassword", "", PropertyType.STRING,
      "The truststore password for enabling monitor SSL.", "1.5.0"),
  MONITOR_SSL_TRUSTSTORETYPE("monitor.ssl.trustStoreType", "jks", PropertyType.STRING,
      "Type of SSL truststore.", "1.7.0"),
  MONITOR_SSL_INCLUDE_CIPHERS("monitor.ssl.include.ciphers", "", PropertyType.STRING,
      "A comma-separated list of allows SSL Ciphers, see"
          + " monitor.ssl.exclude.ciphers to disallow ciphers.",
      "1.6.1"),
  MONITOR_SSL_EXCLUDE_CIPHERS("monitor.ssl.exclude.ciphers", "", PropertyType.STRING,
      "A comma-separated list of disallowed SSL Ciphers, see"
          + " monitor.ssl.include.ciphers to allow ciphers.",
      "1.6.1"),
  MONITOR_SSL_INCLUDE_PROTOCOLS("monitor.ssl.include.protocols", "TLSv1.3", PropertyType.STRING,
      "A comma-separate list of allowed SSL protocols.", "1.5.3"),
  MONITOR_LOCK_CHECK_INTERVAL("monitor.lock.check.interval", "5s", PropertyType.TIMEDURATION,
      "The amount of time to sleep between checking for the Monitor ZooKeeper lock.", "1.5.1"),
  MONITOR_RESOURCES_EXTERNAL("monitor.resources.external", "", PropertyType.JSON,
      "A JSON Map of Strings. Each String should be an HTML tag of an external"
          + " resource (JS or CSS) to be imported by the Monitor. Be sure to wrap"
          + " with CDATA tags. If this value is set, all of the external resources"
          + " in the `<head>` tag of the Monitor will be replaced with the tags set here."
          + " Be sure the jquery tag is first since other scripts will depend on it."
          + " The resources that are used by default can be seen in"
          + " `accumulo/server/monitor/src/main/resources/templates/default.ftl`.",
      "2.0.0"),
  // per table properties
  TABLE_PREFIX("table.", null, PropertyType.PREFIX,
      "Properties in this category affect tablet server treatment of tablets,"
          + " but can be configured on a per-table basis. Setting these properties in"
          + " accumulo.properties will override the default globally for all tables and not"
          + " any specific table. However, both the default and the global setting can"
          + " be overridden per table using the table operations API or in the shell,"
          + " which sets the overridden value in zookeeper. Restarting accumulo tablet"
          + " servers after setting these properties in accumulo.properties will cause the"
          + " global setting to take effect. However, you must use the API or the shell"
          + " to change properties in zookeeper that are set on a table.",
      "1.3.5"),
  TABLE_ARBITRARY_PROP_PREFIX("table.custom.", null, PropertyType.PREFIX,
      "Prefix to be used for user defined arbitrary properties.", "1.7.0"),
  TABLE_MINC_OUTPUT_DROP_CACHE("table.compaction.minor.output.drop.cache", "false",
      PropertyType.BOOLEAN,
      "Setting this property to true will call"
          + "FSDataOutputStream.setDropBehind(true) on the minor compaction output stream.",
      "2.1.1"),
  TABLE_MAJC_OUTPUT_DROP_CACHE("table.compaction.major.output.drop.cache", "false",
      PropertyType.BOOLEAN,
      "Setting this property to true will call"
          + "FSDataOutputStream.setDropBehind(true) on the major compaction output stream.",
      "2.1.1"),
  TABLE_MAJC_RATIO("table.compaction.major.ratio", "3", PropertyType.FRACTION,
      "Minimum ratio of total input size to maximum input RFile size for"
          + " running a major compaction.",
      "1.3.5"),
  TABLE_SPLIT_THRESHOLD("table.split.threshold", "1G", PropertyType.BYTES,
      "A tablet is split when the combined size of RFiles exceeds this amount.", "1.3.5"),
  TABLE_MAX_END_ROW_SIZE("table.split.endrow.size.max", "10k", PropertyType.BYTES,
      "Maximum size of end row.", "1.7.0"),
  TABLE_MINC_COMPACT_IDLETIME("table.compaction.minor.idle", "5m", PropertyType.TIMEDURATION,
      "After a tablet has been idle (no mutations) for this time period it may have its "
          + "in-memory map flushed to disk in a minor compaction. There is no guarantee an idle "
          + "tablet will be compacted.",
      "1.3.5"),
  TABLE_COMPACTION_DISPATCHER("table.compaction.dispatcher",
      SimpleCompactionDispatcher.class.getName(), PropertyType.CLASSNAME,
      "A configurable dispatcher that decides what compaction service a table should use.",
      "2.1.0"),
  TABLE_COMPACTION_DISPATCHER_OPTS("table.compaction.dispatcher.opts.", null, PropertyType.PREFIX,
      "Options for the table compaction dispatcher.", "2.1.0"),
  TABLE_COMPACTION_SELECTION_EXPIRATION("table.compaction.selection.expiration.ms", "2m",
      PropertyType.TIMEDURATION,
      "User compactions select files and are then queued for compaction, preventing these files "
          + "from being used in system compactions.  This timeout allows system compactions to cancel "
          + "the hold queued user compactions have on files, when its queued for more than the "
          + "specified time.  If a system compaction cancels a hold and runs, then the user compaction"
          + " can reselect and hold files after the system compaction runs.",
      "2.1.0"),
  TABLE_COMPACTION_SELECTOR("table.compaction.selector", "", PropertyType.CLASSNAME,
      "A configurable selector for a table that can periodically select file for mandatory "
          + "compaction, even if the files do not meet the compaction ratio.",
      "2.1.0"),
  TABLE_COMPACTION_SELECTOR_OPTS("table.compaction.selector.opts.", null, PropertyType.PREFIX,
      "Options for the table compaction dispatcher.", "2.1.0"),
  TABLE_COMPACTION_CONFIGURER("table.compaction.configurer", "", PropertyType.CLASSNAME,
      "A plugin that can dynamically configure compaction output files based on input files.",
      "2.1.0"),
  TABLE_COMPACTION_CONFIGURER_OPTS("table.compaction.configurer.opts.", null, PropertyType.PREFIX,
      "Options for the table compaction configuror.", "2.1.0"),
  TABLE_ONDEMAND_UNLOADER("tserver.ondemand.tablet.unloader",
      "org.apache.accumulo.core.spi.ondemand.DefaultOnDemandTabletUnloader", PropertyType.CLASSNAME,
      "The class that will be used to determine which on-demand Tablets to unload.", "4.0.0"),

  // Crypto-related properties
  @Experimental
  TABLE_CRYPTO_PREFIX("table.crypto.opts.", null, PropertyType.PREFIX,
      "Properties related to on-disk file encryption.", "2.1.0"),
  @Experimental
  @Sensitive
  TABLE_CRYPTO_SENSITIVE_PREFIX("table.crypto.opts.sensitive.", null, PropertyType.PREFIX,
      "Sensitive properties related to on-disk file encryption.", "2.1.0"),
  TABLE_SCAN_DISPATCHER("table.scan.dispatcher", SimpleScanDispatcher.class.getName(),
      PropertyType.CLASSNAME,
      "This class is used to dynamically dispatch scans to configured scan executors.  Configured "
          + "classes must implement {% jlink " + ScanDispatcher.class.getName() + " %}. See "
          + "[scan executors]({% durl administration/scan-executors %}) for an overview of why"
          + " and how to use this property. This property is ignored for the root and metadata"
          + " table.  The metadata table always dispatches to a scan executor named `meta`.",
      "2.0.0"),
  TABLE_SCAN_DISPATCHER_OPTS("table.scan.dispatcher.opts.", null, PropertyType.PREFIX,
      "Options for the table scan dispatcher.", "2.0.0"),
  TABLE_SCAN_MAXMEM("table.scan.max.memory", "512k", PropertyType.BYTES,
      "The maximum amount of memory that will be used to cache results of a client query/scan. "
          + "Once this limit is reached, the buffered data is sent to the client.",
      "1.3.5"),
  TABLE_FILE_TYPE("table.file.type", RFile.EXTENSION, PropertyType.FILENAME_EXT,
      "Change the type of file a table writes.", "1.3.5"),
  TABLE_LOAD_BALANCER("table.balancer", "org.apache.accumulo.core.spi.balancer.SimpleLoadBalancer",
      PropertyType.STRING,
      "This property can be set to allow the LoadBalanceByTable load balancer"
          + " to change the called Load Balancer for this table.",
      "1.3.5"),
  TABLE_FILE_COMPRESSION_TYPE("table.file.compress.type", "gz", PropertyType.STRING,
      "Compression algorithm used on index and data blocks before they are"
          + " written. Possible values: zstd, gz, snappy, bzip2, lzo, lz4, none.",
      "1.3.5"),
  TABLE_FILE_COMPRESSED_BLOCK_SIZE("table.file.compress.blocksize", "100k", PropertyType.BYTES,
      "The maximum size of data blocks in RFiles before they are compressed and written.", "1.3.5"),
  TABLE_FILE_COMPRESSED_BLOCK_SIZE_INDEX("table.file.compress.blocksize.index", "128k",
      PropertyType.BYTES,
      "The maximum size of index blocks in RFiles before they are compressed and written.",
      "1.4.0"),
  TABLE_FILE_BLOCK_SIZE("table.file.blocksize", "0B", PropertyType.BYTES,
      "The HDFS block size used when writing RFiles. When set to 0B, the"
          + " value/defaults of HDFS property 'dfs.block.size' will be used.",
      "1.3.5"),
  TABLE_FILE_REPLICATION("table.file.replication", "0", PropertyType.COUNT,
      "The number of replicas for a table's RFiles in HDFS. When set to 0, HDFS"
          + " defaults are used.",
      "1.3.5"),
  TABLE_FILE_MAX("table.file.max", "15", PropertyType.COUNT,
      "The maximum number of RFiles each tablet in a table can have. When"
          + " adjusting this property you may want to consider adjusting"
          + " table.compaction.major.ratio also. Setting this property to 0 will make"
          + " it default to tserver.scan.files.open.max-1, this will prevent a tablet"
          + " from having more RFiles than can be opened. Prior to 2.1.0 this property"
          + " was used to trigger merging minor compactions, but merging minor compactions"
          + " were removed in 2.1.0. Now this property is only used by the"
          + " DefaultCompactionStrategy and the RatioBasedCompactionPlanner."
          + " The RatioBasedCompactionPlanner started using this property in 2.1.3, before"
          + " that it did not use the property.",
      "1.4.0"),
  TABLE_MERGE_FILE_MAX("table.merge.file.max", "10000", PropertyType.COUNT,
      "The maximum number of files that a merge operation will process.  Before "
          + "merging a sum of the number of files in the merge range is computed and if it "
          + "exceeds this configuration then the merge will error and fail.  For example if "
          + "there are 100 tablets each having 10 files in the merge range, then the sum would "
          + "be 1000 and the merge will only proceed if this property is greater than 1000.",
      "4.0.0"),
  TABLE_FILE_SUMMARY_MAX_SIZE("table.file.summary.maxSize", "256k", PropertyType.BYTES,
      "The maximum size summary that will be stored. The number of RFiles that"
          + " had summary data exceeding this threshold is reported by"
          + " Summary.getFileStatistics().getLarge(). When adjusting this consider the"
          + " expected number RFiles with summaries on each tablet server and the"
          + " summary cache size.",
      "2.0.0"),
  TABLE_BLOOM_ENABLED("table.bloom.enabled", "false", PropertyType.BOOLEAN,
      "Use bloom filters on this table.", "1.3.5"),
  TABLE_BLOOM_LOAD_THRESHOLD("table.bloom.load.threshold", "1", PropertyType.COUNT,
      "This number of seeks that would actually use a bloom filter must occur"
          + " before a RFile's bloom filter is loaded. Set this to zero to initiate"
          + " loading of bloom filters when a RFile is opened.",
      "1.3.5"),
  TABLE_BLOOM_SIZE("table.bloom.size", "1048576", PropertyType.COUNT,
      "Bloom filter size, as number of keys.", "1.3.5"),
  TABLE_BLOOM_ERRORRATE("table.bloom.error.rate", "0.5%", PropertyType.FRACTION,
      "Bloom filter error rate.", "1.3.5"),
  TABLE_BLOOM_KEY_FUNCTOR("table.bloom.key.functor",
      "org.apache.accumulo.core.file.keyfunctor.RowFunctor", PropertyType.CLASSNAME,
      "A function that can transform the key prior to insertion and check of"
          + " bloom filter. org.apache.accumulo.core.file.keyfunctor.RowFunctor,"
          + " org.apache.accumulo.core.file.keyfunctor.ColumnFamilyFunctor, and"
          + " org.apache.accumulo.core.file.keyfunctor.ColumnQualifierFunctor are"
          + " allowable values. One can extend any of the above mentioned classes to"
          + " perform specialized parsing of the key.",
      "1.3.5"),
  TABLE_BLOOM_HASHTYPE("table.bloom.hash.type", "murmur", PropertyType.STRING,
      "The bloom filter hash type.", "1.3.5"),
  TABLE_BULK_MAX_TABLETS("table.bulk.max.tablets", "0", PropertyType.COUNT,
      "The maximum number of tablets allowed for one bulk import file. Value of 0 is Unlimited. "
          + "This property is only enforced in the new bulk import API.",
      "2.1.0"),
  TABLE_DURABILITY("table.durability", "sync", PropertyType.DURABILITY,
      "The durability used to write to the write-ahead log. Legal values are:"
          + " none, which skips the write-ahead log; log, which sends the data to the"
          + " write-ahead log, but does nothing to make it durable; flush, which pushes"
          + " data to the file system; and sync, which ensures the data is written to disk.",
      "1.7.0"),

  TABLE_FAILURES_IGNORE("table.failures.ignore", "false", PropertyType.BOOLEAN,
      "If you want queries for your table to hang or fail when data is missing"
          + " from the system, then set this to false. When this set to true missing"
          + " data will be reported but queries will still run possibly returning a"
          + " subset of the data.",
      "1.3.5"),
  TABLE_DEFAULT_SCANTIME_VISIBILITY("table.security.scan.visibility.default", "",
      PropertyType.STRING,
      "The security label that will be assumed at scan time if an entry does"
          + " not have a visibility expression.\n"
          + "Note: An empty security label is displayed as []. The scan results"
          + " will show an empty visibility even if the visibility from this"
          + " setting is applied to the entry.\n"
          + "CAUTION: If a particular key has an empty security label AND its"
          + " table's default visibility is also empty, access will ALWAYS be"
          + " granted for users with permission to that table. Additionally, if this"
          + " field is changed, all existing data with an empty visibility label"
          + " will be interpreted with the new label on the next scan.",
      "1.3.5"),
  TABLE_LOCALITY_GROUPS("table.groups.enabled", "", PropertyType.STRING,
      "A comma separated list of locality group names to enable for this table.", "1.3.5"),
  TABLE_CONSTRAINT_PREFIX("table.constraint.", null, PropertyType.PREFIX,
      "Properties in this category are per-table properties that add"
          + " constraints to a table. These properties start with the category"
          + " prefix, followed by a number, and their values correspond to a fully"
          + " qualified Java class that implements the Constraint interface.\nFor example:\n"
          + "table.constraint.1 = org.apache.accumulo.core.constraints.MyCustomConstraint\n"
          + "and:\n table.constraint.2 = my.package.constraints.MySecondConstraint.",
      "1.3.5"),
  TABLE_INDEXCACHE_ENABLED("table.cache.index.enable", "true", PropertyType.BOOLEAN,
      "Determines whether index block cache is enabled for a table.", "1.3.5"),
  TABLE_BLOCKCACHE_ENABLED("table.cache.block.enable", "false", PropertyType.BOOLEAN,
      "Determines whether data block cache is enabled for a table.", "1.3.5"),
  TABLE_ITERATOR_PREFIX("table.iterator.", null, PropertyType.PREFIX,
      "Properties in this category specify iterators that are applied at"
          + " various stages (scopes) of interaction with a table. These properties"
          + " start with the category prefix, followed by a scope (minc, majc, scan,"
          + " etc.), followed by a period, followed by a name, as in"
          + " table.iterator.scan.vers, or table.iterator.scan.custom. The values for"
          + " these properties are a number indicating the ordering in which it is"
          + " applied, and a class name such as:\n"
          + "table.iterator.scan.vers = 10,org.apache.accumulo.core.iterators.VersioningIterator\n"
          + "These iterators can take options if additional properties are set that"
          + " look like this property, but are suffixed with a period, followed by 'opt'"
          + " followed by another period, and a property name.\n"
          + "For example, table.iterator.minc.vers.opt.maxVersions = 3.",
      "1.3.5"),
  TABLE_ITERATOR_SCAN_PREFIX(TABLE_ITERATOR_PREFIX.getKey() + IteratorScope.scan.name() + ".", null,
      PropertyType.PREFIX, "Convenience prefix to find options for the scan iterator scope.",
      "1.5.2"),
  TABLE_ITERATOR_MINC_PREFIX(TABLE_ITERATOR_PREFIX.getKey() + IteratorScope.minc.name() + ".", null,
      PropertyType.PREFIX, "Convenience prefix to find options for the minc iterator scope.",
      "1.5.2"),
  TABLE_ITERATOR_MAJC_PREFIX(TABLE_ITERATOR_PREFIX.getKey() + IteratorScope.majc.name() + ".", null,
      PropertyType.PREFIX, "Convenience prefix to find options for the majc iterator scope.",
      "1.5.2"),
  TABLE_LOCALITY_GROUP_PREFIX("table.group.", null, PropertyType.PREFIX,
      "Properties in this category are per-table properties that define"
          + " locality groups in a table. These properties start with the category"
          + " prefix, followed by a name, followed by a period, and followed by a"
          + " property for that group.\n"
          + "For example table.group.group1=x,y,z sets the column families for a"
          + " group called group1. Once configured, group1 can be enabled by adding"
          + " it to the list of groups in the " + TABLE_LOCALITY_GROUPS.getKey() + " property.\n"
          + "Additional group options may be specified for a named group by setting"
          + " `table.group.<name>.opt.<key>=<value>`.",
      "1.3.5"),
  TABLE_FORMATTER_CLASS("table.formatter", DefaultFormatter.class.getName(), PropertyType.STRING,
      "The Formatter class to apply on results in the shell.", "1.4.0"),
  TABLE_CLASSLOADER_CONTEXT("table.class.loader.context", "", PropertyType.STRING,
      "The context to use for loading per-table resources, such as iterators"
          + " from the configured factory in `general.context.class.loader.factory`.",
      "2.1.0"),
  TABLE_SAMPLER("table.sampler", "", PropertyType.CLASSNAME,
      "The name of a class that implements org.apache.accumulo.core.Sampler."
          + " Setting this option enables storing a sample of data which can be"
          + " scanned. Always having a current sample can useful for query optimization"
          + " and data comprehension. After enabling sampling for an existing table,"
          + " a compaction is needed to compute the sample for existing data. The"
          + " compact command in the shell has an option to only compact RFiles without"
          + " sample data.",
      "1.8.0"),
  TABLE_SAMPLER_OPTS("table.sampler.opt.", null, PropertyType.PREFIX,
      "The property is used to set options for a sampler. If a sample had two"
          + " options like hasher and modulous, then the two properties"
          + " table.sampler.opt.hasher=${hash algorithm} and"
          + " table.sampler.opt.modulous=${mod} would be set.",
      "1.8.0"),
  TABLE_SUSPEND_DURATION("table.suspend.duration", "0s", PropertyType.TIMEDURATION,
      "For tablets belonging to this table: When a tablet server dies, allow"
          + " the tablet server this duration to revive before reassigning its tablets"
          + " to other tablet servers.",
      "1.8.0"),
  TABLE_SUMMARIZER_PREFIX("table.summarizer.", null, PropertyType.PREFIX,
      "Prefix for configuring summarizers for a table. Using this prefix"
          + " multiple summarizers can be configured with options for each one. Each"
          + " summarizer configured should have a unique id, this id can be anything."
          + " To add a summarizer set "
          + "`table.summarizer.<unique id>=<summarizer class name>.` If the summarizer has options"
          + ", then for each option set `table.summarizer.<unique id>.opt.<key>=<value>`.",
      "2.0.0"),
  @Experimental
  TABLE_DELETE_BEHAVIOR("table.delete.behavior",
      DeletingIterator.Behavior.PROCESS.name().toLowerCase(), PropertyType.STRING,
      "This determines what action to take when a delete marker is seen."
          + " Valid values are `process` and `fail` with `process` being the default.  When set to "
          + "`process`, deletes will suppress data.  When set to `fail`, any deletes seen will cause"
          + " an exception. The purpose of `fail` is to support tables that never delete data and"
          + " need fast seeks within the timestamp range of a column. When setting this to fail, "
          + "also consider configuring the `" + NoDeleteConstraint.class.getName() + "` "
          + "constraint.",
      "2.0.0"),
  // Compactor properties
  @Experimental
  COMPACTOR_PREFIX("compactor.", null, PropertyType.PREFIX,
      "Properties in this category affect the behavior of the accumulo compactor server.", "2.1.0"),
  COMPACTOR_CANCEL_CHECK_INTERVAL("compactor.cancel.check.interval", "5m",
      PropertyType.TIMEDURATION,
      "Interval at which Compactors will check to see if the currently executing compaction"
          + " should be cancelled. This checks for situations like was the tablet deleted (split "
          + " and merge do this), was the table deleted, was a user compaction canceled, etc.",
      "4.0.0"),
  @Experimental
  COMPACTOR_PORTSEARCH("compactor.port.search", "true", PropertyType.BOOLEAN,
      "If the compactor.port.client is in use, search higher ports until one is available.",
      "2.1.0"),
  @Experimental
  COMPACTOR_CLIENTPORT("compactor.port.client", "9133", PropertyType.PORT,
      "The port used for handling client connections on the compactor servers.", "2.1.0"),
  COMPACTOR_MIN_JOB_WAIT_TIME("compactor.wait.time.job.min", "1s", PropertyType.TIMEDURATION,
      "The minimum amount of time to wait between checks for the next compaction job, backing off"
          + "exponentially until COMPACTOR_MAX_JOB_WAIT_TIME is reached.",
      "2.1.3"),
  COMPACTOR_MAX_JOB_WAIT_TIME("compactor.wait.time.job.max", "5m", PropertyType.TIMEDURATION,
      "Compactors do exponential backoff when their request for work repeatedly come back empty. "
          + "This is the maximum amount of time to wait between checks for the next compaction job.",
      "2.1.3"),
  @Experimental
  COMPACTOR_MINTHREADS("compactor.threads.minimum", "1", PropertyType.COUNT,
      "The minimum number of threads to use to handle incoming requests.", "2.1.0"),
  @Experimental
  COMPACTOR_MINTHREADS_TIMEOUT("compactor.threads.timeout", "0s", PropertyType.TIMEDURATION,
      "The time after which incoming request threads terminate with no work available.  Zero (0) will keep the threads alive indefinitely.",
      "2.1.0"),
  @Experimental
  COMPACTOR_THREADCHECK("compactor.threadcheck.time", "1s", PropertyType.TIMEDURATION,
      "The time between adjustments of the server thread pool.", "2.1.0"),
  @Experimental
  COMPACTOR_MAX_MESSAGE_SIZE("compactor.message.size.max", "10M", PropertyType.BYTES,
      "The maximum size of a message that can be sent to a tablet server.", "2.1.0"),
  @Experimental
  COMPACTOR_GROUP_NAME("compactor.group", Constants.DEFAULT_RESOURCE_GROUP_NAME,
      PropertyType.STRING, "Resource group name for this Compactor.", "3.0.0"),
  // CompactionCoordinator properties
  @Experimental
  COMPACTION_COORDINATOR_PREFIX("compaction.coordinator.", null, PropertyType.PREFIX,
      "Properties in this category affect the behavior of the accumulo compaction coordinator server.",
      "2.1.0"),
  @Experimental
  COMPACTION_COORDINATOR_DEAD_COMPACTOR_CHECK_INTERVAL(
      "compaction.coordinator.compactor.dead.check.interval", "5m", PropertyType.TIMEDURATION,
      "The interval at which to check for dead compactors.", "2.1.0"),
  @Experimental
  COMPACTION_COORDINATOR_FINALIZER_TSERVER_NOTIFIER_MAXTHREADS(
      "compaction.coordinator.compaction.finalizer.threads.maximum", "5", PropertyType.COUNT,
      "The maximum number of threads to use for notifying tablet servers that an external compaction has completed.",
      "2.1.0"),
  @Experimental
  COMPACTION_COORDINATOR_FINALIZER_COMPLETION_CHECK_INTERVAL(
      "compaction.coordinator.compaction.finalizer.check.interval", "60s",
      PropertyType.TIMEDURATION,
      "The interval at which to check for external compaction final state markers in the metadata table.",
      "2.1.0"),
  @Experimental
  COMPACTION_COORDINATOR_TSERVER_COMPACTION_CHECK_INTERVAL(
      "compaction.coordinator.tserver.check.interval", "1m", PropertyType.TIMEDURATION,
      "The interval at which to check the tservers for external compactions.", "2.1.0");

  private final String key;
  private final String defaultValue;
  private final String description;
  private String deprecatedSince;
  private final String availableSince;
  private boolean annotationsComputed = false;
  private boolean isSensitive;
  private boolean isDeprecated;
  private boolean isExperimental;
  private boolean isReplaced;
  private Property replacedBy = null;
  private final PropertyType type;

  Property(String name, String defaultValue, PropertyType type, String description,
      String availableSince) {
    this.key = name;
    this.defaultValue = defaultValue;
    this.description = description;
    this.availableSince = availableSince;
    this.type = type;
  }

  @Override
  public String toString() {
    return this.key;
  }

  /**
   * Gets the key (string) for this property.
   *
   * @return key
   */
  public String getKey() {
    return this.key;
  }

  /**
   * Gets the default value for this property. System properties are interpolated into the value if
   * necessary.
   *
   * @return default value
   */
  public String getDefaultValue() {
    return this.defaultValue;
  }

  /**
   * Gets the type of this property.
   *
   * @return property type
   */
  public PropertyType getType() {
    return this.type;
  }

  /**
   * Gets the description of this property.
   *
   * @return description
   */
  public String getDescription() {
    return this.description;
  }

  /**
   * Checks if this property is experimental.
   *
   * @return true if this property is experimental
   */
  public boolean isExperimental() {
    Preconditions.checkState(annotationsComputed,
        "precomputeAnnotations() must be called before calling this method");
    return isExperimental;
  }

  /**
   * Checks if this property is deprecated.
   *
   * @return true if this property is deprecated
   */
  public boolean isDeprecated() {
    Preconditions.checkState(annotationsComputed,
        "precomputeAnnotations() must be called before calling this method");
    return isDeprecated;
  }

  /**
   * Gets the version in which the property was deprecated.
   *
   * @return Accumulo Version
   */
  public String deprecatedSince() {
    Preconditions.checkState(annotationsComputed,
        "precomputeAnnotations() must be called before calling this method");
    return deprecatedSince;
  }

  /**
   * Gets the version in which the property was introduced.
   *
   * @return Accumulo Version
   */
  public String availableSince() {
    return this.availableSince;
  }

  /**
   * Checks if this property is sensitive.
   *
   * @return true if this property is sensitive
   */
  public boolean isSensitive() {
    Preconditions.checkState(annotationsComputed,
        "precomputeAnnotations() must be called before calling this method");
    return isSensitive;
  }

  /**
   * Checks if this property is replaced.
   *
   * @return true if this property is replaced
   */
  public boolean isReplaced() {
    Preconditions.checkState(annotationsComputed,
        "precomputeAnnotations() must be called before calling this method");
    return isReplaced;
  }

  /**
   * Gets the property in which the tagged property is replaced by.
   *
   * @return replacedBy
   */
  public Property replacedBy() {
    Preconditions.checkState(annotationsComputed,
        "precomputeAnnotations() must be called before calling this method");
    return replacedBy;
  }

  private void precomputeAnnotations() {
    isSensitive =
        hasAnnotation(Sensitive.class) || hasPrefixWithAnnotation(getKey(), Sensitive.class);
    isDeprecated =
        hasAnnotation(Deprecated.class) || hasPrefixWithAnnotation(getKey(), Deprecated.class);
    Deprecated dep = getAnnotation(Deprecated.class);
    if (dep != null) {
      deprecatedSince = dep.since();
    }
    isExperimental =
        hasAnnotation(Experimental.class) || hasPrefixWithAnnotation(getKey(), Experimental.class);
    isReplaced =
        hasAnnotation(ReplacedBy.class) || hasPrefixWithAnnotation(getKey(), ReplacedBy.class);
    ReplacedBy rb = getAnnotation(ReplacedBy.class);
    if (rb != null) {
      replacedBy = rb.property();
    } else {
      isReplaced = false;
    }
    annotationsComputed = true;
  }

  /**
   * Checks if a property with the given key is sensitive. The key must be for a valid property, and
   * must either itself be annotated as sensitive or have a prefix annotated as sensitive.
   *
   * @param key property key
   * @return true if property is sensitive
   */
  public static boolean isSensitive(String key) {
    Property prop = propertiesByKey.get(key);
    if (prop != null) {
      return prop.isSensitive();
    }
    return validPrefixes.stream().filter(key::startsWith).map(propertiesByKey::get)
        .anyMatch(Property::isSensitive);
  }

  private <T extends Annotation> boolean hasAnnotation(Class<T> annotationType) {
    return getAnnotation(annotationType) != null;
  }

  private <T extends Annotation> T getAnnotation(Class<T> annotationType) {
    try {
      return getClass().getField(name()).getAnnotation(annotationType);
    } catch (SecurityException | NoSuchFieldException e) {
      LoggerFactory.getLogger(getClass()).error("{}", e.getMessage(), e);
    }
    return null;
  }

  private static <T extends Annotation> boolean hasPrefixWithAnnotation(String key,
      Class<T> annotationType) {
    Predicate<Property> hasIt = prop -> prop.hasAnnotation(annotationType);
    return validPrefixes.stream().filter(key::startsWith).map(propertiesByKey::get).anyMatch(hasIt);
  }

  private static final HashSet<String> validTableProperties = new HashSet<>();
  private static final HashSet<String> validProperties = new HashSet<>();
  private static final HashSet<String> validPrefixes = new HashSet<>();
  private static final HashMap<String,Property> propertiesByKey = new HashMap<>();

  /**
   * Checks if the given property and value are valid. A property is valid if the property key is
   * valid see {@link #isValidPropertyKey} and that the value is a valid format for the type see
   * {@link PropertyType#isValidFormat}.
   *
   * @param key property key
   * @param value property value
   * @return true if key is valid (recognized, or has a recognized prefix)
   */
  public static boolean isValidProperty(final String key, final String value) {
    Property p = getPropertyByKey(key);
    if (p == null) {
      // If a key doesn't exist yet, then check if it follows a valid prefix
      return validPrefixes.stream().anyMatch(key::startsWith);
    }
    return (isValidPropertyKey(key) && p.getType().isValidFormat(value));
  }

  /**
   * Checks if the given property key is valid. A valid property key is either equal to the key of
   * some defined property or has a prefix matching some prefix defined in this class.
   *
   * @param key property key
   * @return true if key is valid (recognized, or has a recognized prefix)
   */
  public static boolean isValidPropertyKey(String key) {
    return validProperties.contains(key) || validPrefixes.stream().anyMatch(key::startsWith);

  }

  /**
   * Checks if the given property key is a valid property and is of type boolean.
   *
   * @param key property key
   * @return true if key is valid and is of type boolean, false otherwise
   */
  public static boolean isValidBooleanPropertyKey(String key) {
    return validProperties.contains(key) && getPropertyByKey(key).getType() == PropertyType.BOOLEAN;
  }

  /**
   * Checks if the given property key is for a valid table property. A valid table property key is
   * either equal to the key of some defined table property (which each start with
   * {@link #TABLE_PREFIX}) or has a prefix matching {@link #TABLE_CONSTRAINT_PREFIX},
   * {@link #TABLE_ITERATOR_PREFIX}, or {@link #TABLE_LOCALITY_GROUP_PREFIX}.
   *
   * @param key property key
   * @return true if key is valid for a table property (recognized, or has a recognized prefix)
   */
  public static boolean isValidTablePropertyKey(String key) {
    return validTableProperties.contains(key) || (key.startsWith(Property.TABLE_PREFIX.getKey())
        && (key.startsWith(Property.TABLE_CONSTRAINT_PREFIX.getKey())
            || key.startsWith(Property.TABLE_ITERATOR_PREFIX.getKey())
            || key.startsWith(Property.TABLE_LOCALITY_GROUP_PREFIX.getKey())
            || key.startsWith(Property.TABLE_ARBITRARY_PROP_PREFIX.getKey())
            || key.startsWith(TABLE_SAMPLER_OPTS.getKey())
            || key.startsWith(TABLE_SUMMARIZER_PREFIX.getKey())
            || key.startsWith(TABLE_SCAN_DISPATCHER_OPTS.getKey())
            || key.startsWith(TABLE_COMPACTION_DISPATCHER_OPTS.getKey())
            || key.startsWith(TABLE_COMPACTION_CONFIGURER_OPTS.getKey())
            || key.startsWith(TABLE_COMPACTION_SELECTOR_OPTS.getKey()))
        || key.startsWith(TABLE_CRYPTO_PREFIX.getKey()));
  }

  public static final EnumSet<Property> fixedProperties = EnumSet.of(
      // port options
      GC_PORT, MANAGER_CLIENTPORT, TSERV_CLIENTPORT,

      // tserver cache options
      TSERV_CACHE_MANAGER_IMPL, TSERV_DATACACHE_SIZE, TSERV_INDEXCACHE_SIZE,
      TSERV_SUMMARYCACHE_SIZE,

      // others
      TSERV_NATIVEMAP_ENABLED, TSERV_SCAN_MAX_OPENFILES, MANAGER_RECOVERY_WAL_EXISTENCE_CACHE_TIME);

  /**
   * Checks if the given property may be changed via Zookeeper, but not recognized until the restart
   * of some relevant daemon.
   *
   * @param key property key
   * @return true if property may be changed via Zookeeper but only heeded upon some restart
   */
  public static boolean isFixedZooPropertyKey(Property key) {
    return fixedProperties.contains(key);
  }

  /**
   * Checks if the given property key is valid for a property that may be changed via Zookeeper.
   *
   * @param key property key
   * @return true if key's property may be changed via Zookeeper
   */
  public static boolean isValidZooPropertyKey(String key) {
    // white list prefixes
    return key.startsWith(Property.TABLE_PREFIX.getKey())
        || key.startsWith(Property.TSERV_PREFIX.getKey())
        || key.startsWith(Property.COMPACTION_SERVICE_PREFIX.getKey())
        || key.startsWith(Property.MANAGER_PREFIX.getKey())
        || key.startsWith(Property.GC_PREFIX.getKey())
        || key.startsWith(Property.GENERAL_ARBITRARY_PROP_PREFIX.getKey())
        || key.equals(Property.COMPACTION_WARN_TIME.getKey())
        || key.equals(Property.GENERAL_FILE_NAME_ALLOCATION_BATCH_SIZE_MIN.getKey())
        || key.equals(Property.GENERAL_FILE_NAME_ALLOCATION_BATCH_SIZE_MAX.getKey());
  }

  /**
   * Gets a {@link Property} instance with the given key.
   *
   * @param key property key
   * @return property, or null if not found
   */
  public static Property getPropertyByKey(String key) {
    return propertiesByKey.get(key);
  }

  /**
   * Checks if this property is expected to have a Java class as a value.
   *
   * @return true if this is property is a class property
   */
  public static boolean isClassProperty(String key) {
    return (key.startsWith(Property.TABLE_CONSTRAINT_PREFIX.getKey())
        && key.substring(Property.TABLE_CONSTRAINT_PREFIX.getKey().length()).split("\\.").length
            == 1)
        || (key.startsWith(Property.TABLE_ITERATOR_PREFIX.getKey())
            && key.substring(Property.TABLE_ITERATOR_PREFIX.getKey().length()).split("\\.").length
                == 2)
        || key.equals(Property.TABLE_LOAD_BALANCER.getKey());
  }

  /**
   * Creates a new instance of a class specified in a configuration property. The table classpath
   * context is used if set.
   *
   * @param conf configuration containing property
   * @param property property specifying class name
   * @param base base class of type
   * @param defaultInstance instance to use if creation fails
   * @return new class instance, or default instance if creation failed
   */
  public static <T> T createTableInstanceFromPropertyName(AccumuloConfiguration conf,
      Property property, Class<T> base, T defaultInstance) {
    String clazzName = conf.get(property);
    String context = ClassLoaderUtil.tableContext(conf);
    return ConfigurationTypeHelper.getClassInstance(context, clazzName, base, defaultInstance);
  }

  /**
   * Creates a new instance of a class specified in a configuration property.
   *
   * @param conf configuration containing property
   * @param property property specifying class name
   * @param base base class of type
   * @param defaultInstance instance to use if creation fails
   * @return new class instance, or default instance if creation failed
   */
  public static <T> T createInstanceFromPropertyName(AccumuloConfiguration conf, Property property,
      Class<T> base, T defaultInstance) {
    String clazzName = conf.get(property);
    return ConfigurationTypeHelper.getClassInstance(null, clazzName, base, defaultInstance);
  }

  static {
    // Precomputing information here avoids :
    // * Computing it each time a method is called
    // * Using synch to compute the first time a method is called
    Predicate<Property> isPrefix = p -> p.getType() == PropertyType.PREFIX;
    Arrays.stream(Property.values())
        // record all properties by key
        .peek(p -> propertiesByKey.put(p.getKey(), p))
        // save all the prefix properties
        .peek(p -> {
          if (isPrefix.test(p)) {
            validPrefixes.add(p.getKey());
          }
        })
        // only use the keys for the non-prefix properties from here on
        .filter(isPrefix.negate()).map(Property::getKey)
        // everything left is a valid property
        .peek(validProperties::add)
        // but some are also valid table properties
        .filter(k -> k.startsWith(Property.TABLE_PREFIX.getKey()))
        .forEach(validTableProperties::add);

    // order is very important here the following code relies on the maps and sets populated above
    Arrays.stream(Property.values()).forEach(Property::precomputeAnnotations);
  }
}<|MERGE_RESOLUTION|>--- conflicted
+++ resolved
@@ -433,7 +433,6 @@
           + "indefinitely. Default is 0 to block indefinitely. Only valid when tserver available "
           + "threshold is set greater than 0.",
       "1.10.0"),
-<<<<<<< HEAD
   MANAGER_SPLIT_WORKER_THREADS("manager.split.inspection.threadpool.size", "8", PropertyType.COUNT,
       "The number of threads used to inspect tablets files to find split points.", "4.0.0"),
 
@@ -441,17 +440,14 @@
       // ELASTICITY_TODO: It might be good to note that there is a priority queue per compactor
       // resource group
       "10000", PropertyType.COUNT, "The max size of the priority queue.", "4.0"),
-=======
   SPLIT_PREFIX("split.", null, PropertyType.PREFIX,
       "System wide properties related to splitting tablets.", "3.1.0"),
   SPLIT_MAXOPEN("split.files.max", "300", PropertyType.COUNT,
       "To find a tablets split points, all RFiles are opened and their indexes"
           + " are read. This setting determines how many RFiles can be opened at once."
-          + " When there are more RFiles than this setting multiple passes must be"
-          + " made, which is slower. However opening too many RFiles at once can cause"
-          + " problems.",
+          + " When there are more RFiles than this setting the tablet will be marked"
+          + " as un-splittable.",
       "3.1.0"),
->>>>>>> 859694ab
   // properties that are specific to scan server behavior
   @Experimental
   SSERV_PREFIX("sserver.", null, PropertyType.PREFIX,
@@ -557,16 +553,6 @@
   TSERV_TOTAL_MUTATION_QUEUE_MAX("tserver.total.mutation.queue.max", "5%", PropertyType.MEMORY,
       "The amount of memory used to store write-ahead-log mutations before flushing them.",
       "1.7.0"),
-  @ReplacedBy(property = SPLIT_MAXOPEN)
-  @Deprecated(since = "3.1")
-  TSERV_TABLET_SPLIT_FINDMIDPOINT_MAXOPEN("tserver.tablet.split.midpoint.files.max", "300",
-      PropertyType.COUNT,
-      "To find a tablets split points, all RFiles are opened and their indexes"
-          + " are read. This setting determines how many RFiles can be opened at once."
-          + " When there are more RFiles than this setting multiple passes must be"
-          + " made, which is slower. However opening too many RFiles at once can cause"
-          + " problems.",
-      "1.3.5"),
   TSERV_WAL_MAX_REFERENCED("tserver.wal.max.referenced", "3", PropertyType.COUNT,
       "When a tablet server has more than this many write ahead logs, any tablet referencing older "
           + "logs over this threshold is minor compacted.  Also any tablet referencing this many "
