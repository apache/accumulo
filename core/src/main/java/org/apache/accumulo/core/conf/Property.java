/*
 * Licensed to the Apache Software Foundation (ASF) under one
 * or more contributor license agreements.  See the NOTICE file
 * distributed with this work for additional information
 * regarding copyright ownership.  The ASF licenses this file
 * to you under the Apache License, Version 2.0 (the
 * "License"); you may not use this file except in compliance
 * with the License.  You may obtain a copy of the License at
 *
 *   http://www.apache.org/licenses/LICENSE-2.0
 *
 * Unless required by applicable law or agreed to in writing,
 * software distributed under the License is distributed on an
 * "AS IS" BASIS, WITHOUT WARRANTIES OR CONDITIONS OF ANY
 * KIND, either express or implied.  See the License for the
 * specific language governing permissions and limitations
 * under the License.
 */
package org.apache.accumulo.core.conf;

import java.lang.annotation.Annotation;
import java.util.EnumSet;
import java.util.HashMap;
import java.util.HashSet;

import org.apache.accumulo.core.Constants;
import org.apache.accumulo.core.classloader.ClassLoaderUtil;
import org.apache.accumulo.core.client.security.tokens.PasswordToken;
import org.apache.accumulo.core.data.constraints.NoDeleteConstraint;
import org.apache.accumulo.core.file.rfile.RFile;
import org.apache.accumulo.core.iterators.IteratorUtil.IteratorScope;
import org.apache.accumulo.core.iteratorsImpl.system.DeletingIterator;
import org.apache.accumulo.core.metadata.MetadataTable;
import org.apache.accumulo.core.spi.compaction.DefaultCompactionPlanner;
import org.apache.accumulo.core.spi.compaction.SimpleCompactionDispatcher;
import org.apache.accumulo.core.spi.fs.RandomVolumeChooser;
import org.apache.accumulo.core.spi.scan.ScanDispatcher;
import org.apache.accumulo.core.spi.scan.ScanPrioritizer;
import org.apache.accumulo.core.spi.scan.SimpleScanDispatcher;
import org.apache.accumulo.core.util.format.DefaultFormatter;
import org.apache.accumulo.core.util.interpret.DefaultScanInterpreter;
import org.slf4j.Logger;
import org.slf4j.LoggerFactory;

import com.google.common.base.Preconditions;

public enum Property {
  // SSL properties local to each node (see also instance.ssl.enabled which must be consistent
  // across all nodes in an instance)
  RPC_PREFIX("rpc.", null, PropertyType.PREFIX,
      "Properties in this category related to the configuration of SSL keys for"
          + " RPC. See also instance.ssl.enabled",
      "1.6.0"),
  RPC_SSL_KEYSTORE_PATH("rpc.javax.net.ssl.keyStore", "", PropertyType.PATH,
      "Path of the keystore file for the server's private SSL key", "1.6.0"),
  @Sensitive
  RPC_SSL_KEYSTORE_PASSWORD("rpc.javax.net.ssl.keyStorePassword", "", PropertyType.STRING,
      "Password used to encrypt the SSL private keystore. "
          + "Leave blank to use the Accumulo instance secret",
      "1.6.0"),
  RPC_SSL_KEYSTORE_TYPE("rpc.javax.net.ssl.keyStoreType", "jks", PropertyType.STRING,
      "Type of SSL keystore", "1.6.0"),
  RPC_SSL_TRUSTSTORE_PATH("rpc.javax.net.ssl.trustStore", "", PropertyType.PATH,
      "Path of the truststore file for the root cert", "1.6.0"),
  @Sensitive
  RPC_SSL_TRUSTSTORE_PASSWORD("rpc.javax.net.ssl.trustStorePassword", "", PropertyType.STRING,
      "Password used to encrypt the SSL truststore. Leave blank to use no password", "1.6.0"),
  RPC_SSL_TRUSTSTORE_TYPE("rpc.javax.net.ssl.trustStoreType", "jks", PropertyType.STRING,
      "Type of SSL truststore", "1.6.0"),
  RPC_USE_JSSE("rpc.useJsse", "false", PropertyType.BOOLEAN,
      "Use JSSE system properties to configure SSL rather than the " + RPC_PREFIX.getKey()
          + "javax.net.ssl.* Accumulo properties",
      "1.6.0"),
  RPC_SSL_CIPHER_SUITES("rpc.ssl.cipher.suites", "", PropertyType.STRING,
      "Comma separated list of cipher suites that can be used by accepted connections", "1.6.1"),
  RPC_SSL_ENABLED_PROTOCOLS("rpc.ssl.server.enabled.protocols", "TLSv1.2", PropertyType.STRING,
      "Comma separated list of protocols that can be used to accept connections", "1.6.2"),
  RPC_SSL_CLIENT_PROTOCOL("rpc.ssl.client.protocol", "TLSv1.2", PropertyType.STRING,
      "The protocol used to connect to a secure server, must be in the list of enabled protocols "
          + "on the server side (rpc.ssl.server.enabled.protocols)",
      "1.6.2"),
  RPC_SASL_QOP("rpc.sasl.qop", "auth", PropertyType.STRING,
      "The quality of protection to be used with SASL. Valid values are 'auth', 'auth-int',"
          + " and 'auth-conf'",
      "1.7.0"),

  // instance properties (must be the same for every node in an instance)
  INSTANCE_PREFIX("instance.", null, PropertyType.PREFIX,
      "Properties in this category must be consistent throughout a cloud. "
          + "This is enforced and servers won't be able to communicate if these differ.",
      "1.3.5"),
  INSTANCE_ZK_HOST("instance.zookeeper.host", "localhost:2181", PropertyType.HOSTLIST,
      "Comma separated list of zookeeper servers", "1.3.5"),
  INSTANCE_ZK_TIMEOUT("instance.zookeeper.timeout", "30s", PropertyType.TIMEDURATION,
      "Zookeeper session timeout; "
          + "max value when represented as milliseconds should be no larger than "
          + Integer.MAX_VALUE,
      "1.3.5"),
  @Sensitive
  INSTANCE_SECRET("instance.secret", "DEFAULT", PropertyType.STRING,
      "A secret unique to a given instance that all servers must know in order"
          + " to communicate with one another. It should be changed prior to the"
          + " initialization of Accumulo. To change it after Accumulo has been"
          + " initialized, use the ChangeSecret tool and then update accumulo.properties"
          + " everywhere. Before using the ChangeSecret tool, make sure Accumulo is not"
          + " running and you are logged in as the user that controls Accumulo files in"
          + " HDFS. To use the ChangeSecret tool, run the command: ./bin/accumulo"
          + " org.apache.accumulo.server.util.ChangeSecret",
      "1.3.5"),
  INSTANCE_VOLUMES("instance.volumes", "", PropertyType.STRING,
      "A comma separated list of dfs uris to use. Files will be stored across"
          + " these filesystems. In some situations, the first volume in this list"
          + " may be treated differently, such as being preferred for writing out"
          + " temporary files (for example, when creating a pre-split table)."
          + " After adding uris to this list, run 'accumulo init --add-volume' and then"
          + " restart tservers. If entries are removed from this list then tservers"
          + " will need to be restarted. After a uri is removed from the list Accumulo"
          + " will not create new files in that location, however Accumulo can still"
          + " reference files created at that location before the config change. To use"
          + " a comma or other reserved characters in a URI use standard URI hex"
          + " encoding. For example replace commas with %2C.",
      "1.6.0"),
  INSTANCE_VOLUMES_REPLACEMENTS("instance.volumes.replacements", "", PropertyType.STRING,
      "Since accumulo stores absolute URIs changing the location of a namenode "
          + "could prevent Accumulo from starting. The property helps deal with "
          + "that situation. Provide a comma separated list of uri replacement "
          + "pairs here if a namenode location changes. Each pair should be separated "
          + "with a space. For example, if hdfs://nn1 was replaced with "
          + "hdfs://nnA and hdfs://nn2 was replaced with hdfs://nnB, then set this "
          + "property to 'hdfs://nn1 hdfs://nnA,hdfs://nn2 hdfs://nnB' "
          + "Replacements must be configured for use. To see which volumes are "
          + "currently in use, run 'accumulo admin volumes -l'. To use a comma or "
          + "other reserved characters in a URI use standard URI hex encoding. For "
          + "example replace commas with %2C.",
      "1.6.0"),
  INSTANCE_VOLUMES_UPGRADE_RELATIVE("instance.volumes.upgrade.relative", "", PropertyType.STRING,
      "The volume dfs uri containing relative tablet file paths. Relative paths may exist in the metadata from "
          + "versions prior to 1.6. This property is only required if a relative path is detected "
          + "during the upgrade process and will only be used once.",
      "2.1.0"),
  @Experimental // interface uses unstable internal types, use with caution
  INSTANCE_SECURITY_AUTHENTICATOR("instance.security.authenticator",
      "org.apache.accumulo.server.security.handler.ZKAuthenticator", PropertyType.CLASSNAME,
      "The authenticator class that accumulo will use to determine if a user "
          + "has privilege to perform an action",
      "1.5.0"),
  @Experimental // interface uses unstable internal types, use with caution
  INSTANCE_SECURITY_AUTHORIZOR("instance.security.authorizor",
      "org.apache.accumulo.server.security.handler.ZKAuthorizor", PropertyType.CLASSNAME,
      "The authorizor class that accumulo will use to determine what labels a "
          + "user has privilege to see",
      "1.5.0"),
  @Experimental // interface uses unstable internal types, use with caution
  INSTANCE_SECURITY_PERMISSION_HANDLER("instance.security.permissionHandler",
      "org.apache.accumulo.server.security.handler.ZKPermHandler", PropertyType.CLASSNAME,
      "The permission handler class that accumulo will use to determine if a "
          + "user has privilege to perform an action",
      "1.5.0"),
  INSTANCE_RPC_SSL_ENABLED("instance.rpc.ssl.enabled", "false", PropertyType.BOOLEAN,
      "Use SSL for socket connections from clients and among accumulo services. "
          + "Mutually exclusive with SASL RPC configuration.",
      "1.6.0"),
  INSTANCE_RPC_SSL_CLIENT_AUTH("instance.rpc.ssl.clientAuth", "false", PropertyType.BOOLEAN,
      "Require clients to present certs signed by a trusted root", "1.6.0"),
  INSTANCE_RPC_SASL_ENABLED("instance.rpc.sasl.enabled", "false", PropertyType.BOOLEAN,
      "Configures Thrift RPCs to require SASL with GSSAPI which supports "
          + "Kerberos authentication. Mutually exclusive with SSL RPC configuration.",
      "1.7.0"),
  INSTANCE_RPC_SASL_ALLOWED_USER_IMPERSONATION("instance.rpc.sasl.allowed.user.impersonation", "",
      PropertyType.STRING,
      "One-line configuration property controlling what users are allowed to "
          + "impersonate other users",
      "1.7.1"),
  INSTANCE_RPC_SASL_ALLOWED_HOST_IMPERSONATION("instance.rpc.sasl.allowed.host.impersonation", "",
      PropertyType.STRING,
      "One-line configuration property controlling the network locations "
          + "(hostnames) that are allowed to impersonate other users",
      "1.7.1"),
  // Crypto-related properties
  @Experimental
  INSTANCE_CRYPTO_PREFIX("instance.crypto.opts.", null, PropertyType.PREFIX,
      "Properties related to on-disk file encryption.", "2.0.0"),
  @Experimental
  @Sensitive
  INSTANCE_CRYPTO_SENSITIVE_PREFIX("instance.crypto.opts.sensitive.", null, PropertyType.PREFIX,
      "Sensitive properties related to on-disk file encryption.", "2.0.0"),
  @Experimental
  INSTANCE_CRYPTO_SERVICE("instance.crypto.service",
      "org.apache.accumulo.core.spi.crypto.NoCryptoService", PropertyType.CLASSNAME,
      "The class which executes on-disk file encryption. The default does nothing. To enable "
          + "encryption, replace this classname with an implementation of the"
          + "org.apache.accumulo.core.spi.crypto.CryptoService interface.",
      "2.0.0"),

  // general properties
  GENERAL_PREFIX("general.", null, PropertyType.PREFIX,
      "Properties in this category affect the behavior of accumulo overall, but"
          + " do not have to be consistent throughout a cloud.",
      "1.3.5"),
  @Deprecated(since = "2.0.0")
  GENERAL_DYNAMIC_CLASSPATHS(
      org.apache.accumulo.start.classloader.vfs.AccumuloVFSClassLoader.DYNAMIC_CLASSPATH_PROPERTY_NAME,
      org.apache.accumulo.start.classloader.vfs.AccumuloVFSClassLoader.DEFAULT_DYNAMIC_CLASSPATH_VALUE,
      PropertyType.STRING,
      "A list of all of the places where changes "
          + "in jars or classes will force a reload of the classloader. Built-in dynamic class "
          + "loading will be removed in a future version. If this is needed, consider overriding "
          + "the Java system class loader with one that has this feature "
          + "(https://docs.oracle.com/javase/8/docs/api/java/lang/ClassLoader.html#getSystemClassLoader--). "
          + "Additionally, this property no longer does property interpolation of environment "
          + "variables, such as '$ACCUMULO_HOME'. Use commons-configuration syntax,"
          + "'${env:ACCUMULO_HOME}' instead.",
      "1.3.5"),
  GENERAL_CONTEXT_CLASSLOADER_FACTORY("general.context.class.loader.factory", "",
      PropertyType.CLASSNAME,
      "Name of classloader factory to be used to create classloaders for named contexts,"
          + " such as per-table contexts set by `table.class.loader.context`.",
      "2.1.0"),
  GENERAL_RPC_TIMEOUT("general.rpc.timeout", "120s", PropertyType.TIMEDURATION,
      "Time to wait on I/O for simple, short RPC calls", "1.3.5"),
  @Experimental
  GENERAL_RPC_SERVER_TYPE("general.rpc.server.type", "", PropertyType.STRING,
      "Type of Thrift server to instantiate, see "
          + "org.apache.accumulo.server.rpc.ThriftServerType for more information. "
          + "Only useful for benchmarking thrift servers",
      "1.7.0"),
  GENERAL_KERBEROS_KEYTAB("general.kerberos.keytab", "", PropertyType.PATH,
      "Path to the kerberos keytab to use. Leave blank if not using kerberoized hdfs", "1.4.1"),
  GENERAL_KERBEROS_PRINCIPAL("general.kerberos.principal", "", PropertyType.STRING,
      "Name of the kerberos principal to use. _HOST will automatically be "
          + "replaced by the machines hostname in the hostname portion of the "
          + "principal. Leave blank if not using kerberoized hdfs",
      "1.4.1"),
  GENERAL_KERBEROS_RENEWAL_PERIOD("general.kerberos.renewal.period", "30s",
      PropertyType.TIMEDURATION,
      "The amount of time between attempts to perform Kerberos ticket renewals."
          + " This does not equate to how often tickets are actually renewed (which is"
          + " performed at 80% of the ticket lifetime).",
      "1.6.5"),
  GENERAL_MAX_MESSAGE_SIZE("general.server.message.size.max", "1G", PropertyType.BYTES,
      "The maximum size of a message that can be sent to a server.", "1.5.0"),
  @Experimental
  GENERAL_OPENTELEMETRY_ENABLED("general.opentelemetry.enabled", "false", PropertyType.BOOLEAN,
      "Enables tracing functionality using OpenTelemetry.", "2.1.0"),
  @Experimental
  GENERAL_OPENTELEMETRY_FACTORY("general.opentelemetry.factory", "", PropertyType.CLASSNAME,
      "Name of class that implements OpenTelemetryFactory", "2.1.0"),
  GENERAL_SIMPLETIMER_THREADPOOL_SIZE("general.server.simpletimer.threadpool.size", "1",
      PropertyType.COUNT, "The number of threads to use for " + "server-internal scheduled tasks",
      "1.7.0"),
  // If you update the default type, be sure to update the default used for initialization failures
  // in VolumeManagerImpl
  @Experimental
  GENERAL_VOLUME_CHOOSER("general.volume.chooser", RandomVolumeChooser.class.getName(),
      PropertyType.CLASSNAME,
      "The class that will be used to select which volume will be used to create new files.",
      "1.6.0"),
  GENERAL_SECURITY_CREDENTIAL_PROVIDER_PATHS("general.security.credential.provider.paths", "",
      PropertyType.STRING, "Comma-separated list of paths to CredentialProviders", "1.6.1"),
  GENERAL_ARBITRARY_PROP_PREFIX("general.custom.", null, PropertyType.PREFIX,
      "Prefix to be used for user defined system-wide properties. This may be"
          + " particularly useful for system-wide configuration for various"
          + " user-implementations of pluggable Accumulo features, such as the balancer"
          + " or volume chooser.",
      "2.0.0"),
  GENERAL_DELEGATION_TOKEN_LIFETIME("general.delegation.token.lifetime", "7d",
      PropertyType.TIMEDURATION,
      "The length of time that delegation tokens and secret keys are valid", "1.7.0"),
  GENERAL_DELEGATION_TOKEN_UPDATE_INTERVAL("general.delegation.token.update.interval", "1d",
      PropertyType.TIMEDURATION, "The length of time between generation of new secret keys",
      "1.7.0"),
  GENERAL_MAX_SCANNER_RETRY_PERIOD("general.max.scanner.retry.period", "5s",
      PropertyType.TIMEDURATION,
      "The maximum amount of time that a Scanner should wait before retrying a failed RPC",
      "1.7.3"),
  GENERAL_MICROMETER_ENABLED("general.micrometer.enabled", "false", PropertyType.BOOLEAN,
      "Enables metrics functionality using Micrometer", "2.1.0"),
  GENERAL_MICROMETER_JVM_METRICS_ENABLED("general.micrometer.jvm.metrics.enabled", "false",
      PropertyType.BOOLEAN, "Enables JVM metrics functionality using Micrometer", "2.1.0"),
  GENERAL_MICROMETER_FACTORY("general.micrometer.factory", "", PropertyType.CLASSNAME,
      "Name of class that implements MeterRegistryFactory", "2.1.0"),
  // properties that are specific to manager server behavior
  MANAGER_PREFIX("manager.", null, PropertyType.PREFIX,
      "Properties in this category affect the behavior of the manager server. "
          + "Since 2.1.0, all properties in this category replace the old `master.*` names.",
      "2.1.0"),
  @Deprecated(since = "2.1.0")
  @ReplacedBy(property = Property.MANAGER_PREFIX)
  MASTER_PREFIX("master.", null, PropertyType.PREFIX,
      "Properties in this category affect the behavior of the manager (formerly named master) server. "
          + "Since 2.1.0, all properties in this category are deprecated and replaced with corresponding "
          + "`manager.*` properties. The old `master.*` names can still be used until at release 3.0, but a warning "
          + "will be emitted. Configuration files should be updated to use the new property names.",
      "1.3.5"),
  MANAGER_CLIENTPORT("manager.port.client", "9999", PropertyType.PORT,
      "The port used for handling client connections on the manager", "1.3.5"),
  MANAGER_TABLET_BALANCER("manager.tablet.balancer",
      "org.apache.accumulo.core.spi.balancer.TableLoadBalancer", PropertyType.CLASSNAME,
      "The balancer class that accumulo will use to make tablet assignment and "
          + "migration decisions.",
      "1.3.5"),
  MANAGER_BULK_RETRIES("manager.bulk.retries", "3", PropertyType.COUNT,
      "The number of attempts to bulk import a RFile before giving up.", "1.4.0"),
  MANAGER_BULK_THREADPOOL_SIZE("manager.bulk.threadpool.size", "5", PropertyType.COUNT,
      "The number of threads to use when coordinating a bulk import.", "1.4.0"),
  MANAGER_BULK_THREADPOOL_TIMEOUT("manager.bulk.threadpool.timeout", "0s",
      PropertyType.TIMEDURATION,
      "The time after which bulk import threads terminate with no work available.  Zero (0) will keep the threads alive indefinitely.",
      "2.1.0"),
  MANAGER_BULK_TIMEOUT("manager.bulk.timeout", "5m", PropertyType.TIMEDURATION,
      "The time to wait for a tablet server to process a bulk import request", "1.4.3"),
  MANAGER_RENAME_THREADS("manager.rename.threadpool.size", "20", PropertyType.COUNT,
      "The number of threads to use when renaming user files during table import or bulk ingest.",
      "2.1.0"),
  @Deprecated(since = "2.1.0")
  @ReplacedBy(property = MANAGER_RENAME_THREADS)
  MANAGER_BULK_RENAME_THREADS("manager.bulk.rename.threadpool.size", "20", PropertyType.COUNT,
      "The number of threads to use when moving user files to bulk ingest "
          + "directories under accumulo control",
      "1.7.0"),
  MANAGER_BULK_TSERVER_REGEX("manager.bulk.tserver.regex", "", PropertyType.STRING,
      "Regular expression that defines the set of Tablet Servers that will perform bulk imports",
      "2.0.0"),
  MANAGER_MINTHREADS("manager.server.threads.minimum", "20", PropertyType.COUNT,
      "The minimum number of threads to use to handle incoming requests.", "1.4.0"),
  MANAGER_MINTHREADS_TIMEOUT("manager.server.threads.timeout", "0s", PropertyType.TIMEDURATION,
      "The time after which incoming request threads terminate with no work available.  Zero (0) will keep the threads alive indefinitely.",
      "2.1.0"),
  MANAGER_THREADCHECK("manager.server.threadcheck.time", "1s", PropertyType.TIMEDURATION,
      "The time between adjustments of the server thread pool.", "1.4.0"),
  MANAGER_RECOVERY_DELAY("manager.recovery.delay", "10s", PropertyType.TIMEDURATION,
      "When a tablet server's lock is deleted, it takes time for it to "
          + "completely quit. This delay gives it time before log recoveries begin.",
      "1.5.0"),
  MANAGER_LEASE_RECOVERY_WAITING_PERIOD("manager.lease.recovery.interval", "5s",
      PropertyType.TIMEDURATION,
      "The amount of time to wait after requesting a write-ahead log to be recovered", "1.5.0"),
  MANAGER_WAL_CLOSER_IMPLEMENTATION("manager.wal.closer.implementation",
      "org.apache.accumulo.server.manager.recovery.HadoopLogCloser", PropertyType.CLASSNAME,
      "A class that implements a mechanism to steal write access to a write-ahead log", "2.1.0"),
  @Deprecated(since = "2.1.0")
  @ReplacedBy(property = Property.MANAGER_WAL_CLOSER_IMPLEMENTATION)
  MANAGER_WALOG_CLOSER_IMPLEMETATION("manager.walog.closer.implementation",
      "org.apache.accumulo.server.manager.recovery.HadoopLogCloser", PropertyType.CLASSNAME,
      "A class that implements a mechanism to steal write access to a write-ahead log", "1.5.0"),
  @Deprecated
  MANAGER_FATE_METRICS_ENABLED("manager.fate.metrics.enabled", "true", PropertyType.BOOLEAN,
      "Enable reporting of FATE metrics in JMX (and logging with Hadoop Metrics2", "1.9.3"),
  MANAGER_FATE_METRICS_MIN_UPDATE_INTERVAL("manager.fate.metrics.min.update.interval", "60s",
      PropertyType.TIMEDURATION, "Limit calls from metric sinks to zookeeper to update interval",
      "1.9.3"),
  MANAGER_FATE_THREADPOOL_SIZE("manager.fate.threadpool.size", "4", PropertyType.COUNT,
      "The number of threads used to run fault-tolerant executions (FATE)."
          + " These are primarily table operations like merge.",
      "1.4.3"),
  @Deprecated(since = "2.1.0")
  MANAGER_REPLICATION_SCAN_INTERVAL("manager.replication.status.scan.interval", "30s",
      PropertyType.TIMEDURATION,
      "Amount of time to sleep before scanning the status section of the "
          + "replication table for new data",
      "1.7.0"),
  @Deprecated(since = "2.1.0")
  MANAGER_REPLICATION_COORDINATOR_PORT("manager.replication.coordinator.port", "10001",
      PropertyType.PORT, "Port for the replication coordinator service", "1.7.0"),
  @Deprecated(since = "2.1.0")
  MANAGER_REPLICATION_COORDINATOR_MINTHREADS("manager.replication.coordinator.minthreads", "4",
      PropertyType.COUNT, "Minimum number of threads dedicated to answering coordinator requests",
      "1.7.0"),
  @Deprecated(since = "2.1.0")
  MANAGER_REPLICATION_COORDINATOR_THREADCHECK("manager.replication.coordinator.threadcheck.time",
      "5s", PropertyType.TIMEDURATION,
      "The time between adjustments of the coordinator thread pool", "1.7.0"),
  MANAGER_STATUS_THREAD_POOL_SIZE("manager.status.threadpool.size", "0", PropertyType.COUNT,
      "The number of threads to use when fetching the tablet server status for balancing.  Zero "
          + "indicates an unlimited number of threads will be used.",
      "1.8.0"),
  MANAGER_METADATA_SUSPENDABLE("manager.metadata.suspendable", "false", PropertyType.BOOLEAN,
      "Allow tablets for the " + MetadataTable.NAME
          + " table to be suspended via table.suspend.duration.",
      "1.8.0"),
  MANAGER_STARTUP_TSERVER_AVAIL_MIN_COUNT("manager.startup.tserver.avail.min.count", "0",
      PropertyType.COUNT,
      "Minimum number of tservers that need to be registered before manager will "
          + "start tablet assignment - checked at manager initialization, when manager gets lock. "
          + " When set to 0 or less, no blocking occurs. Default is 0 (disabled) to keep original "
          + " behaviour. Added with version 1.10",
      "1.10.0"),
  MANAGER_STARTUP_TSERVER_AVAIL_MAX_WAIT("manager.startup.tserver.avail.max.wait", "0",
      PropertyType.TIMEDURATION,
      "Maximum time manager will wait for tserver available threshold "
          + "to be reached before continuing. When set to 0 or less, will block "
          + "indefinitely. Default is 0 to block indefinitely. Only valid when tserver available "
          + "threshold is set greater than 0. Added with version 1.10",
      "1.10.0"),
  // properties that are specific to tablet server behavior
  TSERV_PREFIX("tserver.", null, PropertyType.PREFIX,
      "Properties in this category affect the behavior of the tablet servers", "1.3.5"),
  TSERV_CLIENT_TIMEOUT("tserver.client.timeout", "3s", PropertyType.TIMEDURATION,
      "Time to wait for clients to continue scans before closing a session.", "1.3.5"),
  TSERV_DEFAULT_BLOCKSIZE("tserver.default.blocksize", "1M", PropertyType.BYTES,
      "Specifies a default blocksize for the tserver caches", "1.3.5"),
  TSERV_CACHE_MANAGER_IMPL("tserver.cache.manager.class",
      "org.apache.accumulo.core.file.blockfile.cache.lru.LruBlockCacheManager", PropertyType.STRING,
      "Specifies the class name of the block cache factory implementation."
          + " Alternative implementation is"
          + " org.apache.accumulo.core.file.blockfile.cache.tinylfu.TinyLfuBlockCacheManager",
      "2.0.0"),
  TSERV_DATACACHE_SIZE("tserver.cache.data.size", "10%", PropertyType.MEMORY,
      "Specifies the size of the cache for RFile data blocks.", "1.3.5"),
  TSERV_INDEXCACHE_SIZE("tserver.cache.index.size", "25%", PropertyType.MEMORY,
      "Specifies the size of the cache for RFile index blocks.", "1.3.5"),
  TSERV_SUMMARYCACHE_SIZE("tserver.cache.summary.size", "10%", PropertyType.MEMORY,
      "Specifies the size of the cache for summary data on each tablet server.", "2.0.0"),
  TSERV_PORTSEARCH("tserver.port.search", "false", PropertyType.BOOLEAN,
      "if the ports above are in use, search higher ports until one is available", "1.3.5"),
  TSERV_CLIENTPORT("tserver.port.client", "9997", PropertyType.PORT,
      "The port used for handling client connections on the tablet servers", "1.3.5"),
  TSERV_TOTAL_MUTATION_QUEUE_MAX("tserver.total.mutation.queue.max", "5%", PropertyType.MEMORY,
      "The amount of memory used to store write-ahead-log mutations before flushing them.",
      "1.7.0"),
  TSERV_TABLET_SPLIT_FINDMIDPOINT_MAXOPEN("tserver.tablet.split.midpoint.files.max", "300",
      PropertyType.COUNT,
      "To find a tablets split points, all RFiles are opened and their indexes"
          + " are read. This setting determines how many RFiles can be opened at once."
          + " When there are more RFiles than this setting multiple passes must be"
          + " made, which is slower. However opening too many RFiles at once can cause"
          + " problems.",
      "1.3.5"),
  TSERV_WAL_MAX_REFERENCED("tserver.wal.max.referenced", "3", PropertyType.COUNT,
      "When a tablet server has more than this many write ahead logs, any tablet referencing older "
          + "logs over this threshold is minor compacted.  Also any tablet referencing this many "
          + "logs or more will be compacted.",
      "2.1.0"),
  @Deprecated(since = "2.1.0")
  @ReplacedBy(property = Property.TSERV_WAL_MAX_REFERENCED)
  TSERV_WALOG_MAX_REFERENCED("tserver.walog.max.referenced", "3", PropertyType.COUNT,
      "When a tablet server has more than this many write ahead logs, any tablet referencing older "
          + "logs over this threshold is minor compacted.  Also any tablet referencing this many "
          + "logs or more will be compacted.",
      "2.0.0"),
  TSERV_WAL_MAX_SIZE("tserver.wal.max.size", "1G", PropertyType.BYTES,
      "The maximum size for each write-ahead log. See comment for property"
          + " tserver.memory.maps.max",
      "2.1.0"),
  @Deprecated(since = "2.1.0")
  @ReplacedBy(property = Property.TSERV_WAL_MAX_SIZE)
  TSERV_WALOG_MAX_SIZE("tserver.walog.max.size", "1G", PropertyType.BYTES,
      "The maximum size for each write-ahead log. See comment for property"
          + " tserver.memory.maps.max",
      "1.3.5"),
  TSERV_WAL_MAX_AGE("tserver.wal.max.age", "24h", PropertyType.TIMEDURATION,
      "The maximum age for each write-ahead log.", "2.1.0"),
  @Deprecated(since = "2.1.0")
  @ReplacedBy(property = Property.TSERV_WAL_MAX_AGE)
  TSERV_WALOG_MAX_AGE("tserver.walog.max.age", "24h", PropertyType.TIMEDURATION,
      "The maximum age for each write-ahead log.", "1.6.6"),
  TSERV_WAL_TOLERATED_CREATION_FAILURES("tserver.wal.tolerated.creation.failures", "50",
      PropertyType.COUNT,
      "The maximum number of failures tolerated when creating a new write-ahead"
          + " log. Negative values will allow unlimited creation failures. Exceeding this"
          + " number of failures consecutively trying to create a new write-ahead log"
          + " causes the TabletServer to exit.",
      "2.1.0"),
  @Deprecated(since = "2.1.0")
  @ReplacedBy(property = Property.TSERV_WAL_TOLERATED_CREATION_FAILURES)
  TSERV_WALOG_TOLERATED_CREATION_FAILURES("tserver.walog.tolerated.creation.failures", "50",
      PropertyType.COUNT,
      "The maximum number of failures tolerated when creating a new write-ahead"
          + " log. Negative values will allow unlimited creation failures. Exceeding this"
          + " number of failures consecutively trying to create a new write-ahead log"
          + " causes the TabletServer to exit.",
      "1.7.1"),
  TSERV_WAL_TOLERATED_WAIT_INCREMENT("tserver.wal.tolerated.wait.increment", "1000ms",
      PropertyType.TIMEDURATION,
      "The amount of time to wait between failures to create or write a write-ahead log.", "2.1.0"),
  @Deprecated(since = "2.1.0")
  @ReplacedBy(property = Property.TSERV_WAL_TOLERATED_WAIT_INCREMENT)
  TSERV_WALOG_TOLERATED_WAIT_INCREMENT("tserver.walog.tolerated.wait.increment", "1000ms",
      PropertyType.TIMEDURATION,
      "The amount of time to wait between failures to create or write a write-ahead log.", "1.7.1"),
  // Never wait longer than 5 mins for a retry
  TSERV_WAL_TOLERATED_MAXIMUM_WAIT_DURATION("tserver.wal.maximum.wait.duration", "5m",
      PropertyType.TIMEDURATION,
      "The maximum amount of time to wait after a failure to create or write a write-ahead log.",
      "2.1.0"),
  // Never wait longer than 5 mins for a retry
  @Deprecated(since = "2.1.0")
  @ReplacedBy(property = Property.TSERV_WAL_TOLERATED_MAXIMUM_WAIT_DURATION)
  TSERV_WALOG_TOLERATED_MAXIMUM_WAIT_DURATION("tserver.walog.maximum.wait.duration", "5m",
      PropertyType.TIMEDURATION,
      "The maximum amount of time to wait after a failure to create or write a write-ahead log.",
      "1.7.1"),
  TSERV_SCAN_MAX_OPENFILES("tserver.scan.files.open.max", "100", PropertyType.COUNT,
      "Maximum total RFiles that all tablets in a tablet server can open for scans. ", "1.4.0"),
  TSERV_MAX_IDLE("tserver.files.open.idle", "1m", PropertyType.TIMEDURATION,
      "Tablet servers leave previously used RFiles open for future queries."
          + " This setting determines how much time an unused RFile should be kept open"
          + " until it is closed.",
      "1.3.5"),
  TSERV_NATIVEMAP_ENABLED("tserver.memory.maps.native.enabled", "true", PropertyType.BOOLEAN,
      "An in-memory data store for accumulo implemented in c++ that increases"
          + " the amount of data accumulo can hold in memory and avoids Java GC" + " pauses.",
      "1.3.5"),
  TSERV_MAXMEM("tserver.memory.maps.max", "33%", PropertyType.MEMORY,
      "Maximum amount of memory that can be used to buffer data written to a"
          + " tablet server. There are two other properties that can effectively limit"
          + " memory usage table.compaction.minor.logs.threshold and"
          + " tserver.wal.max.size. Ensure that table.compaction.minor.logs.threshold"
          + " * tserver.wal.max.size >= this property.",
      "1.3.5"),
  TSERV_SESSION_MAXIDLE("tserver.session.idle.max", "1m", PropertyType.TIMEDURATION,
      "When a tablet server's SimpleTimer thread triggers to check idle"
          + " sessions, this configurable option will be used to evaluate scan sessions"
          + " to determine if they can be closed due to inactivity",
      "1.3.5"),
  TSERV_UPDATE_SESSION_MAXIDLE("tserver.session.update.idle.max", "1m", PropertyType.TIMEDURATION,
      "When a tablet server's SimpleTimer thread triggers to check idle"
          + " sessions, this configurable option will be used to evaluate update"
          + " sessions to determine if they can be closed due to inactivity",
      "1.6.5"),
  TSERV_SCAN_EXECUTORS_PREFIX("tserver.scan.executors.", null, PropertyType.PREFIX,
      "Prefix for defining executors to service scans. See "
          + "[scan executors]({% durl administration/scan-executors %}) for an overview of why and"
          + " how to use this property. For each executor the number of threads, thread priority, "
          + "and an optional prioritizer can be configured. To configure a new executor, set "
          + "`tserver.scan.executors.<name>.threads=<number>`.  Optionally, can also set "
          + "`tserver.scan.executors.<name>.priority=<number 1 to 10>`, "
          + "`tserver.scan.executors.<name>.prioritizer=<class name>`, and "
          + "`tserver.scan.executors.<name>.prioritizer.opts.<key>=<value>`",
      "2.0.0"),
  TSERV_SCAN_EXECUTORS_DEFAULT_THREADS("tserver.scan.executors.default.threads", "16",
      PropertyType.COUNT, "The number of threads for the scan executor that tables use by default.",
      "2.0.0"),
  TSERV_SCAN_EXECUTORS_DEFAULT_PRIORITIZER("tserver.scan.executors.default.prioritizer", "",
      PropertyType.STRING,
      "Prioritizer for the default scan executor.  Defaults to none which "
          + "results in FIFO priority.  Set to a class that implements "
          + ScanPrioritizer.class.getName() + " to configure one.",
      "2.0.0"),
  TSERV_SCAN_EXECUTORS_META_THREADS("tserver.scan.executors.meta.threads", "8", PropertyType.COUNT,
      "The number of threads for the metadata table scan executor.", "2.0.0"),
  TSERV_MIGRATE_MAXCONCURRENT("tserver.migrations.concurrent.max", "1", PropertyType.COUNT,
      "The maximum number of concurrent tablet migrations for a tablet server", "1.3.5"),
  TSERV_MAJC_DELAY("tserver.compaction.major.delay", "30s", PropertyType.TIMEDURATION,
      "Time a tablet server will sleep between checking which tablets need compaction.", "1.3.5"),
  TSERV_COMPACTION_SERVICE_PREFIX("tserver.compaction.major.service.", null, PropertyType.PREFIX,
      "Prefix for compaction services.", "2.1.0"),
  TSERV_COMPACTION_SERVICE_ROOT_PLANNER("tserver.compaction.major.service.root.planner",
      DefaultCompactionPlanner.class.getName(), PropertyType.CLASSNAME,
      "Compaction planner for root tablet service", "2.1.0"),
  TSERV_COMPACTION_SERVICE_ROOT_RATE_LIMIT("tserver.compaction.major.service.root.rate.limit", "0B",
      PropertyType.BYTES,
      "Maximum number of bytes to read or write per second over all major"
          + " compactions in this compaction service, or 0B for unlimited.",
      "2.1.0"),
  TSERV_COMPACTION_SERVICE_ROOT_MAX_OPEN(
      "tserver.compaction.major.service.root.planner.opts.maxOpen", "30", PropertyType.COUNT,
      "The maximum number of files a compaction will open", "2.1.0"),
  TSERV_COMPACTION_SERVICE_ROOT_EXECUTORS(
      "tserver.compaction.major.service.root.planner.opts.executors",
      ("[{'name':'small','type':'internal','maxSize':'32M','numThreads':1},{'name':'huge','type':'internal','numThreads':1}]")
          .replaceAll("'", "\""),
      PropertyType.STRING,
      "See {% jlink -f org.apache.accumulo.core.spi.compaction.DefaultCompactionPlanner %} ",
      "2.1.0"),
  TSERV_COMPACTION_SERVICE_META_PLANNER("tserver.compaction.major.service.meta.planner",
      DefaultCompactionPlanner.class.getName(), PropertyType.CLASSNAME,
      "Compaction planner for metadata table", "2.1.0"),
  TSERV_COMPACTION_SERVICE_META_RATE_LIMIT("tserver.compaction.major.service.meta.rate.limit", "0B",
      PropertyType.BYTES,
      "Maximum number of bytes to read or write per second over all major"
          + " compactions in this compaction service, or 0B for unlimited.",
      "2.1.0"),
  TSERV_COMPACTION_SERVICE_META_MAX_OPEN(
      "tserver.compaction.major.service.meta.planner.opts.maxOpen", "30", PropertyType.COUNT,
      "The maximum number of files a compaction will open", "2.1.0"),
  TSERV_COMPACTION_SERVICE_META_EXECUTORS(
      "tserver.compaction.major.service.meta.planner.opts.executors",
      ("[{'name':'small','type':'internal','maxSize':'32M','numThreads':2},{'name':'huge','type':'internal','numThreads':2}]")
          .replaceAll("'", "\""),
      PropertyType.STRING,
      "See {% jlink -f org.apache.accumulo.core.spi.compaction.DefaultCompactionPlanner %} ",
      "2.1.0"),
  TSERV_COMPACTION_SERVICE_DEFAULT_PLANNER("tserver.compaction.major.service.default.planner",
      DefaultCompactionPlanner.class.getName(), PropertyType.CLASSNAME,
      "Planner for default compaction service.", "2.1.0"),
  TSERV_COMPACTION_SERVICE_DEFAULT_RATE_LIMIT("tserver.compaction.major.service.default.rate.limit",
      "0B", PropertyType.BYTES,
      "Maximum number of bytes to read or write per second over all major"
          + " compactions in this compaction service, or 0B for unlimited.",
      "2.1.0"),
  TSERV_COMPACTION_SERVICE_DEFAULT_MAX_OPEN(
      "tserver.compaction.major.service.default.planner.opts.maxOpen", "10", PropertyType.COUNT,
      "The maximum number of files a compaction will open", "2.1.0"),
  TSERV_COMPACTION_SERVICE_DEFAULT_EXECUTORS(
      "tserver.compaction.major.service.default.planner.opts.executors",
      ("[{'name':'small','type':'internal','maxSize':'32M','numThreads':2},{'name':'medium','type':'internal','maxSize':'128M','numThreads':2},{'name':'large','type':'internal','numThreads':2}]")
          .replaceAll("'", "\""),
      PropertyType.STRING,
      "See {% jlink -f org.apache.accumulo.core.spi.compaction.DefaultCompactionPlanner %} ",
      "2.1.0"),
  @Deprecated(since = "2.1.0", forRemoval = true)
  @ReplacedBy(property = Property.TSERV_COMPACTION_SERVICE_DEFAULT_MAX_OPEN)
  TSERV_MAJC_THREAD_MAXOPEN("tserver.compaction.major.thread.files.open.max", "10",
      PropertyType.COUNT, "Max number of RFiles a major compaction thread can open at once. ",
      "1.4.0"),
  @Deprecated(since = "2.1.0", forRemoval = true)
  @ReplacedBy(property = Property.TSERV_COMPACTION_SERVICE_DEFAULT_EXECUTORS)
  TSERV_MAJC_MAXCONCURRENT("tserver.compaction.major.concurrent.max", "3", PropertyType.COUNT,
      "The maximum number of concurrent major compactions for a tablet server", "1.3.5"),
  @Deprecated(since = "2.1.0", forRemoval = true)
  @ReplacedBy(property = Property.TSERV_COMPACTION_SERVICE_DEFAULT_RATE_LIMIT)
  TSERV_MAJC_THROUGHPUT("tserver.compaction.major.throughput", "0B", PropertyType.BYTES,
      "Maximum number of bytes to read or write per second over all major"
          + " compactions within each compaction service, or 0B for unlimited.",
      "1.8.0"),
  TSERV_MINC_MAXCONCURRENT("tserver.compaction.minor.concurrent.max", "4", PropertyType.COUNT,
      "The maximum number of concurrent minor compactions for a tablet server", "1.3.5"),
  @Deprecated(since = "2.1.0", forRemoval = true)
  TSERV_MAJC_TRACE_PERCENT("tserver.compaction.major.trace.percent", "0.1", PropertyType.FRACTION,
      "The percent of major compactions to trace", "1.7.0"),
  @Deprecated(since = "2.1.0", forRemoval = true)
  TSERV_MINC_TRACE_PERCENT("tserver.compaction.minor.trace.percent", "0.1", PropertyType.FRACTION,
      "The percent of minor compactions to trace", "1.7.0"),
  TSERV_COMPACTION_WARN_TIME("tserver.compaction.warn.time", "10m", PropertyType.TIMEDURATION,
      "When a compaction has not made progress for this time period, a warning will be logged",
      "1.6.0"),
  TSERV_BLOOM_LOAD_MAXCONCURRENT("tserver.bloom.load.concurrent.max", "4", PropertyType.COUNT,
      "The number of concurrent threads that will load bloom filters in the background. "
          + "Setting this to zero will make bloom filters load in the foreground.",
      "1.3.5"),
  TSERV_MONITOR_FS("tserver.monitor.fs", "false", PropertyType.BOOLEAN,
      "When enabled the tserver will monitor file systems and kill itself when"
          + " one switches from rw to ro. This is usually and indication that Linux has"
          + " detected a bad disk.",
      "1.3.5"),
  TSERV_MEMDUMP_DIR("tserver.dir.memdump", "/tmp", PropertyType.PATH,
      "A long running scan could possibly hold memory that has been minor"
          + " compacted. To prevent this, the in memory map is dumped to a local file"
          + " and the scan is switched to that local file. We can not switch to the"
          + " minor compacted file because it may have been modified by iterators. The"
          + " file dumped to the local dir is an exact copy of what was in memory.",
      "1.3.5"),
  TSERV_BULK_PROCESS_THREADS("tserver.bulk.process.threads", "1", PropertyType.COUNT,
      "The manager will task a tablet server with pre-processing a bulk import"
          + " RFile prior to assigning it to the appropriate tablet servers. This"
          + " configuration value controls the number of threads used to process the" + " files.",
      "1.4.0"),
  TSERV_BULK_ASSIGNMENT_THREADS("tserver.bulk.assign.threads", "1", PropertyType.COUNT,
      "The manager delegates bulk import RFile processing and assignment to"
          + " tablet servers. After file has been processed, the tablet server will"
          + " assign the file to the appropriate tablets on all servers. This property"
          + " controls the number of threads used to communicate to the other" + " servers.",
      "1.4.0"),
  TSERV_BULK_RETRY("tserver.bulk.retry.max", "5", PropertyType.COUNT,
      "The number of times the tablet server will attempt to assign a RFile to"
          + " a tablet as it migrates and splits.",
      "1.4.0"),
  TSERV_BULK_TIMEOUT("tserver.bulk.timeout", "5m", PropertyType.TIMEDURATION,
      "The time to wait for a tablet server to process a bulk import request.", "1.4.3"),
  TSERV_MINTHREADS("tserver.server.threads.minimum", "20", PropertyType.COUNT,
      "The minimum number of threads to use to handle incoming requests.", "1.4.0"),
  TSERV_MINTHREADS_TIMEOUT("tserver.server.threads.timeout", "0s", PropertyType.TIMEDURATION,
      "The time after which incoming request threads terminate with no work available.  Zero (0) will keep the threads alive indefinitely.",
      "2.1.0"),
  TSERV_THREADCHECK("tserver.server.threadcheck.time", "1s", PropertyType.TIMEDURATION,
      "The time between adjustments of the server thread pool.", "1.4.0"),
  TSERV_MAX_MESSAGE_SIZE("tserver.server.message.size.max", "1G", PropertyType.BYTES,
      "The maximum size of a message that can be sent to a tablet server.", "1.6.0"),
  TSERV_LOG_BUSY_TABLETS_COUNT("tserver.log.busy.tablets.count", "0", PropertyType.COUNT,
      "Number of busiest tablets to log. Logged at interval controlled by "
          + "tserver.log.busy.tablets.interval. If <= 0, logging of busy tablets is disabled",
      "1.10.0"),
  TSERV_LOG_BUSY_TABLETS_INTERVAL("tserver.log.busy.tablets.interval", "1h",
      PropertyType.TIMEDURATION, "Time interval between logging out busy tablets information.",
      "1.10.0"),
  TSERV_HOLD_TIME_SUICIDE("tserver.hold.time.max", "5m", PropertyType.TIMEDURATION,
      "The maximum time for a tablet server to be in the \"memory full\" state."
          + " If the tablet server cannot write out memory in this much time, it will"
          + " assume there is some failure local to its node, and quit. A value of zero"
          + " is equivalent to forever.",
      "1.4.0"),
  TSERV_WAL_BLOCKSIZE("tserver.wal.blocksize", "0", PropertyType.BYTES,
      "The size of the HDFS blocks used to write to the Write-Ahead log. If"
          + " zero, it will be 110% of tserver.wal.max.size (that is, try to use just"
          + " one block)",
      "1.5.0"),
  TSERV_WAL_REPLICATION("tserver.wal.replication", "0", PropertyType.COUNT,
      "The replication to use when writing the Write-Ahead log to HDFS. If"
          + " zero, it will use the HDFS default replication setting.",
      "1.5.0"),
  TSERV_WAL_SORT_MAX_CONCURRENT("tserver.wal.sort.concurrent.max", "2", PropertyType.COUNT,
      "The maximum number of threads to use to sort logs during recovery", "2.1.0"),
  @Deprecated(since = "2.1.0")
  @ReplacedBy(property = Property.TSERV_WAL_SORT_MAX_CONCURRENT)
  TSERV_RECOVERY_MAX_CONCURRENT("tserver.recovery.concurrent.max", "2", PropertyType.COUNT,
      "The maximum number of threads to use to sort logs during recovery", "1.5.0"),
  TSERV_WAL_SORT_BUFFER_SIZE("tserver.wal.sort.buffer.size", "10%", PropertyType.MEMORY,
      "The amount of memory to use when sorting logs during recovery.", "2.1.0"),
  @Deprecated(since = "2.1.0")
  @ReplacedBy(property = Property.TSERV_WAL_SORT_BUFFER_SIZE)
  TSERV_SORT_BUFFER_SIZE("tserver.sort.buffer.size", "10%", PropertyType.MEMORY,
      "The amount of memory to use when sorting logs during recovery.", "1.5.0"),
  TSERV_WAL_SORT_FILE_PREFIX("tserver.wal.sort.file.", null, PropertyType.PREFIX,
      "The rfile properties to use when sorting logs during recovery. Most of the properties"
          + " that begin with 'table.file' can be used here. For example, to set the compression"
          + " of the sorted recovery files to snappy use 'tserver.wal.sort.file.compress.type=snappy'",
      "2.1.0"),
  TSERV_WORKQ_THREADS("tserver.workq.threads", "2", PropertyType.COUNT,
      "The number of threads for the distributed work queue. These threads are"
          + " used for copying failed bulk import RFiles.",
      "1.4.2"),
  TSERV_WAL_SYNC("tserver.wal.sync", "true", PropertyType.BOOLEAN,
      "Use the SYNC_BLOCK create flag to sync WAL writes to disk. Prevents"
          + " problems recovering from sudden system resets.",
      "1.5.0"),
  TSERV_ASSIGNMENT_DURATION_WARNING("tserver.assignment.duration.warning", "10m",
      PropertyType.TIMEDURATION,
      "The amount of time an assignment can run before the server will print a"
          + " warning along with the current stack trace. Meant to help debug stuck"
          + " assignments",
      "1.6.2"),
  @Deprecated(since = "2.1.0")
  TSERV_REPLICATION_REPLAYERS("tserver.replication.replayer.", null, PropertyType.PREFIX,
      "Allows configuration of implementation used to apply replicated data", "1.7.0"),
  @Deprecated(since = "2.1.0")
  TSERV_REPLICATION_DEFAULT_HANDLER("tserver.replication.default.replayer",
      "org.apache.accumulo.tserver.replication.BatchWriterReplicationReplayer",
      PropertyType.CLASSNAME, "Default AccumuloReplicationReplayer implementation", "1.7.0"),
  @Deprecated(since = "2.1.0")
  TSERV_REPLICATION_BW_REPLAYER_MEMORY("tserver.replication.batchwriter.replayer.memory", "50M",
      PropertyType.BYTES, "Memory to provide to batchwriter to replay mutations for replication",
      "1.7.0"),
  TSERV_ASSIGNMENT_MAXCONCURRENT("tserver.assignment.concurrent.max", "2", PropertyType.COUNT,
      "The number of threads available to load tablets. Recoveries are still performed serially.",
      "1.7.0"),
  TSERV_SLOW_FLUSH_MILLIS("tserver.slow.flush.time", "100ms", PropertyType.TIMEDURATION,
      "If a flush to the write-ahead log takes longer than this period of time,"
          + " debugging information will written, and may result in a log rollover.",
      "1.8.0"),
  TSERV_SLOW_FILEPERMIT_MILLIS("tserver.slow.filepermit.time", "100ms", PropertyType.TIMEDURATION,
      "If a thread blocks more than this period of time waiting to get file permits,"
          + " debugging information will be written.",
      "1.9.3"),
  TSERV_SUMMARY_PARTITION_THREADS("tserver.summary.partition.threads", "10", PropertyType.COUNT,
      "Summary data must be retrieved from RFiles. For a large number of"
          + " RFiles, the files are broken into partitions of 100k files. This setting"
          + " determines how many of these groups of 100k RFiles will be processed"
          + " concurrently.",
      "2.0.0"),
  TSERV_SUMMARY_REMOTE_THREADS("tserver.summary.remote.threads", "128", PropertyType.COUNT,
      "For a partitioned group of 100k RFiles, those files are grouped by"
          + " tablet server. Then a remote tablet server is asked to gather summary"
          + " data. This setting determines how many concurrent request are made per"
          + " partition.",
      "2.0.0"),
  TSERV_SUMMARY_RETRIEVAL_THREADS("tserver.summary.retrieval.threads", "10", PropertyType.COUNT,
      "The number of threads on each tablet server available to retrieve"
          + " summary data, that is not currently in cache, from RFiles.",
      "2.0.0"),

  // accumulo garbage collector properties
  GC_PREFIX("gc.", null, PropertyType.PREFIX,
      "Properties in this category affect the behavior of the accumulo garbage collector.",
      "1.3.5"),
  GC_CANDIDATE_BATCH_SIZE("gc.candidate.batch.size", "8M", PropertyType.BYTES,
      "The batch size used for garbage collection.", "2.1.0"),
  GC_CYCLE_START("gc.cycle.start", "30s", PropertyType.TIMEDURATION,
      "Time to wait before attempting to garbage collect any old RFiles or write-ahead logs.",
      "1.3.5"),
  GC_CYCLE_DELAY("gc.cycle.delay", "5m", PropertyType.TIMEDURATION,
      "Time between garbage collection cycles. In each cycle, old RFiles or write-ahead logs "
          + "no longer in use are removed from the filesystem.",
      "1.3.5"),
  GC_PORT("gc.port.client", "9998", PropertyType.PORT,
      "The listening port for the garbage collector's monitor service", "1.3.5"),
  GC_DELETE_THREADS("gc.threads.delete", "16", PropertyType.COUNT,
      "The number of threads used to delete RFiles and write-ahead logs", "1.3.5"),
  GC_TRASH_IGNORE("gc.trash.ignore", "false", PropertyType.BOOLEAN,
      "Do not use the Trash, even if it is configured.", "1.5.0"),
  @Deprecated(since = "2.1.0", forRemoval = true)
  GC_TRACE_PERCENT("gc.trace.percent", "0.01", PropertyType.FRACTION,
      "Percent of gc cycles to trace", "1.7.0"),
  GC_SAFEMODE("gc.safemode", "false", PropertyType.BOOLEAN,
      "Provides listing of files to be deleted but does not delete any files", "2.1.0"),
  GC_USE_FULL_COMPACTION("gc.post.metadata.action", "flush", PropertyType.GC_POST_ACTION,
      "When the gc runs it can make a lot of changes to the metadata, on completion, "
          + " to force the changes to be written to disk, the metadata and root tables can be flushed"
          + " and possibly compacted. Legal values are: compact - which both flushes and compacts the"
          + " metadata; flush - which flushes only (compactions may be triggered if required); or none",
      "1.10.0"),
  @Deprecated
  GC_METRICS_ENABLED("gc.metrics.enabled", "true", PropertyType.BOOLEAN,
      "Enable detailed gc metrics reporting with hadoop metrics.", "1.10.0"),

  // properties that are specific to the monitor server behavior
  MONITOR_PREFIX("monitor.", null, PropertyType.PREFIX,
      "Properties in this category affect the behavior of the monitor web server.", "1.3.5"),
  MONITOR_PORT("monitor.port.client", "9995", PropertyType.PORT,
      "The listening port for the monitor's http service", "1.3.5"),
  MONITOR_SSL_KEYSTORE("monitor.ssl.keyStore", "", PropertyType.PATH,
      "The keystore for enabling monitor SSL.", "1.5.0"),
  @Sensitive
  MONITOR_SSL_KEYSTOREPASS("monitor.ssl.keyStorePassword", "", PropertyType.STRING,
      "The keystore password for enabling monitor SSL.", "1.5.0"),
  MONITOR_SSL_KEYSTORETYPE("monitor.ssl.keyStoreType", "jks", PropertyType.STRING,
      "Type of SSL keystore", "1.7.0"),
  @Sensitive
  MONITOR_SSL_KEYPASS("monitor.ssl.keyPassword", "", PropertyType.STRING,
      "Optional: the password for the private key in the keyStore. When not provided, this "
          + "defaults to the keystore password.",
      "1.9.3"),
  MONITOR_SSL_TRUSTSTORE("monitor.ssl.trustStore", "", PropertyType.PATH,
      "The truststore for enabling monitor SSL.", "1.5.0"),
  @Sensitive
  MONITOR_SSL_TRUSTSTOREPASS("monitor.ssl.trustStorePassword", "", PropertyType.STRING,
      "The truststore password for enabling monitor SSL.", "1.5.0"),
  MONITOR_SSL_TRUSTSTORETYPE("monitor.ssl.trustStoreType", "jks", PropertyType.STRING,
      "Type of SSL truststore", "1.7.0"),
  MONITOR_SSL_INCLUDE_CIPHERS("monitor.ssl.include.ciphers", "", PropertyType.STRING,
      "A comma-separated list of allows SSL Ciphers, see"
          + " monitor.ssl.exclude.ciphers to disallow ciphers",
      "1.6.1"),
  MONITOR_SSL_EXCLUDE_CIPHERS("monitor.ssl.exclude.ciphers", "", PropertyType.STRING,
      "A comma-separated list of disallowed SSL Ciphers, see"
          + " monitor.ssl.include.ciphers to allow ciphers",
      "1.6.1"),
  MONITOR_SSL_INCLUDE_PROTOCOLS("monitor.ssl.include.protocols", "TLSv1.2", PropertyType.STRING,
      "A comma-separate list of allowed SSL protocols", "1.5.3"),
  MONITOR_LOCK_CHECK_INTERVAL("monitor.lock.check.interval", "5s", PropertyType.TIMEDURATION,
      "The amount of time to sleep between checking for the Monitor ZooKeeper lock", "1.5.1"),
  MONITOR_RESOURCES_EXTERNAL("monitor.resources.external", "", PropertyType.STRING,
      "A JSON Map of Strings. Each String should be an HTML tag of an external"
          + " resource (JS or CSS) to be imported by the Monitor. Be sure to wrap"
          + " with CDATA tags. If this value is set, all of the external resources"
          + " in the `<head>` tag of the Monitor will be replaced with the tags set here."
          + " Be sure the jquery tag is first since other scripts will depend on it."
          + " The resources that are used by default can be seen in"
          + " accumulo/server/monitor/src/main/resources/templates/default.ftl",
      "2.0.0"),
  @Deprecated(since = "2.1.0")
  TRACE_PREFIX("trace.", null, PropertyType.PREFIX,
      "Properties in this category affect the behavior of distributed tracing.", "1.3.5"),
  @Deprecated(since = "2.1.0")
  TRACE_SPAN_RECEIVERS("trace.span.receivers", "org.apache.accumulo.tracer.ZooTraceClient",
      PropertyType.CLASSNAMELIST, "A list of span receiver classes to send trace spans", "1.7.0"),
  @Deprecated(since = "2.1.0")
  TRACE_SPAN_RECEIVER_PREFIX("trace.span.receiver.", null, PropertyType.PREFIX,
      "Prefix for span receiver configuration properties", "1.7.0"),
  @Deprecated(since = "2.1.0")
  TRACE_ZK_PATH("trace.zookeeper.path", Constants.ZTRACERS, PropertyType.STRING,
      "The zookeeper node where tracers are registered", "1.7.0"),
  @Deprecated(since = "2.1.0")
  TRACE_PORT("trace.port.client", "12234", PropertyType.PORT,
      "The listening port for the trace server", "1.3.5"),
  @Deprecated(since = "2.1.0")
  TRACE_TABLE("trace.table", "trace", PropertyType.STRING,
      "The name of the table to store distributed traces", "1.3.5"),
  @Deprecated(since = "2.1.0")
  TRACE_USER("trace.user", "root", PropertyType.STRING,
      "The name of the user to store distributed traces", "1.3.5"),
  @Sensitive
  @Deprecated(since = "2.1.0")
  TRACE_PASSWORD("trace.password", "secret", PropertyType.STRING,
      "The password for the user used to store distributed traces", "1.3.5"),
  @Sensitive
  @Deprecated(since = "2.1.0")
  TRACE_TOKEN_PROPERTY_PREFIX("trace.token.property.", null, PropertyType.PREFIX,
      "The prefix used to create a token for storing distributed traces. For"
          + " each property required by trace.token.type, place this prefix in front of it.",
      "1.5.0"),
  @Deprecated(since = "2.1.0")
  TRACE_TOKEN_TYPE("trace.token.type", PasswordToken.class.getName(), PropertyType.CLASSNAME,
      "An AuthenticationToken type supported by the authorizer", "1.5.0"),

  // per table properties
  TABLE_PREFIX("table.", null, PropertyType.PREFIX,
      "Properties in this category affect tablet server treatment of tablets,"
          + " but can be configured on a per-table basis. Setting these properties in"
          + " accumulo.properties will override the default globally for all tables and not"
          + " any specific table. However, both the default and the global setting can"
          + " be overridden per table using the table operations API or in the shell,"
          + " which sets the overridden value in zookeeper. Restarting accumulo tablet"
          + " servers after setting these properties in accumulo.properties will cause the"
          + " global setting to take effect. However, you must use the API or the shell"
          + " to change properties in zookeeper that are set on a table.",
      "1.3.5"),
  TABLE_ARBITRARY_PROP_PREFIX("table.custom.", null, PropertyType.PREFIX,
      "Prefix to be used for user defined arbitrary properties.", "1.7.0"),
  TABLE_MAJC_RATIO("table.compaction.major.ratio", "3", PropertyType.FRACTION,
      "Minimum ratio of total input size to maximum input RFile size for"
          + " running a major compaction. ",
      "1.3.5"),
  @Deprecated(since = "2.1.0", forRemoval = true)
  TABLE_MAJC_COMPACTALL_IDLETIME("table.compaction.major.everything.idle", "1h",
      PropertyType.TIMEDURATION,
      "After a tablet has been idle (no mutations) for this time period it may"
          + " have all of its RFiles compacted into one. There is no guarantee an idle"
          + " tablet will be compacted. Compactions of idle tablets are only started"
          + " when regular compactions are not running. Idle compactions only take"
          + " place for tablets that have one or more RFiles.",
      "1.3.5"),
  TABLE_SPLIT_THRESHOLD("table.split.threshold", "1G", PropertyType.BYTES,
      "A tablet is split when the combined size of RFiles exceeds this amount.", "1.3.5"),
  TABLE_MAX_END_ROW_SIZE("table.split.endrow.size.max", "10k", PropertyType.BYTES,
      "Maximum size of end row", "1.7.0"),
  @Deprecated(since = "2.0.0")
  @ReplacedBy(property = Property.TSERV_WAL_MAX_REFERENCED)
  TABLE_MINC_LOGS_MAX("table.compaction.minor.logs.threshold", "3", PropertyType.COUNT,
      "This property is deprecated and replaced.", "1.3.5"),
  TABLE_MINC_COMPACT_IDLETIME("table.compaction.minor.idle", "5m", PropertyType.TIMEDURATION,
      "After a tablet has been idle (no mutations) for this time period it may have its "
          + "in-memory map flushed to disk in a minor compaction. There is no guarantee an idle "
          + "tablet will be compacted.",
      "1.3.5"),
  TABLE_COMPACTION_DISPATCHER("table.compaction.dispatcher",
      SimpleCompactionDispatcher.class.getName(), PropertyType.CLASSNAME,
      "A configurable dispatcher that decides what compaction service a table should use.",
      "2.1.0"),
  TABLE_COMPACTION_DISPATCHER_OPTS("table.compaction.dispatcher.opts.", null, PropertyType.PREFIX,
      "Options for the table compaction dispatcher", "2.1.0"),
  TABLE_COMPACTION_SELECTION_EXPIRATION("table.compaction.selection.expiration.ms", "2m",
      PropertyType.TIMEDURATION,
      "User compactions select files and are then queued for compaction, preventing these files "
          + "from being used in system compactions.  This timeout allows system compactions to cancel "
          + "the hold queued user compactions have on files, when its queued for more than the "
          + "specified time.  If a system compaction cancels a hold and runs, then the user compaction"
          + " can reselect and hold files after the system compaction runs.",
      "2.1.0"),
  TABLE_COMPACTION_SELECTOR("table.compaction.selector", "", PropertyType.CLASSNAME,
      "A configurable selector for a table that can periodically select file for mandatory "
          + "compaction, even if the files do not meet the compaction ratio.",
      "2.1.0"),
  TABLE_COMPACTION_SELECTOR_OPTS("table.compaction.selector.opts.", null, PropertyType.PREFIX,
      "Options for the table compaction dispatcher", "2.1.0"),
  TABLE_COMPACTION_CONFIGURER("table.compaction.configurer", "", PropertyType.CLASSNAME,
      "A plugin that can dynamically configure compaction output files based on input files.",
      "2.1.0"),
  TABLE_COMPACTION_CONFIGURER_OPTS("table.compaction.configurer.opts.", null, PropertyType.PREFIX,
      "Options for the table compaction configuror", "2.1.0"),
  @Deprecated(since = "2.1.0", forRemoval = true)
  @ReplacedBy(property = TABLE_COMPACTION_SELECTOR)
  TABLE_COMPACTION_STRATEGY("table.majc.compaction.strategy",
      "org.apache.accumulo.tserver.compaction.DefaultCompactionStrategy", PropertyType.CLASSNAME,
      "See {% jlink -f org.apache.accumulo.core.spi.compaction}", "1.6.0"),
  @Deprecated(since = "2.1.0", forRemoval = true)
  @ReplacedBy(property = TABLE_COMPACTION_SELECTOR_OPTS)
  TABLE_COMPACTION_STRATEGY_PREFIX("table.majc.compaction.strategy.opts.", null,
      PropertyType.PREFIX,
      "Properties in this category are used to configure the compaction strategy.", "1.6.0"),
  TABLE_SCAN_DISPATCHER("table.scan.dispatcher", SimpleScanDispatcher.class.getName(),
      PropertyType.CLASSNAME,
      "This class is used to dynamically dispatch scans to configured scan executors.  Configured "
          + "classes must implement {% jlink " + ScanDispatcher.class.getName() + " %} See "
          + "[scan executors]({% durl administration/scan-executors %}) for an overview of why"
          + " and how to use this property. This property is ignored for the root and metadata"
          + " table.  The metadata table always dispatches to a scan executor named `meta`.",
      "2.0.0"),
  TABLE_SCAN_DISPATCHER_OPTS("table.scan.dispatcher.opts.", null, PropertyType.PREFIX,
      "Options for the table scan dispatcher", "2.0.0"),
  TABLE_SCAN_MAXMEM("table.scan.max.memory", "512k", PropertyType.BYTES,
      "The maximum amount of memory that will be used to cache results of a client query/scan. "
          + "Once this limit is reached, the buffered data is sent to the client.",
      "1.3.5"),
  TABLE_FILE_TYPE("table.file.type", RFile.EXTENSION, PropertyType.STRING,
      "Change the type of file a table writes", "1.3.5"),
  TABLE_LOAD_BALANCER("table.balancer", "org.apache.accumulo.core.spi.balancer.SimpleLoadBalancer",
      PropertyType.STRING,
      "This property can be set to allow the LoadBalanceByTable load balancer"
          + " to change the called Load Balancer for this table",
      "1.3.5"),
  TABLE_FILE_COMPRESSION_TYPE("table.file.compress.type", "gz", PropertyType.STRING,
      "Compression algorithm used on index and data blocks before they are"
          + " written. Possible values: zstd, gz, snappy, lzo, none",
      "1.3.5"),
  TABLE_FILE_COMPRESSED_BLOCK_SIZE("table.file.compress.blocksize", "100k", PropertyType.BYTES,
      "The maximum size of data blocks in RFiles before they are compressed and written.", "1.3.5"),
  TABLE_FILE_COMPRESSED_BLOCK_SIZE_INDEX("table.file.compress.blocksize.index", "128k",
      PropertyType.BYTES,
      "The maximum size of index blocks in RFiles before they are compressed and written.",
      "1.4.0"),
  TABLE_FILE_BLOCK_SIZE("table.file.blocksize", "0B", PropertyType.BYTES,
      "The HDFS block size used when writing RFiles. When set to 0B, the"
          + " value/defaults of HDFS property 'dfs.block.size' will be used.",
      "1.3.5"),
  TABLE_FILE_REPLICATION("table.file.replication", "0", PropertyType.COUNT,
      "The number of replicas for a table's RFiles in HDFS. When set to 0, HDFS"
          + " defaults are used.",
      "1.3.5"),
  TABLE_FILE_MAX("table.file.max", "15", PropertyType.COUNT,
      "The maximum number of RFiles each tablet in a table can have. When"
          + " adjusting this property you may want to consider adjusting"
          + " table.compaction.major.ratio also. Setting this property to 0 will make"
          + " it default to tserver.scan.files.open.max-1, this will prevent a tablet"
          + " from having more RFiles than can be opened. Setting this property low may"
          + " throttle ingest and increase query performance.",
      "1.4.0"),
  TABLE_FILE_SUMMARY_MAX_SIZE("table.file.summary.maxSize", "256k", PropertyType.BYTES,
      "The maximum size summary that will be stored. The number of RFiles that"
          + " had summary data exceeding this threshold is reported by"
          + " Summary.getFileStatistics().getLarge(). When adjusting this consider the"
          + " expected number RFiles with summaries on each tablet server and the"
          + " summary cache size.",
      "2.0.0"),
  TABLE_BLOOM_ENABLED("table.bloom.enabled", "false", PropertyType.BOOLEAN,
      "Use bloom filters on this table.", "1.3.5"),
  TABLE_BLOOM_LOAD_THRESHOLD("table.bloom.load.threshold", "1", PropertyType.COUNT,
      "This number of seeks that would actually use a bloom filter must occur"
          + " before a RFile's bloom filter is loaded. Set this to zero to initiate"
          + " loading of bloom filters when a RFile is opened.",
      "1.3.5"),
  TABLE_BLOOM_SIZE("table.bloom.size", "1048576", PropertyType.COUNT,
      "Bloom filter size, as number of keys.", "1.3.5"),
  TABLE_BLOOM_ERRORRATE("table.bloom.error.rate", "0.5%", PropertyType.FRACTION,
      "Bloom filter error rate.", "1.3.5"),
  TABLE_BLOOM_KEY_FUNCTOR("table.bloom.key.functor",
      "org.apache.accumulo.core.file.keyfunctor.RowFunctor", PropertyType.CLASSNAME,
      "A function that can transform the key prior to insertion and check of"
          + " bloom filter. org.apache.accumulo.core.file.keyfunctor.RowFunctor,"
          + " org.apache.accumulo.core.file.keyfunctor.ColumnFamilyFunctor, and"
          + " org.apache.accumulo.core.file.keyfunctor.ColumnQualifierFunctor are"
          + " allowable values. One can extend any of the above mentioned classes to"
          + " perform specialized parsing of the key. ",
      "1.3.5"),
  TABLE_BLOOM_HASHTYPE("table.bloom.hash.type", "murmur", PropertyType.STRING,
      "The bloom filter hash type", "1.3.5"),
  TABLE_BULK_MAX_TABLETS("table.bulk.max.tablets", "0", PropertyType.COUNT,
      "The maximum number of tablets allowed for one bulk import file. Value of 0 is Unlimited. "
          + "This property is only enforced in the new bulk import API",
      "2.1.0"),
  TABLE_DURABILITY("table.durability", "sync", PropertyType.DURABILITY,
      "The durability used to write to the write-ahead log. Legal values are:"
          + " none, which skips the write-ahead log; log, which sends the data to the"
          + " write-ahead log, but does nothing to make it durable; flush, which pushes"
          + " data to the file system; and sync, which ensures the data is written to disk.",
      "1.7.0"),

  TABLE_FAILURES_IGNORE("table.failures.ignore", "false", PropertyType.BOOLEAN,
      "If you want queries for your table to hang or fail when data is missing"
          + " from the system, then set this to false. When this set to true missing"
          + " data will be reported but queries will still run possibly returning a"
          + " subset of the data.",
      "1.3.5"),
  TABLE_DEFAULT_SCANTIME_VISIBILITY("table.security.scan.visibility.default", "",
      PropertyType.STRING,
      "The security label that will be assumed at scan time if an entry does"
          + " not have a visibility expression.\n"
          + "Note: An empty security label is displayed as []. The scan results"
          + " will show an empty visibility even if the visibility from this"
          + " setting is applied to the entry.\n"
          + "CAUTION: If a particular key has an empty security label AND its"
          + " table's default visibility is also empty, access will ALWAYS be"
          + " granted for users with permission to that table. Additionally, if this"
          + " field is changed, all existing data with an empty visibility label"
          + " will be interpreted with the new label on the next scan.",
      "1.3.5"),
  TABLE_LOCALITY_GROUPS("table.groups.enabled", "", PropertyType.STRING,
      "A comma separated list of locality group names to enable for this table.", "1.3.5"),
  TABLE_CONSTRAINT_PREFIX("table.constraint.", null, PropertyType.PREFIX,
      "Properties in this category are per-table properties that add"
          + " constraints to a table. These properties start with the category"
          + " prefix, followed by a number, and their values correspond to a fully"
          + " qualified Java class that implements the Constraint interface.\n" + "For example:\n"
          + "table.constraint.1 = org.apache.accumulo.core.constraints.MyCustomConstraint\n"
          + "and:\n" + " table.constraint.2 = my.package.constraints.MySecondConstraint",
      "1.3.5"),
  TABLE_INDEXCACHE_ENABLED("table.cache.index.enable", "true", PropertyType.BOOLEAN,
      "Determines whether index block cache is enabled for a table.", "1.3.5"),
  TABLE_BLOCKCACHE_ENABLED("table.cache.block.enable", "false", PropertyType.BOOLEAN,
      "Determines whether data block cache is enabled for a table.", "1.3.5"),
  TABLE_ITERATOR_PREFIX("table.iterator.", null, PropertyType.PREFIX,
      "Properties in this category specify iterators that are applied at"
          + " various stages (scopes) of interaction with a table. These properties"
          + " start with the category prefix, followed by a scope (minc, majc, scan,"
          + " etc.), followed by a period, followed by a name, as in"
          + " table.iterator.scan.vers, or table.iterator.scan.custom. The values for"
          + " these properties are a number indicating the ordering in which it is"
          + " applied, and a class name such as:\n"
          + "table.iterator.scan.vers = 10,org.apache.accumulo.core.iterators.VersioningIterator\n"
          + "These iterators can take options if additional properties are set that"
          + " look like this property, but are suffixed with a period, followed by 'opt'"
          + " followed by another period, and a property name.\n"
          + "For example, table.iterator.minc.vers.opt.maxVersions = 3",
      "1.3.5"),
  TABLE_ITERATOR_SCAN_PREFIX(TABLE_ITERATOR_PREFIX.getKey() + IteratorScope.scan.name() + ".", null,
      PropertyType.PREFIX, "Convenience prefix to find options for the scan iterator scope",
      "1.5.2"),
  TABLE_ITERATOR_MINC_PREFIX(TABLE_ITERATOR_PREFIX.getKey() + IteratorScope.minc.name() + ".", null,
      PropertyType.PREFIX, "Convenience prefix to find options for the minc iterator scope",
      "1.5.2"),
  TABLE_ITERATOR_MAJC_PREFIX(TABLE_ITERATOR_PREFIX.getKey() + IteratorScope.majc.name() + ".", null,
      PropertyType.PREFIX, "Convenience prefix to find options for the majc iterator scope",
      "1.5.2"),
  TABLE_LOCALITY_GROUP_PREFIX("table.group.", null, PropertyType.PREFIX,
      "Properties in this category are per-table properties that define"
          + " locality groups in a table. These properties start with the category"
          + " prefix, followed by a name, followed by a period, and followed by a"
          + " property for that group.\n"
          + "For example table.group.group1=x,y,z sets the column families for a"
          + " group called group1. Once configured, group1 can be enabled by adding"
          + " it to the list of groups in the " + TABLE_LOCALITY_GROUPS.getKey() + " property.\n"
          + "Additional group options may be specified for a named group by setting"
          + " `table.group.<name>.opt.<key>=<value>`.",
      "1.3.5"),
  TABLE_FORMATTER_CLASS("table.formatter", DefaultFormatter.class.getName(), PropertyType.STRING,
      "The Formatter class to apply on results in the shell", "1.4.0"),
  TABLE_INTERPRETER_CLASS("table.interepreter", DefaultScanInterpreter.class.getName(),
      PropertyType.STRING, "The ScanInterpreter class to apply on scan arguments in the shell",
      "1.5.0"),
  TABLE_CLASSLOADER_CONTEXT("table.class.loader.context", "", PropertyType.STRING,
      "The context to use for loading per-table resources, such as iterators"
          + " from the configured factory in `general.context.class.loader.factory`.",
      "2.1.0"),
  @Deprecated(since = "2.1.0", forRemoval = true)
  @ReplacedBy(property = TABLE_CLASSLOADER_CONTEXT)
  TABLE_CLASSPATH("table.classpath.context", "", PropertyType.STRING, "Per table classpath context",
      "1.5.0"),
  @Deprecated(since = "2.1.0")
  TABLE_REPLICATION("table.replication", "false", PropertyType.BOOLEAN,
      "Is replication enabled for the given table", "1.7.0"),
  @Deprecated(since = "2.1.0")
  TABLE_REPLICATION_TARGET("table.replication.target.", null, PropertyType.PREFIX,
      "Enumerate a mapping of other systems which this table should replicate"
          + " their data to. The key suffix is the identifying cluster name and the"
          + " value is an identifier for a location on the target system, e.g. the ID"
          + " of the table on the target to replicate to",
      "1.7.0"),
  TABLE_SAMPLER("table.sampler", "", PropertyType.CLASSNAME,
      "The name of a class that implements org.apache.accumulo.core.Sampler."
          + " Setting this option enables storing a sample of data which can be"
          + " scanned. Always having a current sample can useful for query optimization"
          + " and data comprehension. After enabling sampling for an existing table,"
          + " a compaction is needed to compute the sample for existing data. The"
          + " compact command in the shell has an option to only compact RFiles without"
          + " sample data.",
      "1.8.0"),
  TABLE_SAMPLER_OPTS("table.sampler.opt.", null, PropertyType.PREFIX,
      "The property is used to set options for a sampler. If a sample had two"
          + " options like hasher and modulous, then the two properties"
          + " table.sampler.opt.hasher=${hash algorithm} and"
          + " table.sampler.opt.modulous=${mod} would be set.",
      "1.8.0"),
  TABLE_SUSPEND_DURATION("table.suspend.duration", "0s", PropertyType.TIMEDURATION,
      "For tablets belonging to this table: When a tablet server dies, allow"
          + " the tablet server this duration to revive before reassigning its tablets"
          + " to other tablet servers.",
      "1.8.0"),
  TABLE_SUMMARIZER_PREFIX("table.summarizer.", null, PropertyType.PREFIX,
      "Prefix for configuring summarizers for a table. Using this prefix"
          + " multiple summarizers can be configured with options for each one. Each"
          + " summarizer configured should have a unique id, this id can be anything."
          + " To add a summarizer set "
          + "`table.summarizer.<unique id>=<summarizer class name>.` If the summarizer has options"
          + ", then for each option set `table.summarizer.<unique id>.opt.<key>=<value>`.",
      "2.0.0"),
  @Experimental
  TABLE_DELETE_BEHAVIOR("table.delete.behavior",
      DeletingIterator.Behavior.PROCESS.name().toLowerCase(), PropertyType.STRING,
      "This determines what action to take when a delete marker is seen."
          + " Valid values are `process` and `fail` with `process` being the default.  When set to "
          + "`process`, deletes will suppress data.  When set to `fail`, any deletes seen will cause"
          + " an exception. The purpose of `fail` is to support tables that never delete data and"
          + " need fast seeks within the timestamp range of a column. When setting this to fail, "
          + "also consider configuring the `" + NoDeleteConstraint.class.getName() + "` "
          + "constraint.",
      "2.0.0"),

  // VFS ClassLoader properties

  // this property shouldn't be used directly; it exists solely to document the default value
  // defined by its use in AccumuloVFSClassLoader when generating the property documentation
  @Deprecated(since = "2.1.0", forRemoval = true)
  VFS_CLASSLOADER_SYSTEM_CLASSPATH_PROPERTY(
      org.apache.accumulo.start.classloader.vfs.AccumuloVFSClassLoader.VFS_CLASSLOADER_SYSTEM_CLASSPATH_PROPERTY,
      "", PropertyType.STRING,
      "Configuration for a system level vfs classloader. Accumulo jar can be"
          + " configured here and loaded out of HDFS.",
      "1.5.0"),
  @Deprecated(since = "2.1.0", forRemoval = true)
  VFS_CONTEXT_CLASSPATH_PROPERTY(
      org.apache.accumulo.start.classloader.vfs.AccumuloVFSClassLoader.VFS_CONTEXT_CLASSPATH_PROPERTY,
      null, PropertyType.PREFIX,
      "Properties in this category are define a classpath. These properties"
          + " start  with the category prefix, followed by a context name. The value is"
          + " a comma separated list of URIs. Supports full regex on filename alone."
          + " For example, general.vfs.context.classpath.cx1=hdfs://nn1:9902/mylibdir/*.jar."
          + " You can enable post delegation for a context, which will load classes from the"
          + " context first instead of the parent first. Do this by setting"
          + " `general.vfs.context.classpath.<name>.delegation=post`, where `<name>` is"
          + " your context name. If delegation is not specified, it defaults to loading"
          + " from parent classloader first.",
      "1.5.0"),

  // this property shouldn't be used directly; it exists solely to document the default value
  // defined by its use in AccumuloVFSClassLoader when generating the property documentation
  @Deprecated(since = "2.1.0", forRemoval = true)
  VFS_CLASSLOADER_CACHE_DIR(
      org.apache.accumulo.start.classloader.vfs.AccumuloVFSClassLoader.VFS_CACHE_DIR,
      "${java.io.tmpdir}", PropertyType.ABSOLUTEPATH,
      "The base directory to use for the vfs cache. The actual cached files will be located"
          + " in a subdirectory, `accumulo-vfs-cache-<jvmProcessName>-${user.name}`, where"
          + " `<jvmProcessName>` is determined by the JVM's internal management engine."
          + " The cache will keep a soft reference to all of the classes loaded in the VM."
          + " This should be on local disk on each node with sufficient space.",
      "1.5.0"),

  // General properties for configuring replication
  @Deprecated(since = "2.1.0")
  REPLICATION_PREFIX("replication.", null, PropertyType.PREFIX,
      "Properties in this category affect the replication of data to other Accumulo instances.",
      "1.7.0"),
  @Deprecated(since = "2.1.0")
  REPLICATION_PEERS("replication.peer.", null, PropertyType.PREFIX,
      "Properties in this category control what systems data can be replicated to", "1.7.0"),
  @Deprecated(since = "2.1.0")
  REPLICATION_PEER_USER("replication.peer.user.", null, PropertyType.PREFIX,
      "The username to provide when authenticating with the given peer", "1.7.0"),
  @Sensitive
  @Deprecated(since = "2.1.0")
  REPLICATION_PEER_PASSWORD("replication.peer.password.", null, PropertyType.PREFIX,
      "The password to provide when authenticating with the given peer", "1.7.0"),
  @Deprecated(since = "2.1.0")
  REPLICATION_PEER_KEYTAB("replication.peer.keytab.", null, PropertyType.PREFIX,
      "The keytab to use when authenticating with the given peer", "1.7.0"),
  @Deprecated(since = "2.1.0")
  REPLICATION_NAME("replication.name", "", PropertyType.STRING,
      "Name of this cluster with respect to replication. Used to identify this"
          + " instance from other peers",
      "1.7.0"),
  @Deprecated(since = "2.1.0")
  REPLICATION_MAX_WORK_QUEUE("replication.max.work.queue", "1000", PropertyType.COUNT,
      "Upper bound of the number of files queued for replication", "1.7.0"),
  @Deprecated(since = "2.1.0")
  REPLICATION_WORK_ASSIGNMENT_SLEEP("replication.work.assignment.sleep", "30s",
      PropertyType.TIMEDURATION, "Amount of time to sleep between replication work assignment",
      "1.7.0"),
  @Deprecated(since = "2.1.0")
  REPLICATION_WORKER_THREADS("replication.worker.threads", "4", PropertyType.COUNT,
      "Size of the threadpool that each tabletserver devotes to replicating data", "1.7.0"),
  @Deprecated(since = "2.1.0")
  REPLICATION_RECEIPT_SERVICE_PORT("replication.receipt.service.port", "10002", PropertyType.PORT,
      "Listen port used by thrift service in tserver listening for replication", "1.7.0"),
  @Deprecated(since = "2.1.0")
  REPLICATION_WORK_ATTEMPTS("replication.work.attempts", "10", PropertyType.COUNT,
      "Number of attempts to try to replicate some data before giving up and"
          + " letting it naturally be retried later",
      "1.7.0"),
  @Deprecated(since = "2.1.0")
  REPLICATION_MIN_THREADS("replication.receiver.min.threads", "1", PropertyType.COUNT,
      "Minimum number of threads for replication", "1.7.0"),
  @Deprecated(since = "2.1.0")
  REPLICATION_THREADCHECK("replication.receiver.threadcheck.time", "30s", PropertyType.TIMEDURATION,
      "The time between adjustments of the replication thread pool.", "1.7.0"),
  @Deprecated(since = "2.1.0")
  REPLICATION_MAX_UNIT_SIZE("replication.max.unit.size", "64M", PropertyType.BYTES,
      "Maximum size of data to send in a replication message", "1.7.0"),
  @Deprecated(since = "2.1.0")
  REPLICATION_WORK_ASSIGNER("replication.work.assigner",
      "org.apache.accumulo.manager.replication.UnorderedWorkAssigner", PropertyType.CLASSNAME,
      "Replication WorkAssigner implementation to use", "1.7.0"),
  @Deprecated(since = "2.1.0")
  REPLICATION_DRIVER_DELAY("replication.driver.delay", "0s", PropertyType.TIMEDURATION,
      "Amount of time to wait before the replication work loop begins in the manager.", "1.7.0"),
  @Deprecated(since = "2.1.0")
  REPLICATION_WORK_PROCESSOR_DELAY("replication.work.processor.delay", "0s",
      PropertyType.TIMEDURATION,
      "Amount of time to wait before first checking for replication work, not"
          + " useful outside of tests",
      "1.7.0"),
  @Deprecated(since = "2.1.0")
  REPLICATION_WORK_PROCESSOR_PERIOD("replication.work.processor.period", "0s",
      PropertyType.TIMEDURATION,
      "Amount of time to wait before re-checking for replication work, not"
          + " useful outside of tests",
      "1.7.0"),
<<<<<<< HEAD
  @Deprecated(since = "2.1.0")
=======
  @Deprecated(since = "2.1.0", forRemoval = true)
>>>>>>> 52e80b1d
  REPLICATION_TRACE_PERCENT("replication.trace.percent", "0.1", PropertyType.FRACTION,
      "The sampling percentage to use for replication traces", "1.7.0"),
  @Deprecated(since = "2.1.0")
  REPLICATION_RPC_TIMEOUT("replication.rpc.timeout", "2m", PropertyType.TIMEDURATION,
      "Amount of time for a single replication RPC call to last before failing"
          + " the attempt. See replication.work.attempts.",
      "1.7.4"),
  // Compactor properties
  @Experimental
  COMPACTOR_PREFIX("compactor.", null, PropertyType.PREFIX,
      "Properties in this category affect the behavior of the accumulo compactor server.", "2.1.0"),
  @Experimental
  COMPACTOR_PORTSEARCH("compactor.port.search", "false", PropertyType.BOOLEAN,
      "If the compactor.port.client is in use, search higher ports until one is available",
      "2.1.0"),
  @Experimental
  COMPACTOR_CLIENTPORT("compactor.port.client", "9133", PropertyType.PORT,
      "The port used for handling client connections on the compactor servers", "2.1.0"),
  @Experimental
  COMPACTOR_MINTHREADS("compactor.threads.minimum", "1", PropertyType.COUNT,
      "The minimum number of threads to use to handle incoming requests.", "2.1.0"),
  @Experimental
  COMPACTOR_MINTHREADS_TIMEOUT("compactor.threads.timeout", "0s", PropertyType.TIMEDURATION,
      "The time after which incoming request threads terminate with no work available.  Zero (0) will keep the threads alive indefinitely.",
      "2.1.0"),
  @Experimental
  COMPACTOR_THREADCHECK("compactor.threadcheck.time", "1s", PropertyType.TIMEDURATION,
      "The time between adjustments of the server thread pool.", "2.1.0"),
  @Experimental
  COMPACTOR_MAX_MESSAGE_SIZE("compactor.message.size.max", "10M", PropertyType.BYTES,
      "The maximum size of a message that can be sent to a tablet server.", "2.1.0"),
  // CompactionCoordinator properties
  @Experimental
  COMPACTION_COORDINATOR_PREFIX("compaction.coordinator.", null, PropertyType.PREFIX,
      "Properties in this category affect the behavior of the accumulo compaction coordinator server.",
      "2.1.0"),
  @Experimental
  COMPACTION_COORDINATOR_THRIFTCLIENT_PORTSEARCH("compaction.coordinator.port.search", "false",
      PropertyType.BOOLEAN,
      "If the ports above are in use, search higher ports until one is available", "2.1.0"),
  @Experimental
  COMPACTION_COORDINATOR_CLIENTPORT("compaction.coordinator.port.client", "9132", PropertyType.PORT,
      "The port used for handling Thrift client connections on the compaction coordinator server",
      "2.1.0"),
  @Experimental
  COMPACTION_COORDINATOR_MINTHREADS("compaction.coordinator.threads.minimum", "1",
      PropertyType.COUNT, "The minimum number of threads to use to handle incoming requests.",
      "2.1.0"),
  @Experimental
  COMPACTION_COORDINATOR_MINTHREADS_TIMEOUT("compaction.coordinator.threads.timeout", "0s",
      PropertyType.TIMEDURATION,
      "The time after which incoming request threads terminate with no work available.  Zero (0) will keep the threads alive indefinitely.",
      "2.1.0"),
  @Experimental
  COMPACTION_COORDINATOR_THREADCHECK("compaction.coordinator.threadcheck.time", "1s",
      PropertyType.TIMEDURATION, "The time between adjustments of the server thread pool.",
      "2.1.0"),
  @Experimental
  COMPACTION_COORDINATOR_MAX_MESSAGE_SIZE("compaction.coordinator.message.size.max", "10M",
      PropertyType.BYTES, "The maximum size of a message that can be sent to a tablet server.",
      "2.1.0"),
  @Experimental
  COMPACTION_COORDINATOR_DEAD_COMPACTOR_CHECK_INTERVAL(
      "compaction.coordinator.compactor.dead.check.interval", "5m", PropertyType.TIMEDURATION,
      "The interval at which to check for dead compactors.", "2.1.0"),
  @Experimental
  COMPACTION_COORDINATOR_FINALIZER_TSERVER_NOTIFIER_MAXTHREADS(
      "compaction.coordinator.compaction.finalizer.threads.maximum", "5", PropertyType.COUNT,
      "The maximum number of threads to use for notifying tablet servers that an external compaction has completed.",
      "2.1.0"),
  @Experimental
  COMPACTION_COORDINATOR_FINALIZER_COMPLETION_CHECK_INTERVAL(
      "compaction.coordinator.compaction.finalizer.check.interval", "60s",
      PropertyType.TIMEDURATION,
      "The interval at which to check for external compaction final state markers in the metadata table.",
      "2.1.0"),
  @Experimental
  COMPACTION_COORDINATOR_TSERVER_COMPACTION_CHECK_INTERVAL(
      "compaction.coordinator.tserver.check.interval", "1m", PropertyType.TIMEDURATION,
      "The interval at which to check the tservers for external compactions.", "2.1.0"),
  // deprecated properties grouped at the end to reference property that replaces them
  @Deprecated(since = "1.6.0")
  @ReplacedBy(property = INSTANCE_VOLUMES)
  INSTANCE_DFS_URI("instance.dfs.uri", "", PropertyType.URI,
      "A url accumulo should use to connect to DFS. If this is empty, accumulo"
          + " will obtain this information from the hadoop configuration. This property"
          + " will only be used when creating new files if instance.volumes is empty."
          + " After an upgrade to 1.6.0 Accumulo will start using absolute paths to"
          + " reference files. Files created before a 1.6.0 upgrade are referenced via"
          + " relative paths. Relative paths will always be resolved using this config"
          + " (if empty using the hadoop config).",
      "1.4.0"),
  @Deprecated(since = "1.6.0")
  @ReplacedBy(property = INSTANCE_VOLUMES)
  INSTANCE_DFS_DIR("instance.dfs.dir", "/accumulo", PropertyType.ABSOLUTEPATH,
      "HDFS directory in which accumulo instance will run. "
          + "Do not change after accumulo is initialized.",
      "1.3.5"),
  @Deprecated(since = "2.0.0")
  GENERAL_CLASSPATHS(org.apache.accumulo.start.classloader.AccumuloClassLoader.GENERAL_CLASSPATHS,
      "", PropertyType.STRING,
      "The class path should instead be configured"
          + " by the launch environment (for example, accumulo-env.sh). A list of all"
          + " of the places to look for a class. Order does matter, as it will look for"
          + " the jar starting in the first location to the last. Supports full regex"
          + " on filename alone.",
      "1.3.5"),
  @Deprecated(since = "1.7.0")
  @ReplacedBy(property = TABLE_DURABILITY)
  TSERV_WAL_SYNC_METHOD("tserver.wal.sync.method", "hsync", PropertyType.STRING,
      "Use table.durability instead.", "1.5.2"),
  @Deprecated(since = "1.7.0")
  @ReplacedBy(property = TABLE_DURABILITY)
  TABLE_WALOG_ENABLED("table.walog.enabled", "true", PropertyType.BOOLEAN,
      "Use table.durability=none instead.", "1.3.5"),
  @Deprecated(since = "2.0.0")
  @ReplacedBy(property = TSERV_SCAN_EXECUTORS_DEFAULT_THREADS)
  TSERV_READ_AHEAD_MAXCONCURRENT("tserver.readahead.concurrent.max", "16", PropertyType.COUNT,
      "The maximum number of concurrent read ahead that will execute. This "
          + "effectively limits the number of long running scans that can run concurrently "
          + "per tserver.\"",
      "1.3.5"),
  @Deprecated(since = "2.0.0")
  @ReplacedBy(property = TSERV_SCAN_EXECUTORS_META_THREADS)
  TSERV_METADATA_READ_AHEAD_MAXCONCURRENT("tserver.metadata.readahead.concurrent.max", "8",
      PropertyType.COUNT, "The maximum number of concurrent metadata read ahead that will execute.",
      "1.3.5");

  private final String key;
  private final String defaultValue;
  private final String description;
  private String deprecatedSince;
  private final String availableSince;
  private boolean annotationsComputed = false;
  private boolean isSensitive;
  private boolean isDeprecated;
  private boolean isExperimental;
  private boolean isReplaced;
  private Property replacedBy = null;
  private final PropertyType type;

  Property(String name, String defaultValue, PropertyType type, String description,
      String availableSince) {
    this.key = name;
    this.defaultValue = defaultValue;
    this.description = description;
    this.availableSince = availableSince;
    this.type = type;
  }

  @Override
  public String toString() {
    return this.key;
  }

  /**
   * Gets the key (string) for this property.
   *
   * @return key
   */
  public String getKey() {
    return this.key;
  }

  /**
   * Gets the default value for this property. System properties are interpolated into the value if
   * necessary.
   *
   * @return default value
   */
  public String getDefaultValue() {
    return this.defaultValue;
  }

  /**
   * Gets the type of this property.
   *
   * @return property type
   */
  public PropertyType getType() {
    return this.type;
  }

  /**
   * Gets the description of this property.
   *
   * @return description
   */
  public String getDescription() {
    return this.description;
  }

  /**
   * Checks if this property is experimental.
   *
   * @return true if this property is experimental
   */
  public boolean isExperimental() {
    Preconditions.checkState(annotationsComputed,
        "precomputeAnnotations() must be called before calling this method");
    return isExperimental;
  }

  /**
   * Checks if this property is deprecated.
   *
   * @return true if this property is deprecated
   */
  public boolean isDeprecated() {
    Preconditions.checkState(annotationsComputed,
        "precomputeAnnotations() must be called before calling this method");
    return isDeprecated;
  }

  /**
   * Gets the version in which the property was deprecated.
   *
   * @return Accumulo Version
   */
  public String deprecatedSince() {
    Preconditions.checkState(annotationsComputed,
        "precomputeAnnotations() must be called before calling this method");
    return deprecatedSince;
  }

  /**
   * Gets the version in which the property was introduced.
   *
   * @return Accumulo Version
   */
  public String availableSince() {
    return this.availableSince;
  }

  /**
   * Checks if this property is sensitive.
   *
   * @return true if this property is sensitive
   */
  public boolean isSensitive() {
    Preconditions.checkState(annotationsComputed,
        "precomputeAnnotations() must be called before calling this method");
    return isSensitive;
  }

  /**
   * Checks if this property is replaced.
   *
   * @return true if this property is replaced
   */
  public boolean isReplaced() {
    Preconditions.checkState(annotationsComputed,
        "precomputeAnnotations() must be called before calling this method");
    return isReplaced;
  }

  /**
   * Gets the property in which the tagged property is replaced by.
   *
   * @return replacedBy
   */
  public Property replacedBy() {
    Preconditions.checkState(annotationsComputed,
        "precomputeAnnotations() must be called before calling this method");
    return replacedBy;
  }

  private void precomputeAnnotations() {
    isSensitive =
        hasAnnotation(Sensitive.class) || hasPrefixWithAnnotation(getKey(), Sensitive.class);
    isDeprecated =
        hasAnnotation(Deprecated.class) || hasPrefixWithAnnotation(getKey(), Deprecated.class);
    if (hasAnnotation(Deprecated.class)) {
      Deprecated dep = getAnnotation(Deprecated.class);
      if (dep != null) {
        deprecatedSince = dep.since();
      }
    }
    isExperimental =
        hasAnnotation(Experimental.class) || hasPrefixWithAnnotation(getKey(), Experimental.class);
    isReplaced =
        hasAnnotation(ReplacedBy.class) || hasPrefixWithAnnotation(getKey(), ReplacedBy.class);
    if (hasAnnotation(ReplacedBy.class)) {
      ReplacedBy rb = getAnnotation(ReplacedBy.class);
      if (rb != null) {
        replacedBy = rb.property();
      }
    }
    annotationsComputed = true;
  }

  /**
   * Checks if a property with the given key is sensitive. The key must be for a valid property, and
   * must either itself be annotated as sensitive or have a prefix annotated as sensitive.
   *
   * @param key
   *          property key
   * @return true if property is sensitive
   */
  public static boolean isSensitive(String key) {
    Property prop = propertiesByKey.get(key);
    if (prop != null) {
      return prop.isSensitive();
    } else {
      for (String prefix : validPrefixes) {
        if (key.startsWith(prefix)) {
          if (propertiesByKey.get(prefix).isSensitive()) {
            return true;
          }
        }
      }
    }
    return false;
  }

  private <T extends Annotation> boolean hasAnnotation(Class<T> annotationType) {
    Logger log = LoggerFactory.getLogger(getClass());
    try {
      for (Annotation a : getClass().getField(name()).getAnnotations()) {
        if (annotationType.isInstance(a)) {
          return true;
        }
      }
    } catch (SecurityException | NoSuchFieldException e) {
      log.error("{}", e.getMessage(), e);
    }
    return false;
  }

  private <T extends Annotation> T getAnnotation(Class<T> annotationType) {
    Logger log = LoggerFactory.getLogger(getClass());
    try {
      for (Annotation a : getClass().getField(name()).getAnnotations()) {
        if (annotationType.isInstance(a)) {
          @SuppressWarnings("unchecked")
          T uncheckedA = (T) a;
          return uncheckedA;
        }
      }
    } catch (SecurityException | NoSuchFieldException e) {
      log.error("{}", e.getMessage(), e);
    }
    return null;
  }

  private static <T extends Annotation> boolean hasPrefixWithAnnotation(String key,
      Class<T> annotationType) {
    for (String prefix : validPrefixes) {
      if (key.startsWith(prefix)) {
        if (propertiesByKey.get(prefix).hasAnnotation(annotationType)) {
          return true;
        }
      }
    }

    return false;
  }

  private static final HashSet<String> validTableProperties = new HashSet<>();
  private static final HashSet<String> validProperties = new HashSet<>();
  private static final HashSet<String> validPrefixes = new HashSet<>();
  private static final HashMap<String,Property> propertiesByKey = new HashMap<>();

  private static boolean isKeyValidlyPrefixed(String key) {
    for (String prefix : validPrefixes) {
      if (key.startsWith(prefix)) {
        return true;
      }
    }

    return false;
  }

  /**
   * Checks if the given property and value are valid. A property is valid if the property key is
   * valid see {@link #isValidTablePropertyKey} and that the value is a valid format for the type
   * see {@link PropertyType#isValidFormat}.
   *
   * @param key
   *          property key
   * @param value
   *          property value
   * @return true if key is valid (recognized, or has a recognized prefix)
   */
  public static boolean isTablePropertyValid(final String key, final String value) {
    Property p = getPropertyByKey(key);
    return (p == null || p.getType().isValidFormat(value)) && isValidTablePropertyKey(key);
  }

  /**
   * Checks if the given property key is valid. A valid property key is either equal to the key of
   * some defined property or has a prefix matching some prefix defined in this class.
   *
   * @param key
   *          property key
   * @return true if key is valid (recognized, or has a recognized prefix)
   */
  public static boolean isValidPropertyKey(String key) {
    return validProperties.contains(key) || isKeyValidlyPrefixed(key);
  }

  /**
   * Checks if the given property key is a valid property and is of type boolean.
   *
   * @param key
   *          property key
   * @return true if key is valid and is of type boolean, false otherwise
   */
  public static boolean isValidBooleanPropertyKey(String key) {
    return validProperties.contains(key) && getPropertyByKey(key).getType() == PropertyType.BOOLEAN;
  }

  /**
   * Checks if the given property key is for a valid table property. A valid table property key is
   * either equal to the key of some defined table property (which each start with
   * {@link #TABLE_PREFIX}) or has a prefix matching {@link #TABLE_CONSTRAINT_PREFIX},
   * {@link #TABLE_ITERATOR_PREFIX}, or {@link #TABLE_LOCALITY_GROUP_PREFIX}.
   *
   * @param key
   *          property key
   * @return true if key is valid for a table property (recognized, or has a recognized prefix)
   */
  public static boolean isValidTablePropertyKey(String key) {
    return validTableProperties.contains(key) || (key.startsWith(Property.TABLE_PREFIX.getKey())
        && (key.startsWith(Property.TABLE_CONSTRAINT_PREFIX.getKey())
            || key.startsWith(Property.TABLE_ITERATOR_PREFIX.getKey())
            || key.startsWith(Property.TABLE_LOCALITY_GROUP_PREFIX.getKey())
            || key.startsWith(Property.TABLE_COMPACTION_STRATEGY_PREFIX.getKey())
            || key.startsWith(Property.TABLE_REPLICATION_TARGET.getKey())
            || key.startsWith(Property.TABLE_ARBITRARY_PROP_PREFIX.getKey())
            || key.startsWith(TABLE_SAMPLER_OPTS.getKey())
            || key.startsWith(TABLE_SUMMARIZER_PREFIX.getKey())
            || key.startsWith(TABLE_SCAN_DISPATCHER_OPTS.getKey())
            || key.startsWith(TABLE_COMPACTION_DISPATCHER_OPTS.getKey())
            || key.startsWith(TABLE_COMPACTION_CONFIGURER_OPTS.getKey())
            || key.startsWith(TABLE_COMPACTION_SELECTOR_OPTS.getKey())));
  }

  private static final EnumSet<Property> fixedProperties = EnumSet.of(
      // port options
      GC_PORT, MANAGER_CLIENTPORT, TSERV_CLIENTPORT,

      // tserver cache options
      TSERV_CACHE_MANAGER_IMPL, TSERV_DATACACHE_SIZE, TSERV_INDEXCACHE_SIZE,
      TSERV_SUMMARYCACHE_SIZE,

      // others
      TSERV_NATIVEMAP_ENABLED, TSERV_SCAN_MAX_OPENFILES);

  /**
   * Checks if the given property may be changed via Zookeeper, but not recognized until the restart
   * of some relevant daemon.
   *
   * @param key
   *          property key
   * @return true if property may be changed via Zookeeper but only heeded upon some restart
   */
  public static boolean isFixedZooPropertyKey(Property key) {
    return fixedProperties.contains(key);
  }

  /**
   * Checks if the given property key is valid for a property that may be changed via Zookeeper.
   *
   * @param key
   *          property key
   * @return true if key's property may be changed via Zookeeper
   */
  public static boolean isValidZooPropertyKey(String key) {
    // white list prefixes
    return key.startsWith(Property.TABLE_PREFIX.getKey())
        || key.startsWith(Property.TSERV_PREFIX.getKey())
        || key.startsWith(Property.MANAGER_PREFIX.getKey())
        || key.startsWith(Property.MASTER_PREFIX.getKey())
        || key.startsWith(Property.GC_PREFIX.getKey())
        || key.startsWith(Property.GENERAL_ARBITRARY_PROP_PREFIX.getKey())
        || key.startsWith(VFS_CONTEXT_CLASSPATH_PROPERTY.getKey())
        || key.startsWith(REPLICATION_PREFIX.getKey());
  }

  /**
   * Gets a {@link Property} instance with the given key.
   *
   * @param key
   *          property key
   * @return property, or null if not found
   */
  public static Property getPropertyByKey(String key) {
    return propertiesByKey.get(key);
  }

  /**
   * Checks if this property is expected to have a Java class as a value.
   *
   * @return true if this is property is a class property
   */
  public static boolean isClassProperty(String key) {
    return (key.startsWith(Property.TABLE_CONSTRAINT_PREFIX.getKey())
        && key.substring(Property.TABLE_CONSTRAINT_PREFIX.getKey().length()).split("\\.").length
            == 1)
        || (key.startsWith(Property.TABLE_ITERATOR_PREFIX.getKey())
            && key.substring(Property.TABLE_ITERATOR_PREFIX.getKey().length()).split("\\.").length
                == 2)
        || key.equals(Property.TABLE_LOAD_BALANCER.getKey());
  }

  /**
   * Creates a new instance of a class specified in a configuration property. The table classpath
   * context is used if set.
   *
   * @param conf
   *          configuration containing property
   * @param property
   *          property specifying class name
   * @param base
   *          base class of type
   * @param defaultInstance
   *          instance to use if creation fails
   * @return new class instance, or default instance if creation failed
   */
  public static <T> T createTableInstanceFromPropertyName(AccumuloConfiguration conf,
      Property property, Class<T> base, T defaultInstance) {
    String clazzName = conf.get(property);
    String context = ClassLoaderUtil.tableContext(conf);
    return ConfigurationTypeHelper.getClassInstance(context, clazzName, base, defaultInstance);
  }

  /**
   * Creates a new instance of a class specified in a configuration property.
   *
   * @param conf
   *          configuration containing property
   * @param property
   *          property specifying class name
   * @param base
   *          base class of type
   * @param defaultInstance
   *          instance to use if creation fails
   * @return new class instance, or default instance if creation failed
   */
  public static <T> T createInstanceFromPropertyName(AccumuloConfiguration conf, Property property,
      Class<T> base, T defaultInstance) {
    String clazzName = conf.get(property);
    return ConfigurationTypeHelper.getClassInstance(null, clazzName, base, defaultInstance);
  }

  static {
    // Precomputing information here avoids :
    // * Computing it each time a method is called
    // * Using synch to compute the first time a method is called
    for (Property p : Property.values()) {
      propertiesByKey.put(p.getKey(), p);
      if (p.getType().equals(PropertyType.PREFIX)) {
        validPrefixes.add(p.getKey());
      } else {
        validProperties.add(p.getKey());
      }
      // exclude prefix types (prevents setting a prefix type like table.custom or
      // table.constraint, directly, since they aren't valid properties on their own)
      if (!p.getType().equals(PropertyType.PREFIX)
          && p.getKey().startsWith(Property.TABLE_PREFIX.getKey())) {
        validTableProperties.add(p.getKey());
      }
    }

    // order is very important here the following code relies on the maps and sets populated above
    for (Property p : Property.values()) {
      p.precomputeAnnotations();
    }
  }
}<|MERGE_RESOLUTION|>--- conflicted
+++ resolved
@@ -1273,11 +1273,7 @@
       "Amount of time to wait before re-checking for replication work, not"
           + " useful outside of tests",
       "1.7.0"),
-<<<<<<< HEAD
-  @Deprecated(since = "2.1.0")
-=======
   @Deprecated(since = "2.1.0", forRemoval = true)
->>>>>>> 52e80b1d
   REPLICATION_TRACE_PERCENT("replication.trace.percent", "0.1", PropertyType.FRACTION,
       "The sampling percentage to use for replication traces", "1.7.0"),
   @Deprecated(since = "2.1.0")
