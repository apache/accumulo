--- conflicted
+++ resolved
@@ -828,19 +828,17 @@
           + " The resources that are used by default can be seen in"
           + " `accumulo/server/monitor/src/main/resources/templates/default.ftl`.",
       "2.0.0"),
-<<<<<<< HEAD
   MONITOR_FETCH_TIMEOUT("monitor.fetch.timeout", "5m", PropertyType.TIMEDURATION,
       "The Monitor fetches information for display in a set of background threads. This property"
           + " controls the amount of time that process should wait before cancelling any remaining"
           + " tasks to fetch information. These background threads could end up waiting on servers"
           + " to respond or for scans to complete.",
-=======
+      "4.0.0"),
   MONITOR_DEAD_LIST_RG_EXCLUSIONS("monitor.dead.server.rg.exclusions", "", PropertyType.STRING,
       "The Monitor displays information about servers that it believes have died recently."
           + " This property accepts a comma separated list of resource group names. If"
           + " the dead servers resource group matches a resource group in this list,"
           + " then it will be suppressed from the dead servers list in the monitor.",
->>>>>>> ea5e68a0
       "4.0.0"),
   // per table properties
   TABLE_PREFIX("table.", null, PropertyType.PREFIX,
