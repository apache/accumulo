--- conflicted
+++ resolved
@@ -701,18 +701,8 @@
       "1.6.0"),
   TSERV_BLOOM_LOAD_MAXCONCURRENT("tserver.bloom.load.concurrent.max", "4", PropertyType.COUNT,
       "The number of concurrent threads that will load bloom filters in the background. "
-<<<<<<< HEAD
-          + "Setting this to zero will make bloom filters load in the foreground."),
-=======
           + "Setting this to zero will make bloom filters load in the foreground.",
       "1.3.5"),
-  @Deprecated(since = "2.1.0", forRemoval = true)
-  TSERV_MONITOR_FS("tserver.monitor.fs", "false", PropertyType.BOOLEAN,
-      "When enabled the tserver will monitor file systems and kill itself when"
-          + " one switches from rw to ro. This is usually and indication that Linux has"
-          + " detected a bad disk.",
-      "1.3.5"),
->>>>>>> 48398b05
   TSERV_MEMDUMP_DIR("tserver.dir.memdump", "/tmp", PropertyType.PATH,
       "A long running scan could possibly hold memory that has been minor"
           + " compacted. To prevent this, the in memory map is dumped to a local file"
