--- conflicted
+++ resolved
@@ -1541,12 +1541,8 @@
       COMPACTOR_MINTHREADS_TIMEOUT,
 
       // others
-<<<<<<< HEAD
-      TSERV_NATIVEMAP_ENABLED, TSERV_SCAN_MAX_OPENFILES, MANAGER_RECOVERY_WAL_EXISTENCE_CACHE_TIME);
-=======
       TSERV_NATIVEMAP_ENABLED, TSERV_MAXMEM, TSERV_SCAN_MAX_OPENFILES,
-      MANAGER_RECOVERY_WAL_EXISTENCE_CACHE_TIME, COMPACTION_COORDINATOR_FINALIZER_QUEUE_SIZE);
->>>>>>> 2b5e3ebe
+      MANAGER_RECOVERY_WAL_EXISTENCE_CACHE_TIME);
 
   /**
    * Checks if the given property may be changed via Zookeeper, but not recognized until the restart
