/*
 * Licensed to the Apache Software Foundation (ASF) under one or more
 * contributor license agreements.  See the NOTICE file distributed with
 * this work for additional information regarding copyright ownership.
 * The ASF licenses this file to You under the Apache License, Version 2.0
 * (the "License"); you may not use this file except in compliance with
 * the License.  You may obtain a copy of the License at
 *
 *     http://www.apache.org/licenses/LICENSE-2.0
 *
 * Unless required by applicable law or agreed to in writing, software
 * distributed under the License is distributed on an "AS IS" BASIS,
 * WITHOUT WARRANTIES OR CONDITIONS OF ANY KIND, either express or implied.
 * See the License for the specific language governing permissions and
 * limitations under the License.
 */
package org.apache.accumulo.core.conf;

import java.io.File;
import java.lang.annotation.Annotation;
import java.util.Collections;
import java.util.EnumSet;
import java.util.HashMap;
import java.util.HashSet;
import java.util.Map;
import java.util.Map.Entry;
import java.util.Properties;

import org.apache.accumulo.core.Constants;
import org.apache.accumulo.core.client.security.tokens.PasswordToken;
import org.apache.accumulo.core.file.rfile.RFile;
import org.apache.accumulo.core.iterators.IteratorUtil.IteratorScope;
import org.apache.accumulo.core.metadata.MetadataTable;
import org.apache.accumulo.core.util.format.DefaultFormatter;
import org.apache.accumulo.core.util.interpret.DefaultScanInterpreter;
import org.apache.accumulo.start.classloader.AccumuloClassLoader;
import org.apache.accumulo.start.classloader.vfs.AccumuloVFSClassLoader;
import org.apache.commons.configuration.MapConfiguration;
import org.apache.commons.configuration.PropertiesConfiguration;
import org.slf4j.Logger;
import org.slf4j.LoggerFactory;

public enum Property {
  // Crypto-related properties
  @Experimental
  CRYPTO_PREFIX("crypto.", null, PropertyType.PREFIX, "Properties in this category related to the configuration of both default and custom crypto modules."),
  @Experimental
  CRYPTO_MODULE_CLASS("crypto.module.class", "NullCryptoModule", PropertyType.STRING,
      "Fully qualified class name of the class that implements the CryptoModule interface, to be used in setting up encryption at rest for the WAL and "
          + "(future) other parts of the code."),
  @Experimental
  CRYPTO_CIPHER_SUITE("crypto.cipher.suite", "NullCipher", PropertyType.STRING, "Describes the cipher suite to use for the write-ahead log"),
  @Experimental
  CRYPTO_CIPHER_ALGORITHM_NAME("crypto.cipher.algorithm.name", "NullCipher", PropertyType.STRING,
      "States the name of the algorithm used in the corresponding cipher suite. Do not make these different, unless you enjoy mysterious exceptions and bugs."),
  @Experimental
  CRYPTO_BLOCK_STREAM_SIZE("crypto.block.stream.size", "1K", PropertyType.BYTES,
      "The size of the buffer above the cipher stream. Used for reading files and padding walog entries."),
  @Experimental
  CRYPTO_CIPHER_KEY_LENGTH("crypto.cipher.key.length", "128", PropertyType.STRING,
      "Specifies the key length *in bits* to use for the symmetric key, should probably be 128 or 256 unless you really know what you're doing"),
  @Experimental
  CRYPTO_SECURE_RNG("crypto.secure.rng", "SHA1PRNG", PropertyType.STRING,
      "States the secure random number generator to use, and defaults to the built-in Sun SHA1PRNG"),
  @Experimental
  CRYPTO_SECURE_RNG_PROVIDER("crypto.secure.rng.provider", "SUN", PropertyType.STRING,
      "States the secure random number generator provider to use, and defaults to the built-in SUN provider"),
  @Experimental
  CRYPTO_SECRET_KEY_ENCRYPTION_STRATEGY_CLASS("crypto.secret.key.encryption.strategy.class", "NullSecretKeyEncryptionStrategy", PropertyType.STRING,
      "The class Accumulo should use for its key encryption strategy."),
  @Experimental
  CRYPTO_DEFAULT_KEY_STRATEGY_HDFS_URI("crypto.default.key.strategy.hdfs.uri", "", PropertyType.STRING,
      "The path relative to the top level instance directory (instance.dfs.dir) where to store the key encryption key within HDFS."),
  @Experimental
  CRYPTO_DEFAULT_KEY_STRATEGY_KEY_LOCATION("crypto.default.key.strategy.key.location", "/crypto/secret/keyEncryptionKey", PropertyType.ABSOLUTEPATH,
      "The path relative to the top level instance directory (instance.dfs.dir) where to store the key encryption key within HDFS."),
  @Experimental
  CRYPTO_DEFAULT_KEY_STRATEGY_CIPHER_SUITE("crypto.default.key.strategy.cipher.suite", "NullCipher", PropertyType.STRING,
      "The cipher suite to use when encrypting session keys with a key encryption keyThis should be set to match the overall encryption algorithm "
          + "but with ECB mode and no padding unless you really know what you're doing and are sure you won't break internal file formats"),
  @Experimental
  CRYPTO_OVERRIDE_KEY_STRATEGY_WITH_CONFIGURED_STRATEGY("crypto.override.key.strategy.with.configured.strategy", "false", PropertyType.BOOLEAN,
      "The default behavior is to record the key encryption strategy with the encrypted file, and continue to use that strategy for the life "
          + "of that file. Sometimes, you change your strategy and want to use the new strategy, not the old one. (Most commonly, this will be "
          + "because you have moved key material from one spot to another.)  If you want to override the recorded key strategy with the one in "
          + "the configuration file, set this property to true."),
  // SSL properties local to each node (see also instance.ssl.enabled which must be consistent across all nodes in an instance)
  RPC_PREFIX("rpc.", null, PropertyType.PREFIX, "Properties in this category related to the configuration of SSL keys for RPC. See also instance.ssl.enabled"),
  RPC_SSL_KEYSTORE_PATH("rpc.javax.net.ssl.keyStore", "", PropertyType.PATH, "Path of the keystore file for the servers' priva:q" + "te SSL key"),
  @Sensitive
  RPC_SSL_KEYSTORE_PASSWORD("rpc.javax.net.ssl.keyStorePassword", "", PropertyType.STRING,
      "Password used to encrypt the SSL private keystore. Leave blank to use the Accumulo instance secret"),
  RPC_SSL_KEYSTORE_TYPE("rpc.javax.net.ssl.keyStoreType", "jks", PropertyType.STRING, "Type of SSL keystore"),
  RPC_SSL_TRUSTSTORE_PATH("rpc.javax.net.ssl.trustStore", "", PropertyType.PATH, "Path of the truststore file for the root cert"),
  @Sensitive
  RPC_SSL_TRUSTSTORE_PASSWORD("rpc.javax.net.ssl.trustStorePassword", "", PropertyType.STRING,
      "Password used to encrypt the SSL truststore. Leave blank to use no password"),
  RPC_SSL_TRUSTSTORE_TYPE("rpc.javax.net.ssl.trustStoreType", "jks", PropertyType.STRING, "Type of SSL truststore"),
  RPC_USE_JSSE("rpc.useJsse", "false", PropertyType.BOOLEAN, "Use JSSE system properties to configure SSL rather than the " + RPC_PREFIX.getKey()
      + "javax.net.ssl.* Accumulo properties"),
  RPC_SSL_CIPHER_SUITES("rpc.ssl.cipher.suites", "", PropertyType.STRING, "Comma separated list of cipher suites that can be used by accepted connections"),
  RPC_SSL_ENABLED_PROTOCOLS("rpc.ssl.server.enabled.protocols", "TLSv1,TLSv1.1,TLSv1.2", PropertyType.STRING,
      "Comma separated list of protocols that can be used to accept connections"),
  // TLSv1.2 should be used as the default when JDK6 support is dropped
  RPC_SSL_CLIENT_PROTOCOL("rpc.ssl.client.protocol", "TLSv1", PropertyType.STRING,
      "The protocol used to connect to a secure server, must be in the list of enabled protocols on the server side (rpc.ssl.server.enabled.protocols)"),
  /**
   * @since 1.7.0
   */
  RPC_SASL_QOP("rpc.sasl.qop", "auth", PropertyType.STRING,
      "The quality of protection to be used with SASL. Valid values are 'auth', 'auth-int', and 'auth-conf'"),

  // instance properties (must be the same for every node in an instance)
  INSTANCE_PREFIX("instance.", null, PropertyType.PREFIX,
      "Properties in this category must be consistent throughout a cloud. This is enforced and servers won't be able to communicate if these differ."),
  INSTANCE_ZK_HOST("instance.zookeeper.host", "localhost:2181", PropertyType.HOSTLIST, "Comma separated list of zookeeper servers"),
  INSTANCE_ZK_TIMEOUT("instance.zookeeper.timeout", "30s", PropertyType.TIMEDURATION,
      "Zookeeper session timeout; max value when represented as milliseconds should be no larger than " + Integer.MAX_VALUE),
  @Deprecated
  INSTANCE_DFS_URI("instance.dfs.uri", "", PropertyType.URI,
      "A url accumulo should use to connect to DFS. If this is empty, accumulo will obtain this information from the hadoop configuration. This property "
          + "will only be used when creating new files if instance.volumes is empty. After an upgrade to 1.6.0 Accumulo will start using absolute paths to "
          + "reference files. Files created before a 1.6.0 upgrade are referenced via relative paths. Relative paths will always be resolved using this "
          + "config (if empty using the hadoop config)."),
  @Deprecated
  INSTANCE_DFS_DIR("instance.dfs.dir", "/accumulo", PropertyType.ABSOLUTEPATH,
      "HDFS directory in which accumulo instance will run. Do not change after accumulo is initialized."),
  @Sensitive
  INSTANCE_SECRET("instance.secret", "DEFAULT", PropertyType.STRING,
      "A secret unique to a given instance that all servers must know in order to communicate with one another."
          + "It should be changed prior to the initialization of Accumulo. To change it after Accumulo has been initialized, use the ChangeSecret tool "
          + "and then update accumulo-site.xml everywhere. Before using the ChangeSecret tool, make sure Accumulo is not running and you are logged "
          + "in as the user that controls Accumulo files in HDFS.  To use the ChangeSecret tool, run the command: "
          + "./bin/accumulo org.apache.accumulo.server.util.ChangeSecret"),
  INSTANCE_VOLUMES("instance.volumes", "", PropertyType.STRING,
      "A comma seperated list of dfs uris to use. Files will be stored across these filesystems. If this is empty, then instance.dfs.uri will be used. "
          + "After adding uris to this list, run 'accumulo init --add-volume' and then restart tservers. If entries are removed from this list then tservers "
          + "will need to be restarted. After a uri is removed from the list Accumulo will not create new files in that location, however Accumulo can still "
          + "reference files created at that location before the config change. To use a comma or other reserved characters in a URI use standard URI hex "
          + "encoding. For example replace commas with %2C."),
  INSTANCE_VOLUMES_REPLACEMENTS("instance.volumes.replacements", "", PropertyType.STRING,
      "Since accumulo stores absolute URIs changing the location of a namenode could prevent Accumulo from starting. The property helps deal with that "
          + "situation. Provide a comma separated list of uri replacement pairs here if a namenode location changes. Each pair shold be separated with a "
          + "space. For example, if hdfs://nn1 was replaced with hdfs://nnA and hdfs://nn2 was replaced with hdfs://nnB, then set this property to "
          + "'hdfs://nn1 hdfs://nnA,hdfs://nn2 hdfs://nnB' Replacements must be configured for use. To see which volumes are currently in use, run "
          + "'accumulo admin volumes -l'. To use a comma or other reserved characters in a URI use standard URI hex encoding. For example replace commas with "
          + "%2C."),
  INSTANCE_SECURITY_AUTHENTICATOR("instance.security.authenticator", "org.apache.accumulo.server.security.handler.ZKAuthenticator", PropertyType.CLASSNAME,
      "The authenticator class that accumulo will use to determine if a user has privilege to perform an action"),
  INSTANCE_SECURITY_AUTHORIZOR("instance.security.authorizor", "org.apache.accumulo.server.security.handler.ZKAuthorizor", PropertyType.CLASSNAME,
      "The authorizor class that accumulo will use to determine what labels a user has privilege to see"),
  INSTANCE_SECURITY_PERMISSION_HANDLER("instance.security.permissionHandler", "org.apache.accumulo.server.security.handler.ZKPermHandler",
      PropertyType.CLASSNAME, "The permission handler class that accumulo will use to determine if a user has privilege to perform an action"),
  INSTANCE_RPC_SSL_ENABLED("instance.rpc.ssl.enabled", "false", PropertyType.BOOLEAN,
      "Use SSL for socket connections from clients and among accumulo services. Mutually exclusive with SASL RPC configuration."),
  INSTANCE_RPC_SSL_CLIENT_AUTH("instance.rpc.ssl.clientAuth", "false", PropertyType.BOOLEAN, "Require clients to present certs signed by a trusted root"),
  /**
   * @since 1.7.0
   */
  INSTANCE_RPC_SASL_ENABLED("instance.rpc.sasl.enabled", "false", PropertyType.BOOLEAN,
      "Configures Thrift RPCs to require SASL with GSSAPI which supports Kerberos authentication. Mutually exclusive with SSL RPC configuration."),
  @Deprecated
  INSTANCE_RPC_SASL_PROXYUSERS("instance.rpc.sasl.impersonation.", null, PropertyType.PREFIX,
      "Prefix that allows configuration of users that are allowed to impersonate other users"),
  INSTANCE_RPC_SASL_ALLOWED_USER_IMPERSONATION("instance.rpc.sasl.allowed.user.impersonation", "", PropertyType.STRING,
      "One-line configuration property controlling what users are allowed to impersonate other users"),
  INSTANCE_RPC_SASL_ALLOWED_HOST_IMPERSONATION("instance.rpc.sasl.allowed.host.impersonation", "", PropertyType.STRING,
      "One-line configuration property controlling the network locations (hostnames) that are allowed to impersonate other users"),

  // general properties
  GENERAL_PREFIX("general.", null, PropertyType.PREFIX,
      "Properties in this category affect the behavior of accumulo overall, but do not have to be consistent throughout a cloud."),
  @Deprecated
  GENERAL_CLASSPATHS(
      AccumuloClassLoader.CLASSPATH_PROPERTY_NAME,
      "",
      PropertyType.STRING,
      "This property is deprecated as classpath should be configured accumulo-env.sh. A list of all of the places to look for a class. Order does matter, as it will look for the jar "
          + "starting in the first location to the last. Supports full regex on filename alone."),
  GENERAL_DYNAMIC_CLASSPATHS(AccumuloVFSClassLoader.DYNAMIC_CLASSPATH_PROPERTY_NAME, AccumuloVFSClassLoader.DEFAULT_DYNAMIC_CLASSPATH_VALUE,
      PropertyType.STRING, "A list of all of the places where changes in jars or classes will force a reload of the classloader."),
  GENERAL_RPC_TIMEOUT("general.rpc.timeout", "120s", PropertyType.TIMEDURATION, "Time to wait on I/O for simple, short RPC calls"),
  @Experimental
  GENERAL_RPC_SERVER_TYPE("general.rpc.server.type", "", PropertyType.STRING,
      "Type of Thrift server to instantiate, see org.apache.accumulo.server.rpc.ThriftServerType for more information. Only useful for benchmarking thrift servers"),
  GENERAL_KERBEROS_KEYTAB("general.kerberos.keytab", "", PropertyType.PATH, "Path to the kerberos keytab to use. Leave blank if not using kerberoized hdfs"),
  GENERAL_KERBEROS_PRINCIPAL("general.kerberos.principal", "", PropertyType.STRING, "Name of the kerberos principal to use. _HOST will automatically be "
      + "replaced by the machines hostname in the hostname portion of the principal. Leave blank if not using kerberoized hdfs"),
  GENERAL_KERBEROS_RENEWAL_PERIOD("general.kerberos.renewal.period", "30s", PropertyType.TIMEDURATION, "The amount of time between attempts to perform "
      + "Kerberos ticket renewals. This does not equate to how often tickets are actually renewed (which is performed at 80% of the ticket lifetime)."),
  GENERAL_MAX_MESSAGE_SIZE("general.server.message.size.max", "1G", PropertyType.BYTES, "The maximum size of a message that can be sent to a server."),
  GENERAL_SIMPLETIMER_THREADPOOL_SIZE("general.server.simpletimer.threadpool.size", "1", PropertyType.COUNT, "The number of threads to use for "
      + "server-internal scheduled tasks"),
  // If you update the default type, be sure to update the default used for initialization failures in VolumeManagerImpl
  @Experimental
  GENERAL_VOLUME_CHOOSER("general.volume.chooser", "org.apache.accumulo.server.fs.PerTableVolumeChooser", PropertyType.CLASSNAME,
      "The class that will be used to select which volume will be used to create new files."),
  GENERAL_SECURITY_CREDENTIAL_PROVIDER_PATHS("general.security.credential.provider.paths", "", PropertyType.STRING,
      "Comma-separated list of paths to CredentialProviders"),
  GENERAL_LEGACY_METRICS("general.legacy.metrics", "false", PropertyType.BOOLEAN,
      "Use the old metric infrastructure configured by accumulo-metrics.xml, instead of Hadoop Metrics2"),
  GENERAL_DELEGATION_TOKEN_LIFETIME("general.delegation.token.lifetime", "7d", PropertyType.TIMEDURATION,
      "The length of time that delegation tokens and secret keys are valid"),
  GENERAL_DELEGATION_TOKEN_UPDATE_INTERVAL("general.delegation.token.update.interval", "1d", PropertyType.TIMEDURATION,
      "The length of time between generation of new secret keys"),
  GENERAL_MAX_SCANNER_RETRY_PERIOD("general.max.scanner.retry.period", "5s", PropertyType.TIMEDURATION,
      "The maximum amount of time that a Scanner should wait before retrying a failed RPC"),

  // properties that are specific to master server behavior
  MASTER_PREFIX("master.", null, PropertyType.PREFIX, "Properties in this category affect the behavior of the master server"),
  MASTER_CLIENTPORT("master.port.client", "9999", PropertyType.PORT, "The port used for handling client connections on the master"),
  MASTER_TABLET_BALANCER("master.tablet.balancer", "org.apache.accumulo.server.master.balancer.TableLoadBalancer", PropertyType.CLASSNAME,
      "The balancer class that accumulo will use to make tablet assignment and migration decisions."),
  MASTER_RECOVERY_MAXAGE("master.recovery.max.age", "60m", PropertyType.TIMEDURATION, "Recovery files older than this age will be removed."),
  MASTER_RECOVERY_MAXTIME("master.recovery.time.max", "30m", PropertyType.TIMEDURATION, "The maximum time to attempt recovery before giving up"),
  MASTER_BULK_RETRIES("master.bulk.retries", "3", PropertyType.COUNT, "The number of attempts to bulk-load a file before giving up."),
  MASTER_BULK_THREADPOOL_SIZE("master.bulk.threadpool.size", "5", PropertyType.COUNT, "The number of threads to use when coordinating a bulk-import."),
  MASTER_BULK_TIMEOUT("master.bulk.timeout", "5m", PropertyType.TIMEDURATION, "The time to wait for a tablet server to process a bulk import request"),
  MASTER_BULK_RENAME_THREADS("master.bulk.rename.threadpool.size", "20", PropertyType.COUNT,
      "The number of threads to use when moving user files to bulk ingest directories under accumulo control"),
  MASTER_MINTHREADS("master.server.threads.minimum", "20", PropertyType.COUNT, "The minimum number of threads to use to handle incoming requests."),
  MASTER_THREADCHECK("master.server.threadcheck.time", "1s", PropertyType.TIMEDURATION, "The time between adjustments of the server thread pool."),
  MASTER_RECOVERY_DELAY("master.recovery.delay", "10s", PropertyType.TIMEDURATION,
      "When a tablet server's lock is deleted, it takes time for it to completely quit. This delay gives it time before log recoveries begin."),
  MASTER_LEASE_RECOVERY_WAITING_PERIOD("master.lease.recovery.interval", "5s", PropertyType.TIMEDURATION,
      "The amount of time to wait after requesting a WAL file to be recovered"),
  MASTER_WALOG_CLOSER_IMPLEMETATION("master.walog.closer.implementation", "org.apache.accumulo.server.master.recovery.HadoopLogCloser", PropertyType.CLASSNAME,
      "A class that implements a mechansim to steal write access to a file"),
  MASTER_FATE_THREADPOOL_SIZE("master.fate.threadpool.size", "4", PropertyType.COUNT,
      "The number of threads used to run FAult-Tolerant Executions. These are primarily table operations like merge."),
  MASTER_REPLICATION_SCAN_INTERVAL("master.replication.status.scan.interval", "30s", PropertyType.TIMEDURATION,
      "Amount of time to sleep before scanning the status section of the replication table for new data"),
  MASTER_REPLICATION_COORDINATOR_PORT("master.replication.coordinator.port", "10001", PropertyType.PORT, "Port for the replication coordinator service"),
  MASTER_REPLICATION_COORDINATOR_MINTHREADS("master.replication.coordinator.minthreads", "4", PropertyType.COUNT,
      "Minimum number of threads dedicated to answering coordinator requests"),
  MASTER_REPLICATION_COORDINATOR_THREADCHECK("master.replication.coordinator.threadcheck.time", "5s", PropertyType.TIMEDURATION,
      "The time between adjustments of the coordinator thread pool"),
  MASTER_STATUS_THREAD_POOL_SIZE("master.status.threadpool.size", "1", PropertyType.COUNT,
      "The number of threads to use when fetching the tablet server status for balancing."),
  MASTER_METADATA_SUSPENDABLE("master.metadata.suspendable", "false", PropertyType.BOOLEAN, "Allow tablets for the " + MetadataTable.NAME
      + " table to be suspended via table.suspend.duration."),

  // properties that are specific to tablet server behavior
  TSERV_PREFIX("tserver.", null, PropertyType.PREFIX, "Properties in this category affect the behavior of the tablet servers"),
  TSERV_CLIENT_TIMEOUT("tserver.client.timeout", "3s", PropertyType.TIMEDURATION, "Time to wait for clients to continue scans before closing a session."),
  TSERV_DEFAULT_BLOCKSIZE("tserver.default.blocksize", "1M", PropertyType.BYTES, "Specifies a default blocksize for the tserver caches"),
  TSERV_CACHE_POLICY("tserver.cache.policy", "LRU", PropertyType.STRING, "Specifies the eviction policy of the file data caches (LRU or TinyLFU)."),
  TSERV_DATACACHE_SIZE("tserver.cache.data.size", "10%", PropertyType.MEMORY, "Specifies the size of the cache for file data blocks."),
  TSERV_INDEXCACHE_SIZE("tserver.cache.index.size", "25%", PropertyType.MEMORY, "Specifies the size of the cache for file indices."),
  TSERV_SUMMARYCACHE_SIZE("tserver.cache.summary.size", "10%", PropertyType.MEMORY, "Specifies the size of the cache for summary data on each tablet server."),
  TSERV_PORTSEARCH("tserver.port.search", "false", PropertyType.BOOLEAN, "if the ports above are in use, search higher ports until one is available"),
  TSERV_CLIENTPORT("tserver.port.client", "9997", PropertyType.PORT, "The port used for handling client connections on the tablet servers"),
  @Deprecated
  TSERV_MUTATION_QUEUE_MAX("tserver.mutation.queue.max", "1M", PropertyType.BYTES, "This setting is deprecated. See tserver.total.mutation.queue.max. "
      + "The amount of memory to use to store write-ahead-log mutations-per-session before flushing them. Since the buffer is per write session, consider the"
      + " max number of concurrent writer when configuring. When using Hadoop 2, Accumulo will call hsync() on the WAL . For a small number of "
      + "concurrent writers, increasing this buffer size decreases the frequncy of hsync calls. For a large number of concurrent writers a small buffers "
      + "size is ok because of group commit."),
  TSERV_TOTAL_MUTATION_QUEUE_MAX("tserver.total.mutation.queue.max", "5%", PropertyType.MEMORY,
      "The amount of memory used to store write-ahead-log mutations before flushing them."),
  TSERV_TABLET_SPLIT_FINDMIDPOINT_MAXOPEN("tserver.tablet.split.midpoint.files.max", "300", PropertyType.COUNT,
      "To find a tablets split points, all index files are opened. This setting determines how many index "
          + "files can be opened at once. When there are more index files than this setting multiple passes "
          + "must be made, which is slower. However opening too many files at once can cause problems."),
  TSERV_WALOG_MAX_SIZE("tserver.walog.max.size", "1g", PropertyType.BYTES,
      "The maximum size for each write-ahead log. See comment for property tserver.memory.maps.max"),
  TSERV_WALOG_MAX_AGE("tserver.walog.max.age", "24h", PropertyType.TIMEDURATION, "The maximum age for each write-ahead log."),
  TSERV_WALOG_TOLERATED_CREATION_FAILURES("tserver.walog.tolerated.creation.failures", "50", PropertyType.COUNT,
      "The maximum number of failures tolerated when creating a new WAL file within the period specified by tserver.walog.failures.period."
          + " Exceeding this number of failures in the period causes the TabletServer to exit."),
  TSERV_WALOG_TOLERATED_WAIT_INCREMENT("tserver.walog.tolerated.wait.increment", "1000ms", PropertyType.TIMEDURATION,
      "The amount of time to wait between failures to create a WALog."),
  // Never wait longer than 5 mins for a retry
  TSERV_WALOG_TOLERATED_MAXIMUM_WAIT_DURATION("tserver.walog.maximum.wait.duration", "5m", PropertyType.TIMEDURATION,
      "The maximum amount of time to wait after a failure to create a WAL file."),
  TSERV_MAJC_DELAY("tserver.compaction.major.delay", "30s", PropertyType.TIMEDURATION,
      "Time a tablet server will sleep between checking which tablets need compaction."),
  TSERV_MAJC_THREAD_MAXOPEN("tserver.compaction.major.thread.files.open.max", "10", PropertyType.COUNT,
      "Max number of files a major compaction thread can open at once. "),
  TSERV_SCAN_MAX_OPENFILES("tserver.scan.files.open.max", "100", PropertyType.COUNT,
      "Maximum total files that all tablets in a tablet server can open for scans. "),
  TSERV_MAX_IDLE("tserver.files.open.idle", "1m", PropertyType.TIMEDURATION, "Tablet servers leave previously used files open for future queries. "
      + "This setting determines how much time an unused file should be kept open until it is closed."),
  TSERV_NATIVEMAP_ENABLED("tserver.memory.maps.native.enabled", "true", PropertyType.BOOLEAN,
      "An in-memory data store for accumulo implemented in c++ that increases the amount of data accumulo can hold in memory and avoids Java GC pauses."),
  TSERV_MAXMEM("tserver.memory.maps.max", "33%", PropertyType.MEMORY,
      "Maximum amount of memory that can be used to buffer data written to a tablet server. There are two other properties that can effectively limit memory"
          + " usage table.compaction.minor.logs.threshold and tserver.walog.max.size. Ensure that table.compaction.minor.logs.threshold *"
          + " tserver.walog.max.size >= this property."),
  TSERV_MEM_MGMT("tserver.memory.manager", "org.apache.accumulo.server.tabletserver.LargestFirstMemoryManager", PropertyType.CLASSNAME,
      "An implementation of MemoryManger that accumulo will use."),
  TSERV_SESSION_MAXIDLE("tserver.session.idle.max", "1m", PropertyType.TIMEDURATION, "When a tablet server's SimpleTimer thread triggers to check "
      + "idle sessions, this configurable option will be used to evaluate scan sessions to determine if they can be closed due to inactivity"),
  TSERV_UPDATE_SESSION_MAXIDLE("tserver.session.update.idle.max", "1m", PropertyType.TIMEDURATION,
      "When a tablet server's SimpleTimer thread triggers to check "
          + "idle sessions, this configurable option will be used to evaluate update sessions to determine if they can be closed due to inactivity"),
  TSERV_READ_AHEAD_MAXCONCURRENT("tserver.readahead.concurrent.max", "16", PropertyType.COUNT,
      "The maximum number of concurrent read ahead that will execute. This effectively"
          + " limits the number of long running scans that can run concurrently per tserver."),
  TSERV_METADATA_READ_AHEAD_MAXCONCURRENT("tserver.metadata.readahead.concurrent.max", "8", PropertyType.COUNT,
      "The maximum number of concurrent metadata read ahead that will execute."),
  TSERV_MIGRATE_MAXCONCURRENT("tserver.migrations.concurrent.max", "1", PropertyType.COUNT,
      "The maximum number of concurrent tablet migrations for a tablet server"),
  TSERV_MAJC_MAXCONCURRENT("tserver.compaction.major.concurrent.max", "3", PropertyType.COUNT,
      "The maximum number of concurrent major compactions for a tablet server"),
  TSERV_MAJC_THROUGHPUT("tserver.compaction.major.throughput", "0B", PropertyType.BYTES,
      "Maximum number of bytes to read or write per second over all major compactions on a TabletServer, or 0B for unlimited."),
  TSERV_MINC_MAXCONCURRENT("tserver.compaction.minor.concurrent.max", "4", PropertyType.COUNT,
      "The maximum number of concurrent minor compactions for a tablet server"),
  TSERV_MAJC_TRACE_PERCENT("tserver.compaction.major.trace.percent", "0.1", PropertyType.FRACTION, "The percent of major compactions to trace"),
  TSERV_MINC_TRACE_PERCENT("tserver.compaction.minor.trace.percent", "0.1", PropertyType.FRACTION, "The percent of minor compactions to trace"),
  TSERV_COMPACTION_WARN_TIME("tserver.compaction.warn.time", "10m", PropertyType.TIMEDURATION,
      "When a compaction has not made progress for this time period, a warning will be logged"),
  TSERV_BLOOM_LOAD_MAXCONCURRENT("tserver.bloom.load.concurrent.max", "4", PropertyType.COUNT,
      "The number of concurrent threads that will load bloom filters in the background. "
          + "Setting this to zero will make bloom filters load in the foreground."),
  TSERV_MONITOR_FS("tserver.monitor.fs", "true", PropertyType.BOOLEAN,
      "When enabled the tserver will monitor file systems and kill itself when one switches from rw to ro. This is usually and indication that Linux has"
          + " detected a bad disk."),
  TSERV_MEMDUMP_DIR("tserver.dir.memdump", "/tmp", PropertyType.PATH,
      "A long running scan could possibly hold memory that has been minor compacted. To prevent this, the in memory map is dumped to a local file and the "
          + "scan is switched to that local file. We can not switch to the minor compacted file because it may have been modified by iterators. The file "
          + "dumped to the local dir is an exact copy of what was in memory."),
  TSERV_BULK_PROCESS_THREADS("tserver.bulk.process.threads", "1", PropertyType.COUNT,
      "The master will task a tablet server with pre-processing a bulk file prior to assigning it to the appropriate tablet servers. This configuration"
          + " value controls the number of threads used to process the files."),
  TSERV_BULK_ASSIGNMENT_THREADS("tserver.bulk.assign.threads", "1", PropertyType.COUNT,
      "The master delegates bulk file processing and assignment to tablet servers. After the bulk file has been processed, the tablet server will assign"
          + " the file to the appropriate tablets on all servers. This property controls the number of threads used to communicate to the other servers."),
  TSERV_BULK_RETRY("tserver.bulk.retry.max", "5", PropertyType.COUNT,
      "The number of times the tablet server will attempt to assign a file to a tablet as it migrates and splits."),
  TSERV_BULK_TIMEOUT("tserver.bulk.timeout", "5m", PropertyType.TIMEDURATION, "The time to wait for a tablet server to process a bulk import request."),
  TSERV_MINTHREADS("tserver.server.threads.minimum", "20", PropertyType.COUNT, "The minimum number of threads to use to handle incoming requests."),
  TSERV_THREADCHECK("tserver.server.threadcheck.time", "1s", PropertyType.TIMEDURATION, "The time between adjustments of the server thread pool."),
  TSERV_MAX_MESSAGE_SIZE("tserver.server.message.size.max", "1G", PropertyType.BYTES, "The maximum size of a message that can be sent to a tablet server."),
  TSERV_HOLD_TIME_SUICIDE("tserver.hold.time.max", "5m", PropertyType.TIMEDURATION,
      "The maximum time for a tablet server to be in the \"memory full\" state. If the tablet server cannot write out memory"
          + " in this much time, it will assume there is some failure local to its node, and quit. A value of zero is equivalent to forever."),
  TSERV_WAL_BLOCKSIZE("tserver.wal.blocksize", "0", PropertyType.BYTES,
      "The size of the HDFS blocks used to write to the Write-Ahead log. If zero, it will be 110% of tserver.walog.max.size (that is, try to use just one"
          + " block)"),
  TSERV_WAL_REPLICATION("tserver.wal.replication", "0", PropertyType.COUNT,
      "The replication to use when writing the Write-Ahead log to HDFS. If zero, it will use the HDFS default replication setting."),
  TSERV_RECOVERY_MAX_CONCURRENT("tserver.recovery.concurrent.max", "2", PropertyType.COUNT, "The maximum number of threads to use to sort logs during"
      + " recovery"),
  TSERV_SORT_BUFFER_SIZE("tserver.sort.buffer.size", "10%", PropertyType.MEMORY, "The amount of memory to use when sorting logs during recovery."),
  TSERV_ARCHIVE_WALOGS("tserver.archive.walogs", "false", PropertyType.BOOLEAN, "Keep copies of the WALOGs for debugging purposes"),
  TSERV_WORKQ_THREADS("tserver.workq.threads", "2", PropertyType.COUNT,
      "The number of threads for the distributed work queue. These threads are used for copying failed bulk files."),
  TSERV_WAL_SYNC("tserver.wal.sync", "true", PropertyType.BOOLEAN,
      "Use the SYNC_BLOCK create flag to sync WAL writes to disk. Prevents problems recovering from sudden system resets."),
  @Deprecated
  TSERV_WAL_SYNC_METHOD("tserver.wal.sync.method", "hsync", PropertyType.STRING, "This property is deprecated. Use table.durability instead."),
  TSERV_ASSIGNMENT_DURATION_WARNING("tserver.assignment.duration.warning", "10m", PropertyType.TIMEDURATION, "The amount of time an assignment can run "
      + " before the server will print a warning along with the current stack trace. Meant to help debug stuck assignments"),
  TSERV_REPLICATION_REPLAYERS("tserver.replication.replayer.", null, PropertyType.PREFIX,
      "Allows configuration of implementation used to apply replicated data"),
  TSERV_REPLICATION_DEFAULT_HANDLER("tserver.replication.default.replayer", "org.apache.accumulo.tserver.replication.BatchWriterReplicationReplayer",
      PropertyType.CLASSNAME, "Default AccumuloReplicationReplayer implementation"),
  TSERV_REPLICATION_BW_REPLAYER_MEMORY("tserver.replication.batchwriter.replayer.memory", "50M", PropertyType.BYTES,
      "Memory to provide to batchwriter to replay mutations for replication"),
  TSERV_ASSIGNMENT_MAXCONCURRENT("tserver.assignment.concurrent.max", "2", PropertyType.COUNT,
      "The number of threads available to load tablets. Recoveries are still performed serially."),
  TSERV_SLOW_FLUSH_MILLIS("tserver.slow.flush.time", "100ms", PropertyType.TIMEDURATION,
      "If a flush to the write-ahead log takes longer than this period of time, debugging information will written, and may result in a log rollover."),
  TSERV_SUMMARY_PARTITION_THREADS("tserver.summary.partition.threads", "10", PropertyType.COUNT,
      "Summary data must be retrieved from files.  For a large number of files, the files are broken into partitions of 100K files.  This setting determines "
          + "how many of these groups of 100K files will be processed concurrently."),
  TSERV_SUMMARY_REMOTE_THREADS("tserver.summary.remote.threads", "128", PropertyType.COUNT,
      "For a partitioned group of 100K files, those files are grouped by tablet server.  Then a remote tablet server is asked to gather summary data.  This "
          + "setting determines how many concurrent request are made per partition."),
  TSERV_SUMMARY_RETRIEVAL_THREADS("tserver.summary.retrieval.threads", "10", PropertyType.COUNT,
      "The number of threads on each tablet server available to retrieve summary data, that is not currently in cache, from RFiles."),

  // accumulo garbage collector properties
  GC_PREFIX("gc.", null, PropertyType.PREFIX, "Properties in this category affect the behavior of the accumulo garbage collector."),
  GC_CYCLE_START("gc.cycle.start", "30s", PropertyType.TIMEDURATION, "Time to wait before attempting to garbage collect any old files."),
  GC_CYCLE_DELAY("gc.cycle.delay", "5m", PropertyType.TIMEDURATION, "Time between garbage collection cycles. In each cycle, old files "
      + "no longer in use are removed from the filesystem."),
  GC_PORT("gc.port.client", "9998", PropertyType.PORT, "The listening port for the garbage collector's monitor service"),
  GC_DELETE_THREADS("gc.threads.delete", "16", PropertyType.COUNT, "The number of threads used to delete files"),
  GC_TRASH_IGNORE("gc.trash.ignore", "false", PropertyType.BOOLEAN, "Do not use the Trash, even if it is configured."),
  GC_FILE_ARCHIVE("gc.file.archive", "false", PropertyType.BOOLEAN, "Archive any files/directories instead of moving to the HDFS trash or deleting."),
  GC_TRACE_PERCENT("gc.trace.percent", "0.01", PropertyType.FRACTION, "Percent of gc cycles to trace"),

  // properties that are specific to the monitor server behavior
  MONITOR_PREFIX("monitor.", null, PropertyType.PREFIX, "Properties in this category affect the behavior of the monitor web server."),
  MONITOR_PORT("monitor.port.client", "9995", PropertyType.PORT, "The listening port for the monitor's http service"),
  MONITOR_LOG4J_PORT("monitor.port.log4j", "4560", PropertyType.PORT, "The listening port for the monitor's log4j logging collection."),
  MONITOR_BANNER_TEXT("monitor.banner.text", "", PropertyType.STRING, "The banner text displayed on the monitor page."),
  MONITOR_BANNER_COLOR("monitor.banner.color", "#c4c4c4", PropertyType.STRING, "The color of the banner text displayed on the monitor page."),
  MONITOR_BANNER_BACKGROUND("monitor.banner.background", "#304065", PropertyType.STRING,
      "The background color of the banner text displayed on the monitor page."),

  MONITOR_SSL_KEYSTORE("monitor.ssl.keyStore", "", PropertyType.PATH, "The keystore for enabling monitor SSL."),
  @Sensitive
  MONITOR_SSL_KEYSTOREPASS("monitor.ssl.keyStorePassword", "", PropertyType.STRING, "The keystore password for enabling monitor SSL."),
  MONITOR_SSL_KEYSTORETYPE("monitor.ssl.keyStoreType", "jks", PropertyType.STRING, "Type of SSL keystore"),
  MONITOR_SSL_TRUSTSTORE("monitor.ssl.trustStore", "", PropertyType.PATH, "The truststore for enabling monitor SSL."),
  @Sensitive
  MONITOR_SSL_TRUSTSTOREPASS("monitor.ssl.trustStorePassword", "", PropertyType.STRING, "The truststore password for enabling monitor SSL."),
  MONITOR_SSL_TRUSTSTORETYPE("monitor.ssl.trustStoreType", "jks", PropertyType.STRING, "Type of SSL truststore"),
  MONITOR_SSL_INCLUDE_CIPHERS("monitor.ssl.include.ciphers", "", PropertyType.STRING,
      "A comma-separated list of allows SSL Ciphers, see monitor.ssl.exclude.ciphers to disallow ciphers"),
  MONITOR_SSL_EXCLUDE_CIPHERS("monitor.ssl.exclude.ciphers", "", PropertyType.STRING,
      "A comma-separated list of disallowed SSL Ciphers, see mmonitor.ssl.include.ciphers to allow ciphers"),
  MONITOR_SSL_INCLUDE_PROTOCOLS("monitor.ssl.include.protocols", "TLSv1,TLSv1.1,TLSv1.2", PropertyType.STRING, "A comma-separate list of allowed SSL protocols"),

  MONITOR_LOCK_CHECK_INTERVAL("monitor.lock.check.interval", "5s", PropertyType.TIMEDURATION,
      "The amount of time to sleep between checking for the Montior ZooKeeper lock"),
  MONITOR_LOG_DATE_FORMAT("monitor.log.date.format", "yyyy/MM/dd HH:mm:ss,SSS", PropertyType.STRING, "The SimpleDateFormat string used to configure "
      + "the date shown on the 'Recent Logs' monitor page"),

  TRACE_PREFIX("trace.", null, PropertyType.PREFIX, "Properties in this category affect the behavior of distributed tracing."),
  TRACE_SPAN_RECEIVERS("trace.span.receivers", "org.apache.accumulo.tracer.ZooTraceClient", PropertyType.CLASSNAMELIST,
      "A list of span receiver classes to send trace spans"),
  TRACE_SPAN_RECEIVER_PREFIX("trace.span.receiver.", null, PropertyType.PREFIX, "Prefix for span receiver configuration properties"),
  TRACE_ZK_PATH("trace.zookeeper.path", Constants.ZTRACERS, PropertyType.STRING, "The zookeeper node where tracers are registered"),
  TRACE_PORT("trace.port.client", "12234", PropertyType.PORT, "The listening port for the trace server"),
  TRACE_TABLE("trace.table", "trace", PropertyType.STRING, "The name of the table to store distributed traces"),
  TRACE_USER("trace.user", "root", PropertyType.STRING, "The name of the user to store distributed traces"),
  @Sensitive
  TRACE_PASSWORD("trace.password", "secret", PropertyType.STRING, "The password for the user used to store distributed traces"),
  @Sensitive
  TRACE_TOKEN_PROPERTY_PREFIX("trace.token.property.", null, PropertyType.PREFIX,
      "The prefix used to create a token for storing distributed traces. For each property required by trace.token.type, place this prefix in front of it."),
  TRACE_TOKEN_TYPE("trace.token.type", PasswordToken.class.getName(), PropertyType.CLASSNAME, "An AuthenticationToken type supported by the authorizer"),

  // per table properties
  TABLE_PREFIX("table.", null, PropertyType.PREFIX, "Properties in this category affect tablet server treatment of tablets, but can be configured "
      + "on a per-table basis. Setting these properties in the site file will override the default globally "
      + "for all tables and not any specific table. However, both the default and the global setting can be "
      + "overridden per table using the table operations API or in the shell, which sets the overridden value "
      + "in zookeeper. Restarting accumulo tablet servers after setting these properties in the site file "
      + "will cause the global setting to take effect. However, you must use the API or the shell to change "
      + "properties in zookeeper that are set on a table."),
  TABLE_ARBITRARY_PROP_PREFIX("table.custom.", null, PropertyType.PREFIX, "Prefix to be used for user defined arbitrary properties."),
  TABLE_MAJC_RATIO("table.compaction.major.ratio", "3", PropertyType.FRACTION,
      "minimum ratio of total input size to maximum input file size for running a major compactionWhen adjusting this property you may want to also "
          + "adjust table.file.max. Want to avoid the situation where only merging minor compactions occur."),
  TABLE_MAJC_COMPACTALL_IDLETIME("table.compaction.major.everything.idle", "1h", PropertyType.TIMEDURATION,
      "After a tablet has been idle (no mutations) for this time period it may have all "
          + "of its files compacted into one. There is no guarantee an idle tablet will be compacted. "
          + "Compactions of idle tablets are only started when regular compactions are not running. Idle "
          + "compactions only take place for tablets that have one or more files."),
  TABLE_SPLIT_THRESHOLD("table.split.threshold", "1G", PropertyType.BYTES, "When combined size of files exceeds this amount a tablet is split."),
  TABLE_MAX_END_ROW_SIZE("table.split.endrow.size.max", "10K", PropertyType.BYTES, "Maximum size of end row"),
  TABLE_MINC_LOGS_MAX("table.compaction.minor.logs.threshold", "3", PropertyType.COUNT,
      "When there are more than this many write-ahead logs against a tablet, it will be minor compacted. See comment for property tserver.memory.maps.max"),
  TABLE_MINC_COMPACT_IDLETIME("table.compaction.minor.idle", "5m", PropertyType.TIMEDURATION,
      "After a tablet has been idle (no mutations) for this time period it may have its "
          + "in-memory map flushed to disk in a minor compaction. There is no guarantee an idle " + "tablet will be compacted."),
  TABLE_MINC_MAX_MERGE_FILE_SIZE("table.compaction.minor.merge.file.size.max", "0", PropertyType.BYTES,
      "The max file size used for a merging minor compaction. The default value of 0 disables a max file size."),
  TABLE_SCAN_MAXMEM("table.scan.max.memory", "512K", PropertyType.BYTES,
      "The maximum amount of memory that will be used to cache results of a client query/scan. "
          + "Once this limit is reached, the buffered data is sent to the client."),
  TABLE_FILE_TYPE("table.file.type", RFile.EXTENSION, PropertyType.STRING, "Change the type of file a table writes"),
  TABLE_LOAD_BALANCER("table.balancer", "org.apache.accumulo.server.master.balancer.DefaultLoadBalancer", PropertyType.STRING,
      "This property can be set to allow the LoadBalanceByTable load balancer to change the called Load Balancer for this table"),
<<<<<<< HEAD
  TABLE_FILE_COMPRESSION_TYPE("table.file.compress.type", "gz", PropertyType.STRING, "One of gz,lzo,none"),
  TABLE_FILE_COMPRESSED_BLOCK_SIZE("table.file.compress.blocksize", "100K", PropertyType.BYTES,
=======
  TABLE_FILE_COMPRESSION_TYPE("table.file.compress.type", "gz", PropertyType.STRING, "One of gz,snappy,lzo,none"),
  TABLE_FILE_COMPRESSED_BLOCK_SIZE("table.file.compress.blocksize", "100K", PropertyType.MEMORY,
>>>>>>> 8d6b7299
      "Similar to the hadoop io.seqfile.compress.blocksize setting, so that files have better query performance. The maximum value for this is "
          + Integer.MAX_VALUE + ". (This setting is the size threshold prior to compression, and applies even compression is disabled.)"),
  TABLE_FILE_COMPRESSED_BLOCK_SIZE_INDEX("table.file.compress.blocksize.index", "128K", PropertyType.BYTES,
      "Determines how large index blocks can be in files that support multilevel indexes. The maximum value for this is " + Integer.MAX_VALUE + "."
          + " (This setting is the size threshold prior to compression, and applies even compression is disabled.)"),
  TABLE_FILE_BLOCK_SIZE("table.file.blocksize", "0B", PropertyType.BYTES,
      "Overrides the hadoop dfs.block.size setting so that files have better query performance. The maximum value for this is " + Integer.MAX_VALUE),
  TABLE_FILE_REPLICATION("table.file.replication", "0", PropertyType.COUNT, "Determines how many replicas to keep of a tables' files in HDFS. "
      + "When this value is LTE 0, HDFS defaults are used."),
  TABLE_FILE_MAX("table.file.max", "15", PropertyType.COUNT,
      "Determines the max # of files each tablet in a table can have. When adjusting this property you may want to consider adjusting"
          + " table.compaction.major.ratio also. Setting this property to 0 will make it default to tserver.scan.files.open.max-1, this will prevent a"
          + " tablet from having more files than can be opened. Setting this property low may throttle ingest and increase query performance."),
  TABLE_FILE_SUMMARY_MAX_SIZE("table.file.summary.maxSize", "256K", PropertyType.BYTES, "The maximum size summary that will be stored. The number of"
      + " files that had summary data exceeding this threshold is reported by Summary.getFileStatistics().getLarge().  When adjusting this"
      + " consider the expected number files with summaries on each tablet server and the summary cache size."),
  @Deprecated
  TABLE_WALOG_ENABLED("table.walog.enabled", "true", PropertyType.BOOLEAN, "This setting is deprecated.  Use table.durability=none instead."),
  TABLE_BLOOM_ENABLED("table.bloom.enabled", "false", PropertyType.BOOLEAN, "Use bloom filters on this table."),
  TABLE_BLOOM_LOAD_THRESHOLD("table.bloom.load.threshold", "1", PropertyType.COUNT,
      "This number of seeks that would actually use a bloom filter must occur before a file's bloom filter is loaded."
          + " Set this to zero to initiate loading of bloom filters when a file is opened."),
  TABLE_BLOOM_SIZE("table.bloom.size", "1048576", PropertyType.COUNT, "Bloom filter size, as number of keys."),
  TABLE_BLOOM_ERRORRATE("table.bloom.error.rate", "0.5%", PropertyType.FRACTION, "Bloom filter error rate."),
  TABLE_BLOOM_KEY_FUNCTOR("table.bloom.key.functor", "org.apache.accumulo.core.file.keyfunctor.RowFunctor", PropertyType.CLASSNAME,
      "A function that can transform the key prior to insertion and check of bloom filter. org.apache.accumulo.core.file.keyfunctor.RowFunctor,"
          + ",org.apache.accumulo.core.file.keyfunctor.ColumnFamilyFunctor, and org.apache.accumulo.core.file.keyfunctor.ColumnQualifierFunctor are"
          + " allowable values. One can extend any of the above mentioned classes to perform specialized parsing of the key. "),
  TABLE_BLOOM_HASHTYPE("table.bloom.hash.type", "murmur", PropertyType.STRING, "The bloom filter hash type"),
  TABLE_DURABILITY("table.durability", "sync", PropertyType.DURABILITY, "The durability used to write to the write-ahead log."
      + " Legal values are: none, which skips the write-ahead log; "
      + "log, which sends the data to the write-ahead log, but does nothing to make it durable; " + "flush, which pushes data to the file system; and "
      + "sync, which ensures the data is written to disk."),
  TABLE_FAILURES_IGNORE("table.failures.ignore", "false", PropertyType.BOOLEAN,
      "If you want queries for your table to hang or fail when data is missing from the system, "
          + "then set this to false. When this set to true missing data will be reported but queries "
          + "will still run possibly returning a subset of the data."),
  TABLE_DEFAULT_SCANTIME_VISIBILITY("table.security.scan.visibility.default", "", PropertyType.STRING,
      "The security label that will be assumed at scan time if an entry does not have a visibility set.\n"
          + "Note: An empty security label is displayed as []. The scan results will show an empty visibility even if "
          + "the visibility from this setting is applied to the entry.\n"
          + "CAUTION: If a particular key has an empty security label AND its table's default visibility is also empty, "
          + "access will ALWAYS be granted for users with permission to that table. Additionally, if this field is changed, "
          + "all existing data with an empty visibility label will be interpreted with the new label on the next scan."),
  TABLE_LOCALITY_GROUPS("table.groups.enabled", "", PropertyType.STRING, "A comma separated list of locality group names to enable for this table."),
  TABLE_CONSTRAINT_PREFIX("table.constraint.", null, PropertyType.PREFIX,
      "Properties in this category are per-table properties that add constraints to a table. "
          + "These properties start with the category prefix, followed by a number, and their values "
          + "correspond to a fully qualified Java class that implements the Constraint interface.\n"
          + "For example:\ntable.constraint.1 = org.apache.accumulo.core.constraints.MyCustomConstraint\n"
          + "and:\ntable.constraint.2 = my.package.constraints.MySecondConstraint"),
  TABLE_INDEXCACHE_ENABLED("table.cache.index.enable", "true", PropertyType.BOOLEAN, "Determines whether index cache is enabled."),
  TABLE_BLOCKCACHE_ENABLED("table.cache.block.enable", "false", PropertyType.BOOLEAN, "Determines whether file block cache is enabled."),
  TABLE_ITERATOR_PREFIX("table.iterator.", null, PropertyType.PREFIX,
      "Properties in this category specify iterators that are applied at various stages (scopes) of interaction "
          + "with a table. These properties start with the category prefix, followed by a scope (minc, majc, scan, etc.), "
          + "followed by a period, followed by a name, as in table.iterator.scan.vers, or table.iterator.scan.custom. "
          + "The values for these properties are a number indicating the ordering in which it is applied, and a class name "
          + "such as:\n table.iterator.scan.vers = 10,org.apache.accumulo.core.iterators.VersioningIterator\n "
          + "These iterators can take options if additional properties are set that look like this property, "
          + "but are suffixed with a period, followed by 'opt' followed by another period, and a property name.\n"
          + "For example, table.iterator.minc.vers.opt.maxVersions = 3"),
  TABLE_ITERATOR_SCAN_PREFIX(TABLE_ITERATOR_PREFIX.getKey() + IteratorScope.scan.name() + ".", null, PropertyType.PREFIX,
      "Convenience prefix to find options for the scan iterator scope"),
  TABLE_ITERATOR_MINC_PREFIX(TABLE_ITERATOR_PREFIX.getKey() + IteratorScope.minc.name() + ".", null, PropertyType.PREFIX,
      "Convenience prefix to find options for the minc iterator scope"),
  TABLE_ITERATOR_MAJC_PREFIX(TABLE_ITERATOR_PREFIX.getKey() + IteratorScope.majc.name() + ".", null, PropertyType.PREFIX,
      "Convenience prefix to find options for the majc iterator scope"),
  TABLE_LOCALITY_GROUP_PREFIX("table.group.", null, PropertyType.PREFIX,
      "Properties in this category are per-table properties that define locality groups in a table. These properties start "
          + "with the category prefix, followed by a name, followed by a period, and followed by a property for that group.\n"
          + "For example table.group.group1=x,y,z sets the column families for a group called group1. Once configured, "
          + "group1 can be enabled by adding it to the list of groups in the " + TABLE_LOCALITY_GROUPS.getKey() + " property.\n"
          + "Additional group options may be specified for a named group by setting table.group.<name>.opt.<key>=<value>."),
  TABLE_FORMATTER_CLASS("table.formatter", DefaultFormatter.class.getName(), PropertyType.STRING, "The Formatter class to apply on results in the shell"),
  TABLE_INTERPRETER_CLASS("table.interepreter", DefaultScanInterpreter.class.getName(), PropertyType.STRING,
      "The ScanInterpreter class to apply on scan arguments in the shell"),
  TABLE_CLASSPATH("table.classpath.context", "", PropertyType.STRING, "Per table classpath context"),
  TABLE_COMPACTION_STRATEGY("table.majc.compaction.strategy", "org.apache.accumulo.tserver.compaction.DefaultCompactionStrategy", PropertyType.CLASSNAME,
      "A customizable major compaction strategy."),
  TABLE_COMPACTION_STRATEGY_PREFIX("table.majc.compaction.strategy.opts.", null, PropertyType.PREFIX,
      "Properties in this category are used to configure the compaction strategy."),
  TABLE_REPLICATION("table.replication", "false", PropertyType.BOOLEAN, "Is replication enabled for the given table"),
  TABLE_REPLICATION_TARGET("table.replication.target.", null, PropertyType.PREFIX, "Enumerate a mapping of other systems which this table should "
      + "replicate their data to. The key suffix is the identifying cluster name and the value is an identifier for a location on the target system, "
      + "e.g. the ID of the table on the target to replicate to"),
  @Experimental
  TABLE_VOLUME_CHOOSER("table.volume.chooser", "org.apache.accumulo.server.fs.RandomVolumeChooser", PropertyType.CLASSNAME,
      "The class that will be used to select which volume will be used to create new files for this table."),
  TABLE_SAMPLER(
      "table.sampler",
      "",
      PropertyType.CLASSNAME,
      "The name of a class that implements org.apache.accumulo.core.Sampler.  Setting this option enables storing a sample of data which can be scanned."
          + "  Always having a current sample can useful for query optimization and data comprehension.   After enabling sampling for an existing table, a compaction "
          + "is needed to compute the sample for existing data.  The compact command in the shell has an option to only compact files without sample data."),
  TABLE_SAMPLER_OPTS("table.sampler.opt.", null, PropertyType.PREFIX,
      "The property is used to set options for a sampler.  If a sample had two options like hasher and modulous, then the two properties "
          + "table.sampler.opt.hasher=${hash algorithm} and table.sampler.opt.modulous=${mod} would be set."),
  TABLE_SUSPEND_DURATION("table.suspend.duration", "0s", PropertyType.TIMEDURATION,
      "For tablets belonging to this table: When a tablet server dies, allow the tablet server this duration to revive before reassigning its tablets"
          + "to other tablet servers."),
  TABLE_SUMMARIZER_PREFIX(
      "table.summarizer.",
      null,
      PropertyType.PREFIX,
      "Prefix for configuring summarizers for a table.  Using this prefix multiple summarizers can be configured with options for each one. Each summarizer configured "
          + "should have a unique id, this id can be anything. To add a summarizer set table.summarizer.<unique id>=<summarizer class name>.  If the summarizer has options, "
          + "then for each option set table.summarizer.<unique id>.opt.<key>=<value>."),

  // VFS ClassLoader properties
  VFS_CLASSLOADER_SYSTEM_CLASSPATH_PROPERTY(AccumuloVFSClassLoader.VFS_CLASSLOADER_SYSTEM_CLASSPATH_PROPERTY, "", PropertyType.STRING,
      "Configuration for a system level vfs classloader. Accumulo jar can be configured here and loaded out of HDFS."),
  VFS_CONTEXT_CLASSPATH_PROPERTY(AccumuloVFSClassLoader.VFS_CONTEXT_CLASSPATH_PROPERTY, null, PropertyType.PREFIX,
      "Properties in this category are define a classpath. These properties start  with the category prefix, followed by a context name. "
          + "The value is a comma seperated list of URIs. Supports full regex on filename alone. For example, "
          + "general.vfs.context.classpath.cx1=hdfs://nn1:9902/mylibdir/*.jar. "
          + "You can enable post delegation for a context, which will load classes from the context first instead of the parent first. "
          + "Do this by setting general.vfs.context.classpath.<name>.delegation=post, where <name> is your context name"
          + "If delegation is not specified, it defaults to loading from parent classloader first."),
  @Interpolated
  VFS_CLASSLOADER_CACHE_DIR(AccumuloVFSClassLoader.VFS_CACHE_DIR, "${java.io.tmpdir}" + File.separator + "accumulo-vfs-cache-${user.name}",
      PropertyType.ABSOLUTEPATH, "Directory to use for the vfs cache. The cache will keep a soft reference to all of the classes loaded in the VM."
          + " This should be on local disk on each node with sufficient space. It defaults to ${java.io.tmpdir}/accumulo-vfs-cache-${user.name}"),

  @Interpolated
  @Experimental
  GENERAL_MAVEN_PROJECT_BASEDIR(AccumuloClassLoader.MAVEN_PROJECT_BASEDIR_PROPERTY_NAME, AccumuloClassLoader.DEFAULT_MAVEN_PROJECT_BASEDIR_VALUE,
      PropertyType.ABSOLUTEPATH, "Set this to automatically add maven target/classes directories to your dynamic classpath"),

  // General properties for configuring replication
  REPLICATION_PREFIX("replication.", null, PropertyType.PREFIX, "Properties in this category affect the replication of data to other Accumulo instances."),
  REPLICATION_PEERS("replication.peer.", null, PropertyType.PREFIX, "Properties in this category control what systems data can be replicated to"),
  REPLICATION_PEER_USER("replication.peer.user.", null, PropertyType.PREFIX, "The username to provide when authenticating with the given peer"),
  @Sensitive
  REPLICATION_PEER_PASSWORD("replication.peer.password.", null, PropertyType.PREFIX, "The password to provide when authenticating with the given peer"),
  REPLICATION_PEER_KEYTAB("replication.peer.keytab.", null, PropertyType.PREFIX, "The keytab to use when authenticating with the given peer"),
  REPLICATION_NAME("replication.name", "", PropertyType.STRING,
      "Name of this cluster with respect to replication. Used to identify this instance from other peers"),
  REPLICATION_MAX_WORK_QUEUE("replication.max.work.queue", "1000", PropertyType.COUNT, "Upper bound of the number of files queued for replication"),
  REPLICATION_WORK_ASSIGNMENT_SLEEP("replication.work.assignment.sleep", "30s", PropertyType.TIMEDURATION,
      "Amount of time to sleep between replication work assignment"),
  REPLICATION_WORKER_THREADS("replication.worker.threads", "4", PropertyType.COUNT, "Size of the threadpool that each tabletserver devotes to replicating data"),
  REPLICATION_RECEIPT_SERVICE_PORT("replication.receipt.service.port", "10002", PropertyType.PORT,
      "Listen port used by thrift service in tserver listening for replication"),
  REPLICATION_WORK_ATTEMPTS("replication.work.attempts", "10", PropertyType.COUNT,
      "Number of attempts to try to replicate some data before giving up and letting it naturally be retried later"),
  REPLICATION_MIN_THREADS("replication.receiver.min.threads", "1", PropertyType.COUNT, "Minimum number of threads for replication"),
  REPLICATION_THREADCHECK("replication.receiver.threadcheck.time", "30s", PropertyType.TIMEDURATION,
      "The time between adjustments of the replication thread pool."),
  REPLICATION_MAX_UNIT_SIZE("replication.max.unit.size", "64M", PropertyType.BYTES, "Maximum size of data to send in a replication message"),
  REPLICATION_WORK_ASSIGNER("replication.work.assigner", "org.apache.accumulo.master.replication.UnorderedWorkAssigner", PropertyType.CLASSNAME,
      "Replication WorkAssigner implementation to use"),
  REPLICATION_DRIVER_DELAY("replication.driver.delay", "0s", PropertyType.TIMEDURATION,
      "Amount of time to wait before the replication work loop begins in the master."),
  REPLICATION_WORK_PROCESSOR_DELAY("replication.work.processor.delay", "0s", PropertyType.TIMEDURATION,
      "Amount of time to wait before first checking for replication work, not useful outside of tests"),
  REPLICATION_WORK_PROCESSOR_PERIOD("replication.work.processor.period", "0s", PropertyType.TIMEDURATION,
      "Amount of time to wait before re-checking for replication work, not useful outside of tests"),
  REPLICATION_TRACE_PERCENT("replication.trace.percent", "0.1", PropertyType.FRACTION, "The sampling percentage to use for replication traces"),

  ;

  private String key, defaultValue, description;
  private PropertyType type;
  private static final Logger log = LoggerFactory.getLogger(Property.class);

  private Property(String name, String defaultValue, PropertyType type, String description) {
    this.key = name;
    this.defaultValue = defaultValue;
    this.description = description;
    this.type = type;
  }

  @Override
  public String toString() {
    return this.key;
  }

  /**
   * Gets the key (string) for this property.
   *
   * @return key
   */
  public String getKey() {
    return this.key;
  }

  /**
   * Gets the default value for this property exactly as provided in its definition (i.e., without interpolation or conversion to absolute paths).
   *
   * @return raw default value
   */
  public String getRawDefaultValue() {
    return this.defaultValue;
  }

  /**
   * Gets the default value for this property. System properties are interpolated into the value if necessary.
   *
   * @return default value
   */
  public String getDefaultValue() {
    String v;
    if (isInterpolated()) {
      PropertiesConfiguration pconf = new PropertiesConfiguration();
      Properties systemProperties = System.getProperties();
      synchronized (systemProperties) {
        pconf.append(new MapConfiguration(systemProperties));
      }
      pconf.addProperty("hack_default_value", this.defaultValue);
      v = pconf.getString("hack_default_value");
    } else {
      v = getRawDefaultValue();
    }
    if (this.type == PropertyType.ABSOLUTEPATH && !(v.trim().equals("")))
      v = new File(v).getAbsolutePath();
    return v;
  }

  /**
   * Gets the type of this property.
   *
   * @return property type
   */
  public PropertyType getType() {
    return this.type;
  }

  /**
   * Gets the description of this property.
   *
   * @return description
   */
  public String getDescription() {
    return this.description;
  }

  private boolean isInterpolated() {
    return hasAnnotation(Interpolated.class) || hasPrefixWithAnnotation(getKey(), Interpolated.class);
  }

  /**
   * Checks if this property is experimental.
   *
   * @return true if this property is experimental
   */
  public boolean isExperimental() {
    return hasAnnotation(Experimental.class) || hasPrefixWithAnnotation(getKey(), Experimental.class);
  }

  /**
   * Checks if this property is deprecated.
   *
   * @return true if this property is deprecated
   */
  public boolean isDeprecated() {
    return hasAnnotation(Deprecated.class) || hasPrefixWithAnnotation(getKey(), Deprecated.class);
  }

  private volatile Boolean isSensitive = null;

  /**
   * Checks if this property is sensitive.
   *
   * @return true if this property is sensitive
   */
  public boolean isSensitive() {
    if (isSensitive == null) {
      isSensitive = hasAnnotation(Sensitive.class) || hasPrefixWithAnnotation(getKey(), Sensitive.class);
    }
    return isSensitive.booleanValue();
  }

  /**
   * Checks if a property with the given key is sensitive. The key must be for a valid property, and must either itself be annotated as sensitive or have a
   * prefix annotated as sensitive.
   *
   * @param key
   *          property key
   * @return true if property is sensitive
   */
  public static boolean isSensitive(String key) {
    return hasPrefixWithAnnotation(key, Sensitive.class);
  }

  private <T extends Annotation> boolean hasAnnotation(Class<T> annotationType) {
    Logger log = LoggerFactory.getLogger(getClass());
    try {
      for (Annotation a : getClass().getField(name()).getAnnotations())
        if (annotationType.isInstance(a))
          return true;
    } catch (SecurityException e) {
      log.error("{}", e.getMessage(), e);
    } catch (NoSuchFieldException e) {
      log.error("{}", e.getMessage(), e);
    }
    return false;
  }

  private static <T extends Annotation> boolean hasPrefixWithAnnotation(String key, Class<T> annotationType) {
    // relies on side-effects of isValidPropertyKey to populate validPrefixes
    if (isValidPropertyKey(key)) {
      // check if property exists on its own and has the annotation
      if (Property.getPropertyByKey(key) != null)
        return getPropertyByKey(key).hasAnnotation(annotationType);
      // can't find the property, so check the prefixes
      boolean prefixHasAnnotation = false;
      for (String prefix : validPrefixes)
        if (key.startsWith(prefix))
          prefixHasAnnotation = prefixHasAnnotation || getPropertyByKey(prefix).hasAnnotation(annotationType);
      return prefixHasAnnotation;
    }
    return false;
  }

  private static HashSet<String> validTableProperties = null;
  private static HashSet<String> validProperties = null;
  private static HashSet<String> validPrefixes = null;

  private static boolean isKeyValidlyPrefixed(String key) {
    for (String prefix : validPrefixes) {
      if (key.startsWith(prefix))
        return true;
    }

    return false;
  }

  /**
   * Checks if the given property key is valid. A valid property key is either equal to the key of some defined property or has a prefix matching some prefix
   * defined in this class.
   *
   * @param key
   *          property key
   * @return true if key is valid (recognized, or has a recognized prefix)
   */
  public synchronized static boolean isValidPropertyKey(String key) {
    if (validProperties == null) {
      validProperties = new HashSet<>();
      validPrefixes = new HashSet<>();

      for (Property p : Property.values()) {
        if (p.getType().equals(PropertyType.PREFIX)) {
          validPrefixes.add(p.getKey());
        } else {
          validProperties.add(p.getKey());
        }
      }
    }

    return validProperties.contains(key) || isKeyValidlyPrefixed(key);
  }

  /**
   * Checks if the given property key is for a valid table property. A valid table property key is either equal to the key of some defined table property (which
   * each start with {@link #TABLE_PREFIX}) or has a prefix matching {@link #TABLE_CONSTRAINT_PREFIX}, {@link #TABLE_ITERATOR_PREFIX}, or
   * {@link #TABLE_LOCALITY_GROUP_PREFIX}.
   *
   * @param key
   *          property key
   * @return true if key is valid for a table property (recognized, or has a recognized prefix)
   */
  public synchronized static boolean isValidTablePropertyKey(String key) {
    if (validTableProperties == null) {
      validTableProperties = new HashSet<>();
      for (Property p : Property.values()) {
        if (!p.getType().equals(PropertyType.PREFIX) && p.getKey().startsWith(Property.TABLE_PREFIX.getKey())) {
          validTableProperties.add(p.getKey());
        }
      }
    }

    return validTableProperties.contains(key) || key.startsWith(Property.TABLE_CONSTRAINT_PREFIX.getKey())
        || key.startsWith(Property.TABLE_ITERATOR_PREFIX.getKey()) || key.startsWith(Property.TABLE_LOCALITY_GROUP_PREFIX.getKey())
        || key.startsWith(Property.TABLE_COMPACTION_STRATEGY_PREFIX.getKey()) || key.startsWith(Property.TABLE_REPLICATION_TARGET.getKey())
        || key.startsWith(Property.TABLE_ARBITRARY_PROP_PREFIX.getKey()) || key.startsWith(TABLE_SAMPLER_OPTS.getKey())
        || key.startsWith(TABLE_SUMMARIZER_PREFIX.getKey());
  }

  /**
   * Properties we check the value of within the TabletServer request handling or maintenance processing loops.
   */
  public static final EnumSet<Property> HOT_PATH_PROPERTIES = EnumSet.of(Property.TSERV_CLIENT_TIMEOUT, Property.TSERV_TOTAL_MUTATION_QUEUE_MAX,
      Property.TSERV_ARCHIVE_WALOGS, Property.GC_TRASH_IGNORE, Property.TSERV_MAJC_DELAY, Property.TABLE_MINC_LOGS_MAX, Property.TSERV_MAJC_MAXCONCURRENT,
      Property.REPLICATION_WORKER_THREADS, Property.TABLE_DURABILITY, Property.INSTANCE_ZK_TIMEOUT, Property.TABLE_CLASSPATH,
      Property.MASTER_METADATA_SUSPENDABLE);

  private static final EnumSet<Property> fixedProperties = EnumSet.of(Property.TSERV_CLIENTPORT, Property.TSERV_NATIVEMAP_ENABLED,
      Property.TSERV_SCAN_MAX_OPENFILES, Property.MASTER_CLIENTPORT, Property.GC_PORT);

  /**
   * Checks if the given property may be changed via Zookeeper, but not recognized until the restart of some relevant daemon.
   *
   * @param key
   *          property key
   * @return true if property may be changed via Zookeeper but only heeded upon some restart
   */
  public static boolean isFixedZooPropertyKey(Property key) {
    return fixedProperties.contains(key);
  }

  /**
   * Checks if the given property key is valid for a property that may be changed via Zookeeper.
   *
   * @param key
   *          property key
   * @return true if key's property may be changed via Zookeeper
   */
  public static boolean isValidZooPropertyKey(String key) {
    // white list prefixes
    return key.startsWith(Property.TABLE_PREFIX.getKey()) || key.startsWith(Property.TSERV_PREFIX.getKey()) || key.startsWith(Property.MASTER_PREFIX.getKey())
        || key.startsWith(Property.GC_PREFIX.getKey()) || key.startsWith(Property.MONITOR_PREFIX.getKey() + "banner.")
        || key.startsWith(VFS_CONTEXT_CLASSPATH_PROPERTY.getKey()) || key.startsWith(Property.TABLE_COMPACTION_STRATEGY_PREFIX.getKey())
        || key.startsWith(REPLICATION_PREFIX.getKey());
  }

  /**
   * Gets a {@link Property} instance with the given key.
   *
   * @param key
   *          property key
   * @return property, or null if not found
   */
  public static Property getPropertyByKey(String key) {
    for (Property prop : Property.values())
      if (prop.getKey().equals(key))
        return prop;
    return null;
  }

  /**
   * Checks if this property is expected to have a Java class as a value.
   *
   * @return true if this is property is a class property
   */
  public static boolean isClassProperty(String key) {
    return (key.startsWith(Property.TABLE_CONSTRAINT_PREFIX.getKey()) && key.substring(Property.TABLE_CONSTRAINT_PREFIX.getKey().length()).split("\\.").length == 1)
        || (key.startsWith(Property.TABLE_ITERATOR_PREFIX.getKey()) && key.substring(Property.TABLE_ITERATOR_PREFIX.getKey().length()).split("\\.").length == 2)
        || key.equals(Property.TABLE_LOAD_BALANCER.getKey());
  }

  // This is not a cache for loaded classes, just a way to avoid spamming the debug log
  static Map<String,Class<?>> loaded = Collections.synchronizedMap(new HashMap<String,Class<?>>());

  private static <T> T createInstance(String context, String clazzName, Class<T> base, T defaultInstance) {
    T instance = null;

    try {

      Class<? extends T> clazz;
      if (context != null && !context.equals("")) {
        clazz = AccumuloVFSClassLoader.getContextManager().loadClass(context, clazzName, base);
      } else {
        clazz = AccumuloVFSClassLoader.loadClass(clazzName, base);
      }

      instance = clazz.newInstance();
      if (loaded.put(clazzName, clazz) != clazz)
        log.debug("Loaded class : " + clazzName);
    } catch (Exception e) {
      log.warn("Failed to load class ", e);
    }

    if (instance == null) {
      log.info("Using default class " + defaultInstance.getClass().getName());
      instance = defaultInstance;
    }
    return instance;
  }

  /**
   * Creates a new instance of a class specified in a configuration property. The table classpath context is used if set.
   *
   * @param conf
   *          configuration containing property
   * @param property
   *          property specifying class name
   * @param base
   *          base class of type
   * @param defaultInstance
   *          instance to use if creation fails
   * @return new class instance, or default instance if creation failed
   * @see AccumuloVFSClassLoader
   */
  public static <T> T createTableInstanceFromPropertyName(AccumuloConfiguration conf, Property property, Class<T> base, T defaultInstance) {
    String clazzName = conf.get(property);
    String context = conf.get(TABLE_CLASSPATH);

    return createInstance(context, clazzName, base, defaultInstance);
  }

  /**
   * Creates a new instance of a class specified in a configuration property.
   *
   * @param conf
   *          configuration containing property
   * @param property
   *          property specifying class name
   * @param base
   *          base class of type
   * @param defaultInstance
   *          instance to use if creation fails
   * @return new class instance, or default instance if creation failed
   * @see AccumuloVFSClassLoader
   */
  public static <T> T createInstanceFromPropertyName(AccumuloConfiguration conf, Property property, Class<T> base, T defaultInstance) {
    String clazzName = conf.get(property);

    return createInstance(null, clazzName, base, defaultInstance);
  }

  /**
   * Collects together properties from the given configuration pertaining to compaction strategies. The relevant properties all begin with the prefix in
   * {@link #TABLE_COMPACTION_STRATEGY_PREFIX}. In the returned map, the prefix is removed from each property's key.
   *
   * @param tableConf
   *          configuration
   * @return map of compaction strategy property keys and values, with the detection prefix removed from each key
   */
  public static Map<String,String> getCompactionStrategyOptions(AccumuloConfiguration tableConf) {
    Map<String,String> longNames = tableConf.getAllPropertiesWithPrefix(Property.TABLE_COMPACTION_STRATEGY_PREFIX);
    Map<String,String> result = new HashMap<>();
    for (Entry<String,String> entry : longNames.entrySet()) {
      result.put(entry.getKey().substring(Property.TABLE_COMPACTION_STRATEGY_PREFIX.getKey().length()), entry.getValue());
    }
    return result;
  }
}<|MERGE_RESOLUTION|>--- conflicted
+++ resolved
@@ -458,13 +458,8 @@
   TABLE_FILE_TYPE("table.file.type", RFile.EXTENSION, PropertyType.STRING, "Change the type of file a table writes"),
   TABLE_LOAD_BALANCER("table.balancer", "org.apache.accumulo.server.master.balancer.DefaultLoadBalancer", PropertyType.STRING,
       "This property can be set to allow the LoadBalanceByTable load balancer to change the called Load Balancer for this table"),
-<<<<<<< HEAD
-  TABLE_FILE_COMPRESSION_TYPE("table.file.compress.type", "gz", PropertyType.STRING, "One of gz,lzo,none"),
+  TABLE_FILE_COMPRESSION_TYPE("table.file.compress.type", "gz", PropertyType.STRING, "One of gz,snappy,lzo,none"),
   TABLE_FILE_COMPRESSED_BLOCK_SIZE("table.file.compress.blocksize", "100K", PropertyType.BYTES,
-=======
-  TABLE_FILE_COMPRESSION_TYPE("table.file.compress.type", "gz", PropertyType.STRING, "One of gz,snappy,lzo,none"),
-  TABLE_FILE_COMPRESSED_BLOCK_SIZE("table.file.compress.blocksize", "100K", PropertyType.MEMORY,
->>>>>>> 8d6b7299
       "Similar to the hadoop io.seqfile.compress.blocksize setting, so that files have better query performance. The maximum value for this is "
           + Integer.MAX_VALUE + ". (This setting is the size threshold prior to compression, and applies even compression is disabled.)"),
   TABLE_FILE_COMPRESSED_BLOCK_SIZE_INDEX("table.file.compress.blocksize.index", "128K", PropertyType.BYTES,
