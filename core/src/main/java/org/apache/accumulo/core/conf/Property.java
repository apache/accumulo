--- conflicted
+++ resolved
@@ -267,14 +267,9 @@
       "Use the SYNC_BLOCK create flag to sync WAL writes to disk. Prevents problems recovering from sudden system resets."),
   TSERV_WAL_SYNC_METHOD("tserver.wal.sync.method", "hsync", PropertyType.STRING, "The method to invoke when sync'ing WALs. HSync will provide " +
       "resiliency in the face of unexpected power outages, at the cost of speed. If method is not available, the legacy 'sync' method " +
-<<<<<<< HEAD
-      "will be used to ensure backwards compatibility with older Hadoop versions"),
- 
-=======
       "will be used to ensure backwards compatibility with older Hadoop versions. A value of 'hflush' is the alternative to the default value " +
       "of 'hsync' which will result in faster writes, but with less durability"),
-  
->>>>>>> 2526f0a2
+
   // properties that are specific to logger server behavior
   LOGGER_PREFIX("logger.", null, PropertyType.PREFIX, "Properties in this category affect the behavior of the write-ahead logger servers"),
   LOGGER_DIR("logger.dir.walog", "walogs", PropertyType.PATH, "This property is only needed if Accumulo was upgraded from a 1.4 or earlier version. "
