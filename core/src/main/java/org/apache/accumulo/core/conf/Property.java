/*
 * Licensed to the Apache Software Foundation (ASF) under one or more
 * contributor license agreements.  See the NOTICE file distributed with
 * this work for additional information regarding copyright ownership.
 * The ASF licenses this file to You under the Apache License, Version 2.0
 * (the "License"); you may not use this file except in compliance with
 * the License.  You may obtain a copy of the License at
 *
 *     http://www.apache.org/licenses/LICENSE-2.0
 *
 * Unless required by applicable law or agreed to in writing, software
 * distributed under the License is distributed on an "AS IS" BASIS,
 * WITHOUT WARRANTIES OR CONDITIONS OF ANY KIND, either express or implied.
 * See the License for the specific language governing permissions and
 * limitations under the License.
 */
package org.apache.accumulo.core.conf;

import java.io.File;
import java.lang.annotation.Annotation;
import java.util.Collections;
import java.util.EnumSet;
import java.util.HashMap;
import java.util.HashSet;
import java.util.Map;
import java.util.Map.Entry;
import java.util.Properties;

import org.apache.accumulo.core.Constants;
import org.apache.accumulo.core.client.security.tokens.PasswordToken;
import org.apache.accumulo.core.file.rfile.RFile;
import org.apache.accumulo.core.iterators.IteratorUtil.IteratorScope;
import org.apache.accumulo.core.metadata.MetadataTable;
import org.apache.accumulo.core.util.format.DefaultFormatter;
import org.apache.accumulo.core.util.interpret.DefaultScanInterpreter;
import org.apache.accumulo.start.classloader.AccumuloClassLoader;
import org.apache.accumulo.start.classloader.vfs.AccumuloVFSClassLoader;
import org.apache.commons.configuration.MapConfiguration;
import org.apache.commons.configuration.PropertiesConfiguration;
import org.slf4j.Logger;
import org.slf4j.LoggerFactory;

import com.google.common.base.Preconditions;

public enum Property {
  // Crypto-related properties
  @Experimental
  CRYPTO_PREFIX("crypto.", null, PropertyType.PREFIX,
      "Properties in this category related to the configuration of both default and custom crypto"
          + " modules."),
  @Experimental
  CRYPTO_MODULE_CLASS("crypto.module.class", "NullCryptoModule", PropertyType.STRING,
      "Fully qualified class name of the class that implements the CryptoModule"
          + " interface, to be used in setting up encryption at rest for the WAL and"
          + " (future) other parts of the code."),
  @Experimental
  CRYPTO_CIPHER_SUITE("crypto.cipher.suite", "NullCipher", PropertyType.STRING,
      "Describes the cipher suite to use for the write-ahead log"),
  @Experimental
  CRYPTO_CIPHER_ALGORITHM_NAME("crypto.cipher.algorithm.name", "NullCipher", PropertyType.STRING,
      "States the name of the algorithm used in the corresponding cipher suite. "
          + "Do not make these different, unless you enjoy mysterious exceptions and bugs."),
  @Experimental
  CRYPTO_BLOCK_STREAM_SIZE("crypto.block.stream.size", "1K", PropertyType.MEMORY,
      "The size of the buffer above the cipher stream."
          + " Used for reading files and padding walog entries."),
  @Experimental
  CRYPTO_CIPHER_KEY_LENGTH("crypto.cipher.key.length", "128", PropertyType.STRING,
      "Specifies the key length *in bits* to use for the symmetric key, "
          + "should probably be 128 or 256 unless you really know what you're doing"),
  @Experimental
  CRYPTO_SECURE_RNG("crypto.secure.rng", "SHA1PRNG", PropertyType.STRING,
      "States the secure random number generator to use, and defaults to the built-in SHA1PRNG"),
  @Experimental
  CRYPTO_SECURE_RNG_PROVIDER("crypto.secure.rng.provider", "SUN", PropertyType.STRING,
      "States the secure random number generator provider to use."),
  @Experimental
  CRYPTO_SECRET_KEY_ENCRYPTION_STRATEGY_CLASS("crypto.secret.key.encryption.strategy.class",
      "NullSecretKeyEncryptionStrategy", PropertyType.STRING,
      "The class Accumulo should use for its key encryption strategy."),
  @Experimental
  CRYPTO_DEFAULT_KEY_STRATEGY_HDFS_URI("crypto.default.key.strategy.hdfs.uri", "",
      PropertyType.STRING,
      "The path relative to the top level instance directory (instance.dfs.dir) where to store"
          + " the key encryption key within HDFS."),
  @Experimental
  CRYPTO_DEFAULT_KEY_STRATEGY_KEY_LOCATION("crypto.default.key.strategy.key.location",
      "/crypto/secret/keyEncryptionKey", PropertyType.ABSOLUTEPATH,
      "The path relative to the top level instance directory (instance.dfs.dir) where to store"
          + " the key encryption key within HDFS."),
  @Experimental
  CRYPTO_DEFAULT_KEY_STRATEGY_CIPHER_SUITE("crypto.default.key.strategy.cipher.suite", "NullCipher",
      PropertyType.STRING,
      "The cipher suite to use when encrypting session keys with a key"
          + " encryption keyThis should be set to match the overall encryption"
          + " algorithm but with ECB mode and no padding unless you really know what"
          + " you're doing and are sure you won't break internal file formats"),
  @Experimental
  CRYPTO_OVERRIDE_KEY_STRATEGY_WITH_CONFIGURED_STRATEGY(
      "crypto.override.key.strategy.with.configured.strategy", "false", PropertyType.BOOLEAN,
      "The default behavior is to record the key encryption strategy with the"
          + " encrypted file, and continue to use that strategy for the life of that"
          + " file. Sometimes, you change your strategy and want to use the new"
          + " strategy, not the old one. (Most commonly, this will be because you have"
          + " moved key material from one spot to another.) If you want to override"
          + " the recorded key strategy with the one in the configuration file, set"
          + " this property to true."),
  // SSL properties local to each node (see also instance.ssl.enabled which must be consistent
  // across all nodes in an instance)
  RPC_PREFIX("rpc.", null, PropertyType.PREFIX,
      "Properties in this category related to the configuration of SSL keys for RPC."
          + " See also instance.ssl.enabled"),
  RPC_SSL_KEYSTORE_PATH("rpc.javax.net.ssl.keyStore", "$ACCUMULO_CONF_DIR/ssl/keystore.jks",
      PropertyType.PATH, "Path of the keystore file for the servers' private SSL key"),
  @Sensitive
  RPC_SSL_KEYSTORE_PASSWORD("rpc.javax.net.ssl.keyStorePassword", "", PropertyType.STRING,
      "Password used to encrypt the SSL private keystore. "
          + "Leave blank to use the Accumulo instance secret"),
  RPC_SSL_KEYSTORE_TYPE("rpc.javax.net.ssl.keyStoreType", "jks", PropertyType.STRING,
      "Type of SSL keystore"),
  RPC_SSL_TRUSTSTORE_PATH("rpc.javax.net.ssl.trustStore", "$ACCUMULO_CONF_DIR/ssl/truststore.jks",
      PropertyType.PATH, "Path of the truststore file for the root cert"),
  @Sensitive
  RPC_SSL_TRUSTSTORE_PASSWORD("rpc.javax.net.ssl.trustStorePassword", "", PropertyType.STRING,
      "Password used to encrypt the SSL truststore. Leave blank to use no password"),
  RPC_SSL_TRUSTSTORE_TYPE("rpc.javax.net.ssl.trustStoreType", "jks", PropertyType.STRING,
      "Type of SSL truststore"),
  RPC_USE_JSSE("rpc.useJsse", "false", PropertyType.BOOLEAN,
      "Use JSSE system properties to configure SSL rather than the " + RPC_PREFIX.getKey()
          + "javax.net.ssl.* Accumulo properties"),
  RPC_SSL_CIPHER_SUITES("rpc.ssl.cipher.suites", "", PropertyType.STRING,
      "Comma separated list of cipher suites that can be used by accepted connections"),
  RPC_SSL_ENABLED_PROTOCOLS("rpc.ssl.server.enabled.protocols", "TLSv1,TLSv1.1,TLSv1.2",
      PropertyType.STRING,
      "Comma separated list of protocols that can be used to accept connections"),
  // TLSv1.2 should be used as the default when JDK6 support is dropped
  RPC_SSL_CLIENT_PROTOCOL("rpc.ssl.client.protocol", "TLSv1", PropertyType.STRING,
      "The protocol used to connect to a secure server, must be in the list of enabled protocols "
          + "on the server side (rpc.ssl.server.enabled.protocols)"),
  /**
   * @since 1.7.0
   */
  RPC_SASL_QOP("rpc.sasl.qop", "auth", PropertyType.STRING,
      "The quality of protection to be used with SASL. Valid values are 'auth', 'auth-int',"
          + " and 'auth-conf'"),

  // instance properties (must be the same for every node in an instance)
  INSTANCE_PREFIX("instance.", null, PropertyType.PREFIX,
      "Properties in this category must be consistent throughout a cloud. "
          + "This is enforced and servers won't be able to communicate if these differ."),
  INSTANCE_ZK_HOST("instance.zookeeper.host", "localhost:2181", PropertyType.HOSTLIST,
      "Comma separated list of zookeeper servers"),
  INSTANCE_ZK_TIMEOUT("instance.zookeeper.timeout", "30s", PropertyType.TIMEDURATION,
      "Zookeeper session timeout; "
          + "max value when represented as milliseconds should be no larger than "
          + Integer.MAX_VALUE),
  @Deprecated
  INSTANCE_DFS_URI("instance.dfs.uri", "", PropertyType.URI,
      "A url accumulo should use to connect to DFS. If this is empty, accumulo"
          + " will obtain this information from the hadoop configuration. This property"
          + " will only be used when creating new files if instance.volumes is empty."
          + " After an upgrade to 1.6.0 Accumulo will start using absolute paths to"
          + " reference files. Files created before a 1.6.0 upgrade are referenced via"
          + " relative paths. Relative paths will always be resolved using this config"
          + " (if empty using the hadoop config)."),
  @Deprecated
  INSTANCE_DFS_DIR("instance.dfs.dir", "/accumulo", PropertyType.ABSOLUTEPATH,
      "HDFS directory in which accumulo instance will run. "
          + "Do not change after accumulo is initialized."),
  @Sensitive
  INSTANCE_SECRET("instance.secret", "DEFAULT", PropertyType.STRING,
      "A secret unique to a given instance that all servers must know in order"
          + " to communicate with one another. It should be changed prior to the"
          + " initialization of Accumulo. To change it after Accumulo has been"
          + " initialized, use the ChangeSecret tool and then update"
          + " conf/accumulo-site.xml everywhere. Before using the ChangeSecret tool,"
          + " make sure Accumulo is not running and you are logged in as the user that"
          + " controls Accumulo files in HDFS. To use the ChangeSecret tool, run the"
          + " command: ./bin/accumulo org.apache.accumulo.server.util.ChangeSecret"),
  INSTANCE_VOLUMES("instance.volumes", "", PropertyType.STRING,
      "A comma seperated list of dfs uris to use. Files will be stored across"
          + " these filesystems. If this is empty, then instance.dfs.uri will be used."
          + " After adding uris to this list, run 'accumulo init --add-volume' and then"
          + " restart tservers. If entries are removed from this list then tservers"
          + " will need to be restarted. After a uri is removed from the list Accumulo"
          + " will not create new files in that location, however Accumulo can still"
          + " reference files created at that location before the config change. To use"
          + " a comma or other reserved characters in a URI use standard URI hex"
          + " encoding. For example replace commas with %2C."),
  INSTANCE_VOLUMES_REPLACEMENTS("instance.volumes.replacements", "", PropertyType.STRING,
      "Since accumulo stores absolute URIs changing the location of a namenode "
          + "could prevent Accumulo from starting. The property helps deal with "
          + "that situation. Provide a comma separated list of uri replacement "
          + "pairs here if a namenode location changes. Each pair shold be separated "
          + "with a space. For example, if hdfs://nn1 was replaced with "
          + "hdfs://nnA and hdfs://nn2 was replaced with hdfs://nnB, then set this "
          + "property to 'hdfs://nn1 hdfs://nnA,hdfs://nn2 hdfs://nnB' "
          + "Replacements must be configured for use. To see which volumes are "
          + "currently in use, run 'accumulo admin volumes -l'. To use a comma or "
          + "other reserved characters in a URI use standard URI hex encoding. For "
          + "example replace commas with %2C."),
  INSTANCE_SECURITY_AUTHENTICATOR("instance.security.authenticator",
      "org.apache.accumulo.server.security.handler.ZKAuthenticator", PropertyType.CLASSNAME,
      "The authenticator class that accumulo will use to determine if a user "
          + "has privilege to perform an action"),
  INSTANCE_SECURITY_AUTHORIZOR("instance.security.authorizor",
      "org.apache.accumulo.server.security.handler.ZKAuthorizor", PropertyType.CLASSNAME,
      "The authorizor class that accumulo will use to determine what labels a "
          + "user has privilege to see"),
  INSTANCE_SECURITY_PERMISSION_HANDLER("instance.security.permissionHandler",
      "org.apache.accumulo.server.security.handler.ZKPermHandler", PropertyType.CLASSNAME,
      "The permission handler class that accumulo will use to determine if a "
          + "user has privilege to perform an action"),
  INSTANCE_RPC_SSL_ENABLED("instance.rpc.ssl.enabled", "false", PropertyType.BOOLEAN,
      "Use SSL for socket connections from clients and among accumulo services. "
          + "Mutually exclusive with SASL RPC configuration."),
  INSTANCE_RPC_SSL_CLIENT_AUTH("instance.rpc.ssl.clientAuth", "false", PropertyType.BOOLEAN,
      "Require clients to present certs signed by a trusted root"),
  /**
   * @since 1.7.0
   */
  INSTANCE_RPC_SASL_ENABLED("instance.rpc.sasl.enabled", "false", PropertyType.BOOLEAN,
      "Configures Thrift RPCs to require SASL with GSSAPI which supports "
          + "Kerberos authentication. Mutually exclusive with SSL RPC configuration."),
  @Deprecated
  INSTANCE_RPC_SASL_PROXYUSERS("instance.rpc.sasl.impersonation.", null, PropertyType.PREFIX,
      "Prefix that allows configuration of users that are allowed to impersonate other users"),
  INSTANCE_RPC_SASL_ALLOWED_USER_IMPERSONATION("instance.rpc.sasl.allowed.user.impersonation", "",
      PropertyType.STRING,
      "One-line configuration property controlling what users are allowed to "
          + "impersonate other users"),
  INSTANCE_RPC_SASL_ALLOWED_HOST_IMPERSONATION("instance.rpc.sasl.allowed.host.impersonation", "",
      PropertyType.STRING,
      "One-line configuration property controlling the network locations "
          + "(hostnames) that are allowed to impersonate other users"),

  // general properties
  GENERAL_PREFIX("general.", null, PropertyType.PREFIX,
      "Properties in this category affect the behavior of accumulo overall, but "
          + "do not have to be consistent throughout a cloud."),
  GENERAL_CLASSPATHS(AccumuloClassLoader.CLASSPATH_PROPERTY_NAME,
      AccumuloClassLoader.ACCUMULO_CLASSPATH_VALUE, PropertyType.STRING,
      "A list of all of the places to look for a class. Order does matter, as "
          + "it will look for the jar starting in the first location to the last. "
          + "Please note, hadoop conf and hadoop lib directories NEED to be here, "
          + "along with accumulo lib and zookeeper directory. Supports full regex on "
          + " filename alone."),

  // needs special treatment in accumulo start jar
  GENERAL_DYNAMIC_CLASSPATHS(AccumuloVFSClassLoader.DYNAMIC_CLASSPATH_PROPERTY_NAME,
      AccumuloVFSClassLoader.DEFAULT_DYNAMIC_CLASSPATH_VALUE, PropertyType.STRING,
      "A list of all of the places where changes in jars or classes will force "
          + "a reload of the classloader."),
  GENERAL_RPC_TIMEOUT("general.rpc.timeout", "120s", PropertyType.TIMEDURATION,
      "Time to wait on I/O for simple, short RPC calls"),
  @Experimental
  GENERAL_RPC_SERVER_TYPE("general.rpc.server.type", "", PropertyType.STRING,
      "Type of Thrift server to instantiate, see "
          + "org.apache.accumulo.server.rpc.ThriftServerType for more information. "
          + "Only useful for benchmarking thrift servers"),
  GENERAL_KERBEROS_KEYTAB("general.kerberos.keytab", "", PropertyType.PATH,
      "Path to the kerberos keytab to use. Leave blank if not using kerberoized hdfs"),
  GENERAL_KERBEROS_PRINCIPAL("general.kerberos.principal", "", PropertyType.STRING,
      "Name of the kerberos principal to use. _HOST will automatically be "
          + "replaced by the machines hostname in the hostname portion of the "
          + "principal. Leave blank if not using kerberoized hdfs"),
  GENERAL_KERBEROS_RENEWAL_PERIOD("general.kerberos.renewal.period", "30s",
      PropertyType.TIMEDURATION,
      "The amount of time between attempts to perform Kerberos ticket renewals. "
          + "This does not equate to how often tickets are actually renewed (which is "
          + "performed at 80% of the ticket lifetime)."),
  GENERAL_MAX_MESSAGE_SIZE("general.server.message.size.max", "1G", PropertyType.MEMORY,
      "The maximum size of a message that can be sent to a server."),
  GENERAL_SIMPLETIMER_THREADPOOL_SIZE("general.server.simpletimer.threadpool.size", "1",
      PropertyType.COUNT, "The number of threads to use for " + "server-internal scheduled tasks"),
  // If you update the default type, be sure to update the default used for initialization failures
  // in VolumeManagerImpl
  @Experimental
  GENERAL_VOLUME_CHOOSER("general.volume.chooser",
      "org.apache.accumulo.server.fs.PerTableVolumeChooser", PropertyType.CLASSNAME,
      "The class that will be used to select which volume will be used to create new files."),
  GENERAL_SECURITY_CREDENTIAL_PROVIDER_PATHS("general.security.credential.provider.paths", "",
      PropertyType.STRING, "Comma-separated list of paths to CredentialProviders"),
  GENERAL_LEGACY_METRICS("general.legacy.metrics", "false", PropertyType.BOOLEAN,
      "Use the old metric infrastructure configured by accumulo-metrics.xml, "
          + "instead of Hadoop Metrics2"),
  GENERAL_DELEGATION_TOKEN_LIFETIME("general.delegation.token.lifetime", "7d",
      PropertyType.TIMEDURATION,
      "The length of time that delegation tokens and secret keys are valid"),
  GENERAL_DELEGATION_TOKEN_UPDATE_INTERVAL("general.delegation.token.update.interval", "1d",
      PropertyType.TIMEDURATION, "The length of time between generation of new secret keys"),
  GENERAL_MAX_SCANNER_RETRY_PERIOD("general.max.scanner.retry.period", "5s",
      PropertyType.TIMEDURATION,
      "The maximum amount of time that a Scanner should wait before retrying a failed RPC"),

  // properties that are specific to master server behavior
  MASTER_PREFIX("master.", null, PropertyType.PREFIX,
      "Properties in this category affect the behavior of the master server"),
  MASTER_CLIENTPORT("master.port.client", "9999", PropertyType.PORT,
      "The port used for handling client connections on the master"),
  MASTER_TABLET_BALANCER("master.tablet.balancer",
      "org.apache.accumulo.server.master.balancer.TableLoadBalancer", PropertyType.CLASSNAME,
      "The balancer class that accumulo will use to make tablet assignment and "
          + "migration decisions."),
  MASTER_RECOVERY_MAXAGE("master.recovery.max.age", "60m", PropertyType.TIMEDURATION,
      "Recovery files older than this age will be removed."),
  MASTER_RECOVERY_MAXTIME("master.recovery.time.max", "30m", PropertyType.TIMEDURATION,
      "The maximum time to attempt recovery before giving up"),
  MASTER_BULK_RETRIES("master.bulk.retries", "3", PropertyType.COUNT,
      "The number of attempts to bulk-load a file before giving up."),
  MASTER_BULK_THREADPOOL_SIZE("master.bulk.threadpool.size", "5", PropertyType.COUNT,
      "The number of threads to use when coordinating a bulk-import."),
  MASTER_BULK_TIMEOUT("master.bulk.timeout", "5m", PropertyType.TIMEDURATION,
      "The time to wait for a tablet server to process a bulk import request"),
  MASTER_BULK_RENAME_THREADS("master.bulk.rename.threadpool.size", "20", PropertyType.COUNT,
      "The number of threads to use when moving user files to bulk ingest "
          + "directories under accumulo control"),
  MASTER_MINTHREADS("master.server.threads.minimum", "20", PropertyType.COUNT,
      "The minimum number of threads to use to handle incoming requests."),
  MASTER_THREADCHECK("master.server.threadcheck.time", "1s", PropertyType.TIMEDURATION,
      "The time between adjustments of the server thread pool."),
  MASTER_RECOVERY_DELAY("master.recovery.delay", "10s", PropertyType.TIMEDURATION,
      "When a tablet server's lock is deleted, it takes time for it to "
          + "completely quit. This delay gives it time before log recoveries begin."),
  MASTER_LEASE_RECOVERY_WAITING_PERIOD("master.lease.recovery.interval", "5s",
      PropertyType.TIMEDURATION,
      "The amount of time to wait after requesting a WAL file to be recovered"),
  MASTER_WALOG_CLOSER_IMPLEMETATION("master.walog.closer.implementation",
      "org.apache.accumulo.server.master.recovery.HadoopLogCloser", PropertyType.CLASSNAME,
      "A class that implements a mechansim to steal write access to a file"),
  MASTER_FATE_THREADPOOL_SIZE("master.fate.threadpool.size", "4", PropertyType.COUNT,
      "The number of threads used to run FAult-Tolerant Executions. These are "
          + "primarily table operations like merge."),
  MASTER_REPLICATION_SCAN_INTERVAL("master.replication.status.scan.interval", "30s",
      PropertyType.TIMEDURATION,
      "Amount of time to sleep before scanning the status section of the "
          + "replication table for new data"),
  MASTER_REPLICATION_COORDINATOR_PORT("master.replication.coordinator.port", "10001",
      PropertyType.PORT, "Port for the replication coordinator service"),
  MASTER_REPLICATION_COORDINATOR_MINTHREADS("master.replication.coordinator.minthreads", "4",
      PropertyType.COUNT, "Minimum number of threads dedicated to answering coordinator requests"),
  MASTER_REPLICATION_COORDINATOR_THREADCHECK("master.replication.coordinator.threadcheck.time",
      "5s", PropertyType.TIMEDURATION,
      "The time between adjustments of the coordinator thread pool"),
  MASTER_STATUS_THREAD_POOL_SIZE("master.status.threadpool.size", "1", PropertyType.COUNT,
      "The number of threads to use when fetching the tablet server status for balancing."),
<<<<<<< HEAD
  MASTER_STATUS_THREAD_TIMEOUT("master.status.thread.timeout", "6s", PropertyType.TIMEDURATION,
      "The timeout that master will use when collecting each tablet server status."),
  MASTER_METADATA_SUSPENDABLE("master.metadata.suspendable", "false", PropertyType.BOOLEAN, "Allow tablets for the " + MetadataTable.NAME
      + " table to be suspended via table.suspend.duration."),
=======
  MASTER_METADATA_SUSPENDABLE("master.metadata.suspendable", "false", PropertyType.BOOLEAN,
      "Allow tablets for the " + MetadataTable.NAME
          + " table to be suspended via table.suspend.duration."),
>>>>>>> b8c19f83

  // properties that are specific to tablet server behavior
  TSERV_PREFIX("tserver.", null, PropertyType.PREFIX,
      "Properties in this category affect the behavior of the tablet servers"),
  TSERV_CLIENT_TIMEOUT("tserver.client.timeout", "3s", PropertyType.TIMEDURATION,
      "Time to wait for clients to continue scans before closing a session."),
  TSERV_DEFAULT_BLOCKSIZE("tserver.default.blocksize", "1M", PropertyType.MEMORY,
      "Specifies a default blocksize for the tserver caches"),
  TSERV_DATACACHE_SIZE("tserver.cache.data.size", "128M", PropertyType.MEMORY,
      "Specifies the size of the cache for file data blocks."),
  TSERV_INDEXCACHE_SIZE("tserver.cache.index.size", "512M", PropertyType.MEMORY,
      "Specifies the size of the cache for file indices."),
  TSERV_PORTSEARCH("tserver.port.search", "false", PropertyType.BOOLEAN,
      "if the ports above are in use, search higher ports until one is available"),
  TSERV_CLIENTPORT("tserver.port.client", "9997", PropertyType.PORT,
      "The port used for handling client connections on the tablet servers"),
  @Deprecated
  TSERV_MUTATION_QUEUE_MAX("tserver.mutation.queue.max", "1M", PropertyType.MEMORY,
      "This setting is deprecated. See tserver.total.mutation.queue.max. "
          + "The amount of memory to use to store write-ahead-log "
          + "mutations-per-session before flushing them. Since the buffer is per "
          + "write session, consider the max number of concurrent writer when "
          + "configuring. When using Hadoop 2, Accumulo will call hsync() on the WAL. "
          + "For a small number of concurrent writers, increasing this buffer size "
          + "decreases the frequncy of hsync calls. For a large number of concurrent "
          + "writers a small buffers size is ok because of group commit."),
  TSERV_TOTAL_MUTATION_QUEUE_MAX("tserver.total.mutation.queue.max", "50M", PropertyType.MEMORY,
      "The amount of memory used to store write-ahead-log mutations before flushing them."),
  TSERV_TABLET_SPLIT_FINDMIDPOINT_MAXOPEN("tserver.tablet.split.midpoint.files.max", "300",
      PropertyType.COUNT,
      "To find a tablets split points, all index files are opened. This setting "
          + "determines how many index files can be opened at once. When there are "
          + "more index files than this setting multiple passes must be made, which is "
          + "slower. However opening too many files at once can cause problems."),
  TSERV_WALOG_MAX_SIZE("tserver.walog.max.size", "1G", PropertyType.MEMORY,
      "The maximum size for each write-ahead log. See comment for tserver.memory.maps.max"),
  TSERV_WALOG_MAX_AGE("tserver.walog.max.age", "24h", PropertyType.TIMEDURATION,
      "The maximum age for each write-ahead log."),
  TSERV_WALOG_TOLERATED_CREATION_FAILURES("tserver.walog.tolerated.creation.failures", "50",
      PropertyType.COUNT,
      "The maximum number of failures tolerated when creating a new WAL file. "
          + "Negative values will allow unlimited creation failures. Exceeding this "
          + "number of failures consecutively trying to create a new WAL causes the "
          + "TabletServer to exit."),
  TSERV_WALOG_TOLERATED_WAIT_INCREMENT("tserver.walog.tolerated.wait.increment", "1000ms",
      PropertyType.TIMEDURATION,
      "The amount of time to wait between failures to create or write a WALog."),
  // Never wait longer than 5 mins for a retry
  TSERV_WALOG_TOLERATED_MAXIMUM_WAIT_DURATION("tserver.walog.maximum.wait.duration", "5m",
      PropertyType.TIMEDURATION,
      "The maximum amount of time to wait after a failure to create or write a WAL file."),
  TSERV_MAJC_DELAY("tserver.compaction.major.delay", "30s", PropertyType.TIMEDURATION,
      "Time a tablet server will sleep between checking which tablets need compaction."),
  TSERV_MAJC_THREAD_MAXOPEN("tserver.compaction.major.thread.files.open.max", "10",
      PropertyType.COUNT, "Max number of files a major compaction thread can open at once. "),
  TSERV_SCAN_MAX_OPENFILES("tserver.scan.files.open.max", "100", PropertyType.COUNT,
      "Maximum total files that all tablets in a tablet server can open for scans. "),
  TSERV_MAX_IDLE("tserver.files.open.idle", "1m", PropertyType.TIMEDURATION,
      "Tablet servers leave previously used files open for future queries. This "
          + "setting determines how much time an unused file should be kept open until "
          + "it is closed."),
  TSERV_NATIVEMAP_ENABLED("tserver.memory.maps.native.enabled", "true", PropertyType.BOOLEAN,
      "An in-memory data store for accumulo implemented in c++ that increases "
          + "the amount of data accumulo can hold in memory and avoids Java GC " + "pauses."),
  TSERV_MAXMEM("tserver.memory.maps.max", "1G", PropertyType.MEMORY,
      "Maximum amount of memory that can be used to buffer data written to a"
          + " tablet server. There are two other properties that can effectively limit"
          + " memory usage table.compaction.minor.logs.threshold and"
          + " tserver.walog.max.size. Ensure that table.compaction.minor.logs.threshold"
          + " * tserver.walog.max.size >= this property."),
  TSERV_MEM_MGMT("tserver.memory.manager",
      "org.apache.accumulo.server.tabletserver.LargestFirstMemoryManager", PropertyType.CLASSNAME,
      "An implementation of MemoryManger that accumulo will use."),
  TSERV_SESSION_MAXIDLE("tserver.session.idle.max", "1m", PropertyType.TIMEDURATION,
      "When a tablet server's SimpleTimer thread triggers to check idle"
          + " sessions, this configurable option will be used to evaluate scan sessions"
          + " to determine if they can be closed due to inactivity"),
  TSERV_UPDATE_SESSION_MAXIDLE("tserver.session.update.idle.max", "1m", PropertyType.TIMEDURATION,
      "When a tablet server's SimpleTimer thread triggers to check idle"
          + " sessions, this configurable option will be used to evaluate update"
          + " sessions to determine if they can be closed due to inactivity"),
  TSERV_READ_AHEAD_MAXCONCURRENT("tserver.readahead.concurrent.max", "16", PropertyType.COUNT,
      "The maximum number of concurrent read ahead that will execute. This effectively"
          + " limits the number of long running scans that can run concurrently per tserver."),
  TSERV_METADATA_READ_AHEAD_MAXCONCURRENT("tserver.metadata.readahead.concurrent.max", "8",
      PropertyType.COUNT,
      "The maximum number of concurrent metadata read ahead that will execute."),
  TSERV_MIGRATE_MAXCONCURRENT("tserver.migrations.concurrent.max", "1", PropertyType.COUNT,
      "The maximum number of concurrent tablet migrations for a tablet server"),
  TSERV_MAJC_MAXCONCURRENT("tserver.compaction.major.concurrent.max", "3", PropertyType.COUNT,
      "The maximum number of concurrent major compactions for a tablet server"),
  TSERV_MAJC_THROUGHPUT("tserver.compaction.major.throughput", "0B", PropertyType.MEMORY,
      "Maximum number of bytes to read or write per second over all major"
          + " compactions on a TabletServer, or 0B for unlimited."),
  TSERV_MINC_MAXCONCURRENT("tserver.compaction.minor.concurrent.max", "4", PropertyType.COUNT,
      "The maximum number of concurrent minor compactions for a tablet server"),
  TSERV_MAJC_TRACE_PERCENT("tserver.compaction.major.trace.percent", "0.1", PropertyType.FRACTION,
      "The percent of major compactions to trace"),
  TSERV_MINC_TRACE_PERCENT("tserver.compaction.minor.trace.percent", "0.1", PropertyType.FRACTION,
      "The percent of minor compactions to trace"),
  TSERV_COMPACTION_WARN_TIME("tserver.compaction.warn.time", "10m", PropertyType.TIMEDURATION,
      "When a compaction has not made progress for this time period, a warning will be logged"),
  TSERV_BLOOM_LOAD_MAXCONCURRENT("tserver.bloom.load.concurrent.max", "4", PropertyType.COUNT,
      "The number of concurrent threads that will load bloom filters in the background. "
          + "Setting this to zero will make bloom filters load in the foreground."),
  TSERV_MONITOR_FS("tserver.monitor.fs", "true", PropertyType.BOOLEAN,
      "When enabled the tserver will monitor file systems and kill itself when"
          + " one switches from rw to ro. This is usually and indication that Linux has"
          + " detected a bad disk."),
  TSERV_MEMDUMP_DIR("tserver.dir.memdump", "/tmp", PropertyType.PATH,
      "A long running scan could possibly hold memory that has been minor"
          + " compacted. To prevent this, the in memory map is dumped to a local file"
          + " and the scan is switched to that local file. We can not switch to the"
          + " minor compacted file because it may have been modified by iterators. The"
          + " file dumped to the local dir is an exact copy of what was in memory."),
  TSERV_BULK_PROCESS_THREADS("tserver.bulk.process.threads", "1", PropertyType.COUNT,
      "The master will task a tablet server with pre-processing a bulk file"
          + " prior to assigning it to the appropriate tablet servers. This"
          + " configuration value controls the number of threads used to process the" + " files."),
  TSERV_BULK_ASSIGNMENT_THREADS("tserver.bulk.assign.threads", "1", PropertyType.COUNT,
      "The master delegates bulk file processing and assignment to tablet"
          + " servers. After the bulk file has been processed, the tablet server will"
          + " assign the file to the appropriate tablets on all servers. This property"
          + " controls the number of threads used to communicate to the other servers."),
  TSERV_BULK_RETRY("tserver.bulk.retry.max", "5", PropertyType.COUNT,
      "The number of times the tablet server will attempt to assign a file to a"
          + " tablet as it migrates and splits."),
  TSERV_BULK_TIMEOUT("tserver.bulk.timeout", "5m", PropertyType.TIMEDURATION,
      "The time to wait for a tablet server to process a bulk import request."),
  TSERV_MINTHREADS("tserver.server.threads.minimum", "20", PropertyType.COUNT,
      "The minimum number of threads to use to handle incoming requests."),
  TSERV_THREADCHECK("tserver.server.threadcheck.time", "1s", PropertyType.TIMEDURATION,
      "The time between adjustments of the server thread pool."),
  TSERV_MAX_MESSAGE_SIZE("tserver.server.message.size.max", "1G", PropertyType.MEMORY,
      "The maximum size of a message that can be sent to a tablet server."),
  TSERV_HOLD_TIME_SUICIDE("tserver.hold.time.max", "5m", PropertyType.TIMEDURATION,
      "The maximum time for a tablet server to be in the \"memory full\" state."
          + " If the tablet server cannot write out memory in this much time, it will"
          + " assume there is some failure local to its node, and quit. A value of zero"
          + " is equivalent to forever."),
  TSERV_WAL_BLOCKSIZE("tserver.wal.blocksize", "0", PropertyType.MEMORY,
      "The size of the HDFS blocks used to write to the Write-Ahead log. If"
          + " zero, it will be 110% of tserver.walog.max.size (that is, try to use"
          + " just one block)"),
  TSERV_WAL_REPLICATION("tserver.wal.replication", "0", PropertyType.COUNT,
      "The replication to use when writing the Write-Ahead log to HDFS. If"
          + " zero, it will use the HDFS default replication setting."),
  TSERV_RECOVERY_MAX_CONCURRENT("tserver.recovery.concurrent.max", "2", PropertyType.COUNT,
      "The maximum number of threads to use to sort logs during" + " recovery"),
  TSERV_SORT_BUFFER_SIZE("tserver.sort.buffer.size", "200M", PropertyType.MEMORY,
      "The amount of memory to use when sorting logs during recovery."),
  TSERV_ARCHIVE_WALOGS("tserver.archive.walogs", "false", PropertyType.BOOLEAN,
      "Keep copies of the WALOGs for debugging purposes"),
  TSERV_WORKQ_THREADS("tserver.workq.threads", "2", PropertyType.COUNT,
      "The number of threads for the distributed work queue. These threads are"
          + " used for copying failed bulk files."),
  TSERV_WAL_SYNC("tserver.wal.sync", "true", PropertyType.BOOLEAN,
      "Use the SYNC_BLOCK create flag to sync WAL writes to disk. Prevents"
          + " problems recovering from sudden system resets."),
  @Deprecated
  TSERV_WAL_SYNC_METHOD("tserver.wal.sync.method", "hsync", PropertyType.STRING,
      "This property is deprecated. Use table.durability instead."),
  TSERV_ASSIGNMENT_DURATION_WARNING("tserver.assignment.duration.warning", "10m",
      PropertyType.TIMEDURATION,
      "The amount of time an assignment can run before the server will print a"
          + " warning along with the current stack trace. Meant to help debug stuck"
          + " assignments"),
  TSERV_REPLICATION_REPLAYERS("tserver.replication.replayer.", null, PropertyType.PREFIX,
      "Allows configuration of implementation used to apply replicated data"),
  TSERV_REPLICATION_DEFAULT_HANDLER("tserver.replication.default.replayer",
      "org.apache.accumulo.tserver.replication.BatchWriterReplicationReplayer",
      PropertyType.CLASSNAME, "Default AccumuloReplicationReplayer implementation"),
  TSERV_REPLICATION_BW_REPLAYER_MEMORY("tserver.replication.batchwriter.replayer.memory", "50M",
      PropertyType.MEMORY, "Memory to provide to batchwriter to replay mutations for replication"),
  TSERV_ASSIGNMENT_MAXCONCURRENT("tserver.assignment.concurrent.max", "2", PropertyType.COUNT,
      "The number of threads available to load tablets. Recoveries are still performed serially."),
  TSERV_SLOW_FLUSH_MILLIS("tserver.slow.flush.time", "100ms", PropertyType.TIMEDURATION,
      "If a flush to the write-ahead log takes longer than this period of time,"
          + " debugging information will written, and may result in a log rollover."),

  // accumulo garbage collector properties
  GC_PREFIX("gc.", null, PropertyType.PREFIX,
      "Properties in this category affect the behavior of the accumulo garbage collector."),
  GC_CYCLE_START("gc.cycle.start", "30s", PropertyType.TIMEDURATION,
      "Time to wait before attempting to garbage collect any old files."),
  GC_CYCLE_DELAY("gc.cycle.delay", "5m", PropertyType.TIMEDURATION,
      "Time between garbage collection cycles. In each cycle, old files "
          + "no longer in use are removed from the filesystem."),
  GC_PORT("gc.port.client", "9998", PropertyType.PORT,
      "The listening port for the garbage collector's monitor service"),
  GC_DELETE_THREADS("gc.threads.delete", "16", PropertyType.COUNT,
      "The number of threads used to delete files"),
  GC_TRASH_IGNORE("gc.trash.ignore", "false", PropertyType.BOOLEAN,
      "Do not use the Trash, even if it is configured."),
  GC_FILE_ARCHIVE("gc.file.archive", "false", PropertyType.BOOLEAN,
      "Archive any files/directories instead of moving to the HDFS trash or deleting."),
  GC_TRACE_PERCENT("gc.trace.percent", "0.01", PropertyType.FRACTION,
      "Percent of gc cycles to trace"),

  // properties that are specific to the monitor server behavior
  MONITOR_PREFIX("monitor.", null, PropertyType.PREFIX,
      "Properties in this category affect the behavior of the monitor web server."),
  MONITOR_PORT("monitor.port.client", "9995", PropertyType.PORT,
      "The listening port for the monitor's http service"),
  MONITOR_LOG4J_PORT("monitor.port.log4j", "4560", PropertyType.PORT,
      "The listening port for the monitor's log4j logging collection."),
  MONITOR_BANNER_TEXT("monitor.banner.text", "", PropertyType.STRING,
      "The banner text displayed on the monitor page."),
  MONITOR_BANNER_COLOR("monitor.banner.color", "#c4c4c4", PropertyType.STRING,
      "The color of the banner text displayed on the monitor page."),
  MONITOR_BANNER_BACKGROUND("monitor.banner.background", "#304065", PropertyType.STRING,
      "The background color of the banner text displayed on the monitor page."),

  MONITOR_SSL_KEYSTORE("monitor.ssl.keyStore", "", PropertyType.PATH,
      "The keystore for enabling monitor SSL."),
  @Sensitive
  MONITOR_SSL_KEYSTOREPASS("monitor.ssl.keyStorePassword", "", PropertyType.STRING,
      "The keystore password for enabling monitor SSL."),
  MONITOR_SSL_KEYSTORETYPE("monitor.ssl.keyStoreType", "jks", PropertyType.STRING,
      "Type of SSL keystore"),
  MONITOR_SSL_TRUSTSTORE("monitor.ssl.trustStore", "", PropertyType.PATH,
      "The truststore for enabling monitor SSL."),
  @Sensitive
  MONITOR_SSL_TRUSTSTOREPASS("monitor.ssl.trustStorePassword", "", PropertyType.STRING,
      "The truststore password for enabling monitor SSL."),
  MONITOR_SSL_TRUSTSTORETYPE("monitor.ssl.trustStoreType", "jks", PropertyType.STRING,
      "Type of SSL truststore"),
  MONITOR_SSL_INCLUDE_CIPHERS("monitor.ssl.include.ciphers", "", PropertyType.STRING,
      "A comma-separated list of allows SSL Ciphers, see"
          + " monitor.ssl.exclude.ciphers to disallow ciphers"),
  MONITOR_SSL_EXCLUDE_CIPHERS("monitor.ssl.exclude.ciphers", "", PropertyType.STRING,
      "A comma-separated list of disallowed SSL Ciphers, see"
          + " monitor.ssl.include.ciphers to allow ciphers"),
  MONITOR_SSL_INCLUDE_PROTOCOLS("monitor.ssl.include.protocols", "TLSv1,TLSv1.1,TLSv1.2",
      PropertyType.STRING, "A comma-separate list of allowed SSL protocols"),

  MONITOR_LOCK_CHECK_INTERVAL("monitor.lock.check.interval", "5s", PropertyType.TIMEDURATION,
      "The amount of time to sleep between checking for the Montior ZooKeeper lock"),
  MONITOR_LOG_DATE_FORMAT("monitor.log.date.format", "yyyy/MM/dd HH:mm:ss,SSS", PropertyType.STRING,
      "The SimpleDateFormat string used to configure "
          + "the date shown on the 'Recent Logs' monitor page"),

  TRACE_PREFIX("trace.", null, PropertyType.PREFIX,
      "Properties in this category affect the behavior of distributed tracing."),
  TRACE_SPAN_RECEIVERS("trace.span.receivers", "org.apache.accumulo.tracer.ZooTraceClient",
      PropertyType.CLASSNAMELIST, "A list of span receiver classes to send trace spans"),
  TRACE_SPAN_RECEIVER_PREFIX("trace.span.receiver.", null, PropertyType.PREFIX,
      "Prefix for span receiver configuration properties"),
  TRACE_ZK_PATH("trace.zookeeper.path", Constants.ZTRACERS, PropertyType.STRING,
      "The zookeeper node where tracers are registered"),
  TRACE_PORT("trace.port.client", "12234", PropertyType.PORT,
      "The listening port for the trace server"),
  TRACE_TABLE("trace.table", "trace", PropertyType.STRING,
      "The name of the table to store distributed traces"),
  TRACE_USER("trace.user", "root", PropertyType.STRING,
      "The name of the user to store distributed traces"),
  @Sensitive
  TRACE_PASSWORD("trace.password", "secret", PropertyType.STRING,
      "The password for the user used to store distributed traces"),
  @Sensitive
  TRACE_TOKEN_PROPERTY_PREFIX("trace.token.property.", null, PropertyType.PREFIX,
      "The prefix used to create a token for storing distributed traces. For"
          + " each propetry required by trace.token.type, place this prefix in front of it."),
  TRACE_TOKEN_TYPE("trace.token.type", PasswordToken.class.getName(), PropertyType.CLASSNAME,
      "An AuthenticationToken type supported by the authorizer"),

  // per table properties
  TABLE_PREFIX("table.", null, PropertyType.PREFIX,
      "Properties in this category affect tablet server treatment of tablets,"
          + " but can be configured on a per-table basis. Setting these properties in"
          + " the site file will override the default globally for all tables and not"
          + " any specific table. However, both the default and the global setting can"
          + " be overridden per table using the table operations API or in the shell,"
          + " which sets the overridden value in zookeeper. Restarting accumulo tablet"
          + " servers after setting these properties in the site file will cause the"
          + " global setting to take effect. However, you must use the API or the shell"
          + " to change properties in zookeeper that are set on a table."),
  TABLE_ARBITRARY_PROP_PREFIX("table.custom.", null, PropertyType.PREFIX,
      "Prefix to be used for user defined arbitrary properties."),
  TABLE_MAJC_RATIO("table.compaction.major.ratio", "3", PropertyType.FRACTION,
      "minimum ratio of total input size to maximum input file size for running"
          + " a major compactionWhen adjusting this property you may want to also"
          + " adjust table.file.max. Want to avoid the situation where only merging"
          + " minor compactions occur."),
  TABLE_MAJC_COMPACTALL_IDLETIME("table.compaction.major.everything.idle", "1h",
      PropertyType.TIMEDURATION,
      "After a tablet has been idle (no mutations) for this time period it may"
          + " have all of its files compacted into one. There is no guarantee an idle"
          + " tablet will be compacted. Compactions of idle tablets are only started"
          + " when regular compactions are not running. Idle compactions only take"
          + " place for tablets that have one or more files."),
  TABLE_SPLIT_THRESHOLD("table.split.threshold", "1G", PropertyType.MEMORY,
      "When combined size of files exceeds this amount a tablet is split."),
  TABLE_MAX_END_ROW_SIZE("table.split.endrow.size.max", "10K", PropertyType.MEMORY,
      "Maximum size of end row"),
  TABLE_MINC_LOGS_MAX("table.compaction.minor.logs.threshold", "3", PropertyType.COUNT,
      "When there are more than this many write-ahead logs against a tablet, it"
          + " will be minor compacted. See comment for property" + " tserver.memory.maps.max"),
  TABLE_MINC_COMPACT_IDLETIME("table.compaction.minor.idle", "5m", PropertyType.TIMEDURATION,
      "After a tablet has been idle (no mutations) for this time period it may have its "
          + "in-memory map flushed to disk in a minor compaction. There is no guarantee an idle "
          + "tablet will be compacted."),
  TABLE_MINC_MAX_MERGE_FILE_SIZE("table.compaction.minor.merge.file.size.max", "0",
      PropertyType.MEMORY,
      "The max file size used for a merging minor compaction. The default value"
          + " of 0 disables a max file size."),
  TABLE_SCAN_MAXMEM("table.scan.max.memory", "512K", PropertyType.MEMORY,
      "The maximum amount of memory that will be used to cache results of a client query/scan. "
          + "Once this limit is reached, the buffered data is sent to the client."),
  TABLE_FILE_TYPE("table.file.type", RFile.EXTENSION, PropertyType.STRING,
      "Change the type of file a table writes"),
  TABLE_LOAD_BALANCER("table.balancer",
      "org.apache.accumulo.server.master.balancer.DefaultLoadBalancer", PropertyType.STRING,
      "This property can be set to allow the LoadBalanceByTable load balancer"
          + " to change the called Load Balancer for this table"),
  TABLE_FILE_COMPRESSION_TYPE("table.file.compress.type", "gz", PropertyType.STRING,
      "One of gz,snappy,lzo,none"),
  TABLE_FILE_COMPRESSED_BLOCK_SIZE("table.file.compress.blocksize", "100K", PropertyType.MEMORY,
      "Similar to the hadoop io.seqfile.compress.blocksize setting, so that"
          + " files have better query performance. The maximum value for this is "
          + Integer.MAX_VALUE + ". (This setting is the size threshold prior to"
          + " compression, and applies even compression is disabled.)"),
  TABLE_FILE_COMPRESSED_BLOCK_SIZE_INDEX("table.file.compress.blocksize.index", "128K",
      PropertyType.MEMORY,
      "Determines how large index blocks can be in files that support"
          + " multilevel indexes. The maximum value for this is " + Integer.MAX_VALUE
          + ". (This setting is the size threshold prior to compression, and applies"
          + " even compression is disabled.)"),
  TABLE_FILE_BLOCK_SIZE("table.file.blocksize", "0B", PropertyType.MEMORY,
      "Overrides the hadoop dfs.block.size setting so that files have better"
          + " query performance. The maximum value for this is " + Integer.MAX_VALUE),
  TABLE_FILE_REPLICATION("table.file.replication", "0", PropertyType.COUNT,
      "Determines how many replicas to keep of a tables' files in HDFS. "
          + "When this value is LTE 0, HDFS defaults are used."),
  TABLE_FILE_MAX("table.file.max", "15", PropertyType.COUNT,
      "Determines the max # of files each tablet in a table can have. When"
          + " adjusting this property you may want to consider adjusting"
          + " table.compaction.major.ratio also. Setting this property to 0 will make"
          + " it default to tserver.scan.files.open.max-1, this will prevent a tablet"
          + " from having more files than can be opened. Setting this property low may"
          + " throttle ingest and increase query performance."),
  @Deprecated
  TABLE_WALOG_ENABLED("table.walog.enabled", "true", PropertyType.BOOLEAN,
      "This setting is deprecated.  Use table.durability=none instead."),
  TABLE_BLOOM_ENABLED("table.bloom.enabled", "false", PropertyType.BOOLEAN,
      "Use bloom filters on this table."),
  TABLE_BLOOM_LOAD_THRESHOLD("table.bloom.load.threshold", "1", PropertyType.COUNT,
      "This number of seeks that would actually use a bloom filter must occur"
          + " before a file's bloom filter is loaded. Set this to zero to initiate"
          + " loading of bloom filters when a file is opened."),
  TABLE_BLOOM_SIZE("table.bloom.size", "1048576", PropertyType.COUNT,
      "Bloom filter size, as number of keys."),
  TABLE_BLOOM_ERRORRATE("table.bloom.error.rate", "0.5%", PropertyType.FRACTION,
      "Bloom filter error rate."),
  TABLE_BLOOM_KEY_FUNCTOR("table.bloom.key.functor",
      "org.apache.accumulo.core.file.keyfunctor.RowFunctor", PropertyType.CLASSNAME,
      "A function that can transform the key prior to insertion and check of"
          + " bloom filter. org.apache.accumulo.core.file.keyfunctor.RowFunctor,"
          + " org.apache.accumulo.core.file.keyfunctor.ColumnFamilyFunctor, and"
          + " org.apache.accumulo.core.file.keyfunctor.ColumnQualifierFunctor are"
          + " allowable values. One can extend any of the above mentioned classes to"
          + " perform specialized parsing of the key. "),
  TABLE_BLOOM_HASHTYPE("table.bloom.hash.type", "murmur", PropertyType.STRING,
      "The bloom filter hash type"),
  TABLE_DURABILITY("table.durability", "sync", PropertyType.DURABILITY,
      "The durability used to write to the write-ahead log. Legal values are:"
          + " none, which skips the write-ahead log; log, which sends the data to the"
          + " write-ahead log, but does nothing to make it durable; flush, which pushes"
          + " data to the file system; and sync, which ensures the data is written to disk."),
  TABLE_FAILURES_IGNORE("table.failures.ignore", "false", PropertyType.BOOLEAN,
      "If you want queries for your table to hang or fail when data is missing"
          + " from the system, then set this to false. When this set to true missing"
          + " data will be reported but queries will still run possibly returning a"
          + " subset of the data."),
  TABLE_DEFAULT_SCANTIME_VISIBILITY("table.security.scan.visibility.default", "",
      PropertyType.STRING,
      "The security label that will be assumed at scan time if an entry does"
          + " not have a visibility expression.\n"
          + "Note: An empty security label is displayed as []. The scan results"
          + " will show an empty visibility even if the visibility from this"
          + " setting is applied to the entry.\n"
          + "CAUTION: If a particular key has an empty security label AND its"
          + " table's default visibility is also empty, access will ALWAYS be"
          + " granted for users with permission to that table. Additionally, if this"
          + " field is changed, all existing data with an empty visibility label"
          + " will be interpreted with the new label on the next scan."),
  TABLE_LOCALITY_GROUPS("table.groups.enabled", "", PropertyType.STRING,
      "A comma separated list of locality group names to enable for this table."),
  TABLE_CONSTRAINT_PREFIX("table.constraint.", null, PropertyType.PREFIX,
      "Properties in this category are per-table properties that add"
          + " constraints to a table. These properties start with the category"
          + " prefix, followed by a number, and their values correspond to a fully"
          + " qualified Java class that implements the Constraint interface.\n" + "For example:\n"
          + "table.constraint.1 = org.apache.accumulo.core.constraints.MyCustomConstraint\n"
          + "and:\n" + " table.constraint.2 = my.package.constraints.MySecondConstraint"),
  TABLE_INDEXCACHE_ENABLED("table.cache.index.enable", "true", PropertyType.BOOLEAN,
      "Determines whether index cache is enabled."),
  TABLE_BLOCKCACHE_ENABLED("table.cache.block.enable", "false", PropertyType.BOOLEAN,
      "Determines whether file block cache is enabled."),
  TABLE_ITERATOR_PREFIX("table.iterator.", null, PropertyType.PREFIX,
      "Properties in this category specify iterators that are applied at"
          + " various stages (scopes) of interaction with a table. These properties"
          + " start with the category prefix, followed by a scope (minc, majc, scan,"
          + " etc.), followed by a period, followed by a name, as in"
          + " table.iterator.scan.vers, or table.iterator.scan.custom. The values for"
          + " these properties are a number indicating the ordering in which it is"
          + " applied, and a class name such as:\n"
          + "table.iterator.scan.vers = 10,org.apache.accumulo.core.iterators.VersioningIterator\n"
          + "These iterators can take options if additional properties are set that"
          + " look like this property, but are suffixed with a period, followed by 'opt'"
          + " followed by another period, and a property name.\n"
          + "For example, table.iterator.minc.vers.opt.maxVersions = 3"),
  TABLE_ITERATOR_SCAN_PREFIX(TABLE_ITERATOR_PREFIX.getKey() + IteratorScope.scan.name() + ".", null,
      PropertyType.PREFIX, "Convenience prefix to find options for the scan iterator scope"),
  TABLE_ITERATOR_MINC_PREFIX(TABLE_ITERATOR_PREFIX.getKey() + IteratorScope.minc.name() + ".", null,
      PropertyType.PREFIX, "Convenience prefix to find options for the minc iterator scope"),
  TABLE_ITERATOR_MAJC_PREFIX(TABLE_ITERATOR_PREFIX.getKey() + IteratorScope.majc.name() + ".", null,
      PropertyType.PREFIX, "Convenience prefix to find options for the majc iterator scope"),
  TABLE_LOCALITY_GROUP_PREFIX("table.group.", null, PropertyType.PREFIX,
      "Properties in this category are per-table properties that define"
          + " locality groups in a table. These properties start with the category"
          + " prefix, followed by a name, followed by a period, and followed by a"
          + " property for that group.\n"
          + "For example table.group.group1=x,y,z sets the column families for a"
          + " group called group1. Once configured, group1 can be enabled by adding"
          + " it to the list of groups in the " + TABLE_LOCALITY_GROUPS.getKey() + " property.\n"
          + "Additional group options may be specified for a named group by setting"
          + " table.group.<name>.opt.<key>=<value>."),
  TABLE_FORMATTER_CLASS("table.formatter", DefaultFormatter.class.getName(), PropertyType.STRING,
      "The Formatter class to apply on results in the shell"),
  TABLE_INTERPRETER_CLASS("table.interepreter", DefaultScanInterpreter.class.getName(),
      PropertyType.STRING, "The ScanInterpreter class to apply on scan arguments in the shell"),
  TABLE_CLASSPATH("table.classpath.context", "", PropertyType.STRING,
      "Per table classpath context"),
  TABLE_COMPACTION_STRATEGY("table.majc.compaction.strategy",
      "org.apache.accumulo.tserver.compaction.DefaultCompactionStrategy", PropertyType.CLASSNAME,
      "A customizable major compaction strategy."),
  TABLE_COMPACTION_STRATEGY_PREFIX("table.majc.compaction.strategy.opts.", null,
      PropertyType.PREFIX,
      "Properties in this category are used to configure the compaction strategy."),
  TABLE_REPLICATION("table.replication", "false", PropertyType.BOOLEAN,
      "Is replication enabled for the given table"),
  TABLE_REPLICATION_TARGET("table.replication.target.", null, PropertyType.PREFIX,
      "Enumerate a mapping of other systems which this table should replicate"
          + " their data to. The key suffix is the identifying cluster name and the"
          + " value is an identifier for a location on the target system,"
          + " e.g. the ID of the table on the target to replicate to"),
  @Experimental
  TABLE_VOLUME_CHOOSER("table.volume.chooser", "org.apache.accumulo.server.fs.RandomVolumeChooser",
      PropertyType.CLASSNAME,
      "The class that will be used to select which volume will be used to"
          + " create new files for this table."),
  TABLE_SAMPLER("table.sampler", "", PropertyType.CLASSNAME,
      "The name of a class that implements org.apache.accumulo.core.Sampler."
          + " Setting this option enables storing a sample of data which can be"
          + " scanned. Always having a current sample can useful for query optimization"
          + " and data comprehension. After enabling sampling for an existing table,"
          + " a compaction is needed to compute the sample for existing data. The"
          + " compact command in the shell has an option to only compact files without"
          + " sample data."),
  TABLE_SAMPLER_OPTS("table.sampler.opt.", null, PropertyType.PREFIX,
      "The property is used to set options for a sampler. If a sample had two"
          + " options like hasher and modulous, then the two properties"
          + " table.sampler.opt.hasher=${hash algorithm} and"
          + " table.sampler.opt.modulous=${mod} would be set."),
  TABLE_SUSPEND_DURATION("table.suspend.duration", "0s", PropertyType.TIMEDURATION,
      "For tablets belonging to this table: When a tablet server dies, allow"
          + " the tablet server this duration to revive before reassigning its tablets"
          + " to other tablet servers."),

  // VFS ClassLoader properties
  VFS_CLASSLOADER_SYSTEM_CLASSPATH_PROPERTY(
      AccumuloVFSClassLoader.VFS_CLASSLOADER_SYSTEM_CLASSPATH_PROPERTY, "", PropertyType.STRING,
      "Configuration for a system level vfs classloader. Accumulo jar can be"
          + " configured here and loaded out of HDFS."),
  VFS_CONTEXT_CLASSPATH_PROPERTY(AccumuloVFSClassLoader.VFS_CONTEXT_CLASSPATH_PROPERTY, null,
      PropertyType.PREFIX,
      "Properties in this category are define a classpath. These properties"
          + " start  with the category prefix, followed by a context name. The value is"
          + " a comma seperated list of URIs. Supports full regex on filename alone."
          + " For example, general.vfs.context.classpath.cx1=hdfs://nn1:9902/mylibdir/*.jar."
          + " You can enable post delegation for a context, which will load classes from the"
          + " context first instead of the parent first. Do this by setting"
          + " general.vfs.context.classpath.<name>.delegation=post, where <name> is"
          + " your context name. If delegation is not specified, it defaults to loading"
          + " from parent classloader first."),
  @Interpolated
  VFS_CLASSLOADER_CACHE_DIR(AccumuloVFSClassLoader.VFS_CACHE_DIR,
      "${java.io.tmpdir}" + File.separator + "accumulo-vfs-cache-${user.name}",
      PropertyType.ABSOLUTEPATH,
      "Directory to use for the vfs cache. The cache will keep a soft reference"
          + " to all of the classes loaded in the VM. This should be on local disk on"
          + " each node with sufficient space. It defaults to"
          + " ${java.io.tmpdir}/accumulo-vfs-cache-${user.name}"),

  @Interpolated
  @Experimental
  GENERAL_MAVEN_PROJECT_BASEDIR(AccumuloClassLoader.MAVEN_PROJECT_BASEDIR_PROPERTY_NAME,
      AccumuloClassLoader.DEFAULT_MAVEN_PROJECT_BASEDIR_VALUE, PropertyType.ABSOLUTEPATH,
      "Set this to automatically add maven target/classes directories to your dynamic classpath"),

  // General properties for configuring replication
  REPLICATION_PREFIX("replication.", null, PropertyType.PREFIX,
      "Properties in this category affect the replication of data to other Accumulo instances."),
  REPLICATION_PEERS("replication.peer.", null, PropertyType.PREFIX,
      "Properties in this category control what systems data can be replicated to"),
  REPLICATION_PEER_USER("replication.peer.user.", null, PropertyType.PREFIX,
      "The username to provide when authenticating with the given peer"),
  @Sensitive
  REPLICATION_PEER_PASSWORD("replication.peer.password.", null, PropertyType.PREFIX,
      "The password to provide when authenticating with the given peer"),
  REPLICATION_PEER_KEYTAB("replication.peer.keytab.", null, PropertyType.PREFIX,
      "The keytab to use when authenticating with the given peer"),
  REPLICATION_NAME("replication.name", "", PropertyType.STRING,
      "Name of this cluster with respect to replication. Used to identify this"
          + " instance from other peers"),
  REPLICATION_MAX_WORK_QUEUE("replication.max.work.queue", "1000", PropertyType.COUNT,
      "Upper bound of the number of files queued for replication"),
  REPLICATION_WORK_ASSIGNMENT_SLEEP("replication.work.assignment.sleep", "30s",
      PropertyType.TIMEDURATION, "Amount of time to sleep between replication work assignment"),
  REPLICATION_WORKER_THREADS("replication.worker.threads", "4", PropertyType.COUNT,
      "Size of the threadpool that each tabletserver devotes to replicating data"),
  REPLICATION_RECEIPT_SERVICE_PORT("replication.receipt.service.port", "10002", PropertyType.PORT,
      "Listen port used by thrift service in tserver listening for replication"),
  REPLICATION_WORK_ATTEMPTS("replication.work.attempts", "10", PropertyType.COUNT,
      "Number of attempts to try to replicate some data before giving up and"
          + " letting it naturally be retried later"),
  REPLICATION_MIN_THREADS("replication.receiver.min.threads", "1", PropertyType.COUNT,
      "Minimum number of threads for replication"),
  REPLICATION_THREADCHECK("replication.receiver.threadcheck.time", "30s", PropertyType.TIMEDURATION,
      "The time between adjustments of the replication thread pool."),
  REPLICATION_MAX_UNIT_SIZE("replication.max.unit.size", "64M", PropertyType.MEMORY,
      "Maximum size of data to send in a replication message"),
  REPLICATION_WORK_ASSIGNER("replication.work.assigner",
      "org.apache.accumulo.master.replication.UnorderedWorkAssigner", PropertyType.CLASSNAME,
      "Replication WorkAssigner implementation to use"),
  REPLICATION_DRIVER_DELAY("replication.driver.delay", "0s", PropertyType.TIMEDURATION,
      "Amount of time to wait before the replication work loop begins in the master."),
  REPLICATION_WORK_PROCESSOR_DELAY("replication.work.processor.delay", "0s",
      PropertyType.TIMEDURATION,
      "Amount of time to wait before first checking for replication work, not"
          + " useful outside of tests"),
  REPLICATION_WORK_PROCESSOR_PERIOD("replication.work.processor.period", "0s",
      PropertyType.TIMEDURATION,
      "Amount of time to wait before re-checking for replication work, not"
          + " useful outside of tests"),
  REPLICATION_TRACE_PERCENT("replication.trace.percent", "0.1", PropertyType.FRACTION,
      "The sampling percentage to use for replication traces"),
  REPLICATION_RPC_TIMEOUT("replication.rpc.timeout", "2m", PropertyType.TIMEDURATION,
      "Amount of time for a single replication RPC call to last before failing"
          + " the attempt. See replication.work.attempts."),

  ;

  private String key;
  private String defaultValue;
  private String computedDefaultValue;
  private String description;
  private boolean annotationsComputed = false;
  private boolean defaultValueComputed = false;
  private boolean isSensitive;
  private boolean isDeprecated;
  private boolean isExperimental;
  private boolean isInterpolated;
  private PropertyType type;
  private static final Logger log = LoggerFactory.getLogger(Property.class);

  private Property(String name, String defaultValue, PropertyType type, String description) {
    this.key = name;
    this.defaultValue = defaultValue;
    this.description = description;
    this.type = type;
  }

  @Override
  public String toString() {
    return this.key;
  }

  /**
   * Gets the key (string) for this property.
   *
   * @return key
   */
  public String getKey() {
    return this.key;
  }

  /**
   * Gets the default value for this property exactly as provided in its definition (i.e., without
   * interpolation or conversion to absolute paths).
   *
   * @return raw default value
   */
  public String getRawDefaultValue() {
    return this.defaultValue;
  }

  /**
   * Gets the default value for this property. System properties are interpolated into the value if
   * necessary.
   *
   * @return default value
   */
  public String getDefaultValue() {
    Preconditions.checkState(defaultValueComputed,
        "precomputeDefaultValue() must be called before calling this method");
    return computedDefaultValue;
  }

  private void precomputeDefaultValue() {
    String v;
    if (isInterpolated()) {
      PropertiesConfiguration pconf = new PropertiesConfiguration();
      Properties systemProperties = System.getProperties();
      synchronized (systemProperties) {
        pconf.append(new MapConfiguration(systemProperties));
      }
      pconf.addProperty("hack_default_value", this.defaultValue);
      v = pconf.getString("hack_default_value");
    } else {
      v = getRawDefaultValue();
    }
    if (this.type == PropertyType.ABSOLUTEPATH && !(v.trim().equals("")))
      v = new File(v).getAbsolutePath();

    computedDefaultValue = v;
    defaultValueComputed = true;
  }

  /**
   * Gets the type of this property.
   *
   * @return property type
   */
  public PropertyType getType() {
    return this.type;
  }

  /**
   * Gets the description of this property.
   *
   * @return description
   */
  public String getDescription() {
    return this.description;
  }

  private boolean isInterpolated() {
    Preconditions.checkState(annotationsComputed,
        "precomputeAnnotations() must be called before calling this method");
    return isInterpolated;
  }

  /**
   * Checks if this property is experimental.
   *
   * @return true if this property is experimental
   */
  public boolean isExperimental() {
    Preconditions.checkState(annotationsComputed,
        "precomputeAnnotations() must be called before calling this method");
    return isExperimental;
  }

  /**
   * Checks if this property is deprecated.
   *
   * @return true if this property is deprecated
   */
  public boolean isDeprecated() {
    Preconditions.checkState(annotationsComputed,
        "precomputeAnnotations() must be called before calling this method");
    return isDeprecated;
  }

  /**
   * Checks if this property is sensitive.
   *
   * @return true if this property is sensitive
   */
  public boolean isSensitive() {
    Preconditions.checkState(annotationsComputed,
        "precomputeAnnotations() must be called before calling this method");
    return isSensitive;
  }

  private void precomputeAnnotations() {
    isSensitive = hasAnnotation(Sensitive.class)
        || hasPrefixWithAnnotation(getKey(), Sensitive.class);
    isDeprecated = hasAnnotation(Deprecated.class)
        || hasPrefixWithAnnotation(getKey(), Deprecated.class);
    isExperimental = hasAnnotation(Experimental.class)
        || hasPrefixWithAnnotation(getKey(), Experimental.class);
    isInterpolated = hasAnnotation(Interpolated.class)
        || hasPrefixWithAnnotation(getKey(), Interpolated.class);
    annotationsComputed = true;
  }

  /**
   * Checks if a property with the given key is sensitive. The key must be for a valid property, and
   * must either itself be annotated as sensitive or have a prefix annotated as sensitive.
   *
   * @param key
   *          property key
   * @return true if property is sensitive
   */
  public static boolean isSensitive(String key) {
    Property prop = propertiesByKey.get(key);
    if (prop != null) {
      return prop.isSensitive();
    } else {
      for (String prefix : validPrefixes) {
        if (key.startsWith(prefix)) {
          if (propertiesByKey.get(prefix).isSensitive()) {
            return true;
          }
        }
      }
    }

    return false;
  }

  private <T extends Annotation> boolean hasAnnotation(Class<T> annotationType) {
    Logger log = LoggerFactory.getLogger(getClass());
    try {
      for (Annotation a : getClass().getField(name()).getAnnotations())
        if (annotationType.isInstance(a))
          return true;
    } catch (SecurityException e) {
      log.error("{}", e.getMessage(), e);
    } catch (NoSuchFieldException e) {
      log.error("{}", e.getMessage(), e);
    }
    return false;
  }

  private static <T extends Annotation> boolean hasPrefixWithAnnotation(String key,
      Class<T> annotationType) {
    for (String prefix : validPrefixes) {
      if (key.startsWith(prefix)) {
        if (propertiesByKey.get(prefix).hasAnnotation(annotationType)) {
          return true;
        }
      }
    }

    return false;
  }

  private static HashSet<String> validTableProperties = null;
  private static HashSet<String> validProperties = null;
  private static HashSet<String> validPrefixes = null;
  private static HashMap<String,Property> propertiesByKey = null;

  private static boolean isKeyValidlyPrefixed(String key) {
    for (String prefix : validPrefixes) {
      if (key.startsWith(prefix))
        return true;
    }

    return false;
  }

  /**
   * Checks if the given property key is valid. A valid property key is either equal to the key of
   * some defined property or has a prefix matching some prefix defined in this class.
   *
   * @param key
   *          property key
   * @return true if key is valid (recognized, or has a recognized prefix)
   */
  public static boolean isValidPropertyKey(String key) {
    return validProperties.contains(key) || isKeyValidlyPrefixed(key);
  }

  /**
   * Checks if the given property key is for a valid table property. A valid table property key is
   * either equal to the key of some defined table property (which each start with
   * {@link #TABLE_PREFIX}) or has a prefix matching {@link #TABLE_CONSTRAINT_PREFIX},
   * {@link #TABLE_ITERATOR_PREFIX}, or {@link #TABLE_LOCALITY_GROUP_PREFIX}.
   *
   * @param key
   *          property key
   * @return true if key is valid for a table property (recognized, or has a recognized prefix)
   */
  public static boolean isValidTablePropertyKey(String key) {
    return validTableProperties.contains(key) || (key.startsWith(Property.TABLE_PREFIX.getKey())
        && (key.startsWith(Property.TABLE_CONSTRAINT_PREFIX.getKey())
            || key.startsWith(Property.TABLE_ITERATOR_PREFIX.getKey())
            || key.startsWith(Property.TABLE_LOCALITY_GROUP_PREFIX.getKey())
            || key.startsWith(Property.TABLE_COMPACTION_STRATEGY_PREFIX.getKey())
            || key.startsWith(Property.TABLE_REPLICATION_TARGET.getKey())
            || key.startsWith(Property.TABLE_ARBITRARY_PROP_PREFIX.getKey())
            || key.startsWith(TABLE_SAMPLER_OPTS.getKey())));
  }

  /**
   * Properties we check the value of within the TabletServer request handling or maintenance
   * processing loops.
   */
  public static final EnumSet<Property> HOT_PATH_PROPERTIES = EnumSet.of(
      Property.TSERV_CLIENT_TIMEOUT, Property.TSERV_TOTAL_MUTATION_QUEUE_MAX,
      Property.TSERV_ARCHIVE_WALOGS, Property.GC_TRASH_IGNORE, Property.TSERV_MAJC_DELAY,
      Property.TABLE_MINC_LOGS_MAX, Property.TSERV_MAJC_MAXCONCURRENT,
      Property.REPLICATION_WORKER_THREADS, Property.TABLE_DURABILITY, Property.INSTANCE_ZK_TIMEOUT,
      Property.TABLE_CLASSPATH, Property.MASTER_METADATA_SUSPENDABLE,
      Property.TABLE_FAILURES_IGNORE, Property.TABLE_SCAN_MAXMEM);

  private static final EnumSet<Property> fixedProperties = EnumSet.of(Property.TSERV_CLIENTPORT,
      Property.TSERV_NATIVEMAP_ENABLED, Property.TSERV_SCAN_MAX_OPENFILES,
      Property.MASTER_CLIENTPORT, Property.GC_PORT);

  /**
   * Checks if the given property may be changed via Zookeeper, but not recognized until the restart
   * of some relevant daemon.
   *
   * @param key
   *          property key
   * @return true if property may be changed via Zookeeper but only heeded upon some restart
   */
  public static boolean isFixedZooPropertyKey(Property key) {
    return fixedProperties.contains(key);
  }

  /**
   * Checks if the given property key is valid for a property that may be changed via Zookeeper.
   *
   * @param key
   *          property key
   * @return true if key's property may be changed via Zookeeper
   */
  public static boolean isValidZooPropertyKey(String key) {
    // white list prefixes
    return key.startsWith(Property.TABLE_PREFIX.getKey())
        || key.startsWith(Property.TSERV_PREFIX.getKey())
        || key.startsWith(Property.MASTER_PREFIX.getKey())
        || key.startsWith(Property.GC_PREFIX.getKey())
        || key.startsWith(Property.MONITOR_PREFIX.getKey() + "banner.")
        || key.startsWith(VFS_CONTEXT_CLASSPATH_PROPERTY.getKey())
        || key.startsWith(REPLICATION_PREFIX.getKey());
  }

  /**
   * Gets a {@link Property} instance with the given key.
   *
   * @param key
   *          property key
   * @return property, or null if not found
   */
  public static Property getPropertyByKey(String key) {
    return propertiesByKey.get(key);
  }

  /**
   * Checks if this property is expected to have a Java class as a value.
   *
   * @return true if this is property is a class property
   */
  public static boolean isClassProperty(String key) {
    return (key.startsWith(Property.TABLE_CONSTRAINT_PREFIX.getKey()) && key
        .substring(Property.TABLE_CONSTRAINT_PREFIX.getKey().length()).split("\\.").length == 1)
        || (key.startsWith(Property.TABLE_ITERATOR_PREFIX.getKey()) && key
            .substring(Property.TABLE_ITERATOR_PREFIX.getKey().length()).split("\\.").length == 2)
        || key.equals(Property.TABLE_LOAD_BALANCER.getKey());
  }

  // This is not a cache for loaded classes, just a way to avoid spamming the debug log
  static Map<String,Class<?>> loaded = Collections.synchronizedMap(new HashMap<String,Class<?>>());

  private static <T> T createInstance(String context, String clazzName, Class<T> base,
      T defaultInstance) {
    T instance = null;

    try {

      Class<? extends T> clazz;
      if (context != null && !context.equals("")) {
        clazz = AccumuloVFSClassLoader.getContextManager().loadClass(context, clazzName, base);
      } else {
        clazz = AccumuloVFSClassLoader.loadClass(clazzName, base);
      }

      instance = clazz.newInstance();
      if (loaded.put(clazzName, clazz) != clazz)
        log.debug("Loaded class : " + clazzName);
    } catch (Exception e) {
      log.warn("Failed to load class ", e);
    }

    if (instance == null) {
      log.info("Using default class " + defaultInstance.getClass().getName());
      instance = defaultInstance;
    }
    return instance;
  }

  /**
   * Creates a new instance of a class specified in a configuration property. The table classpath
   * context is used if set.
   *
   * @param conf
   *          configuration containing property
   * @param property
   *          property specifying class name
   * @param base
   *          base class of type
   * @param defaultInstance
   *          instance to use if creation fails
   * @return new class instance, or default instance if creation failed
   * @see AccumuloVFSClassLoader
   */
  public static <T> T createTableInstanceFromPropertyName(AccumuloConfiguration conf,
      Property property, Class<T> base, T defaultInstance) {
    String clazzName = conf.get(property);
    String context = conf.get(TABLE_CLASSPATH);

    return createInstance(context, clazzName, base, defaultInstance);
  }

  /**
   * Creates a new instance of a class specified in a configuration property.
   *
   * @param conf
   *          configuration containing property
   * @param property
   *          property specifying class name
   * @param base
   *          base class of type
   * @param defaultInstance
   *          instance to use if creation fails
   * @return new class instance, or default instance if creation failed
   * @see AccumuloVFSClassLoader
   */
  public static <T> T createInstanceFromPropertyName(AccumuloConfiguration conf, Property property,
      Class<T> base, T defaultInstance) {
    String clazzName = conf.get(property);

    return createInstance(null, clazzName, base, defaultInstance);
  }

  /**
   * Collects together properties from the given configuration pertaining to compaction strategies.
   * The relevant properties all begin with the prefix in {@link #TABLE_COMPACTION_STRATEGY_PREFIX}.
   * In the returned map, the prefix is removed from each property's key.
   *
   * @param tableConf
   *          configuration
   * @return map of compaction strategy property keys and values, with the detection prefix removed
   *         from each key
   */
  public static Map<String,String> getCompactionStrategyOptions(AccumuloConfiguration tableConf) {
    Map<String,String> longNames = tableConf
        .getAllPropertiesWithPrefix(Property.TABLE_COMPACTION_STRATEGY_PREFIX);
    Map<String,String> result = new HashMap<>();
    for (Entry<String,String> entry : longNames.entrySet()) {
      result.put(
          entry.getKey().substring(Property.TABLE_COMPACTION_STRATEGY_PREFIX.getKey().length()),
          entry.getValue());
    }
    return result;
  }

  static {
    // Precomputing information here avoids :
    // * Computing it each time a method is called
    // * Using synch to compute the first time a method is called
    propertiesByKey = new HashMap<>();
    validPrefixes = new HashSet<>();
    validProperties = new HashSet<>();

    for (Property p : Property.values()) {
      if (p.getType().equals(PropertyType.PREFIX)) {
        validPrefixes.add(p.getKey());
      } else {
        validProperties.add(p.getKey());
      }
      propertiesByKey.put(p.getKey(), p);
    }

    validTableProperties = new HashSet<>();
    for (Property p : Property.values()) {
      if (!p.getType().equals(PropertyType.PREFIX)
          && p.getKey().startsWith(Property.TABLE_PREFIX.getKey())) {
        validTableProperties.add(p.getKey());
      }
    }

    // order is very important here the following code relies on the maps and sets populated above
    for (Property p : Property.values()) {
      p.precomputeAnnotations();
      p.precomputeDefaultValue();
    }
  }
}<|MERGE_RESOLUTION|>--- conflicted
+++ resolved
@@ -344,16 +344,11 @@
       "The time between adjustments of the coordinator thread pool"),
   MASTER_STATUS_THREAD_POOL_SIZE("master.status.threadpool.size", "1", PropertyType.COUNT,
       "The number of threads to use when fetching the tablet server status for balancing."),
-<<<<<<< HEAD
   MASTER_STATUS_THREAD_TIMEOUT("master.status.thread.timeout", "6s", PropertyType.TIMEDURATION,
       "The timeout that master will use when collecting each tablet server status."),
-  MASTER_METADATA_SUSPENDABLE("master.metadata.suspendable", "false", PropertyType.BOOLEAN, "Allow tablets for the " + MetadataTable.NAME
-      + " table to be suspended via table.suspend.duration."),
-=======
   MASTER_METADATA_SUSPENDABLE("master.metadata.suspendable", "false", PropertyType.BOOLEAN,
       "Allow tablets for the " + MetadataTable.NAME
           + " table to be suspended via table.suspend.duration."),
->>>>>>> b8c19f83
 
   // properties that are specific to tablet server behavior
   TSERV_PREFIX("tserver.", null, PropertyType.PREFIX,
