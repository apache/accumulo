/*
 * Licensed to the Apache Software Foundation (ASF) under one
 * or more contributor license agreements.  See the NOTICE file
 * distributed with this work for additional information
 * regarding copyright ownership.  The ASF licenses this file
 * to you under the Apache License, Version 2.0 (the
 * "License"); you may not use this file except in compliance
 * with the License.  You may obtain a copy of the License at
 *
 *   https://www.apache.org/licenses/LICENSE-2.0
 *
 * Unless required by applicable law or agreed to in writing,
 * software distributed under the License is distributed on an
 * "AS IS" BASIS, WITHOUT WARRANTIES OR CONDITIONS OF ANY
 * KIND, either express or implied.  See the License for the
 * specific language governing permissions and limitations
 * under the License.
 */
package org.apache.accumulo.core.conf;

import static org.apache.accumulo.core.Constants.DEFAULT_COMPACTION_SERVICE_NAME;

import java.lang.annotation.Annotation;
import java.util.Arrays;
import java.util.EnumSet;
import java.util.HashMap;
import java.util.HashSet;
import java.util.function.Predicate;

import org.apache.accumulo.core.Constants;
import org.apache.accumulo.core.classloader.ClassLoaderUtil;
import org.apache.accumulo.core.data.constraints.NoDeleteConstraint;
import org.apache.accumulo.core.file.rfile.RFile;
import org.apache.accumulo.core.iterators.IteratorUtil.IteratorScope;
import org.apache.accumulo.core.iteratorsImpl.system.DeletingIterator;
import org.apache.accumulo.core.metadata.AccumuloTable;
import org.apache.accumulo.core.spi.compaction.RatioBasedCompactionPlanner;
import org.apache.accumulo.core.spi.compaction.SimpleCompactionDispatcher;
import org.apache.accumulo.core.spi.fs.RandomVolumeChooser;
import org.apache.accumulo.core.spi.scan.ScanDispatcher;
import org.apache.accumulo.core.spi.scan.ScanPrioritizer;
import org.apache.accumulo.core.spi.scan.ScanServerSelector;
import org.apache.accumulo.core.spi.scan.SimpleScanDispatcher;
import org.apache.accumulo.core.util.format.DefaultFormatter;
import org.slf4j.LoggerFactory;

import com.google.common.base.Preconditions;

public enum Property {
  COMPACTION_PREFIX("compaction.", null, PropertyType.PREFIX,
      "Both major and minor compaction properties can be included under this prefix.", "3.1.0"),
  COMPACTION_SERVICE_PREFIX(COMPACTION_PREFIX + "service.", null, PropertyType.PREFIX,
      "This prefix should be used to define all properties for the compaction services."
          + "See {% jlink -f org.apache.accumulo.core.spi.compaction.RatioBasedCompactionPlanner %}.\n"
          + "A new external compaction service would be defined like the following:\n"
          + "`compaction.service.newService.planner="
          + "\"org.apache.accumulo.core.spi.compaction.RatioBasedCompactionPlanner\".`\n"
          + "`compaction.service.newService.opts.groups=\""
          + "[{\"group\": \"small\", \"maxSize\":\"32M\"},"
          + "{ \"group\":\"medium\", \"maxSize\":\"512M\"},{\"group\":\"large\"}]`\n"
          + "`compaction.service.newService.opts.maxOpen=50`.\n"
          + "Additional options can be defined using the `compaction.service.<service>.opts.<option>` property.",
      "3.1.0"),
  COMPACTION_SERVICE_DEFAULT_PLANNER(
      COMPACTION_SERVICE_PREFIX + DEFAULT_COMPACTION_SERVICE_NAME + ".planner",
      RatioBasedCompactionPlanner.class.getName(), PropertyType.CLASSNAME,
      "Planner for default compaction service.", "4.0.0"),
  COMPACTION_SERVICE_DEFAULT_MAX_OPEN(COMPACTION_SERVICE_DEFAULT_PLANNER + ".opts.maxOpen", "10",
      PropertyType.COUNT, "The maximum number of files a compaction will open.", "4.0.0"),
  COMPACTION_SERVICE_DEFAULT_GROUPS(COMPACTION_SERVICE_DEFAULT_PLANNER + ".opts.groups",
      ("[{'group':'default'}]").replaceAll("'", "\""), PropertyType.JSON,
      "See {% jlink -f org.apache.accumulo.core.spi.compaction.RatioBasedCompactionPlanner %}.",
      "4.0.0"),
  COMPACTION_WARN_TIME(COMPACTION_PREFIX + "warn.time", "10m", PropertyType.TIMEDURATION,
      "When a compaction has not made progress for this time period, a warning will be logged.",
      "3.1.0"),
  // SSL properties local to each node (see also instance.ssl.enabled which must be consistent
  // across all nodes in an instance)
  RPC_PREFIX("rpc.", null, PropertyType.PREFIX,
      "Properties in this category related to the configuration of SSL keys for"
          + " RPC. See also `instance.ssl.enabled`.",
      "1.6.0"),
  RPC_BACKLOG("rpc.backlog", "50", PropertyType.COUNT,
      "Configures the TCP backlog for the server side sockets created by Thrift."
          + " This property is not used for SSL type server sockets. A value of zero"
          + " will use the Thrift default value.",
      "2.1.3"),
  RPC_SSL_KEYSTORE_PATH("rpc.javax.net.ssl.keyStore", "", PropertyType.PATH,
      "Path of the keystore file for the server's private SSL key.", "1.6.0"),
  @Sensitive
  RPC_SSL_KEYSTORE_PASSWORD("rpc.javax.net.ssl.keyStorePassword", "", PropertyType.STRING,
      "Password used to encrypt the SSL private keystore. "
          + "Leave blank to use the Accumulo instance secret.",
      "1.6.0"),
  RPC_SSL_KEYSTORE_TYPE("rpc.javax.net.ssl.keyStoreType", "jks", PropertyType.STRING,
      "Type of SSL keystore.", "1.6.0"),
  RPC_SSL_TRUSTSTORE_PATH("rpc.javax.net.ssl.trustStore", "", PropertyType.PATH,
      "Path of the truststore file for the root cert.", "1.6.0"),
  @Sensitive
  RPC_SSL_TRUSTSTORE_PASSWORD("rpc.javax.net.ssl.trustStorePassword", "", PropertyType.STRING,
      "Password used to encrypt the SSL truststore. Leave blank to use no password.", "1.6.0"),
  RPC_SSL_TRUSTSTORE_TYPE("rpc.javax.net.ssl.trustStoreType", "jks", PropertyType.STRING,
      "Type of SSL truststore.", "1.6.0"),
  RPC_USE_JSSE("rpc.useJsse", "false", PropertyType.BOOLEAN,
      "Use JSSE system properties to configure SSL rather than the " + RPC_PREFIX.getKey()
          + "javax.net.ssl.* Accumulo properties.",
      "1.6.0"),
  RPC_SSL_CIPHER_SUITES("rpc.ssl.cipher.suites", "", PropertyType.STRING,
      "Comma separated list of cipher suites that can be used by accepted connections.", "1.6.1"),
  RPC_SSL_ENABLED_PROTOCOLS("rpc.ssl.server.enabled.protocols", "TLSv1.3", PropertyType.STRING,
      "Comma separated list of protocols that can be used to accept connections.", "1.6.2"),
  RPC_SSL_CLIENT_PROTOCOL("rpc.ssl.client.protocol", "TLSv1.3", PropertyType.STRING,
      "The protocol used to connect to a secure server. Must be in the list of enabled protocols "
          + "on the server side `rpc.ssl.server.enabled.protocols`.",
      "1.6.2"),
  RPC_SASL_QOP("rpc.sasl.qop", "auth", PropertyType.STRING,
      "The quality of protection to be used with SASL. Valid values are 'auth', 'auth-int',"
          + " and 'auth-conf'.",
      "1.7.0"),

  // instance properties (must be the same for every node in an instance)
  INSTANCE_PREFIX("instance.", null, PropertyType.PREFIX,
      "Properties in this category must be consistent throughout a cloud. "
          + "This is enforced and servers won't be able to communicate if these differ.",
      "1.3.5"),
  INSTANCE_ZK_HOST("instance.zookeeper.host", "localhost:2181", PropertyType.HOSTLIST,
      "Comma separated list of zookeeper servers.", "1.3.5"),
  INSTANCE_ZK_TIMEOUT("instance.zookeeper.timeout", "30s", PropertyType.TIMEDURATION,
      "Zookeeper session timeout; "
          + "max value when represented as milliseconds should be no larger than "
          + Integer.MAX_VALUE + ".",
      "1.3.5"),
  @Sensitive
  INSTANCE_SECRET("instance.secret", "DEFAULT", PropertyType.STRING,
      "A secret unique to a given instance that all servers must know in order"
          + " to communicate with one another. It should be changed prior to the"
          + " initialization of Accumulo. To change it after Accumulo has been"
          + " initialized, use the ChangeSecret tool and then update accumulo.properties"
          + " everywhere. Before using the ChangeSecret tool, make sure Accumulo is not"
          + " running and you are logged in as the user that controls Accumulo files in"
          + " HDFS. To use the ChangeSecret tool, run the command: `./bin/accumulo"
          + " org.apache.accumulo.server.util.ChangeSecret`.",
      "1.3.5"),
  INSTANCE_VOLUMES("instance.volumes", "", PropertyType.STRING,
      "A comma separated list of dfs uris to use. Files will be stored across"
          + " these filesystems. In some situations, the first volume in this list"
          + " may be treated differently, such as being preferred for writing out"
          + " temporary files (for example, when creating a pre-split table)."
          + " After adding uris to this list, run 'accumulo init --add-volume' and then"
          + " restart tservers. If entries are removed from this list then tservers"
          + " will need to be restarted. After a uri is removed from the list Accumulo"
          + " will not create new files in that location, however Accumulo can still"
          + " reference files created at that location before the config change. To use"
          + " a comma or other reserved characters in a URI use standard URI hex"
          + " encoding. For example replace commas with %2C.",
      "1.6.0"),
  INSTANCE_VOLUME_CONFIG_PREFIX("instance.volume.config.", null, PropertyType.PREFIX,
      "Properties in this category are used to provide volume specific overrides to "
          + "the general filesystem client configuration. Properties using this prefix "
          + "should be in the form "
          + "'instance.volume.config.<volume-uri>.<property-name>=<property-value>. An "
          + "example: "
          + "'instance.volume.config.hdfs://namespace-a:8020/accumulo.dfs.client.hedged.read.threadpool.size=10'. "
          + "Note that when specifying property names that contain colons in the properties "
          + "files that the colons need to be escaped with a backslash.",
      "2.1.1"),
  INSTANCE_VOLUMES_REPLACEMENTS("instance.volumes.replacements", "", PropertyType.STRING,
      "Since accumulo stores absolute URIs changing the location of a namenode "
          + "could prevent Accumulo from starting. The property helps deal with "
          + "that situation. Provide a comma separated list of uri replacement "
          + "pairs here if a namenode location changes. Each pair should be separated "
          + "with a space. For example, if hdfs://nn1 was replaced with "
          + "hdfs://nnA and hdfs://nn2 was replaced with hdfs://nnB, then set this "
          + "property to 'hdfs://nn1 hdfs://nnA,hdfs://nn2 hdfs://nnB' "
          + "Replacements must be configured for use. To see which volumes are "
          + "currently in use, run 'accumulo admin volumes -l'. To use a comma or "
          + "other reserved characters in a URI use standard URI hex encoding. For "
          + "example replace commas with %2C.",
      "1.6.0"),
  INSTANCE_VOLUMES_UPGRADE_RELATIVE("instance.volumes.upgrade.relative", "", PropertyType.STRING,
      "The volume dfs uri containing relative tablet file paths. Relative paths may exist in the metadata from "
          + "versions prior to 1.6. This property is only required if a relative path is detected "
          + "during the upgrade process and will only be used once.",
      "2.1.0"),
  @Experimental // interface uses unstable internal types, use with caution
  INSTANCE_SECURITY_AUTHENTICATOR("instance.security.authenticator",
      "org.apache.accumulo.server.security.handler.ZKAuthenticator", PropertyType.CLASSNAME,
      "The authenticator class that accumulo will use to determine if a user "
          + "has privilege to perform an action.",
      "1.5.0"),
  @Experimental // interface uses unstable internal types, use with caution
  INSTANCE_SECURITY_AUTHORIZOR("instance.security.authorizor",
      "org.apache.accumulo.server.security.handler.ZKAuthorizor", PropertyType.CLASSNAME,
      "The authorizor class that accumulo will use to determine what labels a "
          + "user has privilege to see.",
      "1.5.0"),
  @Experimental // interface uses unstable internal types, use with caution
  INSTANCE_SECURITY_PERMISSION_HANDLER("instance.security.permissionHandler",
      "org.apache.accumulo.server.security.handler.ZKPermHandler", PropertyType.CLASSNAME,
      "The permission handler class that accumulo will use to determine if a "
          + "user has privilege to perform an action.",
      "1.5.0"),
  INSTANCE_RPC_SSL_ENABLED("instance.rpc.ssl.enabled", "false", PropertyType.BOOLEAN,
      "Use SSL for socket connections from clients and among accumulo services. "
          + "Mutually exclusive with SASL RPC configuration.",
      "1.6.0"),
  INSTANCE_RPC_SSL_CLIENT_AUTH("instance.rpc.ssl.clientAuth", "false", PropertyType.BOOLEAN,
      "Require clients to present certs signed by a trusted root.", "1.6.0"),
  INSTANCE_RPC_SASL_ENABLED("instance.rpc.sasl.enabled", "false", PropertyType.BOOLEAN,
      "Configures Thrift RPCs to require SASL with GSSAPI which supports "
          + "Kerberos authentication. Mutually exclusive with SSL RPC configuration.",
      "1.7.0"),
  INSTANCE_RPC_SASL_ALLOWED_USER_IMPERSONATION("instance.rpc.sasl.allowed.user.impersonation", "",
      PropertyType.STRING,
      "One-line configuration property controlling what users are allowed to "
          + "impersonate other users.",
      "1.7.1"),
  INSTANCE_RPC_SASL_ALLOWED_HOST_IMPERSONATION("instance.rpc.sasl.allowed.host.impersonation", "",
      PropertyType.STRING,
      "One-line configuration property controlling the network locations "
          + "(hostnames) that are allowed to impersonate other users.",
      "1.7.1"),
  // Crypto-related properties
  @Experimental
  INSTANCE_CRYPTO_PREFIX("instance.crypto.opts.", null, PropertyType.PREFIX,
      "Properties related to on-disk file encryption.", "2.0.0"),
  @Experimental
  @Sensitive
  INSTANCE_CRYPTO_SENSITIVE_PREFIX("instance.crypto.opts.sensitive.", null, PropertyType.PREFIX,
      "Sensitive properties related to on-disk file encryption.", "2.0.0"),
  @Experimental
  INSTANCE_CRYPTO_FACTORY("instance.crypto.opts.factory",
      "org.apache.accumulo.core.spi.crypto.NoCryptoServiceFactory", PropertyType.CLASSNAME,
      "The class which provides crypto services for on-disk file encryption. The default does nothing. To enable "
          + "encryption, replace this classname with an implementation of the"
          + "org.apache.accumulo.core.spi.crypto.CryptoFactory interface.",
      "2.1.0"),
  // general properties
  GENERAL_PREFIX("general.", null, PropertyType.PREFIX,
      "Properties in this category affect the behavior of accumulo overall, but"
          + " do not have to be consistent throughout a cloud.",
      "1.3.5"),

  GENERAL_CONTEXT_CLASSLOADER_FACTORY("general.context.class.loader.factory", "",
      PropertyType.CLASSNAME,
      "Name of classloader factory to be used to create classloaders for named contexts,"
          + " such as per-table contexts set by `table.class.loader.context`.",
      "2.1.0"),
  GENERAL_FILE_NAME_ALLOCATION_BATCH_SIZE_MIN("general.file.name.allocation.batch.size.min", "100",
      PropertyType.COUNT,
      "The minimum number of filenames that will be allocated from ZooKeeper at a time.", "2.1.3"),
  GENERAL_FILE_NAME_ALLOCATION_BATCH_SIZE_MAX("general.file.name.allocation.batch.size.max", "200",
      PropertyType.COUNT,
      "The maximum number of filenames that will be allocated from ZooKeeper at a time.", "2.1.3"),
  GENERAL_RPC_TIMEOUT("general.rpc.timeout", "120s", PropertyType.TIMEDURATION,
      "Time to wait on I/O for simple, short RPC calls.", "1.3.5"),
  @Experimental
  GENERAL_RPC_SERVER_TYPE("general.rpc.server.type", "", PropertyType.STRING,
      "Type of Thrift server to instantiate, see "
          + "org.apache.accumulo.server.rpc.ThriftServerType for more information. "
          + "Only useful for benchmarking thrift servers.",
      "1.7.0"),
  GENERAL_KERBEROS_KEYTAB("general.kerberos.keytab", "", PropertyType.PATH,
      "Path to the kerberos keytab to use. Leave blank if not using kerberoized hdfs.", "1.4.1"),
  GENERAL_KERBEROS_PRINCIPAL("general.kerberos.principal", "", PropertyType.STRING,
      "Name of the kerberos principal to use. _HOST will automatically be "
          + "replaced by the machines hostname in the hostname portion of the "
          + "principal. Leave blank if not using kerberoized hdfs.",
      "1.4.1"),
  GENERAL_KERBEROS_RENEWAL_PERIOD("general.kerberos.renewal.period", "30s",
      PropertyType.TIMEDURATION,
      "The amount of time between attempts to perform Kerberos ticket renewals."
          + " This does not equate to how often tickets are actually renewed (which is"
          + " performed at 80% of the ticket lifetime).",
      "1.6.5"),
  GENERAL_MAX_MESSAGE_SIZE("general.server.message.size.max", "1G", PropertyType.BYTES,
      "The maximum size of a message that can be sent to a server.", "1.5.0"),
  @Experimental
  GENERAL_OPENTELEMETRY_ENABLED("general.opentelemetry.enabled", "false", PropertyType.BOOLEAN,
      "Enables tracing functionality using OpenTelemetry (assuming OpenTelemetry is configured).",
      "2.1.0"),
  GENERAL_THREADPOOL_SIZE("general.server.threadpool.size", "1", PropertyType.COUNT,
      "The number of threads to use for server-internal scheduled tasks.", "2.1.0"),
  // If you update the default type, be sure to update the default used for initialization failures
  // in VolumeManagerImpl
  @Experimental
  GENERAL_VOLUME_CHOOSER("general.volume.chooser", RandomVolumeChooser.class.getName(),
      PropertyType.CLASSNAME,
      "The class that will be used to select which volume will be used to create new files.",
      "1.6.0"),
  GENERAL_SECURITY_CREDENTIAL_PROVIDER_PATHS("general.security.credential.provider.paths", "",
      PropertyType.STRING, "Comma-separated list of paths to CredentialProviders.", "1.6.1"),
  GENERAL_ARBITRARY_PROP_PREFIX("general.custom.", null, PropertyType.PREFIX,
      "Prefix to be used for user defined system-wide properties. This may be"
          + " particularly useful for system-wide configuration for various"
          + " user-implementations of pluggable Accumulo features, such as the balancer"
          + " or volume chooser.",
      "2.0.0"),
  GENERAL_DELEGATION_TOKEN_LIFETIME("general.delegation.token.lifetime", "7d",
      PropertyType.TIMEDURATION,
      "The length of time that delegation tokens and secret keys are valid.", "1.7.0"),
  GENERAL_DELEGATION_TOKEN_UPDATE_INTERVAL("general.delegation.token.update.interval", "1d",
      PropertyType.TIMEDURATION, "The length of time between generation of new secret keys.",
      "1.7.0"),
  GENERAL_IDLE_PROCESS_INTERVAL("general.metrics.process.idle", "5m", PropertyType.TIMEDURATION,
<<<<<<< HEAD
      "Amount of time a process must be idle before the accumulo.server.idle metric is incremented.",
      "4.0.0"),
=======
      "Amount of time a process must be idle before it is considered to be idle by the metrics system.",
      "2.1.3"),
>>>>>>> 5ab0bd82
  GENERAL_LOW_MEM_DETECTOR_INTERVAL("general.low.mem.detector.interval", "5s",
      PropertyType.TIMEDURATION, "The time interval between low memory checks.", "3.0.0"),
  GENERAL_LOW_MEM_DETECTOR_THRESHOLD("general.low.mem.detector.threshold", "0.05",
      PropertyType.FRACTION,
      "The LowMemoryDetector will report when free memory drops below this percentage of total memory.",
      "3.0.0"),
  GENERAL_LOW_MEM_SCAN_PROTECTION("general.low.mem.protection.scan", "false", PropertyType.BOOLEAN,
      "Scans may be paused or return results early when the server "
          + "is low on memory and this property is set to true. Enabling this property will incur a slight "
          + "scan performance penalty when the server is not low on memory.",
      "3.0.0"),
  GENERAL_LOW_MEM_MINC_PROTECTION("general.low.mem.protection.compaction.minc", "false",
      PropertyType.BOOLEAN,
      "Minor compactions may be paused when the server "
          + "is low on memory and this property is set to true. Enabling this property will incur a slight "
          + "compaction performance penalty when the server is not low on memory.",
      "3.0.0"),
  GENERAL_LOW_MEM_MAJC_PROTECTION("general.low.mem.protection.compaction.majc", "false",
      PropertyType.BOOLEAN,
      "Major compactions may be paused when the server "
          + "is low on memory and this property is set to true. Enabling this property will incur a slight "
          + "compaction performance penalty when the server is not low on memory.",
      "3.0.0"),
  GENERAL_MAX_SCANNER_RETRY_PERIOD("general.max.scanner.retry.period", "5s",
      PropertyType.TIMEDURATION,
      "The maximum amount of time that a Scanner should wait before retrying a failed RPC.",
      "1.7.3"),
  GENERAL_MICROMETER_CACHE_METRICS_ENABLED("general.micrometer.cache.metrics.enabled", "false",
      PropertyType.BOOLEAN, "Enables Caffeine Cache metrics functionality using Micrometer.",
      "4.0.0"),
  GENERAL_MICROMETER_ENABLED("general.micrometer.enabled", "false", PropertyType.BOOLEAN,
      "Enables metrics functionality using Micrometer.", "2.1.0"),
  GENERAL_MICROMETER_JVM_METRICS_ENABLED("general.micrometer.jvm.metrics.enabled", "false",
      PropertyType.BOOLEAN, "Enables JVM metrics functionality using Micrometer.", "2.1.0"),
  GENERAL_MICROMETER_FACTORY("general.micrometer.factory",
      "org.apache.accumulo.core.spi.metrics.LoggingMeterRegistryFactory",
      PropertyType.CLASSNAMELIST,
      "A comma separated list of one or more class names that implements"
          + " org.apache.accumulo.core.spi.metrics.MeterRegistryFactory. Prior to"
          + " 2.1.3 this was a single value and the default was an empty string.  In 2.1.3 the default"
          + " was changed and it now can accept multiple class names. The metrics spi was introduced in 2.1.3,"
          + " the deprecated factory is org.apache.accumulo.core.metrics.MeterRegistryFactory.",
      "2.1.0"),
  GENERAL_MICROMETER_USER_TAGS("general.micrometer.user.tags", "", PropertyType.STRING,
      "A comma separated list of tags to emit with all metrics from the process. Example:"
          + "\"tag1=value1,tag2=value2\".",
      "4.0.0"),
  GENERAL_PROCESS_BIND_ADDRESS("general.process.bind.addr", "0.0.0.0", PropertyType.STRING,
      "The local IP address to which this server should bind for sending and receiving network traffic.",
      "3.0.0"),
  // properties that are specific to manager server behavior
  MANAGER_PREFIX("manager.", null, PropertyType.PREFIX,
      "Properties in this category affect the behavior of the manager server.", "2.1.0"),
  MANAGER_CLIENTPORT("manager.port.client", "9999", PropertyType.PORT,
      "The port used for handling client connections on the manager.", "1.3.5"),
  MANAGER_TABLET_BALANCER("manager.tablet.balancer",
      "org.apache.accumulo.core.spi.balancer.TableLoadBalancer", PropertyType.CLASSNAME,
      "The balancer class that accumulo will use to make tablet assignment and "
          + "migration decisions.",
      "1.3.5"),
  MANAGER_TABLET_GROUP_WATCHER_INTERVAL("manager.tablet.watcher.interval", "60s",
      PropertyType.TIMEDURATION,
      "Time to wait between scanning tablet states to identify tablets that need to be assigned, un-assigned, migrated, etc.",
      "2.1.2"),
  MANAGER_TABLET_GROUP_WATCHER_SCAN_THREADS("manager.tablet.watcher.scan.threads.max", "16",
      PropertyType.COUNT,
      "Maximum number of threads the TabletGroupWatcher will use in its BatchScanner to"
          + " look for tablets that need maintenance.",
      "4.0.0"),
  MANAGER_TABLET_REFRESH_MINTHREADS("manager.tablet.refresh.threads.mininum", "10",
      PropertyType.COUNT,
      "The Manager will notify TabletServers that a Tablet needs to be refreshed after certain operations"
          + " are performed (e.g. Bulk Import). This property specifies the number of core threads in a"
          + " ThreadPool in the Manager that will be used to request these refresh operations.",
      "4.0.0"),
  MANAGER_TABLET_REFRESH_MAXTHREADS("manager.tablet.refresh.threads.maximum", "10",
      PropertyType.COUNT,
      "The Manager will notify TabletServers that a Tablet needs to be refreshed after certain operations"
          + " are performed (e.g. Bulk Import). This property specifies the maximum number of threads in a"
          + " ThreadPool in the Manager that will be used to request these refresh operations.",
      "4.0.0"),
  MANAGER_BULK_TIMEOUT("manager.bulk.timeout", "5m", PropertyType.TIMEDURATION,
      "The time to wait for a tablet server to process a bulk import request.", "1.4.3"),
  MANAGER_RENAME_THREADS("manager.rename.threadpool.size", "20", PropertyType.COUNT,
      "The number of threads to use when renaming user files during table import or bulk ingest.",
      "2.1.0"),
  MANAGER_MINTHREADS("manager.server.threads.minimum", "20", PropertyType.COUNT,
      "The minimum number of threads to use to handle incoming requests.", "1.4.0"),
  MANAGER_MINTHREADS_TIMEOUT("manager.server.threads.timeout", "0s", PropertyType.TIMEDURATION,
      "The time after which incoming request threads terminate with no work available.  Zero (0) will keep the threads alive indefinitely.",
      "2.1.0"),
  MANAGER_THREADCHECK("manager.server.threadcheck.time", "1s", PropertyType.TIMEDURATION,
      "The time between adjustments of the server thread pool.", "1.4.0"),
  MANAGER_RECOVERY_DELAY("manager.recovery.delay", "10s", PropertyType.TIMEDURATION,
      "When a tablet server's lock is deleted, it takes time for it to "
          + "completely quit. This delay gives it time before log recoveries begin.",
      "1.5.0"),
  MANAGER_RECOVERY_WAL_EXISTENCE_CACHE_TIME("manager.recovery.wal.cache.time", "15s",
      PropertyType.TIMEDURATION,
      "Amount of time that the existence of recovery write-ahead logs is cached.", "2.1.2"),
  MANAGER_LEASE_RECOVERY_WAITING_PERIOD("manager.lease.recovery.interval", "5s",
      PropertyType.TIMEDURATION,
      "The amount of time to wait after requesting a write-ahead log to be recovered.", "1.5.0"),
  MANAGER_WAL_CLOSER_IMPLEMENTATION("manager.wal.closer.implementation",
      "org.apache.accumulo.server.manager.recovery.HadoopLogCloser", PropertyType.CLASSNAME,
      "A class that implements a mechanism to steal write access to a write-ahead log.", "2.1.0"),
  MANAGER_FATE_METRICS_MIN_UPDATE_INTERVAL("manager.fate.metrics.min.update.interval", "60s",
      PropertyType.TIMEDURATION, "Limit calls from metric sinks to zookeeper to update interval.",
      "1.9.3"),
  MANAGER_FATE_THREADPOOL_SIZE("manager.fate.threadpool.size", "4", PropertyType.COUNT,
      "The number of threads used to run fault-tolerant executions (FATE)."
          + " These are primarily table operations like merge.",
      "1.4.3"),
  MANAGER_STATUS_THREAD_POOL_SIZE("manager.status.threadpool.size", "0", PropertyType.COUNT,
      "The number of threads to use when fetching the tablet server status for balancing.  Zero "
          + "indicates an unlimited number of threads will be used.",
      "1.8.0"),
  MANAGER_METADATA_SUSPENDABLE("manager.metadata.suspendable", "false", PropertyType.BOOLEAN,
      "Allow tablets for the " + AccumuloTable.METADATA.tableName()
          + " table to be suspended via table.suspend.duration.",
      "1.8.0"),
  MANAGER_STARTUP_TSERVER_AVAIL_MIN_COUNT("manager.startup.tserver.avail.min.count", "0",
      PropertyType.COUNT,
      "Minimum number of tservers that need to be registered before manager will "
          + "start tablet assignment - checked at manager initialization, when manager gets lock. "
          + " When set to 0 or less, no blocking occurs. Default is 0 (disabled) to keep original "
          + " behaviour.",
      "1.10.0"),
  MANAGER_STARTUP_TSERVER_AVAIL_MAX_WAIT("manager.startup.tserver.avail.max.wait", "0",
      PropertyType.TIMEDURATION,
      "Maximum time manager will wait for tserver available threshold "
          + "to be reached before continuing. When set to 0 or less, will block "
          + "indefinitely. Default is 0 to block indefinitely. Only valid when tserver available "
          + "threshold is set greater than 0.",
      "1.10.0"),
  MANAGER_SPLIT_WORKER_THREADS("manager.split.inspection.threadpool.size", "8", PropertyType.COUNT,
      "The number of threads used to inspect tablets files to find split points.", "4.0.0"),

  MANAGER_COMPACTION_SERVICE_PRIORITY_QUEUE_SIZE("manager.compaction.major.service.queue.size",
      "10000", PropertyType.COUNT,
      "The max size of each resource groups compaction job priority queue.", "4.0"),
  SPLIT_PREFIX("split.", null, PropertyType.PREFIX,
      "System wide properties related to splitting tablets.", "3.1.0"),
  SPLIT_MAXOPEN("split.files.max", "300", PropertyType.COUNT,
      "To find a tablets split points, all RFiles are opened and their indexes"
          + " are read. This setting determines how many RFiles can be opened at once."
          + " When there are more RFiles than this setting the tablet will be marked"
          + " as un-splittable.",
      "3.1.0"),
  // properties that are specific to scan server behavior
  @Experimental
  SSERV_PREFIX("sserver.", null, PropertyType.PREFIX,
      "Properties in this category affect the behavior of the scan servers.", "2.1.0"),
  @Experimental
  SSERV_DATACACHE_SIZE("sserver.cache.data.size", "10%", PropertyType.MEMORY,
      "Specifies the size of the cache for RFile data blocks on each scan server.", "2.1.0"),
  @Experimental
  SSERV_INDEXCACHE_SIZE("sserver.cache.index.size", "25%", PropertyType.MEMORY,
      "Specifies the size of the cache for RFile index blocks on each scan server.", "2.1.0"),
  @Experimental
  SSERV_SUMMARYCACHE_SIZE("sserver.cache.summary.size", "10%", PropertyType.MEMORY,
      "Specifies the size of the cache for summary data on each scan server.", "2.1.0"),
  @Experimental
  SSERV_DEFAULT_BLOCKSIZE("sserver.default.blocksize", "1M", PropertyType.BYTES,
      "Specifies a default blocksize for the scan server caches.", "2.1.0"),
  @Experimental
  SSERV_GROUP_NAME("sserver.group", ScanServerSelector.DEFAULT_SCAN_SERVER_GROUP_NAME,
      PropertyType.STRING,
      "Resource group name for this ScanServer. Resource groups support at least two use cases:"
          + " dedicating resources to scans and/or using different hardware for scans. Clients can"
          + " configure the ConfigurableScanServerSelector to specify the resource group to use for"
          + " eventual consistency scans.",
      "3.0.0"),
  @Experimental
  SSERV_CACHED_TABLET_METADATA_EXPIRATION("sserver.cache.metadata.expiration", "5m",
      PropertyType.TIMEDURATION,
      "The time after which cached tablet metadata will be expired if not previously refreshed.",
      "2.1.0"),
  @Experimental
  SSERV_CACHED_TABLET_METADATA_REFRESH_PERCENT("sserver.cache.metadata.refresh.percent", ".75",
      PropertyType.FRACTION,
      "The time after which cached tablet metadata will be refreshed, expressed as a "
          + "percentage of the expiration time. Cache hits after this time, but before the "
          + "expiration time, will trigger a background refresh for future hits. "
          + "Value must be less than 100%. Set to 0 will disable refresh.",
      "2.1.3"),
  @Experimental
  SSERV_PORTSEARCH("sserver.port.search", "true", PropertyType.BOOLEAN,
      "if the sserver.port.client ports are in use, search higher ports until one is available.",
      "2.1.0"),
  @Experimental
  SSERV_CLIENTPORT("sserver.port.client", "9996", PropertyType.PORT,
      "The port used for handling client connections on the tablet servers.", "2.1.0"),
  @Experimental
  SSERV_MAX_MESSAGE_SIZE("sserver.server.message.size.max", "1G", PropertyType.BYTES,
      "The maximum size of a message that can be sent to a scan server.", "2.1.0"),
  @Experimental
  SSERV_MINTHREADS("sserver.server.threads.minimum", "2", PropertyType.COUNT,
      "The minimum number of threads to use to handle incoming requests.", "2.1.0"),
  @Experimental
  SSERV_MINTHREADS_TIMEOUT("sserver.server.threads.timeout", "0s", PropertyType.TIMEDURATION,
      "The time after which incoming request threads terminate with no work available.  Zero (0) will keep the threads alive indefinitely.",
      "2.1.0"),
  @Experimental
  SSERV_SCAN_EXECUTORS_PREFIX("sserver.scan.executors.", null, PropertyType.PREFIX,
      "Prefix for defining executors to service scans. See "
          + "[scan executors]({% durl administration/scan-executors %}) for an overview of why and"
          + " how to use this property. For each executor the number of threads, thread priority, "
          + "and an optional prioritizer can be configured. To configure a new executor, set "
          + "`sserver.scan.executors.<name>.threads=<number>`.  Optionally, can also set "
          + "`sserver.scan.executors.<name>.priority=<number 1 to 10>`, "
          + "`sserver.scan.executors.<name>.prioritizer=<class name>`, and "
          + "`sserver.scan.executors.<name>.prioritizer.opts.<key>=<value>`.",
      "2.1.0"),
  @Experimental
  SSERV_SCAN_EXECUTORS_DEFAULT_THREADS("sserver.scan.executors.default.threads", "16",
      PropertyType.COUNT, "The number of threads for the scan executor that tables use by default.",
      "2.1.0"),
  SSERV_SCAN_EXECUTORS_DEFAULT_PRIORITIZER("sserver.scan.executors.default.prioritizer", "",
      PropertyType.STRING,
      "Prioritizer for the default scan executor.  Defaults to none which "
          + "results in FIFO priority.  Set to a class that implements "
          + ScanPrioritizer.class.getName() + " to configure one.",
      "2.1.0"),
  @Experimental
  SSERV_SCAN_EXECUTORS_META_THREADS("sserver.scan.executors.meta.threads", "8", PropertyType.COUNT,
      "The number of threads for the metadata table scan executor.", "2.1.0"),
  @Experimental
  SSERVER_SCAN_REFERENCE_EXPIRATION_TIME("sserver.scan.reference.expiration", "5m",
      PropertyType.TIMEDURATION,
      "The amount of time a scan reference is unused before its deleted from metadata table.",
      "2.1.0"),
  @Experimental
  SSERV_THREADCHECK("sserver.server.threadcheck.time", "1s", PropertyType.TIMEDURATION,
      "The time between adjustments of the thrift server thread pool.", "2.1.0"),
  @Experimental
  SSERV_WAL_SORT_MAX_CONCURRENT("sserver.wal.sort.concurrent.max", "2", PropertyType.COUNT,
      "The maximum number of threads to use to sort logs during recovery.", "4.0.0"),
  // properties that are specific to tablet server behavior
  TSERV_PREFIX("tserver.", null, PropertyType.PREFIX,
      "Properties in this category affect the behavior of the tablet servers.", "1.3.5"),
  TSERV_CLIENT_TIMEOUT("tserver.client.timeout", "3s", PropertyType.TIMEDURATION,
      "Time to wait for clients to continue scans before closing a session.", "1.3.5"),
  TSERV_DEFAULT_BLOCKSIZE("tserver.default.blocksize", "1M", PropertyType.BYTES,
      "Specifies a default blocksize for the tserver caches.", "1.3.5"),
  TSERV_CACHE_MANAGER_IMPL("tserver.cache.manager.class",
      "org.apache.accumulo.core.file.blockfile.cache.lru.LruBlockCacheManager", PropertyType.STRING,
      "Specifies the class name of the block cache factory implementation."
          + " Alternative implementation is"
          + " org.apache.accumulo.core.file.blockfile.cache.tinylfu.TinyLfuBlockCacheManager.",
      "2.0.0"),
  TSERV_DATACACHE_SIZE("tserver.cache.data.size", "10%", PropertyType.MEMORY,
      "Specifies the size of the cache for RFile data blocks.", "1.3.5"),
  TSERV_INDEXCACHE_SIZE("tserver.cache.index.size", "25%", PropertyType.MEMORY,
      "Specifies the size of the cache for RFile index blocks.", "1.3.5"),
  TSERV_SUMMARYCACHE_SIZE("tserver.cache.summary.size", "10%", PropertyType.MEMORY,
      "Specifies the size of the cache for summary data on each tablet server.", "2.0.0"),
  TSERV_PORTSEARCH("tserver.port.search", "true", PropertyType.BOOLEAN,
      "if the tserver.port.client ports are in use, search higher ports until one is available.",
      "1.3.5"),
  TSERV_CLIENTPORT("tserver.port.client", "9997", PropertyType.PORT,
      "The port used for handling client connections on the tablet servers.", "1.3.5"),
  TSERV_TOTAL_MUTATION_QUEUE_MAX("tserver.total.mutation.queue.max", "5%", PropertyType.MEMORY,
      "The amount of memory used to store write-ahead-log mutations before flushing them.",
      "1.7.0"),
  TSERV_WAL_MAX_REFERENCED("tserver.wal.max.referenced", "3", PropertyType.COUNT,
      "When a tablet server has more than this many write ahead logs, any tablet referencing older "
          + "logs over this threshold is minor compacted.  Also any tablet referencing this many "
          + "logs or more will be compacted.",
      "2.1.0"),
  TSERV_WAL_MAX_SIZE("tserver.wal.max.size", "1G", PropertyType.BYTES,
      "The maximum size for each write-ahead log. See comment for property"
          + " `tserver.memory.maps.max`.",
      "2.1.0"),
  TSERV_WAL_MAX_AGE("tserver.wal.max.age", "24h", PropertyType.TIMEDURATION,
      "The maximum age for each write-ahead log.", "2.1.0"),
  TSERV_WAL_TOLERATED_CREATION_FAILURES("tserver.wal.tolerated.creation.failures", "50",
      PropertyType.COUNT,
      "The maximum number of failures tolerated when creating a new write-ahead"
          + " log. Negative values will allow unlimited creation failures. Exceeding this"
          + " number of failures consecutively trying to create a new write-ahead log"
          + " causes the TabletServer to exit.",
      "2.1.0"),
  TSERV_WAL_TOLERATED_WAIT_INCREMENT("tserver.wal.tolerated.wait.increment", "1000ms",
      PropertyType.TIMEDURATION,
      "The amount of time to wait between failures to create or write a write-ahead log.", "2.1.0"),
  // Never wait longer than 5 mins for a retry
  TSERV_WAL_TOLERATED_MAXIMUM_WAIT_DURATION("tserver.wal.maximum.wait.duration", "5m",
      PropertyType.TIMEDURATION,
      "The maximum amount of time to wait after a failure to create or write a write-ahead log.",
      "2.1.0"),
  TSERV_SCAN_MAX_OPENFILES("tserver.scan.files.open.max", "100", PropertyType.COUNT,
      "Maximum total RFiles that all tablets in a tablet server can open for scans.", "1.4.0"),
  TSERV_MAX_IDLE("tserver.files.open.idle", "1m", PropertyType.TIMEDURATION,
      "Tablet servers leave previously used RFiles open for future queries."
          + " This setting determines how much time an unused RFile should be kept open"
          + " until it is closed.",
      "1.3.5"),
  TSERV_NATIVEMAP_ENABLED("tserver.memory.maps.native.enabled", "true", PropertyType.BOOLEAN,
      "An in-memory data store for accumulo implemented in c++ that increases"
          + " the amount of data accumulo can hold in memory and avoids Java GC pauses.",
      "1.3.5"),
  TSERV_MAXMEM("tserver.memory.maps.max", "33%", PropertyType.MEMORY,
      "Maximum amount of memory that can be used to buffer data written to a"
          + " tablet server. There are two other properties that can effectively limit"
          + " memory usage `table.compaction.minor.logs.threshold` and"
          + " `tserver.wal.max.size`. Ensure that `table.compaction.minor.logs.threshold`"
          + " * `tserver.wal.max.size` >= this property.",
      "1.3.5"),
  TSERV_SESSION_MAXIDLE("tserver.session.idle.max", "1m", PropertyType.TIMEDURATION,
      "When a tablet server's SimpleTimer thread triggers to check idle"
          + " sessions, this configurable option will be used to evaluate scan sessions"
          + " to determine if they can be closed due to inactivity.",
      "1.3.5"),
  TSERV_UPDATE_SESSION_MAXIDLE("tserver.session.update.idle.max", "1m", PropertyType.TIMEDURATION,
      "When a tablet server's SimpleTimer thread triggers to check idle"
          + " sessions, this configurable option will be used to evaluate update"
          + " sessions to determine if they can be closed due to inactivity.",
      "1.6.5"),
  TSERV_SCAN_EXECUTORS_PREFIX("tserver.scan.executors.", null, PropertyType.PREFIX,
      "Prefix for defining executors to service scans. See "
          + "[scan executors]({% durl administration/scan-executors %}) for an overview of why and"
          + " how to use this property. For each executor the number of threads, thread priority, "
          + "and an optional prioritizer can be configured. To configure a new executor, set "
          + "`tserver.scan.executors.<name>.threads=<number>`.  Optionally, can also set "
          + "`tserver.scan.executors.<name>.priority=<number 1 to 10>`, "
          + "`tserver.scan.executors.<name>.prioritizer=<class name>`, and "
          + "`tserver.scan.executors.<name>.prioritizer.opts.<key>=<value>`.",
      "2.0.0"),
  TSERV_SCAN_EXECUTORS_DEFAULT_THREADS("tserver.scan.executors.default.threads", "16",
      PropertyType.COUNT, "The number of threads for the scan executor that tables use by default.",
      "2.0.0"),
  TSERV_SCAN_EXECUTORS_DEFAULT_PRIORITIZER("tserver.scan.executors.default.prioritizer", "",
      PropertyType.STRING,
      "Prioritizer for the default scan executor.  Defaults to none which "
          + "results in FIFO priority.  Set to a class that implements "
          + ScanPrioritizer.class.getName() + " to configure one.",
      "2.0.0"),
  TSERV_SCAN_EXECUTORS_META_THREADS("tserver.scan.executors.meta.threads", "8", PropertyType.COUNT,
      "The number of threads for the metadata table scan executor.", "2.0.0"),
  TSERV_SCAN_RESULTS_MAX_TIMEOUT("tserver.scan.results.max.timeout", "1s",
      PropertyType.TIMEDURATION,
      "Max time for the thrift client handler to wait for scan results before timing out.",
      "2.1.0"),
  TSERV_MIGRATE_MAXCONCURRENT("tserver.migrations.concurrent.max", "1", PropertyType.COUNT,
      "The maximum number of concurrent tablet migrations for a tablet server.", "1.3.5"),
  TSERV_MINC_MAXCONCURRENT("tserver.compaction.minor.concurrent.max", "4", PropertyType.COUNT,
      "The maximum number of concurrent minor compactions for a tablet server.", "1.3.5"),
  TSERV_BLOOM_LOAD_MAXCONCURRENT("tserver.bloom.load.concurrent.max", "4", PropertyType.COUNT,
      "The number of concurrent threads that will load bloom filters in the background. "
          + "Setting this to zero will make bloom filters load in the foreground.",
      "1.3.5"),
  TSERV_MEMDUMP_DIR("tserver.dir.memdump", "/tmp", PropertyType.PATH,
      "A long running scan could possibly hold memory that has been minor"
          + " compacted. To prevent this, the in memory map is dumped to a local file"
          + " and the scan is switched to that local file. We can not switch to the"
          + " minor compacted file because it may have been modified by iterators. The"
          + " file dumped to the local dir is an exact copy of what was in memory.",
      "1.3.5"),
  TSERV_MINTHREADS("tserver.server.threads.minimum", "20", PropertyType.COUNT,
      "The minimum number of threads to use to handle incoming requests.", "1.4.0"),
  TSERV_MINTHREADS_TIMEOUT("tserver.server.threads.timeout", "0s", PropertyType.TIMEDURATION,
      "The time after which incoming request threads terminate with no work available.  Zero (0) will keep the threads alive indefinitely.",
      "2.1.0"),
  TSERV_THREADCHECK("tserver.server.threadcheck.time", "1s", PropertyType.TIMEDURATION,
      "The time between adjustments of the server thread pool.", "1.4.0"),
  TSERV_MAX_MESSAGE_SIZE("tserver.server.message.size.max", "1G", PropertyType.BYTES,
      "The maximum size of a message that can be sent to a tablet server.", "1.6.0"),
  TSERV_LOG_BUSY_TABLETS_COUNT("tserver.log.busy.tablets.count", "0", PropertyType.COUNT,
      "Number of busiest tablets to log. Logged at interval controlled by "
          + "tserver.log.busy.tablets.interval. If <= 0, logging of busy tablets is disabled.",
      "1.10.0"),
  TSERV_LOG_BUSY_TABLETS_INTERVAL("tserver.log.busy.tablets.interval", "1h",
      PropertyType.TIMEDURATION, "Time interval between logging out busy tablets information.",
      "1.10.0"),
  TSERV_HOLD_TIME_SUICIDE("tserver.hold.time.max", "5m", PropertyType.TIMEDURATION,
      "The maximum time for a tablet server to be in the \"memory full\" state."
          + " If the tablet server cannot write out memory in this much time, it will"
          + " assume there is some failure local to its node, and quit. A value of zero"
          + " is equivalent to forever.",
      "1.4.0"),
  TSERV_WAL_BLOCKSIZE("tserver.wal.blocksize", "0", PropertyType.BYTES,
      "The size of the HDFS blocks used to write to the Write-Ahead log. If"
          + " zero, it will be 110% of `tserver.wal.max.size` (that is, try to use just"
          + " one block).",
      "1.5.0"),
  TSERV_WAL_REPLICATION("tserver.wal.replication", "0", PropertyType.COUNT,
      "The replication to use when writing the Write-Ahead log to HDFS. If"
          + " zero, it will use the HDFS default replication setting.",
      "1.5.0"),
  TSERV_WAL_SORT_MAX_CONCURRENT("tserver.wal.sort.concurrent.max", "2", PropertyType.COUNT,
      "The maximum number of threads to use to sort logs during recovery.", "2.1.0"),
  TSERV_WAL_SORT_BUFFER_SIZE("tserver.wal.sort.buffer.size", "10%", PropertyType.MEMORY,
      "The amount of memory to use when sorting logs during recovery.", "2.1.0"),
  TSERV_WAL_SORT_FILE_PREFIX("tserver.wal.sort.file.", null, PropertyType.PREFIX,
      "The rfile properties to use when sorting logs during recovery. Most of the properties"
          + " that begin with 'table.file' can be used here. For example, to set the compression"
          + " of the sorted recovery files to snappy use 'tserver.wal.sort.file.compress.type=snappy'.",
      "2.1.0"),
  TSERV_WAL_SYNC("tserver.wal.sync", "true", PropertyType.BOOLEAN,
      "Use the SYNC_BLOCK create flag to sync WAL writes to disk. Prevents"
          + " problems recovering from sudden system resets.",
      "1.5.0"),
  TSERV_ASSIGNMENT_DURATION_WARNING("tserver.assignment.duration.warning", "10m",
      PropertyType.TIMEDURATION,
      "The amount of time an assignment can run before the server will print a"
          + " warning along with the current stack trace. Meant to help debug stuck"
          + " assignments.",
      "1.6.2"),
  TSERV_ASSIGNMENT_MAXCONCURRENT("tserver.assignment.concurrent.max", "2", PropertyType.COUNT,
      "The number of threads available to load tablets. Recoveries are still performed serially.",
      "1.7.0"),
  TSERV_SLOW_FLUSH_MILLIS("tserver.slow.flush.time", "100ms", PropertyType.TIMEDURATION,
      "If a flush to the write-ahead log takes longer than this period of time,"
          + " debugging information will written, and may result in a log rollover.",
      "1.8.0"),
  TSERV_SLOW_FILEPERMIT_MILLIS("tserver.slow.filepermit.time", "100ms", PropertyType.TIMEDURATION,
      "If a thread blocks more than this period of time waiting to get file permits,"
          + " debugging information will be written.",
      "1.9.3"),
  TSERV_SUMMARY_PARTITION_THREADS("tserver.summary.partition.threads", "10", PropertyType.COUNT,
      "Summary data must be retrieved from RFiles. For a large number of"
          + " RFiles, the files are broken into partitions of 100k files. This setting"
          + " determines how many of these groups of 100k RFiles will be processed"
          + " concurrently.",
      "2.0.0"),
  TSERV_SUMMARY_REMOTE_THREADS("tserver.summary.remote.threads", "128", PropertyType.COUNT,
      "For a partitioned group of 100k RFiles, those files are grouped by"
          + " tablet server. Then a remote tablet server is asked to gather summary"
          + " data. This setting determines how many concurrent request are made per"
          + " partition.",
      "2.0.0"),
  TSERV_SUMMARY_RETRIEVAL_THREADS("tserver.summary.retrieval.threads", "10", PropertyType.COUNT,
      "The number of threads on each tablet server available to retrieve"
          + " summary data, that is not currently in cache, from RFiles.",
      "2.0.0"),
  TSERV_ONDEMAND_UNLOADER_INTERVAL("tserver.ondemand.tablet.unloader.interval", "10m",
      PropertyType.TIMEDURATION,
      "The interval at which the TabletServer will check if on-demand tablets can be unloaded.",
      "4.0.0"),
  TSERV_GROUP_NAME("tserver.group", Constants.DEFAULT_RESOURCE_GROUP_NAME, PropertyType.STRING,
      "Resource group name for this TabletServer. Resource groups can be defined to dedicate resources "
          + " to specific tables (e.g. balancing tablets for table(s) within a group, see TableLoadBalancer).",
      "4.0.0"),

  // accumulo garbage collector properties
  GC_PREFIX("gc.", null, PropertyType.PREFIX,
      "Properties in this category affect the behavior of the accumulo garbage collector.",
      "1.3.5"),
  GC_CANDIDATE_BATCH_SIZE("gc.candidate.batch.size", "50%", PropertyType.MEMORY,
      "The amount of memory used as the batch size for garbage collection.", "2.1.0"),
  GC_CYCLE_START("gc.cycle.start", "30s", PropertyType.TIMEDURATION,
      "Time to wait before attempting to garbage collect any old RFiles or write-ahead logs.",
      "1.3.5"),
  GC_CYCLE_DELAY("gc.cycle.delay", "5m", PropertyType.TIMEDURATION,
      "Time between garbage collection cycles. In each cycle, old RFiles or write-ahead logs "
          + "no longer in use are removed from the filesystem.",
      "1.3.5"),
  GC_PORT("gc.port.client", "9998", PropertyType.PORT,
      "The listening port for the garbage collector's monitor service.", "1.3.5"),
  GC_DELETE_THREADS("gc.threads.delete", "16", PropertyType.COUNT,
      "The number of threads used to delete RFiles and write-ahead logs.", "1.3.5"),
  GC_SAFEMODE("gc.safemode", "false", PropertyType.BOOLEAN,
      "Provides listing of files to be deleted but does not delete any files.", "2.1.0"),
  GC_USE_FULL_COMPACTION("gc.post.metadata.action", "flush", PropertyType.GC_POST_ACTION,
      "When the gc runs it can make a lot of changes to the metadata, on completion, "
          + " to force the changes to be written to disk, the metadata and root tables can be flushed"
          + " and possibly compacted. Legal values are: compact - which both flushes and compacts the"
          + " metadata; flush - which flushes only (compactions may be triggered if required); or none.",
      "1.10.0"),

  // properties that are specific to the monitor server behavior
  MONITOR_PREFIX("monitor.", null, PropertyType.PREFIX,
      "Properties in this category affect the behavior of the monitor web server.", "1.3.5"),
  MONITOR_PORT("monitor.port.client", "9995", PropertyType.PORT,
      "The listening port for the monitor's http service.", "1.3.5"),
  MONITOR_SSL_KEYSTORE("monitor.ssl.keyStore", "", PropertyType.PATH,
      "The keystore for enabling monitor SSL.", "1.5.0"),
  @Sensitive
  MONITOR_SSL_KEYSTOREPASS("monitor.ssl.keyStorePassword", "", PropertyType.STRING,
      "The keystore password for enabling monitor SSL.", "1.5.0"),
  MONITOR_SSL_KEYSTORETYPE("monitor.ssl.keyStoreType", "jks", PropertyType.STRING,
      "Type of SSL keystore.", "1.7.0"),
  @Sensitive
  MONITOR_SSL_KEYPASS("monitor.ssl.keyPassword", "", PropertyType.STRING,
      "Optional: the password for the private key in the keyStore. When not provided, this "
          + "defaults to the keystore password.",
      "1.9.3"),
  MONITOR_SSL_TRUSTSTORE("monitor.ssl.trustStore", "", PropertyType.PATH,
      "The truststore for enabling monitor SSL.", "1.5.0"),
  @Sensitive
  MONITOR_SSL_TRUSTSTOREPASS("monitor.ssl.trustStorePassword", "", PropertyType.STRING,
      "The truststore password for enabling monitor SSL.", "1.5.0"),
  MONITOR_SSL_TRUSTSTORETYPE("monitor.ssl.trustStoreType", "jks", PropertyType.STRING,
      "Type of SSL truststore.", "1.7.0"),
  MONITOR_SSL_INCLUDE_CIPHERS("monitor.ssl.include.ciphers", "", PropertyType.STRING,
      "A comma-separated list of allows SSL Ciphers, see"
          + " monitor.ssl.exclude.ciphers to disallow ciphers.",
      "1.6.1"),
  MONITOR_SSL_EXCLUDE_CIPHERS("monitor.ssl.exclude.ciphers", "", PropertyType.STRING,
      "A comma-separated list of disallowed SSL Ciphers, see"
          + " monitor.ssl.include.ciphers to allow ciphers.",
      "1.6.1"),
  MONITOR_SSL_INCLUDE_PROTOCOLS("monitor.ssl.include.protocols", "TLSv1.3", PropertyType.STRING,
      "A comma-separate list of allowed SSL protocols.", "1.5.3"),
  MONITOR_LOCK_CHECK_INTERVAL("monitor.lock.check.interval", "5s", PropertyType.TIMEDURATION,
      "The amount of time to sleep between checking for the Monitor ZooKeeper lock.", "1.5.1"),
  MONITOR_RESOURCES_EXTERNAL("monitor.resources.external", "", PropertyType.JSON,
      "A JSON Map of Strings. Each String should be an HTML tag of an external"
          + " resource (JS or CSS) to be imported by the Monitor. Be sure to wrap"
          + " with CDATA tags. If this value is set, all of the external resources"
          + " in the `<head>` tag of the Monitor will be replaced with the tags set here."
          + " Be sure the jquery tag is first since other scripts will depend on it."
          + " The resources that are used by default can be seen in"
          + " `accumulo/server/monitor/src/main/resources/templates/default.ftl`.",
      "2.0.0"),
  // per table properties
  TABLE_PREFIX("table.", null, PropertyType.PREFIX,
      "Properties in this category affect tablet server treatment of tablets,"
          + " but can be configured on a per-table basis. Setting these properties in"
          + " accumulo.properties will override the default globally for all tables and not"
          + " any specific table. However, both the default and the global setting can"
          + " be overridden per table using the table operations API or in the shell,"
          + " which sets the overridden value in zookeeper. Restarting accumulo tablet"
          + " servers after setting these properties in accumulo.properties will cause the"
          + " global setting to take effect. However, you must use the API or the shell"
          + " to change properties in zookeeper that are set on a table.",
      "1.3.5"),
  TABLE_ARBITRARY_PROP_PREFIX("table.custom.", null, PropertyType.PREFIX,
      "Prefix to be used for user defined arbitrary properties.", "1.7.0"),
  TABLE_MINC_OUTPUT_DROP_CACHE("table.compaction.minor.output.drop.cache", "false",
      PropertyType.BOOLEAN,
      "Setting this property to true will call"
          + "FSDataOutputStream.setDropBehind(true) on the minor compaction output stream.",
      "2.1.1"),
  TABLE_MAJC_OUTPUT_DROP_CACHE("table.compaction.major.output.drop.cache", "false",
      PropertyType.BOOLEAN,
      "Setting this property to true will call"
          + "FSDataOutputStream.setDropBehind(true) on the major compaction output stream.",
      "2.1.1"),
  TABLE_MAJC_RATIO("table.compaction.major.ratio", "3", PropertyType.FRACTION,
      "Minimum ratio of total input size to maximum input RFile size for"
          + " running a major compaction.",
      "1.3.5"),
  TABLE_SPLIT_THRESHOLD("table.split.threshold", "1G", PropertyType.BYTES,
      "A tablet is split when the combined size of RFiles exceeds this amount.", "1.3.5"),
  TABLE_MAX_END_ROW_SIZE("table.split.endrow.size.max", "10k", PropertyType.BYTES,
      "Maximum size of end row.", "1.7.0"),
  TABLE_MINC_COMPACT_IDLETIME("table.compaction.minor.idle", "5m", PropertyType.TIMEDURATION,
      "After a tablet has been idle (no mutations) for this time period it may have its "
          + "in-memory map flushed to disk in a minor compaction. There is no guarantee an idle "
          + "tablet will be compacted.",
      "1.3.5"),
  TABLE_COMPACTION_DISPATCHER("table.compaction.dispatcher",
      SimpleCompactionDispatcher.class.getName(), PropertyType.CLASSNAME,
      "A configurable dispatcher that decides what compaction service a table should use.",
      "2.1.0"),
  TABLE_COMPACTION_DISPATCHER_OPTS("table.compaction.dispatcher.opts.", null, PropertyType.PREFIX,
      "Options for the table compaction dispatcher.", "2.1.0"),
  TABLE_COMPACTION_SELECTION_EXPIRATION("table.compaction.selection.expiration.ms", "2m",
      PropertyType.TIMEDURATION,
      "User compactions select files and are then queued for compaction, preventing these files "
          + "from being used in system compactions.  This timeout allows system compactions to cancel "
          + "the hold queued user compactions have on files, when its queued for more than the "
          + "specified time.  If a system compaction cancels a hold and runs, then the user compaction"
          + " can reselect and hold files after the system compaction runs.",
      "2.1.0"),
  TABLE_COMPACTION_CONFIGURER("table.compaction.configurer", "", PropertyType.CLASSNAME,
      "A plugin that can dynamically configure compaction output files based on input files.",
      "2.1.0"),
  TABLE_COMPACTION_CONFIGURER_OPTS("table.compaction.configurer.opts.", null, PropertyType.PREFIX,
      "Options for the table compaction configuror.", "2.1.0"),
  TABLE_ONDEMAND_UNLOADER("tserver.ondemand.tablet.unloader",
      "org.apache.accumulo.core.spi.ondemand.DefaultOnDemandTabletUnloader", PropertyType.CLASSNAME,
      "The class that will be used to determine which on-demand Tablets to unload.", "4.0.0"),

  // Crypto-related properties
  @Experimental
  TABLE_CRYPTO_PREFIX("table.crypto.opts.", null, PropertyType.PREFIX,
      "Properties related to on-disk file encryption.", "2.1.0"),
  @Experimental
  @Sensitive
  TABLE_CRYPTO_SENSITIVE_PREFIX("table.crypto.opts.sensitive.", null, PropertyType.PREFIX,
      "Sensitive properties related to on-disk file encryption.", "2.1.0"),
  TABLE_SCAN_DISPATCHER("table.scan.dispatcher", SimpleScanDispatcher.class.getName(),
      PropertyType.CLASSNAME,
      "This class is used to dynamically dispatch scans to configured scan executors.  Configured "
          + "classes must implement {% jlink " + ScanDispatcher.class.getName() + " %}. See "
          + "[scan executors]({% durl administration/scan-executors %}) for an overview of why"
          + " and how to use this property. This property is ignored for the root and metadata"
          + " table.  The metadata table always dispatches to a scan executor named `meta`.",
      "2.0.0"),
  TABLE_SCAN_DISPATCHER_OPTS("table.scan.dispatcher.opts.", null, PropertyType.PREFIX,
      "Options for the table scan dispatcher.", "2.0.0"),
  TABLE_SCAN_MAXMEM("table.scan.max.memory", "512k", PropertyType.BYTES,
      "The maximum amount of memory that will be used to cache results of a client query/scan. "
          + "Once this limit is reached, the buffered data is sent to the client.",
      "1.3.5"),
  TABLE_FILE_TYPE("table.file.type", RFile.EXTENSION, PropertyType.FILENAME_EXT,
      "Change the type of file a table writes.", "1.3.5"),
  TABLE_LOAD_BALANCER("table.balancer", "org.apache.accumulo.core.spi.balancer.SimpleLoadBalancer",
      PropertyType.STRING,
      "This property can be set to allow the LoadBalanceByTable load balancer"
          + " to change the called Load Balancer for this table.",
      "1.3.5"),
  TABLE_FILE_COMPRESSION_TYPE("table.file.compress.type", "gz", PropertyType.STRING,
      "Compression algorithm used on index and data blocks before they are"
          + " written. Possible values: zstd, gz, snappy, bzip2, lzo, lz4, none.",
      "1.3.5"),
  TABLE_FILE_COMPRESSED_BLOCK_SIZE("table.file.compress.blocksize", "100k", PropertyType.BYTES,
      "The maximum size of data blocks in RFiles before they are compressed and written.", "1.3.5"),
  TABLE_FILE_COMPRESSED_BLOCK_SIZE_INDEX("table.file.compress.blocksize.index", "128k",
      PropertyType.BYTES,
      "The maximum size of index blocks in RFiles before they are compressed and written.",
      "1.4.0"),
  TABLE_FILE_BLOCK_SIZE("table.file.blocksize", "0B", PropertyType.BYTES,
      "The HDFS block size used when writing RFiles. When set to 0B, the"
          + " value/defaults of HDFS property 'dfs.block.size' will be used.",
      "1.3.5"),
  TABLE_FILE_REPLICATION("table.file.replication", "0", PropertyType.COUNT,
      "The number of replicas for a table's RFiles in HDFS. When set to 0, HDFS"
          + " defaults are used.",
      "1.3.5"),
  TABLE_FILE_MAX("table.file.max", "15", PropertyType.COUNT,
      "The maximum number of RFiles each tablet in a table can have. When"
          + " adjusting this property you may want to consider adjusting"
          + " table.compaction.major.ratio also. Setting this property to 0 will make"
          + " it default to tserver.scan.files.open.max-1, this will prevent a tablet"
          + " from having more RFiles than can be opened. Prior to 2.1.0 this property"
          + " was used to trigger merging minor compactions, but merging minor compactions"
          + " were removed in 2.1.0. Now this property is only used by the"
          + " DefaultCompactionStrategy and the RatioBasedCompactionPlanner."
          + " The RatioBasedCompactionPlanner started using this property in 2.1.3, before"
          + " that it did not use the property.",
      "1.4.0"),
  TABLE_MERGE_FILE_MAX("table.merge.file.max", "10000", PropertyType.COUNT,
      "The maximum number of files that a merge operation will process.  Before "
          + "merging a sum of the number of files in the merge range is computed and if it "
          + "exceeds this configuration then the merge will error and fail.  For example if "
          + "there are 100 tablets each having 10 files in the merge range, then the sum would "
          + "be 1000 and the merge will only proceed if this property is greater than 1000.",
      "4.0.0"),
  TABLE_FILE_SUMMARY_MAX_SIZE("table.file.summary.maxSize", "256k", PropertyType.BYTES,
      "The maximum size summary that will be stored. The number of RFiles that"
          + " had summary data exceeding this threshold is reported by"
          + " Summary.getFileStatistics().getLarge(). When adjusting this consider the"
          + " expected number RFiles with summaries on each tablet server and the"
          + " summary cache size.",
      "2.0.0"),
  TABLE_BLOOM_ENABLED("table.bloom.enabled", "false", PropertyType.BOOLEAN,
      "Use bloom filters on this table.", "1.3.5"),
  TABLE_BLOOM_LOAD_THRESHOLD("table.bloom.load.threshold", "1", PropertyType.COUNT,
      "This number of seeks that would actually use a bloom filter must occur"
          + " before a RFile's bloom filter is loaded. Set this to zero to initiate"
          + " loading of bloom filters when a RFile is opened.",
      "1.3.5"),
  TABLE_BLOOM_SIZE("table.bloom.size", "1048576", PropertyType.COUNT,
      "Bloom filter size, as number of keys.", "1.3.5"),
  TABLE_BLOOM_ERRORRATE("table.bloom.error.rate", "0.5%", PropertyType.FRACTION,
      "Bloom filter error rate.", "1.3.5"),
  TABLE_BLOOM_KEY_FUNCTOR("table.bloom.key.functor",
      "org.apache.accumulo.core.file.keyfunctor.RowFunctor", PropertyType.CLASSNAME,
      "A function that can transform the key prior to insertion and check of"
          + " bloom filter. org.apache.accumulo.core.file.keyfunctor.RowFunctor,"
          + " org.apache.accumulo.core.file.keyfunctor.ColumnFamilyFunctor, and"
          + " org.apache.accumulo.core.file.keyfunctor.ColumnQualifierFunctor are"
          + " allowable values. One can extend any of the above mentioned classes to"
          + " perform specialized parsing of the key.",
      "1.3.5"),
  TABLE_BLOOM_HASHTYPE("table.bloom.hash.type", "murmur", PropertyType.STRING,
      "The bloom filter hash type.", "1.3.5"),
  TABLE_BULK_MAX_TABLETS("table.bulk.max.tablets", "0", PropertyType.COUNT,
      "The maximum number of tablets allowed for one bulk import file. Value of 0 is Unlimited. "
          + "This property is only enforced in the new bulk import API.",
      "2.1.0"),
  TABLE_DURABILITY("table.durability", "sync", PropertyType.DURABILITY,
      "The durability used to write to the write-ahead log. Legal values are:"
          + " none, which skips the write-ahead log; log, which sends the data to the"
          + " write-ahead log, but does nothing to make it durable; flush, which pushes"
          + " data to the file system; and sync, which ensures the data is written to disk.",
      "1.7.0"),

  TABLE_FAILURES_IGNORE("table.failures.ignore", "false", PropertyType.BOOLEAN,
      "If you want queries for your table to hang or fail when data is missing"
          + " from the system, then set this to false. When this set to true missing"
          + " data will be reported but queries will still run possibly returning a"
          + " subset of the data.",
      "1.3.5"),
  TABLE_DEFAULT_SCANTIME_VISIBILITY("table.security.scan.visibility.default", "",
      PropertyType.STRING,
      "The security label that will be assumed at scan time if an entry does"
          + " not have a visibility expression.\n"
          + "Note: An empty security label is displayed as []. The scan results"
          + " will show an empty visibility even if the visibility from this"
          + " setting is applied to the entry.\n"
          + "CAUTION: If a particular key has an empty security label AND its"
          + " table's default visibility is also empty, access will ALWAYS be"
          + " granted for users with permission to that table. Additionally, if this"
          + " field is changed, all existing data with an empty visibility label"
          + " will be interpreted with the new label on the next scan.",
      "1.3.5"),
  TABLE_LOCALITY_GROUPS("table.groups.enabled", "", PropertyType.STRING,
      "A comma separated list of locality group names to enable for this table.", "1.3.5"),
  TABLE_CONSTRAINT_PREFIX("table.constraint.", null, PropertyType.PREFIX,
      "Properties in this category are per-table properties that add"
          + " constraints to a table. These properties start with the category"
          + " prefix, followed by a number, and their values correspond to a fully"
          + " qualified Java class that implements the Constraint interface.\nFor example:\n"
          + "table.constraint.1 = org.apache.accumulo.core.constraints.MyCustomConstraint\n"
          + "and:\n table.constraint.2 = my.package.constraints.MySecondConstraint.",
      "1.3.5"),
  TABLE_INDEXCACHE_ENABLED("table.cache.index.enable", "true", PropertyType.BOOLEAN,
      "Determines whether index block cache is enabled for a table.", "1.3.5"),
  TABLE_BLOCKCACHE_ENABLED("table.cache.block.enable", "false", PropertyType.BOOLEAN,
      "Determines whether data block cache is enabled for a table.", "1.3.5"),
  TABLE_ITERATOR_PREFIX("table.iterator.", null, PropertyType.PREFIX,
      "Properties in this category specify iterators that are applied at"
          + " various stages (scopes) of interaction with a table. These properties"
          + " start with the category prefix, followed by a scope (minc, majc, scan,"
          + " etc.), followed by a period, followed by a name, as in"
          + " table.iterator.scan.vers, or table.iterator.scan.custom. The values for"
          + " these properties are a number indicating the ordering in which it is"
          + " applied, and a class name such as:\n"
          + "table.iterator.scan.vers = 10,org.apache.accumulo.core.iterators.VersioningIterator\n"
          + "These iterators can take options if additional properties are set that"
          + " look like this property, but are suffixed with a period, followed by 'opt'"
          + " followed by another period, and a property name.\n"
          + "For example, table.iterator.minc.vers.opt.maxVersions = 3.",
      "1.3.5"),
  TABLE_ITERATOR_SCAN_PREFIX(TABLE_ITERATOR_PREFIX.getKey() + IteratorScope.scan.name() + ".", null,
      PropertyType.PREFIX, "Convenience prefix to find options for the scan iterator scope.",
      "1.5.2"),
  TABLE_ITERATOR_MINC_PREFIX(TABLE_ITERATOR_PREFIX.getKey() + IteratorScope.minc.name() + ".", null,
      PropertyType.PREFIX, "Convenience prefix to find options for the minc iterator scope.",
      "1.5.2"),
  TABLE_ITERATOR_MAJC_PREFIX(TABLE_ITERATOR_PREFIX.getKey() + IteratorScope.majc.name() + ".", null,
      PropertyType.PREFIX, "Convenience prefix to find options for the majc iterator scope.",
      "1.5.2"),
  TABLE_LOCALITY_GROUP_PREFIX("table.group.", null, PropertyType.PREFIX,
      "Properties in this category are per-table properties that define"
          + " locality groups in a table. These properties start with the category"
          + " prefix, followed by a name, followed by a period, and followed by a"
          + " property for that group.\n"
          + "For example table.group.group1=x,y,z sets the column families for a"
          + " group called group1. Once configured, group1 can be enabled by adding"
          + " it to the list of groups in the " + TABLE_LOCALITY_GROUPS.getKey() + " property.\n"
          + "Additional group options may be specified for a named group by setting"
          + " `table.group.<name>.opt.<key>=<value>`.",
      "1.3.5"),
  TABLE_FORMATTER_CLASS("table.formatter", DefaultFormatter.class.getName(), PropertyType.STRING,
      "The Formatter class to apply on results in the shell.", "1.4.0"),
  TABLE_CLASSLOADER_CONTEXT("table.class.loader.context", "", PropertyType.STRING,
      "The context to use for loading per-table resources, such as iterators"
          + " from the configured factory in `general.context.class.loader.factory`.",
      "2.1.0"),
  TABLE_SAMPLER("table.sampler", "", PropertyType.CLASSNAME,
      "The name of a class that implements org.apache.accumulo.core.Sampler."
          + " Setting this option enables storing a sample of data which can be"
          + " scanned. Always having a current sample can useful for query optimization"
          + " and data comprehension. After enabling sampling for an existing table,"
          + " a compaction is needed to compute the sample for existing data. The"
          + " compact command in the shell has an option to only compact RFiles without"
          + " sample data.",
      "1.8.0"),
  TABLE_SAMPLER_OPTS("table.sampler.opt.", null, PropertyType.PREFIX,
      "The property is used to set options for a sampler. If a sample had two"
          + " options like hasher and modulous, then the two properties"
          + " table.sampler.opt.hasher=${hash algorithm} and"
          + " table.sampler.opt.modulous=${mod} would be set.",
      "1.8.0"),
  TABLE_SUSPEND_DURATION("table.suspend.duration", "0s", PropertyType.TIMEDURATION,
      "For tablets belonging to this table: When a tablet server dies, allow"
          + " the tablet server this duration to revive before reassigning its tablets"
          + " to other tablet servers.",
      "1.8.0"),
  TABLE_SUMMARIZER_PREFIX("table.summarizer.", null, PropertyType.PREFIX,
      "Prefix for configuring summarizers for a table. Using this prefix"
          + " multiple summarizers can be configured with options for each one. Each"
          + " summarizer configured should have a unique id, this id can be anything."
          + " To add a summarizer set "
          + "`table.summarizer.<unique id>=<summarizer class name>.` If the summarizer has options"
          + ", then for each option set `table.summarizer.<unique id>.opt.<key>=<value>`.",
      "2.0.0"),
  @Experimental
  TABLE_DELETE_BEHAVIOR("table.delete.behavior",
      DeletingIterator.Behavior.PROCESS.name().toLowerCase(), PropertyType.STRING,
      "This determines what action to take when a delete marker is seen."
          + " Valid values are `process` and `fail` with `process` being the default.  When set to "
          + "`process`, deletes will suppress data.  When set to `fail`, any deletes seen will cause"
          + " an exception. The purpose of `fail` is to support tables that never delete data and"
          + " need fast seeks within the timestamp range of a column. When setting this to fail, "
          + "also consider configuring the `" + NoDeleteConstraint.class.getName() + "` "
          + "constraint.",
      "2.0.0"),
  // Compactor properties
  @Experimental
  COMPACTOR_PREFIX("compactor.", null, PropertyType.PREFIX,
      "Properties in this category affect the behavior of the accumulo compactor server.", "2.1.0"),
  COMPACTOR_CANCEL_CHECK_INTERVAL("compactor.cancel.check.interval", "5m",
      PropertyType.TIMEDURATION,
      "Interval at which Compactors will check to see if the currently executing compaction"
          + " should be cancelled. This checks for situations like was the tablet deleted (split "
          + " and merge do this), was the table deleted, was a user compaction canceled, etc.",
      "4.0.0"),
  @Experimental
  COMPACTOR_PORTSEARCH("compactor.port.search", "true", PropertyType.BOOLEAN,
      "If the compactor.port.client ports are in use, search higher ports until one is available.",
      "2.1.0"),
  @Experimental
  COMPACTOR_CLIENTPORT("compactor.port.client", "9133", PropertyType.PORT,
      "The port used for handling client connections on the compactor servers.", "2.1.0"),
  COMPACTOR_MIN_JOB_WAIT_TIME("compactor.wait.time.job.min", "1s", PropertyType.TIMEDURATION,
      "The minimum amount of time to wait between checks for the next compaction job, backing off"
          + "exponentially until COMPACTOR_MAX_JOB_WAIT_TIME is reached.",
      "2.1.3"),
  COMPACTOR_MAX_JOB_WAIT_TIME("compactor.wait.time.job.max", "5m", PropertyType.TIMEDURATION,
      "Compactors do exponential backoff when their request for work repeatedly come back empty. "
          + "This is the maximum amount of time to wait between checks for the next compaction job.",
      "2.1.3"),
  @Experimental
  COMPACTOR_MINTHREADS("compactor.threads.minimum", "1", PropertyType.COUNT,
      "The minimum number of threads to use to handle incoming requests.", "2.1.0"),
  @Experimental
  COMPACTOR_MINTHREADS_TIMEOUT("compactor.threads.timeout", "0s", PropertyType.TIMEDURATION,
      "The time after which incoming request threads terminate with no work available.  Zero (0) will keep the threads alive indefinitely.",
      "2.1.0"),
  @Experimental
  COMPACTOR_THREADCHECK("compactor.threadcheck.time", "1s", PropertyType.TIMEDURATION,
      "The time between adjustments of the server thread pool.", "2.1.0"),
  @Experimental
  COMPACTOR_MAX_MESSAGE_SIZE("compactor.message.size.max", "10M", PropertyType.BYTES,
      "The maximum size of a message that can be sent to a tablet server.", "2.1.0"),
  @Experimental
  COMPACTOR_GROUP_NAME("compactor.group", Constants.DEFAULT_RESOURCE_GROUP_NAME,
      PropertyType.STRING, "Resource group name for this Compactor.", "3.0.0"),
  // CompactionCoordinator properties
  @Experimental
  COMPACTION_COORDINATOR_PREFIX("compaction.coordinator.", null, PropertyType.PREFIX,
      "Properties in this category affect the behavior of the accumulo compaction coordinator server.",
      "2.1.0"),
  @Experimental
  COMPACTION_COORDINATOR_DEAD_COMPACTOR_CHECK_INTERVAL(
      "compaction.coordinator.compactor.dead.check.interval", "5m", PropertyType.TIMEDURATION,
      "The interval at which to check for dead compactors.", "2.1.0"),
  @Experimental
  COMPACTION_COORDINATOR_FINALIZER_TSERVER_NOTIFIER_MAXTHREADS(
      "compaction.coordinator.compaction.finalizer.threads.maximum", "5", PropertyType.COUNT,
      "The maximum number of threads to use for notifying tablet servers that an external compaction has completed.",
      "2.1.0"),
  @Experimental
  COMPACTION_COORDINATOR_FINALIZER_COMPLETION_CHECK_INTERVAL(
      "compaction.coordinator.compaction.finalizer.check.interval", "60s",
      PropertyType.TIMEDURATION,
      "The interval at which to check for external compaction final state markers in the metadata table.",
      "2.1.0"),
  @Experimental
  COMPACTION_COORDINATOR_TSERVER_COMPACTION_CHECK_INTERVAL(
      "compaction.coordinator.tserver.check.interval", "1m", PropertyType.TIMEDURATION,
      "The interval at which to check the tservers for external compactions.", "2.1.0");

  private final String key;
  private final String defaultValue;
  private final String description;
  private String deprecatedSince;
  private final String availableSince;
  private boolean annotationsComputed = false;
  private boolean isSensitive;
  private boolean isDeprecated;
  private boolean isExperimental;
  private boolean isReplaced;
  private Property replacedBy = null;
  private final PropertyType type;

  Property(String name, String defaultValue, PropertyType type, String description,
      String availableSince) {
    this.key = name;
    this.defaultValue = defaultValue;
    this.description = description;
    this.availableSince = availableSince;
    this.type = type;
  }

  @Override
  public String toString() {
    return this.key;
  }

  /**
   * Gets the key (string) for this property.
   *
   * @return key
   */
  public String getKey() {
    return this.key;
  }

  /**
   * Gets the default value for this property. System properties are interpolated into the value if
   * necessary.
   *
   * @return default value
   */
  public String getDefaultValue() {
    return this.defaultValue;
  }

  /**
   * Gets the type of this property.
   *
   * @return property type
   */
  public PropertyType getType() {
    return this.type;
  }

  /**
   * Gets the description of this property.
   *
   * @return description
   */
  public String getDescription() {
    return this.description;
  }

  /**
   * Checks if this property is experimental.
   *
   * @return true if this property is experimental
   */
  public boolean isExperimental() {
    Preconditions.checkState(annotationsComputed,
        "precomputeAnnotations() must be called before calling this method");
    return isExperimental;
  }

  /**
   * Checks if this property is deprecated.
   *
   * @return true if this property is deprecated
   */
  public boolean isDeprecated() {
    Preconditions.checkState(annotationsComputed,
        "precomputeAnnotations() must be called before calling this method");
    return isDeprecated;
  }

  /**
   * Gets the version in which the property was deprecated.
   *
   * @return Accumulo Version
   */
  public String deprecatedSince() {
    Preconditions.checkState(annotationsComputed,
        "precomputeAnnotations() must be called before calling this method");
    return deprecatedSince;
  }

  /**
   * Gets the version in which the property was introduced.
   *
   * @return Accumulo Version
   */
  public String availableSince() {
    return this.availableSince;
  }

  /**
   * Checks if this property is sensitive.
   *
   * @return true if this property is sensitive
   */
  public boolean isSensitive() {
    Preconditions.checkState(annotationsComputed,
        "precomputeAnnotations() must be called before calling this method");
    return isSensitive;
  }

  /**
   * Checks if this property is replaced.
   *
   * @return true if this property is replaced
   */
  public boolean isReplaced() {
    Preconditions.checkState(annotationsComputed,
        "precomputeAnnotations() must be called before calling this method");
    return isReplaced;
  }

  /**
   * Gets the property in which the tagged property is replaced by.
   *
   * @return replacedBy
   */
  public Property replacedBy() {
    Preconditions.checkState(annotationsComputed,
        "precomputeAnnotations() must be called before calling this method");
    return replacedBy;
  }

  private void precomputeAnnotations() {
    isSensitive =
        hasAnnotation(Sensitive.class) || hasPrefixWithAnnotation(getKey(), Sensitive.class);
    isDeprecated =
        hasAnnotation(Deprecated.class) || hasPrefixWithAnnotation(getKey(), Deprecated.class);
    Deprecated dep = getAnnotation(Deprecated.class);
    if (dep != null) {
      deprecatedSince = dep.since();
    }
    isExperimental =
        hasAnnotation(Experimental.class) || hasPrefixWithAnnotation(getKey(), Experimental.class);
    isReplaced =
        hasAnnotation(ReplacedBy.class) || hasPrefixWithAnnotation(getKey(), ReplacedBy.class);
    ReplacedBy rb = getAnnotation(ReplacedBy.class);
    if (rb != null) {
      replacedBy = rb.property();
    } else {
      isReplaced = false;
    }
    annotationsComputed = true;
  }

  /**
   * Checks if a property with the given key is sensitive. The key must be for a valid property, and
   * must either itself be annotated as sensitive or have a prefix annotated as sensitive.
   *
   * @param key property key
   * @return true if property is sensitive
   */
  public static boolean isSensitive(String key) {
    Property prop = propertiesByKey.get(key);
    if (prop != null) {
      return prop.isSensitive();
    }
    return validPrefixes.stream().filter(key::startsWith).map(propertiesByKey::get)
        .anyMatch(Property::isSensitive);
  }

  private <T extends Annotation> boolean hasAnnotation(Class<T> annotationType) {
    return getAnnotation(annotationType) != null;
  }

  private <T extends Annotation> T getAnnotation(Class<T> annotationType) {
    try {
      return getClass().getField(name()).getAnnotation(annotationType);
    } catch (SecurityException | NoSuchFieldException e) {
      LoggerFactory.getLogger(getClass()).error("{}", e.getMessage(), e);
    }
    return null;
  }

  private static <T extends Annotation> boolean hasPrefixWithAnnotation(String key,
      Class<T> annotationType) {
    Predicate<Property> hasIt = prop -> prop.hasAnnotation(annotationType);
    return validPrefixes.stream().filter(key::startsWith).map(propertiesByKey::get).anyMatch(hasIt);
  }

  private static final HashSet<String> validTableProperties = new HashSet<>();
  private static final HashSet<String> validProperties = new HashSet<>();
  private static final HashSet<String> validPrefixes = new HashSet<>();
  private static final HashMap<String,Property> propertiesByKey = new HashMap<>();

  /**
   * Checks if the given property and value are valid. A property is valid if the property key is
   * valid see {@link #isValidPropertyKey} and that the value is a valid format for the type see
   * {@link PropertyType#isValidFormat}.
   *
   * @param key property key
   * @param value property value
   * @return true if key is valid (recognized, or has a recognized prefix)
   */
  public static boolean isValidProperty(final String key, final String value) {
    Property p = getPropertyByKey(key);
    if (p == null) {
      // If a key doesn't exist yet, then check if it follows a valid prefix
      return validPrefixes.stream().anyMatch(key::startsWith);
    }
    return (isValidPropertyKey(key) && p.getType().isValidFormat(value));
  }

  /**
   * Checks if the given property key is valid. A valid property key is either equal to the key of
   * some defined property or has a prefix matching some prefix defined in this class.
   *
   * @param key property key
   * @return true if key is valid (recognized, or has a recognized prefix)
   */
  public static boolean isValidPropertyKey(String key) {
    return validProperties.contains(key) || validPrefixes.stream().anyMatch(key::startsWith);

  }

  /**
   * Checks if the given property key is a valid property and is of type boolean.
   *
   * @param key property key
   * @return true if key is valid and is of type boolean, false otherwise
   */
  public static boolean isValidBooleanPropertyKey(String key) {
    return validProperties.contains(key) && getPropertyByKey(key).getType() == PropertyType.BOOLEAN;
  }

  /**
   * Checks if the given property key is for a valid table property. A valid table property key is
   * either equal to the key of some defined table property (which each start with
   * {@link #TABLE_PREFIX}) or has a prefix matching {@link #TABLE_CONSTRAINT_PREFIX},
   * {@link #TABLE_ITERATOR_PREFIX}, or {@link #TABLE_LOCALITY_GROUP_PREFIX}.
   *
   * @param key property key
   * @return true if key is valid for a table property (recognized, or has a recognized prefix)
   */
  public static boolean isValidTablePropertyKey(String key) {
    return validTableProperties.contains(key) || (key.startsWith(Property.TABLE_PREFIX.getKey())
        && (key.startsWith(Property.TABLE_CONSTRAINT_PREFIX.getKey())
            || key.startsWith(Property.TABLE_ITERATOR_PREFIX.getKey())
            || key.startsWith(Property.TABLE_LOCALITY_GROUP_PREFIX.getKey())
            || key.startsWith(Property.TABLE_ARBITRARY_PROP_PREFIX.getKey())
            || key.startsWith(TABLE_SAMPLER_OPTS.getKey())
            || key.startsWith(TABLE_SUMMARIZER_PREFIX.getKey())
            || key.startsWith(TABLE_SCAN_DISPATCHER_OPTS.getKey())
            || key.startsWith(TABLE_COMPACTION_DISPATCHER_OPTS.getKey())
            || key.startsWith(TABLE_COMPACTION_CONFIGURER_OPTS.getKey()))
        || key.startsWith(TABLE_CRYPTO_PREFIX.getKey()));
  }

  public static final EnumSet<Property> fixedProperties = EnumSet.of(
      // port options
      GC_PORT, MANAGER_CLIENTPORT, TSERV_CLIENTPORT, SSERV_CLIENTPORT, SSERV_PORTSEARCH,
      COMPACTOR_PORTSEARCH, TSERV_PORTSEARCH,

      // max message options
      SSERV_MAX_MESSAGE_SIZE, TSERV_MAX_MESSAGE_SIZE, COMPACTOR_MAX_MESSAGE_SIZE,

      // block cache options
      TSERV_CACHE_MANAGER_IMPL, TSERV_DATACACHE_SIZE, TSERV_INDEXCACHE_SIZE,
      TSERV_SUMMARYCACHE_SIZE, SSERV_DATACACHE_SIZE, SSERV_INDEXCACHE_SIZE, SSERV_SUMMARYCACHE_SIZE,

      // blocksize options
      TSERV_DEFAULT_BLOCKSIZE, SSERV_DEFAULT_BLOCKSIZE,

      // sserver specific options
      SSERVER_SCAN_REFERENCE_EXPIRATION_TIME, SSERV_CACHED_TABLET_METADATA_EXPIRATION,

      // thread options
      TSERV_MINTHREADS, TSERV_MINTHREADS_TIMEOUT, SSERV_MINTHREADS, SSERV_MINTHREADS_TIMEOUT,
      MANAGER_MINTHREADS, MANAGER_MINTHREADS_TIMEOUT, COMPACTOR_MINTHREADS,
      COMPACTOR_MINTHREADS_TIMEOUT,

      // others
      TSERV_NATIVEMAP_ENABLED, TSERV_SCAN_MAX_OPENFILES, MANAGER_RECOVERY_WAL_EXISTENCE_CACHE_TIME);

  /**
   * Checks if the given property may be changed via Zookeeper, but not recognized until the restart
   * of some relevant daemon.
   *
   * @param key property key
   * @return true if property may be changed via Zookeeper but only heeded upon some restart
   */
  public static boolean isFixedZooPropertyKey(Property key) {
    return fixedProperties.contains(key);
  }

  /**
   * Checks if the given property key is valid for a property that may be changed via Zookeeper.
   *
   * @param key property key
   * @return true if key's property may be changed via Zookeeper
   */
  public static boolean isValidZooPropertyKey(String key) {
    // white list prefixes
    return key.startsWith(Property.TABLE_PREFIX.getKey())
        || key.startsWith(Property.TSERV_PREFIX.getKey())
        || key.startsWith(Property.COMPACTION_SERVICE_PREFIX.getKey())
        || key.startsWith(Property.SSERV_PREFIX.getKey())
        || key.startsWith(Property.MANAGER_PREFIX.getKey())
        || key.startsWith(Property.GC_PREFIX.getKey())
        || key.startsWith(Property.GENERAL_ARBITRARY_PROP_PREFIX.getKey())
        || key.equals(Property.COMPACTION_WARN_TIME.getKey())
        || key.equals(Property.GENERAL_FILE_NAME_ALLOCATION_BATCH_SIZE_MIN.getKey())
        || key.equals(Property.GENERAL_FILE_NAME_ALLOCATION_BATCH_SIZE_MAX.getKey());
  }

  /**
   * Gets a {@link Property} instance with the given key.
   *
   * @param key property key
   * @return property, or null if not found
   */
  public static Property getPropertyByKey(String key) {
    return propertiesByKey.get(key);
  }

  /**
   * Checks if this property is expected to have a Java class as a value.
   *
   * @return true if this is property is a class property
   */
  public static boolean isClassProperty(String key) {
    return (key.startsWith(Property.TABLE_CONSTRAINT_PREFIX.getKey())
        && key.substring(Property.TABLE_CONSTRAINT_PREFIX.getKey().length()).split("\\.").length
            == 1)
        || (key.startsWith(Property.TABLE_ITERATOR_PREFIX.getKey())
            && key.substring(Property.TABLE_ITERATOR_PREFIX.getKey().length()).split("\\.").length
                == 2)
        || key.equals(Property.TABLE_LOAD_BALANCER.getKey());
  }

  /**
   * Creates a new instance of a class specified in a configuration property. The table classpath
   * context is used if set.
   *
   * @param conf configuration containing property
   * @param property property specifying class name
   * @param base base class of type
   * @param defaultInstance instance to use if creation fails
   * @return new class instance, or default instance if creation failed
   */
  public static <T> T createTableInstanceFromPropertyName(AccumuloConfiguration conf,
      Property property, Class<T> base, T defaultInstance) {
    String clazzName = conf.get(property);
    String context = ClassLoaderUtil.tableContext(conf);
    return ConfigurationTypeHelper.getClassInstance(context, clazzName, base, defaultInstance);
  }

  /**
   * Creates a new instance of a class specified in a configuration property.
   *
   * @param conf configuration containing property
   * @param property property specifying class name
   * @param base base class of type
   * @param defaultInstance instance to use if creation fails
   * @return new class instance, or default instance if creation failed
   */
  public static <T> T createInstanceFromPropertyName(AccumuloConfiguration conf, Property property,
      Class<T> base, T defaultInstance) {
    String clazzName = conf.get(property);
    return ConfigurationTypeHelper.getClassInstance(null, clazzName, base, defaultInstance);
  }

  static {
    // Precomputing information here avoids :
    // * Computing it each time a method is called
    // * Using synch to compute the first time a method is called
    Predicate<Property> isPrefix = p -> p.getType() == PropertyType.PREFIX;
    Arrays.stream(Property.values())
        // record all properties by key
        .peek(p -> propertiesByKey.put(p.getKey(), p))
        // save all the prefix properties
        .peek(p -> {
          if (isPrefix.test(p)) {
            validPrefixes.add(p.getKey());
          }
        })
        // only use the keys for the non-prefix properties from here on
        .filter(isPrefix.negate()).map(Property::getKey)
        // everything left is a valid property
        .peek(validProperties::add)
        // but some are also valid table properties
        .filter(k -> k.startsWith(Property.TABLE_PREFIX.getKey()))
        .forEach(validTableProperties::add);

    // order is very important here the following code relies on the maps and sets populated above
    Arrays.stream(Property.values()).forEach(Property::precomputeAnnotations);
  }
}<|MERGE_RESOLUTION|>--- conflicted
+++ resolved
@@ -303,13 +303,8 @@
       PropertyType.TIMEDURATION, "The length of time between generation of new secret keys.",
       "1.7.0"),
   GENERAL_IDLE_PROCESS_INTERVAL("general.metrics.process.idle", "5m", PropertyType.TIMEDURATION,
-<<<<<<< HEAD
-      "Amount of time a process must be idle before the accumulo.server.idle metric is incremented.",
-      "4.0.0"),
-=======
       "Amount of time a process must be idle before it is considered to be idle by the metrics system.",
       "2.1.3"),
->>>>>>> 5ab0bd82
   GENERAL_LOW_MEM_DETECTOR_INTERVAL("general.low.mem.detector.interval", "5s",
       PropertyType.TIMEDURATION, "The time interval between low memory checks.", "3.0.0"),
   GENERAL_LOW_MEM_DETECTOR_THRESHOLD("general.low.mem.detector.threshold", "0.05",
