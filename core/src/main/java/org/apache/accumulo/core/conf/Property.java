/*
 * Licensed to the Apache Software Foundation (ASF) under one
 * or more contributor license agreements.  See the NOTICE file
 * distributed with this work for additional information
 * regarding copyright ownership.  The ASF licenses this file
 * to you under the Apache License, Version 2.0 (the
 * "License"); you may not use this file except in compliance
 * with the License.  You may obtain a copy of the License at
 *
 *   https://www.apache.org/licenses/LICENSE-2.0
 *
 * Unless required by applicable law or agreed to in writing,
 * software distributed under the License is distributed on an
 * "AS IS" BASIS, WITHOUT WARRANTIES OR CONDITIONS OF ANY
 * KIND, either express or implied.  See the License for the
 * specific language governing permissions and limitations
 * under the License.
 */
package org.apache.accumulo.core.conf;

import static org.apache.accumulo.core.Constants.DEFAULT_COMPACTION_SERVICE_NAME;

import java.lang.annotation.Annotation;
import java.util.Arrays;
import java.util.EnumSet;
import java.util.HashMap;
import java.util.HashSet;
import java.util.Objects;
import java.util.function.Predicate;

import org.apache.accumulo.core.Constants;
import org.apache.accumulo.core.classloader.ClassLoaderUtil;
import org.apache.accumulo.core.data.constraints.NoDeleteConstraint;
import org.apache.accumulo.core.file.blockfile.cache.tinylfu.TinyLfuBlockCacheManager;
import org.apache.accumulo.core.file.rfile.RFile;
import org.apache.accumulo.core.iterators.IteratorUtil.IteratorScope;
import org.apache.accumulo.core.iteratorsImpl.system.DeletingIterator;
import org.apache.accumulo.core.metadata.SystemTables;
import org.apache.accumulo.core.spi.compaction.RatioBasedCompactionPlanner;
import org.apache.accumulo.core.spi.compaction.SimpleCompactionDispatcher;
import org.apache.accumulo.core.spi.fs.RandomVolumeChooser;
import org.apache.accumulo.core.spi.scan.ScanDispatcher;
import org.apache.accumulo.core.spi.scan.ScanPrioritizer;
import org.apache.accumulo.core.spi.scan.ScanServerSelector;
import org.apache.accumulo.core.spi.scan.SimpleScanDispatcher;
import org.apache.accumulo.core.util.format.DefaultFormatter;
import org.slf4j.LoggerFactory;

import com.google.common.base.Preconditions;

public enum Property {
  COMPACTION_PREFIX("compaction.", null, PropertyType.PREFIX,
      "Both major and minor compaction properties can be included under this prefix.", "3.1.0"),
  COMPACTION_SERVICE_PREFIX(COMPACTION_PREFIX + "service.", null, PropertyType.PREFIX,
      "This prefix should be used to define all properties for the compaction services."
          + "See {% jlink -f org.apache.accumulo.core.spi.compaction.RatioBasedCompactionPlanner %}.\n"
          + "A new external compaction service would be defined like the following:\n"
          + "`compaction.service.newService.planner="
          + "\"org.apache.accumulo.core.spi.compaction.RatioBasedCompactionPlanner\".`\n"
          + "`compaction.service.newService.opts.groups=\""
          + "[{\"group\": \"small\", \"maxSize\":\"32M\"},"
          + "{ \"group\":\"medium\", \"maxSize\":\"512M\"},{\"group\":\"large\"}]`\n"
          + "`compaction.service.newService.opts.maxOpen=50`.\n"
          + "Additional options can be defined using the `compaction.service.<service>.opts.<option>` property.",
      "3.1.0"),
  COMPACTION_SERVICE_DEFAULT_PLANNER(
      COMPACTION_SERVICE_PREFIX + DEFAULT_COMPACTION_SERVICE_NAME + ".planner",
      RatioBasedCompactionPlanner.class.getName(), PropertyType.CLASSNAME,
      "Planner for default compaction service.", "4.0.0"),
  COMPACTION_SERVICE_DEFAULT_MAX_OPEN(COMPACTION_SERVICE_DEFAULT_PLANNER + ".opts.maxOpen", "10",
      PropertyType.COUNT, "The maximum number of files a compaction will open.", "4.0.0"),
  COMPACTION_SERVICE_DEFAULT_GROUPS(COMPACTION_SERVICE_DEFAULT_PLANNER + ".opts.groups",
      ("[{'group':'default'}]").replaceAll("'", "\""), PropertyType.JSON,
      "See {% jlink -f org.apache.accumulo.core.spi.compaction.RatioBasedCompactionPlanner %}.",
      "4.0.0"),
  COMPACTION_WARN_TIME(COMPACTION_PREFIX + "warn.time", "10m", PropertyType.TIMEDURATION,
      "When a compaction has not made progress for this time period, a warning will be logged.",
      "3.1.0"),
  // SSL properties local to each node (see also instance.ssl.enabled which must be consistent
  // across all nodes in an instance)
  RPC_PREFIX("rpc.", null, PropertyType.PREFIX,
      "Properties in this category related to the configuration of SSL keys for"
          + " RPC. See also `instance.ssl.enabled`.",
      "1.6.0"),
  RPC_PROCESS_BIND_ADDRESS("rpc.bind.addr", "", PropertyType.STRING,
      "The local IP address to which this server should bind for sending and receiving network traffic. If not set then the process binds to all addresses.",
      "2.1.4"),
  RPC_MAX_MESSAGE_SIZE("rpc.message.size.max", Integer.toString(Integer.MAX_VALUE),
      PropertyType.BYTES, "The maximum size of a message that can be received by a server.",
      "2.1.3"),
  RPC_BACKLOG("rpc.backlog", "50", PropertyType.COUNT,
      "Configures the TCP backlog for the server side sockets created by Thrift."
          + " This property is not used for SSL type server sockets. A value of zero"
          + " will use the Thrift default value.",
      "2.1.3"),
  RPC_SSL_KEYSTORE_PATH("rpc.javax.net.ssl.keyStore", "", PropertyType.PATH,
      "Path of the keystore file for the server's private SSL key.", "1.6.0"),
  @Sensitive
  RPC_SSL_KEYSTORE_PASSWORD("rpc.javax.net.ssl.keyStorePassword", "", PropertyType.STRING,
      "Password used to encrypt the SSL private keystore. "
          + "Leave blank to use the Accumulo instance secret.",
      "1.6.0"),
  RPC_SSL_KEYSTORE_TYPE("rpc.javax.net.ssl.keyStoreType", "jks", PropertyType.STRING,
      "Type of SSL keystore.", "1.6.0"),
  RPC_SSL_TRUSTSTORE_PATH("rpc.javax.net.ssl.trustStore", "", PropertyType.PATH,
      "Path of the truststore file for the root cert.", "1.6.0"),
  @Sensitive
  RPC_SSL_TRUSTSTORE_PASSWORD("rpc.javax.net.ssl.trustStorePassword", "", PropertyType.STRING,
      "Password used to encrypt the SSL truststore. Leave blank to use no password.", "1.6.0"),
  RPC_SSL_TRUSTSTORE_TYPE("rpc.javax.net.ssl.trustStoreType", "jks", PropertyType.STRING,
      "Type of SSL truststore.", "1.6.0"),
  RPC_USE_JSSE("rpc.useJsse", "false", PropertyType.BOOLEAN,
      "Use JSSE system properties to configure SSL rather than the " + RPC_PREFIX.getKey()
          + "javax.net.ssl.* Accumulo properties.",
      "1.6.0"),
  RPC_SSL_CIPHER_SUITES("rpc.ssl.cipher.suites", "", PropertyType.STRING,
      "Comma separated list of cipher suites that can be used by accepted connections.", "1.6.1"),
  RPC_SSL_ENABLED_PROTOCOLS("rpc.ssl.server.enabled.protocols", "TLSv1.3", PropertyType.STRING,
      "Comma separated list of protocols that can be used to accept connections.", "1.6.2"),
  RPC_SSL_CLIENT_PROTOCOL("rpc.ssl.client.protocol", "TLSv1.3", PropertyType.STRING,
      "The protocol used to connect to a secure server. Must be in the list of enabled protocols "
          + "on the server side `rpc.ssl.server.enabled.protocols`.",
      "1.6.2"),
  RPC_SASL_QOP("rpc.sasl.qop", "auth", PropertyType.STRING,
      "The quality of protection to be used with SASL. Valid values are 'auth', 'auth-int',"
          + " and 'auth-conf'.",
      "1.7.0"),

  // instance properties (must be the same for every node in an instance)
  INSTANCE_PREFIX("instance.", null, PropertyType.PREFIX,
      "Properties in this category must be consistent throughout a cloud. "
          + "This is enforced and servers won't be able to communicate if these differ.",
      "1.3.5"),
  INSTANCE_ZK_HOST("instance.zookeeper.host", "localhost:2181", PropertyType.HOSTLIST,
      "Comma separated list of zookeeper servers.", "1.3.5"),
  INSTANCE_ZK_TIMEOUT("instance.zookeeper.timeout", "30s", PropertyType.TIMEDURATION,
      "Zookeeper session timeout; "
          + "max value when represented as milliseconds should be no larger than "
          + Integer.MAX_VALUE + ".",
      "1.3.5"),
  @Sensitive
  INSTANCE_SECRET("instance.secret", "DEFAULT", PropertyType.STRING,
      "A secret unique to a given instance that all servers must know in order"
          + " to communicate with one another. It should be changed prior to the"
          + " initialization of Accumulo. To change it after Accumulo has been"
          + " initialized, use the ChangeSecret tool and then update accumulo.properties"
          + " everywhere. Before using the ChangeSecret tool, make sure Accumulo is not"
          + " running and you are logged in as the user that controls Accumulo files in"
          + " HDFS. To use the ChangeSecret tool, run the command: `./bin/accumulo"
          + " admin changeSecret`.",
      "1.3.5"),
  INSTANCE_VOLUMES("instance.volumes", "", PropertyType.VOLUMES,
      "A comma separated list of dfs uris to use. Files will be stored across"
          + " these filesystems. In some situations, the first volume in this list"
          + " may be treated differently, such as being preferred for writing out"
          + " temporary files (for example, when creating a pre-split table)."
          + " After adding uris to this list, run 'accumulo init --add-volume' and then"
          + " restart tservers. If entries are removed from this list then tservers"
          + " will need to be restarted. After a uri is removed from the list Accumulo"
          + " will not create new files in that location, however Accumulo can still"
          + " reference files created at that location before the config change. To use"
          + " a comma or other reserved characters in a URI use standard URI hex"
          + " encoding. For example replace commas with %2C.",
      "1.6.0"),
  INSTANCE_VOLUME_CONFIG_PREFIX("instance.volume.config.", null, PropertyType.PREFIX,
      "Properties in this category are used to provide volume specific overrides to "
          + "the general filesystem client configuration. Properties using this prefix "
          + "should be in the form "
          + "'instance.volume.config.<volume-uri>.<property-name>=<property-value>. An "
          + "example: "
          + "'instance.volume.config.hdfs://namespace-a:8020/accumulo.dfs.client.hedged.read.threadpool.size=10'. "
          + "Note that when specifying property names that contain colons in the properties "
          + "files that the colons need to be escaped with a backslash.",
      "2.1.1"),
  INSTANCE_VOLUMES_REPLACEMENTS("instance.volumes.replacements", "", PropertyType.STRING,
      "Since accumulo stores absolute URIs changing the location of a namenode "
          + "could prevent Accumulo from starting. The property helps deal with "
          + "that situation. Provide a comma separated list of uri replacement "
          + "pairs here if a namenode location changes. Each pair should be separated "
          + "with a space. For example, if hdfs://nn1 was replaced with "
          + "hdfs://nnA and hdfs://nn2 was replaced with hdfs://nnB, then set this "
          + "property to 'hdfs://nn1 hdfs://nnA,hdfs://nn2 hdfs://nnB' "
          + "Replacements must be configured for use. To see which volumes are "
          + "currently in use, run 'accumulo admin volumes -l'. To use a comma or "
          + "other reserved characters in a URI use standard URI hex encoding. For "
          + "example replace commas with %2C.",
      "1.6.0"),
  @Experimental // interface uses unstable internal types, use with caution
  INSTANCE_SECURITY_AUTHENTICATOR("instance.security.authenticator",
      "org.apache.accumulo.server.security.handler.ZKAuthenticator", PropertyType.CLASSNAME,
      "The authenticator class that accumulo will use to determine if a user "
          + "has privilege to perform an action.",
      "1.5.0"),
  @Experimental // interface uses unstable internal types, use with caution
  INSTANCE_SECURITY_AUTHORIZOR("instance.security.authorizor",
      "org.apache.accumulo.server.security.handler.ZKAuthorizor", PropertyType.CLASSNAME,
      "The authorizor class that accumulo will use to determine what labels a "
          + "user has privilege to see.",
      "1.5.0"),
  @Experimental // interface uses unstable internal types, use with caution
  INSTANCE_SECURITY_PERMISSION_HANDLER("instance.security.permissionHandler",
      "org.apache.accumulo.server.security.handler.ZKPermHandler", PropertyType.CLASSNAME,
      "The permission handler class that accumulo will use to determine if a "
          + "user has privilege to perform an action.",
      "1.5.0"),
  INSTANCE_RPC_SSL_ENABLED("instance.rpc.ssl.enabled", "false", PropertyType.BOOLEAN,
      "Use SSL for socket connections from clients and among accumulo services. "
          + "Mutually exclusive with SASL RPC configuration.",
      "1.6.0"),
  INSTANCE_RPC_SSL_CLIENT_AUTH("instance.rpc.ssl.clientAuth", "false", PropertyType.BOOLEAN,
      "Require clients to present certs signed by a trusted root.", "1.6.0"),
  INSTANCE_RPC_SASL_ENABLED("instance.rpc.sasl.enabled", "false", PropertyType.BOOLEAN,
      "Configures Thrift RPCs to require SASL with GSSAPI which supports "
          + "Kerberos authentication. Mutually exclusive with SSL RPC configuration.",
      "1.7.0"),
  INSTANCE_RPC_SASL_ALLOWED_USER_IMPERSONATION("instance.rpc.sasl.allowed.user.impersonation", "",
      PropertyType.STRING,
      "One-line configuration property controlling what users are allowed to "
          + "impersonate other users.",
      "1.7.1"),
  INSTANCE_RPC_SASL_ALLOWED_HOST_IMPERSONATION("instance.rpc.sasl.allowed.host.impersonation", "",
      PropertyType.STRING,
      "One-line configuration property controlling the network locations "
          + "(hostnames) that are allowed to impersonate other users.",
      "1.7.1"),
  // Crypto-related properties
  @Experimental
  INSTANCE_CRYPTO_PREFIX("instance.crypto.opts.", null, PropertyType.PREFIX,
      "Properties related to on-disk file encryption.", "2.0.0"),
  @Experimental
  @Sensitive
  INSTANCE_CRYPTO_SENSITIVE_PREFIX("instance.crypto.opts.sensitive.", null, PropertyType.PREFIX,
      "Sensitive properties related to on-disk file encryption.", "2.0.0"),
  @Experimental
  INSTANCE_CRYPTO_FACTORY("instance.crypto.opts.factory",
      "org.apache.accumulo.core.spi.crypto.NoCryptoServiceFactory", PropertyType.CLASSNAME,
      "The class which provides crypto services for on-disk file encryption. The default does nothing. To enable "
          + "encryption, replace this classname with an implementation of the"
          + "org.apache.accumulo.core.spi.crypto.CryptoFactory interface.",
      "2.1.0"),
  // general properties
  GENERAL_PREFIX("general.", null, PropertyType.PREFIX,
      "Properties in this category affect the behavior of accumulo overall, but"
          + " do not have to be consistent throughout a cloud.",
      "1.3.5"),

  GENERAL_CONTEXT_CLASSLOADER_FACTORY("general.context.class.loader.factory", "",
      PropertyType.CLASSNAME,
      "Name of classloader factory to be used to create classloaders for named contexts,"
          + " such as per-table contexts set by `table.class.loader.context`.",
      "2.1.0"),
  GENERAL_FILE_NAME_ALLOCATION_BATCH_SIZE_MIN("general.file.name.allocation.batch.size.min", "100",
      PropertyType.COUNT,
      "The minimum number of filenames that will be allocated from ZooKeeper at a time.", "2.1.3"),
  GENERAL_FILE_NAME_ALLOCATION_BATCH_SIZE_MAX("general.file.name.allocation.batch.size.max", "200",
      PropertyType.COUNT,
      "The maximum number of filenames that will be allocated from ZooKeeper at a time.", "2.1.3"),
  GENERAL_RPC_TIMEOUT("general.rpc.timeout", "120s", PropertyType.TIMEDURATION,
      "Time to wait on I/O for simple, short RPC calls.", "1.3.5"),
  @Experimental
  GENERAL_RPC_SERVER_TYPE("general.rpc.server.type", "", PropertyType.STRING,
      "Type of Thrift server to instantiate, see "
          + "org.apache.accumulo.server.rpc.ThriftServerType for more information. "
          + "Only useful for benchmarking thrift servers.",
      "1.7.0"),
  GENERAL_KERBEROS_KEYTAB("general.kerberos.keytab", "", PropertyType.PATH,
      "Path to the kerberos keytab to use. Leave blank if not using kerberoized hdfs.", "1.4.1"),
  GENERAL_KERBEROS_PRINCIPAL("general.kerberos.principal", "", PropertyType.STRING,
      "Name of the kerberos principal to use. _HOST will automatically be "
          + "replaced by the machines hostname in the hostname portion of the "
          + "principal. Leave blank if not using kerberoized hdfs.",
      "1.4.1"),
  GENERAL_KERBEROS_RENEWAL_PERIOD("general.kerberos.renewal.period", "30s",
      PropertyType.TIMEDURATION,
      "The amount of time between attempts to perform Kerberos ticket renewals."
          + " This does not equate to how often tickets are actually renewed (which is"
          + " performed at 80% of the ticket lifetime).",
      "1.6.5"),
  @Experimental
  GENERAL_OPENTELEMETRY_ENABLED("general.opentelemetry.enabled", "false", PropertyType.BOOLEAN,
      "Enables tracing functionality using OpenTelemetry (assuming OpenTelemetry is configured).",
      "2.1.0"),
  GENERAL_THREADPOOL_SIZE("general.server.threadpool.size", "3", PropertyType.COUNT,
      "The number of threads to use for server-internal scheduled tasks.", "2.1.0"),
  // If you update the default type, be sure to update the default used for initialization failures
  // in VolumeManagerImpl
  @Experimental
  GENERAL_VOLUME_CHOOSER("general.volume.chooser", RandomVolumeChooser.class.getName(),
      PropertyType.CLASSNAME,
      "The class that will be used to select which volume will be used to create new files.",
      "1.6.0"),
  GENERAL_SECURITY_CREDENTIAL_PROVIDER_PATHS("general.security.credential.provider.paths", "",
      PropertyType.STRING, "Comma-separated list of paths to CredentialProviders.", "1.6.1"),
  GENERAL_ARBITRARY_PROP_PREFIX("general.custom.", null, PropertyType.PREFIX,
      "Prefix to be used for user defined system-wide properties. This may be"
          + " particularly useful for system-wide configuration for various"
          + " user-implementations of pluggable Accumulo features, such as the balancer"
          + " or volume chooser.",
      "2.0.0"),
  GENERAL_CACHE_MANAGER_IMPL("general.block.cache.manager.class",
      TinyLfuBlockCacheManager.class.getName(), PropertyType.STRING,
      "Specifies the class name of the block cache factory implementation.", "2.1.4"),
  GENERAL_DELEGATION_TOKEN_LIFETIME("general.delegation.token.lifetime", "7d",
      PropertyType.TIMEDURATION,
      "The length of time that delegation tokens and secret keys are valid.", "1.7.0"),
  GENERAL_DELEGATION_TOKEN_UPDATE_INTERVAL("general.delegation.token.update.interval", "1d",
      PropertyType.TIMEDURATION, "The length of time between generation of new secret keys.",
      "1.7.0"),
  GENERAL_IDLE_PROCESS_INTERVAL("general.metrics.process.idle", "5m", PropertyType.TIMEDURATION,
      "Amount of time a process must be idle before it is considered to be idle by the metrics system.",
      "2.1.3"),
  GENERAL_LOW_MEM_DETECTOR_INTERVAL("general.low.mem.detector.interval", "5s",
      PropertyType.TIMEDURATION, "The time interval between low memory checks.", "3.0.0"),
  GENERAL_LOW_MEM_DETECTOR_THRESHOLD("general.low.mem.detector.threshold", "0.05",
      PropertyType.FRACTION,
      "The LowMemoryDetector will report when free memory drops below this percentage of total memory.",
      "3.0.0"),
  GENERAL_LOW_MEM_SCAN_PROTECTION("general.low.mem.protection.scan", "false", PropertyType.BOOLEAN,
      "Scans may be paused or return results early when the server "
          + "is low on memory and this property is set to true. Enabling this property will incur a slight "
          + "scan performance penalty when the server is not low on memory.",
      "3.0.0"),
  GENERAL_LOW_MEM_MINC_PROTECTION("general.low.mem.protection.compaction.minc", "false",
      PropertyType.BOOLEAN,
      "Minor compactions may be paused when the server "
          + "is low on memory and this property is set to true. Enabling this property will incur a slight "
          + "compaction performance penalty when the server is not low on memory.",
      "3.0.0"),
  GENERAL_LOW_MEM_MAJC_PROTECTION("general.low.mem.protection.compaction.majc", "false",
      PropertyType.BOOLEAN,
      "Major compactions may be paused when the server "
          + "is low on memory and this property is set to true. Enabling this property will incur a slight "
          + "compaction performance penalty when the server is not low on memory.",
      "3.0.0"),
  GENERAL_MAX_SCANNER_RETRY_PERIOD("general.max.scanner.retry.period", "5s",
      PropertyType.TIMEDURATION,
      "The maximum amount of time that a Scanner should wait before retrying a failed RPC.",
      "1.7.3"),
  GENERAL_MICROMETER_CACHE_METRICS_ENABLED("general.micrometer.cache.metrics.enabled", "false",
      PropertyType.BOOLEAN, "Enables Caffeine Cache metrics functionality using Micrometer.",
      "4.0.0"),
  GENERAL_MICROMETER_ENABLED("general.micrometer.enabled", "false", PropertyType.BOOLEAN,
      "Enables metrics collection and reporting functionality using Micrometer.", "2.1.0"),
  GENERAL_MICROMETER_JVM_METRICS_ENABLED("general.micrometer.jvm.metrics.enabled", "false",
      PropertyType.BOOLEAN,
      "Enables additional JVM metrics collection and reporting using Micrometer. Requires "
          + "property 'general.micrometer.enabled' to be set to 'true' to take effect.",
      "2.1.0"),
  GENERAL_MICROMETER_LOG_METRICS("general.micrometer.log.metrics", "none", PropertyType.STRING,
      "Enables additional log metrics collection and reporting using Micrometer. Requires "
          + "property 'general.micrometer.enabled' to be set to 'true' to take effect. Micrometer "
          + "natively instruments Log4j2 and Logback. Valid values for this property are 'none',"
          + "'log4j2' or 'logback'.",
      "2.1.4"),
  GENERAL_MICROMETER_FACTORY("general.micrometer.factory",
      "org.apache.accumulo.core.spi.metrics.LoggingMeterRegistryFactory",
      PropertyType.CLASSNAMELIST,
      "A comma separated list of one or more class names that implements"
          + " org.apache.accumulo.core.spi.metrics.MeterRegistryFactory. Prior to"
          + " 2.1.3 this was a single value and the default was an empty string.  In 2.1.3 the default"
          + " was changed and it now can accept multiple class names. The metrics spi was introduced in 2.1.3,"
          + " the deprecated factory is org.apache.accumulo.core.metrics.MeterRegistryFactory.",
      "2.1.0"),
  GENERAL_MICROMETER_USER_TAGS("general.micrometer.user.tags", "", PropertyType.STRING,
      "A comma separated list of tags to emit with all metrics from the process. Example:"
          + "\"tag1=value1,tag2=value2\".",
      "4.0.0"),
<<<<<<< HEAD
  GENERAL_MICROMETER_ID_FILTERS("general.micrometer.id.filters", "", PropertyType.STRING,
      "A comma separated list of patterns to deny meters with matching id names. Example: \"foo.*,bar\".",
      "4.0"),
=======
  // TODO: Make sure to backport this to 3.1, then remove here in 4.0
  @Deprecated(since = "3.1.0")
  @ReplacedBy(property = RPC_PROCESS_BIND_ADDRESS)
>>>>>>> c1ebeb6e
  GENERAL_PROCESS_BIND_ADDRESS("general.process.bind.addr", "0.0.0.0", PropertyType.STRING,
      "The local IP address to which this server should bind for sending and receiving network traffic.",
      "3.0.0"),
  GENERAL_SERVER_LOCK_VERIFICATION_INTERVAL("general.server.lock.verification.interval", "2m",
      PropertyType.TIMEDURATION,
      "Interval at which the Manager and TabletServer should verify their server locks. A value of zero"
          + " disables this check. The default value change from 0 to 2m in 3.1.0.",
      "2.1.4"),
  // properties that are specific to manager server behavior
  MANAGER_PREFIX("manager.", null, PropertyType.PREFIX,
      "Properties in this category affect the behavior of the manager server.", "2.1.0"),
  MANAGER_CLIENTPORT("manager.port.client", "9999", PropertyType.PORT,
      "The port used for handling client connections on the manager.", "1.3.5"),
  MANAGER_TABLET_BALANCER("manager.tablet.balancer",
      "org.apache.accumulo.core.spi.balancer.TableLoadBalancer", PropertyType.CLASSNAME,
      "The balancer class that accumulo will use to make tablet assignment and "
          + "migration decisions.",
      "1.3.5"),
  MANAGER_TABLET_GROUP_WATCHER_INTERVAL("manager.tablet.watcher.interval", "60s",
      PropertyType.TIMEDURATION,
      "Time to wait between scanning tablet states to identify tablets that need to be assigned, un-assigned, migrated, etc.",
      "2.1.2"),
  MANAGER_TABLET_GROUP_WATCHER_SCAN_THREADS("manager.tablet.watcher.scan.threads.max", "8",
      PropertyType.COUNT,
      "Maximum number of threads the TabletGroupWatcher will use in its BatchScanner to"
          + " look for tablets that need maintenance.",
      "2.1.4"),
  MANAGER_TABLET_REFRESH_MINTHREADS("manager.tablet.refresh.threads.mininum", "10",
      PropertyType.COUNT,
      "The Manager will notify TabletServers that a Tablet needs to be refreshed after certain operations"
          + " are performed (e.g. Bulk Import). This property specifies the number of core threads in a"
          + " ThreadPool in the Manager that will be used to request these refresh operations.",
      "4.0.0"),
  MANAGER_TABLET_REFRESH_MAXTHREADS("manager.tablet.refresh.threads.maximum", "10",
      PropertyType.COUNT,
      "The Manager will notify TabletServers that a Tablet needs to be refreshed after certain operations"
          + " are performed (e.g. Bulk Import). This property specifies the maximum number of threads in a"
          + " ThreadPool in the Manager that will be used to request these refresh operations.",
      "4.0.0"),
  MANAGER_TABLET_MERGEABILITY_INTERVAL("manager.tablet.mergeability.interval", "24h",
      PropertyType.TIMEDURATION,
      "Time to wait between scanning tables to identify ranges of tablets that can be "
          + " auto-merged. Valid ranges will be have merge fate ops submitted.",
      "4.0.0"),
  MANAGER_BULK_TIMEOUT("manager.bulk.timeout", "5m", PropertyType.TIMEDURATION,
      "The time to wait for a tablet server to process a bulk import request.", "1.4.3"),
  MANAGER_RENAME_THREADS("manager.rename.threadpool.size", "20", PropertyType.COUNT,
      "The number of threads to use when renaming user files during table import or bulk ingest.",
      "2.1.0"),
  MANAGER_MINTHREADS("manager.server.threads.minimum", "20", PropertyType.COUNT,
      "The minimum number of threads to use to handle incoming requests.", "1.4.0"),
  MANAGER_MINTHREADS_TIMEOUT("manager.server.threads.timeout", "0s", PropertyType.TIMEDURATION,
      "The time after which incoming request threads terminate with no work available.  Zero (0) will keep the threads alive indefinitely.",
      "2.1.0"),
  MANAGER_THREADCHECK("manager.server.threadcheck.time", "1s", PropertyType.TIMEDURATION,
      "The time between adjustments of the server thread pool.", "1.4.0"),
  MANAGER_RECOVERY_DELAY("manager.recovery.delay", "10s", PropertyType.TIMEDURATION,
      "When a tablet server's lock is deleted, it takes time for it to "
          + "completely quit. This delay gives it time before log recoveries begin.",
      "1.5.0"),
  MANAGER_RECOVERY_WAL_EXISTENCE_CACHE_TIME("manager.recovery.wal.cache.time", "15s",
      PropertyType.TIMEDURATION,
      "Amount of time that the existence of recovery write-ahead logs is cached.", "2.1.2"),
  MANAGER_LEASE_RECOVERY_WAITING_PERIOD("manager.lease.recovery.interval", "5s",
      PropertyType.TIMEDURATION,
      "The amount of time to wait after requesting a write-ahead log to be recovered.", "1.5.0"),
  MANAGER_WAL_CLOSER_IMPLEMENTATION("manager.wal.closer.implementation",
      "org.apache.accumulo.server.manager.recovery.HadoopLogCloser", PropertyType.CLASSNAME,
      "A class that implements a mechanism to steal write access to a write-ahead log.", "2.1.0"),
  MANAGER_FATE_METRICS_MIN_UPDATE_INTERVAL("manager.fate.metrics.min.update.interval", "60s",
      PropertyType.TIMEDURATION, "Limit calls from metric sinks to zookeeper to update interval.",
      "1.9.3"),
  @Deprecated(since = "4.0.0")
  MANAGER_FATE_THREADPOOL_SIZE("manager.fate.threadpool.size", "64",
      PropertyType.FATE_THREADPOOL_SIZE,
      "Previously, the number of threads used to run fault-tolerant executions (FATE)."
          + " This is no longer used in 4.0+. MANAGER_FATE_USER_CONFIG and"
          + " MANAGER_FATE_META_CONFIG are the replacement and must be set instead.",
      "1.4.3"),
  MANAGER_FATE_USER_CONFIG("manager.fate.user.config",
      "{\"TABLE_CREATE,TABLE_DELETE,TABLE_RENAME,TABLE_ONLINE,TABLE_OFFLINE,NAMESPACE_CREATE,"
          + "NAMESPACE_DELETE,NAMESPACE_RENAME,TABLE_TABLET_AVAILABILITY,SHUTDOWN_TSERVER,"
          + "TABLE_BULK_IMPORT2,TABLE_COMPACT,TABLE_CANCEL_COMPACT,TABLE_MERGE,TABLE_DELETE_RANGE,"
          + "TABLE_SPLIT,TABLE_CLONE,TABLE_IMPORT,TABLE_EXPORT,SYSTEM_MERGE\": 4,"
          + "\"COMMIT_COMPACTION\": 4,\"SYSTEM_SPLIT\": 4}",
      PropertyType.FATE_USER_CONFIG,
      "The number of threads used to run fault-tolerant executions (FATE) on user"
          + "tables. These are primarily table operations like merge. Each key/value "
          + "of the provided JSON corresponds to one thread pool. Each key is a list of one or "
          + "more FATE operations and each value is the number of threads that will be assigned "
          + "to the pool.",
      "4.0.0"),
  MANAGER_FATE_META_CONFIG("manager.fate.meta.config",
      "{\"TABLE_CREATE,TABLE_DELETE,TABLE_RENAME,TABLE_ONLINE,TABLE_OFFLINE,NAMESPACE_CREATE,"
          + "NAMESPACE_DELETE,NAMESPACE_RENAME,TABLE_TABLET_AVAILABILITY,SHUTDOWN_TSERVER,"
          + "TABLE_BULK_IMPORT2,TABLE_COMPACT,TABLE_CANCEL_COMPACT,TABLE_MERGE,TABLE_DELETE_RANGE,"
          + "TABLE_SPLIT,TABLE_CLONE,TABLE_IMPORT,TABLE_EXPORT,SYSTEM_MERGE\": 4,"
          + "\"COMMIT_COMPACTION\": 4,\"SYSTEM_SPLIT\": 4}",
      PropertyType.FATE_META_CONFIG,
      "The number of threads used to run fault-tolerant executions (FATE) on Accumulo"
          + "system tables. These are primarily table operations like merge. Each key/value "
          + "of the provided JSON corresponds to one thread pool. Each key is a list of one or "
          + "more FATE operations and each value is the number of threads that will be assigned "
          + "to the pool.",
      "4.0.0"),
  MANAGER_FATE_IDLE_CHECK_INTERVAL("manager.fate.idle.check.interval", "60m",
      PropertyType.TIMEDURATION,
      "The interval at which to check if the number of idle Fate threads has consistently been zero."
          + " The way this is checked is an approximation. Logs a warning in the Manager log to change"
          + " MANAGER_FATE_USER_CONFIG or MANAGER_FATE_META_CONFIG. A value less than a minute disables"
          + " this check and has a maximum value of 60m.",
      "4.0.0"),
  MANAGER_STATUS_THREAD_POOL_SIZE("manager.status.threadpool.size", "0", PropertyType.COUNT,
      "The number of threads to use when fetching the tablet server status for balancing.  Zero "
          + "indicates an unlimited number of threads will be used.",
      "1.8.0"),
  MANAGER_METADATA_SUSPENDABLE("manager.metadata.suspendable", "false", PropertyType.BOOLEAN,
      "Allow tablets for the " + SystemTables.METADATA.tableName()
          + " table to be suspended via table.suspend.duration.",
      "1.8.0"),
  MANAGER_STARTUP_TSERVER_AVAIL_MIN_COUNT("manager.startup.tserver.avail.min.count", "0",
      PropertyType.COUNT,
      "Minimum number of tservers that need to be registered before manager will "
          + "start tablet assignment - checked at manager initialization, when manager gets lock. "
          + " When set to 0 or less, no blocking occurs. Default is 0 (disabled) to keep original "
          + " behaviour.",
      "1.10.0"),
  MANAGER_STARTUP_TSERVER_AVAIL_MAX_WAIT("manager.startup.tserver.avail.max.wait", "0",
      PropertyType.TIMEDURATION,
      "Maximum time manager will wait for tserver available threshold "
          + "to be reached before continuing. When set to 0 or less, will block "
          + "indefinitely. Default is 0 to block indefinitely. Only valid when tserver available "
          + "threshold is set greater than 0.",
      "1.10.0"),
  MANAGER_COMPACTION_SERVICE_PRIORITY_QUEUE_SIZE("manager.compaction.major.service.queue.size",
      "1M", PropertyType.MEMORY,
      "The data size of each resource groups compaction job priority queue.  The memory size of "
          + "each compaction job is estimated and the sum of these sizes per resource group will not "
          + "exceed this setting. When the size is exceeded the lowest priority jobs are dropped as "
          + "needed.",
      "4.0.0"),
  SPLIT_PREFIX("split.", null, PropertyType.PREFIX,
      "System wide properties related to splitting tablets.", "3.1.0"),
  SPLIT_MAXOPEN("split.files.max", "300", PropertyType.COUNT,
      "To find a tablets split points, all RFiles are opened and their indexes"
          + " are read. This setting determines how many RFiles can be opened at once."
          + " When there are more RFiles than this setting the tablet will be marked"
          + " as un-splittable.",
      "3.1.0"),
  // properties that are specific to scan server behavior
  SSERV_PREFIX("sserver.", null, PropertyType.PREFIX,
      "Properties in this category affect the behavior of the scan servers.", "2.1.0"),
  SSERV_DATACACHE_SIZE("sserver.cache.data.size", "10%", PropertyType.MEMORY,
      "Specifies the size of the cache for RFile data blocks on each scan server.", "2.1.0"),
  SSERV_INDEXCACHE_SIZE("sserver.cache.index.size", "25%", PropertyType.MEMORY,
      "Specifies the size of the cache for RFile index blocks on each scan server.", "2.1.0"),
  SSERV_SUMMARYCACHE_SIZE("sserver.cache.summary.size", "10%", PropertyType.MEMORY,
      "Specifies the size of the cache for summary data on each scan server.", "2.1.0"),
  SSERV_DEFAULT_BLOCKSIZE("sserver.default.blocksize", "1M", PropertyType.BYTES,
      "Specifies a default blocksize for the scan server caches.", "2.1.0"),
  SSERV_GROUP_NAME("sserver.group", ScanServerSelector.DEFAULT_SCAN_SERVER_GROUP_NAME,
      PropertyType.STRING,
      "Resource group name for this ScanServer. Resource groups support at least two use cases:"
          + " dedicating resources to scans and/or using different hardware for scans. Clients can"
          + " configure the ConfigurableScanServerSelector to specify the resource group to use for"
          + " eventual consistency scans.",
      "3.0.0"),
  SSERV_CACHED_TABLET_METADATA_EXPIRATION("sserver.cache.metadata.expiration", "5m",
      PropertyType.TIMEDURATION,
      "The time after which cached tablet metadata will be expired if not previously refreshed.",
      "2.1.0"),
  SSERV_CACHED_TABLET_METADATA_REFRESH_PERCENT("sserver.cache.metadata.refresh.percent", ".75",
      PropertyType.FRACTION,
      "The time after which cached tablet metadata will be refreshed, expressed as a "
          + "percentage of the expiration time. Cache hits after this time, but before the "
          + "expiration time, will trigger a background refresh for future hits. "
          + "Value must be less than 100%. Set to 0 will disable refresh.",
      "2.1.3"),
  SSERV_PORTSEARCH("sserver.port.search", "true", PropertyType.BOOLEAN,
      "if the sserver.port.client ports are in use, search higher ports until one is available.",
      "2.1.0"),
  SSERV_CLIENTPORT("sserver.port.client", "9996", PropertyType.PORT,
      "The port used for handling client connections on the tablet servers.", "2.1.0"),
  SSERV_MINTHREADS("sserver.server.threads.minimum", "20", PropertyType.COUNT,
      "The minimum number of threads to use to handle incoming requests.", "2.1.0"),
  SSERV_MINTHREADS_TIMEOUT("sserver.server.threads.timeout", "0s", PropertyType.TIMEDURATION,
      "The time after which incoming request threads terminate with no work available.  Zero (0) will keep the threads alive indefinitely.",
      "2.1.0"),
  SSERV_SCAN_EXECUTORS_PREFIX("sserver.scan.executors.", null, PropertyType.PREFIX,
      "Prefix for defining executors to service scans. See "
          + "[scan executors]({% durl administration/scan-executors %}) for an overview of why and"
          + " how to use this property. For each executor the number of threads, thread priority, "
          + "and an optional prioritizer can be configured. To configure a new executor, set "
          + "`sserver.scan.executors.<name>.threads=<number>`.  Optionally, can also set "
          + "`sserver.scan.executors.<name>.priority=<number 1 to 10>`, "
          + "`sserver.scan.executors.<name>.prioritizer=<class name>`, and "
          + "`sserver.scan.executors.<name>.prioritizer.opts.<key>=<value>`.",
      "2.1.0"),
  SSERV_SCAN_EXECUTORS_DEFAULT_THREADS("sserver.scan.executors.default.threads", "16",
      PropertyType.COUNT, "The number of threads for the scan executor that tables use by default.",
      "2.1.0"),
  SSERV_SCAN_EXECUTORS_DEFAULT_PRIORITIZER("sserver.scan.executors.default.prioritizer", "",
      PropertyType.STRING,
      "Prioritizer for the default scan executor.  Defaults to none which "
          + "results in FIFO priority.  Set to a class that implements "
          + ScanPrioritizer.class.getName() + " to configure one.",
      "2.1.0"),
  SSERV_SCAN_EXECUTORS_META_THREADS("sserver.scan.executors.meta.threads", "8", PropertyType.COUNT,
      "The number of threads for the metadata table scan executor.", "2.1.0"),
  SSERV_SCAN_REFERENCE_EXPIRATION_TIME("sserver.scan.reference.expiration", "5m",
      PropertyType.TIMEDURATION,
      "The amount of time a scan reference is unused before its deleted from metadata table.",
      "2.1.0"),
  SSERV_THREADCHECK("sserver.server.threadcheck.time", "1s", PropertyType.TIMEDURATION,
      "The time between adjustments of the thrift server thread pool.", "2.1.0"),
  SSERV_WAL_SORT_MAX_CONCURRENT("sserver.wal.sort.concurrent.max", "2", PropertyType.COUNT,
      "The maximum number of threads to use to sort logs during recovery.", "4.0.0"),
  // properties that are specific to tablet server behavior
  TSERV_PREFIX("tserver.", null, PropertyType.PREFIX,
      "Properties in this category affect the behavior of the tablet servers.", "1.3.5"),
  TSERV_CLIENT_TIMEOUT("tserver.client.timeout", "3s", PropertyType.TIMEDURATION,
      "Time to wait for clients to continue scans before closing a session.", "1.3.5"),
  TSERV_DEFAULT_BLOCKSIZE("tserver.default.blocksize", "1M", PropertyType.BYTES,
      "Specifies a default blocksize for the tserver caches.", "1.3.5"),
  TSERV_DATACACHE_SIZE("tserver.cache.data.size", "10%", PropertyType.MEMORY,
      "Specifies the size of the cache for RFile data blocks.", "1.3.5"),
  TSERV_INDEXCACHE_SIZE("tserver.cache.index.size", "25%", PropertyType.MEMORY,
      "Specifies the size of the cache for RFile index blocks.", "1.3.5"),
  TSERV_SUMMARYCACHE_SIZE("tserver.cache.summary.size", "10%", PropertyType.MEMORY,
      "Specifies the size of the cache for summary data on each tablet server.", "2.0.0"),
  TSERV_PORTSEARCH("tserver.port.search", "true", PropertyType.BOOLEAN,
      "if the tserver.port.client ports are in use, search higher ports until one is available.",
      "1.3.5"),
  TSERV_CLIENTPORT("tserver.port.client", "9997", PropertyType.PORT,
      "The port used for handling client connections on the tablet servers.", "1.3.5"),
  TSERV_TOTAL_MUTATION_QUEUE_MAX("tserver.total.mutation.queue.max", "5%", PropertyType.MEMORY,
      "The amount of memory used to store write-ahead-log mutations before flushing them.",
      "1.7.0"),
  TSERV_WAL_MAX_REFERENCED("tserver.wal.max.referenced", "3", PropertyType.COUNT,
      "When a tablet server has more than this many write ahead logs, any tablet referencing older "
          + "logs over this threshold is minor compacted.  Also any tablet referencing this many "
          + "logs or more will be compacted.",
      "2.1.0"),
  TSERV_WAL_MAX_SIZE("tserver.wal.max.size", "1G", PropertyType.BYTES,
      "The maximum size for each write-ahead log. See comment for property"
          + " `tserver.memory.maps.max`.",
      "2.1.0"),
  TSERV_WAL_MAX_AGE("tserver.wal.max.age", "24h", PropertyType.TIMEDURATION,
      "The maximum age for each write-ahead log.", "2.1.0"),
  TSERV_WAL_TOLERATED_CREATION_FAILURES("tserver.wal.tolerated.creation.failures", "50",
      PropertyType.COUNT,
      "The maximum number of failures tolerated when creating a new write-ahead"
          + " log. Negative values will allow unlimited creation failures. Exceeding this"
          + " number of failures consecutively trying to create a new write-ahead log"
          + " causes the TabletServer to exit.",
      "2.1.0"),
  TSERV_WAL_TOLERATED_WAIT_INCREMENT("tserver.wal.tolerated.wait.increment", "1000ms",
      PropertyType.TIMEDURATION,
      "The amount of time to wait between failures to create or write a write-ahead log.", "2.1.0"),
  // Never wait longer than 5 mins for a retry
  TSERV_WAL_TOLERATED_MAXIMUM_WAIT_DURATION("tserver.wal.maximum.wait.duration", "5m",
      PropertyType.TIMEDURATION,
      "The maximum amount of time to wait after a failure to create or write a write-ahead log.",
      "2.1.0"),
  TSERV_SCAN_MAX_OPENFILES("tserver.scan.files.open.max", "100", PropertyType.COUNT,
      "Maximum total RFiles that all tablets in a tablet server can open for scans.", "1.4.0"),
  TSERV_MAX_IDLE("tserver.files.open.idle", "1m", PropertyType.TIMEDURATION,
      "Tablet servers leave previously used RFiles open for future queries."
          + " This setting determines how much time an unused RFile should be kept open"
          + " until it is closed.",
      "1.3.5"),
  TSERV_NATIVEMAP_ENABLED("tserver.memory.maps.native.enabled", "true", PropertyType.BOOLEAN,
      "An off-heap in-memory data store for accumulo implemented in c++ that increases"
          + " the amount of data accumulo can hold in memory and avoids Java GC pauses.",
      "1.3.5"),
  TSERV_MAXMEM("tserver.memory.maps.max", "33%", PropertyType.MEMORY,
      "Maximum amount of memory that can be used to buffer data written to a"
          + " tablet server. There are two other properties that can effectively limit"
          + " memory usage `table.compaction.minor.logs.threshold` and"
          + " `tserver.wal.max.size`. Ensure that `table.compaction.minor.logs.threshold`"
          + " * `tserver.wal.max.size` >= this property. This map is created in off-heap"
          + " memory when " + TSERV_NATIVEMAP_ENABLED.name() + " is enabled.",
      "1.3.5"),
  TSERV_SESSION_MAXIDLE("tserver.session.idle.max", "1m", PropertyType.TIMEDURATION,
      "When a tablet server's SimpleTimer thread triggers to check idle"
          + " sessions, this configurable option will be used to evaluate scan sessions"
          + " to determine if they can be closed due to inactivity.",
      "1.3.5"),
  TSERV_UPDATE_SESSION_MAXIDLE("tserver.session.update.idle.max", "1m", PropertyType.TIMEDURATION,
      "When a tablet server's SimpleTimer thread triggers to check idle"
          + " sessions, this configurable option will be used to evaluate update"
          + " sessions to determine if they can be closed due to inactivity.",
      "1.6.5"),
  TSERV_SCAN_EXECUTORS_PREFIX("tserver.scan.executors.", null, PropertyType.PREFIX,
      "Prefix for defining executors to service scans. See "
          + "[scan executors]({% durl administration/scan-executors %}) for an overview of why and"
          + " how to use this property. For each executor the number of threads, thread priority, "
          + "and an optional prioritizer can be configured. To configure a new executor, set "
          + "`tserver.scan.executors.<name>.threads=<number>`.  Optionally, can also set "
          + "`tserver.scan.executors.<name>.priority=<number 1 to 10>`, "
          + "`tserver.scan.executors.<name>.prioritizer=<class name>`, and "
          + "`tserver.scan.executors.<name>.prioritizer.opts.<key>=<value>`.",
      "2.0.0"),
  TSERV_SCAN_EXECUTORS_DEFAULT_THREADS("tserver.scan.executors.default.threads", "16",
      PropertyType.COUNT, "The number of threads for the scan executor that tables use by default.",
      "2.0.0"),
  TSERV_SCAN_EXECUTORS_DEFAULT_PRIORITIZER("tserver.scan.executors.default.prioritizer", "",
      PropertyType.STRING,
      "Prioritizer for the default scan executor.  Defaults to none which "
          + "results in FIFO priority.  Set to a class that implements "
          + ScanPrioritizer.class.getName() + " to configure one.",
      "2.0.0"),
  TSERV_SCAN_EXECUTORS_META_THREADS("tserver.scan.executors.meta.threads", "8", PropertyType.COUNT,
      "The number of threads for the metadata table scan executor.", "2.0.0"),
  TSERV_SCAN_RESULTS_MAX_TIMEOUT("tserver.scan.results.max.timeout", "1s",
      PropertyType.TIMEDURATION,
      "Max time for the thrift client handler to wait for scan results before timing out.",
      "2.1.0"),
  TSERV_MIGRATE_MAXCONCURRENT("tserver.migrations.concurrent.max", "1", PropertyType.COUNT,
      "The maximum number of concurrent tablet migrations for a tablet server.", "1.3.5"),
  TSERV_MINC_MAXCONCURRENT("tserver.compaction.minor.concurrent.max", "4", PropertyType.COUNT,
      "The maximum number of concurrent minor compactions for a tablet server.", "1.3.5"),
  TSERV_BLOOM_LOAD_MAXCONCURRENT("tserver.bloom.load.concurrent.max", "4", PropertyType.COUNT,
      "The number of concurrent threads that will load bloom filters in the background. "
          + "Setting this to zero will make bloom filters load in the foreground.",
      "1.3.5"),
  TSERV_MEMDUMP_DIR("tserver.dir.memdump", "/tmp", PropertyType.PATH,
      "A long running scan could possibly hold memory that has been minor"
          + " compacted. To prevent this, the in memory map is dumped to a local file"
          + " and the scan is switched to that local file. We can not switch to the"
          + " minor compacted file because it may have been modified by iterators. The"
          + " file dumped to the local dir is an exact copy of what was in memory.",
      "1.3.5"),
  TSERV_MINTHREADS("tserver.server.threads.minimum", "20", PropertyType.COUNT,
      "The minimum number of threads to use to handle incoming requests.", "1.4.0"),
  TSERV_MINTHREADS_TIMEOUT("tserver.server.threads.timeout", "0s", PropertyType.TIMEDURATION,
      "The time after which incoming request threads terminate with no work available.  Zero (0) will keep the threads alive indefinitely.",
      "2.1.0"),
  TSERV_THREADCHECK("tserver.server.threadcheck.time", "1s", PropertyType.TIMEDURATION,
      "The time between adjustments of the server thread pool.", "1.4.0"),
  TSERV_LOG_BUSY_TABLETS_COUNT("tserver.log.busy.tablets.count", "0", PropertyType.COUNT,
      "Number of busiest tablets to log. Logged at interval controlled by "
          + "tserver.log.busy.tablets.interval. If <= 0, logging of busy tablets is disabled.",
      "1.10.0"),
  TSERV_LOG_BUSY_TABLETS_INTERVAL("tserver.log.busy.tablets.interval", "1h",
      PropertyType.TIMEDURATION, "Time interval between logging out busy tablets information.",
      "1.10.0"),
  TSERV_HOLD_TIME_SUICIDE("tserver.hold.time.max", "5m", PropertyType.TIMEDURATION,
      "The maximum time for a tablet server to be in the \"memory full\" state."
          + " If the tablet server cannot write out memory in this much time, it will"
          + " assume there is some failure local to its node, and quit. A value of zero"
          + " is equivalent to forever.",
      "1.4.0"),
  TSERV_WAL_BLOCKSIZE("tserver.wal.blocksize", "0", PropertyType.BYTES,
      "The size of the HDFS blocks used to write to the Write-Ahead log. If"
          + " zero, it will be 110% of `tserver.wal.max.size` (that is, try to use just"
          + " one block).",
      "1.5.0"),
  TSERV_WAL_REPLICATION("tserver.wal.replication", "0", PropertyType.COUNT,
      "The replication to use when writing the Write-Ahead log to HDFS. If"
          + " zero, it will use the HDFS default replication setting.",
      "1.5.0"),
  TSERV_WAL_SORT_MAX_CONCURRENT("tserver.wal.sort.concurrent.max", "2", PropertyType.COUNT,
      "The maximum number of threads to use to sort logs during recovery.", "2.1.0"),
  TSERV_WAL_SORT_BUFFER_SIZE("tserver.wal.sort.buffer.size", "10%", PropertyType.MEMORY,
      "The amount of memory to use when sorting logs during recovery.", "2.1.0"),
  TSERV_WAL_SORT_FILE_PREFIX("tserver.wal.sort.file.", null, PropertyType.PREFIX,
      "The rfile properties to use when sorting logs during recovery. Most of the properties"
          + " that begin with 'table.file' can be used here. For example, to set the compression"
          + " of the sorted recovery files to snappy use 'tserver.wal.sort.file.compress.type=snappy'.",
      "2.1.0"),
  TSERV_WAL_SYNC("tserver.wal.sync", "true", PropertyType.BOOLEAN,
      "Use the SYNC_BLOCK create flag to sync WAL writes to disk. Prevents"
          + " problems recovering from sudden system resets.",
      "1.5.0"),
  TSERV_ASSIGNMENT_DURATION_WARNING("tserver.assignment.duration.warning", "10m",
      PropertyType.TIMEDURATION,
      "The amount of time an assignment can run before the server will print a"
          + " warning along with the current stack trace. Meant to help debug stuck"
          + " assignments.",
      "1.6.2"),
  TSERV_ASSIGNMENT_MAXCONCURRENT("tserver.assignment.concurrent.max", "2", PropertyType.COUNT,
      "The number of threads available to load tablets. Recoveries are still performed serially.",
      "1.7.0"),
  TSERV_SLOW_FLUSH_MILLIS("tserver.slow.flush.time", "100ms", PropertyType.TIMEDURATION,
      "If a flush to the write-ahead log takes longer than this period of time,"
          + " debugging information will written, and may result in a log rollover.",
      "1.8.0"),
  TSERV_SLOW_FILEPERMIT_MILLIS("tserver.slow.filepermit.time", "100ms", PropertyType.TIMEDURATION,
      "If a thread blocks more than this period of time waiting to get file permits,"
          + " debugging information will be written.",
      "1.9.3"),
  TSERV_SUMMARY_PARTITION_THREADS("tserver.summary.partition.threads", "10", PropertyType.COUNT,
      "Summary data must be retrieved from RFiles. For a large number of"
          + " RFiles, the files are broken into partitions of 100k files. This setting"
          + " determines how many of these groups of 100k RFiles will be processed"
          + " concurrently.",
      "2.0.0"),
  TSERV_SUMMARY_REMOTE_THREADS("tserver.summary.remote.threads", "128", PropertyType.COUNT,
      "For a partitioned group of 100k RFiles, those files are grouped by"
          + " tablet server. Then a remote tablet server is asked to gather summary"
          + " data. This setting determines how many concurrent request are made per"
          + " partition.",
      "2.0.0"),
  TSERV_SUMMARY_RETRIEVAL_THREADS("tserver.summary.retrieval.threads", "10", PropertyType.COUNT,
      "The number of threads on each tablet server available to retrieve"
          + " summary data, that is not currently in cache, from RFiles.",
      "2.0.0"),
  TSERV_ONDEMAND_UNLOADER_INTERVAL("tserver.ondemand.tablet.unloader.interval", "10m",
      PropertyType.TIMEDURATION,
      "The interval at which the TabletServer will check if on-demand tablets can be unloaded.",
      "4.0.0"),
  TSERV_GROUP_NAME("tserver.group", Constants.DEFAULT_RESOURCE_GROUP_NAME, PropertyType.STRING,
      "Resource group name for this TabletServer. Resource groups can be defined to dedicate resources "
          + " to specific tables (e.g. balancing tablets for table(s) within a group, see TableLoadBalancer).",
      "4.0.0"),
  TSERV_CONDITIONAL_UPDATE_THREADS_ROOT("tserver.conditionalupdate.threads.root", "16",
      PropertyType.COUNT, "Numbers of threads for executing conditional updates on the root table.",
      "4.0.0"),
  TSERV_CONDITIONAL_UPDATE_THREADS_META("tserver.conditionalupdate.threads.meta", "64",
      PropertyType.COUNT,
      "Numbers of threads for executing conditional updates on the metadata table.", "4.0.0"),
  TSERV_CONDITIONAL_UPDATE_THREADS_USER("tserver.conditionalupdate.threads.user", "64",
      PropertyType.COUNT, "Numbers of threads for executing conditional updates on user tables.",
      "4.0.0"),

  // accumulo garbage collector properties
  GC_PREFIX("gc.", null, PropertyType.PREFIX,
      "Properties in this category affect the behavior of the accumulo garbage collector.",
      "1.3.5"),
  GC_CANDIDATE_BATCH_SIZE("gc.candidate.batch.size", "50%", PropertyType.MEMORY,
      "The amount of memory used as the batch size for garbage collection.", "2.1.0"),
  GC_CYCLE_START("gc.cycle.start", "30s", PropertyType.TIMEDURATION,
      "Time to wait before attempting to garbage collect any old RFiles or write-ahead logs.",
      "1.3.5"),
  GC_CYCLE_DELAY("gc.cycle.delay", "5m", PropertyType.TIMEDURATION,
      "Time between garbage collection cycles. In each cycle, old RFiles or write-ahead logs "
          + "no longer in use are removed from the filesystem.",
      "1.3.5"),
  GC_PORT("gc.port.client", "9998", PropertyType.PORT,
      "The listening port for the garbage collector's monitor service.", "1.3.5"),
  GC_DELETE_WAL_THREADS("gc.threads.delete.wal", "4", PropertyType.COUNT,
      "The number of threads used to delete write-ahead logs and recovery files.", "2.1.4"),
  GC_DELETE_THREADS("gc.threads.delete", "16", PropertyType.COUNT,
      "The number of threads used to delete RFiles.", "1.3.5"),
  GC_SAFEMODE("gc.safemode", "false", PropertyType.BOOLEAN,
      "Provides listing of files to be deleted but does not delete any files.", "2.1.0"),
  GC_USE_FULL_COMPACTION("gc.post.metadata.action", "flush", PropertyType.GC_POST_ACTION,
      "When the gc runs it can make a lot of changes to the metadata, on completion, "
          + " to force the changes to be written to disk, the metadata and root tables can be flushed"
          + " and possibly compacted. Legal values are: compact - which both flushes and compacts the"
          + " metadata; flush - which flushes only (compactions may be triggered if required); or none.",
      "1.10.0"),

  // properties that are specific to the monitor server behavior
  MONITOR_PREFIX("monitor.", null, PropertyType.PREFIX,
      "Properties in this category affect the behavior of the monitor web server.", "1.3.5"),
  MONITOR_PORT("monitor.port.client", "9995", PropertyType.PORT,
      "The listening port for the monitor's http service.", "1.3.5"),
  MONITOR_SSL_KEYSTORE("monitor.ssl.keyStore", "", PropertyType.PATH,
      "The keystore for enabling monitor SSL.", "1.5.0"),
  @Sensitive
  MONITOR_SSL_KEYSTOREPASS("monitor.ssl.keyStorePassword", "", PropertyType.STRING,
      "The keystore password for enabling monitor SSL.", "1.5.0"),
  MONITOR_SSL_KEYSTORETYPE("monitor.ssl.keyStoreType", "jks", PropertyType.STRING,
      "Type of SSL keystore.", "1.7.0"),
  @Sensitive
  MONITOR_SSL_KEYPASS("monitor.ssl.keyPassword", "", PropertyType.STRING,
      "Optional: the password for the private key in the keyStore. When not provided, this "
          + "defaults to the keystore password.",
      "1.9.3"),
  MONITOR_SSL_TRUSTSTORE("monitor.ssl.trustStore", "", PropertyType.PATH,
      "The truststore for enabling monitor SSL.", "1.5.0"),
  @Sensitive
  MONITOR_SSL_TRUSTSTOREPASS("monitor.ssl.trustStorePassword", "", PropertyType.STRING,
      "The truststore password for enabling monitor SSL.", "1.5.0"),
  MONITOR_SSL_TRUSTSTORETYPE("monitor.ssl.trustStoreType", "jks", PropertyType.STRING,
      "Type of SSL truststore.", "1.7.0"),
  MONITOR_SSL_INCLUDE_CIPHERS("monitor.ssl.include.ciphers", "", PropertyType.STRING,
      "A comma-separated list of allows SSL Ciphers, see"
          + " monitor.ssl.exclude.ciphers to disallow ciphers.",
      "1.6.1"),
  MONITOR_SSL_EXCLUDE_CIPHERS("monitor.ssl.exclude.ciphers", "", PropertyType.STRING,
      "A comma-separated list of disallowed SSL Ciphers, see"
          + " monitor.ssl.include.ciphers to allow ciphers.",
      "1.6.1"),
  MONITOR_SSL_INCLUDE_PROTOCOLS("monitor.ssl.include.protocols", "TLSv1.3", PropertyType.STRING,
      "A comma-separate list of allowed SSL protocols.", "1.5.3"),
  MONITOR_LOCK_CHECK_INTERVAL("monitor.lock.check.interval", "5s", PropertyType.TIMEDURATION,
      "The amount of time to sleep between checking for the Monitor ZooKeeper lock.", "1.5.1"),
  MONITOR_RESOURCES_EXTERNAL("monitor.resources.external", "", PropertyType.JSON,
      "A JSON Map of Strings. Each String should be an HTML tag of an external"
          + " resource (JS or CSS) to be imported by the Monitor. Be sure to wrap"
          + " with CDATA tags. If this value is set, all of the external resources"
          + " in the `<head>` tag of the Monitor will be replaced with the tags set here."
          + " Be sure the jquery tag is first since other scripts will depend on it."
          + " The resources that are used by default can be seen in"
          + " `accumulo/server/monitor/src/main/resources/templates/default.ftl`.",
      "2.0.0"),
  MONITOR_FETCH_TIMEOUT("monitor.fetch.timeout", "5m", PropertyType.TIMEDURATION,
      "The Monitor fetches information for display in a set of background threads. This property"
          + " controls the amount of time that process should wait before cancelling any remaining"
          + " tasks to fetch information. These background threads could end up waiting on servers"
          + " to respond or for scans to complete.",
      "4.0.0"),
  MONITOR_DEAD_LIST_RG_EXCLUSIONS("monitor.dead.server.rg.exclusions", "", PropertyType.STRING,
      "The Monitor displays information about servers that it believes have died recently."
          + " This property accepts a comma separated list of resource group names. If"
          + " the dead servers resource group matches a resource group in this list,"
          + " then it will be suppressed from the dead servers list in the monitor.",
      "4.0.0"),
  // per table properties
  TABLE_PREFIX("table.", null, PropertyType.PREFIX,
      "Properties in this category affect tablet server treatment of tablets,"
          + " but can be configured on a per-table basis. Setting these properties in"
          + " accumulo.properties will override the default globally for all tables and not"
          + " any specific table. However, both the default and the global setting can"
          + " be overridden per table using the table operations API or in the shell,"
          + " which sets the overridden value in zookeeper. Restarting accumulo tablet"
          + " servers after setting these properties in accumulo.properties will cause the"
          + " global setting to take effect. However, you must use the API or the shell"
          + " to change properties in zookeeper that are set on a table.",
      "1.3.5"),
  TABLE_ARBITRARY_PROP_PREFIX("table.custom.", null, PropertyType.PREFIX,
      "Prefix to be used for user defined arbitrary properties.", "1.7.0"),
  TABLE_COMPACTION_INPUT_DROP_CACHE_BEHIND("table.compaction.input.drop.cache", "ALL",
      PropertyType.DROP_CACHE_SELECTION,
      "FSDataInputStream.setDropBehind(true) is set on compaction input streams"
          + " for the specified type of files. This tells the DataNode to advise the OS"
          + " that it does not need to keep blocks for the associated file in the page cache."
          + " 'ALL', the default, will call setDropBehind on all file types. 'NONE' will call"
          + " setDropBehind on none of the files, which can be useful when a table is cloned."
          + " 'NON-IMPORT' will call setDropBehind on all file types except those that are"
          + " bulk imported, which is useful when bulk import files are mapped to many tablets"
          + " and will be compacted at different times.",
      "2.1.4"),
  TABLE_MINC_OUTPUT_DROP_CACHE("table.compaction.minor.output.drop.cache", "false",
      PropertyType.BOOLEAN,
      "Setting this property to true will call"
          + "FSDataOutputStream.setDropBehind(true) on the minor compaction output stream.",
      "2.1.1"),
  TABLE_MAJC_OUTPUT_DROP_CACHE("table.compaction.major.output.drop.cache", "false",
      PropertyType.BOOLEAN,
      "Setting this property to true will call"
          + "FSDataOutputStream.setDropBehind(true) on the major compaction output stream.",
      "2.1.1"),
  TABLE_MAJC_RATIO("table.compaction.major.ratio", "3", PropertyType.FRACTION,
      "Minimum ratio of total input size to maximum input RFile size for"
          + " running a major compaction.",
      "1.3.5"),
  TABLE_SPLIT_THRESHOLD("table.split.threshold", "1G", PropertyType.BYTES,
      "A tablet is split when the combined size of RFiles exceeds this amount.", "1.3.5"),
  TABLE_MAX_END_ROW_SIZE("table.split.endrow.size.max", "10k", PropertyType.BYTES,
      "Maximum size of end row.", "1.7.0"),
  TABLE_MINC_COMPACT_MAXAGE("table.compaction.minor.age", "10m", PropertyType.TIMEDURATION,
      "Key values written to a tablet are temporarily stored in a per tablet in memory map.  When "
          + "the age of the oldest key value in a tablets in memory map exceeds this configuration, then  "
          + "a minor compaction may be initiated. This determines the maximum amount of time new data can "
          + "be buffered in memory before being flushed to a file.  This is useful when using scan servers "
          + "in conjunction with the property " + SSERV_CACHED_TABLET_METADATA_EXPIRATION.getKey()
          + ". These two properties together can be used to control that amount of time it takes for a scan "
          + "server to see a write to a tablet server. The default value of this property is set to such a "
          + "high value that is should never cause a minor compaction.",
      "3.1.0"),
  TABLE_COMPACTION_DISPATCHER("table.compaction.dispatcher",
      SimpleCompactionDispatcher.class.getName(), PropertyType.CLASSNAME,
      "A configurable dispatcher that decides what compaction service a table should use.",
      "2.1.0"),
  TABLE_COMPACTION_DISPATCHER_OPTS("table.compaction.dispatcher.opts.", null, PropertyType.PREFIX,
      "Options for the table compaction dispatcher.", "2.1.0"),
  TABLE_COMPACTION_SELECTION_EXPIRATION("table.compaction.selection.expiration.ms", "2m",
      PropertyType.TIMEDURATION,
      "User compactions select files and are then queued for compaction, preventing these files "
          + "from being used in system compactions.  This timeout allows system compactions to cancel "
          + "the hold queued user compactions have on files, when its queued for more than the "
          + "specified time.  If a system compaction cancels a hold and runs, then the user compaction"
          + " can reselect and hold files after the system compaction runs.",
      "2.1.0"),
  TABLE_COMPACTION_CONFIGURER("table.compaction.configurer", "", PropertyType.CLASSNAME,
      "A plugin that can dynamically configure compaction output files based on input files.",
      "2.1.0"),
  TABLE_COMPACTION_CONFIGURER_OPTS("table.compaction.configurer.opts.", null, PropertyType.PREFIX,
      "Options for the table compaction configuror.", "2.1.0"),
  TABLE_ONDEMAND_UNLOADER("tserver.ondemand.tablet.unloader",
      "org.apache.accumulo.core.spi.ondemand.DefaultOnDemandTabletUnloader", PropertyType.CLASSNAME,
      "The class that will be used to determine which on-demand Tablets to unload.", "4.0.0"),
  TABLE_MAX_MERGEABILITY_THRESHOLD("table.mergeability.threshold", ".25", PropertyType.FRACTION,
      "A range of tablets are eligible for automatic merging until the combined size of RFiles reaches this percentage of the split threshold.",
      "4.0.0"),

  // Crypto-related properties
  @Experimental
  TABLE_CRYPTO_PREFIX("table.crypto.opts.", null, PropertyType.PREFIX,
      "Properties related to on-disk file encryption.", "2.1.0"),
  @Experimental
  @Sensitive
  TABLE_CRYPTO_SENSITIVE_PREFIX("table.crypto.opts.sensitive.", null, PropertyType.PREFIX,
      "Sensitive properties related to on-disk file encryption.", "2.1.0"),
  TABLE_SCAN_DISPATCHER("table.scan.dispatcher", SimpleScanDispatcher.class.getName(),
      PropertyType.CLASSNAME,
      "This class is used to dynamically dispatch scans to configured scan executors.  Configured "
          + "classes must implement {% jlink " + ScanDispatcher.class.getName() + " %}. See "
          + "[scan executors]({% durl administration/scan-executors %}) for an overview of why"
          + " and how to use this property. This property is ignored for the root and metadata"
          + " table.  The metadata table always dispatches to a scan executor named `meta`.",
      "2.0.0"),
  TABLE_SCAN_DISPATCHER_OPTS("table.scan.dispatcher.opts.", null, PropertyType.PREFIX,
      "Options for the table scan dispatcher.", "2.0.0"),
  TABLE_SCAN_MAXMEM("table.scan.max.memory", "512k", PropertyType.BYTES,
      "The maximum amount of memory that will be used to cache results of a client query/scan. "
          + "Once this limit is reached, the buffered data is sent to the client.",
      "1.3.5"),
  TABLE_BULK_MAX_TABLETS("table.bulk.max.tablets", "100", PropertyType.COUNT,
      "The maximum number of tablets allowed for one bulk import file. Value of 0 is Unlimited.",
      "2.1.0"),
  TABLE_BULK_MAX_TABLET_FILES("table.bulk.max.tablet.files", "100", PropertyType.COUNT,
      "The maximum number of files a bulk import can add to a single tablet.  When this property "
          + "is exceeded for any tablet the entire bulk import operation will fail before making any "
          + "changes. Value of 0 is unlimited.",
      "4.0.0"),
  TABLE_FILE_TYPE("table.file.type", RFile.EXTENSION, PropertyType.FILENAME_EXT,
      "Change the type of file a table writes.", "1.3.5"),
  TABLE_LOAD_BALANCER("table.balancer", "org.apache.accumulo.core.spi.balancer.SimpleLoadBalancer",
      PropertyType.STRING,
      "This property can be set to allow the LoadBalanceByTable load balancer"
          + " to change the called Load Balancer for this table.",
      "1.3.5"),
  TABLE_FILE_COMPRESSION_TYPE("table.file.compress.type", "gz", PropertyType.STRING,
      "Compression algorithm used on index and data blocks before they are"
          + " written. Possible values: zstd, gz, snappy, bzip2, lzo, lz4, none.",
      "1.3.5"),
  TABLE_FILE_COMPRESSED_BLOCK_SIZE("table.file.compress.blocksize", "100k", PropertyType.BYTES,
      "The maximum size of data blocks in RFiles before they are compressed and written.", "1.3.5"),
  TABLE_FILE_COMPRESSED_BLOCK_SIZE_INDEX("table.file.compress.blocksize.index", "128k",
      PropertyType.BYTES,
      "The maximum size of index blocks in RFiles before they are compressed and written.",
      "1.4.0"),
  TABLE_FILE_BLOCK_SIZE("table.file.blocksize", "0B", PropertyType.BYTES,
      "The HDFS block size used when writing RFiles. When set to 0B, the"
          + " value/defaults of HDFS property 'dfs.block.size' will be used.",
      "1.3.5"),
  TABLE_FILE_REPLICATION("table.file.replication", "0", PropertyType.COUNT,
      "The number of replicas for a table's RFiles in HDFS. When set to 0, HDFS"
          + " defaults are used.",
      "1.3.5"),
  TABLE_FILE_MAX("table.file.max", "15", PropertyType.COUNT,
      "This property is used to signal to the compaction planner that it should be more "
          + "aggressive for compacting tablets that exceed this limit. The "
          + "RatioBasedCompactionPlanner will lower the compaction ratio and increase the "
          + "priority for tablets that exceed this limit. When  adjusting this property you may "
          + "want to consider adjusting table.compaction.major.ratio also. Setting this property "
          + "to 0 will make it default to tserver.scan.files.open.max-1, this will prevent a tablet"
          + " from having more RFiles than can be opened by a scan.",
      "1.4.0"),
  TABLE_FILE_PAUSE("table.file.pause", "100", PropertyType.COUNT,
      "When a tablet has more than this number of files, bulk imports and minor compactions "
          + "will wait until the tablet has less files before proceeding.  This will cause back "
          + "pressure on bulk imports and writes to tables when compactions are not keeping up. "
          + "Only the number of files a tablet currently has is considered for pausing, the "
          + "number of files a bulk import will add is not considered. This means a bulk import "
          + "can surge above this limit once causing future bulk imports or minor compactions to "
          + "pause until compactions can catch up.  This property plus "
          + TABLE_BULK_MAX_TABLET_FILES.getKey()
          + " determines the total number of files a tablet could temporarily surge to based on bulk "
          + "imports.  Ideally this property would be set higher than " + TABLE_FILE_MAX.getKey()
          + " so that compactions are more aggressive prior to reaching the pause point. Value of 0 is "
          + "unlimited.",
      "4.0.0"),
  TABLE_MERGE_FILE_MAX("table.merge.file.max", "10000", PropertyType.COUNT,
      "The maximum number of files that a merge operation will process.  Before "
          + "merging a sum of the number of files in the merge range is computed and if it "
          + "exceeds this configuration then the merge will error and fail.  For example if "
          + "there are 100 tablets each having 10 files in the merge range, then the sum would "
          + "be 1000 and the merge will only proceed if this property is greater than 1000.",
      "4.0.0"),
  TABLE_FILE_SUMMARY_MAX_SIZE("table.file.summary.maxSize", "256k", PropertyType.BYTES,
      "The maximum size summary that will be stored. The number of RFiles that"
          + " had summary data exceeding this threshold is reported by"
          + " Summary.getFileStatistics().getLarge(). When adjusting this consider the"
          + " expected number RFiles with summaries on each tablet server and the"
          + " summary cache size.",
      "2.0.0"),
  TABLE_BLOOM_ENABLED("table.bloom.enabled", "false", PropertyType.BOOLEAN,
      "Use bloom filters on this table.", "1.3.5"),
  TABLE_BLOOM_LOAD_THRESHOLD("table.bloom.load.threshold", "1", PropertyType.COUNT,
      "This number of seeks that would actually use a bloom filter must occur"
          + " before a RFile's bloom filter is loaded. Set this to zero to initiate"
          + " loading of bloom filters when a RFile is opened.",
      "1.3.5"),
  TABLE_BLOOM_SIZE("table.bloom.size", "1048576", PropertyType.COUNT,
      "Bloom filter size, as number of keys.", "1.3.5"),
  TABLE_BLOOM_ERRORRATE("table.bloom.error.rate", "0.5%", PropertyType.FRACTION,
      "Bloom filter error rate.", "1.3.5"),
  TABLE_BLOOM_KEY_FUNCTOR("table.bloom.key.functor",
      "org.apache.accumulo.core.file.keyfunctor.RowFunctor", PropertyType.CLASSNAME,
      "A function that can transform the key prior to insertion and check of"
          + " bloom filter. org.apache.accumulo.core.file.keyfunctor.RowFunctor,"
          + " org.apache.accumulo.core.file.keyfunctor.ColumnFamilyFunctor, and"
          + " org.apache.accumulo.core.file.keyfunctor.ColumnQualifierFunctor are"
          + " allowable values. One can extend any of the above mentioned classes to"
          + " perform specialized parsing of the key.",
      "1.3.5"),
  TABLE_BLOOM_HASHTYPE("table.bloom.hash.type", "murmur", PropertyType.STRING,
      "The bloom filter hash type.", "1.3.5"),
  TABLE_BULK_SKIP_THRESHOLD("table.bulk.metadata.skip.distance", "0", PropertyType.COUNT,
      "When performing bulk v2 imports to a table, the Manager iterates over the tables metadata"
          + " tablets sequentially. When importing files into a small table or into all or a majority"
          + " of tablets of a large table then the tablet metadata information for most tablets will be needed."
          + " However, when importing files into a small number of non-contiguous tablets in a large table, then"
          + " the Manager will look at each tablets metadata when it could be skipped. The value of this"
          + " property tells the Manager if, and when, it should set up a new scanner over the metadata"
          + " table instead of just iterating over tablet metadata to find the matching tablet. Setting up"
          + " a new scanner is analogous to performing a seek in an iterator, but it has a cost. A value of zero (default) disables"
          + " this feature. A non-zero value enables this feature and the Manager will setup a new scanner"
          + " when the tablet metadata distance is above the supplied value.",
      "2.1.4"),
  TABLE_DURABILITY("table.durability", "sync", PropertyType.DURABILITY,
      "The durability used to write to the write-ahead log. Legal values are:"
          + " none, which skips the write-ahead log; log, which sends the data to the"
          + " write-ahead log, but does nothing to make it durable; flush, which pushes"
          + " data to the file system; and sync, which ensures the data is written to disk.",
      "1.7.0"),

  TABLE_FAILURES_IGNORE("table.failures.ignore", "false", PropertyType.BOOLEAN,
      "If you want queries for your table to hang or fail when data is missing"
          + " from the system, then set this to false. When this set to true missing"
          + " data will be reported but queries will still run possibly returning a"
          + " subset of the data.",
      "1.3.5"),
  TABLE_DEFAULT_SCANTIME_VISIBILITY("table.security.scan.visibility.default", "",
      PropertyType.STRING,
      "The security label that will be assumed at scan time if an entry does"
          + " not have a visibility expression.\n"
          + "Note: An empty security label is displayed as []. The scan results"
          + " will show an empty visibility even if the visibility from this"
          + " setting is applied to the entry.\n"
          + "CAUTION: If a particular key has an empty security label AND its"
          + " table's default visibility is also empty, access will ALWAYS be"
          + " granted for users with permission to that table. Additionally, if this"
          + " field is changed, all existing data with an empty visibility label"
          + " will be interpreted with the new label on the next scan.",
      "1.3.5"),
  TABLE_LOCALITY_GROUPS("table.groups.enabled", "", PropertyType.STRING,
      "A comma separated list of locality group names to enable for this table.", "1.3.5"),
  TABLE_CONSTRAINT_PREFIX("table.constraint.", null, PropertyType.PREFIX,
      "Properties in this category are per-table properties that add"
          + " constraints to a table. These properties start with the category"
          + " prefix, followed by a number, and their values correspond to a fully"
          + " qualified Java class that implements the Constraint interface.\nFor example:\n"
          + "table.constraint.1 = org.apache.accumulo.core.constraints.MyCustomConstraint\n"
          + "and:\n table.constraint.2 = my.package.constraints.MySecondConstraint.",
      "1.3.5"),
  TABLE_INDEXCACHE_ENABLED("table.cache.index.enable", "true", PropertyType.BOOLEAN,
      "Determines whether index block cache is enabled for a table.", "1.3.5"),
  TABLE_BLOCKCACHE_ENABLED("table.cache.block.enable", "false", PropertyType.BOOLEAN,
      "Determines whether data block cache is enabled for a table.", "1.3.5"),
  TABLE_ITERATOR_PREFIX("table.iterator.", null, PropertyType.PREFIX,
      "Properties in this category specify iterators that are applied at"
          + " various stages (scopes) of interaction with a table. These properties"
          + " start with the category prefix, followed by a scope (minc, majc, scan,"
          + " etc.), followed by a period, followed by a name, as in"
          + " table.iterator.scan.vers, or table.iterator.scan.custom. The values for"
          + " these properties are a number indicating the ordering in which it is"
          + " applied, and a class name such as:\n"
          + "table.iterator.scan.vers = 10,org.apache.accumulo.core.iterators.VersioningIterator\n"
          + "These iterators can take options if additional properties are set that"
          + " look like this property, but are suffixed with a period, followed by 'opt'"
          + " followed by another period, and a property name.\n"
          + "For example, table.iterator.minc.vers.opt.maxVersions = 3.",
      "1.3.5"),
  TABLE_ITERATOR_SCAN_PREFIX(TABLE_ITERATOR_PREFIX.getKey() + IteratorScope.scan.name() + ".", null,
      PropertyType.PREFIX, "Convenience prefix to find options for the scan iterator scope.",
      "1.5.2"),
  TABLE_ITERATOR_MINC_PREFIX(TABLE_ITERATOR_PREFIX.getKey() + IteratorScope.minc.name() + ".", null,
      PropertyType.PREFIX, "Convenience prefix to find options for the minc iterator scope.",
      "1.5.2"),
  TABLE_ITERATOR_MAJC_PREFIX(TABLE_ITERATOR_PREFIX.getKey() + IteratorScope.majc.name() + ".", null,
      PropertyType.PREFIX, "Convenience prefix to find options for the majc iterator scope.",
      "1.5.2"),
  TABLE_LOCALITY_GROUP_PREFIX("table.group.", null, PropertyType.PREFIX,
      "Properties in this category are per-table properties that define"
          + " locality groups in a table. These properties start with the category"
          + " prefix, followed by a name, followed by a period, and followed by a"
          + " property for that group.\n"
          + "For example table.group.group1=x,y,z sets the column families for a"
          + " group called group1. Once configured, group1 can be enabled by adding"
          + " it to the list of groups in the " + TABLE_LOCALITY_GROUPS.getKey() + " property.\n"
          + "Additional group options may be specified for a named group by setting"
          + " `table.group.<name>.opt.<key>=<value>`.",
      "1.3.5"),
  TABLE_FORMATTER_CLASS("table.formatter", DefaultFormatter.class.getName(), PropertyType.STRING,
      "The Formatter class to apply on results in the shell.", "1.4.0"),
  TABLE_CLASSLOADER_CONTEXT("table.class.loader.context", "", PropertyType.STRING,
      "The context to use for loading per-table resources, such as iterators"
          + " from the configured factory in `general.context.class.loader.factory`.",
      "2.1.0"),
  TABLE_SAMPLER("table.sampler", "", PropertyType.CLASSNAME,
      "The name of a class that implements org.apache.accumulo.core.Sampler."
          + " Setting this option enables storing a sample of data which can be"
          + " scanned. Always having a current sample can useful for query optimization"
          + " and data comprehension. After enabling sampling for an existing table,"
          + " a compaction is needed to compute the sample for existing data. The"
          + " compact command in the shell has an option to only compact RFiles without"
          + " sample data.",
      "1.8.0"),
  TABLE_SAMPLER_OPTS("table.sampler.opt.", null, PropertyType.PREFIX,
      "The property is used to set options for a sampler. If a sample had two"
          + " options like hasher and modulous, then the two properties"
          + " table.sampler.opt.hasher=${hash algorithm} and"
          + " table.sampler.opt.modulous=${mod} would be set.",
      "1.8.0"),
  TABLE_SUSPEND_DURATION("table.suspend.duration", "0s", PropertyType.TIMEDURATION,
      "For tablets belonging to this table: When a tablet server dies, allow"
          + " the tablet server this duration to revive before reassigning its tablets"
          + " to other tablet servers.",
      "1.8.0"),
  TABLE_SUMMARIZER_PREFIX("table.summarizer.", null, PropertyType.PREFIX,
      "Prefix for configuring summarizers for a table. Using this prefix"
          + " multiple summarizers can be configured with options for each one. Each"
          + " summarizer configured should have a unique id, this id can be anything."
          + " To add a summarizer set "
          + "`table.summarizer.<unique id>=<summarizer class name>.` If the summarizer has options"
          + ", then for each option set `table.summarizer.<unique id>.opt.<key>=<value>`.",
      "2.0.0"),
  @Experimental
  TABLE_DELETE_BEHAVIOR("table.delete.behavior",
      DeletingIterator.Behavior.PROCESS.name().toLowerCase(), PropertyType.STRING,
      "This determines what action to take when a delete marker is seen."
          + " Valid values are `process` and `fail` with `process` being the default.  When set to "
          + "`process`, deletes will suppress data.  When set to `fail`, any deletes seen will cause"
          + " an exception. The purpose of `fail` is to support tables that never delete data and"
          + " need fast seeks within the timestamp range of a column. When setting this to fail, "
          + "also consider configuring the `" + NoDeleteConstraint.class.getName() + "` "
          + "constraint.",
      "2.0.0"),
  // Compactor properties
  COMPACTOR_PREFIX("compactor.", null, PropertyType.PREFIX,
      "Properties in this category affect the behavior of the accumulo compactor server.", "2.1.0"),
  COMPACTOR_CANCEL_CHECK_INTERVAL("compactor.cancel.check.interval", "5m",
      PropertyType.TIMEDURATION,
      "Interval at which Compactors will check to see if the currently executing compaction"
          + " should be cancelled. This checks for situations like was the tablet deleted (split "
          + " and merge do this), was the table deleted, was a user compaction canceled, etc.",
      "2.1.4"),
  COMPACTOR_PORTSEARCH("compactor.port.search", "true", PropertyType.BOOLEAN,
      "If the compactor.port.client ports are in use, search higher ports until one is available.",
      "2.1.0"),
  COMPACTOR_CLIENTPORT("compactor.port.client", "9133", PropertyType.PORT,
      "The port used for handling client connections on the compactor servers.", "2.1.0"),
  COMPACTOR_MIN_JOB_WAIT_TIME("compactor.wait.time.job.min", "1s", PropertyType.TIMEDURATION,
      "The minimum amount of time to wait between checks for the next compaction job, backing off"
          + "exponentially until COMPACTOR_MAX_JOB_WAIT_TIME is reached.",
      "2.1.3"),
  COMPACTOR_MAX_JOB_WAIT_TIME("compactor.wait.time.job.max", "5m", PropertyType.TIMEDURATION,
      "Compactors do exponential backoff when their request for work repeatedly come back empty. "
          + "This is the maximum amount of time to wait between checks for the next compaction job.",
      "2.1.3"),
  COMPACTOR_MINTHREADS("compactor.threads.minimum", "4", PropertyType.COUNT,
      "The minimum number of threads to use to handle incoming requests.", "2.1.0"),
  COMPACTOR_MINTHREADS_TIMEOUT("compactor.threads.timeout", "0s", PropertyType.TIMEDURATION,
      "The time after which incoming request threads terminate with no work available.  Zero (0) will keep the threads alive indefinitely.",
      "2.1.0"),
  COMPACTOR_THREADCHECK("compactor.threadcheck.time", "1s", PropertyType.TIMEDURATION,
      "The time between adjustments of the server thread pool.", "2.1.0"),
  COMPACTOR_GROUP_NAME("compactor.group", Constants.DEFAULT_RESOURCE_GROUP_NAME,
      PropertyType.STRING, "Resource group name for this Compactor.", "3.0.0"),
  // CompactionCoordinator properties
  COMPACTION_COORDINATOR_PREFIX("compaction.coordinator.", null, PropertyType.PREFIX,
      "Properties in this category affect the behavior of the accumulo compaction coordinator server.",
      "2.1.0"),
  COMPACTION_COORDINATOR_RESERVATION_THREADS_ROOT("compaction.coordinator.reservation.threads.root",
      "1", PropertyType.COUNT,
      "The number of threads used to reserve files for compaction in a tablet for the root tablet.",
      "4.0.0"),
  COMPACTION_COORDINATOR_RESERVATION_THREADS_META("compaction.coordinator.reservation.threads.meta",
      "1", PropertyType.COUNT,
      "The number of threads used to reserve files for compaction in a tablet for accumulo.metadata tablets.",
      "4.0.0"),
  COMPACTION_COORDINATOR_RESERVATION_THREADS_USER("compaction.coordinator.reservation.threads.user",
      "64", PropertyType.COUNT,
      "The number of threads used to reserve files for compaction in a tablet for user tables.",
      "4.0.0"),
  COMPACTION_COORDINATOR_DEAD_COMPACTOR_CHECK_INTERVAL(
      "compaction.coordinator.compactor.dead.check.interval", "5m", PropertyType.TIMEDURATION,
      "The interval at which to check for dead compactors.", "2.1.0");

  private final String key;
  private final String defaultValue;
  private final String description;
  private String deprecatedSince;
  private final String availableSince;
  private boolean annotationsComputed = false;
  private boolean isSensitive;
  private boolean isDeprecated;
  private boolean isExperimental;
  private boolean isReplaced;
  private Property replacedBy = null;
  private final PropertyType type;

  Property(String name, String defaultValue, PropertyType type, String description,
      String availableSince) {
    this.key = name;
    this.defaultValue = defaultValue;
    this.description = description;
    this.availableSince = availableSince;
    this.type = type;
  }

  @Override
  public String toString() {
    return this.key;
  }

  /**
   * Gets the key (string) for this property.
   *
   * @return key
   */
  public String getKey() {
    return this.key;
  }

  /**
   * Gets the default value for this property. System properties are interpolated into the value if
   * necessary.
   *
   * @return default value
   */
  public String getDefaultValue() {
    return this.defaultValue;
  }

  /**
   * Gets the type of this property.
   *
   * @return property type
   */
  public PropertyType getType() {
    return this.type;
  }

  /**
   * Gets the description of this property.
   *
   * @return description
   */
  public String getDescription() {
    return this.description;
  }

  /**
   * Checks if this property is experimental.
   *
   * @return true if this property is experimental
   */
  public boolean isExperimental() {
    Preconditions.checkState(annotationsComputed,
        "precomputeAnnotations() must be called before calling this method");
    return isExperimental;
  }

  /**
   * Checks if this property is deprecated.
   *
   * @return true if this property is deprecated
   */
  public boolean isDeprecated() {
    Preconditions.checkState(annotationsComputed,
        "precomputeAnnotations() must be called before calling this method");
    return isDeprecated;
  }

  /**
   * Gets the version in which the property was deprecated.
   *
   * @return Accumulo Version
   */
  public String deprecatedSince() {
    Preconditions.checkState(annotationsComputed,
        "precomputeAnnotations() must be called before calling this method");
    return deprecatedSince;
  }

  /**
   * Gets the version in which the property was introduced.
   *
   * @return Accumulo Version
   */
  public String availableSince() {
    return this.availableSince;
  }

  /**
   * Checks if this property is sensitive.
   *
   * @return true if this property is sensitive
   */
  public boolean isSensitive() {
    Preconditions.checkState(annotationsComputed,
        "precomputeAnnotations() must be called before calling this method");
    return isSensitive;
  }

  /**
   * Checks if this property is replaced.
   *
   * @return true if this property is replaced
   */
  public boolean isReplaced() {
    Preconditions.checkState(annotationsComputed,
        "precomputeAnnotations() must be called before calling this method");
    return isReplaced;
  }

  /**
   * Gets the property in which the tagged property is replaced by.
   *
   * @return replacedBy
   */
  public Property replacedBy() {
    Preconditions.checkState(annotationsComputed,
        "precomputeAnnotations() must be called before calling this method");
    return replacedBy;
  }

  private void precomputeAnnotations() {
    isSensitive =
        hasAnnotation(Sensitive.class) || hasPrefixWithAnnotation(getKey(), Sensitive.class);
    isDeprecated =
        hasAnnotation(Deprecated.class) || hasPrefixWithAnnotation(getKey(), Deprecated.class);
    Deprecated dep = getAnnotation(Deprecated.class);
    if (dep != null) {
      deprecatedSince = dep.since();
    }
    isExperimental =
        hasAnnotation(Experimental.class) || hasPrefixWithAnnotation(getKey(), Experimental.class);
    isReplaced =
        hasAnnotation(ReplacedBy.class) || hasPrefixWithAnnotation(getKey(), ReplacedBy.class);
    ReplacedBy rb = getAnnotation(ReplacedBy.class);
    if (rb != null) {
      replacedBy = rb.property();
    } else {
      isReplaced = false;
    }
    annotationsComputed = true;
  }

  /**
   * Checks if a property with the given key is sensitive. The key must be for a valid property, and
   * must either itself be annotated as sensitive or have a prefix annotated as sensitive.
   *
   * @param key property key
   * @return true if property is sensitive
   */
  public static boolean isSensitive(String key) {
    Property prop = propertiesByKey.get(key);
    if (prop != null) {
      return prop.isSensitive();
    }
    return validPrefixes.stream().filter(key::startsWith).map(propertiesByKey::get)
        .anyMatch(Property::isSensitive);
  }

  private <T extends Annotation> boolean hasAnnotation(Class<T> annotationType) {
    return getAnnotation(annotationType) != null;
  }

  private <T extends Annotation> T getAnnotation(Class<T> annotationType) {
    try {
      return getClass().getField(name()).getAnnotation(annotationType);
    } catch (SecurityException | NoSuchFieldException e) {
      LoggerFactory.getLogger(getClass()).error("{}", e.getMessage(), e);
    }
    return null;
  }

  private static <T extends Annotation> boolean hasPrefixWithAnnotation(String key,
      Class<T> annotationType) {
    Predicate<Property> hasIt = prop -> prop.hasAnnotation(annotationType);
    return validPrefixes.stream().filter(key::startsWith).map(propertiesByKey::get).anyMatch(hasIt);
  }

  private static final HashSet<String> validTableProperties = new HashSet<>();
  private static final HashSet<String> validProperties = new HashSet<>();
  private static final HashSet<String> validPrefixes = new HashSet<>();
  private static final HashMap<String,Property> propertiesByKey = new HashMap<>();

  /**
   * Checks if the given property and value are valid. A property is valid if the property key is
   * valid see {@link #isValidPropertyKey} and that the value is a valid format for the type see
   * {@link PropertyType#isValidFormat}.
   *
   * @param key property key
   * @param value property value
   * @return true if key is valid (recognized, or has a recognized prefix)
   */
  public static boolean isValidProperty(final String key, final String value) {
    Property p = getPropertyByKey(key);
    if (p == null) {
      // If a key doesn't exist yet, then check if it follows a valid prefix
      return validPrefixes.stream().anyMatch(key::startsWith);
    }
    return (isValidPropertyKey(key) && p.getType().isValidFormat(value));
  }

  /**
   * Checks if the given property key is valid. A valid property key is either equal to the key of
   * some defined property or has a prefix matching some prefix defined in this class.
   *
   * @param key property key
   * @return true if key is valid (recognized, or has a recognized prefix)
   */
  public static boolean isValidPropertyKey(String key) {
    return validProperties.contains(key) || validPrefixes.stream().anyMatch(key::startsWith);

  }

  /**
   * Checks if the given property key is a valid property and is of type boolean.
   *
   * @param key property key
   * @return true if key is valid and is of type boolean, false otherwise
   */
  public static boolean isValidBooleanPropertyKey(String key) {
    return validProperties.contains(key) && getPropertyByKey(key).getType() == PropertyType.BOOLEAN;
  }

  /**
   * Checks if the given property key is for a valid table property. A valid table property key is
   * either equal to the key of some defined table property (which each start with
   * {@link #TABLE_PREFIX}) or has a prefix matching {@link #TABLE_CONSTRAINT_PREFIX},
   * {@link #TABLE_ITERATOR_PREFIX}, or {@link #TABLE_LOCALITY_GROUP_PREFIX}.
   *
   * @param key property key
   * @return true if key is valid for a table property (recognized, or has a recognized prefix)
   */
  public static boolean isValidTablePropertyKey(String key) {
    return validTableProperties.contains(key) || (key.startsWith(Property.TABLE_PREFIX.getKey())
        && (key.startsWith(Property.TABLE_CONSTRAINT_PREFIX.getKey())
            || key.startsWith(Property.TABLE_ITERATOR_PREFIX.getKey())
            || key.startsWith(Property.TABLE_LOCALITY_GROUP_PREFIX.getKey())
            || key.startsWith(Property.TABLE_ARBITRARY_PROP_PREFIX.getKey())
            || key.startsWith(TABLE_SAMPLER_OPTS.getKey())
            || key.startsWith(TABLE_SUMMARIZER_PREFIX.getKey())
            || key.startsWith(TABLE_SCAN_DISPATCHER_OPTS.getKey())
            || key.startsWith(TABLE_COMPACTION_DISPATCHER_OPTS.getKey())
            || key.startsWith(TABLE_COMPACTION_CONFIGURER_OPTS.getKey()))
        || key.startsWith(TABLE_CRYPTO_PREFIX.getKey()));
  }

  // these properties are fixed to a specific value at startup and require a restart for changes to
  // take effect; these are always system-level properties, and not namespace or table properties
  public static final EnumSet<Property> fixedProperties = EnumSet.of(
      // port options
      GC_PORT, MANAGER_CLIENTPORT, TSERV_CLIENTPORT, SSERV_CLIENTPORT, SSERV_PORTSEARCH,
      COMPACTOR_PORTSEARCH, TSERV_PORTSEARCH,

      // max message options
      RPC_MAX_MESSAGE_SIZE,

      // compaction coordiantor properties
      MANAGER_COMPACTION_SERVICE_PRIORITY_QUEUE_SIZE,

      // block cache options
      GENERAL_CACHE_MANAGER_IMPL, TSERV_DATACACHE_SIZE, TSERV_INDEXCACHE_SIZE,
      TSERV_SUMMARYCACHE_SIZE, SSERV_DATACACHE_SIZE, SSERV_INDEXCACHE_SIZE, SSERV_SUMMARYCACHE_SIZE,

      // blocksize options
      TSERV_DEFAULT_BLOCKSIZE, SSERV_DEFAULT_BLOCKSIZE,

      // sserver specific options
      SSERV_SCAN_REFERENCE_EXPIRATION_TIME, SSERV_CACHED_TABLET_METADATA_EXPIRATION,

      // thread options
      TSERV_MINTHREADS, TSERV_MINTHREADS_TIMEOUT, SSERV_MINTHREADS, SSERV_MINTHREADS_TIMEOUT,
      MANAGER_MINTHREADS, MANAGER_MINTHREADS_TIMEOUT, COMPACTOR_MINTHREADS,
      COMPACTOR_MINTHREADS_TIMEOUT,

      // others
      TSERV_NATIVEMAP_ENABLED, TSERV_MAXMEM, TSERV_SCAN_MAX_OPENFILES,
      MANAGER_RECOVERY_WAL_EXISTENCE_CACHE_TIME);

  /**
   * Checks if the given property may be changed via Zookeeper, but not recognized until the restart
   * of some relevant daemon.
   *
   * @param key property key
   * @return true if property may be changed via Zookeeper but only heeded upon some restart
   */
  public static boolean isFixedZooPropertyKey(Property key) {
    return fixedProperties.contains(key);
  }

  /**
   * Checks if the given property key is valid for a property that may be changed via Zookeeper.
   *
   * @param key property key
   * @return true if key's property may be changed via Zookeeper
   */
  public static boolean isValidZooPropertyKey(String key) {
    // white list prefixes
    return key.startsWith(Property.TABLE_PREFIX.getKey())
        || key.startsWith(Property.TSERV_PREFIX.getKey())
        || key.startsWith(Property.COMPACTION_SERVICE_PREFIX.getKey())
        || key.startsWith(Property.SSERV_PREFIX.getKey())
        || key.startsWith(Property.COMPACTION_COORDINATOR_PREFIX.getKey())
        || key.startsWith(Property.MANAGER_PREFIX.getKey())
        || key.startsWith(Property.GC_PREFIX.getKey())
        || key.startsWith(Property.GENERAL_ARBITRARY_PROP_PREFIX.getKey())
        || key.equals(Property.COMPACTION_WARN_TIME.getKey())
        || key.equals(Property.GENERAL_FILE_NAME_ALLOCATION_BATCH_SIZE_MIN.getKey())
        || key.equals(Property.GENERAL_FILE_NAME_ALLOCATION_BATCH_SIZE_MAX.getKey());
  }

  /**
   * Gets a {@link Property} instance with the given key.
   *
   * @param key property key
   * @return property, or null if not found
   */
  public static Property getPropertyByKey(String key) {
    return propertiesByKey.get(key);
  }

  /**
   * Checks if this property is expected to have a Java class as a value.
   *
   * @return true if this is property is a class property
   */
  public static boolean isClassProperty(String key) {
    return (key.startsWith(Property.TABLE_CONSTRAINT_PREFIX.getKey())
        && key.substring(Property.TABLE_CONSTRAINT_PREFIX.getKey().length()).split("\\.").length
            == 1)
        || (key.startsWith(Property.TABLE_ITERATOR_PREFIX.getKey())
            && key.substring(Property.TABLE_ITERATOR_PREFIX.getKey().length()).split("\\.").length
                == 2)
        || key.equals(Property.TABLE_LOAD_BALANCER.getKey());
  }

  /**
   * Creates a new instance of a class specified in a configuration property. The table classpath
   * context is used if set.
   *
   * @param conf configuration containing property
   * @param property property specifying class name
   * @param base base class of type
   * @param defaultInstance instance to use if creation fails
   * @return new class instance, or default instance if creation failed
   */
  public static <T> T createTableInstanceFromPropertyName(AccumuloConfiguration conf,
      Property property, Class<T> base, T defaultInstance) {
    Objects.requireNonNull(conf, "configuration cannot be null");
    Objects.requireNonNull(property, "property cannot be null");
    Objects.requireNonNull(base, "base class cannot be null");
    String clazzName = conf.get(property);
    String context = ClassLoaderUtil.tableContext(conf);
    return ConfigurationTypeHelper.getClassInstance(context, clazzName, base, defaultInstance);
  }

  /**
   * Creates a new instance of a class specified in a configuration property.
   *
   * @param conf configuration containing property
   * @param property property specifying class name
   * @param base base class of type
   * @param defaultInstance instance to use if creation fails
   * @return new class instance, or default instance if creation failed
   */
  public static <T> T createInstanceFromPropertyName(AccumuloConfiguration conf, Property property,
      Class<T> base, T defaultInstance) {
    String clazzName = conf.get(property);
    return ConfigurationTypeHelper.getClassInstance(null, clazzName, base, defaultInstance);
  }

  static {
    // Precomputing information here avoids :
    // * Computing it each time a method is called
    // * Using synch to compute the first time a method is called
    Predicate<Property> isPrefix = p -> p.getType() == PropertyType.PREFIX;
    Arrays.stream(Property.values())
        // record all properties by key
        .peek(p -> propertiesByKey.put(p.getKey(), p))
        // save all the prefix properties
        .peek(p -> {
          if (isPrefix.test(p)) {
            validPrefixes.add(p.getKey());
          }
        })
        // only use the keys for the non-prefix properties from here on
        .filter(isPrefix.negate()).map(Property::getKey)
        // everything left is a valid property
        .peek(validProperties::add)
        // but some are also valid table properties
        .filter(k -> k.startsWith(Property.TABLE_PREFIX.getKey()))
        .forEach(validTableProperties::add);

    // order is very important here the following code relies on the maps and sets populated above
    Arrays.stream(Property.values()).forEach(Property::precomputeAnnotations);
  }
}<|MERGE_RESOLUTION|>--- conflicted
+++ resolved
@@ -365,15 +365,12 @@
       "A comma separated list of tags to emit with all metrics from the process. Example:"
           + "\"tag1=value1,tag2=value2\".",
       "4.0.0"),
-<<<<<<< HEAD
   GENERAL_MICROMETER_ID_FILTERS("general.micrometer.id.filters", "", PropertyType.STRING,
       "A comma separated list of patterns to deny meters with matching id names. Example: \"foo.*,bar\".",
       "4.0"),
-=======
   // TODO: Make sure to backport this to 3.1, then remove here in 4.0
   @Deprecated(since = "3.1.0")
   @ReplacedBy(property = RPC_PROCESS_BIND_ADDRESS)
->>>>>>> c1ebeb6e
   GENERAL_PROCESS_BIND_ADDRESS("general.process.bind.addr", "0.0.0.0", PropertyType.STRING,
       "The local IP address to which this server should bind for sending and receiving network traffic.",
       "3.0.0"),
