/*
 * Licensed to the Apache Software Foundation (ASF) under one
 * or more contributor license agreements.  See the NOTICE file
 * distributed with this work for additional information
 * regarding copyright ownership.  The ASF licenses this file
 * to you under the Apache License, Version 2.0 (the
 * "License"); you may not use this file except in compliance
 * with the License.  You may obtain a copy of the License at
 *
 *   https://www.apache.org/licenses/LICENSE-2.0
 *
 * Unless required by applicable law or agreed to in writing,
 * software distributed under the License is distributed on an
 * "AS IS" BASIS, WITHOUT WARRANTIES OR CONDITIONS OF ANY
 * KIND, either express or implied.  See the License for the
 * specific language governing permissions and limitations
 * under the License.
 */
package org.apache.accumulo.core.conf;

import static org.apache.accumulo.core.Constants.DEFAULT_COMPACTION_SERVICE_NAME;

import java.lang.annotation.Annotation;
import java.util.Arrays;
import java.util.Collections;
import java.util.EnumSet;
import java.util.HashMap;
import java.util.HashSet;
import java.util.Objects;
import java.util.Set;
import java.util.function.Predicate;

import org.apache.accumulo.core.Constants;
import org.apache.accumulo.core.classloader.ClassLoaderUtil;
import org.apache.accumulo.core.data.constraints.NoDeleteConstraint;
import org.apache.accumulo.core.file.blockfile.cache.tinylfu.TinyLfuBlockCacheManager;
import org.apache.accumulo.core.file.rfile.RFile;
import org.apache.accumulo.core.iterators.IteratorUtil.IteratorScope;
import org.apache.accumulo.core.iteratorsImpl.system.DeletingIterator;
import org.apache.accumulo.core.metadata.SystemTables;
import org.apache.accumulo.core.spi.compaction.RatioBasedCompactionPlanner;
import org.apache.accumulo.core.spi.compaction.SimpleCompactionDispatcher;
import org.apache.accumulo.core.spi.fs.RandomVolumeChooser;
import org.apache.accumulo.core.spi.scan.ScanDispatcher;
import org.apache.accumulo.core.spi.scan.ScanPrioritizer;
import org.apache.accumulo.core.spi.scan.ScanServerSelector;
import org.apache.accumulo.core.spi.scan.SimpleScanDispatcher;
import org.apache.accumulo.core.util.format.DefaultFormatter;
import org.slf4j.LoggerFactory;

import com.google.common.base.Preconditions;

public enum Property {
  COMPACTION_PREFIX("compaction.", null, PropertyType.PREFIX,
      "Both major and minor compaction properties can be included under this prefix.", "4.0.0"),
  COMPACTION_SERVICE_PREFIX(COMPACTION_PREFIX + "service.", null, PropertyType.PREFIX,
      """
          This prefix should be used to define all properties for the compaction services.
          See {% jlink -f org.apache.accumulo.core.spi.compaction.RatioBasedCompactionPlanner %}.
          A new external compaction service would be defined like the following:
            `compaction.service.newService.planner="org.apache.accumulo.core.spi.compaction.RatioBasedCompactionPlanner".`
            `compaction.service.newService.opts.groups="
              [{"group": "small", "maxSize": "32M"},
               {"group": "medium", "maxSize": "512M"},
               {"group": "large"}]`
            `compaction.service.newService.opts.maxOpen=50`
          Additional options can be defined using the `compaction.service.<service>.opts.<option>` property.
          """,
      "4.0.0"),
  COMPACTION_SERVICE_DEFAULT_PLANNER(
      COMPACTION_SERVICE_PREFIX + DEFAULT_COMPACTION_SERVICE_NAME + ".planner",
      RatioBasedCompactionPlanner.class.getName(), PropertyType.CLASSNAME,
      "Planner for default compaction service.", "4.0.0"),
  COMPACTION_SERVICE_DEFAULT_MAX_OPEN(COMPACTION_SERVICE_DEFAULT_PLANNER + ".opts.maxOpen", "10",
      PropertyType.COUNT, "The maximum number of files a compaction will open.", "4.0.0"),
  COMPACTION_SERVICE_DEFAULT_GROUPS(COMPACTION_SERVICE_DEFAULT_PLANNER + ".opts.groups", """
      [{"group": "default"}]""", PropertyType.JSON,
      "See {% jlink -f org.apache.accumulo.core.spi.compaction.RatioBasedCompactionPlanner %}.",
      "4.0.0"),
  COMPACTION_WARN_TIME(COMPACTION_PREFIX + "warn.time", "10m", PropertyType.TIMEDURATION,
      "When a compaction has not made progress for this time period, a warning will be logged.",
      "4.0.0"),
  // SSL properties local to each node (see also instance.ssl.enabled which must be consistent
  // across all nodes in an instance)
  RPC_PREFIX("rpc.", null, PropertyType.PREFIX,
      "Properties in this category related to the configuration of SSL keys for"
          + " RPC. See also `instance.ssl.enabled`.",
      "1.6.0"),
  RPC_PROCESS_ADVERTISE_ADDRESS("rpc.advertise.addr", "", PropertyType.STRING, """
      The address to use when registering this server in ZooKeeper. This could be an \
      IP address or hostname and defaults to rpc.bind.addr property value. Port \
      numbers, if not specified, will default to the port property for the specific server type.
      """, "2.1.4"),
  RPC_PROCESS_BIND_ADDRESS("rpc.bind.addr", "", PropertyType.STRING, """
      The local IP address to which this server should bind for sending \
      and receiving network traffic. If not set then the process binds to all addresses.
      """, "2.1.4"),
  RPC_MAX_MESSAGE_SIZE("rpc.message.size.max", Integer.toString(Integer.MAX_VALUE),
      PropertyType.BYTES, "The maximum size of a message that can be received by a server.",
      "2.1.3"),
  RPC_BACKLOG("rpc.backlog", "50", PropertyType.COUNT, """
      Configures the TCP backlog for the server side sockets created by Thrift. \
      This property is not used for SSL type server sockets. A value of zero \
      will use the Thrift default value.
      """, "2.1.3"),
  RPC_SSL_KEYSTORE_PATH("rpc.javax.net.ssl.keyStore", "", PropertyType.PATH,
      "Path of the keystore file for the server's private SSL key.", "1.6.0"),
  @Sensitive
  RPC_SSL_KEYSTORE_PASSWORD("rpc.javax.net.ssl.keyStorePassword", "", PropertyType.STRING,
      "Password used to encrypt the SSL private keystore. "
          + "Leave blank to use the Accumulo instance secret.",
      "1.6.0"),
  RPC_SSL_KEYSTORE_TYPE("rpc.javax.net.ssl.keyStoreType", "jks", PropertyType.STRING,
      "Type of SSL keystore.", "1.6.0"),
  RPC_SSL_TRUSTSTORE_PATH("rpc.javax.net.ssl.trustStore", "", PropertyType.PATH,
      "Path of the truststore file for the root cert.", "1.6.0"),
  @Sensitive
  RPC_SSL_TRUSTSTORE_PASSWORD("rpc.javax.net.ssl.trustStorePassword", "", PropertyType.STRING,
      "Password used to encrypt the SSL truststore. Leave blank to use no password.", "1.6.0"),
  RPC_SSL_TRUSTSTORE_TYPE("rpc.javax.net.ssl.trustStoreType", "jks", PropertyType.STRING,
      "Type of SSL truststore.", "1.6.0"),
  RPC_USE_JSSE("rpc.useJsse", "false", PropertyType.BOOLEAN,
      """
          Use JSSE system properties to configure SSL rather than the %sjavax.net.ssl.* Accumulo properties.
          """
          .formatted(RPC_PREFIX.getKey()),
      "1.6.0"),
  RPC_SSL_CIPHER_SUITES("rpc.ssl.cipher.suites", "", PropertyType.STRING,
      "Comma separated list of cipher suites that can be used by accepted connections.", "1.6.1"),
  RPC_SSL_ENABLED_PROTOCOLS("rpc.ssl.server.enabled.protocols", "TLSv1.3", PropertyType.STRING,
      "Comma separated list of protocols that can be used to accept connections.", "1.6.2"),
  RPC_SSL_CLIENT_PROTOCOL("rpc.ssl.client.protocol", "TLSv1.3", PropertyType.STRING, """
      The protocol used to connect to a secure server. Must be in the list of enabled protocols \
      on the server side `rpc.ssl.server.enabled.protocols`.
      """, "1.6.2"),
  RPC_SASL_QOP("rpc.sasl.qop", "auth", PropertyType.STRING,
      "The quality of protection to be used with SASL. Valid values are 'auth', 'auth-int',"
          + " and 'auth-conf'.",
      "1.7.0"),

  // instance properties (must be the same for every node in an instance)
  INSTANCE_PREFIX("instance.", null, PropertyType.PREFIX,
      "Properties in this category must be consistent throughout an instance. "
          + "This is enforced and servers won't be able to communicate if these differ.",
      "1.3.5"),
  INSTANCE_ZK_HOST("instance.zookeeper.host", "localhost:2181", PropertyType.HOSTLIST,
      "Comma separated list of zookeeper servers.", "1.3.5"),
  INSTANCE_ZK_TIMEOUT("instance.zookeeper.timeout", "30s", PropertyType.TIMEDURATION,
      "Zookeeper session timeout; "
          + "max value when represented as milliseconds should be no larger than "
          + Integer.MAX_VALUE + ".",
      "1.3.5"),
  @Sensitive
  INSTANCE_SECRET("instance.secret", "DEFAULT", PropertyType.STRING, """
      A secret unique to a given instance that all servers must know in order \
      to communicate with one another. It should be changed prior to the \
      initialization of Accumulo. To change it after Accumulo has been \
      initialized, use the ChangeSecret tool and then update accumulo.properties \
      everywhere. Before using the ChangeSecret tool, make sure Accumulo is not \
      running and you are logged in as the user that controls Accumulo files in \
      HDFS. To use the ChangeSecret tool, run the command: `./bin/accumulo \
      admin changeSecret`.
      """, "1.3.5"),
  INSTANCE_VOLUMES("instance.volumes", "", PropertyType.VOLUMES, """
      A comma separated list of dfs uris to use. Files will be stored across \
      these filesystems. In some situations, the first volume in this list \
      may be treated differently, such as being preferred for writing out \
      temporary files (for example, when creating a pre-split table). \
      After adding uris to this list, run 'accumulo init --add-volume' and then \
      restart tservers. If entries are removed from this list then tservers \
      will need to be restarted. After a uri is removed from the list Accumulo \
      will not create new files in that location, however Accumulo can still \
      reference files created at that location before the config change. To use \
      a comma or other reserved characters in a URI use standard URI hex \
      encoding. For example replace commas with %2C.
      """, "1.6.0"),
  INSTANCE_VOLUME_CONFIG_PREFIX("instance.volume.config.", null, PropertyType.PREFIX,
      """
          Properties in this category are used to provide volume specific overrides to \
          the general filesystem client configuration. Properties using this prefix \
          should be in the form \
            'instance.volume.config.<volume-uri>.<property-name>=<property-value>. An \
          example: \
            'instance.volume.config.hdfs://namespace-a:8020/accumulo.dfs.client.hedged.read.threadpool.size=10'. \
          Note that when specifying property names that contain colons in the properties \
          files that the colons need to be escaped with a backslash.
          """,
      "2.1.1"),
  INSTANCE_VOLUMES_REPLACEMENTS("instance.volumes.replacements", "", PropertyType.STRING, """
      Since accumulo stores absolute URIs changing the location of a namenode \
      could prevent Accumulo from starting. The property helps deal with \
      that situation. Provide a comma separated list of uri replacement \
      pairs here if a namenode location changes. Each pair should be separated \
      with a space. For example, if hdfs://nn1 was replaced with \
      hdfs://nnA and hdfs://nn2 was replaced with hdfs://nnB, then set this \
      property to 'hdfs://nn1 hdfs://nnA,hdfs://nn2 hdfs://nnB' \
      Replacements must be configured for use. To see which volumes are \
      currently in use, run 'accumulo admin volumes -l'. To use a comma or \
      other reserved characters in a URI use standard URI hex encoding. For \
      "example replace commas with %2C.
      """, "1.6.0"),
  @Experimental // interface uses unstable internal types, use with caution
  INSTANCE_SECURITY_AUTHENTICATOR("instance.security.authenticator",
      "org.apache.accumulo.server.security.handler.ZKAuthenticator", PropertyType.CLASSNAME,
      "The authenticator class that accumulo will use to determine if a user "
          + "has privilege to perform an action.",
      "1.5.0"),
  @Experimental // interface uses unstable internal types, use with caution
  INSTANCE_SECURITY_AUTHORIZOR("instance.security.authorizor",
      "org.apache.accumulo.server.security.handler.ZKAuthorizor", PropertyType.CLASSNAME,
      "The authorizor class that accumulo will use to determine what labels a "
          + "user has privilege to see.",
      "1.5.0"),
  @Experimental // interface uses unstable internal types, use with caution
  INSTANCE_SECURITY_PERMISSION_HANDLER("instance.security.permissionHandler",
      "org.apache.accumulo.server.security.handler.ZKPermHandler", PropertyType.CLASSNAME,
      "The permission handler class that accumulo will use to determine if a "
          + "user has privilege to perform an action.",
      "1.5.0"),
  INSTANCE_RPC_SSL_ENABLED("instance.rpc.ssl.enabled", "false", PropertyType.BOOLEAN,
      "Use SSL for socket connections from clients and among accumulo services. "
          + "Mutually exclusive with SASL RPC configuration.",
      "1.6.0"),
  INSTANCE_RPC_SSL_CLIENT_AUTH("instance.rpc.ssl.clientAuth", "false", PropertyType.BOOLEAN,
      "Require clients to present certs signed by a trusted root.", "1.6.0"),
  INSTANCE_RPC_SASL_ENABLED("instance.rpc.sasl.enabled", "false", PropertyType.BOOLEAN,
      "Configures Thrift RPCs to require SASL with GSSAPI which supports "
          + "Kerberos authentication. Mutually exclusive with SSL RPC configuration.",
      "1.7.0"),
  INSTANCE_RPC_SASL_ALLOWED_USER_IMPERSONATION("instance.rpc.sasl.allowed.user.impersonation", "",
      PropertyType.STRING,
      "One-line configuration property controlling what users are allowed to "
          + "impersonate other users.",
      "1.7.1"),
  INSTANCE_RPC_SASL_ALLOWED_HOST_IMPERSONATION("instance.rpc.sasl.allowed.host.impersonation", "",
      PropertyType.STRING,
      "One-line configuration property controlling the network locations "
          + "(hostnames) that are allowed to impersonate other users.",
      "1.7.1"),
  // Crypto-related properties
  @Experimental
  INSTANCE_CRYPTO_PREFIX("instance.crypto.opts.", null, PropertyType.PREFIX,
      "Properties related to on-disk file encryption.", "2.0.0"),
  @Experimental
  @Sensitive
  INSTANCE_CRYPTO_SENSITIVE_PREFIX("instance.crypto.opts.sensitive.", null, PropertyType.PREFIX,
      "Sensitive properties related to on-disk file encryption.", "2.0.0"),
  @Experimental
  INSTANCE_CRYPTO_FACTORY("instance.crypto.opts.factory",
      "org.apache.accumulo.core.spi.crypto.NoCryptoServiceFactory", PropertyType.CLASSNAME,
      "The class which provides crypto services for on-disk file encryption. The default does nothing. To enable "
          + "encryption, replace this classname with an implementation of the"
          + "org.apache.accumulo.core.spi.crypto.CryptoFactory interface.",
      "2.1.0"),
  // general properties
  GENERAL_PREFIX("general.", null, PropertyType.PREFIX,
      "Properties in this category affect the behavior of accumulo overall, but"
          + " do not have to be consistent throughout a cloud.",
      "1.3.5"),

  GENERAL_CONTEXT_CLASSLOADER_FACTORY("general.context.class.loader.factory", "",
      PropertyType.CLASSNAME,
      "Name of classloader factory to be used to create classloaders for named contexts,"
          + " such as per-table contexts set by `table.class.loader.context`.",
      "2.1.0"),
  GENERAL_FILE_NAME_ALLOCATION_BATCH_SIZE_MIN("general.file.name.allocation.batch.size.min", "100",
      PropertyType.COUNT,
      "The minimum number of filenames that will be allocated from ZooKeeper at a time.", "2.1.3"),
  GENERAL_FILE_NAME_ALLOCATION_BATCH_SIZE_MAX("general.file.name.allocation.batch.size.max", "200",
      PropertyType.COUNT,
      "The maximum number of filenames that will be allocated from ZooKeeper at a time.", "2.1.3"),
  GENERAL_RPC_TIMEOUT("general.rpc.timeout", "120s", PropertyType.TIMEDURATION,
      "Time to wait on I/O for simple, short RPC calls.", "1.3.5"),
  @Experimental
  GENERAL_RPC_SERVER_TYPE("general.rpc.server.type", "", PropertyType.STRING,
      "Type of Thrift server to instantiate, see "
          + "org.apache.accumulo.server.rpc.ThriftServerType for more information. "
          + "Only useful for benchmarking thrift servers.",
      "1.7.0"),
  GENERAL_KERBEROS_KEYTAB("general.kerberos.keytab", "", PropertyType.PATH,
      "Path to the kerberos keytab to use. Leave blank if not using kerberoized hdfs.", "1.4.1"),
  GENERAL_KERBEROS_PRINCIPAL("general.kerberos.principal", "", PropertyType.STRING,
      "Name of the kerberos principal to use. _HOST will automatically be "
          + "replaced by the machines hostname in the hostname portion of the "
          + "principal. Leave blank if not using kerberoized hdfs.",
      "1.4.1"),
  GENERAL_KERBEROS_RENEWAL_PERIOD("general.kerberos.renewal.period", "30s",
      PropertyType.TIMEDURATION,
      "The amount of time between attempts to perform Kerberos ticket renewals."
          + " This does not equate to how often tickets are actually renewed (which is"
          + " performed at 80% of the ticket lifetime).",
      "1.6.5"),
  GENERAL_OPENTELEMETRY_ENABLED("general.opentelemetry.enabled", "false", PropertyType.BOOLEAN,
      "Enables OpenTelemetry traces for new spans in the server process that are not already part "
          + "of an existing trace. Spans that are part of an existing trace, such as one "
          + "originating in client code and propagated to the server over an RPC request, are "
          + "always traced, regardless of this value. (Note: no tracing will occur if "
          + "OpenTelemetry is not first configured for the JVM).",
      "2.1.0"),
  GENERAL_THREADPOOL_SIZE("general.server.threadpool.size", "3", PropertyType.COUNT,
      "The number of threads to use for server-internal scheduled tasks.", "2.1.0"),
  // If you update the default type, be sure to update the default used for initialization failures
  // in VolumeManagerImpl
  GENERAL_VOLUME_CHOOSER("general.volume.chooser", RandomVolumeChooser.class.getName(),
      PropertyType.CLASSNAME,
      "The class that will be used to select which volume will be used to create new files.",
      "1.6.0"),
  GENERAL_SECURITY_CREDENTIAL_PROVIDER_PATHS("general.security.credential.provider.paths", "",
      PropertyType.STRING, "Comma-separated list of paths to CredentialProviders.", "1.6.1"),
  GENERAL_ARBITRARY_PROP_PREFIX("general.custom.", null, PropertyType.PREFIX,
      "Prefix to be used for user defined system-wide properties. This may be"
          + " particularly useful for system-wide configuration for various"
          + " user-implementations of pluggable Accumulo features, such as the balancer"
          + " or volume chooser.",
      "2.0.0"),
  GENERAL_CACHE_MANAGER_IMPL("general.block.cache.manager.class",
      TinyLfuBlockCacheManager.class.getName(), PropertyType.STRING,
      "Specifies the class name of the block cache factory implementation.", "2.1.4"),
  GENERAL_DELEGATION_TOKEN_LIFETIME("general.delegation.token.lifetime", "7d",
      PropertyType.TIMEDURATION,
      "The length of time that delegation tokens and secret keys are valid.", "1.7.0"),
  GENERAL_DELEGATION_TOKEN_UPDATE_INTERVAL("general.delegation.token.update.interval", "1d",
      PropertyType.TIMEDURATION, "The length of time between generation of new secret keys.",
      "1.7.0"),
  GENERAL_IDLE_PROCESS_INTERVAL("general.metrics.process.idle", "5m", PropertyType.TIMEDURATION,
      "Amount of time a process must be idle before it is considered to be idle by the metrics system.",
      "2.1.3"),
  GENERAL_LOW_MEM_DETECTOR_INTERVAL("general.low.mem.detector.interval", "5s",
      PropertyType.TIMEDURATION, "The time interval between low memory checks.", "3.0.0"),
  GENERAL_LOW_MEM_DETECTOR_THRESHOLD("general.low.mem.detector.threshold", "0.05",
      PropertyType.FRACTION,
      "The LowMemoryDetector will report when free memory drops below this percentage of total memory.",
      "3.0.0"),
  GENERAL_LOW_MEM_SCAN_PROTECTION("general.low.mem.protection.scan", "false", PropertyType.BOOLEAN,
      "Scans may be paused or return results early when the server "
          + "is low on memory and this property is set to true. Enabling this property will incur a slight "
          + "scan performance penalty when the server is not low on memory.",
      "3.0.0"),
  GENERAL_LOW_MEM_MINC_PROTECTION("general.low.mem.protection.compaction.minc", "false",
      PropertyType.BOOLEAN,
      "Minor compactions may be paused when the server "
          + "is low on memory and this property is set to true. Enabling this property will incur a slight "
          + "compaction performance penalty when the server is not low on memory.",
      "3.0.0"),
  GENERAL_LOW_MEM_MAJC_PROTECTION("general.low.mem.protection.compaction.majc", "false",
      PropertyType.BOOLEAN,
      "Major compactions may be paused when the server "
          + "is low on memory and this property is set to true. Enabling this property will incur a slight "
          + "compaction performance penalty when the server is not low on memory.",
      "3.0.0"),
  GENERAL_MAX_SCANNER_RETRY_PERIOD("general.max.scanner.retry.period", "5s",
      PropertyType.TIMEDURATION,
      "The maximum amount of time that a Scanner should wait before retrying a failed RPC.",
      "1.7.3"),
  GENERAL_MICROMETER_CACHE_METRICS_ENABLED("general.micrometer.cache.metrics.enabled", "false",
      PropertyType.BOOLEAN, "Enables Caffeine Cache metrics functionality using Micrometer.",
      "4.0.0"),
  GENERAL_MICROMETER_ENABLED("general.micrometer.enabled", "false", PropertyType.BOOLEAN,
      "Enables metrics collection and reporting functionality using Micrometer.", "2.1.0"),
  GENERAL_MICROMETER_JVM_METRICS_ENABLED("general.micrometer.jvm.metrics.enabled", "false",
      PropertyType.BOOLEAN,
      "Enables additional JVM metrics collection and reporting using Micrometer. Requires "
          + "property 'general.micrometer.enabled' to be set to 'true' to take effect.",
      "2.1.0"),
  GENERAL_MICROMETER_LOG_METRICS("general.micrometer.log.metrics", "none", PropertyType.STRING, """
      Enables additional log metrics collection and reporting using Micrometer. Requires \
      property 'general.micrometer.enabled' to be set to 'true' to take effect. Micrometer \
      natively instruments Log4j2 and Logback. Valid values for this property are 'none', \
      'log4j2' or 'logback'.
      """, "2.1.4"),
  GENERAL_MICROMETER_FACTORY("general.micrometer.factory",
      "org.apache.accumulo.core.spi.metrics.LoggingMeterRegistryFactory",
      PropertyType.CLASSNAMELIST,
      """
          A comma separated list of one or more class names that implements \
          org.apache.accumulo.core.spi.metrics.MeterRegistryFactory. Prior to \
          2.1.3 this was a single value and the default was an empty string.  In 2.1.3 the default \
          was changed and it now can accept multiple class names. The metrics spi was introduced in 2.1.3, \
          the deprecated factory is org.apache.accumulo.core.metrics.MeterRegistryFactory.
          """,
      "2.1.0"),
  GENERAL_MICROMETER_USER_TAGS("general.micrometer.user.tags", "", PropertyType.STRING, """
      A comma separated list of tags to emit with all metrics from the process. Example: \
      "tag1=value1,tag2=value2".
      """, "4.0.0"),
  @Deprecated(since = "4.0.0")
  @ReplacedBy(property = RPC_PROCESS_BIND_ADDRESS)
  GENERAL_PROCESS_BIND_ADDRESS("general.process.bind.addr", "0.0.0.0", PropertyType.STRING,
      "The local IP address to which this server should bind for sending and receiving network traffic.",
      "3.0.0"),
  GENERAL_SERVER_ITERATOR_OPTIONS_COMPRESSION_ALGO("general.server.iter.opts.compression", "none",
      PropertyType.COMPRESSION_TYPE,
      "Compression algorithm name to use for server-side iterator options compression.", "2.1.4"),
  GENERAL_SERVER_LOCK_VERIFICATION_INTERVAL("general.server.lock.verification.interval", "2m",
      PropertyType.TIMEDURATION,
      "Interval at which the Manager and TabletServer should verify their server locks. A value of zero"
          + " disables this check. The default value changed from 0 to 2m in 4.0.0.",
      "2.1.4"),
  // properties that are specific to manager server behavior
  MANAGER_PREFIX("manager.", null, PropertyType.PREFIX,
      "Properties in this category affect the behavior of the manager server.", "2.1.0"),
  MANAGER_CLIENTPORT("manager.port.client", "9999", PropertyType.PORT,
      "The port used for handling client connections on the manager.", "1.3.5"),
  MANAGER_TABLET_BALANCER("manager.tablet.balancer",
      "org.apache.accumulo.core.spi.balancer.TableLoadBalancer", PropertyType.CLASSNAME,
      "The balancer class that accumulo will use to make tablet assignment and "
          + "migration decisions.",
      "1.3.5"),
  MANAGER_TABLET_BALANCER_TSERVER_THRESHOLD("manager.tablet.balancer.tserver.threshold", "0",
      PropertyType.COUNT,
      "Indicates the minimum number of tservers for assignment and balancing operations for user tables. A"
          + " value of zero (default) disables this threshold allowing assignment and balancing to always occur.",
      "2.1.4"),
  MANAGER_TABLET_GROUP_WATCHER_INTERVAL("manager.tablet.watcher.interval", "60s",
      PropertyType.TIMEDURATION,
      "Time to wait between scanning tablet states to identify tablets that need to be assigned, un-assigned, migrated, etc.",
      "2.1.2"),
  MANAGER_TABLET_GROUP_WATCHER_SCAN_THREADS("manager.tablet.watcher.scan.threads.max", "8",
      PropertyType.COUNT,
      "Maximum number of threads the TabletGroupWatcher will use in its BatchScanner to"
          + " look for tablets that need maintenance.",
      "2.1.4"),
  MANAGER_TABLET_REFRESH_MINTHREADS("manager.tablet.refresh.threads.minimum", "10",
      PropertyType.COUNT,
      """
          The Manager will notify TabletServers that a Tablet needs to be refreshed after certain operations \
          are performed (e.g. Bulk Import). This property specifies the number of core threads in a \
          ThreadPool in the Manager that will be used to request these refresh operations.
          """,
      "4.0.0"),
  MANAGER_TABLET_REFRESH_MAXTHREADS("manager.tablet.refresh.threads.maximum", "10",
      PropertyType.COUNT,
      """
          The Manager will notify TabletServers that a Tablet needs to be refreshed after certain operations \
          are performed (e.g. Bulk Import). This property specifies the maximum number of threads in a \
          ThreadPool in the Manager that will be used to request these refresh operations.
          """,
      "4.0.0"),
  MANAGER_TABLET_MERGEABILITY_INTERVAL("manager.tablet.mergeability.interval", "24h",
      PropertyType.TIMEDURATION,
      "Time to wait between scanning tables to identify ranges of tablets that can be "
          + " auto-merged. Valid ranges will be have merge fate ops submitted.",
      "4.0.0"),
  MANAGER_BULK_TIMEOUT("manager.bulk.timeout", "5m", PropertyType.TIMEDURATION,
      "The time to wait for a tablet server to process a bulk import request.", "1.4.3"),
  MANAGER_RENAME_THREADS("manager.rename.threadpool.size", "20", PropertyType.COUNT,
      "The number of threads to use when renaming user files during table import or bulk ingest.",
      "2.1.0"),
  MANAGER_MINTHREADS("manager.server.threads.minimum", "20", PropertyType.COUNT,
      "The minimum number of threads to use to handle incoming requests.", "1.4.0"),
  MANAGER_MINTHREADS_TIMEOUT("manager.server.threads.timeout", "0s", PropertyType.TIMEDURATION,
      "The time after which incoming request threads terminate with no work available.  Zero (0) will keep the threads alive indefinitely.",
      "2.1.0"),
  MANAGER_THREADCHECK("manager.server.threadcheck.time", "1s", PropertyType.TIMEDURATION,
      "The time between adjustments of the server thread pool.", "1.4.0"),
  MANAGER_RECOVERY_DELAY("manager.recovery.delay", "10s", PropertyType.TIMEDURATION,
      "When a tablet server's lock is deleted, it takes time for it to "
          + "completely quit. This delay gives it time before log recoveries begin.",
      "1.5.0"),
  MANAGER_RECOVERY_WAL_EXISTENCE_CACHE_TIME("manager.recovery.wal.cache.time", "15s",
      PropertyType.TIMEDURATION,
      "Amount of time that the existence of recovery write-ahead logs is cached.", "2.1.2"),
  MANAGER_LEASE_RECOVERY_WAITING_PERIOD("manager.lease.recovery.interval", "5s",
      PropertyType.TIMEDURATION,
      "The amount of time to wait after requesting a write-ahead log to be recovered.", "1.5.0"),
  MANAGER_WAL_CLOSER_IMPLEMENTATION("manager.wal.closer.implementation",
      "org.apache.accumulo.server.manager.recovery.HadoopLogCloser", PropertyType.CLASSNAME,
      "A class that implements a mechanism to steal write access to a write-ahead log.", "2.1.0"),
  MANAGER_FATE_CONDITIONAL_WRITER_THREADS_MAX("manager.fate.conditional.writer.threads.max", "3",
      PropertyType.COUNT,
      "Maximum number of threads to use for writing data to tablet servers of the FATE system table.",
      "4.0.0"),
  MANAGER_FATE_METRICS_MIN_UPDATE_INTERVAL("manager.fate.metrics.min.update.interval", "60s",
      PropertyType.TIMEDURATION, "Limit calls from metric sinks to zookeeper to update interval.",
      "1.9.3"),
  MANAGER_FATE_USER_CONFIG("manager.fate.user.config",
      """
          {\
            'general': {'TABLE_CREATE,TABLE_DELETE,TABLE_RENAME,TABLE_ONLINE,TABLE_OFFLINE,NAMESPACE_CREATE,\
          NAMESPACE_DELETE,NAMESPACE_RENAME,TABLE_TABLET_AVAILABILITY,SHUTDOWN_TSERVER,\
          TABLE_BULK_IMPORT2,TABLE_COMPACT,TABLE_CANCEL_COMPACT,TABLE_MERGE,TABLE_DELETE_RANGE,\
          TABLE_SPLIT,TABLE_CLONE,TABLE_IMPORT,TABLE_EXPORT,SYSTEM_MERGE': 4},\
            'commit': {'COMMIT_COMPACTION': 4},\
            'split': {'SYSTEM_SPLIT': 4}\
          }""",
      PropertyType.FATE_USER_CONFIG, """
          The number of threads used to run fault-tolerant executions (FATE) on user \
          tables. These are primarily table operations like merge. The property value is JSON. \
          Each key is the name of the pool (can be assigned any string). Each value is a JSON \
          object (with a single key/value) whose key is a comma-separated string list of \
          operations and whose value is a pool size for those operations.
          """, "4.0.0"),
  MANAGER_FATE_META_CONFIG("manager.fate.meta.config",
      """
          {\
            'general': {'TABLE_CREATE,TABLE_DELETE,TABLE_RENAME,TABLE_ONLINE,TABLE_OFFLINE,NAMESPACE_CREATE,\
          NAMESPACE_DELETE,NAMESPACE_RENAME,TABLE_TABLET_AVAILABILITY,SHUTDOWN_TSERVER,\
          TABLE_BULK_IMPORT2,TABLE_COMPACT,TABLE_CANCEL_COMPACT,TABLE_MERGE,TABLE_DELETE_RANGE,\
          TABLE_SPLIT,TABLE_CLONE,TABLE_IMPORT,TABLE_EXPORT,SYSTEM_MERGE': 4},\
            'commit': {'COMMIT_COMPACTION': 4},\
            'split': {'SYSTEM_SPLIT': 4}\
          }""",
      PropertyType.FATE_META_CONFIG, """
          The number of threads used to run fault-tolerant executions (FATE) on Accumulo system \
          tables. These are primarily table operations like merge. The property value is JSON. \
          Each key is the name of the pool (can be assigned any string). Each value is a JSON \
          object (with a single key/value) whose key is a comma-separated string list of \
          operations and whose value is a pool size for those operations.
          """, "4.0.0"),
  @Deprecated(since = "4.0.0")
  MANAGER_FATE_THREADPOOL_SIZE("manager.fate.threadpool.size", "64",
      PropertyType.FATE_THREADPOOL_SIZE, """
          Previously, the number of threads used to run fault-tolerant executions (FATE). \
          This is no longer used in 4.0+. %s and %s are the replacement and must be \
          set instead.
          """.formatted(MANAGER_FATE_USER_CONFIG.getKey(), MANAGER_FATE_META_CONFIG.getKey()),
      "1.4.3"),
  MANAGER_FATE_IDLE_CHECK_INTERVAL("manager.fate.idle.check.interval", "60m",
      PropertyType.TIMEDURATION, """
          The interval at which to check if the number of idle Fate threads has consistently been \
          zero. The way this is checked is an approximation. Logs a warning in the Manager \
          log to change %s or %s. A value less than a minute disables this check and has a \
          maximum value of 60m.
          """.formatted(MANAGER_FATE_USER_CONFIG.getKey(), MANAGER_FATE_META_CONFIG.getKey()),
      "4.0.0"),
  MANAGER_STATUS_THREAD_POOL_SIZE("manager.status.threadpool.size", "0", PropertyType.COUNT,
      "The number of threads to use when fetching the tablet server status for balancing.  Zero "
          + "indicates an unlimited number of threads will be used.",
      "1.8.0"),
  MANAGER_METADATA_SUSPENDABLE("manager.metadata.suspendable", "false", PropertyType.BOOLEAN,
      "Allow tablets for the " + SystemTables.METADATA.tableName()
          + " table to be suspended via table.suspend.duration.",
      "1.8.0"),
  MANAGER_STARTUP_TSERVER_AVAIL_MIN_COUNT("manager.startup.tserver.avail.min.count", "0",
      PropertyType.COUNT, """
          Minimum number of tservers that need to be registered before manager will \
          start tablet assignment - checked at manager initialization, when manager gets lock. \
          When set to 0 or less, no blocking occurs. Default is 0 (disabled) to keep original \
          behaviour.
          """, "1.10.0"),
  MANAGER_STARTUP_TSERVER_AVAIL_MAX_WAIT("manager.startup.tserver.avail.max.wait", "0",
      PropertyType.TIMEDURATION, """
          Maximum time manager will wait for tserver available threshold \
          to be reached before continuing. When set to 0 or less, will block \
          indefinitely. Default is 0 to block indefinitely. Only valid when tserver available \
          threshold is set greater than 0.
          """, "1.10.0"),
  MANAGER_COMPACTION_SERVICE_PRIORITY_QUEUE_SIZE("manager.compaction.major.service.queue.size",
      "1M", PropertyType.MEMORY, """
          The data size of each resource groups compaction job priority queue.  The memory size of \
          each compaction job is estimated and the sum of these sizes per resource group will not \
          exceed this setting. When the size is exceeded the lowest priority jobs are dropped as \
          needed.
          """, "4.0.0"),
  SPLIT_PREFIX("split.", null, PropertyType.PREFIX,
      "System wide properties related to splitting tablets.", "4.0.0"),
  SPLIT_MAXOPEN("split.files.max", "300", PropertyType.COUNT, """
      To find a tablets split points, all RFiles are opened and their indexes \
      are read. This setting determines how many RFiles can be opened at once. \
      When there are more RFiles than this setting the tablet will be marked \
      as un-splittable.
      """, "4.0.0"),
  // properties that are specific to scan server behavior
  SSERV_PREFIX("sserver.", null, PropertyType.PREFIX,
      "Properties in this category affect the behavior of the scan servers.", "2.1.0"),
  SSERV_DATACACHE_SIZE("sserver.cache.data.size", "10%", PropertyType.MEMORY,
      "Specifies the size of the cache for RFile data blocks on each scan server.", "2.1.0"),
  SSERV_INDEXCACHE_SIZE("sserver.cache.index.size", "25%", PropertyType.MEMORY,
      "Specifies the size of the cache for RFile index blocks on each scan server.", "2.1.0"),
  SSERV_SUMMARYCACHE_SIZE("sserver.cache.summary.size", "10%", PropertyType.MEMORY,
      "Specifies the size of the cache for summary data on each scan server.", "2.1.0"),
  SSERV_DEFAULT_BLOCKSIZE("sserver.default.blocksize", "1M", PropertyType.BYTES,
      "Specifies a default blocksize for the scan server caches.", "2.1.0"),
  SSERV_GROUP_NAME("sserver.group", ScanServerSelector.DEFAULT_SCAN_SERVER_GROUP_NAME,
      PropertyType.STRING, """
          Resource group name for this ScanServer. Resource groups support at least two use cases: \
          dedicating resources to scans and/or using different hardware for scans. Clients can \
          configure the ConfigurableScanServerSelector to specify the resource group to use for \
          eventual consistency scans.
          """, "3.0.0"),
  SSERV_CACHED_TABLET_METADATA_EXPIRATION("sserver.cache.metadata.expiration", "5m",
      PropertyType.TIMEDURATION,
      "The time after which cached tablet metadata will be expired if not previously refreshed.",
      "2.1.0"),
  SSERV_CACHED_TABLET_METADATA_REFRESH_PERCENT("sserver.cache.metadata.refresh.percent", ".75",
      PropertyType.FRACTION, """
          The time after which cached tablet metadata will be refreshed, expressed as a \
          percentage of the expiration time. Cache hits after this time, but before the \
          expiration time, will trigger a background refresh for future hits. \
          Value must be less than 100%. Set to 0 will disable refresh.
          """, "2.1.3"),
  SSERV_PORTSEARCH("sserver.port.search", "true", PropertyType.BOOLEAN,
      "if the sserver.port.client ports are in use, search higher ports until one is available.",
      "2.1.0"),
  SSERV_CLIENTPORT("sserver.port.client", "9996", PropertyType.PORT,
      "The port used for handling client connections on the tablet servers.", "2.1.0"),
  SSERV_MINTHREADS("sserver.server.threads.minimum", "20", PropertyType.COUNT,
      "The minimum number of threads to use to handle incoming requests.", "2.1.0"),
  SSERV_MINTHREADS_TIMEOUT("sserver.server.threads.timeout", "0s", PropertyType.TIMEDURATION,
      "The time after which incoming request threads terminate with no work available.  Zero (0) will keep the threads alive indefinitely.",
      "2.1.0"),
  SSERV_SCAN_EXECUTORS_PREFIX("sserver.scan.executors.", null, PropertyType.PREFIX, """
      Prefix for defining executors to service scans. See \
      [scan executors]({% durl administration/scan-executors %}) for an overview of why and \
      how to use this property. For each executor the number of threads, thread priority, \
      and an optional prioritizer can be configured. To configure a new executor, set \
      `sserver.scan.executors.<name>.threads=<number>`.  Optionally, can also set \
      `sserver.scan.executors.<name>.priority=<number 1 to 10>`, \
      `sserver.scan.executors.<name>.prioritizer=<class name>`, and \
      `sserver.scan.executors.<name>.prioritizer.opts.<key>=<value>`.
      """, "2.1.0"),
  SSERV_SCAN_EXECUTORS_DEFAULT_THREADS("sserver.scan.executors.default.threads", "16",
      PropertyType.COUNT, "The number of threads for the scan executor that tables use by default.",
      "2.1.0"),
  SSERV_SCAN_EXECUTORS_DEFAULT_PRIORITIZER("sserver.scan.executors.default.prioritizer", "",
      PropertyType.STRING, """
          Prioritizer for the default scan executor.  Defaults to none which \
          results in FIFO priority.  Set to a class that implements \
          %s + " to configure one.
          """.formatted(ScanPrioritizer.class.getName()), "2.1.0"),
  SSERV_SCAN_EXECUTORS_META_THREADS("sserver.scan.executors.meta.threads", "8", PropertyType.COUNT,
      "The number of threads for the metadata table scan executor.", "2.1.0"),
  SSERV_SCAN_REFERENCE_EXPIRATION_TIME("sserver.scan.reference.expiration", "5m",
      PropertyType.TIMEDURATION,
      "The amount of time a scan reference is unused before its deleted from metadata table.",
      "2.1.0"),
  SSERV_THREADCHECK("sserver.server.threadcheck.time", "1s", PropertyType.TIMEDURATION,
      "The time between adjustments of the thrift server thread pool.", "2.1.0"),
  SSERV_WAL_SORT_MAX_CONCURRENT("sserver.wal.sort.concurrent.max", "2", PropertyType.COUNT,
      "The maximum number of threads to use to sort logs during recovery.", "4.0.0"),
  // properties that are specific to tablet server behavior
  TSERV_PREFIX("tserver.", null, PropertyType.PREFIX,
      "Properties in this category affect the behavior of the tablet servers.", "1.3.5"),
  TSERV_CLIENT_TIMEOUT("tserver.client.timeout", "3s", PropertyType.TIMEDURATION,
      "Time to wait for clients to continue scans before closing a session.", "1.3.5"),
  TSERV_DEFAULT_BLOCKSIZE("tserver.default.blocksize", "1M", PropertyType.BYTES,
      "Specifies a default blocksize for the tserver caches.", "1.3.5"),
  TSERV_DATACACHE_SIZE("tserver.cache.data.size", "10%", PropertyType.MEMORY,
      "Specifies the size of the cache for RFile data blocks.", "1.3.5"),
  TSERV_INDEXCACHE_SIZE("tserver.cache.index.size", "25%", PropertyType.MEMORY,
      "Specifies the size of the cache for RFile index blocks.", "1.3.5"),
  TSERV_SUMMARYCACHE_SIZE("tserver.cache.summary.size", "10%", PropertyType.MEMORY,
      "Specifies the size of the cache for summary data on each tablet server.", "2.0.0"),
  TSERV_PORTSEARCH("tserver.port.search", "true", PropertyType.BOOLEAN,
      "if the tserver.port.client ports are in use, search higher ports until one is available.",
      "1.3.5"),
  TSERV_CLIENTPORT("tserver.port.client", "9997", PropertyType.PORT,
      "The port used for handling client connections on the tablet servers.", "1.3.5"),
  TSERV_TOTAL_MUTATION_QUEUE_MAX("tserver.total.mutation.queue.max", "5%", PropertyType.MEMORY,
      "The amount of memory used to store write-ahead-log mutations before flushing them.",
      "1.7.0"),
  TSERV_WAL_MAX_REFERENCED("tserver.wal.max.referenced", "3", PropertyType.COUNT,
      "When a tablet server has more than this many write ahead logs, any tablet referencing older "
          + "logs over this threshold is minor compacted.  Also any tablet referencing this many "
          + "logs or more will be compacted.",
      "2.1.0"),
  TSERV_WAL_MAX_SIZE("tserver.wal.max.size", "1G", PropertyType.BYTES,
      "The maximum size for each write-ahead log. See comment for property"
          + " `tserver.memory.maps.max`.",
      "2.1.0"),
  TSERV_WAL_MAX_AGE("tserver.wal.max.age", "24h", PropertyType.TIMEDURATION,
      "The maximum age for each write-ahead log.", "2.1.0"),
  TSERV_WAL_TOLERATED_CREATION_FAILURES("tserver.wal.tolerated.creation.failures", "50",
      PropertyType.COUNT, """
          The maximum number of failures tolerated when creating a new write-ahead \
          log. Negative values will allow unlimited creation failures. Exceeding this \
          number of failures consecutively trying to create a new write-ahead log \
          causes the TabletServer to exit.
          """, "2.1.0"),
  TSERV_WAL_TOLERATED_WAIT_INCREMENT("tserver.wal.tolerated.wait.increment", "1000ms",
      PropertyType.TIMEDURATION,
      "The amount of time to wait between failures to create or write a write-ahead log.", "2.1.0"),
  // Never wait longer than 5 mins for a retry
  TSERV_WAL_TOLERATED_MAXIMUM_WAIT_DURATION("tserver.wal.maximum.wait.duration", "5m",
      PropertyType.TIMEDURATION,
      "The maximum amount of time to wait after a failure to create or write a write-ahead log.",
      "2.1.0"),
  TSERV_SCAN_MAX_OPENFILES("tserver.scan.files.open.max", "100", PropertyType.COUNT,
      "Maximum total RFiles that all tablets in a tablet server can open for scans.", "1.4.0"),
  TSERV_MAX_IDLE("tserver.files.open.idle", "1m", PropertyType.TIMEDURATION,
      "Tablet servers leave previously used RFiles open for future queries."
          + " This setting determines how much time an unused RFile should be kept open"
          + " until it is closed.",
      "1.3.5"),
  TSERV_NATIVEMAP_ENABLED("tserver.memory.maps.native.enabled", "true", PropertyType.BOOLEAN,
      "An off-heap in-memory data store for accumulo implemented in c++ that increases"
          + " the amount of data accumulo can hold in memory and avoids Java GC pauses.",
      "1.3.5"),
  TSERV_MAXMEM("tserver.memory.maps.max", "33%", PropertyType.MEMORY, """
      Maximum amount of memory that can be used to buffer data written to a \
      tablet server. There are two other properties that can effectively limit \
      memory usage `table.compaction.minor.logs.threshold` and \
      `tserver.wal.max.size`. Ensure that `table.compaction.minor.logs.threshold` \
      * `tserver.wal.max.size` >= this property. This map is created in off-heap \
      memory when %s is enabled.
      """.formatted(TSERV_NATIVEMAP_ENABLED.name()), "1.3.5"),
  TSERV_SESSION_MAXIDLE("tserver.session.idle.max", "1m", PropertyType.TIMEDURATION,
      "When a tablet server's SimpleTimer thread triggers to check idle"
          + " sessions, this configurable option will be used to evaluate scan sessions"
          + " to determine if they can be closed due to inactivity.",
      "1.3.5"),
  TSERV_UPDATE_SESSION_MAXIDLE("tserver.session.update.idle.max", "1m", PropertyType.TIMEDURATION,
      "When a tablet server's SimpleTimer thread triggers to check idle"
          + " sessions, this configurable option will be used to evaluate update"
          + " sessions to determine if they can be closed due to inactivity.",
      "1.6.5"),
  TSERV_SCAN_EXECUTORS_PREFIX("tserver.scan.executors.", null, PropertyType.PREFIX, """
      Prefix for defining executors to service scans. See \
      [scan executors]({% durl administration/scan-executors %}) for an overview of why and \
      how to use this property. For each executor the number of threads, thread priority, \
      and an optional prioritizer can be configured. To configure a new executor, set \
      `tserver.scan.executors.<name>.threads=<number>`.  Optionally, can also set \
      `tserver.scan.executors.<name>.priority=<number 1 to 10>`, \
      `tserver.scan.executors.<name>.prioritizer=<class name>`, and \
      `tserver.scan.executors.<name>.prioritizer.opts.<key>=<value>`.
      """, "2.0.0"),
  TSERV_SCAN_EXECUTORS_DEFAULT_THREADS("tserver.scan.executors.default.threads", "16",
      PropertyType.COUNT, "The number of threads for the scan executor that tables use by default.",
      "2.0.0"),
  TSERV_SCAN_EXECUTORS_DEFAULT_PRIORITIZER("tserver.scan.executors.default.prioritizer", "",
      PropertyType.STRING, """
          Prioritizer for the default scan executor.  Defaults to none which \
          results in FIFO priority.  Set to a class that implements \
          %s to configure one.
          """.formatted(ScanPrioritizer.class.getName()), "2.0.0"),
  TSERV_SCAN_EXECUTORS_META_THREADS("tserver.scan.executors.meta.threads", "8", PropertyType.COUNT,
      "The number of threads for the metadata table scan executor.", "2.0.0"),
  TSERV_SCAN_RESULTS_MAX_TIMEOUT("tserver.scan.results.max.timeout", "1s",
      PropertyType.TIMEDURATION,
      "Max time for the thrift client handler to wait for scan results before timing out.",
      "2.1.0"),
  TSERV_MIGRATE_MAXCONCURRENT("tserver.migrations.concurrent.max", "1", PropertyType.COUNT,
      "The maximum number of concurrent tablet migrations for a tablet server.", "1.3.5"),
  TSERV_MINC_MAXCONCURRENT("tserver.compaction.minor.concurrent.max", "4", PropertyType.COUNT,
      "The maximum number of concurrent minor compactions for a tablet server.", "1.3.5"),
  TSERV_BLOOM_LOAD_MAXCONCURRENT("tserver.bloom.load.concurrent.max", "4", PropertyType.COUNT,
      "The number of concurrent threads that will load bloom filters in the background. "
          + "Setting this to zero will make bloom filters load in the foreground.",
      "1.3.5"),
  TSERV_MEMDUMP_DIR("tserver.dir.memdump", "/tmp", PropertyType.PATH, """
      A long running scan could possibly hold memory that has been minor \
      compacted. To prevent this, the in memory map is dumped to a local file \
      and the scan is switched to that local file. We can not switch to the \
      minor compacted file because it may have been modified by iterators. The \
      file dumped to the local dir is an exact copy of what was in memory.
      """, "1.3.5"),
  TSERV_MINTHREADS("tserver.server.threads.minimum", "20", PropertyType.COUNT,
      "The minimum number of threads to use to handle incoming requests.", "1.4.0"),
  TSERV_MINTHREADS_TIMEOUT("tserver.server.threads.timeout", "0s", PropertyType.TIMEDURATION,
      "The time after which incoming request threads terminate with no work available.  Zero (0) will keep the threads alive indefinitely.",
      "2.1.0"),
  TSERV_THREADCHECK("tserver.server.threadcheck.time", "1s", PropertyType.TIMEDURATION,
      "The time between adjustments of the server thread pool.", "1.4.0"),
  TSERV_LOG_BUSY_TABLETS_COUNT("tserver.log.busy.tablets.count", "0", PropertyType.COUNT,
      "Number of busiest tablets to log. Logged at interval controlled by "
          + "tserver.log.busy.tablets.interval. If <= 0, logging of busy tablets is disabled.",
      "1.10.0"),
  TSERV_LOG_BUSY_TABLETS_INTERVAL("tserver.log.busy.tablets.interval", "1h",
      PropertyType.TIMEDURATION, "Time interval between logging out busy tablets information.",
      "1.10.0"),
  TSERV_HOLD_TIME_SUICIDE("tserver.hold.time.max", "5m", PropertyType.TIMEDURATION, """
      The maximum time for a tablet server to be in the "memory full" state. \
      If the tablet server cannot write out memory in this much time, it will \
      assume there is some failure local to its node, and quit. A value of zero \
      is equivalent to forever.
      """, "1.4.0"),
  TSERV_WAL_BLOCKSIZE("tserver.wal.blocksize", "0", PropertyType.BYTES,
      "The size of the HDFS blocks used to write to the Write-Ahead log. If"
          + " zero, it will be 110% of `tserver.wal.max.size` (that is, try to use just"
          + " one block).",
      "1.5.0"),
  TSERV_WAL_REPLICATION("tserver.wal.replication", "0", PropertyType.COUNT,
      "The replication to use when writing the Write-Ahead log to HDFS. If"
          + " zero, it will use the HDFS default replication setting.",
      "1.5.0"),
  TSERV_WAL_SORT_MAX_CONCURRENT("tserver.wal.sort.concurrent.max", "2", PropertyType.COUNT,
      "The maximum number of threads to use to sort logs during recovery.", "2.1.0"),
  TSERV_WAL_SORT_BUFFER_SIZE("tserver.wal.sort.buffer.size", "10%", PropertyType.MEMORY,
      "The amount of memory to use when sorting logs during recovery.", "2.1.0"),
  TSERV_WAL_SORT_FILE_PREFIX("tserver.wal.sort.file.", null, PropertyType.PREFIX,
      "The rfile properties to use when sorting logs during recovery. Most of the properties"
          + " that begin with 'table.file' can be used here. For example, to set the compression"
          + " of the sorted recovery files to snappy use 'tserver.wal.sort.file.compress.type=snappy'.",
      "2.1.0"),
  TSERV_WAL_SYNC("tserver.wal.sync", "true", PropertyType.BOOLEAN,
      "Use the SYNC_BLOCK create flag to sync WAL writes to disk. Prevents"
          + " problems recovering from sudden system resets.",
      "1.5.0"),
  TSERV_ASSIGNMENT_DURATION_WARNING("tserver.assignment.duration.warning", "10m",
      PropertyType.TIMEDURATION,
      "The amount of time an assignment can run before the server will print a"
          + " warning along with the current stack trace. Meant to help debug stuck"
          + " assignments.",
      "1.6.2"),
  TSERV_ASSIGNMENT_MAXCONCURRENT("tserver.assignment.concurrent.max", "2", PropertyType.COUNT,
      "The number of threads available to load tablets. Recoveries are still performed serially.",
      "1.7.0"),
  TSERV_SLOW_FLUSH_MILLIS("tserver.slow.flush.time", "100ms", PropertyType.TIMEDURATION,
      "If a flush to the write-ahead log takes longer than this period of time,"
          + " debugging information will written, and may result in a log rollover.",
      "1.8.0"),
  TSERV_SLOW_FILEPERMIT_MILLIS("tserver.slow.filepermit.time", "100ms", PropertyType.TIMEDURATION,
      "If a thread blocks more than this period of time waiting to get file permits,"
          + " debugging information will be written.",
      "1.9.3"),
  TSERV_SUMMARY_PARTITION_THREADS("tserver.summary.partition.threads", "10", PropertyType.COUNT, """
      Summary data must be retrieved from RFiles. For a large number of \
      RFiles, the files are broken into partitions of 100k files. This setting \
      determines how many of these groups of 100k RFiles will be processed \
      concurrently.
      """, "2.0.0"),
  TSERV_SUMMARY_REMOTE_THREADS("tserver.summary.remote.threads", "128", PropertyType.COUNT, """
      For a partitioned group of 100k RFiles, those files are grouped by \
      tablet server. Then a remote tablet server is asked to gather summary \
      data. This setting determines how many concurrent request are made per \
      partition.
      """, "2.0.0"),
  TSERV_SUMMARY_RETRIEVAL_THREADS("tserver.summary.retrieval.threads", "10", PropertyType.COUNT,
      "The number of threads on each tablet server available to retrieve"
          + " summary data, that is not currently in cache, from RFiles.",
      "2.0.0"),
  TSERV_ONDEMAND_UNLOADER_INTERVAL("tserver.ondemand.tablet.unloader.interval", "10m",
      PropertyType.TIMEDURATION,
      "The interval at which the TabletServer will check if on-demand tablets can be unloaded.",
      "4.0.0"),
  TSERV_GROUP_NAME("tserver.group", Constants.DEFAULT_RESOURCE_GROUP_NAME, PropertyType.STRING,
      "Resource group name for this TabletServer. Resource groups can be defined to dedicate resources "
          + " to specific tables (e.g. balancing tablets for table(s) within a group, see TableLoadBalancer).",
      "4.0.0"),
  TSERV_CONDITIONAL_UPDATE_THREADS_ROOT("tserver.conditionalupdate.threads.root", "16",
      PropertyType.COUNT, "Numbers of threads for executing conditional updates on the root table.",
      "4.0.0"),
  TSERV_CONDITIONAL_UPDATE_THREADS_META("tserver.conditionalupdate.threads.meta", "64",
      PropertyType.COUNT,
      "Numbers of threads for executing conditional updates on the metadata table.", "4.0.0"),
  TSERV_CONDITIONAL_UPDATE_THREADS_USER("tserver.conditionalupdate.threads.user", "64",
      PropertyType.COUNT, "Numbers of threads for executing conditional updates on user tables.",
      "4.0.0"),

  // accumulo garbage collector properties
  GC_PREFIX("gc.", null, PropertyType.PREFIX,
      "Properties in this category affect the behavior of the accumulo garbage collector.",
      "1.3.5"),
  GC_CANDIDATE_BATCH_SIZE("gc.candidate.batch.size", "50%", PropertyType.MEMORY,
      "The amount of memory used as the batch size for garbage collection.", "2.1.0"),
  GC_CYCLE_START("gc.cycle.start", "30s", PropertyType.TIMEDURATION,
      "Time to wait before attempting to garbage collect any old RFiles or write-ahead logs.",
      "1.3.5"),
  GC_CYCLE_DELAY("gc.cycle.delay", "5m", PropertyType.TIMEDURATION,
      "Time between garbage collection cycles. In each cycle, old RFiles or write-ahead logs "
          + "no longer in use are removed from the filesystem.",
      "1.3.5"),
  GC_PORT("gc.port.client", "9998", PropertyType.PORT,
      "The listening port for the garbage collector's monitor service.", "1.3.5"),
  GC_DELETE_WAL_THREADS("gc.threads.delete.wal", "4", PropertyType.COUNT,
      "The number of threads used to delete write-ahead logs and recovery files.", "2.1.4"),
  GC_DELETE_THREADS("gc.threads.delete", "16", PropertyType.COUNT,
      "The number of threads used to delete RFiles.", "1.3.5"),
  GC_SAFEMODE("gc.safemode", "false", PropertyType.BOOLEAN,
      "Provides listing of files to be deleted but does not delete any files.", "2.1.0"),
  GC_USE_FULL_COMPACTION("gc.post.metadata.action", "flush", PropertyType.GC_POST_ACTION, """
      When the gc runs it can make a lot of changes to the metadata, on completion, \
      to force the changes to be written to disk, the metadata and root tables can be flushed \
      and possibly compacted. Legal values are: compact - which both flushes and compacts the \
      metadata; flush - which flushes only (compactions may be triggered if required); or none.
      """, "1.10.0"),

  // properties that are specific to the monitor server behavior
  MONITOR_PREFIX("monitor.", null, PropertyType.PREFIX,
      "Properties in this category affect the behavior of the monitor web server.", "1.3.5"),
  MONITOR_PORT("monitor.port.client", "9995", PropertyType.PORT,
      "The listening port for the monitor's http service.", "1.3.5"),
  MONITOR_SSL_KEYSTORE("monitor.ssl.keyStore", "", PropertyType.PATH,
      "The keystore for enabling monitor SSL.", "1.5.0"),
  @Sensitive
  MONITOR_SSL_KEYSTOREPASS("monitor.ssl.keyStorePassword", "", PropertyType.STRING,
      "The keystore password for enabling monitor SSL.", "1.5.0"),
  MONITOR_SSL_KEYSTORETYPE("monitor.ssl.keyStoreType", "jks", PropertyType.STRING,
      "Type of SSL keystore.", "1.7.0"),
  @Sensitive
  MONITOR_SSL_KEYPASS("monitor.ssl.keyPassword", "", PropertyType.STRING,
      "Optional: the password for the private key in the keyStore. When not provided, this "
          + "defaults to the keystore password.",
      "1.9.3"),
  MONITOR_SSL_TRUSTSTORE("monitor.ssl.trustStore", "", PropertyType.PATH,
      "The truststore for enabling monitor SSL.", "1.5.0"),
  @Sensitive
  MONITOR_SSL_TRUSTSTOREPASS("monitor.ssl.trustStorePassword", "", PropertyType.STRING,
      "The truststore password for enabling monitor SSL.", "1.5.0"),
  MONITOR_SSL_TRUSTSTORETYPE("monitor.ssl.trustStoreType", "jks", PropertyType.STRING,
      "Type of SSL truststore.", "1.7.0"),
  MONITOR_SSL_INCLUDE_CIPHERS("monitor.ssl.include.ciphers", "", PropertyType.STRING,
      "A comma-separated list of allows SSL Ciphers, see"
          + " monitor.ssl.exclude.ciphers to disallow ciphers.",
      "1.6.1"),
  MONITOR_SSL_EXCLUDE_CIPHERS("monitor.ssl.exclude.ciphers", "", PropertyType.STRING,
      "A comma-separated list of disallowed SSL Ciphers, see"
          + " monitor.ssl.include.ciphers to allow ciphers.",
      "1.6.1"),
  MONITOR_SSL_INCLUDE_PROTOCOLS("monitor.ssl.include.protocols", "TLSv1.3", PropertyType.STRING,
      "A comma-separate list of allowed SSL protocols.", "1.5.3"),
  MONITOR_LOCK_CHECK_INTERVAL("monitor.lock.check.interval", "5s", PropertyType.TIMEDURATION,
      "The amount of time to sleep between checking for the Monitor ZooKeeper lock.", "1.5.1"),
  MONITOR_RESOURCES_EXTERNAL("monitor.resources.external", "", PropertyType.JSON, """
      A JSON Map of Strings. Each String should be an HTML tag of an external \
      resource (JS or CSS) to be imported by the Monitor. Be sure to wrap \
      with CDATA tags. If this value is set, all of the external resources \
      in the `<head>` tag of the Monitor will be replaced with the tags set here. \
      Be sure the jquery tag is first since other scripts will depend on it. \
      The resources that are used by default can be seen in \
      `accumulo/server/monitor/src/main/resources/templates/default.ftl`.
      """, "2.0.0"),
  MONITOR_FETCH_TIMEOUT("monitor.fetch.timeout", "5m", PropertyType.TIMEDURATION, """
      The Monitor fetches information for display in a set of background threads. This property \
      controls the amount of time that process should wait before cancelling any remaining \
      tasks to fetch information. These background threads could end up waiting on servers \
      to respond or for scans to complete.
      """, "4.0.0"),
  MONITOR_DEAD_LIST_RG_EXCLUSIONS("monitor.dead.server.rg.exclusions", "", PropertyType.STRING, """
      The Monitor displays information about servers that it believes have died recently. \
      This property accepts a comma separated list of resource group names. If \
      the dead servers resource group matches a resource group in this list, \
      then it will be suppressed from the dead servers list in the monitor.
      """, "4.0.0"),
  MONITOR_ROOT_CONTEXT("monitor.root.context", "/", PropertyType.STRING,
      """
          The root context path of the monitor application. If this value is set, all paths for the \
          monitor application will be hosted using this context. As an example, setting this to `/accumulo` \
          would cause all `/rest/` endpoints to be hosted at `/accumulo/rest/*`.
          """,
      "2.1.4"),
  // per table properties
  TABLE_PREFIX("table.", null, PropertyType.PREFIX, """
      Properties in this category affect tablet server treatment of tablets, \
      but can be configured on a per-table basis. Setting these properties in \
      accumulo.properties will override the default globally for all tables and not \
      any specific table. However, both the default and the global setting can \
      be overridden per table using the table operations API or in the shell, \
      which sets the overridden value in zookeeper. Restarting accumulo tablet \
      servers after setting these properties in accumulo.properties will cause the \
      global setting to take effect. However, you must use the API or the shell \
      to change properties in zookeeper that are set on a table.
      """, "1.3.5"),
  TABLE_ARBITRARY_PROP_PREFIX("table.custom.", null, PropertyType.PREFIX,
      "Prefix to be used for user defined arbitrary properties.", "1.7.0"),
  TABLE_COMPACTION_INPUT_DROP_CACHE_BEHIND("table.compaction.input.drop.cache", "ALL",
      PropertyType.DROP_CACHE_SELECTION, """
          FSDataInputStream.setDropBehind(true) is set on compaction input streams \
          for the specified type of files. This tells the DataNode to advise the OS \
          that it does not need to keep blocks for the associated file in the page cache. \
          'ALL', the default, will call setDropBehind on all file types. 'NONE' will call \
          setDropBehind on none of the files, which can be useful when a table is cloned. \
          'NON-IMPORT' will call setDropBehind on all file types except those that are \
          bulk imported, which is useful when bulk import files are mapped to many tablets \
          and will be compacted at different times.
          """, "2.1.4"),
  TABLE_MINC_OUTPUT_DROP_CACHE("table.compaction.minor.output.drop.cache", "false",
      PropertyType.BOOLEAN,
      "Setting this property to true will call"
          + "FSDataOutputStream.setDropBehind(true) on the minor compaction output stream.",
      "2.1.1"),
  TABLE_MAJC_OUTPUT_DROP_CACHE("table.compaction.major.output.drop.cache", "false",
      PropertyType.BOOLEAN,
      "Setting this property to true will call"
          + "FSDataOutputStream.setDropBehind(true) on the major compaction output stream.",
      "2.1.1"),
  TABLE_MAJC_RATIO("table.compaction.major.ratio", "3", PropertyType.FRACTION,
      "Minimum ratio of total input size to maximum input RFile size for"
          + " running a major compaction.",
      "1.3.5"),
  TABLE_SPLIT_THRESHOLD("table.split.threshold", "1G", PropertyType.BYTES,
      "A tablet is split when the combined size of RFiles exceeds this amount.", "1.3.5"),
  TABLE_MAX_END_ROW_SIZE("table.split.endrow.size.max", "10k", PropertyType.BYTES,
      "Maximum size of end row.", "1.7.0"),
  TABLE_MINC_COMPACT_MAXAGE("table.compaction.minor.age", "10m", PropertyType.TIMEDURATION,
      """
          Key values written to a tablet are temporarily stored in a per tablet in memory map.  When \
          the age of the oldest key value in a tablets in memory map exceeds this configuration, then  \
          a minor compaction may be initiated. This determines the maximum amount of time new data can \
          be buffered in memory before being flushed to a file.  This is useful when using scan servers \
          in conjunction with the property %s. \
          These two properties together can be used to control that amount of time it takes for a scan \
          server to see a write to a tablet server. The default value of this property is set to such a \
          high value that is should never cause a minor compaction.
          """
          .formatted(SSERV_CACHED_TABLET_METADATA_EXPIRATION.getKey()),
      "4.0.0"),
  TABLE_COMPACTION_DISPATCHER("table.compaction.dispatcher",
      SimpleCompactionDispatcher.class.getName(), PropertyType.CLASSNAME,
      "A configurable dispatcher that decides what compaction service a table should use.",
      "2.1.0"),
  TABLE_COMPACTION_DISPATCHER_OPTS("table.compaction.dispatcher.opts.", null, PropertyType.PREFIX,
      "Options for the table compaction dispatcher.", "2.1.0"),
  TABLE_COMPACTION_SELECTION_EXPIRATION("table.compaction.selection.expiration.ms", "2m",
      PropertyType.TIMEDURATION,
      """
          User compactions select files and are then queued for compaction, preventing these files \
          from being used in system compactions.  This timeout allows system compactions to cancel \
          the hold queued user compactions have on files, when its queued for more than the \
          specified time.  If a system compaction cancels a hold and runs, then the user compaction \
          can reselect and hold files after the system compaction runs.
          """,
      "2.1.0"),
  TABLE_COMPACTION_CONFIGURER("table.compaction.configurer", "", PropertyType.CLASSNAME,
      "A plugin that can dynamically configure compaction output files based on input files.",
      "2.1.0"),
  TABLE_COMPACTION_CONFIGURER_OPTS("table.compaction.configurer.opts.", null, PropertyType.PREFIX,
      "Options for the table compaction configuror.", "2.1.0"),
  TABLE_ONDEMAND_UNLOADER("tserver.ondemand.tablet.unloader",
      "org.apache.accumulo.core.spi.ondemand.LastAccessTimeOnDemandTabletUnloader",
      PropertyType.CLASSNAME,
      "The class that will be used to determine which on-demand Tablets to unload.", "4.0.0"),
  TABLE_MAX_MERGEABILITY_THRESHOLD("table.mergeability.threshold", ".25", PropertyType.FRACTION,
      "A range of tablets are eligible for automatic merging until the combined size of RFiles reaches this percentage of the split threshold.",
      "4.0.0"),

  // Crypto-related properties
  @Experimental
  TABLE_CRYPTO_PREFIX("table.crypto.opts.", null, PropertyType.PREFIX,
      "Properties related to on-disk file encryption.", "2.1.0"),
  @Experimental
  @Sensitive
  TABLE_CRYPTO_SENSITIVE_PREFIX("table.crypto.opts.sensitive.", null, PropertyType.PREFIX,
      "Sensitive properties related to on-disk file encryption.", "2.1.0"),
  TABLE_SCAN_DISPATCHER("table.scan.dispatcher", SimpleScanDispatcher.class.getName(),
      PropertyType.CLASSNAME,
      """
          This class is used to dynamically dispatch scans to configured scan executors.  Configured \
          classes must implement %s. See \
          [scan executors](%s) for an overview of why \
          and how to use this property. This property is ignored for the root and metadata \
          table.  The metadata table always dispatches to a scan executor named `meta`.
          """
          .formatted("{% jlink " + ScanDispatcher.class.getName() + " %}",
              "{% durl administration/scan-executors %}"),
      "2.0.0"),
  TABLE_SCAN_DISPATCHER_OPTS("table.scan.dispatcher.opts.", null, PropertyType.PREFIX,
      "Options for the table scan dispatcher.", "2.0.0"),
  TABLE_SCAN_MAXMEM("table.scan.max.memory", "512k", PropertyType.BYTES,
      "The maximum amount of memory that will be used to cache results of a client query/scan. "
          + "Once this limit is reached, the buffered data is sent to the client.",
      "1.3.5"),
  TABLE_BULK_MAX_TABLETS("table.bulk.max.tablets", "100", PropertyType.COUNT,
      "The maximum number of tablets allowed for one bulk import file. Value of 0 is Unlimited.",
      "2.1.0"),
  TABLE_BULK_MAX_TABLET_FILES("table.bulk.max.tablet.files", "100", PropertyType.COUNT,
      "The maximum number of files a bulk import can add to a single tablet.  When this property "
          + "is exceeded for any tablet the entire bulk import operation will fail before making any "
          + "changes. Value of 0 is unlimited.",
      "4.0.0"),
  TABLE_FILE_TYPE("table.file.type", RFile.EXTENSION, PropertyType.FILENAME_EXT,
      "Change the type of file a table writes.", "1.3.5"),
  TABLE_LOAD_BALANCER("table.balancer", "org.apache.accumulo.core.spi.balancer.SimpleLoadBalancer",
      PropertyType.STRING,
      "This property can be set to allow the LoadBalanceByTable load balancer"
          + " to change the called Load Balancer for this table.",
      "1.3.5"),
  TABLE_FILE_COMPRESSION_TYPE("table.file.compress.type", "gz", PropertyType.STRING,
      "Compression algorithm used on index and data blocks before they are"
          + " written. Possible values: zstd, gz, snappy, bzip2, lzo, lz4, none.",
      "1.3.5"),
  TABLE_FILE_COMPRESSED_BLOCK_SIZE("table.file.compress.blocksize", "100k", PropertyType.BYTES,
      "The maximum size of data blocks in RFiles before they are compressed and written.", "1.3.5"),
  TABLE_FILE_COMPRESSED_BLOCK_SIZE_INDEX("table.file.compress.blocksize.index", "128k",
      PropertyType.BYTES,
      "The maximum size of index blocks in RFiles before they are compressed and written.",
      "1.4.0"),
  TABLE_FILE_BLOCK_SIZE("table.file.blocksize", "0B", PropertyType.BYTES,
      "The HDFS block size used when writing RFiles. When set to 0B, the"
          + " value/defaults of HDFS property 'dfs.block.size' will be used.",
      "1.3.5"),
  TABLE_FILE_REPLICATION("table.file.replication", "0", PropertyType.COUNT,
      "The number of replicas for a table's RFiles in HDFS. When set to 0, HDFS"
          + " defaults are used.",
      "1.3.5"),
  TABLE_FILE_MAX("table.file.max", "15", PropertyType.COUNT, """
      This property is used to signal to the compaction planner that it should be more \
      aggressive for compacting tablets that exceed this limit. The \
      RatioBasedCompactionPlanner will lower the compaction ratio and increase the \
      priority for tablets that exceed this limit. When  adjusting this property you may \
      want to consider adjusting table.compaction.major.ratio also. Setting this property \
      to 0 will make it default to tserver.scan.files.open.max-1, this will prevent a tablet \
      from having more RFiles than can be opened by a scan.
      """, "1.4.0"),
  TABLE_FILE_PAUSE("table.file.pause", "100", PropertyType.COUNT, """
      When a tablet has more than this number of files, bulk imports and minor compactions \
      will wait until the tablet has less files before proceeding.  This will cause back \
      pressure on bulk imports and writes to tables when compactions are not keeping up. \
      Only the number of files a tablet currently has is considered for pausing, the \
      number of files a bulk import will add is not considered. This means a bulk import \
      can surge above this limit once causing future bulk imports or minor compactions to \
      pause until compactions can catch up.  This property plus %s determines the total \
      number of files a tablet could temporarily surge to based on bulk imports. Ideally \
      this property would be set higher than %s so that compactions are more aggressive \
      prior to reaching the pause point. Value of 0 is unlimited.
      """.formatted(TABLE_BULK_MAX_TABLET_FILES.getKey(), TABLE_FILE_MAX.getKey()), "4.0.0"),
  TABLE_MERGE_FILE_MAX("table.merge.file.max", "10000", PropertyType.COUNT, """
      The maximum number of files that a merge operation will process.  Before \
      merging a sum of the number of files in the merge range is computed and if it \
      exceeds this configuration then the merge will error and fail.  For example if \
      there are 100 tablets each having 10 files in the merge range, then the sum would \
      be 1000 and the merge will only proceed if this property is greater than 1000.
      """, "4.0.0"),
  TABLE_FILE_SUMMARY_MAX_SIZE("table.file.summary.maxSize", "256k", PropertyType.BYTES, """
      The maximum size summary that will be stored. The number of RFiles that \
      had summary data exceeding this threshold is reported by \
      Summary.getFileStatistics().getLarge(). When adjusting this consider the \
      expected number RFiles with summaries on each tablet server and the \
      summary cache size.
      """, "2.0.0"),
  TABLE_BLOOM_ENABLED("table.bloom.enabled", "false", PropertyType.BOOLEAN,
      "Use bloom filters on this table.", "1.3.5"),
  TABLE_BLOOM_LOAD_THRESHOLD("table.bloom.load.threshold", "1", PropertyType.COUNT,
      "This number of seeks that would actually use a bloom filter must occur"
          + " before a RFile's bloom filter is loaded. Set this to zero to initiate"
          + " loading of bloom filters when a RFile is opened.",
      "1.3.5"),
  TABLE_BLOOM_SIZE("table.bloom.size", "1048576", PropertyType.COUNT,
      "Bloom filter size, as number of keys.", "1.3.5"),
  TABLE_BLOOM_ERRORRATE("table.bloom.error.rate", "0.5%", PropertyType.FRACTION,
      "Bloom filter error rate.", "1.3.5"),
  TABLE_BLOOM_KEY_FUNCTOR("table.bloom.key.functor",
      "org.apache.accumulo.core.file.keyfunctor.RowFunctor", PropertyType.CLASSNAME, """
          A function that can transform the key prior to insertion and check of \
          bloom filter. org.apache.accumulo.core.file.keyfunctor.RowFunctor, \
          org.apache.accumulo.core.file.keyfunctor.ColumnFamilyFunctor, and \
          org.apache.accumulo.core.file.keyfunctor.ColumnQualifierFunctor are \
          allowable values. One can extend any of the above mentioned classes to \
          perform specialized parsing of the key.
          """, "1.3.5"),
  TABLE_BLOOM_HASHTYPE("table.bloom.hash.type", "murmur", PropertyType.STRING,
      "The bloom filter hash type.", "1.3.5"),
  TABLE_BULK_SKIP_THRESHOLD("table.bulk.metadata.skip.distance", "0", PropertyType.COUNT,
      """
          When performing bulk v2 imports to a table, the Manager iterates over the tables metadata \
          tablets sequentially. When importing files into a small table or into all or a majority \
          of tablets of a large table then the tablet metadata information for most tablets will be needed. \
          However, when importing files into a small number of non-contiguous tablets in a large table, then \
          the Manager will look at each tablets metadata when it could be skipped. The value of this \
          property tells the Manager if, and when, it should set up a new scanner over the metadata \
          table instead of just iterating over tablet metadata to find the matching tablet. Setting up \
          a new scanner is analogous to performing a seek in an iterator, but it has a cost. A value of zero (default) disables \
          this feature. A non-zero value enables this feature and the Manager will setup a new scanner \
          when the tablet metadata distance is above the supplied value.
          """,
      "2.1.4"),
  TABLE_DURABILITY("table.durability", "sync", PropertyType.DURABILITY, """
      The durability of writes to tables includes ensuring that mutations written \
      by clients are persisted in the write-ahead log and that files written \
      during a compaction are persisted to disk successfully. This property only \
      configures the durability used to write to the write-ahead log. Legal \
      values are: none, which skips the write-ahead log; log, which sends the \
      data to the write-ahead log, but does nothing to make it durable; flush, \
      which pushes data out of the JVM (likely to page cache); and sync, which \
      ensures that each mutation is written to the physical disk. To configure \
      the durability of files written during minor and major compactions, set the \
      Hadoop property \"dfs.datanode.synconclose\" to \"true\". This will ensure \
      that the blocks of the files in HDFS are written to the physical disk as \
      the compaction output files are written (Note that this may only apply \
      to replicated files in HDFS). \
      """, "1.7.0"),

  TABLE_FAILURES_IGNORE("table.failures.ignore", "false", PropertyType.BOOLEAN, """
      If you want queries for your table to hang or fail when data is missing \
      from the system, then set this to false. When this set to true missing \
      data will be reported but queries will still run possibly returning a \
      subset of the data. \
      """, "1.3.5"),
  TABLE_DEFAULT_SCANTIME_VISIBILITY("table.security.scan.visibility.default", "",
      PropertyType.STRING, """
          The security label that will be assumed at scan time if an entry does \
          not have a visibility expression.
          Note: An empty security label is displayed as []. The scan results \
          will show an empty visibility even if the visibility from this \
          setting is applied to the entry.
          CAUTION: If a particular key has an empty security label AND its \
          table's default visibility is also empty, access will ALWAYS be \
          granted for users with permission to that table. Additionally, if this \
          field is changed, all existing data with an empty visibility label \
          will be interpreted with the new label on the next scan. \
          """, "1.3.5"),
  TABLE_LOCALITY_GROUPS("table.groups.enabled", "", PropertyType.STRING,
      "A comma separated list of locality group names to enable for this table.", "1.3.5"),
<<<<<<< HEAD
  TABLE_CONSTRAINT_PREFIX("table.constraint.", null, PropertyType.PREFIX, """
      Properties in this category are per-table properties that add \
      constraints to a table. These properties start with the category \
      prefix, followed by a number, and their values correspond to a fully \
      qualified Java class that implements the Constraint interface.
      For example:
        table.constraint.1 = org.apache.accumulo.core.constraints.MyCustomConstraint
      and:
        table.constraint.2 = my.package.constraints.MySecondConstraint.
      """, "1.3.5"),
=======
  TABLE_CONSTRAINT_PREFIX("table.constraint.", null, PropertyType.PREFIX,
      "Properties in this category are per-table properties that add"
          + " constraints to a table. These properties start with the category"
          + " prefix, followed by a number, and their values correspond to a fully"
          + " qualified Java class that implements the Constraint interface.\nFor example:\n"
          + "table.constraint.2 = org.apache.accumulo.core.constraints.MyCustomConstraint\n"
          + "and:\n table.constraint.3 = my.package.constraints.MySecondConstraint.\n"
          + "Note that table.constraint.1 is a reserved, default table constraint.",
      "1.3.5"),
>>>>>>> 93119a51
  TABLE_INDEXCACHE_ENABLED("table.cache.index.enable", "true", PropertyType.BOOLEAN,
      "Determines whether index block cache is enabled for a table.", "1.3.5"),
  TABLE_BLOCKCACHE_ENABLED("table.cache.block.enable", "false", PropertyType.BOOLEAN,
      "Determines whether data block cache is enabled for a table.", "1.3.5"),
  TABLE_ITERATOR_PREFIX("table.iterator.", null, PropertyType.PREFIX, """
      Properties in this category specify iterators that are applied at \
      various stages (scopes) of interaction with a table. These properties \
      start with the category prefix, followed by a scope (minc, majc, scan, \
      etc.), followed by a period, followed by a name, as in \
      table.iterator.scan.vers, or table.iterator.scan.custom. The values for \
      these properties are a number indicating the ordering in which it is \
      applied, and a class name such as:
        table.iterator.scan.vers = 10,org.apache.accumulo.core.iterators.VersioningIterator
      These iterators can take options if additional properties are set that \
      look like this property, but are suffixed with a period, followed by 'opt' \
      followed by another period, and a property name.
      For example:
        table.iterator.minc.vers.opt.maxVersions = 3.
      """, "1.3.5"),
  TABLE_ITERATOR_SCAN_PREFIX(TABLE_ITERATOR_PREFIX.getKey() + IteratorScope.scan.name() + ".", null,
      PropertyType.PREFIX, "Convenience prefix to find options for the scan iterator scope.",
      "1.5.2"),
  TABLE_ITERATOR_MINC_PREFIX(TABLE_ITERATOR_PREFIX.getKey() + IteratorScope.minc.name() + ".", null,
      PropertyType.PREFIX, "Convenience prefix to find options for the minc iterator scope.",
      "1.5.2"),
  TABLE_ITERATOR_MAJC_PREFIX(TABLE_ITERATOR_PREFIX.getKey() + IteratorScope.majc.name() + ".", null,
      PropertyType.PREFIX, "Convenience prefix to find options for the majc iterator scope.",
      "1.5.2"),
  TABLE_LOCALITY_GROUP_PREFIX("table.group.", null, PropertyType.PREFIX, """
      Properties in this category are per-table properties that define \
      locality groups in a table. These properties start with the category \
      prefix, followed by a name, followed by a period, and followed by a \
      property for that group.
      For example table.group.group1=x,y,z sets the column families for a \
      group called group1. Once configured, group1 can be enabled by adding \
      it to the list of groups in the %s property.
      Additional group options may be specified for a named group by setting \
      `table.group.<name>.opt.<key>=<value>`.
      """.formatted(TABLE_LOCALITY_GROUPS.getKey()), "1.3.5"),
  TABLE_FORMATTER_CLASS("table.formatter", DefaultFormatter.class.getName(), PropertyType.STRING,
      "The Formatter class to apply on results in the shell.", "1.4.0"),
  TABLE_CLASSLOADER_CONTEXT("table.class.loader.context", "", PropertyType.STRING,
      "The context to use for loading per-table resources, such as iterators"
          + " from the configured factory in `general.context.class.loader.factory`.",
      "2.1.0"),
  TABLE_SAMPLER("table.sampler", "", PropertyType.CLASSNAME, """
      The name of a class that implements org.apache.accumulo.core.Sampler. \
      Setting this option enables storing a sample of data which can be \
      scanned. Always having a current sample can useful for query optimization \
      and data comprehension. After enabling sampling for an existing table, \
      a compaction is needed to compute the sample for existing data. The \
      compact command in the shell has an option to only compact RFiles without \
      sample data.
      """, "1.8.0"),
  TABLE_SAMPLER_OPTS("table.sampler.opt.", null, PropertyType.PREFIX,
      "The property is used to set options for a sampler. If a sample had two"
          + " options like hasher and modulous, then the two properties"
          + " table.sampler.opt.hasher=${hash algorithm} and"
          + " table.sampler.opt.modulous=${mod} would be set.",
      "1.8.0"),
  TABLE_SUSPEND_DURATION("table.suspend.duration", "0s", PropertyType.TIMEDURATION,
      "For tablets belonging to this table: When a tablet server dies, allow"
          + " the tablet server this duration to revive before reassigning its tablets"
          + " to other tablet servers.",
      "1.8.0"),
  TABLE_SUMMARIZER_PREFIX("table.summarizer.", null, PropertyType.PREFIX,
      """
          Prefix for configuring summarizers for a table. Using this prefix \
          multiple summarizers can be configured with options for each one. Each \
          summarizer configured should have a unique id, this id can be anything. \
          To add a summarizer set `table.summarizer.<unique id>=<summarizer class name>.` \
          If the summarizer has options then for each option set `table.summarizer.<unique id>.opt.<key>=<value>`.
          """,
      "2.0.0"),
  @Experimental
  TABLE_DELETE_BEHAVIOR("table.delete.behavior",
      DeletingIterator.Behavior.PROCESS.name().toLowerCase(), PropertyType.STRING, """
          This determines what action to take when a delete marker is seen. \
          Valid values are `process` and `fail` with `process` being the default.  When set to \
          `process`, deletes will suppress data.  When set to `fail`, any deletes seen will cause \
          an exception. The purpose of `fail` is to support tables that never delete data and \
          need fast seeks within the timestamp range of a column. When setting this to fail,  \
          also consider configuring the `%s` constraint.
          """.formatted(NoDeleteConstraint.class.getName()), "2.0.0"),
  TABLE_ENABLE_ERASURE_CODES("table.file.ec", "inherit", PropertyType.EC, """
      This determines if Accumulo will manage erasure codes on a table. \
      When setting this to 'enable' must also set erasure.code.policy and that policy will \
      always be used regardless of DFS directory settings.  When set to 'disable', replication \
      will always be used regardless of DFS directory settings.  When set to 'inherit' \
      the settings from the directory in dfs will be used. Enabling erasure coding on a volume \
      "that does not support it is a noop.
      """, "2.1.4"),

  TABLE_ERASURE_CODE_POLICY("table.file.ec.policy", "", PropertyType.STRING,
      "The name of the erasure code policy to be used.  Policy must be available and enabled in hdfs.  "
          + "To view if policy is enabled check hdfs ec -listPolicies.  This setting is only used when "
          + "table.file.ec is set to enable.",
      "2.1.4"),
  // Compactor properties
  COMPACTOR_PREFIX("compactor.", null, PropertyType.PREFIX,
      "Properties in this category affect the behavior of the accumulo compactor server.", "2.1.0"),
  COMPACTOR_CANCEL_CHECK_INTERVAL("compactor.cancel.check.interval", "5m",
      PropertyType.TIMEDURATION,
      "Interval at which Compactors will check to see if the currently executing compaction"
          + " should be cancelled. This checks for situations like was the tablet deleted (split "
          + " and merge do this), was the table deleted, was a user compaction canceled, etc.",
      "2.1.4"),
  COMPACTOR_PORTSEARCH("compactor.port.search", "true", PropertyType.BOOLEAN,
      "If the compactor.port.client ports are in use, search higher ports until one is available.",
      "2.1.0"),
  COMPACTOR_CLIENTPORT("compactor.port.client", "9133", PropertyType.PORT,
      "The port used for handling client connections on the compactor servers.", "2.1.0"),
  COMPACTOR_MIN_JOB_WAIT_TIME("compactor.wait.time.job.min", "1s", PropertyType.TIMEDURATION,
      "The minimum amount of time to wait between checks for the next compaction job, backing off"
          + "exponentially until COMPACTOR_MAX_JOB_WAIT_TIME is reached.",
      "2.1.3"),
  COMPACTOR_MAX_JOB_WAIT_TIME("compactor.wait.time.job.max", "5m", PropertyType.TIMEDURATION,
      "Compactors do exponential backoff when their request for work repeatedly come back empty. "
          + "This is the maximum amount of time to wait between checks for the next compaction job.",
      "2.1.3"),
  COMPACTOR_FAILURE_BACKOFF_THRESHOLD("compactor.failure.backoff.threshold", "3",
      PropertyType.COUNT,
      "The number of consecutive failures that must occur before the Compactor starts to back off"
          + " processing compactions.",
      "2.1.4"),
  COMPACTOR_FAILURE_BACKOFF_INTERVAL("compactor.failure.backoff.interval", "0",
      PropertyType.TIMEDURATION,
      """
          The time basis for computing the wait time for compaction failure backoff. A value of zero disables \
          the backoff feature. When a non-zero value is supplied, then after compactor.failure.backoff.threshold \
          failures have occurred, the compactor will wait compactor.failure.backoff.interval * the number of \
          failures seconds before executing the next compaction. For example, if this value is 10s, then after \
          three failures the Compactor will wait 30s before starting the next compaction. If the compaction fails \
          again, then it will wait 40s before starting the next compaction.
          """,
      "2.1.4"),
  COMPACTOR_FAILURE_BACKOFF_RESET("compactor.failure.backoff.reset", "10m",
      PropertyType.TIMEDURATION,
      "The maximum amount of time that the compactor will wait before executing the next compaction. When this"
          + " time limit has been reached, the failures are cleared.",
      "2.1.4"),
  COMPACTOR_FAILURE_TERMINATION_THRESHOLD("compactor.failure.termination.threshold", "0",
      PropertyType.COUNT,
      "The number of consecutive failures at which the Compactor exits and the process terminates. A zero"
          + " value disables this feature.",
      "2.1.4"),
  COMPACTOR_MINTHREADS("compactor.threads.minimum", "4", PropertyType.COUNT,
      "The minimum number of threads to use to handle incoming requests.", "2.1.0"),
  COMPACTOR_MINTHREADS_TIMEOUT("compactor.threads.timeout", "0s", PropertyType.TIMEDURATION,
      "The time after which incoming request threads terminate with no work available.  Zero (0) will keep the threads alive indefinitely.",
      "2.1.0"),
  COMPACTOR_THREADCHECK("compactor.threadcheck.time", "1s", PropertyType.TIMEDURATION,
      "The time between adjustments of the server thread pool.", "2.1.0"),
  COMPACTOR_GROUP_NAME("compactor.group", Constants.DEFAULT_RESOURCE_GROUP_NAME,
      PropertyType.STRING, "Resource group name for this Compactor.", "3.0.0"),
  // CompactionCoordinator properties
  COMPACTION_COORDINATOR_PREFIX("compaction.coordinator.", null, PropertyType.PREFIX,
      "Properties in this category affect the behavior of the accumulo compaction coordinator server.",
      "2.1.0"),
  COMPACTION_COORDINATOR_RESERVATION_THREADS_ROOT("compaction.coordinator.reservation.threads.root",
      "1", PropertyType.COUNT,
      "The number of threads used to reserve files for compaction in a tablet for the root tablet.",
      "4.0.0"),
  COMPACTION_COORDINATOR_RESERVATION_THREADS_META("compaction.coordinator.reservation.threads.meta",
      "1", PropertyType.COUNT,
      "The number of threads used to reserve files for compaction in a tablet for accumulo.metadata tablets.",
      "4.0.0"),
  COMPACTION_COORDINATOR_RESERVATION_THREADS_USER("compaction.coordinator.reservation.threads.user",
      "64", PropertyType.COUNT,
      "The number of threads used to reserve files for compaction in a tablet for user tables.",
      "4.0.0"),
  COMPACTION_COORDINATOR_DEAD_COMPACTOR_CHECK_INTERVAL(
      "compaction.coordinator.compactor.dead.check.interval", "5m", PropertyType.TIMEDURATION,
      "The interval at which to check for dead compactors.", "2.1.0"),
  GENERAL_AMPLE_CONDITIONAL_WRITER_THREADS_MAX("general.ample.conditional.writer.threads.max", "8",
      PropertyType.COUNT,
      "The maximum number of threads for the shared ConditionalWriter used by Ample.", "4.0.0");

  private final String key;
  private final String defaultValue;
  private final String description;
  private String deprecatedSince;
  private final String availableSince;
  private boolean annotationsComputed = false;
  private boolean isSensitive;
  private boolean isDeprecated;
  private boolean isExperimental;
  private boolean isReplaced;
  private Property replacedBy = null;
  private final PropertyType type;

  Property(String name, String defaultValue, PropertyType type, String description,
      String availableSince) {
    this.key = name;
    this.defaultValue = defaultValue;
    this.description = description;
    this.availableSince = availableSince;
    this.type = type;
  }

  @Override
  public String toString() {
    return this.key;
  }

  /**
   * Gets the key (string) for this property.
   *
   * @return key
   */
  public String getKey() {
    return this.key;
  }

  /**
   * Gets the default value for this property. System properties are interpolated into the value if
   * necessary.
   *
   * @return default value
   */
  public String getDefaultValue() {
    return this.defaultValue;
  }

  /**
   * Gets the type of this property.
   *
   * @return property type
   */
  public PropertyType getType() {
    return this.type;
  }

  /**
   * Gets the description of this property.
   *
   * @return description
   */
  public String getDescription() {
    return this.description;
  }

  /**
   * Checks if this property is experimental.
   *
   * @return true if this property is experimental
   */
  public boolean isExperimental() {
    Preconditions.checkState(annotationsComputed,
        "precomputeAnnotations() must be called before calling this method");
    return isExperimental;
  }

  /**
   * Checks if this property is deprecated.
   *
   * @return true if this property is deprecated
   */
  public boolean isDeprecated() {
    Preconditions.checkState(annotationsComputed,
        "precomputeAnnotations() must be called before calling this method");
    return isDeprecated;
  }

  /**
   * Gets the version in which the property was deprecated.
   *
   * @return Accumulo Version
   */
  public String deprecatedSince() {
    Preconditions.checkState(annotationsComputed,
        "precomputeAnnotations() must be called before calling this method");
    return deprecatedSince;
  }

  /**
   * Gets the version in which the property was introduced.
   *
   * @return Accumulo Version
   */
  public String availableSince() {
    return this.availableSince;
  }

  /**
   * Checks if this property is sensitive.
   *
   * @return true if this property is sensitive
   */
  public boolean isSensitive() {
    Preconditions.checkState(annotationsComputed,
        "precomputeAnnotations() must be called before calling this method");
    return isSensitive;
  }

  /**
   * Checks if this property is replaced.
   *
   * @return true if this property is replaced
   */
  public boolean isReplaced() {
    Preconditions.checkState(annotationsComputed,
        "precomputeAnnotations() must be called before calling this method");
    return isReplaced;
  }

  /**
   * Gets the property in which the tagged property is replaced by.
   *
   * @return replacedBy
   */
  public Property replacedBy() {
    Preconditions.checkState(annotationsComputed,
        "precomputeAnnotations() must be called before calling this method");
    return replacedBy;
  }

  private void precomputeAnnotations() {
    isSensitive =
        hasAnnotation(Sensitive.class) || hasPrefixWithAnnotation(getKey(), Sensitive.class);
    isDeprecated =
        hasAnnotation(Deprecated.class) || hasPrefixWithAnnotation(getKey(), Deprecated.class);
    Deprecated dep = getAnnotation(Deprecated.class);
    if (dep != null) {
      deprecatedSince = dep.since();
    }
    isExperimental =
        hasAnnotation(Experimental.class) || hasPrefixWithAnnotation(getKey(), Experimental.class);
    isReplaced =
        hasAnnotation(ReplacedBy.class) || hasPrefixWithAnnotation(getKey(), ReplacedBy.class);
    ReplacedBy rb = getAnnotation(ReplacedBy.class);
    if (rb != null) {
      replacedBy = rb.property();
    } else {
      isReplaced = false;
    }
    annotationsComputed = true;
  }

  /**
   * Checks if a property with the given key is sensitive. The key must be for a valid property, and
   * must either itself be annotated as sensitive or have a prefix annotated as sensitive.
   *
   * @param key property key
   * @return true if property is sensitive
   */
  public static boolean isSensitive(String key) {
    Property prop = propertiesByKey.get(key);
    if (prop != null) {
      return prop.isSensitive();
    }
    return validPrefixes.stream().filter(key::startsWith).map(propertiesByKey::get)
        .anyMatch(Property::isSensitive);
  }

  private <T extends Annotation> boolean hasAnnotation(Class<T> annotationType) {
    return getAnnotation(annotationType) != null;
  }

  private <T extends Annotation> T getAnnotation(Class<T> annotationType) {
    try {
      return getClass().getField(name()).getAnnotation(annotationType);
    } catch (SecurityException | NoSuchFieldException e) {
      LoggerFactory.getLogger(getClass()).error("{}", e.getMessage(), e);
    }
    return null;
  }

  private static <T extends Annotation> boolean hasPrefixWithAnnotation(String key,
      Class<T> annotationType) {
    Predicate<Property> hasIt = prop -> prop.hasAnnotation(annotationType);
    return validPrefixes.stream().filter(key::startsWith).map(propertiesByKey::get).anyMatch(hasIt);
  }

  private static final HashSet<String> validTableProperties = new HashSet<>();
  private static final HashSet<String> validProperties = new HashSet<>();
  private static final HashSet<String> validPrefixes = new HashSet<>();
  private static final HashMap<String,Property> propertiesByKey = new HashMap<>();

  /**
   * Checks if the given property and value are valid. A property is valid if the property key is
   * valid see {@link #isValidPropertyKey} and that the value is a valid format for the type see
   * {@link PropertyType#isValidFormat}.
   *
   * @param key property key
   * @param value property value
   * @return true if key is valid (recognized, or has a recognized prefix)
   */
  public static boolean isValidProperty(final String key, final String value) {
    Property p = getPropertyByKey(key);
    if (p == null) {
      // If a key doesn't exist yet, then check if it follows a valid prefix
      return validPrefixes.stream().anyMatch(key::startsWith);
    }
    return (isValidPropertyKey(key) && p.getType().isValidFormat(value));
  }

  /**
   * Checks if the given property key is valid. A valid property key is either equal to the key of
   * some defined property or has a prefix matching some prefix defined in this class.
   *
   * @param key property key
   * @return true if key is valid (recognized, or has a recognized prefix)
   */
  public static boolean isValidPropertyKey(String key) {
    return validProperties.contains(key) || validPrefixes.stream().anyMatch(key::startsWith);

  }

  /**
   * Checks if the given property key is a valid property and is of type boolean.
   *
   * @param key property key
   * @return true if key is valid and is of type boolean, false otherwise
   */
  public static boolean isValidBooleanPropertyKey(String key) {
    return validProperties.contains(key) && getPropertyByKey(key).getType() == PropertyType.BOOLEAN;
  }

  /**
   * Checks if the given property key is for a valid table property. A valid table property key is
   * either equal to the key of some defined table property (which each start with
   * {@link #TABLE_PREFIX}) or has a prefix matching {@link #TABLE_CONSTRAINT_PREFIX},
   * {@link #TABLE_ITERATOR_PREFIX}, or {@link #TABLE_LOCALITY_GROUP_PREFIX}.
   *
   * @param key property key
   * @return true if key is valid for a table property (recognized, or has a recognized prefix)
   */
  public static boolean isValidTablePropertyKey(String key) {
    return validTableProperties.contains(key) || (key.startsWith(Property.TABLE_PREFIX.getKey())
        && (key.startsWith(Property.TABLE_CONSTRAINT_PREFIX.getKey())
            || key.startsWith(Property.TABLE_ITERATOR_PREFIX.getKey())
            || key.startsWith(Property.TABLE_LOCALITY_GROUP_PREFIX.getKey())
            || key.startsWith(Property.TABLE_ARBITRARY_PROP_PREFIX.getKey())
            || key.startsWith(TABLE_SAMPLER_OPTS.getKey())
            || key.startsWith(TABLE_SUMMARIZER_PREFIX.getKey())
            || key.startsWith(TABLE_SCAN_DISPATCHER_OPTS.getKey())
            || key.startsWith(TABLE_COMPACTION_DISPATCHER_OPTS.getKey())
            || key.startsWith(TABLE_COMPACTION_CONFIGURER_OPTS.getKey()))
        || key.startsWith(TABLE_CRYPTO_PREFIX.getKey()));
  }

  // these properties are fixed to a specific value at startup and require a restart for changes to
  // take effect; these are always system-level properties, and not namespace or table properties
  public static final Set<Property> FIXED_PROPERTIES = Collections.unmodifiableSet(EnumSet.of(
      // RPC options
      RPC_BACKLOG, RPC_SSL_KEYSTORE_TYPE, RPC_SSL_TRUSTSTORE_TYPE, RPC_USE_JSSE,
      RPC_SSL_ENABLED_PROTOCOLS, RPC_SSL_CLIENT_PROTOCOL, RPC_SASL_QOP, RPC_MAX_MESSAGE_SIZE,

      // INSTANCE options
      INSTANCE_ZK_HOST, INSTANCE_ZK_TIMEOUT, INSTANCE_SECRET, INSTANCE_SECURITY_AUTHENTICATOR,
      INSTANCE_SECURITY_AUTHORIZOR, INSTANCE_SECURITY_PERMISSION_HANDLER, INSTANCE_RPC_SSL_ENABLED,
      INSTANCE_RPC_SSL_CLIENT_AUTH, INSTANCE_RPC_SASL_ENABLED, INSTANCE_CRYPTO_FACTORY,

      // GENERAL options
      GENERAL_KERBEROS_RENEWAL_PERIOD, GENERAL_OPENTELEMETRY_ENABLED, GENERAL_VOLUME_CHOOSER,
      GENERAL_DELEGATION_TOKEN_LIFETIME, GENERAL_DELEGATION_TOKEN_UPDATE_INTERVAL,
      GENERAL_IDLE_PROCESS_INTERVAL, GENERAL_MICROMETER_ENABLED,
      GENERAL_MICROMETER_JVM_METRICS_ENABLED, GENERAL_MICROMETER_LOG_METRICS,
      GENERAL_MICROMETER_FACTORY, GENERAL_SERVER_LOCK_VERIFICATION_INTERVAL,
      GENERAL_CACHE_MANAGER_IMPL, GENERAL_MICROMETER_CACHE_METRICS_ENABLED,
      GENERAL_LOW_MEM_DETECTOR_INTERVAL,

      // MANAGER options
      MANAGER_THREADCHECK, MANAGER_FATE_METRICS_MIN_UPDATE_INTERVAL, MANAGER_METADATA_SUSPENDABLE,
      MANAGER_STARTUP_TSERVER_AVAIL_MIN_COUNT, MANAGER_STARTUP_TSERVER_AVAIL_MAX_WAIT,
      MANAGER_CLIENTPORT, MANAGER_MINTHREADS, MANAGER_MINTHREADS_TIMEOUT,
      MANAGER_RECOVERY_WAL_EXISTENCE_CACHE_TIME, MANAGER_COMPACTION_SERVICE_PRIORITY_QUEUE_SIZE,
      MANAGER_TABLET_REFRESH_MINTHREADS, MANAGER_TABLET_REFRESH_MAXTHREADS,
      MANAGER_TABLET_MERGEABILITY_INTERVAL, MANAGER_FATE_CONDITIONAL_WRITER_THREADS_MAX,

      // SSERV options
      SSERV_CACHED_TABLET_METADATA_REFRESH_PERCENT, SSERV_THREADCHECK, SSERV_CLIENTPORT,
      SSERV_PORTSEARCH, SSERV_DATACACHE_SIZE, SSERV_INDEXCACHE_SIZE, SSERV_SUMMARYCACHE_SIZE,
      SSERV_DEFAULT_BLOCKSIZE, SSERV_SCAN_REFERENCE_EXPIRATION_TIME,
      SSERV_CACHED_TABLET_METADATA_EXPIRATION, SSERV_MINTHREADS, SSERV_MINTHREADS_TIMEOUT,
      SSERV_WAL_SORT_MAX_CONCURRENT, SSERV_GROUP_NAME,

      // TSERV options
      TSERV_TOTAL_MUTATION_QUEUE_MAX, TSERV_WAL_MAX_SIZE, TSERV_WAL_MAX_AGE,
      TSERV_WAL_TOLERATED_CREATION_FAILURES, TSERV_WAL_TOLERATED_WAIT_INCREMENT,
      TSERV_WAL_TOLERATED_MAXIMUM_WAIT_DURATION, TSERV_MAX_IDLE, TSERV_SESSION_MAXIDLE,
      TSERV_SCAN_RESULTS_MAX_TIMEOUT, TSERV_MINC_MAXCONCURRENT, TSERV_THREADCHECK,
      TSERV_LOG_BUSY_TABLETS_COUNT, TSERV_LOG_BUSY_TABLETS_INTERVAL, TSERV_WAL_SORT_MAX_CONCURRENT,
      TSERV_SLOW_FILEPERMIT_MILLIS, TSERV_WAL_BLOCKSIZE, TSERV_CLIENTPORT, TSERV_PORTSEARCH,
      TSERV_DATACACHE_SIZE, TSERV_INDEXCACHE_SIZE, TSERV_SUMMARYCACHE_SIZE, TSERV_DEFAULT_BLOCKSIZE,
      TSERV_MINTHREADS, TSERV_MINTHREADS_TIMEOUT, TSERV_NATIVEMAP_ENABLED, TSERV_MAXMEM,
      TSERV_SCAN_MAX_OPENFILES, TSERV_ONDEMAND_UNLOADER_INTERVAL, TSERV_GROUP_NAME,

      // GC options
      GC_CANDIDATE_BATCH_SIZE, GC_CYCLE_START, GC_PORT,

      // MONITOR options
      MONITOR_PORT, MONITOR_SSL_KEYSTORETYPE, MONITOR_SSL_TRUSTSTORETYPE,
      MONITOR_SSL_INCLUDE_PROTOCOLS, MONITOR_LOCK_CHECK_INTERVAL, MONITOR_ROOT_CONTEXT,

      // COMPACTOR options
      COMPACTOR_CANCEL_CHECK_INTERVAL, COMPACTOR_CLIENTPORT, COMPACTOR_THREADCHECK,
      COMPACTOR_PORTSEARCH, COMPACTOR_MINTHREADS, COMPACTOR_MINTHREADS_TIMEOUT,
      COMPACTOR_GROUP_NAME,

      // COMPACTION_COORDINATOR options
      COMPACTION_COORDINATOR_DEAD_COMPACTOR_CHECK_INTERVAL,

      // COMPACTION_SERVICE options
      COMPACTION_SERVICE_DEFAULT_PLANNER, COMPACTION_SERVICE_DEFAULT_MAX_OPEN,
      COMPACTION_SERVICE_DEFAULT_GROUPS));

  /**
   * Checks if the given property may be changed via Zookeeper, but not recognized until the restart
   * of some relevant daemon.
   *
   * @param key property key
   * @return true if property may be changed via Zookeeper but only heeded upon some restart
   */
  public static boolean isFixedZooPropertyKey(Property key) {
    return FIXED_PROPERTIES.contains(key);
  }

  /**
   * Checks if the given property key is valid for a property that may be changed via Zookeeper.
   *
   * @param key property key
   * @return true if key's property may be changed via Zookeeper
   */
  public static boolean isValidZooPropertyKey(String key) {
    // white list prefixes
    return key.startsWith(Property.TABLE_PREFIX.getKey())
        || key.startsWith(Property.TSERV_PREFIX.getKey())
        || key.startsWith(Property.COMPACTION_SERVICE_PREFIX.getKey())
        || key.startsWith(Property.SSERV_PREFIX.getKey())
        || key.startsWith(Property.COMPACTION_COORDINATOR_PREFIX.getKey())
        || key.startsWith(Property.MANAGER_PREFIX.getKey())
        || key.startsWith(Property.GC_PREFIX.getKey())
        || key.startsWith(Property.GENERAL_ARBITRARY_PROP_PREFIX.getKey())
        || key.equals(Property.COMPACTION_WARN_TIME.getKey())
        || key.equals(Property.GENERAL_FILE_NAME_ALLOCATION_BATCH_SIZE_MIN.getKey())
        || key.equals(Property.GENERAL_FILE_NAME_ALLOCATION_BATCH_SIZE_MAX.getKey())
        || key.equals(Property.GENERAL_SERVER_ITERATOR_OPTIONS_COMPRESSION_ALGO.getKey());
  }

  public static boolean isValidResourceGroupPropertyKey(String property) {
    return property.startsWith(Property.GENERAL_PREFIX.getKey())
        || property.startsWith(COMPACTION_PREFIX.getKey())
        || property.startsWith(COMPACTOR_PREFIX.getKey())
        || property.startsWith(SSERV_PREFIX.getKey()) || property.startsWith(TSERV_PREFIX.getKey());
  }

  /**
   * Gets a {@link Property} instance with the given key.
   *
   * @param key property key
   * @return property, or null if not found
   */
  public static Property getPropertyByKey(String key) {
    return propertiesByKey.get(key);
  }

  /**
   * Checks if this property is expected to have a Java class as a value.
   *
   * @return true if this is property is a class property
   */
  public static boolean isClassProperty(String key) {
    return (key.startsWith(Property.TABLE_CONSTRAINT_PREFIX.getKey())
        && key.substring(Property.TABLE_CONSTRAINT_PREFIX.getKey().length()).split("\\.").length
            == 1)
        || (key.startsWith(Property.TABLE_ITERATOR_PREFIX.getKey())
            && key.substring(Property.TABLE_ITERATOR_PREFIX.getKey().length()).split("\\.").length
                == 2)
        || key.equals(Property.TABLE_LOAD_BALANCER.getKey());
  }

  /**
   * Creates a new instance of a class specified in a configuration property. The table classpath
   * context is used if set.
   *
   * @param conf configuration containing property
   * @param property property specifying class name
   * @param base base class of type
   * @param defaultInstance instance to use if creation fails
   * @return new class instance, or default instance if creation failed
   */
  public static <T> T createTableInstanceFromPropertyName(AccumuloConfiguration conf,
      Property property, Class<T> base, T defaultInstance) {
    Objects.requireNonNull(conf, "configuration cannot be null");
    Objects.requireNonNull(property, "property cannot be null");
    Objects.requireNonNull(base, "base class cannot be null");
    String clazzName = conf.get(property);
    String context = ClassLoaderUtil.tableContext(conf);
    return ConfigurationTypeHelper.getClassInstance(context, clazzName, base, defaultInstance);
  }

  /**
   * Creates a new instance of a class specified in a configuration property.
   *
   * @param conf configuration containing property
   * @param property property specifying class name
   * @param base base class of type
   * @param defaultInstance instance to use if creation fails
   * @return new class instance, or default instance if creation failed
   */
  public static <T> T createInstanceFromPropertyName(AccumuloConfiguration conf, Property property,
      Class<T> base, T defaultInstance) {
    String clazzName = conf.get(property);
    return ConfigurationTypeHelper.getClassInstance(null, clazzName, base, defaultInstance);
  }

  static {
    // Precomputing information here avoids :
    // * Computing it each time a method is called
    // * Using synch to compute the first time a method is called
    Predicate<Property> isPrefix = p -> p.getType() == PropertyType.PREFIX;
    Arrays.stream(Property.values())
        // record all properties by key
        .peek(p -> propertiesByKey.put(p.getKey(), p))
        // save all the prefix properties
        .peek(p -> {
          if (isPrefix.test(p)) {
            validPrefixes.add(p.getKey());
          }
        })
        // only use the keys for the non-prefix properties from here on
        .filter(isPrefix.negate()).map(Property::getKey)
        // everything left is a valid property
        .peek(validProperties::add)
        // but some are also valid table properties
        .filter(k -> k.startsWith(Property.TABLE_PREFIX.getKey()))
        .forEach(validTableProperties::add);

    // order is very important here the following code relies on the maps and sets populated above
    Arrays.stream(Property.values()).forEach(Property::precomputeAnnotations);
  }
}<|MERGE_RESOLUTION|>--- conflicted
+++ resolved
@@ -1181,28 +1181,17 @@
           """, "1.3.5"),
   TABLE_LOCALITY_GROUPS("table.groups.enabled", "", PropertyType.STRING,
       "A comma separated list of locality group names to enable for this table.", "1.3.5"),
-<<<<<<< HEAD
   TABLE_CONSTRAINT_PREFIX("table.constraint.", null, PropertyType.PREFIX, """
       Properties in this category are per-table properties that add \
       constraints to a table. These properties start with the category \
       prefix, followed by a number, and their values correspond to a fully \
       qualified Java class that implements the Constraint interface.
       For example:
-        table.constraint.1 = org.apache.accumulo.core.constraints.MyCustomConstraint
+        table.constraint.2 = org.apache.accumulo.core.constraints.MyCustomConstraint
       and:
-        table.constraint.2 = my.package.constraints.MySecondConstraint.
+        table.constraint.3 = my.package.constraints.MySecondConstraint.
+      Note that table.constraint.1 is a reserved, default table constraint.
       """, "1.3.5"),
-=======
-  TABLE_CONSTRAINT_PREFIX("table.constraint.", null, PropertyType.PREFIX,
-      "Properties in this category are per-table properties that add"
-          + " constraints to a table. These properties start with the category"
-          + " prefix, followed by a number, and their values correspond to a fully"
-          + " qualified Java class that implements the Constraint interface.\nFor example:\n"
-          + "table.constraint.2 = org.apache.accumulo.core.constraints.MyCustomConstraint\n"
-          + "and:\n table.constraint.3 = my.package.constraints.MySecondConstraint.\n"
-          + "Note that table.constraint.1 is a reserved, default table constraint.",
-      "1.3.5"),
->>>>>>> 93119a51
   TABLE_INDEXCACHE_ENABLED("table.cache.index.enable", "true", PropertyType.BOOLEAN,
       "Determines whether index block cache is enabled for a table.", "1.3.5"),
   TABLE_BLOCKCACHE_ENABLED("table.cache.block.enable", "false", PropertyType.BOOLEAN,
