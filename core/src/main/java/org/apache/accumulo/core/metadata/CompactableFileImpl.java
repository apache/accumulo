--- conflicted
+++ resolved
@@ -30,13 +30,9 @@
   private final DataFileValue dataFileValue;
 
   public CompactableFileImpl(URI uri, long size, long entries) {
-<<<<<<< HEAD
     // TODO this normalizes the path passing it through URI defeating the purpose of
     // StoredTabletFile
-    this.storedTabletFile = StoredTabletFile.of(uri, new Range());
-=======
     this.storedTabletFile = StoredTabletFile.of(uri);
->>>>>>> b4578f62
     this.dataFileValue = new DataFileValue(size, entries);
   }
 
