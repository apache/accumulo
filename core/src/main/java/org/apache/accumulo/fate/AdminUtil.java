/*
 * Licensed to the Apache Software Foundation (ASF) under one
 * or more contributor license agreements.  See the NOTICE file
 * distributed with this work for additional information
 * regarding copyright ownership.  The ASF licenses this file
 * to you under the Apache License, Version 2.0 (the
 * "License"); you may not use this file except in compliance
 * with the License.  You may obtain a copy of the License at
 *
 *   http://www.apache.org/licenses/LICENSE-2.0
 *
 * Unless required by applicable law or agreed to in writing,
 * software distributed under the License is distributed on an
 * "AS IS" BASIS, WITHOUT WARRANTIES OR CONDITIONS OF ANY
 * KIND, either express or implied.  See the License for the
 * specific language governing permissions and limitations
 * under the License.
 */
package org.apache.accumulo.fate;

import static java.nio.charset.StandardCharsets.UTF_8;

import java.util.ArrayList;
import java.util.Collections;
import java.util.EnumSet;
import java.util.Formatter;
import java.util.HashMap;
import java.util.List;
import java.util.Map;
import java.util.Map.Entry;
import java.util.Set;

import org.apache.accumulo.fate.ReadOnlyTStore.TStatus;
import org.apache.accumulo.fate.zookeeper.ZooLock;
<<<<<<< HEAD
import org.apache.accumulo.fate.zookeeper.ZooQueueLock;
=======
import org.apache.accumulo.fate.zookeeper.ZooLock.ZooLockPath;
import org.apache.accumulo.fate.zookeeper.ZooQueueLock;
import org.apache.accumulo.fate.zookeeper.ZooQueueLock.FateLockPath;
>>>>>>> da759df19098824925fd8792aea881116f059e1d
import org.apache.accumulo.fate.zookeeper.ZooReader;
import org.apache.accumulo.fate.zookeeper.ZooReaderWriter;
import org.apache.accumulo.fate.zookeeper.ZooUtil.NodeMissingPolicy;
import org.apache.zookeeper.KeeperException;
import org.slf4j.Logger;
import org.slf4j.LoggerFactory;

import edu.umd.cs.findbugs.annotations.SuppressFBWarnings;

/**
 * A utility to administer FATE operations
 */
public class AdminUtil<T> {
  private static final Logger log = LoggerFactory.getLogger(AdminUtil.class);

  private final boolean exitOnError;

  /**
   * Default constructor
   */
  public AdminUtil() {
    this(true);
  }

  /**
   * Constructor
   *
   * @param exitOnError
   *          <code>System.exit(1)</code> on error if true
   */
  public AdminUtil(boolean exitOnError) {
    this.exitOnError = exitOnError;
  }

  /**
   * FATE transaction status, including lock information.
   */
  public static class TransactionStatus {

    private final long txid;
    private final TStatus status;
    private final String debug;
    private final List<String> hlocks;
    private final List<String> wlocks;
    private final String top;

    private TransactionStatus(Long tid, TStatus status, String debug, List<String> hlocks,
        List<String> wlocks, String top) {

      this.txid = tid;
      this.status = status;
      this.debug = debug;
      this.hlocks = Collections.unmodifiableList(hlocks);
      this.wlocks = Collections.unmodifiableList(wlocks);
      this.top = top;

    }

    /**
     * @return This fate operations transaction id, formatted in the same way as FATE transactions
     *         are in the Accumulo logs.
     */
    public String getTxid() {
      return String.format("%016x", txid);
    }

    public TStatus getStatus() {
      return status;
    }

    /**
     * @return The debug info for the operation on the top of the stack for this Fate operation.
     */
    public String getDebug() {
      return debug;
    }

    /**
     * @return list of namespace and table ids locked
     */
    public List<String> getHeldLocks() {
      return hlocks;
    }

    /**
     * @return list of namespace and table ids locked
     */
    public List<String> getWaitingLocks() {
      return wlocks;
    }

    /**
     * @return The operation on the top of the stack for this Fate operation.
     */
    public String getTop() {
      return top;
    }
  }

  public static class FateStatus {

    private final List<TransactionStatus> transactions;
    private final Map<String,List<String>> danglingHeldLocks;
    private final Map<String,List<String>> danglingWaitingLocks;

    /**
     * Convert FATE transactions IDs in keys of map to format that used in printing and logging FATE
     * transactions ids. This is done so that if the map is printed, the output can be used to
     * search Accumulo's logs.
     */
    private static Map<String,List<String>> convert(Map<Long,List<String>> danglocks) {
      if (danglocks.isEmpty()) {
        return Collections.emptyMap();
      }

      Map<String,List<String>> ret = new HashMap<>();
      for (Entry<Long,List<String>> entry : danglocks.entrySet()) {
        ret.put(String.format("%016x", entry.getKey()),
            Collections.unmodifiableList(entry.getValue()));
      }
      return Collections.unmodifiableMap(ret);
    }

    private FateStatus(List<TransactionStatus> transactions,
        Map<Long,List<String>> danglingHeldLocks, Map<Long,List<String>> danglingWaitingLocks) {
      this.transactions = Collections.unmodifiableList(transactions);
      this.danglingHeldLocks = convert(danglingHeldLocks);
      this.danglingWaitingLocks = convert(danglingWaitingLocks);
    }

    public List<TransactionStatus> getTransactions() {
      return transactions;
    }

    /**
     * Get locks that are held by non existent FATE transactions. These are table or namespace
     * locks.
     *
     * @return map where keys are transaction ids and values are a list of table IDs and/or
     *         namespace IDs. The transaction IDs are in the same format as transaction IDs in the
     *         Accumulo logs.
     */
    public Map<String,List<String>> getDanglingHeldLocks() {
      return danglingHeldLocks;
    }

    /**
     * Get locks that are waiting to be acquired by non existent FATE transactions. These are table
     * or namespace locks.
     *
     * @return map where keys are transaction ids and values are a list of table IDs and/or
     *         namespace IDs. The transaction IDs are in the same format as transaction IDs in the
     *         Accumulo logs.
     */
    public Map<String,List<String>> getDanglingWaitingLocks() {
      return danglingWaitingLocks;
    }
  }

  /**
   * Returns a list of the FATE transactions, optionally filtered by transaction id and status. This
   * method does not process lock information, if lock information is desired, use
   * {@link #getStatus(ReadOnlyTStore, ZooReader, String, Set, EnumSet)}
   *
   * @param zs
   *          read-only zoostore
   * @param filterTxid
   *          filter results to include for provided transaction ids.
   * @param filterStatus
   *          filter results to include only provided status types
   * @return list of FATE transactions that match filter criteria
   */
  public List<TransactionStatus> getTransactionStatus(ReadOnlyTStore<T> zs, Set<Long> filterTxid,
      EnumSet<TStatus> filterStatus) {

    FateStatus status = getTransactionStatus(zs, filterTxid, filterStatus,
        Collections.<Long,List<String>>emptyMap(), Collections.<Long,List<String>>emptyMap());

    return status.getTransactions();
  }

  /**
   * Get the FATE transaction status and lock information stored in zookeeper, optionally filtered
   * by transaction id and filter status.
   *
   * @param zs
   *          read-only zoostore
   * @param zk
   *          zookeeper reader.
   * @param lockPath
   *          the zookeeper path for locks
   * @param filterTxid
   *          filter results to include for provided transaction ids.
   * @param filterStatus
   *          filter results to include only provided status types
   * @return a summary container of the fate transactions.
   * @throws KeeperException
   *           if zookeeper exception occurs
   * @throws InterruptedException
   *           if process is interrupted.
   */
  public FateStatus getStatus(ReadOnlyTStore<T> zs, ZooReader zk, String lockPath,
      Set<Long> filterTxid, EnumSet<TStatus> filterStatus)
      throws KeeperException, InterruptedException {

    Map<Long,List<String>> heldLocks = new HashMap<>();
    Map<Long,List<String>> waitingLocks = new HashMap<>();

    findLocks(zk, lockPath, heldLocks, waitingLocks);

    return getTransactionStatus(zs, filterTxid, filterStatus, heldLocks, waitingLocks);

  }

  /**
   * Walk through the lock nodes in zookeeper to find and populate held locks and waiting locks.
   *
   * @param zk
   *          zookeeper reader
   * @param lockPath
   *          the zookeeper path for locks
   * @param heldLocks
   *          map for returning transactions with held locks
   * @param waitingLocks
   *          map for returning transactions with waiting locks
   * @throws KeeperException
   *           if initial lock list cannot be read.
   * @throws InterruptedException
   *           if thread interrupt detected while processing.
   */
  private void findLocks(ZooReader zk, final String lockPath,
      final Map<Long,List<String>> heldLocks, final Map<Long,List<String>> waitingLocks)
      throws KeeperException, InterruptedException {

    // stop with exception if lock ids cannot be retrieved from zookeeper
    List<String> lockedIds = zk.getChildren(lockPath);

    for (String id : lockedIds) {

      try {
<<<<<<< HEAD
        FateLockPath fLockPath = ZooQueueLock.path(lockPath + "/" + id);
=======
        FateLockPath fLockPath = new FateLockPath(lockPath + "/" + id);
        // Fate Operation lock.
>>>>>>> e5dd1966
        List<String> lockNodes = ZooQueueLock.validateAndSortChildrenByLockPrefix(fLockPath,
            zk.getChildren(fLockPath.toString()));

        int pos = 0;
        boolean sawWriteLock = false;

        for (String node : lockNodes) {
          try {
            byte[] data = zk.getData(lockPath + "/" + id + "/" + node);
            String[] lda = new String(data, UTF_8).split(":");

            if (lda[0].charAt(0) == 'W')
              sawWriteLock = true;

            Map<Long,List<String>> locks;

            if (pos == 0) {
              locks = heldLocks;
            } else if (lda[0].charAt(0) == 'R' && !sawWriteLock) {
              locks = heldLocks;
            } else {
              locks = waitingLocks;
            }

            locks.computeIfAbsent(Long.parseLong(lda[1], 16), k -> new ArrayList<>())
                .add(lda[0].charAt(0) + ":" + id);

          } catch (Exception e) {
            log.error("{}", e.getMessage(), e);
          }
          pos++;
        }

      } catch (KeeperException ex) {
        /*
         * could be transient zk error. Log, but try to process rest of list rather than throwing
         * exception here
         */
        log.error("Failed to read locks for " + id + " continuing.", ex);

      } catch (InterruptedException ex) {
        Thread.currentThread().interrupt();
        throw ex;
      }
    }
  }

  /**
   * Returns fate status, possibly filtered
   *
   * @param zs
   *          read-only access to a populated transaction store.
   * @param filterTxid
   *          Optional. List of transactions to filter results - if null, all transactions are
   *          returned
   * @param filterStatus
   *          Optional. List of status types to filter results - if null, all transactions are
   *          returned.
   * @param heldLocks
   *          populated list of locks held by transaction - or an empty map if none.
   * @param waitingLocks
   *          populated list of locks held by transaction - or an empty map if none.
   * @return current fate and lock status
   */
  private FateStatus getTransactionStatus(ReadOnlyTStore<T> zs, Set<Long> filterTxid,
      EnumSet<TStatus> filterStatus, Map<Long,List<String>> heldLocks,
      Map<Long,List<String>> waitingLocks) {

    List<Long> transactions = zs.list();
    List<TransactionStatus> statuses = new ArrayList<>(transactions.size());

    for (Long tid : transactions) {

      zs.reserve(tid);

      String debug = (String) zs.getProperty(tid, "debug");

      List<String> hlocks = heldLocks.remove(tid);

      if (hlocks == null) {
        hlocks = Collections.emptyList();
      }

      List<String> wlocks = waitingLocks.remove(tid);

      if (wlocks == null) {
        wlocks = Collections.emptyList();
      }

      String top = null;
      ReadOnlyRepo<T> repo = zs.top(tid);
      if (repo != null)
        top = repo.getDescription();

      TStatus status = zs.getStatus(tid);

      zs.unreserve(tid, 0);

      if ((filterTxid != null && !filterTxid.contains(tid))
          || (filterStatus != null && !filterStatus.contains(status)))
        continue;

      statuses.add(new TransactionStatus(tid, status, debug, hlocks, wlocks, top));
    }

    return new FateStatus(statuses, heldLocks, waitingLocks);

  }

  public void print(ReadOnlyTStore<T> zs, ZooReader zk, String lockPath)
      throws KeeperException, InterruptedException {
    print(zs, zk, lockPath, new Formatter(System.out), null, null);
  }

  public void print(ReadOnlyTStore<T> zs, ZooReader zk, String lockPath, Formatter fmt,
      Set<Long> filterTxid, EnumSet<TStatus> filterStatus)
      throws KeeperException, InterruptedException {

    FateStatus fateStatus = getStatus(zs, zk, lockPath, filterTxid, filterStatus);

    for (TransactionStatus txStatus : fateStatus.getTransactions()) {
      fmt.format("txid: %s  status: %-18s  op: %-15s  locked: %-15s locking: %-15s top: %s%n",
          txStatus.getTxid(), txStatus.getStatus(), txStatus.getDebug(), txStatus.getHeldLocks(),
          txStatus.getWaitingLocks(), txStatus.getTop());
    }
    fmt.format(" %s transactions", fateStatus.getTransactions().size());

    if (!fateStatus.getDanglingHeldLocks().isEmpty()
        || !fateStatus.getDanglingWaitingLocks().isEmpty()) {
      fmt.format("%nThe following locks did not have an associated FATE operation%n");
      for (Entry<String,List<String>> entry : fateStatus.getDanglingHeldLocks().entrySet())
        fmt.format("txid: %s  locked: %s%n", entry.getKey(), entry.getValue());

      for (Entry<String,List<String>> entry : fateStatus.getDanglingWaitingLocks().entrySet())
        fmt.format("txid: %s  locking: %s%n", entry.getKey(), entry.getValue());
    }
  }

  public boolean prepDelete(TStore<T> zs, ZooReaderWriter zk, ZooLockPath path, String txidStr) {
    if (!checkGlobalLock(zk, path)) {
      return false;
    }

    long txid;
    try {
      txid = Long.parseLong(txidStr, 16);
    } catch (NumberFormatException nfe) {
      System.out.printf("Invalid transaction ID format: %s%n", txidStr);
      return false;
    }
    boolean state = false;
    zs.reserve(txid);
    TStatus ts = zs.getStatus(txid);
    switch (ts) {
      case UNKNOWN:
        System.out.printf("Invalid transaction ID: %016x%n", txid);
        break;

      case IN_PROGRESS:
      case NEW:
      case FAILED:
      case FAILED_IN_PROGRESS:
      case SUCCESSFUL:
        System.out.printf("Deleting transaction: %016x (%s)%n", txid, ts);
        zs.delete(txid);
        state = true;
        break;
    }

    zs.unreserve(txid, 0);
    return state;
  }

  public boolean prepFail(TStore<T> zs, ZooReaderWriter zk, ZooLockPath path, String txidStr) {
    if (!checkGlobalLock(zk, path)) {
      return false;
    }

    long txid;
    try {
      txid = Long.parseLong(txidStr, 16);
    } catch (NumberFormatException nfe) {
      System.out.printf("Invalid transaction ID format: %s%n", txidStr);
      return false;
    }
    boolean state = false;
    zs.reserve(txid);
    TStatus ts = zs.getStatus(txid);
    switch (ts) {
      case UNKNOWN:
        System.out.printf("Invalid transaction ID: %016x%n", txid);
        break;

      case IN_PROGRESS:
      case NEW:
        System.out.printf("Failing transaction: %016x (%s)%n", txid, ts);
        zs.setStatus(txid, TStatus.FAILED_IN_PROGRESS);
        state = true;
        break;

      case SUCCESSFUL:
        System.out.printf("Transaction already completed: %016x (%s)%n", txid, ts);
        break;

      case FAILED:
      case FAILED_IN_PROGRESS:
        System.out.printf("Transaction already failed: %016x (%s)%n", txid, ts);
        state = true;
        break;
    }

    zs.unreserve(txid, 0);
    return state;
  }

  public void deleteLocks(ZooReaderWriter zk, String path, String txidStr)
      throws KeeperException, InterruptedException {
    // delete any locks assoc w/ fate operation
    List<String> lockedIds = zk.getChildren(path);

    for (String id : lockedIds) {
      List<String> lockNodes = zk.getChildren(path + "/" + id);
      for (String node : lockNodes) {
        String lockPath = path + "/" + id + "/" + node;
        byte[] data = zk.getData(path + "/" + id + "/" + node);
        String[] lda = new String(data, UTF_8).split(":");
        if (lda[1].equals(txidStr))
          zk.recursiveDelete(lockPath, NodeMissingPolicy.SKIP);
      }
    }
  }

  @SuppressFBWarnings(value = "DM_EXIT",
      justification = "TODO - should probably avoid System.exit here; "
          + "this code is used by the fate admin shell command")
  public boolean checkGlobalLock(ZooReaderWriter zk, ZooLockPath path) {
    try {
      if (ZooLock.getLockData(zk.getZooKeeper(), path) != null) {
        System.err.println("ERROR: Manager lock is held, not running");
        if (this.exitOnError)
          System.exit(1);
        else
          return false;
      }
    } catch (KeeperException e) {
      System.err.println("ERROR: Could not read manager lock, not running " + e.getMessage());
      if (this.exitOnError)
        System.exit(1);
      else
        return false;
    } catch (InterruptedException e) {
      System.err.println("ERROR: Could not read manager lock, not running" + e.getMessage());
      if (this.exitOnError)
        System.exit(1);
      else
        return false;
    }
    return true;
  }
}<|MERGE_RESOLUTION|>--- conflicted
+++ resolved
@@ -32,13 +32,9 @@
 
 import org.apache.accumulo.fate.ReadOnlyTStore.TStatus;
 import org.apache.accumulo.fate.zookeeper.ZooLock;
-<<<<<<< HEAD
-import org.apache.accumulo.fate.zookeeper.ZooQueueLock;
-=======
 import org.apache.accumulo.fate.zookeeper.ZooLock.ZooLockPath;
 import org.apache.accumulo.fate.zookeeper.ZooQueueLock;
 import org.apache.accumulo.fate.zookeeper.ZooQueueLock.FateLockPath;
->>>>>>> da759df19098824925fd8792aea881116f059e1d
 import org.apache.accumulo.fate.zookeeper.ZooReader;
 import org.apache.accumulo.fate.zookeeper.ZooReaderWriter;
 import org.apache.accumulo.fate.zookeeper.ZooUtil.NodeMissingPolicy;
@@ -279,12 +275,8 @@
     for (String id : lockedIds) {
 
       try {
-<<<<<<< HEAD
-        FateLockPath fLockPath = ZooQueueLock.path(lockPath + "/" + id);
-=======
+
         FateLockPath fLockPath = new FateLockPath(lockPath + "/" + id);
-        // Fate Operation lock.
->>>>>>> e5dd1966
         List<String> lockNodes = ZooQueueLock.validateAndSortChildrenByLockPrefix(fLockPath,
             zk.getChildren(fLockPath.toString()));
 
