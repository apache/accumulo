/*
 * Licensed to the Apache Software Foundation (ASF) under one
 * or more contributor license agreements.  See the NOTICE file
 * distributed with this work for additional information
 * regarding copyright ownership.  The ASF licenses this file
 * to you under the Apache License, Version 2.0 (the
 * "License"); you may not use this file except in compliance
 * with the License.  You may obtain a copy of the License at
 *
 *   http://www.apache.org/licenses/LICENSE-2.0
 *
 * Unless required by applicable law or agreed to in writing,
 * software distributed under the License is distributed on an
 * "AS IS" BASIS, WITHOUT WARRANTIES OR CONDITIONS OF ANY
 * KIND, either express or implied.  See the License for the
 * specific language governing permissions and limitations
 * under the License.
 */
package org.apache.accumulo.fate;

import static java.nio.charset.StandardCharsets.UTF_8;

import java.lang.reflect.Type;
import java.util.ArrayList;
import java.util.Base64;
import java.util.Collections;
import java.util.EnumSet;
import java.util.Formatter;
import java.util.HashMap;
import java.util.List;
import java.util.Map;
import java.util.Map.Entry;
import java.util.Set;

import org.apache.accumulo.core.client.admin.TransactionStatus;
import org.apache.accumulo.fate.ReadOnlyTStore.TStatus;
import org.apache.accumulo.fate.zookeeper.FateLock;
import org.apache.accumulo.fate.zookeeper.FateLock.FateLockPath;
import org.apache.accumulo.fate.zookeeper.ServiceLock;
import org.apache.accumulo.fate.zookeeper.ServiceLock.ServiceLockPath;
import org.apache.accumulo.fate.zookeeper.ZooReader;
import org.apache.accumulo.fate.zookeeper.ZooReaderWriter;
import org.apache.accumulo.fate.zookeeper.ZooUtil.NodeMissingPolicy;
import org.apache.zookeeper.KeeperException;
import org.slf4j.Logger;
import org.slf4j.LoggerFactory;

import com.google.gson.Gson;
import com.google.gson.GsonBuilder;
import com.google.gson.JsonElement;
import com.google.gson.JsonObject;
import com.google.gson.JsonSerializationContext;
import com.google.gson.JsonSerializer;

import edu.umd.cs.findbugs.annotations.SuppressFBWarnings;

/**
 * A utility to administer FATE operations
 */
public class AdminUtil<T> {
  private static final Logger log = LoggerFactory.getLogger(AdminUtil.class);

  private final boolean exitOnError;

  /**
   * Default constructor
   */
  public AdminUtil() {
    this(true);
  }

  /**
   * Constructor
   *
   * @param exitOnError
   *          <code>System.exit(1)</code> on error if true
   */
  public AdminUtil(boolean exitOnError) {
    this.exitOnError = exitOnError;
  }

<<<<<<< HEAD
=======
  /**
   * FATE transaction status, including lock information.
   */
  public static class TransactionStatus {

    private final long txid;
    private final TStatus status;
    private final String debug;
    private final List<String> hlocks;
    private final List<String> wlocks;
    private final String top;
    private final long timeCreated;

    private TransactionStatus(Long tid, TStatus status, String debug, List<String> hlocks,
        List<String> wlocks, String top, Long timeCreated) {

      this.txid = tid;
      this.status = status;
      this.debug = debug;
      this.hlocks = Collections.unmodifiableList(hlocks);
      this.wlocks = Collections.unmodifiableList(wlocks);
      this.top = top;
      this.timeCreated = timeCreated;

    }

    /**
     * @return This fate operations transaction id, formatted in the same way as FATE transactions
     *         are in the Accumulo logs.
     */
    public String getTxid() {
      return String.format("%016x", txid);
    }

    public TStatus getStatus() {
      return status;
    }

    /**
     * @return The debug info for the operation on the top of the stack for this Fate operation.
     */
    public String getDebug() {
      return debug;
    }

    /**
     * @return list of namespace and table ids locked
     */
    public List<String> getHeldLocks() {
      return hlocks;
    }

    /**
     * @return list of namespace and table ids locked
     */
    public List<String> getWaitingLocks() {
      return wlocks;
    }

    /**
     * @return The operation on the top of the stack for this Fate operation.
     */
    public String getTop() {
      return top;
    }

    /**
     * @return The timestamp of when the operation was created in ISO format with UTC timezone.
     */
    public String getTimeCreatedFormatted() {
      return timeCreated > 0 ? new Date(timeCreated).toInstant().atZone(ZoneOffset.UTC)
          .format(DateTimeFormatter.ISO_DATE_TIME) : "ERROR";
    }

    /**
     * @return The unformatted form of the timestamp.
     */
    public long getTimeCreated() {
      return timeCreated;
    }
  }

>>>>>>> 4b66b96b
  public static class FateStatus {

    private final List<TransactionStatus> transactions;
    private final Map<String,List<String>> danglingHeldLocks;
    private final Map<String,List<String>> danglingWaitingLocks;

    /**
     * Convert FATE transactions IDs in keys of map to format that used in printing and logging FATE
     * transactions ids. This is done so that if the map is printed, the output can be used to
     * search Accumulo's logs.
     */
    private static Map<String,List<String>> convert(Map<Long,List<String>> danglocks) {
      if (danglocks.isEmpty()) {
        return Collections.emptyMap();
      }

      Map<String,List<String>> ret = new HashMap<>();
      for (Entry<Long,List<String>> entry : danglocks.entrySet()) {
        ret.put(String.format("%016x", entry.getKey()),
            Collections.unmodifiableList(entry.getValue()));
      }
      return Collections.unmodifiableMap(ret);
    }

    private FateStatus(List<TransactionStatus> transactions,
        Map<Long,List<String>> danglingHeldLocks, Map<Long,List<String>> danglingWaitingLocks) {
      this.transactions = Collections.unmodifiableList(transactions);
      this.danglingHeldLocks = convert(danglingHeldLocks);
      this.danglingWaitingLocks = convert(danglingWaitingLocks);
    }

    public List<TransactionStatus> getTransactions() {
      return transactions;
    }

    /**
     * Get locks that are held by non existent FATE transactions. These are table or namespace
     * locks.
     *
     * @return map where keys are transaction ids and values are a list of table IDs and/or
     *         namespace IDs. The transaction IDs are in the same format as transaction IDs in the
     *         Accumulo logs.
     */
    public Map<String,List<String>> getDanglingHeldLocks() {
      return danglingHeldLocks;
    }

    /**
     * Get locks that are waiting to be acquired by non existent FATE transactions. These are table
     * or namespace locks.
     *
     * @return map where keys are transaction ids and values are a list of table IDs and/or
     *         namespace IDs. The transaction IDs are in the same format as transaction IDs in the
     *         Accumulo logs.
     */
    public Map<String,List<String>> getDanglingWaitingLocks() {
      return danglingWaitingLocks;
    }
  }

  /**
   * Returns a list of the FATE transactions, optionally filtered by transaction id and status. This
   * method does not process lock information, if lock information is desired, use
   * {@link #getStatus(ReadOnlyTStore, ZooReader, String, Set, EnumSet)}
   *
   * @param zs
   *          read-only zoostore
   * @param filterTxid
   *          filter results to include for provided transaction ids.
   * @param filterStatus
   *          filter results to include only provided status types
   * @return list of FATE transactions that match filter criteria
   */
  public List<TransactionStatus> getTransactionStatus(ReadOnlyTStore<T> zs, Set<Long> filterTxid,
      EnumSet<TStatus> filterStatus) {

    FateStatus status = getTransactionStatus(zs, filterTxid, filterStatus,
        Collections.<Long,List<String>>emptyMap(), Collections.<Long,List<String>>emptyMap());

    return status.getTransactions();
  }

  /**
   * Get the FATE transaction status and lock information stored in zookeeper, optionally filtered
   * by transaction id and filter status.
   *
   * @param zs
   *          read-only zoostore
   * @param zk
   *          zookeeper reader.
   * @param lockPath
   *          the zookeeper path for locks
   * @param filterTxid
   *          filter results to include for provided transaction ids.
   * @param filterStatus
   *          filter results to include only provided status types
   * @return a summary container of the fate transactions.
   * @throws KeeperException
   *           if zookeeper exception occurs
   * @throws InterruptedException
   *           if process is interrupted.
   */
  public FateStatus getStatus(ReadOnlyTStore<T> zs, ZooReader zk, String lockPath,
      Set<Long> filterTxid, EnumSet<TStatus> filterStatus)
      throws KeeperException, InterruptedException {

    Map<Long,List<String>> heldLocks = new HashMap<>();
    Map<Long,List<String>> waitingLocks = new HashMap<>();

    findLocks(zk, lockPath, heldLocks, waitingLocks);

    return getTransactionStatus(zs, filterTxid, filterStatus, heldLocks, waitingLocks);

  }

  /**
   * Walk through the lock nodes in zookeeper to find and populate held locks and waiting locks.
   *
   * @param zk
   *          zookeeper reader
   * @param lockPath
   *          the zookeeper path for locks
   * @param heldLocks
   *          map for returning transactions with held locks
   * @param waitingLocks
   *          map for returning transactions with waiting locks
   * @throws KeeperException
   *           if initial lock list cannot be read.
   * @throws InterruptedException
   *           if thread interrupt detected while processing.
   */
  private void findLocks(ZooReader zk, final String lockPath,
      final Map<Long,List<String>> heldLocks, final Map<Long,List<String>> waitingLocks)
      throws KeeperException, InterruptedException {

    // stop with exception if lock ids cannot be retrieved from zookeeper
    List<String> lockedIds = zk.getChildren(lockPath);

    for (String id : lockedIds) {

      try {

        FateLockPath fLockPath = FateLock.path(lockPath + "/" + id);
        List<String> lockNodes =
            FateLock.validateAndSort(fLockPath, zk.getChildren(fLockPath.toString()));

        int pos = 0;
        boolean sawWriteLock = false;

        for (String node : lockNodes) {
          try {
            byte[] data = zk.getData(lockPath + "/" + id + "/" + node);
            String[] lda = new String(data, UTF_8).split(":");

            if (lda[0].charAt(0) == 'W')
              sawWriteLock = true;

            Map<Long,List<String>> locks;

            if (pos == 0) {
              locks = heldLocks;
            } else if (lda[0].charAt(0) == 'R' && !sawWriteLock) {
              locks = heldLocks;
            } else {
              locks = waitingLocks;
            }

            locks.computeIfAbsent(Long.parseLong(lda[1], 16), k -> new ArrayList<>())
                .add(lda[0].charAt(0) + ":" + id);

          } catch (Exception e) {
            log.error("{}", e.getMessage(), e);
          }
          pos++;
        }

      } catch (KeeperException ex) {
        /*
         * could be transient zk error. Log, but try to process rest of list rather than throwing
         * exception here
         */
        log.error("Failed to read locks for " + id + " continuing.", ex);

      } catch (InterruptedException ex) {
        Thread.currentThread().interrupt();
        throw ex;
      }
    }
  }

  /**
   * Returns fate status, possibly filtered
   *
   * @param zs
   *          read-only access to a populated transaction store.
   * @param filterTxid
   *          Optional. List of transactions to filter results - if null, all transactions are
   *          returned
   * @param filterStatus
   *          Optional. List of status types to filter results - if null, all transactions are
   *          returned.
   * @param heldLocks
   *          populated list of locks held by transaction - or an empty map if none.
   * @param waitingLocks
   *          populated list of locks held by transaction - or an empty map if none.
   * @return current fate and lock status
   */
  private FateStatus getTransactionStatus(ReadOnlyTStore<T> zs, Set<Long> filterTxid,
      EnumSet<TStatus> filterStatus, Map<Long,List<String>> heldLocks,
      Map<Long,List<String>> waitingLocks) {

    List<Long> transactions = zs.list();
    List<TransactionStatus> statuses = new ArrayList<>(transactions.size());
    Gson gson = new GsonBuilder()
        .registerTypeAdapter(ReadOnlyRepo.class, new InterfaceSerializer<>())
        .registerTypeAdapter(Repo.class, new InterfaceSerializer<>())
        .registerTypeAdapter(byte[].class, new ByteArraySerializer()).setPrettyPrinting().create();

    for (Long tid : transactions) {

      zs.reserve(tid);

      String debug = (String) zs.getProperty(tid, "debug");

      List<String> hlocks = heldLocks.remove(tid);

      if (hlocks == null) {
        hlocks = Collections.emptyList();
      }

      List<String> wlocks = waitingLocks.remove(tid);

      if (wlocks == null) {
        wlocks = Collections.emptyList();
      }

      String top = null;
      ReadOnlyRepo<T> repo = zs.top(tid);
      if (repo != null)
        top = repo.getDescription();

      TStatus status = zs.getStatus(tid);

      long timeCreated = zs.timeCreated(tid);

      List<ReadOnlyRepo<T>> repoStack = zs.getStack(tid);
      FateStack fateStack = new FateStack(tid, repoStack);

      zs.unreserve(tid, 0);

      if ((filterTxid != null && !filterTxid.contains(tid))
          || (filterStatus != null && !filterStatus.contains(status)))
        continue;

      statuses.add(new TransactionStatus(tid, status.toString(), debug, hlocks, wlocks, top,
          timeCreated, gson.toJson(fateStack)));
    }

    return new FateStatus(statuses, heldLocks, waitingLocks);

  }

  public void print(ReadOnlyTStore<T> zs, ZooReader zk, String lockPath)
      throws KeeperException, InterruptedException {
    print(zs, zk, lockPath, new Formatter(System.out), null, null);
  }

  public void print(ReadOnlyTStore<T> zs, ZooReader zk, String lockPath, Formatter fmt,
      Set<Long> filterTxid, EnumSet<TStatus> filterStatus)
      throws KeeperException, InterruptedException {

    FateStatus fateStatus = getStatus(zs, zk, lockPath, filterTxid, filterStatus);

    for (TransactionStatus txStatus : fateStatus.getTransactions()) {
      fmt.format(
          "txid: %s  status: %-18s  op: %-15s  locked: %-15s locking: %-15s top: %-15s created: %s%n",
          txStatus.getTxid(), txStatus.getStatus(), txStatus.getDebug(), txStatus.getHeldLocks(),
          txStatus.getWaitingLocks(), txStatus.getTop(), txStatus.getTimeCreatedFormatted());
    }
    fmt.format(" %s transactions", fateStatus.getTransactions().size());

    if (!fateStatus.getDanglingHeldLocks().isEmpty()
        || !fateStatus.getDanglingWaitingLocks().isEmpty()) {
      fmt.format("%nThe following locks did not have an associated FATE operation%n");
      for (Entry<String,List<String>> entry : fateStatus.getDanglingHeldLocks().entrySet())
        fmt.format("txid: %s  locked: %s%n", entry.getKey(), entry.getValue());

      for (Entry<String,List<String>> entry : fateStatus.getDanglingWaitingLocks().entrySet())
        fmt.format("txid: %s  locking: %s%n", entry.getKey(), entry.getValue());
    }
  }

  public boolean prepDelete(TStore<T> zs, ZooReaderWriter zk, ServiceLockPath path,
      String txidStr) {
    if (!checkGlobalLock(zk, path)) {
      return false;
    }

    long txid;
    try {
      txid = Long.parseLong(txidStr, 16);
    } catch (NumberFormatException nfe) {
      log.error("Invalid transaction ID format: {}", txidStr);
      return false;
    }
    boolean state = false;
    zs.reserve(txid);
    TStatus ts = zs.getStatus(txid);
    switch (ts) {
      case UNKNOWN:
        log.error("Invalid transaction ID: {}", txid);
        break;

      case SUBMITTED:
      case IN_PROGRESS:
      case NEW:
      case FAILED:
      case FAILED_IN_PROGRESS:
      case SUCCESSFUL:
        log.info("Deleting transaction: {}, {}", txid, ts);
        zs.delete(txid);
        state = true;
        break;
    }

    zs.unreserve(txid, 0);
    return state;
  }

  public boolean prepFail(TStore<T> zs, ZooReaderWriter zk, ServiceLockPath path, String txidStr) {
    if (!checkGlobalLock(zk, path)) {
      return false;
    }

    long txid;
    try {
      txid = Long.parseLong(txidStr, 16);
    } catch (NumberFormatException nfe) {
      log.error("Invalid transaction ID format: {}", txidStr);
      return false;
    }
    boolean state = false;
    zs.reserve(txid);
    TStatus ts = zs.getStatus(txid);
    switch (ts) {
      case UNKNOWN:
        log.error("Invalid transaction ID: {}", txid);
        break;

      case SUBMITTED:
      case IN_PROGRESS:
      case NEW:
        log.info("Failing transaction: {}, {}", txid, ts);
        zs.setStatus(txid, TStatus.FAILED_IN_PROGRESS);
        state = true;
        break;

      case SUCCESSFUL:
        log.info("Transaction already completed: {}, {}", txid, ts);
        break;

      case FAILED:
      case FAILED_IN_PROGRESS:
        log.info("Transaction already failed: {}, {}", txid, ts);
        state = true;
        break;
    }

    zs.unreserve(txid, 0);
    return state;
  }

  public void deleteLocks(ZooReaderWriter zk, String path, String txidStr)
      throws KeeperException, InterruptedException {
    // delete any locks assoc w/ fate operation
    List<String> lockedIds = zk.getChildren(path);

    for (String id : lockedIds) {
      List<String> lockNodes = zk.getChildren(path + "/" + id);
      for (String node : lockNodes) {
        String lockPath = path + "/" + id + "/" + node;
        byte[] data = zk.getData(path + "/" + id + "/" + node);
        String[] lda = new String(data, UTF_8).split(":");
        if (lda[1].equals(txidStr))
          zk.recursiveDelete(lockPath, NodeMissingPolicy.SKIP);
      }
    }
  }

  @SuppressFBWarnings(value = "DM_EXIT",
      justification = "TODO - should probably avoid System.exit here; "
          + "this code is used by the fate admin shell command")
  public boolean checkGlobalLock(ZooReaderWriter zk, ServiceLockPath path) {
    try {
      if (ServiceLock.getLockData(zk.getZooKeeper(), path) != null) {
        log.error("Manager lock is held, not running");
        if (this.exitOnError)
          System.exit(1);
        else
          return false;
      }
    } catch (KeeperException e) {
      log.error("Could not read manager lock, not running ", e);
      if (this.exitOnError)
        System.exit(1);
      else
        return false;
    } catch (InterruptedException e) {
      log.error("Could not read manager lock, not running", e);
      if (this.exitOnError)
        System.exit(1);
      else
        return false;
    }
    return true;
  }

  public class FateStack {
    String txid;
    List<ReadOnlyRepo<T>> stack;

    FateStack(Long txid, List<ReadOnlyRepo<T>> stack) {
      this.txid = String.format("%016x", txid);
      this.stack = stack;
    }
  }

  // this class serializes references to interfaces with the concrete class name
  private static class InterfaceSerializer<T> implements JsonSerializer<T> {
    @Override
    public JsonElement serialize(T link, Type type, JsonSerializationContext context) {
      JsonElement je = context.serialize(link, link.getClass());
      JsonObject jo = new JsonObject();
      jo.add(link.getClass().getName(), je);
      return jo;
    }
  }

  // the purpose of this class is to be serialized as JSon for display
  public static class ByteArrayContainer {
    public String asUtf8;
    public String asBase64;

    ByteArrayContainer(byte[] ba) {
      asUtf8 = new String(ba, UTF_8);
      asBase64 = Base64.getUrlEncoder().encodeToString(ba);
    }
  }

  // serialize byte arrays in human and machine readable ways
  private static class ByteArraySerializer implements JsonSerializer<byte[]> {
    @Override
    public JsonElement serialize(byte[] link, Type type, JsonSerializationContext context) {
      return context.serialize(new ByteArrayContainer(link));
    }
  }
}<|MERGE_RESOLUTION|>--- conflicted
+++ resolved
@@ -79,91 +79,6 @@
     this.exitOnError = exitOnError;
   }
 
-<<<<<<< HEAD
-=======
-  /**
-   * FATE transaction status, including lock information.
-   */
-  public static class TransactionStatus {
-
-    private final long txid;
-    private final TStatus status;
-    private final String debug;
-    private final List<String> hlocks;
-    private final List<String> wlocks;
-    private final String top;
-    private final long timeCreated;
-
-    private TransactionStatus(Long tid, TStatus status, String debug, List<String> hlocks,
-        List<String> wlocks, String top, Long timeCreated) {
-
-      this.txid = tid;
-      this.status = status;
-      this.debug = debug;
-      this.hlocks = Collections.unmodifiableList(hlocks);
-      this.wlocks = Collections.unmodifiableList(wlocks);
-      this.top = top;
-      this.timeCreated = timeCreated;
-
-    }
-
-    /**
-     * @return This fate operations transaction id, formatted in the same way as FATE transactions
-     *         are in the Accumulo logs.
-     */
-    public String getTxid() {
-      return String.format("%016x", txid);
-    }
-
-    public TStatus getStatus() {
-      return status;
-    }
-
-    /**
-     * @return The debug info for the operation on the top of the stack for this Fate operation.
-     */
-    public String getDebug() {
-      return debug;
-    }
-
-    /**
-     * @return list of namespace and table ids locked
-     */
-    public List<String> getHeldLocks() {
-      return hlocks;
-    }
-
-    /**
-     * @return list of namespace and table ids locked
-     */
-    public List<String> getWaitingLocks() {
-      return wlocks;
-    }
-
-    /**
-     * @return The operation on the top of the stack for this Fate operation.
-     */
-    public String getTop() {
-      return top;
-    }
-
-    /**
-     * @return The timestamp of when the operation was created in ISO format with UTC timezone.
-     */
-    public String getTimeCreatedFormatted() {
-      return timeCreated > 0 ? new Date(timeCreated).toInstant().atZone(ZoneOffset.UTC)
-          .format(DateTimeFormatter.ISO_DATE_TIME) : "ERROR";
-    }
-
-    /**
-     * @return The unformatted form of the timestamp.
-     */
-    public long getTimeCreated() {
-      return timeCreated;
-    }
-  }
-
->>>>>>> 4b66b96b
   public static class FateStatus {
 
     private final List<TransactionStatus> transactions;
