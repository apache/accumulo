--- conflicted
+++ resolved
@@ -132,12 +132,8 @@
       throw new RuntimeException(ex);
     }
   }
-<<<<<<< HEAD
 
-  public static List<String> validateAndSortChildrenByLockPrefix(String path,
-=======
   public static List<String> validateAndSortChildrenByLockPrefix(FateLockPath path,
->>>>>>> da759df1
       List<String> children) {
     log.trace("validating and sorting children at path {}", path);
     List<String> validChildren = new ArrayList<>();
@@ -155,7 +151,6 @@
             Integer.parseInt(sequenceNum);
             validChildren.add(c);
           } catch (NumberFormatException e) {
-<<<<<<< HEAD
             log.warn("Fate lock found with invalid sequence number format: {} (not a number)", c);
           }
         } else {
@@ -165,15 +160,6 @@
       } else {
         log.warn("Fate lock found with invalid lock format: {} (does not start with {})", c,
             PREFIX);
-=======
-            log.warn("Child found with invalid sequence format: {} (not a number)", c);
-          }
-        } else {
-          log.warn("Child found with invalid sequence format: {} (not 10 characters)", c);
-        }
-      } else {
-        log.warn("Child found with invalid format: {} (does not start with {})", c, PREFIX);
->>>>>>> da759df1
       }
     });
 
