/*
 * Licensed to the Apache Software Foundation (ASF) under one
 * or more contributor license agreements.  See the NOTICE file
 * distributed with this work for additional information
 * regarding copyright ownership.  The ASF licenses this file
 * to you under the Apache License, Version 2.0 (the
 * "License"); you may not use this file except in compliance
 * with the License.  You may obtain a copy of the License at
 *
 *   http://www.apache.org/licenses/LICENSE-2.0
 *
 * Unless required by applicable law or agreed to in writing,
 * software distributed under the License is distributed on an
 * "AS IS" BASIS, WITHOUT WARRANTIES OR CONDITIONS OF ANY
 * KIND, either express or implied.  See the License for the
 * specific language governing permissions and limitations
 * under the License.
 */
package org.apache.accumulo.fate.zookeeper;

import static java.nio.charset.StandardCharsets.UTF_8;

import java.util.ArrayList;
import java.util.Comparator;
import java.util.List;
import java.util.UUID;

import org.apache.accumulo.core.conf.AccumuloConfiguration;
import org.apache.accumulo.core.conf.Property;
import org.apache.accumulo.fate.zookeeper.ZooCache.ZcStat;
import org.apache.accumulo.fate.zookeeper.ZooUtil.LockID;
import org.apache.accumulo.fate.zookeeper.ZooUtil.NodeMissingPolicy;
import org.apache.zookeeper.CreateMode;
import org.apache.zookeeper.KeeperException;
import org.apache.zookeeper.KeeperException.Code;
import org.apache.zookeeper.WatchedEvent;
import org.apache.zookeeper.Watcher;
import org.apache.zookeeper.Watcher.Event.EventType;
import org.apache.zookeeper.Watcher.Event.KeeperState;
import org.apache.zookeeper.ZooKeeper;
import org.apache.zookeeper.data.Stat;
import org.slf4j.Logger;
import org.slf4j.LoggerFactory;

public class ZooLock implements Watcher {
  private static final Logger LOG = LoggerFactory.getLogger(ZooLock.class);

  private static final String ZLOCK_PREFIX = "zlock#";

  private static class Prefix {
    private final String prefix;

    public Prefix(String prefix) {
      this.prefix = prefix;
    }

    @Override
    public String toString() {
      return this.prefix;
    }

  }

  public enum LockLossReason {
    LOCK_DELETED, SESSION_EXPIRED
  }

  public interface LockWatcher {
    void lostLock(LockLossReason reason);

    /**
     * lost the ability to monitor the lock node, and its status is unknown
     */
    void unableToMonitorLockNode(Exception e);
  }

  public interface AccumuloLockWatcher extends LockWatcher {
    void acquiredLock();

    void failedToAcquireLock(Exception e);
  }

  private final String path;
  protected final ZooKeeper zooKeeper;
  private final Prefix vmLockPrefix;

  private LockWatcher lockWatcher;
  private String lockNodeName;
  private volatile boolean lockWasAcquired;
  private volatile boolean watchingParent = false;

  private String createdNodeName;
  private String watchingNodeName;

  public ZooLock(AccumuloConfiguration conf, String path, UUID uuid) {
    this(conf.get(Property.INSTANCE_ZK_HOST),
        (int) conf.getTimeInMillis(Property.INSTANCE_ZK_TIMEOUT),
        conf.get(Property.INSTANCE_SECRET), path, uuid);
  }

  public ZooLock(String zookeepers, int timeInMillis, String secret, String path, UUID uuid) {
    this.zooKeeper = ZooSession.getAuthenticatedSession(zookeepers, timeInMillis, "digest",
        ("accumulo" + ":" + secret).getBytes(UTF_8));
    this.path = path;
    try {
      zooKeeper.exists(path, this);
      watchingParent = true;
      this.vmLockPrefix = new Prefix(ZLOCK_PREFIX + uuid.toString() + "#");
    } catch (Exception ex) {
      LOG.error("Error setting initial watch", ex);
      throw new RuntimeException(ex);
    }
  }

  private static class LockWatcherWrapper implements AccumuloLockWatcher {

    boolean acquiredLock = false;
    LockWatcher lw;

    public LockWatcherWrapper(LockWatcher lw2) {
      this.lw = lw2;
    }

    @Override
    public void acquiredLock() {
      acquiredLock = true;
    }

    @Override
    public void failedToAcquireLock(Exception e) {}

    @Override
    public void lostLock(LockLossReason reason) {
      lw.lostLock(reason);
    }

    @Override
    public void unableToMonitorLockNode(Exception e) {
      lw.unableToMonitorLockNode(e);
    }

  }

  public synchronized boolean tryLock(LockWatcher lw, byte[] data)
      throws KeeperException, InterruptedException {

    LockWatcherWrapper lww = new LockWatcherWrapper(lw);

    lock(lww, data);

    if (lww.acquiredLock) {
      return true;
    }

    // If we didn't acquire the lock, then delete the path we just created
    if (createdNodeName != null) {
      String pathToDelete = path + "/" + createdNodeName;
      LOG.debug("[{}] Failed to acquire lock in tryLock(), deleting all at path: {}", vmLockPrefix,
          pathToDelete);
      recursiveDelete(pathToDelete, NodeMissingPolicy.SKIP);
      createdNodeName = null;
    }

    return false;
  }

  /**
   * This method will delete a node and all its children.
   */
  private void recursiveDelete(String zPath, NodeMissingPolicy policy)
      throws KeeperException, InterruptedException {
    if (policy == NodeMissingPolicy.CREATE) {
      throw new IllegalArgumentException(policy.name() + " is invalid for this operation");
    }
    try {
      // delete children
      for (String child : zooKeeper.getChildren(zPath, null)) {
        recursiveDelete(zPath + "/" + child, NodeMissingPolicy.SKIP);
      }

      // delete self
      zooKeeper.delete(zPath, -1);
    } catch (KeeperException e) {
      // new child appeared; try again
      if (e.code() == Code.NOTEMPTY) {
        recursiveDelete(zPath, policy);
      }
      if (policy == NodeMissingPolicy.SKIP && e.code() == Code.NONODE) {
        return;
      }
      throw e;
    }
  }

  /**
   * Sort list of ephemeral nodes by their sequence number. Any ephemeral nodes that are not of the
   * correct form will sort last.
   *
   * @param children
   *          list of ephemeral nodes
   * @return list of ephemeral nodes that have valid formats, sorted by sequence number
   */
  public static List<String> validateAndSortChildrenByLockPrefix(String path,
      List<String> children) {
    LOG.debug("validating and sorting children at path {}", path);
    List<String> validChildren = new ArrayList<>();
    if (null == children || children.size() == 0) {
      return validChildren;
    }
    children.forEach(c -> {
      LOG.trace("Validating {}", c);
      if (c.startsWith(ZLOCK_PREFIX)) {
        String candidate = c.substring(ZLOCK_PREFIX.length() + 1);
        if (candidate.contains("#")) {
          int idx = candidate.indexOf('#');
          String uuid = candidate.substring(0, idx - 1);
          String sequenceNum = candidate.substring(idx + 1);
          try {
            LOG.trace("Testing uuid format of {}", uuid);
            UUID.fromString(uuid);
            if (sequenceNum.length() == 10) {
              try {
                LOG.trace("Testing number format of {}", sequenceNum);
                Integer.parseInt(sequenceNum);
                validChildren.add(c);
              } catch (NumberFormatException e) {
                LOG.warn("Child found with invalid sequence format: {} (not a number)", c);
              }
            } else {
              LOG.warn("Child found with invalid sequence format: {} (not 10 characters)", c);
            }
          } catch (IllegalArgumentException e) {
            LOG.warn("Child found with invalid UUID format: {}", c);
          }
        } else {
          LOG.warn("Child found with invalid format: {} (does not contain second '#')", c);
        }
      } else {
        LOG.warn("Child found with invalid format: {} (does not start with {})", c, ZLOCK_PREFIX);
      }
    });

    if (validChildren.size() > 1) {
      validChildren.sort(new Comparator<String>() {
        @Override
        public int compare(String o1, String o2) {

          // Lock should be of the form:
          // zlock#UUID#sequenceNumber
          // Example:
          // zlock#44755fbe-1c9e-40b3-8458-03abaf950d7e#0000000000
          int secondHashIdx = 43;
          return Integer.valueOf(o1.substring(secondHashIdx))
              .compareTo(Integer.valueOf(o2.substring(secondHashIdx)));
        }
      });
    }
    if (LOG.isDebugEnabled()) {
      LOG.debug("Children nodes: {}", validChildren.size());
      validChildren.forEach(c -> LOG.debug("- {}", c));
    }
    return validChildren;
  }

  /**
   * Given a pre-sorted set of children ephemeral nodes where the node name is of the form
   * "zlock#UUID#sequenceNumber", find the ephemeral node that sorts before the ephemeralNode
   * parameter with the lowest sequence number
   *
   * @param children
   *          list of sequential ephemera nodes, already sorted
   * @param ephemeralNode
   *          starting node for the search
   * @return next lowest prefix with the lowest sequence number
   */
  public static String findLowestPrevPrefix(final List<String> children,
      final String ephemeralNode) {
    int idx = children.indexOf(ephemeralNode);
    // Get the prefix from the prior ephemeral node
    String prev = children.get(idx - 1);
    int prefixIdx = prev.lastIndexOf('#');
    String prevPrefix = prev.substring(0, prefixIdx);

    // Find the lowest sequential ephemeral node with prevPrefix
    int i = 2;
    String lowestPrevNode = prev;
    while ((idx - i) >= 0) {
      prev = children.get(idx - i);
      i++;
      if (prev.startsWith(prevPrefix)) {
        lowestPrevNode = prev;
      } else {
        break;
      }
    }
    return lowestPrevNode;
  }

  private synchronized void determineLockOwnership(final String createdEphemeralNode,
      final AccumuloLockWatcher lw) throws KeeperException, InterruptedException {

    if (createdNodeName == null) {
      throw new IllegalStateException(
          "Called determineLockOwnership() when ephemeralNodeName == null");
    }

<<<<<<< HEAD
    List<String> children = validateAndSortChildrenByLockPrefix(zooKeeper.getChildren(path, null));
=======
    List<String> children = validateAndSortChildrenByLockPrefix(path, zooKeeper.getChildren(path));
>>>>>>> f1ae1dc1

    if (null == children || !children.contains(createdEphemeralNode)) {
      LOG.error("Expected ephemeral node {} to be in the list of children {}", createdEphemeralNode,
          children);
      throw new RuntimeException(
          "Lock attempt ephemeral node no longer exist " + createdEphemeralNode);
    }

    if (children.get(0).equals(createdEphemeralNode)) {
      LOG.debug("[{}] First candidate is my lock, acquiring...", vmLockPrefix);
      if (!watchingParent) {
        throw new IllegalStateException(
            "Can not acquire lock, no longer watching parent : " + path);
      }
      this.lockWatcher = lw;
      this.lockNodeName = createdEphemeralNode;
      createdNodeName = null;
      lockWasAcquired = true;
      lw.acquiredLock();
    } else {
      LOG.debug("[{}] Lock held by another process with ephemeral node: {}", vmLockPrefix,
          children.get(0));

      String lowestPrevNode = findLowestPrevPrefix(children, createdEphemeralNode);

      watchingNodeName = path + "/" + lowestPrevNode;
      final String nodeToWatch = watchingNodeName;
      LOG.debug("[{}] Establishing watch on prior node {}", vmLockPrefix, nodeToWatch);
      Watcher priorNodeWatcher = new Watcher() {
        @Override
        public void process(WatchedEvent event) {
          if (LOG.isTraceEnabled()) {
            LOG.trace("[{}] Processing event:", vmLockPrefix);
            LOG.trace("- type  {}", event.getType());
            LOG.trace("- path  {}", event.getPath());
            LOG.trace("- state {}", event.getState());
          }
          boolean renew = true;
          if (event.getType() == EventType.NodeDeleted && event.getPath().equals(nodeToWatch)) {
            LOG.debug("[{}] Detected deletion of prior node {}, attempting to acquire lock",
                vmLockPrefix, nodeToWatch);
            synchronized (ZooLock.this) {
              try {
                if (createdNodeName != null) {
                  determineLockOwnership(createdEphemeralNode, lw);
                } else if (LOG.isDebugEnabled()) {
                  LOG.debug("[{}] While waiting for another lock {}, {} was deleted", vmLockPrefix,
                      nodeToWatch, createdEphemeralNode);
                }
              } catch (Exception e) {
                if (lockNodeName == null) {
                  // have not acquired lock yet
                  lw.failedToAcquireLock(e);
                }
              }
            }
            renew = false;
          }

          if (event.getState() == KeeperState.Expired
              || event.getState() == KeeperState.Disconnected) {
            synchronized (ZooLock.this) {
              if (lockNodeName == null) {
                LOG.info("Zookeeper Session expired / disconnected");
                lw.failedToAcquireLock(new Exception("Zookeeper Session expired / disconnected"));
              }
            }
            renew = false;
          }
          if (renew) {
            LOG.debug("[{}] Renewing watch on prior node  {}", vmLockPrefix, nodeToWatch);
            try {
              Stat restat = zooKeeper.exists(nodeToWatch, this);
              if (restat == null) {
                // if stat is null from the zookeeper.exists(path, Watcher) call, then we just
                // created a Watcher on a node that does not exist. Delete the watcher we just
                // created.
                zooKeeper.removeWatches(nodeToWatch, this, WatcherType.Any, true);
                determineLockOwnership(createdEphemeralNode, lw);
              }
            } catch (KeeperException | InterruptedException e) {
              lw.failedToAcquireLock(new Exception("Failed to renew watch on other master node"));
            }
          }
        }

      };

      Stat stat = zooKeeper.exists(nodeToWatch, priorNodeWatcher);
      if (stat == null) {
        // if stat is null from the zookeeper.exists(path, Watcher) call, then we just
        // created a Watcher on a node that does not exist. Delete the watcher we just created.
        zooKeeper.removeWatches(nodeToWatch, priorNodeWatcher, WatcherType.Any, true);
        determineLockOwnership(createdEphemeralNode, lw);
      }
    }

  }

  private void lostLock(LockLossReason reason) {
    LockWatcher localLw = lockWatcher;
    lockNodeName = null;
    lockWatcher = null;

    localLw.lostLock(reason);
  }

  public synchronized void lock(final AccumuloLockWatcher lw, byte[] data) {

    if (lockWatcher != null || lockNodeName != null || createdNodeName != null) {
      throw new IllegalStateException();
    }

    lockWasAcquired = false;

    try {
      final String lockPathPrefix = path + "/" + vmLockPrefix.toString();
      // Implement recipe at https://zookeeper.apache.org/doc/current/recipes.html#sc_recipes_Locks
      // except that instead of the ephemeral lock node being of the form guid-lock- use lock-guid-.
      // Another deviation from the recipe is that we cleanup any extraneous ephemeral nodes that
      // were created.
      final String createPath =
          zooKeeper.create(lockPathPrefix, data, ZooUtil.PUBLIC, CreateMode.EPHEMERAL_SEQUENTIAL);
      LOG.debug("[{}] Ephemeral node {} created", vmLockPrefix, createPath);

      // It's possible that the call above was retried several times and multiple ephemeral nodes
      // were created but the client missed the response for some reason. Find the ephemeral nodes
      // with this ZLOCK_UUID and lowest sequential number.
      List<String> children =
<<<<<<< HEAD
          validateAndSortChildrenByLockPrefix(zooKeeper.getChildren(path, null));
=======
          validateAndSortChildrenByLockPrefix(path, zooKeeper.getChildren(path));
>>>>>>> f1ae1dc1
      if (null == children || !children.contains(createPath.substring(path.length() + 1))) {
        LOG.error("Expected ephemeral node {} to be in the list of children {}", createPath,
            children);
        throw new RuntimeException("Lock attempt ephemeral node no longer exist " + createPath);
      }

      String lowestSequentialPath = null;
      boolean msgLoggedOnce = false;
      for (String child : children) {
        if (child.startsWith(vmLockPrefix.toString())) {
          if (null == lowestSequentialPath) {
            if (createPath.equals(path + "/" + child)) {
              // the path returned from create is the lowest sequential one
              lowestSequentialPath = createPath;
              break;
            }
            lowestSequentialPath = path + "/" + child;
            LOG.debug("[{}] lowest sequential node found: {}", vmLockPrefix, lowestSequentialPath);
          } else {
            if (!msgLoggedOnce) {
              LOG.info(
                  "[{}] Zookeeper client missed server response, multiple ephemeral child nodes created at {}",
                  vmLockPrefix, lockPathPrefix);
              msgLoggedOnce = true;
            }
            LOG.debug("[{}] higher sequential node found: {}, deleting it", vmLockPrefix, child);
            try {
              zooKeeper.delete(path + "/" + child, -1);
            } catch (KeeperException e) {
              // ignore the case where the node doesn't exist
              if (e.code() != Code.NONODE) {
                throw e;
              }
            }
          }
        }
      }
      final String pathForWatcher = lowestSequentialPath;

      // Set a watcher on the lowest sequential node that we created, this handles the case
      // where the node we created is deleted or if this client becomes disconnected.
      LOG.debug("[{}] Setting watcher on {}", vmLockPrefix, pathForWatcher);
      Watcher watcherForNodeWeCreated = new Watcher() {

        private void failedToAcquireLock() {
          LOG.debug("[{}] Lock deleted before acquired, setting createdNodeName {} to null",
              vmLockPrefix, createdNodeName);
          lw.failedToAcquireLock(new Exception("Lock deleted before acquired"));
          createdNodeName = null;
        }

        @Override
        public void process(WatchedEvent event) {
          synchronized (ZooLock.this) {
            if (lockNodeName != null && event.getType() == EventType.NodeDeleted
                && event.getPath().equals(path + "/" + lockNodeName)) {
              LOG.debug("[{}] {} was deleted", vmLockPrefix, lockNodeName);
              lostLock(LockLossReason.LOCK_DELETED);
            } else if (createdNodeName != null && event.getType() == EventType.NodeDeleted
                && event.getPath().equals(path + "/" + createdNodeName)) {
              LOG.debug("[{}] {} was deleted", vmLockPrefix, createdNodeName);
              failedToAcquireLock();
            } else if (event.getState() != KeeperState.Disconnected
                && event.getState() != KeeperState.Expired
                && (lockNodeName != null || createdNodeName != null)) {
              LOG.debug("Unexpected event watching lock node {} {}", event, pathForWatcher);
              try {
                Stat stat2 = zooKeeper.exists(pathForWatcher, this);
                if (stat2 == null) {
                  // if stat is null from the zookeeper.exists(path, Watcher) call, then we just
                  // created a Watcher on a node that does not exist. Delete the watcher we just
                  // created.
                  zooKeeper.removeWatches(pathForWatcher, this, WatcherType.Any, true);

                  if (lockNodeName != null)
                    lostLock(LockLossReason.LOCK_DELETED);
                  else if (createdNodeName != null)
                    failedToAcquireLock();
                }
              } catch (Exception e) {
                lockWatcher.unableToMonitorLockNode(e);
                LOG.error("Failed to stat lock node: {} ", pathForWatcher, e);
              }
            }

          }
        }
      };

      Stat stat = zooKeeper.exists(pathForWatcher, watcherForNodeWeCreated);
      if (stat == null) {
        // if stat is null from the zookeeper.exists(path, Watcher) call, then we just
        // created a Watcher on a node that does not exist. Delete the watcher we just created.
        zooKeeper.removeWatches(pathForWatcher, watcherForNodeWeCreated, WatcherType.Any, true);
        lw.failedToAcquireLock(new Exception("Lock does not exist after create"));
        return;
      }

      createdNodeName = pathForWatcher.substring(path.length() + 1);

      // We have created a node, do we own the lock?
      determineLockOwnership(createdNodeName, lw);

    } catch (KeeperException | InterruptedException e) {
      lw.failedToAcquireLock(e);
    }
  }

  public synchronized boolean tryToCancelAsyncLockOrUnlock()
      throws InterruptedException, KeeperException {
    boolean del = false;

    if (createdNodeName != null) {
      String pathToDelete = path + "/" + createdNodeName;
      LOG.debug("[{}] Deleting all at path {} due to lock cancellation", vmLockPrefix,
          pathToDelete);
      recursiveDelete(pathToDelete, NodeMissingPolicy.SKIP);
      del = true;
    }

    if (lockNodeName != null) {
      unlock();
      del = true;
    }

    return del;
  }

  public synchronized void unlock() throws InterruptedException, KeeperException {
    if (lockNodeName == null) {
      throw new IllegalStateException();
    }

    LockWatcher localLw = lockWatcher;
    String localLock = lockNodeName;

    lockNodeName = null;
    lockWatcher = null;

    final String pathToDelete = path + "/" + localLock;
    LOG.debug("[{}] Deleting all at path {} due to unlock", vmLockPrefix, pathToDelete);
    recursiveDelete(pathToDelete, NodeMissingPolicy.SKIP);

    localLw.lostLock(LockLossReason.LOCK_DELETED);
  }

  /**
   * @return path of node that this lock is watching
   */
  public synchronized String getWatching() {
    return watchingNodeName;
  }

  public synchronized String getLockPath() {
    if (lockNodeName == null) {
      return null;
    }
    return path + "/" + lockNodeName;
  }

  public synchronized String getLockName() {
    return lockNodeName;
  }

  public synchronized LockID getLockID() {
    if (lockNodeName == null) {
      throw new IllegalStateException("Lock not held");
    }
    return new LockID(path, lockNodeName, zooKeeper.getSessionId());
  }

  /**
   * indicates if the lock was acquired in the past.... helps discriminate between the case where
   * the lock was never held, or held and lost....
   *
   * @return true if the lock was acquired, otherwise false.
   */
  public synchronized boolean wasLockAcquired() {
    return lockWasAcquired;
  }

  public synchronized boolean isLocked() {
    return lockNodeName != null;
  }

  public synchronized void replaceLockData(byte[] b) throws KeeperException, InterruptedException {
    if (getLockPath() != null)
      zooKeeper.setData(getLockPath(), b, -1);
  }

  @Override
  public synchronized void process(WatchedEvent event) {
    if (LOG.isDebugEnabled()) {
      LOG.debug("event {} {} {}", event.getPath(), event.getType(), event.getState());
    }

    watchingParent = false;

    if (event.getState() == KeeperState.Expired && lockNodeName != null) {
      lostLock(LockLossReason.SESSION_EXPIRED);
    } else {

      try { // set the watch on the parent node again
        zooKeeper.exists(path, this);
        watchingParent = true;
      } catch (KeeperException.ConnectionLossException ex) {
        // we can't look at the lock because we aren't connected, but our session is still good
        LOG.warn("lost connection to zookeeper", ex);
      } catch (Exception ex) {
        if (lockNodeName != null || createdNodeName != null) {
          lockWatcher.unableToMonitorLockNode(ex);
          LOG.error("Error resetting watch on ZooLock {} {}",
              lockNodeName != null ? lockNodeName : createdNodeName, event, ex);
        }
      }

    }

  }

  public static boolean isLockHeld(ZooCache zc, LockID lid) {

    List<String> children = validateAndSortChildrenByLockPrefix(lid.path, zc.getChildren(lid.path));

    if (children == null || children.isEmpty()) {
      return false;
    }

    String lockNode = children.get(0);
    if (!lid.node.equals(lockNode))
      return false;

    ZcStat stat = new ZcStat();
    return zc.get(lid.path + "/" + lid.node, stat) != null && stat.getEphemeralOwner() == lid.eid;
  }

  public static byte[] getLockData(ZooKeeper zk, String path)
      throws KeeperException, InterruptedException {

    List<String> children = validateAndSortChildrenByLockPrefix(path, zk.getChildren(path, false));

    if (children == null || children.isEmpty()) {
      return null;
    }

    String lockNode = children.get(0);

    return zk.getData(path + "/" + lockNode, false, null);
  }

  public static byte[] getLockData(org.apache.accumulo.fate.zookeeper.ZooCache zc, String path,
      ZcStat stat) {

    List<String> children = validateAndSortChildrenByLockPrefix(path, zc.getChildren(path));

    if (children == null || children.isEmpty()) {
      return null;
    }

    String lockNode = children.get(0);

    if (!lockNode.startsWith(ZLOCK_PREFIX)) {
      throw new RuntimeException("Node " + lockNode + " at " + path + " is not a lock node");
    }

    return zc.get(path + "/" + lockNode, stat);
  }

  public static long getSessionId(ZooCache zc, String path) {

    List<String> children = validateAndSortChildrenByLockPrefix(path, zc.getChildren(path));

    if (children == null || children.isEmpty()) {
      return 0;
    }

    String lockNode = children.get(0);

    ZcStat stat = new ZcStat();
    if (zc.get(path + "/" + lockNode, stat) != null)
      return stat.getEphemeralOwner();
    return 0;
  }

  public long getSessionId() throws KeeperException, InterruptedException {

    List<String> children = validateAndSortChildrenByLockPrefix(zooKeeper.getChildren(path, null));

    String lockNode = children.get(0);

    Stat stat = zooKeeper.exists(path + "/" + lockNode, null);
    if (null != stat) {
      return stat.getEphemeralOwner();
    } else {
      return 0;
    }
  }

  public static void deleteLock(ZooReaderWriter zk, String path)
      throws InterruptedException, KeeperException {

    List<String> children = validateAndSortChildrenByLockPrefix(path, zk.getChildren(path));

    if (children == null || children.isEmpty()) {
      throw new IllegalStateException("No lock is held at " + path);
    }

    String lockNode = children.get(0);

    if (!lockNode.startsWith(ZLOCK_PREFIX)) {
      throw new RuntimeException("Node " + lockNode + " at " + path + " is not a lock node");
    }

    String pathToDelete = path + "/" + lockNode;
    LOG.debug("Deleting all at path {} due to lock deletion", pathToDelete);
    zk.recursiveDelete(pathToDelete, NodeMissingPolicy.SKIP);

  }

  public static boolean deleteLock(ZooReaderWriter zk, String path, String lockData)
      throws InterruptedException, KeeperException {

    List<String> children = validateAndSortChildrenByLockPrefix(path, zk.getChildren(path));

    if (children == null || children.isEmpty()) {
      throw new IllegalStateException("No lock is held at " + path);
    }

    String lockNode = children.get(0);

    if (!lockNode.startsWith(ZLOCK_PREFIX)) {
      throw new RuntimeException("Node " + lockNode + " at " + path + " is not a lock node");
    }

    byte[] data = zk.getData(path + "/" + lockNode);

    if (lockData.equals(new String(data, UTF_8))) {
      String pathToDelete = path + "/" + lockNode;
      LOG.debug("Deleting all at path {} due to lock deletion", pathToDelete);
      zk.recursiveDelete(pathToDelete, NodeMissingPolicy.FAIL);
      return true;
    }

    return false;
  }
}<|MERGE_RESOLUTION|>--- conflicted
+++ resolved
@@ -304,11 +304,8 @@
           "Called determineLockOwnership() when ephemeralNodeName == null");
     }
 
-<<<<<<< HEAD
-    List<String> children = validateAndSortChildrenByLockPrefix(zooKeeper.getChildren(path, null));
-=======
-    List<String> children = validateAndSortChildrenByLockPrefix(path, zooKeeper.getChildren(path));
->>>>>>> f1ae1dc1
+    List<String> children =
+        validateAndSortChildrenByLockPrefix(path, zooKeeper.getChildren(path, null));
 
     if (null == children || !children.contains(createdEphemeralNode)) {
       LOG.error("Expected ephemeral node {} to be in the list of children {}", createdEphemeralNode,
@@ -438,11 +435,7 @@
       // were created but the client missed the response for some reason. Find the ephemeral nodes
       // with this ZLOCK_UUID and lowest sequential number.
       List<String> children =
-<<<<<<< HEAD
-          validateAndSortChildrenByLockPrefix(zooKeeper.getChildren(path, null));
-=======
-          validateAndSortChildrenByLockPrefix(path, zooKeeper.getChildren(path));
->>>>>>> f1ae1dc1
+          validateAndSortChildrenByLockPrefix(path, zooKeeper.getChildren(path, null));
       if (null == children || !children.contains(createPath.substring(path.length() + 1))) {
         LOG.error("Expected ephemeral node {} to be in the list of children {}", createPath,
             children);
@@ -729,7 +722,8 @@
 
   public long getSessionId() throws KeeperException, InterruptedException {
 
-    List<String> children = validateAndSortChildrenByLockPrefix(zooKeeper.getChildren(path, null));
+    List<String> children =
+        validateAndSortChildrenByLockPrefix(path, zooKeeper.getChildren(path, null));
 
     String lockNode = children.get(0);
 
