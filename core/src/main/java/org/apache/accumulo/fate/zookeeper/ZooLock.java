/*
 * Licensed to the Apache Software Foundation (ASF) under one
 * or more contributor license agreements.  See the NOTICE file
 * distributed with this work for additional information
 * regarding copyright ownership.  The ASF licenses this file
 * to you under the Apache License, Version 2.0 (the
 * "License"); you may not use this file except in compliance
 * with the License.  You may obtain a copy of the License at
 *
 *   http://www.apache.org/licenses/LICENSE-2.0
 *
 * Unless required by applicable law or agreed to in writing,
 * software distributed under the License is distributed on an
 * "AS IS" BASIS, WITHOUT WARRANTIES OR CONDITIONS OF ANY
 * KIND, either express or implied.  See the License for the
 * specific language governing permissions and limitations
 * under the License.
 */
package org.apache.accumulo.fate.zookeeper;

import static java.nio.charset.StandardCharsets.UTF_8;

import java.util.ArrayList;
import java.util.Comparator;
import java.util.List;
import java.util.UUID;

import org.apache.accumulo.core.conf.AccumuloConfiguration;
import org.apache.accumulo.core.conf.Property;
import org.apache.accumulo.fate.zookeeper.ZooCache.ZcStat;
import org.apache.accumulo.fate.zookeeper.ZooUtil.LockID;
import org.apache.accumulo.fate.zookeeper.ZooUtil.NodeMissingPolicy;
import org.apache.zookeeper.CreateMode;
import org.apache.zookeeper.KeeperException;
import org.apache.zookeeper.KeeperException.Code;
import org.apache.zookeeper.WatchedEvent;
import org.apache.zookeeper.Watcher;
import org.apache.zookeeper.Watcher.Event.EventType;
import org.apache.zookeeper.Watcher.Event.KeeperState;
import org.apache.zookeeper.ZooKeeper;
import org.apache.zookeeper.data.Stat;
import org.slf4j.Logger;
import org.slf4j.LoggerFactory;

public class ZooLock implements Watcher {
  private static final Logger LOG = LoggerFactory.getLogger(ZooLock.class);

  private static final String ZLOCK_PREFIX = "zlock#";
  private static final String ZLOCK_UUID = UUID.randomUUID().toString();
  private static final String VM_ZLOCK_PREFIX = ZLOCK_PREFIX + ZLOCK_UUID + "#";

  public static class Prefix {
    private final String prefix;

    public Prefix(String prefix) {
      this.prefix = prefix;
    }

    @Override
    public String toString() {
      return this.prefix;
    }

  }

  public enum LockLossReason {
    LOCK_DELETED, SESSION_EXPIRED
  }

  public interface LockWatcher {
    void lostLock(LockLossReason reason);

    /**
     * lost the ability to monitor the lock node, and its status is unknown
     */
    void unableToMonitorLockNode(Exception e);
  }

  public interface AccumuloLockWatcher extends LockWatcher {
    void acquiredLock();

    void failedToAcquireLock(Exception e);
  }

  private final String path;
  protected final ZooKeeper zooKeeper;

  private LockWatcher lockWatcher;
  private String lockNodeName;
  private volatile boolean lockWasAcquired;
  private volatile boolean watchingParent = false;

  private String createdNodeName;
  private String watchingNodeName;
  private Prefix vmLockPrefix;

  public ZooLock(AccumuloConfiguration conf, String path) {
    this(conf.get(Property.INSTANCE_ZK_HOST),
        (int) conf.getTimeInMillis(Property.INSTANCE_ZK_TIMEOUT),
        conf.get(Property.INSTANCE_SECRET), path);
  }

  public ZooLock(String zookeepers, int timeInMillis, String secret, String path) {
    this.zooKeeper = ZooSession.getAuthenticatedSession(zookeepers, timeInMillis, "digest",
        ("accumulo" + ":" + secret).getBytes(UTF_8));
    this.path = path;
    try {
      zooKeeper.exists(path, this);
      watchingParent = true;
      this.setVMLockPrefix(new Prefix(VM_ZLOCK_PREFIX));
    } catch (Exception ex) {
      LOG.warn("Error getting setting initial watch on ZooLock", ex);
      throw new RuntimeException(ex);
    }
  }

  public void setVMLockPrefix(Prefix p) {
    this.vmLockPrefix = p;
  }

  private static class LockWatcherWrapper implements AccumuloLockWatcher {

    boolean acquiredLock = false;
    LockWatcher lw;

    public LockWatcherWrapper(LockWatcher lw2) {
      this.lw = lw2;
    }

    @Override
    public void acquiredLock() {
      acquiredLock = true;
    }

    @Override
    public void failedToAcquireLock(Exception e) {}

    @Override
    public void lostLock(LockLossReason reason) {
      lw.lostLock(reason);
    }

    @Override
    public void unableToMonitorLockNode(Exception e) {
      lw.unableToMonitorLockNode(e);
    }

  }

  public synchronized boolean tryLock(LockWatcher lw, byte[] data)
      throws KeeperException, InterruptedException {

    LockWatcherWrapper lww = new LockWatcherWrapper(lw);

    lock(lww, data);

    if (lww.acquiredLock) {
      return true;
    }

    // If we didn't acquire the lock, then delete the path we just created
    if (createdNodeName != null) {
      String pathToDelete = path + "/" + createdNodeName;
<<<<<<< HEAD
      if (LOG.isDebugEnabled()) {
        LOG.debug("[{}] Failed to acquire lock in tryLock(), deleting all at path: {}",
            this.getZLockPrefix(), pathToDelete);
      }
      recursiveDelete(pathToDelete, NodeMissingPolicy.SKIP);
=======
      LOG.debug("[{}] Failed to acquire lock in tryLock(), deleting all at path: {}", vmLockPrefix,
          pathToDelete);
      zooKeeper.recursiveDelete(pathToDelete, NodeMissingPolicy.SKIP);
>>>>>>> 9addbac7
      createdNodeName = null;
    }

    return false;
  }

  /**
   * This method will delete a node and all its children.
   */
  private void recursiveDelete(String zPath, NodeMissingPolicy policy)
      throws KeeperException, InterruptedException {
    if (policy == NodeMissingPolicy.CREATE) {
      throw new IllegalArgumentException(policy.name() + " is invalid for this operation");
    }
    try {
      // delete children
      for (String child : zooKeeper.getChildren(zPath, null)) {
        recursiveDelete(zPath + "/" + child, NodeMissingPolicy.SKIP);
      }

      // delete self
      zooKeeper.delete(zPath, -1);
    } catch (KeeperException e) {
      // new child appeared; try again
      if (e.code() == Code.NOTEMPTY) {
        recursiveDelete(zPath, policy);
      }
      if (policy == NodeMissingPolicy.SKIP && e.code() == Code.NONODE) {
        return;
      }
      throw e;
    }
  }

  /**
   * Sort list of ephemeral nodes by their sequence number. Any ephemeral nodes that are not of the
   * correct form will sort last.
   *
   * @param children
   *          list of ephemeral nodes
   */
  public static void sortChildrenByLockPrefix(List<String> children) {
    children.sort(new Comparator<String>() {
      @Override
      public int compare(String o1, String o2) {

        // Lock should be of the form:
        // zlock#UUID#sequenceNumber
        // Example:
        // zlock#44755fbe-1c9e-40b3-8458-03abaf950d7e#0000000000

        boolean lValid = true;
        if (o1.length() != 53 && o1.lastIndexOf('#') != 42) {
          lValid = false;
        }
        boolean rValid = true;
        if (o2.length() != 53 && o2.lastIndexOf('#') != 42) {
          rValid = false;
        }
        // Make any invalid's sort last (higher)
        if (lValid && rValid) {
          int leftIdx = 43, rightIdx = 43;
          return Integer.valueOf(o1.substring(leftIdx))
              .compareTo(Integer.valueOf(o2.substring(rightIdx)));
        } else if (!lValid && rValid) {
          return 1;
        } else if (lValid && !rValid) {
          return -1;
        } else {
          return 0;
        }
      }
    });
    if (LOG.isDebugEnabled()) {
      LOG.debug("Children nodes: {}", children.size());
      children.forEach(c -> LOG.debug("- {}", c));
    }
  }

  /**
   * Given a pre-sorted set of children ephemeral nodes where the node name is of the form
   * "zlock#UUID#sequenceNumber", find the ephemeral node that sorts before the ephemeralNode
   * parameter with the lowest sequence number
   *
   * @param children
   *          list of sequential ephemera nodes, already sorted
   * @param ephemeralNode
   *          starting node for the search
   * @return next lowest prefix with the lowest sequence number
   */
  public static String findLowestPrevPrefix(final List<String> children,
      final String ephemeralNode) {
    int idx = children.indexOf(ephemeralNode);
    // Get the prefix from the prior ephemeral node
    String prev = children.get(idx - 1);
    int prefixIdx = prev.lastIndexOf('#');
    String prevPrefix = prev.substring(0, prefixIdx);

    // Find the lowest sequential ephemeral node with prevPrefix
    int i = 2;
    String lowestPrevNode = prev;
    while ((idx - i) >= 0) {
      prev = children.get(idx - i);
      i++;
      if (prev.startsWith(prevPrefix)) {
        lowestPrevNode = prev;
      } else {
        break;
      }
    }
    return lowestPrevNode;
  }

  private synchronized void determineLockOwnership(final String createdEphemeralNode,
      final AccumuloLockWatcher lw) throws KeeperException, InterruptedException {

    if (createdNodeName == null) {
      throw new IllegalStateException(
          "Called determineLockOwnership() when ephemeralNodeName == null");
    }

    List<String> children = new ArrayList<>();
    zooKeeper.getChildren(path, null).forEach(s -> {
      if (s.startsWith(ZLOCK_PREFIX)) {
        children.add(s);
      }
    });

    if (!children.contains(createdEphemeralNode)) {
      throw new RuntimeException(
          "Lock attempt ephemeral node no longer exist " + createdEphemeralNode);
    }
    sortChildrenByLockPrefix(children);

    if (children.get(0).equals(createdEphemeralNode)) {
      LOG.debug("[{}] First candidate is my lock, acquiring", vmLockPrefix);
      if (!watchingParent) {
        throw new IllegalStateException(
            "Can not acquire lock, no longer watching parent : " + path);
      }
      this.lockWatcher = lw;
      this.lockNodeName = createdEphemeralNode;
      createdNodeName = null;
      lockWasAcquired = true;
      lw.acquiredLock();
    } else {
      LOG.debug("[{}] Lock held by another process with ephemeral node: {}", vmLockPrefix,
          children.get(0));

      String lowestPrevNode = findLowestPrevPrefix(children, createdEphemeralNode);

      watchingNodeName = path + "/" + lowestPrevNode;
      final String nodeToWatch = watchingNodeName;
      LOG.debug("[{}] Establishing watch on prior node {}", vmLockPrefix, nodeToWatch);
      Watcher priorNodeWatcher = new Watcher() {
        @Override
        public void process(WatchedEvent event) {
          if (LOG.isTraceEnabled()) {
            LOG.trace("[{}] Processing event:", vmLockPrefix);
            LOG.trace("- type  {}", event.getType());
            LOG.trace("- path  {}", event.getPath());
            LOG.trace("- state {}", event.getState());
          }
          boolean renew = true;
          if (event.getType() == EventType.NodeDeleted && event.getPath().equals(nodeToWatch)) {
            LOG.debug("[{}] Detected deletion of prior node {}, attempting to acquire lock",
                vmLockPrefix, nodeToWatch);
            synchronized (ZooLock.this) {
              try {
                if (createdNodeName != null) {
                  determineLockOwnership(createdEphemeralNode, lw);
                } else if (LOG.isDebugEnabled()) {
                  LOG.debug("[{}] While waiting for another lock {}, {} was deleted", vmLockPrefix,
                      nodeToWatch, createdEphemeralNode);
                }
              } catch (Exception e) {
                if (lockNodeName == null) {
                  // have not acquired lock yet
                  lw.failedToAcquireLock(e);
                }
              }
            }
            renew = false;
          }

          if (event.getState() == KeeperState.Expired
              || event.getState() == KeeperState.Disconnected) {
            synchronized (ZooLock.this) {
              if (lockNodeName == null) {
                LOG.info("Zookeeper Session expired / disconnected");
                lw.failedToAcquireLock(new Exception("Zookeeper Session expired / disconnected"));
              }
            }
            renew = false;
          }
          if (renew) {
            LOG.debug("[{}] Renewing watch on prior node  {}", vmLockPrefix, nodeToWatch);
            try {
              Stat restat = zooKeeper.exists(nodeToWatch, this);
              if (restat == null) {
                // if stat is null from the zookeeper.exists(path, Watcher) call, then we just
                // created a Watcher on a node that does not exist. Delete the watcher we just
                // created.
                zooKeeper.removeWatches(nodeToWatch, this, WatcherType.Any, true);
                determineLockOwnership(createdEphemeralNode, lw);
              }
            } catch (KeeperException | InterruptedException e) {
              lw.failedToAcquireLock(new Exception("Failed to renew watch on other master node"));
            }
          }
        }

      };

      Stat stat = zooKeeper.exists(nodeToWatch, priorNodeWatcher);
      if (stat == null) {
        // if stat is null from the zookeeper.exists(path, Watcher) call, then we just
        // created a Watcher on a node that does not exist. Delete the watcher we just created.
        zooKeeper.removeWatches(nodeToWatch, priorNodeWatcher, WatcherType.Any, true);
        determineLockOwnership(createdEphemeralNode, lw);
      }
    }

  }

  private void lostLock(LockLossReason reason) {
    LockWatcher localLw = lockWatcher;
    lockNodeName = null;
    lockWatcher = null;

    localLw.lostLock(reason);
  }

  public synchronized void lock(final AccumuloLockWatcher lw, byte[] data) {

    if (lockWatcher != null || lockNodeName != null || createdNodeName != null) {
      throw new IllegalStateException();
    }

    lockWasAcquired = false;

    try {
      final String lockPathPrefix = path + "/" + vmLockPrefix.toString();
      // Implement recipe at https://zookeeper.apache.org/doc/current/recipes.html#sc_recipes_Locks
      // except that instead of the ephemeral lock node being of the form guid-lock- use lock-guid-.
      // Another deviation from the recipe is that we cleanup any extraneous ephemeral nodes that
      // were created.
<<<<<<< HEAD
      final String createPath =
          zooKeeper.create(lockPathPrefix, data, ZooUtil.PUBLIC, CreateMode.EPHEMERAL_SEQUENTIAL);
      if (LOG.isDebugEnabled()) {
        LOG.debug("[{}] Ephemeral node {} created", this.getZLockPrefix(), createPath);
      }
=======
      final String createPath = zooKeeper.putEphemeralSequential(lockPathPrefix, data);
      LOG.debug("[{}] Ephemeral node {} created", vmLockPrefix, createPath);
>>>>>>> 9addbac7

      // It's possible that the call above was retried several times and multiple ephemeral nodes
      // were created but the client missed the response for some reason. Find the ephemeral nodes
      // with this ZLOCK_UUID and lowest sequential number.
      List<String> children = new ArrayList<>();
      zooKeeper.getChildren(path, null).forEach(s -> {
        if (s.startsWith(ZLOCK_PREFIX)) {
          children.add(s);
        }
      });
      String lowestSequentialPath = null;
      sortChildrenByLockPrefix(children);
      boolean msgLoggedOnce = false;
      for (String child : children) {
        if (child.startsWith(vmLockPrefix.toString())) {
          if (null == lowestSequentialPath) {
            if (createPath.equals(path + "/" + child)) {
              // the path returned from create is the lowest sequential one
              lowestSequentialPath = createPath;
              break;
            }
            lowestSequentialPath = path + "/" + child;
            LOG.debug("[{}] lowest sequential node found: {}", vmLockPrefix, lowestSequentialPath);
          } else {
            if (!msgLoggedOnce) {
              LOG.info(
                  "[{}] Zookeeper client missed server response, multiple ephemeral child nodes created at {}",
                  vmLockPrefix, lockPathPrefix);
              msgLoggedOnce = true;
            }
<<<<<<< HEAD
            if (LOG.isDebugEnabled()) {
              LOG.debug("[{}] higher sequential node found: {}, deleting it", this.getZLockPrefix(),
                  child);
            }
            try {
              zooKeeper.delete(path + "/" + child, -1);
            } catch (KeeperException e) {
              // ignore the case where the node doesn't exist
              if (e.code() != Code.NONODE) {
                throw e;
              }
            }
=======
            LOG.debug("[{}] higher sequential node found: {}, deleting it", vmLockPrefix, child);
            zooKeeper.delete(path + "/" + child);
>>>>>>> 9addbac7
          }
        }
      }
      final String pathForWatcher = lowestSequentialPath;

      // Set a watcher on the lowest sequential node that we created, this handles the case
      // where the node we created is deleted or if this client becomes disconnected.
      LOG.debug("[{}] Setting watcher on {}", vmLockPrefix, pathForWatcher);
      Watcher watcherForNodeWeCreated = new Watcher() {

        private void failedToAcquireLock() {
          LOG.debug("[{}] Lock deleted before acquired, setting createdNodeName {} to null",
              vmLockPrefix, createdNodeName);
          lw.failedToAcquireLock(new Exception("Lock deleted before acquired"));
          createdNodeName = null;
        }

        @Override
        public void process(WatchedEvent event) {
          synchronized (ZooLock.this) {
            if (lockNodeName != null && event.getType() == EventType.NodeDeleted
                && event.getPath().equals(path + "/" + lockNodeName)) {
              LOG.debug("[{}] {} was deleted", vmLockPrefix, lockNodeName);
              lostLock(LockLossReason.LOCK_DELETED);
            } else if (createdNodeName != null && event.getType() == EventType.NodeDeleted
                && event.getPath().equals(path + "/" + createdNodeName)) {
              LOG.debug("[{}] {} was deleted", vmLockPrefix, createdNodeName);
              failedToAcquireLock();
            } else if (event.getState() != KeeperState.Disconnected
                && event.getState() != KeeperState.Expired
                && (lockNodeName != null || createdNodeName != null)) {
              LOG.debug("Unexpected event watching lock node {} {}", event, pathForWatcher);
              try {
                Stat stat2 = zooKeeper.exists(pathForWatcher, this);
                if (stat2 == null) {
                  // if stat is null from the zookeeper.exists(path, Watcher) call, then we just
                  // created a Watcher on a node that does not exist. Delete the watcher we just
                  // created.
                  zooKeeper.removeWatches(pathForWatcher, this, WatcherType.Any, true);

                  if (lockNodeName != null)
                    lostLock(LockLossReason.LOCK_DELETED);
                  else if (createdNodeName != null)
                    failedToAcquireLock();
                }
              } catch (Exception e) {
                lockWatcher.unableToMonitorLockNode(e);
                LOG.error("Failed to stat lock node " + pathForWatcher, e);
              }
            }

          }
        }
      };

      Stat stat = zooKeeper.exists(pathForWatcher, watcherForNodeWeCreated);
      if (stat == null) {
        // if stat is null from the zookeeper.exists(path, Watcher) call, then we just
        // created a Watcher on a node that does not exist. Delete the watcher we just created.
        zooKeeper.removeWatches(pathForWatcher, watcherForNodeWeCreated, WatcherType.Any, true);
        lw.failedToAcquireLock(new Exception("Lock does not exist after create"));
        return;
      }

      createdNodeName = pathForWatcher.substring(path.length() + 1);

      // We have created a node, do we own the lock?
      determineLockOwnership(createdNodeName, lw);

    } catch (KeeperException | InterruptedException e) {
      lw.failedToAcquireLock(e);
    }
  }

  public synchronized boolean tryToCancelAsyncLockOrUnlock()
      throws InterruptedException, KeeperException {
    boolean del = false;

    if (createdNodeName != null) {
      String pathToDelete = path + "/" + createdNodeName;
<<<<<<< HEAD
      if (LOG.isDebugEnabled()) {
        LOG.debug("[{}] Deleting all at path {} due to lock cancellation", this.getZLockPrefix(),
            pathToDelete);
      }
      recursiveDelete(pathToDelete, NodeMissingPolicy.SKIP);
=======
      LOG.debug("[{}] Deleting all at path {} due to lock cancellation", vmLockPrefix,
          pathToDelete);
      zooKeeper.recursiveDelete(pathToDelete, NodeMissingPolicy.SKIP);
>>>>>>> 9addbac7
      del = true;
    }

    if (lockNodeName != null) {
      unlock();
      del = true;
    }

    return del;
  }

  public synchronized void unlock() throws InterruptedException, KeeperException {
    if (lockNodeName == null) {
      throw new IllegalStateException();
    }

    LockWatcher localLw = lockWatcher;
    String localLock = lockNodeName;

    lockNodeName = null;
    lockWatcher = null;

    final String pathToDelete = path + "/" + localLock;
<<<<<<< HEAD
    if (LOG.isDebugEnabled()) {
      LOG.debug("[{}] Deleting all at path {} due to unlock", this.getZLockPrefix(), pathToDelete);
    }
    recursiveDelete(pathToDelete, NodeMissingPolicy.SKIP);
=======
    LOG.debug("[{}] Deleting all at path {} due to unlock", vmLockPrefix, pathToDelete);
    zooKeeper.recursiveDelete(pathToDelete, NodeMissingPolicy.SKIP);
>>>>>>> 9addbac7

    localLw.lostLock(LockLossReason.LOCK_DELETED);
  }

  /**
   * @return path of node that this lock is watching
   */
  public synchronized String getWatching() {
    return watchingNodeName;
  }

  public synchronized String getLockPath() {
    if (lockNodeName == null) {
      return null;
    }
    return path + "/" + lockNodeName;
  }

  public synchronized String getLockName() {
    return lockNodeName;
  }

  public synchronized LockID getLockID() {
    if (lockNodeName == null) {
      throw new IllegalStateException("Lock not held");
    }
    return new LockID(path, lockNodeName, zooKeeper.getSessionId());
  }

  /**
   * indicates if the lock was acquired in the past.... helps discriminate between the case where
   * the lock was never held, or held and lost....
   *
   * @return true if the lock was acquired, otherwise false.
   */
  public synchronized boolean wasLockAcquired() {
    return lockWasAcquired;
  }

  public synchronized boolean isLocked() {
    return lockNodeName != null;
  }

  public synchronized void replaceLockData(byte[] b) throws KeeperException, InterruptedException {
    if (getLockPath() != null)
      zooKeeper.setData(getLockPath(), b, -1);
  }

  @Override
  public synchronized void process(WatchedEvent event) {
    if (LOG.isDebugEnabled()) {
      LOG.debug("event {} {} {}", event.getPath(), event.getType(), event.getState());
    }

    watchingParent = false;

    if (event.getState() == KeeperState.Expired && lockNodeName != null) {
      lostLock(LockLossReason.SESSION_EXPIRED);
    } else {

      try { // set the watch on the parent node again
        zooKeeper.exists(path, this);
        watchingParent = true;
      } catch (KeeperException.ConnectionLossException ex) {
        // we can't look at the lock because we aren't connected, but our session is still good
        LOG.warn("lost connection to zookeeper");
      } catch (Exception ex) {
        if (lockNodeName != null || createdNodeName != null) {
          lockWatcher.unableToMonitorLockNode(ex);
          LOG.error("Error resetting watch on ZooLock {} {}",
              lockNodeName != null ? lockNodeName : createdNodeName, event, ex);
        }
      }

    }

  }

  public static boolean isLockHeld(ZooCache zc, LockID lid) {

    List<String> children = zc.getChildren(lid.path);

    if (children == null || children.isEmpty()) {
      return false;
    }

    children = new ArrayList<>(children);

    sortChildrenByLockPrefix(children);

    String lockNode = children.get(0);
    if (!lid.node.equals(lockNode))
      return false;

    ZcStat stat = new ZcStat();
    return zc.get(lid.path + "/" + lid.node, stat) != null && stat.getEphemeralOwner() == lid.eid;
  }

  public static byte[] getLockData(ZooKeeper zk, String path)
      throws KeeperException, InterruptedException {
    List<String> children = zk.getChildren(path, false);

    if (children == null || children.isEmpty()) {
      return null;
    }

    sortChildrenByLockPrefix(children);

    String lockNode = children.get(0);

    return zk.getData(path + "/" + lockNode, false, null);
  }

  public static byte[] getLockData(org.apache.accumulo.fate.zookeeper.ZooCache zc, String path,
      ZcStat stat) {

    List<String> children = zc.getChildren(path);

    if (children == null || children.isEmpty()) {
      return null;
    }

    children = new ArrayList<>(children);
    sortChildrenByLockPrefix(children);

    String lockNode = children.get(0);

    if (!lockNode.startsWith(ZLOCK_PREFIX)) {
      throw new RuntimeException("Node " + lockNode + " at " + path + " is not a lock node");
    }

    return zc.get(path + "/" + lockNode, stat);
  }

  public static long getSessionId(ZooCache zc, String path) {
    List<String> children = zc.getChildren(path);

    if (children == null || children.isEmpty()) {
      return 0;
    }

    children = new ArrayList<>(children);
    sortChildrenByLockPrefix(children);

    String lockNode = children.get(0);

    ZcStat stat = new ZcStat();
    if (zc.get(path + "/" + lockNode, stat) != null)
      return stat.getEphemeralOwner();
    return 0;
  }

  public long getSessionId() throws KeeperException, InterruptedException {
    List<String> children = zooKeeper.getChildren(path, null);

    if (children == null || children.isEmpty()) {
      return 0;
    }

    children = new ArrayList<>(children);
    sortChildrenByLockPrefix(children);

    String lockNode = children.get(0);

    Stat stat = zooKeeper.exists(path + "/" + lockNode, null);
    if (null != stat) {
      return stat.getEphemeralOwner();
    } else {
      return 0;
    }
  }

  public static void deleteLock(ZooReaderWriter zk, String path)
      throws InterruptedException, KeeperException {
    List<String> children;

    children = zk.getChildren(path);

    if (children == null || children.isEmpty()) {
      throw new IllegalStateException("No lock is held at " + path);
    }

    sortChildrenByLockPrefix(children);

    String lockNode = children.get(0);

    if (!lockNode.startsWith(ZLOCK_PREFIX)) {
      throw new RuntimeException("Node " + lockNode + " at " + path + " is not a lock node");
    }

    String pathToDelete = path + "/" + lockNode;
    LOG.debug("Deleting all at path {} due to lock deletion", pathToDelete);
    zk.recursiveDelete(pathToDelete, NodeMissingPolicy.SKIP);

  }

  public static boolean deleteLock(ZooReaderWriter zk, String path, String lockData)
      throws InterruptedException, KeeperException {
    List<String> children;

    children = zk.getChildren(path);

    if (children == null || children.isEmpty()) {
      throw new IllegalStateException("No lock is held at " + path);
    }

    sortChildrenByLockPrefix(children);

    String lockNode = children.get(0);

    if (!lockNode.startsWith(ZLOCK_PREFIX)) {
      throw new RuntimeException("Node " + lockNode + " at " + path + " is not a lock node");
    }

    byte[] data = zk.getData(path + "/" + lockNode);

    if (lockData.equals(new String(data, UTF_8))) {
      String pathToDelete = path + "/" + lockNode;
      LOG.debug("Deleting all at path {} due to lock deletion", pathToDelete);
      zk.recursiveDelete(pathToDelete, NodeMissingPolicy.FAIL);
      return true;
    }

    return false;
  }
}<|MERGE_RESOLUTION|>--- conflicted
+++ resolved
@@ -161,17 +161,9 @@
     // If we didn't acquire the lock, then delete the path we just created
     if (createdNodeName != null) {
       String pathToDelete = path + "/" + createdNodeName;
-<<<<<<< HEAD
-      if (LOG.isDebugEnabled()) {
-        LOG.debug("[{}] Failed to acquire lock in tryLock(), deleting all at path: {}",
-            this.getZLockPrefix(), pathToDelete);
-      }
-      recursiveDelete(pathToDelete, NodeMissingPolicy.SKIP);
-=======
       LOG.debug("[{}] Failed to acquire lock in tryLock(), deleting all at path: {}", vmLockPrefix,
           pathToDelete);
-      zooKeeper.recursiveDelete(pathToDelete, NodeMissingPolicy.SKIP);
->>>>>>> 9addbac7
+      recursiveDelete(pathToDelete, NodeMissingPolicy.SKIP);
       createdNodeName = null;
     }
 
@@ -419,16 +411,9 @@
       // except that instead of the ephemeral lock node being of the form guid-lock- use lock-guid-.
       // Another deviation from the recipe is that we cleanup any extraneous ephemeral nodes that
       // were created.
-<<<<<<< HEAD
       final String createPath =
           zooKeeper.create(lockPathPrefix, data, ZooUtil.PUBLIC, CreateMode.EPHEMERAL_SEQUENTIAL);
-      if (LOG.isDebugEnabled()) {
-        LOG.debug("[{}] Ephemeral node {} created", this.getZLockPrefix(), createPath);
-      }
-=======
-      final String createPath = zooKeeper.putEphemeralSequential(lockPathPrefix, data);
       LOG.debug("[{}] Ephemeral node {} created", vmLockPrefix, createPath);
->>>>>>> 9addbac7
 
       // It's possible that the call above was retried several times and multiple ephemeral nodes
       // were created but the client missed the response for some reason. Find the ephemeral nodes
@@ -459,11 +444,7 @@
                   vmLockPrefix, lockPathPrefix);
               msgLoggedOnce = true;
             }
-<<<<<<< HEAD
-            if (LOG.isDebugEnabled()) {
-              LOG.debug("[{}] higher sequential node found: {}, deleting it", this.getZLockPrefix(),
-                  child);
-            }
+            LOG.debug("[{}] higher sequential node found: {}, deleting it", vmLockPrefix, child);
             try {
               zooKeeper.delete(path + "/" + child, -1);
             } catch (KeeperException e) {
@@ -472,10 +453,6 @@
                 throw e;
               }
             }
-=======
-            LOG.debug("[{}] higher sequential node found: {}, deleting it", vmLockPrefix, child);
-            zooKeeper.delete(path + "/" + child);
->>>>>>> 9addbac7
           }
         }
       }
@@ -556,17 +533,9 @@
 
     if (createdNodeName != null) {
       String pathToDelete = path + "/" + createdNodeName;
-<<<<<<< HEAD
-      if (LOG.isDebugEnabled()) {
-        LOG.debug("[{}] Deleting all at path {} due to lock cancellation", this.getZLockPrefix(),
-            pathToDelete);
-      }
-      recursiveDelete(pathToDelete, NodeMissingPolicy.SKIP);
-=======
       LOG.debug("[{}] Deleting all at path {} due to lock cancellation", vmLockPrefix,
           pathToDelete);
-      zooKeeper.recursiveDelete(pathToDelete, NodeMissingPolicy.SKIP);
->>>>>>> 9addbac7
+      recursiveDelete(pathToDelete, NodeMissingPolicy.SKIP);
       del = true;
     }
 
@@ -590,15 +559,8 @@
     lockWatcher = null;
 
     final String pathToDelete = path + "/" + localLock;
-<<<<<<< HEAD
-    if (LOG.isDebugEnabled()) {
-      LOG.debug("[{}] Deleting all at path {} due to unlock", this.getZLockPrefix(), pathToDelete);
-    }
+    LOG.debug("[{}] Deleting all at path {} due to unlock", vmLockPrefix, pathToDelete);
     recursiveDelete(pathToDelete, NodeMissingPolicy.SKIP);
-=======
-    LOG.debug("[{}] Deleting all at path {} due to unlock", vmLockPrefix, pathToDelete);
-    zooKeeper.recursiveDelete(pathToDelete, NodeMissingPolicy.SKIP);
->>>>>>> 9addbac7
 
     localLw.lostLock(LockLossReason.LOCK_DELETED);
   }
