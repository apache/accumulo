/*
 * Licensed to the Apache Software Foundation (ASF) under one
 * or more contributor license agreements.  See the NOTICE file
 * distributed with this work for additional information
 * regarding copyright ownership.  The ASF licenses this file
 * to you under the Apache License, Version 2.0 (the
 * "License"); you may not use this file except in compliance
 * with the License.  You may obtain a copy of the License at
 *
 *   https://www.apache.org/licenses/LICENSE-2.0
 *
 * Unless required by applicable law or agreed to in writing,
 * software distributed under the License is distributed on an
 * "AS IS" BASIS, WITHOUT WARRANTIES OR CONDITIONS OF ANY
 * KIND, either express or implied.  See the License for the
 * specific language governing permissions and limitations
 * under the License.
 */
package org.apache.accumulo.server;

import static java.nio.charset.StandardCharsets.UTF_8;
import static org.junit.jupiter.api.Assertions.assertArrayEquals;
import static org.junit.jupiter.api.Assertions.assertEquals;
import static org.junit.jupiter.api.Assertions.assertThrows;

import java.io.IOException;
import java.util.Collections;
import java.util.Map;
import java.util.SortedMap;
import java.util.TreeMap;
<<<<<<< HEAD
import java.util.function.Function;
=======
import java.util.stream.Collectors;
>>>>>>> 479b2637

import org.apache.accumulo.core.data.Key;
import org.apache.accumulo.core.data.Range;
import org.apache.accumulo.core.data.TableId;
import org.apache.accumulo.core.data.Value;
import org.apache.accumulo.core.dataImpl.KeyExtent;
import org.apache.accumulo.core.iteratorsImpl.system.SortedMapIterator;
import org.apache.accumulo.core.metadata.ReferencedTabletFile;
import org.apache.accumulo.core.metadata.StoredTabletFile;
import org.apache.accumulo.core.metadata.schema.DataFileValue;
import org.apache.accumulo.core.metadata.schema.MetadataSchema;
import org.apache.accumulo.core.metadata.schema.TabletMetadata;
import org.apache.accumulo.core.util.Pair;
import org.apache.accumulo.server.metadata.iterators.SetEncodingIterator;
import org.apache.hadoop.fs.Path;
import org.apache.hadoop.io.Text;
import org.junit.jupiter.api.BeforeEach;
import org.junit.jupiter.api.Test;

public class SetEncodingIteratorTest {

  private TabletMetadata tmOneFile;
  private TabletMetadata tmMultipleFiles;
  private SetEncodingIterator setEqualityIterator;
  private SetEncodingIterator setEqualityIteratorNoFiles;
  private SetEncodingIterator setEqualityIteratorOneFile;
  private SortedMapIterator sortedMapIterator;
  private SortedMapIterator sortedMapIteratorNoFiles;
  private SortedMapIterator sortedMapIteratorOneFile;

  private KeyExtent extent = new KeyExtent(TableId.of("5"), new Text("df"), new Text("da"));

  private StoredTabletFile file1 =
      new ReferencedTabletFile(new Path("dfs://nn1/acc/tables/1/t-0001/sf1.rf")).insert();
  private StoredTabletFile file2 =
      new ReferencedTabletFile(new Path("dfs://nn1/acc/tables/1/t-0001/sf2.rf")).insert();
  private StoredTabletFile file3 =
      new ReferencedTabletFile(new Path("dfs://nn1/acc/tables/1/t-0001/sf3.rf")).insert();

  @BeforeEach
  public void setUp() throws IOException {

    // Create tablet metadata with no files
    TabletMetadata tmNoFiles = TabletMetadata.builder(extent).putFlushId(7).build();

    // Create tablet metadata with one file
    StoredTabletFile singleFile =
        new ReferencedTabletFile(new Path("dfs://nn1/acc/tables/1/t-0001/sf1.rf")).insert();
    tmOneFile = TabletMetadata.builder(extent).putFile(singleFile, new DataFileValue(100, 50))
        .putFlushId(8).build();

    // Create tablet metadata with multiple files
    tmMultipleFiles = TabletMetadata.builder(extent).putFile(file1, new DataFileValue(0, 0))
        .putFile(file2, new DataFileValue(555, 23)).putFile(file3, new DataFileValue(234, 13))
        .putFlushId(6).build();

    var extent2 = new KeyExtent(extent.tableId(), null, extent.endRow());
    // create another tablet metadata using extent2 w/ diff files and add it to sortedMap. This
    // will add another row to the test data which ensures that iterator does not go to another row.
    StoredTabletFile file4 =
        new ReferencedTabletFile(new Path("dfs://nn1/acc/tables/1/t-0002/sf4.rf")).insert();
    StoredTabletFile file5 =
        new ReferencedTabletFile(new Path("dfs://nn1/acc/tables/1/t-0002/sf5.rf")).insert();
    StoredTabletFile file6 =
        new ReferencedTabletFile(new Path("dfs://nn1/acc/tables/1/t-0002/sf6.rf")).insert();
    TabletMetadata tmMultipleFiles2 = TabletMetadata.builder(extent2)
        .putFile(file4, new DataFileValue(100, 50)).putFile(file5, new DataFileValue(200, 75))
        .putFile(file6, new DataFileValue(300, 100)).putFlushId(7).build();

    Function<Iterable<Map.Entry<Key,Value>>,SortedMap<Key,Value>> converter = entries -> {
      SortedMap<Key,Value> map = new TreeMap<>();
      for (var entry : entries) {
        map.put(entry.getKey(), entry.getValue());
      }
      return map;
    };

    // Convert TabletMetadata to a SortedMap
<<<<<<< HEAD
    SortedMap<Key,Value> sortedMapNoFiles = converter.apply(tmNoFiles.getKeyValues());
    SortedMap<Key,Value> sortedMapOneFile = converter.apply(tmOneFile.getKeyValues());
    SortedMap<Key,Value> sortedMap = converter.apply(tmMultipleFiles.getKeyValues());
    SortedMap<Key,Value> sortedMap2 = converter.apply(tmMultipleFiles2.getKeyValues());
=======
    SortedMap<Key,Value> sortedMapNoFiles = tmNoFiles.getKeyValues().stream().collect(
        Collectors.toMap(Map.Entry::getKey, Map.Entry::getValue, (a3, b3) -> b3, TreeMap::new));
    SortedMap<Key,Value> sortedMapOneFile = tmOneFile.getKeyValues().stream().collect(
        Collectors.toMap(Map.Entry::getKey, Map.Entry::getValue, (a2, b2) -> b2, TreeMap::new));
    SortedMap<Key,Value> sortedMap = tmMultipleFiles.getKeyValues().stream().collect(
        Collectors.toMap(Map.Entry::getKey, Map.Entry::getValue, (a1, b1) -> b1, TreeMap::new));
    SortedMap<Key,Value> sortedMap2 = tmMultipleFiles2.getKeyValues().stream().collect(
        Collectors.toMap(Map.Entry::getKey, Map.Entry::getValue, (a, b) -> b, TreeMap::new));
>>>>>>> 479b2637
    // Add the second tablet metadata to the sortedMap
    sortedMap.putAll(sortedMap2);

    // Create a SortedMapIterator using the SortedMap
    sortedMapIterator = new SortedMapIterator(sortedMap);
    sortedMapIteratorNoFiles = new SortedMapIterator(sortedMapNoFiles);
    sortedMapIteratorOneFile = new SortedMapIterator(sortedMapOneFile);

    // Set the SortedMapIterator as the source for SetEqualityIterator
    setEqualityIterator = new SetEncodingIterator();
    setEqualityIterator.init(sortedMapIterator, Map.of(SetEncodingIterator.CONCAT_VALUE, "true"),
        null);
    setEqualityIteratorNoFiles = new SetEncodingIterator();
    setEqualityIteratorNoFiles.init(sortedMapIteratorNoFiles,
        Map.of(SetEncodingIterator.CONCAT_VALUE, "false"), null);
    setEqualityIteratorOneFile = new SetEncodingIterator();
    setEqualityIteratorOneFile.init(sortedMapIteratorOneFile,
        Map.of(SetEncodingIterator.CONCAT_VALUE, "true"), null);
  }

  @Test
  public void testTabletWithNoFiles() throws IOException {
    // Creating a test range
    Text tabletRow = new Text(extent.toMetaRow());
    Text family = MetadataSchema.TabletsSection.DataFileColumnFamily.NAME;

    Range range = Range.exact(tabletRow, family);

    // Invoking the seek method
    setEqualityIteratorNoFiles.seek(range, Collections.emptyList(), false);

    // Asserting the result
    assertEquals(new Key(tabletRow, family), setEqualityIteratorNoFiles.getTopKey());
    // The iterator should produce a value that is equal to the expected value on the condition
    var condition = SetEncodingIterator.createCondition(Collections.emptySet(),
        storedTabletFile -> ((StoredTabletFile) storedTabletFile).getMetadata().getBytes(UTF_8),
        family);
    assertArrayEquals(condition.getValue().toArray(),
        setEqualityIteratorNoFiles.getTopValue().get());
  }

  @Test
  public void testTabletWithOneFile() throws IOException {
    // Creating a test range
    Text tabletRow = new Text(extent.toMetaRow());
    Text family = MetadataSchema.TabletsSection.DataFileColumnFamily.NAME;

    Range range = Range.exact(tabletRow, family);

    // Invoking the seek method
    setEqualityIteratorOneFile.seek(range, Collections.emptyList(), false);

    // Asserting the result
    assertEquals(new Key(tabletRow, family), setEqualityIteratorOneFile.getTopKey());
    // The iterator should produce a value that is equal to the expected value on the condition
    var condition = SetEncodingIterator.createConditionWithVal(tmOneFile.getFilesMap().entrySet(),
        entry -> new Pair<>(entry.getKey().getMetadata().getBytes(UTF_8),
            entry.getValue().encode()),
        family);
    assertArrayEquals(condition.getValue().toArray(),
        setEqualityIteratorOneFile.getTopValue().get());
  }

  @Test
  public void testTabletWithMultipleFiles() throws IOException {
    // Creating a test range
    Text tabletRow = new Text(extent.toMetaRow());
    Text family = MetadataSchema.TabletsSection.DataFileColumnFamily.NAME;

    Range range = Range.exact(tabletRow, family);

    // Invoking the seek method
    setEqualityIterator.seek(range, Collections.emptyList(), false);

    // Asserting the result
    assertEquals(new Key(tabletRow, family), setEqualityIterator.getTopKey());
    // The iterator should produce a value that is equal to the expected value on the condition
    var condition =
        SetEncodingIterator.createConditionWithVal(tmMultipleFiles.getFilesMap().entrySet(),
            entry -> new Pair<>(entry.getKey().getMetadata().getBytes(UTF_8),
                entry.getValue().encode()),
            family);
    assertArrayEquals(condition.getValue().toArray(), setEqualityIterator.getTopValue().get());

  }

  @Test
  public void testInvalidConcatValueOption() throws IOException {
    SetEncodingIterator iter = new SetEncodingIterator();
    iter.init(null, Map.of(SetEncodingIterator.CONCAT_VALUE, "true"), null);
    iter.init(null, Map.of(SetEncodingIterator.CONCAT_VALUE, "false"), null);
    assertThrows(IllegalArgumentException.class, () -> iter.init(null, Map.of(), null));
    assertThrows(IllegalArgumentException.class,
        () -> iter.init(null, Map.of(SetEncodingIterator.CONCAT_VALUE, "yes"), null));
    assertThrows(IllegalArgumentException.class,
        () -> iter.init(null, Map.of(SetEncodingIterator.CONCAT_VALUE, ""), null));

  }

}<|MERGE_RESOLUTION|>--- conflicted
+++ resolved
@@ -28,11 +28,8 @@
 import java.util.Map;
 import java.util.SortedMap;
 import java.util.TreeMap;
-<<<<<<< HEAD
 import java.util.function.Function;
-=======
 import java.util.stream.Collectors;
->>>>>>> 479b2637
 
 import org.apache.accumulo.core.data.Key;
 import org.apache.accumulo.core.data.Range;
@@ -111,12 +108,6 @@
     };
 
     // Convert TabletMetadata to a SortedMap
-<<<<<<< HEAD
-    SortedMap<Key,Value> sortedMapNoFiles = converter.apply(tmNoFiles.getKeyValues());
-    SortedMap<Key,Value> sortedMapOneFile = converter.apply(tmOneFile.getKeyValues());
-    SortedMap<Key,Value> sortedMap = converter.apply(tmMultipleFiles.getKeyValues());
-    SortedMap<Key,Value> sortedMap2 = converter.apply(tmMultipleFiles2.getKeyValues());
-=======
     SortedMap<Key,Value> sortedMapNoFiles = tmNoFiles.getKeyValues().stream().collect(
         Collectors.toMap(Map.Entry::getKey, Map.Entry::getValue, (a3, b3) -> b3, TreeMap::new));
     SortedMap<Key,Value> sortedMapOneFile = tmOneFile.getKeyValues().stream().collect(
@@ -125,7 +116,6 @@
         Collectors.toMap(Map.Entry::getKey, Map.Entry::getValue, (a1, b1) -> b1, TreeMap::new));
     SortedMap<Key,Value> sortedMap2 = tmMultipleFiles2.getKeyValues().stream().collect(
         Collectors.toMap(Map.Entry::getKey, Map.Entry::getValue, (a, b) -> b, TreeMap::new));
->>>>>>> 479b2637
     // Add the second tablet metadata to the sortedMap
     sortedMap.putAll(sortedMap2);
 
