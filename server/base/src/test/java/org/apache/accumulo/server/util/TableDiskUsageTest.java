/*
 * Licensed to the Apache Software Foundation (ASF) under one
 * or more contributor license agreements.  See the NOTICE file
 * distributed with this work for additional information
 * regarding copyright ownership.  The ASF licenses this file
 * to you under the Apache License, Version 2.0 (the
 * "License"); you may not use this file except in compliance
 * with the License.  You may obtain a copy of the License at
 *
 *   https://www.apache.org/licenses/LICENSE-2.0
 *
 * Unless required by applicable law or agreed to in writing,
 * software distributed under the License is distributed on an
 * "AS IS" BASIS, WITHOUT WARRANTIES OR CONDITIONS OF ANY
 * KIND, either express or implied.  See the License for the
 * specific language governing permissions and limitations
 * under the License.
 */
package org.apache.accumulo.server.util;

import static org.junit.jupiter.api.Assertions.assertEquals;
import static org.junit.jupiter.api.Assertions.assertTrue;

import java.util.ArrayList;
import java.util.EnumSet;
import java.util.HashMap;
import java.util.Iterator;
import java.util.LinkedHashSet;
import java.util.List;
import java.util.Map;
import java.util.Map.Entry;
import java.util.Set;
import java.util.SortedMap;
import java.util.SortedSet;
import java.util.TreeMap;
import java.util.TreeSet;
import java.util.stream.Collectors;

import org.apache.accumulo.core.Constants;
import org.apache.accumulo.core.clientImpl.ClientContext;
import org.apache.accumulo.core.data.Key;
import org.apache.accumulo.core.data.TableId;
import org.apache.accumulo.core.data.Value;
<<<<<<< HEAD
import org.apache.accumulo.core.dataImpl.KeyExtent;
import org.apache.accumulo.core.metadata.AccumuloTable;
import org.apache.accumulo.core.metadata.ReferencedTabletFile;
=======
import org.apache.accumulo.core.metadata.MetadataTable;
import org.apache.accumulo.core.metadata.RootTable;
import org.apache.accumulo.core.metadata.StoredTabletFile;
import org.apache.accumulo.core.metadata.schema.Ample;
>>>>>>> aa75da3d
import org.apache.accumulo.core.metadata.schema.DataFileValue;
import org.apache.accumulo.core.metadata.schema.MetadataSchema;
import org.apache.accumulo.core.metadata.schema.TabletMetadata;
import org.apache.accumulo.core.metadata.schema.TabletsMetadata;
import org.apache.hadoop.io.Text;
import org.easymock.EasyMock;
import org.junit.jupiter.api.BeforeAll;
import org.junit.jupiter.api.Test;

public class TableDiskUsageTest {

  private static final String volume1 = "hdfs://nn1/acc";
  private static final String volume2 = "hdfs://nn2/acc";

  private static final TableId tableId1 = TableId.of("1");
  private static final TableId tableId2 = TableId.of("2");
  private static final TableId tableId3 = TableId.of("3");
  private static final String tabletName1 = "t-0001";
  private static final String tabletName2 = "t-0002";
  private static final String tabletName3 = "t-0003";
  private static final String tabletName4 = "t-0004";

  private static final Map<TableId,String> tableIdToNameMap = new HashMap<>();

  @BeforeAll
  public static void beforeClass() {
    tableIdToNameMap.put(AccumuloTable.ROOT.tableId(), AccumuloTable.METADATA.tableName());
    tableIdToNameMap.put(AccumuloTable.METADATA.tableId(), AccumuloTable.METADATA.tableName());
    tableIdToNameMap.put(tableId1, "table1");
    tableIdToNameMap.put(tableId2, "table2");
    tableIdToNameMap.put(tableId3, "table3");
  }

  @Test
  public void testSingleTableMultipleTablets() throws Exception {
    final ClientContext client = EasyMock.createMock(ClientContext.class);
    EasyMock.expect(client.getTableIdToNameMap()).andReturn(tableIdToNameMap);
    final TabletsMetadata mockTabletsMetadata = mockTabletsMetadata(client, tableId1);

    List<TabletMetadata> realTabletsMetadata = new ArrayList<>();
    appendFileMetadata(realTabletsMetadata,
        getTabletFile(volume1, tableId1, tabletName1, "C0001.rf"), 1024);
    appendFileMetadata(realTabletsMetadata,
        getTabletFile(volume1, tableId1, tabletName1, "C0002.rf"), 1024);
    appendFileMetadata(realTabletsMetadata,
        getTabletFile(volume1, tableId1, tabletName2, "C0003.rf"), 2048);
    mockTabletsMetadataIter(mockTabletsMetadata, realTabletsMetadata.iterator());

    EasyMock.replay(client, mockTabletsMetadata);

    Map<SortedSet<String>,Long> result = TableDiskUsage.getDiskUsage(tableSet(tableId1), client);

    assertEquals(4096, getTotalUsage(result, tableId1));
    assertEquals(1, result.size());
    Map.Entry<SortedSet<String>,Long> firstResult =
        result.entrySet().stream().findFirst().orElseThrow();
    assertEquals(1, firstResult.getKey().size());
    assertTrue(firstResult.getKey().contains(getTableName(tableId1)));
    assertEquals(4096, firstResult.getValue());

    EasyMock.verify(client, mockTabletsMetadata);
  }

  @Test
  public void testMultipleVolumes() throws Exception {
    final ClientContext client = EasyMock.createMock(ClientContext.class);
    EasyMock.expect(client.getTableIdToNameMap()).andReturn(tableIdToNameMap);
    final TabletsMetadata mockTabletsMetadata = mockTabletsMetadata(client, tableId1);

    List<TabletMetadata> realTabletsMetadata = new ArrayList<>();
    appendFileMetadata(realTabletsMetadata,
        getTabletFile(volume1, tableId1, tabletName1, "C0001.rf"), 1024);
    appendFileMetadata(realTabletsMetadata,
        getTabletFile(volume1, tableId1, tabletName1, "C0002.rf"), 1024);
    appendFileMetadata(realTabletsMetadata,
        getTabletFile(volume2, tableId1, tabletName2, "C0003.rf"), 2048);
    appendFileMetadata(realTabletsMetadata,
        getTabletFile(volume2, tableId1, tabletName2, "C0004.rf"), 10000);
    mockTabletsMetadataIter(mockTabletsMetadata, realTabletsMetadata.iterator());

    EasyMock.replay(client, mockTabletsMetadata);

    Map<SortedSet<String>,Long> result = TableDiskUsage.getDiskUsage(tableSet(tableId1), client);

    assertEquals(14096, getTotalUsage(result, tableId1));
    assertEquals(1, result.size());
    Map.Entry<SortedSet<String>,Long> firstResult =
        result.entrySet().stream().findFirst().orElseThrow();
    assertEquals(1, firstResult.getKey().size());
    assertEquals(14096, firstResult.getValue());

    EasyMock.verify(client, mockTabletsMetadata);
  }

  @Test
  public void testMetadataTable() throws Exception {
<<<<<<< HEAD
    final ServerContext client = EasyMock.createMock(ServerContext.class);
    final Scanner scanner = EasyMock.createMock(Scanner.class);

    // Expect root table instead to be scanned
    EasyMock.expect(client.createScanner(AccumuloTable.ROOT.tableName(), Authorizations.EMPTY))
        .andReturn(scanner);
=======
    final ClientContext client = EasyMock.createMock(ClientContext.class);
>>>>>>> aa75da3d
    EasyMock.expect(client.getTableIdToNameMap()).andReturn(tableIdToNameMap);
    final TabletsMetadata mockTabletsMetadata = mockTabletsMetadata(client, MetadataTable.ID);

<<<<<<< HEAD
    Map<Key,Value> tableEntries = new HashMap<>();
    appendFileMetadata(tableEntries, getTabletFile(AccumuloTable.METADATA.tableId(),
        AccumuloTable.METADATA.tableName(), "C0001.rf"), 1024);
    mockTableScan(scanner, tableEntries, AccumuloTable.METADATA.tableId());
=======
    List<TabletMetadata> realTabletsMetadata = new ArrayList<>();
    appendFileMetadata(realTabletsMetadata,
        getTabletFile(volume1, MetadataTable.ID, MetadataTable.NAME, "C0001.rf"), 1024);
    mockTabletsMetadataIter(mockTabletsMetadata, realTabletsMetadata.iterator());
>>>>>>> aa75da3d

    EasyMock.replay(client, mockTabletsMetadata);

    Map<SortedSet<String>,Long> result =
        TableDiskUsage.getDiskUsage(tableSet(AccumuloTable.METADATA.tableId()), client);

    assertEquals(1024, getTotalUsage(result, AccumuloTable.METADATA.tableId()));
    assertEquals(1, result.size());
    Map.Entry<SortedSet<String>,Long> firstResult =
        result.entrySet().stream().findFirst().orElseThrow();
    assertEquals(1024, firstResult.getValue());

    EasyMock.verify(client, mockTabletsMetadata);
  }

  @Test
  public void testDuplicateFile() throws Exception {
    final ClientContext client = EasyMock.createMock(ClientContext.class);
    EasyMock.expect(client.getTableIdToNameMap()).andReturn(tableIdToNameMap);
    final TabletsMetadata mockTabletsMetadata = mockTabletsMetadata(client, tableId1);

    List<TabletMetadata> realTabletsMetadata = new ArrayList<>();
    appendFileMetadata(realTabletsMetadata,
        getTabletFile(volume1, tableId1, tabletName1, "C0001.rf"), 1024);
    appendFileMetadata(realTabletsMetadata,
        getTabletFile(volume1, tableId1, tabletName1, "C0001.rf"), 1024);
    mockTabletsMetadataIter(mockTabletsMetadata, realTabletsMetadata.iterator());

    EasyMock.replay(client, mockTabletsMetadata);

    Map<SortedSet<String>,Long> result = TableDiskUsage.getDiskUsage(tableSet(tableId1), client);

    assertEquals(1024, getTotalUsage(result, tableId1));
    assertEquals(1, result.size());
    Map.Entry<SortedSet<String>,Long> firstResult =
        result.entrySet().stream().findFirst().orElseThrow();
    assertEquals(1, firstResult.getKey().size());
    assertTrue(firstResult.getKey().contains(getTableName(tableId1)));
    assertEquals(1024, firstResult.getValue());

    EasyMock.verify(client, mockTabletsMetadata);
  }

  @Test
  public void testEmptyTable() throws Exception {
    final ClientContext client = EasyMock.createMock(ClientContext.class);
    EasyMock.expect(client.getTableIdToNameMap()).andReturn(tableIdToNameMap);
    final TabletsMetadata mockTabletsMetadata = mockTabletsMetadata(client, tableId1);

    List<TabletMetadata> realTabletsMetadata = new ArrayList<>();
    mockTabletsMetadataIter(mockTabletsMetadata, realTabletsMetadata.iterator());

    EasyMock.replay(client, mockTabletsMetadata);

    Map<SortedSet<String>,Long> result = TableDiskUsage.getDiskUsage(tableSet(tableId1), client);

    assertEquals(0, getTotalUsage(result, tableId1));
    assertEquals(1, result.size());
    Map.Entry<SortedSet<String>,Long> firstResult =
        result.entrySet().stream().findFirst().orElseThrow();
    assertEquals(1, firstResult.getKey().size());
    assertEquals(0, firstResult.getValue());

    EasyMock.verify(client, mockTabletsMetadata);
  }

  @Test
  public void testMultipleTables() throws Exception {
    final ClientContext client = EasyMock.createMock(ClientContext.class);
    EasyMock.expect(client.getTableIdToNameMap()).andReturn(tableIdToNameMap);

    final TabletsMetadata mockTabletsMetadata1 = mockTabletsMetadata(client, tableId1);
    List<TabletMetadata> realTabletsMetadata1 = new ArrayList<>();
    appendFileMetadata(realTabletsMetadata1,
        getTabletFile(volume1, tableId1, tabletName1, "C0001.rf"), 1024);
    appendFileMetadata(realTabletsMetadata1,
        getTabletFile(volume1, tableId1, tabletName1, "C0002.rf"), 4096);
    mockTabletsMetadataIter(mockTabletsMetadata1, realTabletsMetadata1.iterator());

    final TabletsMetadata mockTabletsMetadata2 = mockTabletsMetadata(client, tableId2);
    List<TabletMetadata> realTabletsMetadata2 = new ArrayList<>();
    appendFileMetadata(realTabletsMetadata2,
        getTabletFile(volume1, tableId2, tabletName2, "C0003.rf"), 2048);
    appendFileMetadata(realTabletsMetadata2,
        getTabletFile(volume1, tableId2, tabletName2, "C0004.rf"), 3000);
    mockTabletsMetadataIter(mockTabletsMetadata2, realTabletsMetadata2.iterator());

    final TabletsMetadata mockTabletsMetadata3 = mockTabletsMetadata(client, tableId3);
    List<TabletMetadata> realTabletsMetadata3 = new ArrayList<>();
    // shared file
    appendFileMetadata(realTabletsMetadata3,
        getTabletFile(volume1, tableId2, tabletName2, "C0003.rf"), 2048);
    appendFileMetadata(realTabletsMetadata3,
        getTabletFile(volume1, tableId3, tabletName3, "C0005.rf"), 84520);
    appendFileMetadata(realTabletsMetadata3,
        getTabletFile(volume1, tableId3, tabletName3, "C0006.rf"), 3000);
    appendFileMetadata(realTabletsMetadata3,
        getTabletFile(volume1, tableId3, tabletName4, "C0007.rf"), 98456);
    mockTabletsMetadataIter(mockTabletsMetadata3, realTabletsMetadata3.iterator());

    EasyMock.replay(client, mockTabletsMetadata1, mockTabletsMetadata2, mockTabletsMetadata3);

    Map<SortedSet<String>,Long> result =
        TableDiskUsage.getDiskUsage(tableSet(tableId1, tableId2, tableId3), client);

    assertEquals(5120, getTotalUsage(result, tableId1));
    assertEquals(5048, getTotalUsage(result, tableId2));
    assertEquals(188024, getTotalUsage(result, tableId3));

    // Make sure all shared tables exist in map
    assertEquals(4, result.size());
    assertTrue(result.containsKey(tableNameSet(tableId1)));
    assertTrue(result.containsKey(tableNameSet(tableId2)));
    assertTrue(result.containsKey(tableNameSet(tableId2, tableId3)));
    assertTrue(result.containsKey(tableNameSet(tableId3)));

    // Make sure all the shared disk usage computations are correct
    assertEquals(5120, result.get(tableNameSet(tableId1)));
    assertEquals(3000, result.get(tableNameSet(tableId2)));
    assertEquals(2048, result.get(tableNameSet(tableId2, tableId3)));
    assertEquals(185976, result.get(tableNameSet(tableId3)));

    EasyMock.verify(client, mockTabletsMetadata1, mockTabletsMetadata2, mockTabletsMetadata3);
  }

  private static TreeSet<String> tableNameSet(TableId... tableIds) {
    return Set.of(tableIds).stream().map(TableDiskUsageTest::getTableName)
        .collect(Collectors.toCollection(TreeSet::new));
  }

  // Need to use a LinkedHashSet for predictable order due to the fact that
  // we are using mock scanners that always return results in the same order
  private static Set<TableId> tableSet(TableId... tableIds) {
    return new LinkedHashSet<>(List.of(tableIds));
  }

  private static Long getTotalUsage(Map<SortedSet<String>,Long> result, TableId tableId) {
    return result.entrySet().stream()
<<<<<<< HEAD
        .filter(entry -> entry.getKey().contains(getTableName(tableId))).mapToLong(Entry::getValue)
        .sum();
=======
        .filter(entry -> entry.getKey().contains(getTableName(tableId)))
        .mapToLong(Map.Entry::getValue).sum();
>>>>>>> aa75da3d
  }

  private static String getTableName(TableId tableId) {
    return tableIdToNameMap.get(tableId);
  }

<<<<<<< HEAD
  private static void appendFileMetadata(Map<Key,Value> tableEntries, ReferencedTabletFile file,
      long size) {
    tableEntries.put(new Key(new Text(file.getTableId() + "<"),
        MetadataSchema.TabletsSection.DataFileColumnFamily.NAME, file.insert().getMetadataText()),
        new DataFileValue(size, 1).encodeAsValue());
  }

  private static ReferencedTabletFile getTabletFile(String volume, TableId tableId, String tablet,
      String fileName) {
    return new ReferencedTabletFile(new Path(
        volume + Constants.HDFS_TABLES_DIR + "/" + tableId + "/" + tablet + "/" + fileName));
  }

  private static ReferencedTabletFile getTabletFile(TableId tableId, String tablet,
      String fileName) {
    return getTabletFile(volume1, tableId, tablet, fileName);
  }

  private void mockScan(ServerContext client, Scanner scanner, int times) throws Exception {
    EasyMock.expect(client.createScanner(AccumuloTable.METADATA.tableName(), Authorizations.EMPTY))
        .andReturn(scanner).times(times);
    EasyMock.expect(client.getTableIdToNameMap()).andReturn(tableIdToNameMap);
=======
  private static void appendFileMetadata(List<TabletMetadata> realTabletsMetadata,
      StoredTabletFile file, long size) {
    Key key = new Key(new Text(file.getTableId() + "<"),
        MetadataSchema.TabletsSection.DataFileColumnFamily.NAME, file.getMetaInsertText());
    Value val = new DataFileValue(size, 1).encodeAsValue();
    SortedMap<Key,Value> map = new TreeMap<>();
    map.put(key, val);

    TabletMetadata tm = TabletMetadata.convertRow(map.entrySet().iterator(),
        EnumSet.of(TabletMetadata.ColumnType.FILES), true);
    realTabletsMetadata.add(tm);
  }

  private static StoredTabletFile getTabletFile(String volume, TableId tableId, String tablet,
      String fileName) {
    return new StoredTabletFile(
        volume + Constants.HDFS_TABLES_DIR + "/" + tableId + "/" + tablet + "/" + fileName);
  }

  private TabletsMetadata mockTabletsMetadata(ClientContext client, TableId tableId) {
    final Ample ample = EasyMock.createMock(Ample.class);
    final TabletsMetadata.TableOptions tableOptions =
        EasyMock.createMock(TabletsMetadata.TableOptions.class);
    final TabletsMetadata.TableRangeOptions tableRangeOptions =
        EasyMock.createMock(TabletsMetadata.TableRangeOptions.class);
    final TabletsMetadata.Options options = EasyMock.createMock(TabletsMetadata.Options.class);
    final TabletsMetadata tabletsMetadata = EasyMock.createMock(TabletsMetadata.class);
    EasyMock.expect(client.getAmple()).andReturn(ample);
    EasyMock.expect(ample.readTablets()).andReturn(tableOptions);
    EasyMock.expect(tableOptions.forTable(tableId)).andReturn(tableRangeOptions);
    EasyMock.expect(tableRangeOptions.fetch(TabletMetadata.ColumnType.FILES)).andReturn(options);
    EasyMock.expect(options.build()).andReturn(tabletsMetadata);
    EasyMock.replay(ample, tableOptions, tableRangeOptions, options);
    return tabletsMetadata;
>>>>>>> aa75da3d
  }

  private void mockTabletsMetadataIter(TabletsMetadata tabletsMetadata,
      Iterator<TabletMetadata> realTabletsMetadata) {
    EasyMock.expect(tabletsMetadata.iterator()).andReturn(realTabletsMetadata);
    tabletsMetadata.close();
    EasyMock.expectLastCall().andAnswer(() -> null);
  }
}<|MERGE_RESOLUTION|>--- conflicted
+++ resolved
@@ -22,7 +22,6 @@
 import static org.junit.jupiter.api.Assertions.assertTrue;
 
 import java.util.ArrayList;
-import java.util.EnumSet;
 import java.util.HashMap;
 import java.util.Iterator;
 import java.util.LinkedHashSet;
@@ -30,32 +29,20 @@
 import java.util.Map;
 import java.util.Map.Entry;
 import java.util.Set;
-import java.util.SortedMap;
 import java.util.SortedSet;
-import java.util.TreeMap;
 import java.util.TreeSet;
 import java.util.stream.Collectors;
 
 import org.apache.accumulo.core.Constants;
 import org.apache.accumulo.core.clientImpl.ClientContext;
-import org.apache.accumulo.core.data.Key;
 import org.apache.accumulo.core.data.TableId;
-import org.apache.accumulo.core.data.Value;
-<<<<<<< HEAD
 import org.apache.accumulo.core.dataImpl.KeyExtent;
 import org.apache.accumulo.core.metadata.AccumuloTable;
-import org.apache.accumulo.core.metadata.ReferencedTabletFile;
-=======
-import org.apache.accumulo.core.metadata.MetadataTable;
-import org.apache.accumulo.core.metadata.RootTable;
 import org.apache.accumulo.core.metadata.StoredTabletFile;
 import org.apache.accumulo.core.metadata.schema.Ample;
->>>>>>> aa75da3d
 import org.apache.accumulo.core.metadata.schema.DataFileValue;
-import org.apache.accumulo.core.metadata.schema.MetadataSchema;
 import org.apache.accumulo.core.metadata.schema.TabletMetadata;
 import org.apache.accumulo.core.metadata.schema.TabletsMetadata;
-import org.apache.hadoop.io.Text;
 import org.easymock.EasyMock;
 import org.junit.jupiter.api.BeforeAll;
 import org.junit.jupiter.api.Test;
@@ -147,30 +134,15 @@
 
   @Test
   public void testMetadataTable() throws Exception {
-<<<<<<< HEAD
-    final ServerContext client = EasyMock.createMock(ServerContext.class);
-    final Scanner scanner = EasyMock.createMock(Scanner.class);
-
-    // Expect root table instead to be scanned
-    EasyMock.expect(client.createScanner(AccumuloTable.ROOT.tableName(), Authorizations.EMPTY))
-        .andReturn(scanner);
-=======
-    final ClientContext client = EasyMock.createMock(ClientContext.class);
->>>>>>> aa75da3d
-    EasyMock.expect(client.getTableIdToNameMap()).andReturn(tableIdToNameMap);
-    final TabletsMetadata mockTabletsMetadata = mockTabletsMetadata(client, MetadataTable.ID);
-
-<<<<<<< HEAD
-    Map<Key,Value> tableEntries = new HashMap<>();
-    appendFileMetadata(tableEntries, getTabletFile(AccumuloTable.METADATA.tableId(),
+    final ClientContext client = EasyMock.createMock(ClientContext.class);
+    EasyMock.expect(client.getTableIdToNameMap()).andReturn(tableIdToNameMap);
+    final TabletsMetadata mockTabletsMetadata =
+        mockTabletsMetadata(client, AccumuloTable.METADATA.tableId());
+
+    List<TabletMetadata> realTabletsMetadata = new ArrayList<>();
+    appendFileMetadata(realTabletsMetadata, getTabletFile(volume1, AccumuloTable.METADATA.tableId(),
         AccumuloTable.METADATA.tableName(), "C0001.rf"), 1024);
-    mockTableScan(scanner, tableEntries, AccumuloTable.METADATA.tableId());
-=======
-    List<TabletMetadata> realTabletsMetadata = new ArrayList<>();
-    appendFileMetadata(realTabletsMetadata,
-        getTabletFile(volume1, MetadataTable.ID, MetadataTable.NAME, "C0001.rf"), 1024);
-    mockTabletsMetadataIter(mockTabletsMetadata, realTabletsMetadata.iterator());
->>>>>>> aa75da3d
+    mockTabletsMetadataIter(mockTabletsMetadata, realTabletsMetadata.iterator());
 
     EasyMock.replay(client, mockTabletsMetadata);
 
@@ -309,60 +281,25 @@
 
   private static Long getTotalUsage(Map<SortedSet<String>,Long> result, TableId tableId) {
     return result.entrySet().stream()
-<<<<<<< HEAD
         .filter(entry -> entry.getKey().contains(getTableName(tableId))).mapToLong(Entry::getValue)
         .sum();
-=======
-        .filter(entry -> entry.getKey().contains(getTableName(tableId)))
-        .mapToLong(Map.Entry::getValue).sum();
->>>>>>> aa75da3d
   }
 
   private static String getTableName(TableId tableId) {
     return tableIdToNameMap.get(tableId);
   }
 
-<<<<<<< HEAD
-  private static void appendFileMetadata(Map<Key,Value> tableEntries, ReferencedTabletFile file,
-      long size) {
-    tableEntries.put(new Key(new Text(file.getTableId() + "<"),
-        MetadataSchema.TabletsSection.DataFileColumnFamily.NAME, file.insert().getMetadataText()),
-        new DataFileValue(size, 1).encodeAsValue());
-  }
-
-  private static ReferencedTabletFile getTabletFile(String volume, TableId tableId, String tablet,
-      String fileName) {
-    return new ReferencedTabletFile(new Path(
-        volume + Constants.HDFS_TABLES_DIR + "/" + tableId + "/" + tablet + "/" + fileName));
-  }
-
-  private static ReferencedTabletFile getTabletFile(TableId tableId, String tablet,
-      String fileName) {
-    return getTabletFile(volume1, tableId, tablet, fileName);
-  }
-
-  private void mockScan(ServerContext client, Scanner scanner, int times) throws Exception {
-    EasyMock.expect(client.createScanner(AccumuloTable.METADATA.tableName(), Authorizations.EMPTY))
-        .andReturn(scanner).times(times);
-    EasyMock.expect(client.getTableIdToNameMap()).andReturn(tableIdToNameMap);
-=======
   private static void appendFileMetadata(List<TabletMetadata> realTabletsMetadata,
       StoredTabletFile file, long size) {
-    Key key = new Key(new Text(file.getTableId() + "<"),
-        MetadataSchema.TabletsSection.DataFileColumnFamily.NAME, file.getMetaInsertText());
-    Value val = new DataFileValue(size, 1).encodeAsValue();
-    SortedMap<Key,Value> map = new TreeMap<>();
-    map.put(key, val);
-
-    TabletMetadata tm = TabletMetadata.convertRow(map.entrySet().iterator(),
-        EnumSet.of(TabletMetadata.ColumnType.FILES), true);
+    TabletMetadata tm = TabletMetadata.builder(new KeyExtent(file.getTableId(), null, null))
+        .putFile(file, new DataFileValue(size, 1)).build();
     realTabletsMetadata.add(tm);
   }
 
   private static StoredTabletFile getTabletFile(String volume, TableId tableId, String tablet,
       String fileName) {
-    return new StoredTabletFile(
-        volume + Constants.HDFS_TABLES_DIR + "/" + tableId + "/" + tablet + "/" + fileName);
+    return new StoredTabletFile(StoredTabletFile.serialize(
+        volume + Constants.HDFS_TABLES_DIR + "/" + tableId + "/" + tablet + "/" + fileName));
   }
 
   private TabletsMetadata mockTabletsMetadata(ClientContext client, TableId tableId) {
@@ -380,7 +317,6 @@
     EasyMock.expect(options.build()).andReturn(tabletsMetadata);
     EasyMock.replay(ample, tableOptions, tableRangeOptions, options);
     return tabletsMetadata;
->>>>>>> aa75da3d
   }
 
   private void mockTabletsMetadataIter(TabletsMetadata tabletsMetadata,
