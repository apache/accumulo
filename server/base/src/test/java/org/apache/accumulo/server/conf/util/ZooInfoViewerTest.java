/*
 * Licensed to the Apache Software Foundation (ASF) under one
 * or more contributor license agreements.  See the NOTICE file
 * distributed with this work for additional information
 * regarding copyright ownership.  The ASF licenses this file
 * to you under the Apache License, Version 2.0 (the
 * "License"); you may not use this file except in compliance
 * with the License.  You may obtain a copy of the License at
 *
 *   https://www.apache.org/licenses/LICENSE-2.0
 *
 * Unless required by applicable law or agreed to in writing,
 * software distributed under the License is distributed on an
 * "AS IS" BASIS, WITHOUT WARRANTIES OR CONDITIONS OF ANY
 * KIND, either express or implied.  See the License for the
 * specific language governing permissions and limitations
 * under the License.
 */
package org.apache.accumulo.server.conf.util;

import static java.nio.charset.StandardCharsets.UTF_8;
import static org.apache.accumulo.core.Constants.ZINSTANCES;
import static org.apache.accumulo.core.Constants.ZROOT;
import static org.apache.accumulo.core.Constants.ZTABLES;
import static org.apache.accumulo.core.Constants.ZTABLE_NAMESPACE;
import static org.easymock.EasyMock.capture;
import static org.easymock.EasyMock.createMock;
import static org.easymock.EasyMock.eq;
import static org.easymock.EasyMock.expect;
import static org.easymock.EasyMock.isA;
import static org.easymock.EasyMock.isNull;
import static org.easymock.EasyMock.newCapture;
import static org.easymock.EasyMock.replay;
import static org.easymock.EasyMock.verify;
import static org.junit.jupiter.api.Assertions.assertEquals;
import static org.junit.jupiter.api.Assertions.assertFalse;
import static org.junit.jupiter.api.Assertions.assertTrue;

import java.io.File;
import java.time.Instant;
import java.util.HashMap;
import java.util.List;
import java.util.Map;
import java.util.Scanner;
import java.util.UUID;

import org.apache.accumulo.core.data.InstanceId;
import org.apache.accumulo.core.data.NamespaceId;
import org.apache.accumulo.core.data.TableId;
import org.apache.accumulo.core.fate.zookeeper.ZooUtil;
import org.apache.accumulo.core.zookeeper.ZooSession;
import org.apache.accumulo.server.MockServerContext;
import org.apache.accumulo.server.ServerContext;
import org.apache.accumulo.server.conf.codec.VersionedPropCodec;
import org.apache.accumulo.server.conf.codec.VersionedProperties;
import org.apache.accumulo.server.conf.store.NamespacePropKey;
import org.apache.accumulo.server.conf.store.SystemPropKey;
import org.apache.accumulo.server.conf.store.TablePropKey;
import org.apache.accumulo.server.conf.store.impl.PropStoreWatcher;
import org.apache.zookeeper.data.Stat;
import org.easymock.Capture;
import org.junit.jupiter.api.Test;
import org.slf4j.Logger;
import org.slf4j.LoggerFactory;

import edu.umd.cs.findbugs.annotations.SuppressFBWarnings;

public class ZooInfoViewerTest {

  private final Logger log = LoggerFactory.getLogger(ZooInfoViewerTest.class);

  private final VersionedPropCodec propCodec = VersionedPropCodec.getDefault();

  @Test
  public void optionsAllDefault() {
    ZooInfoViewer.Opts opts = new ZooInfoViewer.Opts();
    assertTrue(opts.printAllProps());
    assertTrue(opts.printSysProps());
    assertTrue(opts.printNamespaceProps());
    assertTrue(opts.printTableProps());
  }

  @Test
  public void onlySys() {
    ZooInfoViewer.Opts opts = new ZooInfoViewer.Opts();
    opts.parseArgs(ZooInfoViewer.class.getName(), new String[] {"--system"});

    assertFalse(opts.printAllProps());
    assertTrue(opts.printSysProps());
    assertFalse(opts.printNamespaceProps());
    assertFalse(opts.printTableProps());
  }

  @Test
  public void onlyNamespaces() {
    ZooInfoViewer.Opts opts = new ZooInfoViewer.Opts();
    opts.parseArgs(ZooInfoViewer.class.getName(), new String[] {"-ns", "ns1", "ns2"});

    assertFalse(opts.printAllProps());
    assertFalse(opts.printSysProps());
    assertTrue(opts.printNamespaceProps());
    assertEquals(2, opts.getNamespaces().size());
    assertFalse(opts.printTableProps());
    assertEquals(0, opts.getTables().size());
  }

  @Test
  public void allLongOpts() {
    ZooInfoViewer.Opts opts = new ZooInfoViewer.Opts();
    opts.parseArgs(ZooInfoViewer.class.getName(),
        new String[] {"--system", "--namespaces", "ns1", "ns2", "--tables", "tb1", "tbl2"});

    log.debug("namespaces: {}", opts.getNamespaces());
    log.debug("tables: {}", opts.getTables());

    assertFalse(opts.printAllProps());
    assertTrue(opts.printSysProps());
    assertTrue(opts.printNamespaceProps());
    assertTrue(opts.printTableProps());
    assertEquals(2, opts.getNamespaces().size());
    assertEquals(2, opts.getTables().size());
  }

  @Test
  public void allOpts() {
    ZooInfoViewer.Opts opts = new ZooInfoViewer.Opts();
    opts.parseArgs(ZooInfoViewer.class.getName(), new String[] {"-t", "tb1", "tbl2"});

    assertFalse(opts.printAllProps());
    assertFalse(opts.printSysProps());
    assertFalse(opts.printNamespaceProps());
    assertEquals(0, opts.getNamespaces().size());
    assertTrue(opts.printTableProps());
    assertEquals(2, opts.getTables().size());
  }

  @SuppressFBWarnings(value = "PATH_TRAVERSAL_IN", justification = "test generated output")
  @Test
  public void instanceIdOutputTest() throws Exception {
    String uuid = UUID.randomUUID().toString();
<<<<<<< HEAD
    ZooSession zk = createMock(ZooSession.class);
    var context = MockServerContext.getWithMockZK(zk);
    expect(context.getInstanceID()).andReturn(InstanceId.of(uuid)).anyTimes();
=======
    var context = MockServerContext.getWithZK(InstanceId.of(uuid), "fakeHost", 2000);
    ZooReader zooReader = createMock(ZooReader.class);
    expect(context.getZooReader()).andReturn(zooReader).anyTimes();

>>>>>>> e347e8b4
    var instanceName = "test";
    expect(zk.getChildren(eq(ZROOT + ZINSTANCES), isNull())).andReturn(List.of(instanceName))
        .once();
    expect(zk.getData(eq(ZROOT + ZINSTANCES + "/" + instanceName), isNull(), isNull()))
        .andReturn(uuid.getBytes(UTF_8)).once();
<<<<<<< HEAD
    replay(context, zk);
=======
>>>>>>> e347e8b4

    String testFileName = "./target/zoo-info-viewer-" + System.currentTimeMillis() + ".txt";

    context.close();

    replay(context, zooReader);

<<<<<<< HEAD
    verify(context, zk);
=======
    class ZooInfoViewerTestClazz extends ZooInfoViewer {
      @Override
      ServerContext getContext(ZooInfoViewer.Opts ots) {
        return context;
      }
    }

    ZooInfoViewer viewer = new ZooInfoViewerTestClazz();
    viewer.execute(new String[] {"--print-instances", "--outfile", testFileName});

    verify(zooReader, context);
>>>>>>> e347e8b4

    String line;
    try (Scanner scanner = new Scanner(new File(testFileName))) {
      boolean found = false;
      while (scanner.hasNext()) {
        line = scanner.nextLine().trim();
        if (line.contains("=")) {
          found = line.startsWith(instanceName) && line.endsWith(uuid);
          break;
        }
      }
      assertTrue(found, "expected instance name, instance id not found");
    }
  }

  @SuppressFBWarnings(value = "PATH_TRAVERSAL_IN", justification = "test generated output")
  @Test
  public void instanceNameOutputTest() throws Exception {
    String uuid = UUID.randomUUID().toString();
    ZooSession zk = createMock(ZooSession.class);
    var context = MockServerContext.getWithMockZK(zk);
    var instanceName = "test";
    expect(zk.getChildren(eq(ZROOT + ZINSTANCES), isNull())).andReturn(List.of(instanceName))
        .once();
    expect(zk.getData(eq(ZROOT + ZINSTANCES + "/" + instanceName), isNull(), isNull()))
        .andReturn(uuid.getBytes(UTF_8)).once();
    replay(context, zk);

    String testFileName = "./target/zoo-info-viewer-" + System.currentTimeMillis() + ".txt";

    ZooInfoViewer.Opts opts = new ZooInfoViewer.Opts();
    opts.parseArgs(ZooInfoViewer.class.getName(),
        new String[] {"--print-instances", "--outfile", testFileName});

    ZooInfoViewer viewer = new ZooInfoViewer();
    viewer.generateReport(context, opts);

    verify(context, zk);

    String line;
    try (Scanner scanner = new Scanner(new File(testFileName))) {
      boolean found = false;
      while (scanner.hasNext()) {
        line = scanner.nextLine();
        if (line.contains("=")) {
          String trimmed = line.trim();
          found = trimmed.startsWith(instanceName) && trimmed.endsWith(uuid);
          break;
        }
      }
      assertTrue(found, "expected instance name, instance id not found");
    }
  }

  @SuppressFBWarnings(value = {"CRLF_INJECTION_LOGS", "PATH_TRAVERSAL_IN"},
      justification = "test generated output")
  @Test
  public void propTest() throws Exception {
    String uuid = UUID.randomUUID().toString();
    InstanceId iid = InstanceId.of(uuid);
<<<<<<< HEAD
    ZooSession zk = createMock(ZooSession.class);
    var context = MockServerContext.getWithMockZK(zk);
    expect(context.getInstanceID()).andReturn(iid).anyTimes();
=======
    // ZooReaderWriter zrw = createMock(ZooReaderWriter.class);
    // expect(zrw.getSessionTimeout()).andReturn(2_000).anyTimes();
    // expect(zrw.exists(eq("/accumulo/" + iid), anyObject())).andReturn(true).anyTimes();
    // replay(zrw);

    // ServerContext context = MockServerContext.getMockContextWithPropStore(iid, zrw, propStore);

    var context = MockServerContext.getWithZK(iid, "fakeHost", 2000);
    ZooReader zooReader = createMock(ZooReader.class);
    expect(context.getZooReader()).andReturn(zooReader).anyTimes();
>>>>>>> e347e8b4
    var instanceName = "test";
    expect(zk.getChildren(eq(ZROOT + ZINSTANCES), isNull())).andReturn(List.of(instanceName))
        .anyTimes();
    expect(zk.getData(eq(ZROOT + ZINSTANCES + "/" + instanceName), isNull(), isNull()))
        .andReturn(uuid.getBytes(UTF_8)).anyTimes();

    var sysPropBytes = propCodec
        .toBytes(new VersionedProperties(123, Instant.now(), Map.of("s1", "sv1", "s2", "sv2")));
    Capture<Stat> sStat = newCapture();
    expect(zk.getData(eq(SystemPropKey.of(iid).getPath()), isA(PropStoreWatcher.class),
        capture(sStat))).andAnswer(() -> {
          Stat s = sStat.getValue();
          s.setCtime(System.currentTimeMillis());
          s.setMtime(System.currentTimeMillis());
          s.setVersion(0); // default version
          s.setDataLength(sysPropBytes.length);
          sStat.setValue(s);
          return sysPropBytes;
        }).once();

    var mockNamespaceIdMap = Map.of(NamespaceId.of("a"), "a_name");
    expect(context.getNamespaceIdToNameMap()).andReturn(mockNamespaceIdMap);

    var nsPropBytes =
        propCodec.toBytes(new VersionedProperties(123, Instant.now(), Map.of("n1", "nv1")));
    NamespaceId nsId = NamespaceId.of("a");
    Capture<Stat> nsStat = newCapture();
    expect(zk.getData(eq(NamespacePropKey.of(iid, nsId).getPath()), isA(PropStoreWatcher.class),
        capture(nsStat))).andAnswer(() -> {
          Stat s = nsStat.getValue();
          s.setCtime(System.currentTimeMillis());
          s.setMtime(System.currentTimeMillis());
          s.setVersion(0); // default version
          s.setDataLength(nsPropBytes.length);
          nsStat.setValue(s);
          return nsPropBytes;
        }).once();

    var mockTableIdMap = Map.of(TableId.of("t"), "t_table");
    expect(context.getTableIdToNameMap()).andReturn(mockTableIdMap).once();

    var tBasePath = ZooUtil.getRoot(iid) + ZTABLES;

    var tProps = new VersionedProperties(123, Instant.now(), Map.of("t1", "tv1"));
    var tPropBytes = propCodec.toBytes(tProps);
    TableId tid = TableId.of("t");
    Capture<Stat> stat = newCapture();
    expect(zk.getData(eq(TablePropKey.of(iid, tid).getPath()), isA(PropStoreWatcher.class),
        capture(stat))).andAnswer(() -> {
          Stat s = stat.getValue();
          s.setCtime(System.currentTimeMillis());
          s.setMtime(System.currentTimeMillis());
          s.setVersion((int) tProps.getDataVersion());
          s.setDataLength(tPropBytes.length);
          stat.setValue(s);
          return tPropBytes;
        }).once();

    expect(zk.getData(tBasePath + "/t" + ZTABLE_NAMESPACE, null, null))
        .andReturn("+default".getBytes(UTF_8)).anyTimes();

<<<<<<< HEAD
    replay(context, zk);

=======
>>>>>>> e347e8b4
    NamespacePropKey nsKey = NamespacePropKey.of(iid, nsId);
    log.trace("namespace base path: {}", nsKey.getPath());

    String testFileName = "./target/zoo-info-viewer-" + System.currentTimeMillis() + ".txt";
    context.close();

    replay(context, zooReader);

    class ZooInfoViewerTestClazz extends ZooInfoViewer {
      @Override
      ServerContext getContext(ZooInfoViewer.Opts ots) {
        return context;
      }
    }

<<<<<<< HEAD
    verify(context, zk);
=======
    ZooInfoViewer viewer = new ZooInfoViewerTestClazz();
    viewer.execute(new String[] {"--print-props", "--outfile", testFileName});

    verify(zooReader, context);
>>>>>>> e347e8b4

    Map<String,String> props = new HashMap<>();
    try (Scanner scanner = new Scanner(new File(testFileName))) {
      while (scanner.hasNext()) {
        String line = scanner.nextLine();
        if (line.contains("=")) {
          log.trace("matched line: {}", line);
          String trimmed = line.trim();
          String[] kv = trimmed.split("=");
          props.put(kv[0], kv[1]);
        }
      }
    }
    assertEquals(Map.of("s1", "sv1", "s2", "sv2", "n1", "nv1", "t1", "tv1"), props);
  }

  @SuppressFBWarnings(value = {"CRLF_INJECTION_LOGS", "PATH_TRAVERSAL_IN"},
      justification = "test generated output")
  @Test
  public void idMapTest() throws Exception {
    String uuid = UUID.randomUUID().toString();
    InstanceId iid = InstanceId.of(uuid);

    var mockNamespaceIdMap = Map.of(NamespaceId.of("+accumulo"), "accumulo",
        NamespaceId.of("+default"), "", NamespaceId.of("a_nsid"), "a_namespace_name");
    var mockTableIdMap = Map.of(TableId.of("t_tid"), "t_tablename");
    var context = MockServerContext.get();
    expect(context.getInstanceID()).andReturn(iid).once();
    expect(context.getNamespaceIdToNameMap()).andReturn(mockNamespaceIdMap);
    expect(context.getTableIdToNameMap()).andReturn(mockTableIdMap).once();

    replay(context);

    String testFileName = "./target/zoo-info-viewer-" + System.currentTimeMillis() + ".txt";

    ZooInfoViewer.Opts opts = new ZooInfoViewer.Opts();
    opts.parseArgs(ZooInfoViewer.class.getName(),
        new String[] {"--print-id-map", "--outfile", testFileName});

    ZooInfoViewer viewer = new ZooInfoViewer();
    viewer.generateReport(context, opts);

    verify(context);

    String line;
    Map<String,String> ids = new HashMap<>();
    try (Scanner in = new Scanner(new File(testFileName))) {
      while (in.hasNext()) {
        line = in.nextLine().trim();
        if (line.contains("=>") && !line.contains("ID Mapping")) {
          log.trace("matched line: {}", line);
          String[] kv = line.split("=>");
          ids.put(kv[0].trim(), kv[1].trim());
        }
      }

      log.debug("ids found in output: {}", ids);
      assertEquals(Map.of("+default", "\"\"", "+accumulo", "accumulo", "a_nsid", "a_namespace_name",
          "t_tid", "t_tablename"), ids);
    }
  }
}<|MERGE_RESOLUTION|>--- conflicted
+++ resolved
@@ -27,6 +27,7 @@
 import static org.easymock.EasyMock.createMock;
 import static org.easymock.EasyMock.eq;
 import static org.easymock.EasyMock.expect;
+import static org.easymock.EasyMock.expectLastCall;
 import static org.easymock.EasyMock.isA;
 import static org.easymock.EasyMock.isNull;
 import static org.easymock.EasyMock.newCapture;
@@ -138,35 +139,21 @@
   @Test
   public void instanceIdOutputTest() throws Exception {
     String uuid = UUID.randomUUID().toString();
-<<<<<<< HEAD
     ZooSession zk = createMock(ZooSession.class);
     var context = MockServerContext.getWithMockZK(zk);
     expect(context.getInstanceID()).andReturn(InstanceId.of(uuid)).anyTimes();
-=======
-    var context = MockServerContext.getWithZK(InstanceId.of(uuid), "fakeHost", 2000);
-    ZooReader zooReader = createMock(ZooReader.class);
-    expect(context.getZooReader()).andReturn(zooReader).anyTimes();
-
->>>>>>> e347e8b4
     var instanceName = "test";
     expect(zk.getChildren(eq(ZROOT + ZINSTANCES), isNull())).andReturn(List.of(instanceName))
         .once();
     expect(zk.getData(eq(ZROOT + ZINSTANCES + "/" + instanceName), isNull(), isNull()))
         .andReturn(uuid.getBytes(UTF_8)).once();
-<<<<<<< HEAD
+    context.close();
+    expectLastCall().once();
+
     replay(context, zk);
-=======
->>>>>>> e347e8b4
 
     String testFileName = "./target/zoo-info-viewer-" + System.currentTimeMillis() + ".txt";
 
-    context.close();
-
-    replay(context, zooReader);
-
-<<<<<<< HEAD
-    verify(context, zk);
-=======
     class ZooInfoViewerTestClazz extends ZooInfoViewer {
       @Override
       ServerContext getContext(ZooInfoViewer.Opts ots) {
@@ -177,8 +164,7 @@
     ZooInfoViewer viewer = new ZooInfoViewerTestClazz();
     viewer.execute(new String[] {"--print-instances", "--outfile", testFileName});
 
-    verify(zooReader, context);
->>>>>>> e347e8b4
+    verify(context, zk);
 
     String line;
     try (Scanner scanner = new Scanner(new File(testFileName))) {
@@ -239,22 +225,9 @@
   public void propTest() throws Exception {
     String uuid = UUID.randomUUID().toString();
     InstanceId iid = InstanceId.of(uuid);
-<<<<<<< HEAD
     ZooSession zk = createMock(ZooSession.class);
     var context = MockServerContext.getWithMockZK(zk);
     expect(context.getInstanceID()).andReturn(iid).anyTimes();
-=======
-    // ZooReaderWriter zrw = createMock(ZooReaderWriter.class);
-    // expect(zrw.getSessionTimeout()).andReturn(2_000).anyTimes();
-    // expect(zrw.exists(eq("/accumulo/" + iid), anyObject())).andReturn(true).anyTimes();
-    // replay(zrw);
-
-    // ServerContext context = MockServerContext.getMockContextWithPropStore(iid, zrw, propStore);
-
-    var context = MockServerContext.getWithZK(iid, "fakeHost", 2000);
-    ZooReader zooReader = createMock(ZooReader.class);
-    expect(context.getZooReader()).andReturn(zooReader).anyTimes();
->>>>>>> e347e8b4
     var instanceName = "test";
     expect(zk.getChildren(eq(ZROOT + ZINSTANCES), isNull())).andReturn(List.of(instanceName))
         .anyTimes();
@@ -316,18 +289,15 @@
     expect(zk.getData(tBasePath + "/t" + ZTABLE_NAMESPACE, null, null))
         .andReturn("+default".getBytes(UTF_8)).anyTimes();
 
-<<<<<<< HEAD
+    context.close();
+    expectLastCall().once();
+
     replay(context, zk);
 
-=======
->>>>>>> e347e8b4
     NamespacePropKey nsKey = NamespacePropKey.of(iid, nsId);
     log.trace("namespace base path: {}", nsKey.getPath());
 
     String testFileName = "./target/zoo-info-viewer-" + System.currentTimeMillis() + ".txt";
-    context.close();
-
-    replay(context, zooReader);
 
     class ZooInfoViewerTestClazz extends ZooInfoViewer {
       @Override
@@ -336,14 +306,10 @@
       }
     }
 
-<<<<<<< HEAD
-    verify(context, zk);
-=======
     ZooInfoViewer viewer = new ZooInfoViewerTestClazz();
     viewer.execute(new String[] {"--print-props", "--outfile", testFileName});
 
-    verify(zooReader, context);
->>>>>>> e347e8b4
+    verify(context, zk);
 
     Map<String,String> props = new HashMap<>();
     try (Scanner scanner = new Scanner(new File(testFileName))) {
