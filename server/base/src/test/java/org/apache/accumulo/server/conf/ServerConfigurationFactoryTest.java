/*
 * Licensed to the Apache Software Foundation (ASF) under one
 * or more contributor license agreements.  See the NOTICE file
 * distributed with this work for additional information
 * regarding copyright ownership.  The ASF licenses this file
 * to you under the Apache License, Version 2.0 (the
 * "License"); you may not use this file except in compliance
 * with the License.  You may obtain a copy of the License at
 *
 *   http://www.apache.org/licenses/LICENSE-2.0
 *
 * Unless required by applicable law or agreed to in writing,
 * software distributed under the License is distributed on an
 * "AS IS" BASIS, WITHOUT WARRANTIES OR CONDITIONS OF ANY
 * KIND, either express or implied.  See the License for the
 * specific language governing permissions and limitations
 * under the License.
 */
package org.apache.accumulo.server.conf;

import static org.easymock.EasyMock.anyObject;
import static org.easymock.EasyMock.createMock;
import static org.easymock.EasyMock.eq;
import static org.easymock.EasyMock.expect;
import static org.easymock.EasyMock.expectLastCall;
import static org.easymock.EasyMock.replay;
<<<<<<< HEAD
import static org.easymock.EasyMock.reset;
=======
import static org.easymock.EasyMock.verify;
>>>>>>> f3368944
import static org.junit.jupiter.api.Assertions.assertEquals;
import static org.junit.jupiter.api.Assertions.assertNotNull;
import static org.junit.jupiter.api.Assertions.assertSame;

import java.util.Map;

import org.apache.accumulo.core.conf.AccumuloConfiguration;
import org.apache.accumulo.core.conf.DefaultConfiguration;
import org.apache.accumulo.core.conf.SiteConfiguration;
import org.apache.accumulo.core.data.InstanceId;
import org.apache.accumulo.core.data.NamespaceId;
import org.apache.accumulo.server.MockServerContext;
import org.apache.accumulo.server.ServerContext;
<<<<<<< HEAD
import org.apache.accumulo.server.conf.codec.VersionedProperties;
import org.apache.accumulo.server.conf.store.PropCacheKey;
import org.apache.accumulo.server.conf.store.PropStore;
import org.apache.accumulo.server.conf.store.impl.ZooPropStore;
=======
import org.junit.jupiter.api.AfterAll;
import org.junit.jupiter.api.AfterEach;
>>>>>>> f3368944
import org.junit.jupiter.api.BeforeAll;
import org.junit.jupiter.api.BeforeEach;
import org.junit.jupiter.api.Test;

public class ServerConfigurationFactoryTest {
  private static final String ZK_HOST = "localhost";
  private static final int ZK_TIMEOUT = 120000;
  private static final InstanceId IID = InstanceId.of("iid");

  // use the same mock ZooCacheFactory and ZooCache for all tests
<<<<<<< HEAD
  private static final SiteConfiguration siteConfig = SiteConfiguration.auto();
  private PropStore propStore;

  @BeforeAll
  public static void setUpClass() {}
=======
  private static ZooCacheFactory zcf;
  private static ZooCache zc;
  private static SiteConfiguration siteConfig = SiteConfiguration.empty().build();

  @BeforeAll
  public static void setUpClass() {
    zcf = createMock(ZooCacheFactory.class);
    zc = createMock(ZooCache.class);
    expect(zcf.getNewZooCache(eq(ZK_HOST), eq(ZK_TIMEOUT))).andReturn(zc).anyTimes();
    expect(zcf.getZooCache(ZK_HOST, ZK_TIMEOUT)).andReturn(zc).anyTimes();
    replay(zcf);

    expect(zc.getChildren(anyObject(String.class))).andReturn(null).anyTimes();
    replay(zc);
  }
>>>>>>> f3368944

  @AfterAll
  public static void verifyClassMocks() {
    verify(zcf, zc);
  }

  private ServerContext context;
  private ServerConfigurationFactory scf;

  @BeforeEach
  public void setUp() {
<<<<<<< HEAD
    propStore = createMock(ZooPropStore.class);
    // expect(propStore.readFixed()).andReturn(Map.of()).anyTimes();

    propStore.registerAsListener(anyObject(), anyObject());
    expectLastCall().anyTimes();

    context = MockServerContext.getWithZK(IID, ZK_HOST, ZK_TIMEOUT);
    expect(context.getPropStore()).andReturn(propStore).anyTimes();
    expect(context.getSiteConfiguration()).andReturn(siteConfig).anyTimes();
  }

  private void ready() {
    replay(context, propStore);
=======
    context = MockServerContext.getWithZK(IID, ZK_HOST, ZK_TIMEOUT);
    replay(context);
>>>>>>> f3368944
    scf = new ServerConfigurationFactory(context, siteConfig);
  }

  @AfterEach
  public void verifyMocks() {
    verify(context);
  }

  @Test
  public void testGetDefaultConfiguration() {
    DefaultConfiguration c = scf.getDefaultConfiguration();
    assertNotNull(c);
  }

  @Test
  public void testGetSiteConfiguration() {
    var c = scf.getSiteConfiguration();
    assertNotNull(c);
  }

  @Test
  public void testGetConfiguration() {
<<<<<<< HEAD
    expect(propStore.get(eq(PropCacheKey.forSystem(IID))))
        .andReturn(new VersionedProperties(Map.of())).anyTimes();
    ready();
=======
>>>>>>> f3368944
    AccumuloConfiguration c = scf.getSystemConfiguration();
    assertNotNull(c);
  }

  private static final NamespaceId NSID = NamespaceId.of("NAMESPACE");

  @Test
  public void testGetNamespaceConfiguration() {
<<<<<<< HEAD
    expect(propStore.get(eq(PropCacheKey.forSystem(IID))))
        .andReturn(new VersionedProperties(Map.of())).anyTimes();
    ready();
    reset(context);
    PropStore propStore = createMock(ZooPropStore.class);
    expect(propStore.get(eq(PropCacheKey.forSystem(IID))))
        .andReturn(new VersionedProperties(Map.of())).anyTimes();
    expect(propStore.get(eq(PropCacheKey.forNamespace(IID, NSID))))
        .andReturn(new VersionedProperties(Map.of())).anyTimes();

    propStore.registerAsListener(anyObject(), anyObject());
    expectLastCall().anyTimes();

    expect(context.getPropStore()).andReturn(propStore).anyTimes();
    expect(context.getInstanceID()).andReturn(IID).anyTimes();
    expect(context.getSiteConfiguration()).andReturn(siteConfig).anyTimes();

    replay(propStore, context);
=======
>>>>>>> f3368944
    NamespaceConfiguration c = scf.getNamespaceConfiguration(NSID);
    assertEquals(NSID, c.getNamespaceId());
    assertSame(c, scf.getNamespaceConfiguration(NSID));
  }

}<|MERGE_RESOLUTION|>--- conflicted
+++ resolved
@@ -24,138 +24,46 @@
 import static org.easymock.EasyMock.expect;
 import static org.easymock.EasyMock.expectLastCall;
 import static org.easymock.EasyMock.replay;
-<<<<<<< HEAD
-import static org.easymock.EasyMock.reset;
-=======
 import static org.easymock.EasyMock.verify;
->>>>>>> f3368944
 import static org.junit.jupiter.api.Assertions.assertEquals;
 import static org.junit.jupiter.api.Assertions.assertNotNull;
 import static org.junit.jupiter.api.Assertions.assertSame;
 
 import java.util.Map;
+import java.util.UUID;
 
-import org.apache.accumulo.core.conf.AccumuloConfiguration;
 import org.apache.accumulo.core.conf.DefaultConfiguration;
 import org.apache.accumulo.core.conf.SiteConfiguration;
 import org.apache.accumulo.core.data.InstanceId;
 import org.apache.accumulo.core.data.NamespaceId;
-import org.apache.accumulo.server.MockServerContext;
+import org.apache.accumulo.core.data.TableId;
 import org.apache.accumulo.server.ServerContext;
-<<<<<<< HEAD
 import org.apache.accumulo.server.conf.codec.VersionedProperties;
 import org.apache.accumulo.server.conf.store.PropCacheKey;
 import org.apache.accumulo.server.conf.store.PropStore;
 import org.apache.accumulo.server.conf.store.impl.ZooPropStore;
-=======
-import org.junit.jupiter.api.AfterAll;
 import org.junit.jupiter.api.AfterEach;
->>>>>>> f3368944
-import org.junit.jupiter.api.BeforeAll;
 import org.junit.jupiter.api.BeforeEach;
 import org.junit.jupiter.api.Test;
 
 public class ServerConfigurationFactoryTest {
   private static final String ZK_HOST = "localhost";
-  private static final int ZK_TIMEOUT = 120000;
-  private static final InstanceId IID = InstanceId.of("iid");
+  private static final int ZK_TIMEOUT = 120_000;
+  private static final InstanceId IID = InstanceId.of(UUID.randomUUID());
+  private static final TableId TID = TableId.of("TABLE");
+  private static final NamespaceId NSID = NamespaceId.of("NAMESPACE");
+  private static final SiteConfiguration siteConfig = SiteConfiguration.empty().build();
 
-  // use the same mock ZooCacheFactory and ZooCache for all tests
-<<<<<<< HEAD
-  private static final SiteConfiguration siteConfig = SiteConfiguration.auto();
   private PropStore propStore;
-
-  @BeforeAll
-  public static void setUpClass() {}
-=======
-  private static ZooCacheFactory zcf;
-  private static ZooCache zc;
-  private static SiteConfiguration siteConfig = SiteConfiguration.empty().build();
-
-  @BeforeAll
-  public static void setUpClass() {
-    zcf = createMock(ZooCacheFactory.class);
-    zc = createMock(ZooCache.class);
-    expect(zcf.getNewZooCache(eq(ZK_HOST), eq(ZK_TIMEOUT))).andReturn(zc).anyTimes();
-    expect(zcf.getZooCache(ZK_HOST, ZK_TIMEOUT)).andReturn(zc).anyTimes();
-    replay(zcf);
-
-    expect(zc.getChildren(anyObject(String.class))).andReturn(null).anyTimes();
-    replay(zc);
-  }
->>>>>>> f3368944
-
-  @AfterAll
-  public static void verifyClassMocks() {
-    verify(zcf, zc);
-  }
-
   private ServerContext context;
   private ServerConfigurationFactory scf;
 
   @BeforeEach
   public void setUp() {
-<<<<<<< HEAD
     propStore = createMock(ZooPropStore.class);
-    // expect(propStore.readFixed()).andReturn(Map.of()).anyTimes();
-
-    propStore.registerAsListener(anyObject(), anyObject());
-    expectLastCall().anyTimes();
-
-    context = MockServerContext.getWithZK(IID, ZK_HOST, ZK_TIMEOUT);
-    expect(context.getPropStore()).andReturn(propStore).anyTimes();
-    expect(context.getSiteConfiguration()).andReturn(siteConfig).anyTimes();
-  }
-
-  private void ready() {
-    replay(context, propStore);
-=======
-    context = MockServerContext.getWithZK(IID, ZK_HOST, ZK_TIMEOUT);
-    replay(context);
->>>>>>> f3368944
-    scf = new ServerConfigurationFactory(context, siteConfig);
-  }
-
-  @AfterEach
-  public void verifyMocks() {
-    verify(context);
-  }
-
-  @Test
-  public void testGetDefaultConfiguration() {
-    DefaultConfiguration c = scf.getDefaultConfiguration();
-    assertNotNull(c);
-  }
-
-  @Test
-  public void testGetSiteConfiguration() {
-    var c = scf.getSiteConfiguration();
-    assertNotNull(c);
-  }
-
-  @Test
-  public void testGetConfiguration() {
-<<<<<<< HEAD
     expect(propStore.get(eq(PropCacheKey.forSystem(IID))))
         .andReturn(new VersionedProperties(Map.of())).anyTimes();
-    ready();
-=======
->>>>>>> f3368944
-    AccumuloConfiguration c = scf.getSystemConfiguration();
-    assertNotNull(c);
-  }
-
-  private static final NamespaceId NSID = NamespaceId.of("NAMESPACE");
-
-  @Test
-  public void testGetNamespaceConfiguration() {
-<<<<<<< HEAD
-    expect(propStore.get(eq(PropCacheKey.forSystem(IID))))
-        .andReturn(new VersionedProperties(Map.of())).anyTimes();
-    ready();
-    reset(context);
-    PropStore propStore = createMock(ZooPropStore.class);
-    expect(propStore.get(eq(PropCacheKey.forSystem(IID))))
+    expect(propStore.get(eq(PropCacheKey.forTable(IID, TID))))
         .andReturn(new VersionedProperties(Map.of())).anyTimes();
     expect(propStore.get(eq(PropCacheKey.forNamespace(IID, NSID))))
         .andReturn(new VersionedProperties(Map.of())).anyTimes();
@@ -163,16 +71,52 @@
     propStore.registerAsListener(anyObject(), anyObject());
     expectLastCall().anyTimes();
 
+    context = createMock(ServerContext.class);
+    expect(context.getZooKeeperRoot()).andReturn("/accumulo/" + IID).anyTimes();
+    expect(context.getInstanceID()).andReturn(IID).anyTimes();
+    expect(context.getZooKeepers()).andReturn(ZK_HOST).anyTimes();
+    expect(context.getZooKeepersSessionTimeOut()).andReturn(ZK_TIMEOUT).anyTimes();
+    expect(context.getSiteConfiguration()).andReturn(siteConfig).anyTimes();
+    expect(context.tableNodeExists(TID)).andReturn(true).anyTimes();
     expect(context.getPropStore()).andReturn(propStore).anyTimes();
-    expect(context.getInstanceID()).andReturn(IID).anyTimes();
-    expect(context.getSiteConfiguration()).andReturn(siteConfig).anyTimes();
+
+    scf = new ServerConfigurationFactory(context, siteConfig) {
+      @Override
+      public NamespaceConfiguration getNamespaceConfigurationForTable(TableId tableId) {
+        if (tableId.equals(TID)) {
+          return getNamespaceConfiguration(NSID);
+        }
+        throw new UnsupportedOperationException();
+      }
+    };
 
     replay(propStore, context);
-=======
->>>>>>> f3368944
-    NamespaceConfiguration c = scf.getNamespaceConfiguration(NSID);
-    assertEquals(NSID, c.getNamespaceId());
-    assertSame(c, scf.getNamespaceConfiguration(NSID));
+  }
+
+  @AfterEach
+  public void verifyMocks() {
+    verify(propStore, context);
+  }
+
+  @Test
+  public void testGetters() {
+    assertSame(DefaultConfiguration.getInstance(), scf.getDefaultConfiguration());
+    assertSame(siteConfig, scf.getSiteConfiguration());
+    assertNotNull(scf.getSystemConfiguration());
+  }
+
+  @Test
+  public void testGetNamespaceConfiguration() {
+    NamespaceConfiguration namespaceConfigSingleton = scf.getNamespaceConfiguration(NSID);
+    assertEquals(NSID, namespaceConfigSingleton.getNamespaceId());
+    assertSame(namespaceConfigSingleton, scf.getNamespaceConfiguration(NSID));
+  }
+
+  @Test
+  public void testGetTableConfiguration() {
+    TableConfiguration tableConfigSingleton = scf.getTableConfiguration(TID);
+    assertEquals(TID, tableConfigSingleton.getTableId());
+    assertSame(tableConfigSingleton, scf.getTableConfiguration(TID));
   }
 
 }