--- conflicted
+++ resolved
@@ -56,13 +56,8 @@
   }
 
   /**
-<<<<<<< HEAD
    * This is a test to ensure the string literal in {@link ConnectorImpl#ConnectorImpl(org.apache.accumulo.core.client.impl.ClientContext)} is kept up-to-date
-   * if we move the {@link SystemToken}<br/>
-=======
-   * This is a test to ensure the string literal in {@link ConnectorImpl#ConnectorImpl(Instance, Credentials)} is kept up-to-date if we move the
-   * {@link SystemToken}<br>
->>>>>>> c8c0cf7f
+   * if we move the {@link SystemToken}<br>
    * This check will not be needed after ACCUMULO-1578
    */
   @Test
