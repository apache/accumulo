--- conflicted
+++ resolved
@@ -88,28 +88,16 @@
     VersionedProperties sysProps =
         new VersionedProperties(1, Instant.now(), Map.of(TABLE_BLOOM_ENABLED.getKey(), "true"));
     expect(propStore.get(eq(sysPropKey))).andReturn(sysProps).times(2);
-<<<<<<< HEAD
-    expect(propStore.getNodeVersion(eq(sysPropKey))).andReturn(1).once();
-=======
->>>>>>> 699c6deb
 
     PropCacheKey nsPropKey = PropCacheKey.forNamespace(instanceId, NID);
     VersionedProperties nsProps = new VersionedProperties(2, Instant.now(),
         Map.of(TABLE_FILE_MAX.getKey(), "21", TABLE_BLOOM_ENABLED.getKey(), "false"));
     expect(propStore.get(eq(nsPropKey))).andReturn(nsProps).once();
-<<<<<<< HEAD
-    expect(propStore.getNodeVersion(eq(nsPropKey))).andReturn(2).once();
-=======
->>>>>>> 699c6deb
 
     PropCacheKey tablePropKey = PropCacheKey.forTable(instanceId, TID);
     VersionedProperties tableProps =
         new VersionedProperties(3, Instant.now(), Map.of(TABLE_BLOOM_ENABLED.getKey(), "true"));
     expect(propStore.get(eq(tablePropKey))).andReturn(tableProps).once();
-<<<<<<< HEAD
-    expect(propStore.getNodeVersion(eq(tablePropKey))).andReturn(3).once();
-=======
->>>>>>> 699c6deb
 
     ConfigurationCopy defaultConfig =
         new ConfigurationCopy(Map.of(TABLE_BLOOM_SIZE.getKey(), TABLE_BLOOM_SIZE.getDefaultValue(),
@@ -147,10 +135,6 @@
     expect(propStore.get(eq(propKey)))
         .andReturn(new VersionedProperties(37, Instant.now(), Map.of(p.getKey(), "sekrit")))
         .anyTimes();
-<<<<<<< HEAD
-    expect(propStore.getNodeVersion(eq(propKey))).andReturn(37).anyTimes();
-=======
->>>>>>> 699c6deb
     replay(propStore);
 
     tableConfig.zkChangeEvent(propKey);
@@ -170,11 +154,6 @@
         .andReturn(new VersionedProperties(13, Instant.now(), Map.of(TABLE_FILE_MAX.getKey(), "123",
             Property.INSTANCE_SECRET.getKey(), expectedPass)))
         .anyTimes();
-<<<<<<< HEAD
-    expect(propStore.getNodeVersion(eq(PropCacheKey.forNamespace(instanceId, NID)))).andReturn(13)
-        .anyTimes();
-=======
->>>>>>> 699c6deb
     expect(propStore.get(eq(PropCacheKey.forTable(instanceId, TID))))
         .andReturn(new VersionedProperties(Map.of())).anyTimes();
     replay(propStore);
@@ -196,24 +175,15 @@
     expect(propStore.get(eq(PropCacheKey.forSystem(instanceId))))
         .andReturn(new VersionedProperties(1, Instant.now(), Map.of()));
 
-<<<<<<< HEAD
-    expect(propStore.getNodeVersion(eq(PropCacheKey.forNamespace(instanceId, NID)))).andReturn(2);
     expect(propStore.get(eq(PropCacheKey.forNamespace(instanceId, NID))))
         .andReturn(new VersionedProperties(2, Instant.now(), Map.of("dog", "bark", "cat", "meow")));
 
-    expect(propStore.getNodeVersion(eq(PropCacheKey.forTable(instanceId, TID)))).andReturn(4);
-=======
-    expect(propStore.get(eq(PropCacheKey.forNamespace(instanceId, NID))))
-        .andReturn(new VersionedProperties(2, Instant.now(), Map.of("dog", "bark", "cat", "meow")));
-
->>>>>>> 699c6deb
     expect(propStore.get(eq(PropCacheKey.forTable(instanceId, TID))))
         .andReturn(new VersionedProperties(4, Instant.now(), Map.of("foo", "bar", "tick", "tock")))
         .anyTimes();
 
     replay(propStore);
 
-<<<<<<< HEAD
     Map<String,String> props = new java.util.HashMap<>();
 
     tableConfig.zkChangeEvent(PropCacheKey.forTable(instanceId, TID));
@@ -241,12 +211,10 @@
     expect(propStore.get(eq(PropCacheKey.forSystem(instanceId))))
         .andReturn(new VersionedProperties(1, Instant.now(), Map.of()));
 
-    expect(propStore.getNodeVersion(eq(PropCacheKey.forNamespace(instanceId, NID)))).andReturn(2);
     expect(propStore.get(eq(PropCacheKey.forNamespace(instanceId, NID))))
         .andReturn(new VersionedProperties(2, Instant.now(),
             Map.of("dog", "bark", "cat", "meow", "filter", "from_parent")));
 
-    expect(propStore.getNodeVersion(eq(PropCacheKey.forTable(instanceId, TID)))).andReturn(4);
     expect(propStore.get(eq(PropCacheKey.forTable(instanceId, TID))))
         .andReturn(new VersionedProperties(4, Instant.now(),
             Map.of("filter", "not_returned_by_table", "foo", "bar", "tick", "tock")))
@@ -259,51 +227,6 @@
 
     Map<String,String> props = new java.util.HashMap<>();
 
-=======
-    Map<String,String> props = new java.util.HashMap<>();
-
-    tableConfig.zkChangeEvent(PropCacheKey.forTable(instanceId, TID));
-    nsConfig.zkChangeEvent(PropCacheKey.forNamespace(instanceId, NID));
-
-    tableConfig.getProperties(props, all);
-
-    log.info("Props returned: {}", props);
-    assertEquals(7, props.size());
-    assertEquals(TABLE_BLOOM_SIZE.getDefaultValue(), props.get(TABLE_BLOOM_SIZE.getKey())); // system
-    assertEquals(TABLE_DURABILITY.getDefaultValue(), props.get(TABLE_DURABILITY.getKey())); // system
-    assertEquals("true", props.get(TABLE_BLOOM_ENABLED.getKey())); // system
-    assertEquals("bar", props.get("foo")); // table
-    assertEquals("tock", props.get("tick")); // table
-    assertEquals("bark", props.get("dog")); // namespace
-    assertEquals("meow", props.get("cat")); // namespace
-  }
-
-  @Test
-  public void testGetFilteredProperties() {
-    Predicate<String> filter = x -> !x.equals("filter");
-
-    reset(propStore);
-
-    expect(propStore.get(eq(PropCacheKey.forSystem(instanceId))))
-        .andReturn(new VersionedProperties(1, Instant.now(), Map.of()));
-
-    expect(propStore.get(eq(PropCacheKey.forNamespace(instanceId, NID))))
-        .andReturn(new VersionedProperties(2, Instant.now(),
-            Map.of("dog", "bark", "cat", "meow", "filter", "from_parent")));
-
-    expect(propStore.get(eq(PropCacheKey.forTable(instanceId, TID))))
-        .andReturn(new VersionedProperties(4, Instant.now(),
-            Map.of("filter", "not_returned_by_table", "foo", "bar", "tick", "tock")))
-        .anyTimes();
-
-    replay(propStore);
-
-    tableConfig.zkChangeEvent(PropCacheKey.forTable(instanceId, TID));
-    nsConfig.zkChangeEvent(PropCacheKey.forNamespace(instanceId, NID));
-
-    Map<String,String> props = new java.util.HashMap<>();
-
->>>>>>> 699c6deb
     tableConfig.getProperties(props, filter);
 
     log.info("Props returned: {}", props);
@@ -330,16 +253,8 @@
     expect(propStore.get(eq(propKey)))
         .andReturn(new VersionedProperties(23, Instant.now(), Map.of(p.getKey(), "invalid")))
         .once();
-<<<<<<< HEAD
-    expect(propStore.getNodeVersion(eq(propKey))).andReturn(23).once();
-
     expect(propStore.get(eq(propKey)))
         .andReturn(new VersionedProperties(39, Instant.now(), Map.of(p.getKey(), "sekrit"))).once();
-    expect(propStore.getNodeVersion(eq(propKey))).andReturn(39).once();
-=======
-    expect(propStore.get(eq(propKey)))
-        .andReturn(new VersionedProperties(39, Instant.now(), Map.of(p.getKey(), "sekrit"))).once();
->>>>>>> 699c6deb
 
     replay(propStore);
 
