/*
 * Licensed to the Apache Software Foundation (ASF) under one
 * or more contributor license agreements.  See the NOTICE file
 * distributed with this work for additional information
 * regarding copyright ownership.  The ASF licenses this file
 * to you under the Apache License, Version 2.0 (the
 * "License"); you may not use this file except in compliance
 * with the License.  You may obtain a copy of the License at
 *
 *   https://www.apache.org/licenses/LICENSE-2.0
 *
 * Unless required by applicable law or agreed to in writing,
 * software distributed under the License is distributed on an
 * "AS IS" BASIS, WITHOUT WARRANTIES OR CONDITIONS OF ANY
 * KIND, either express or implied.  See the License for the
 * specific language governing permissions and limitations
 * under the License.
 */
package org.apache.accumulo.server.conf;

import static org.apache.accumulo.core.conf.Property.INSTANCE_SECRET;
import static org.apache.accumulo.core.conf.Property.TABLE_BLOOM_ENABLED;
import static org.apache.accumulo.core.conf.Property.TABLE_BLOOM_SIZE;
import static org.apache.accumulo.core.conf.Property.TABLE_DURABILITY;
import static org.apache.accumulo.core.conf.Property.TABLE_FILE_MAX;
import static org.easymock.EasyMock.anyObject;
import static org.easymock.EasyMock.createMock;
import static org.easymock.EasyMock.eq;
import static org.easymock.EasyMock.expect;
import static org.easymock.EasyMock.expectLastCall;
import static org.easymock.EasyMock.replay;
import static org.easymock.EasyMock.reset;
import static org.easymock.EasyMock.verify;
import static org.junit.jupiter.api.Assertions.assertEquals;
import static org.junit.jupiter.api.Assertions.assertNotNull;
import static org.junit.jupiter.api.Assertions.assertNull;

import java.time.Instant;
import java.util.Map;
import java.util.UUID;
import java.util.function.Predicate;

import org.apache.accumulo.core.conf.ConfigurationCopy;
import org.apache.accumulo.core.conf.Property;
import org.apache.accumulo.core.conf.SiteConfiguration;
import org.apache.accumulo.core.data.InstanceId;
import org.apache.accumulo.core.data.NamespaceId;
import org.apache.accumulo.core.data.TableId;
import org.apache.accumulo.core.iterators.IteratorUtil;
import org.apache.accumulo.server.ServerContext;
import org.apache.accumulo.server.conf.codec.VersionedProperties;
import org.apache.accumulo.server.conf.store.NamespacePropKey;
import org.apache.accumulo.server.conf.store.PropStore;
import org.apache.accumulo.server.conf.store.SystemPropKey;
import org.apache.accumulo.server.conf.store.TablePropKey;
import org.apache.accumulo.server.conf.store.impl.ZooPropStore;
import org.junit.jupiter.api.BeforeEach;
import org.junit.jupiter.api.Test;
import org.slf4j.Logger;
import org.slf4j.LoggerFactory;

public class TableConfigurationTest {

  private static final TableId TID = TableId.of("3");
  private static final NamespaceId NID = NamespaceId.of("2");

  private InstanceId instanceId;

  private PropStore propStore;

  private TableConfiguration tableConfig;
  private NamespaceConfiguration nsConfig;

  @BeforeEach
  public void initMocks() {
    instanceId = InstanceId.of(UUID.randomUUID());
    ServerContext context = createMock(ServerContext.class);
    expect(context.getInstanceID()).andReturn(instanceId).anyTimes();
    propStore = createMock(ZooPropStore.class);
    expect(context.getPropStore()).andReturn(propStore).anyTimes();
    var siteConfig = SiteConfiguration.empty().build();
    expect(context.getSiteConfiguration()).andReturn(siteConfig).anyTimes();

    replay(context); // prop store is read from context.

    // this test is ignoring listeners
    propStore.registerAsListener(anyObject(), anyObject());
    expectLastCall().anyTimes();

    var sysPropKey = SystemPropKey.of();
    VersionedProperties sysProps =
        new VersionedProperties(1, Instant.now(), Map.of(TABLE_BLOOM_ENABLED.getKey(), "true"));
    expect(propStore.get(eq(sysPropKey))).andReturn(sysProps).times(2);

    var nsPropKey = NamespacePropKey.of(NID);
    VersionedProperties nsProps = new VersionedProperties(2, Instant.now(),
        Map.of(TABLE_FILE_MAX.getKey(), "21", TABLE_BLOOM_ENABLED.getKey(), "false"));
    expect(propStore.get(eq(nsPropKey))).andReturn(nsProps).once();

    var tablePropKey = TablePropKey.of(TID, NID);
    VersionedProperties tableProps =
        new VersionedProperties(3, Instant.now(), Map.of(TABLE_BLOOM_ENABLED.getKey(), "true"));
    expect(propStore.get(eq(tablePropKey))).andReturn(tableProps).once();

    ConfigurationCopy defaultConfig =
        new ConfigurationCopy(Map.of(TABLE_BLOOM_SIZE.getKey(), TABLE_BLOOM_SIZE.getDefaultValue(),
            TABLE_DURABILITY.getKey(), TABLE_DURABILITY.getDefaultValue()));

    replay(propStore);

    SystemConfiguration sysConfig = new SystemConfiguration(context, sysPropKey, defaultConfig);
    NamespaceId nsid = nsPropKey.getId();
    if (nsid == null) {
      throw new IllegalStateException("missing test namespaceId");
    }
    nsConfig = new NamespaceConfiguration(context, nsid, sysConfig);

    TableId tid = tablePropKey.getId();
    if (tid == null) {
      throw new IllegalStateException("missing test tableId");
    }
    tableConfig = new TableConfiguration(context, tid, nsid, nsConfig);

  }

  @Test
  public void testGetters() {
    assertEquals(TID, tableConfig.getTableId());
    assertEquals(nsConfig, tableConfig.getParent());
  }

  @Test
  public void testGet_InZK() {
    Property p = Property.INSTANCE_SECRET;
    reset(propStore);

    var propKey = TablePropKey.of(TID, NID);
    expect(propStore.get(eq(propKey)))
        .andReturn(new VersionedProperties(37, Instant.now(), Map.of(p.getKey(), "sekrit")))
        .anyTimes();
    propStore.invalidate(propKey);
    expectLastCall().atLeastOnce();
    replay(propStore);

    tableConfig.zkChangeEvent(propKey);

    assertEquals("sekrit", tableConfig.get(p));

    verify(propStore);
  }

  @Test
  public void testGet_InParent() {

    String expectedPass = "aPassword1";

    reset(propStore);
    expect(propStore.get(eq(NamespacePropKey.of(NID)))).andReturn(new VersionedProperties(13,
        Instant.now(),
        Map.of(TABLE_FILE_MAX.getKey(), "123", Property.INSTANCE_SECRET.getKey(), expectedPass)))
        .anyTimes();
<<<<<<< HEAD
    expect(propStore.get(eq(TablePropKey.of(TID, NID))))
        .andReturn(new VersionedProperties(Map.of())).anyTimes();
=======
    expect(propStore.get(eq(TablePropKey.of(TID)))).andReturn(new VersionedProperties(Map.of()))
        .anyTimes();
    propStore.invalidate(NamespacePropKey.of(NID));
    expectLastCall().atLeastOnce();
>>>>>>> 64273e31
    replay(propStore);

    nsConfig.zkChangeEvent(NamespacePropKey.of(NID));

    assertEquals("123", tableConfig.get(TABLE_FILE_MAX)); // from ns
    assertEquals("aPassword1", tableConfig.get(INSTANCE_SECRET)); // from sys

    verify(propStore);
  }

  @Test
  public void testGetProperties() {
    Predicate<String> all = x -> true;

    reset(propStore);

    expect(propStore.get(eq(SystemPropKey.of())))
        .andReturn(new VersionedProperties(1, Instant.now(), Map.of()));

    expect(propStore.get(eq(NamespacePropKey.of(NID))))
        .andReturn(new VersionedProperties(2, Instant.now(), Map.of("dog", "bark", "cat", "meow")));

    expect(propStore.get(eq(TablePropKey.of(TID, NID))))
        .andReturn(new VersionedProperties(4, Instant.now(), Map.of("foo", "bar", "tick", "tock")))
        .anyTimes();
    propStore.invalidate(TablePropKey.of(TID));
    expectLastCall().atLeastOnce();
    propStore.invalidate(NamespacePropKey.of(NID));
    expectLastCall().atLeastOnce();

    replay(propStore);

    Map<String,String> props = new java.util.HashMap<>();

    tableConfig.zkChangeEvent(TablePropKey.of(TID, NID));
    nsConfig.zkChangeEvent(NamespacePropKey.of(NID));

    tableConfig.getProperties(props, all);

    log.info("Props returned: {}", props);
    assertEquals(7, props.size());
    assertEquals(TABLE_BLOOM_SIZE.getDefaultValue(), props.get(TABLE_BLOOM_SIZE.getKey())); // system
    assertEquals(TABLE_DURABILITY.getDefaultValue(), props.get(TABLE_DURABILITY.getKey())); // system
    assertEquals("true", props.get(TABLE_BLOOM_ENABLED.getKey())); // system
    assertEquals("bar", props.get("foo")); // table
    assertEquals("tock", props.get("tick")); // table
    assertEquals("bark", props.get("dog")); // namespace
    assertEquals("meow", props.get("cat")); // namespace
  }

  @Test
  public void testGetFilteredProperties() {
    Predicate<String> filter = x -> !x.equals("filter");

    reset(propStore);

    expect(propStore.get(eq(SystemPropKey.of())))
        .andReturn(new VersionedProperties(1, Instant.now(), Map.of()));

    expect(propStore.get(eq(NamespacePropKey.of(NID)))).andReturn(new VersionedProperties(2,
        Instant.now(), Map.of("dog", "bark", "cat", "meow", "filter", "from_parent")));

    expect(propStore.get(eq(TablePropKey.of(TID, NID)))).andReturn(new VersionedProperties(4,
        Instant.now(), Map.of("filter", "not_returned_by_table", "foo", "bar", "tick", "tock")))
        .anyTimes();
    propStore.invalidate(TablePropKey.of(TID));
    expectLastCall().atLeastOnce();
    propStore.invalidate(NamespacePropKey.of(NID));
    expectLastCall().atLeastOnce();

    replay(propStore);

    tableConfig.zkChangeEvent(TablePropKey.of(TID, NID));
    nsConfig.zkChangeEvent(NamespacePropKey.of(NID));

    Map<String,String> props = new java.util.HashMap<>();

    tableConfig.getProperties(props, filter);

    log.info("Props returned: {}", props);
    assertEquals(7, props.size());
    assertEquals(TABLE_BLOOM_SIZE.getDefaultValue(), props.get(TABLE_BLOOM_SIZE.getKey())); // system
    assertEquals(TABLE_DURABILITY.getDefaultValue(), props.get(TABLE_DURABILITY.getKey())); // system
    assertEquals("true", props.get(TABLE_BLOOM_ENABLED.getKey())); // system
    assertEquals("bar", props.get("foo"));
    assertEquals("tock", props.get("tick"));
    assertEquals("bark", props.get("dog"));
    assertEquals("meow", props.get("cat"));
    assertNull(props.get("filter"));
  }

  @Test
  public void testInvalidateCache() {
    // need to do a get so the accessor is created
    Property p = Property.INSTANCE_SECRET;

    reset(propStore);

    var propKey = TablePropKey.of(TID, NID);

    expect(propStore.get(eq(propKey)))
        .andReturn(new VersionedProperties(23, Instant.now(), Map.of(p.getKey(), "invalid")))
        .once();
    expect(propStore.get(eq(propKey)))
        .andReturn(new VersionedProperties(39, Instant.now(), Map.of(p.getKey(), "sekrit"))).once();
    propStore.invalidate(propKey);
    expectLastCall().atLeastOnce();

    replay(propStore);

    tableConfig.zkChangeEvent(propKey);
    assertEquals("invalid", tableConfig.get(Property.INSTANCE_SECRET));

    tableConfig.invalidateCache();

    assertEquals("sekrit", tableConfig.get(Property.INSTANCE_SECRET));

    verify(propStore);
  }

  private final static Logger log = LoggerFactory.getLogger(TableConfigurationTest.class);

  @Test
  public void getParsedIteratorConfig() {
    var iterConfig = tableConfig.getParsedIteratorConfig(IteratorUtil.IteratorScope.scan);
    assertNotNull(iterConfig);
  }
}<|MERGE_RESOLUTION|>--- conflicted
+++ resolved
@@ -159,15 +159,10 @@
         Instant.now(),
         Map.of(TABLE_FILE_MAX.getKey(), "123", Property.INSTANCE_SECRET.getKey(), expectedPass)))
         .anyTimes();
-<<<<<<< HEAD
-    expect(propStore.get(eq(TablePropKey.of(TID, NID))))
-        .andReturn(new VersionedProperties(Map.of())).anyTimes();
-=======
-    expect(propStore.get(eq(TablePropKey.of(TID)))).andReturn(new VersionedProperties(Map.of()))
+    expect(propStore.get(eq(TablePropKey.of(TID, NID)))).andReturn(new VersionedProperties(Map.of()))
         .anyTimes();
     propStore.invalidate(NamespacePropKey.of(NID));
     expectLastCall().atLeastOnce();
->>>>>>> 64273e31
     replay(propStore);
 
     nsConfig.zkChangeEvent(NamespacePropKey.of(NID));
@@ -193,7 +188,7 @@
     expect(propStore.get(eq(TablePropKey.of(TID, NID))))
         .andReturn(new VersionedProperties(4, Instant.now(), Map.of("foo", "bar", "tick", "tock")))
         .anyTimes();
-    propStore.invalidate(TablePropKey.of(TID));
+    propStore.invalidate(TablePropKey.of(TID, NID));
     expectLastCall().atLeastOnce();
     propStore.invalidate(NamespacePropKey.of(NID));
     expectLastCall().atLeastOnce();
@@ -233,7 +228,7 @@
     expect(propStore.get(eq(TablePropKey.of(TID, NID)))).andReturn(new VersionedProperties(4,
         Instant.now(), Map.of("filter", "not_returned_by_table", "foo", "bar", "tick", "tock")))
         .anyTimes();
-    propStore.invalidate(TablePropKey.of(TID));
+    propStore.invalidate(TablePropKey.of(TID, NID));
     expectLastCall().atLeastOnce();
     propStore.invalidate(NamespacePropKey.of(NID));
     expectLastCall().atLeastOnce();
