/*
 * Licensed to the Apache Software Foundation (ASF) under one or more
 * contributor license agreements.  See the NOTICE file distributed with
 * this work for additional information regarding copyright ownership.
 * The ASF licenses this file to You under the Apache License, Version 2.0
 * (the "License"); you may not use this file except in compliance with
 * the License.  You may obtain a copy of the License at
 *
 *     http://www.apache.org/licenses/LICENSE-2.0
 *
 * Unless required by applicable law or agreed to in writing, software
 * distributed under the License is distributed on an "AS IS" BASIS,
 * WITHOUT WARRANTIES OR CONDITIONS OF ANY KIND, either express or implied.
 * See the License for the specific language governing permissions and
 * limitations under the License.
 */
package org.apache.accumulo.server.master.balancer;

import java.util.ArrayList;
import java.util.Collections;
import java.util.HashMap;
import java.util.List;
import java.util.Map;
import java.util.Set;
import java.util.SortedMap;
import java.util.TreeMap;
import java.util.UUID;

import org.apache.accumulo.core.client.Instance;
import org.apache.accumulo.core.client.admin.TableOperations;
import org.apache.accumulo.core.client.impl.Table;
import org.apache.accumulo.core.client.impl.thrift.ThriftSecurityException;
import org.apache.accumulo.core.conf.DefaultConfiguration;
import org.apache.accumulo.core.conf.Property;
import org.apache.accumulo.core.data.impl.KeyExtent;
import org.apache.accumulo.core.master.thrift.TableInfo;
import org.apache.accumulo.core.master.thrift.TabletServerStatus;
import org.apache.accumulo.core.tabletserver.thrift.TabletStats;
import org.apache.accumulo.core.util.HostAndPort;
import org.apache.accumulo.server.AccumuloServerContext;
import org.apache.accumulo.server.conf.NamespaceConfiguration;
import org.apache.accumulo.server.conf.ServerConfigurationFactory;
import org.apache.accumulo.server.conf.TableConfiguration;
import org.apache.accumulo.server.master.state.TServerInstance;
import org.apache.accumulo.server.master.state.TabletMigration;
import org.apache.hadoop.io.Text;
import org.apache.thrift.TException;
import org.easymock.EasyMock;
import org.junit.Assert;
import org.junit.Test;

import com.google.common.collect.ImmutableMap;

public class TableLoadBalancerTest {

  private static Map<String,String> TABLE_ID_MAP = ImmutableMap.of("t1", "a1", "t2", "b12", "t3",
      "c4");

  static private TServerInstance mkts(String address, String session) throws Exception {
    return new TServerInstance(HostAndPort.fromParts(address, 1234), session);
  }

  static private TabletServerStatus status(Object... config) {
    TabletServerStatus result = new TabletServerStatus();
    result.tableMap = new HashMap<>();
    String tablename = null;
    for (Object c : config) {
      if (c instanceof String) {
        tablename = (String) c;
      } else {
        TableInfo info = new TableInfo();
        int count = (Integer) c;
        info.onlineTablets = count;
        info.tablets = count;
        result.tableMap.put(tablename, info);
      }
    }
    return result;
  }

  static SortedMap<TServerInstance,TabletServerStatus> state;

  static List<TabletStats> generateFakeTablets(TServerInstance tserver, Table.ID tableId) {
    List<TabletStats> result = new ArrayList<>();
    TabletServerStatus tableInfo = state.get(tserver);
    // generate some fake tablets
    for (int i = 0; i < tableInfo.tableMap.get(tableId.canonicalID()).onlineTablets; i++) {
      TabletStats stats = new TabletStats();
      stats.extent = new KeyExtent(tableId, new Text(tserver.host() + String.format("%03d", i + 1)),
          new Text(tserver.host() + String.format("%03d", i))).toThrift();
      result.add(stats);
    }
    return result;
  }

  static class DefaultLoadBalancer
      extends org.apache.accumulo.server.master.balancer.DefaultLoadBalancer {

    public DefaultLoadBalancer(Table.ID table) {
      super(table);
    }

    @Override
    public void init(AccumuloServerContext context) {}

    @Override
<<<<<<< HEAD
    public List<TabletStats> getOnlineTabletsForTable(TServerInstance tserver, Table.ID tableId) throws ThriftSecurityException, TException {
=======
    public List<TabletStats> getOnlineTabletsForTable(TServerInstance tserver, String tableId)
        throws ThriftSecurityException, TException {
>>>>>>> f4f43feb
      return generateFakeTablets(tserver, tableId);
    }
  }

  // ugh... so wish I had provided mock objects to the LoadBalancer in the master
  class TableLoadBalancer extends org.apache.accumulo.server.master.balancer.TableLoadBalancer {

    TableLoadBalancer() {
      super();
    }

    // use our new classname to test class loading
    @Override
    protected String getLoadBalancerClassNameForTable(Table.ID table) {
      return DefaultLoadBalancer.class.getName();
    }

    // we don't have real tablet servers to ask: invent some online tablets
    @Override
<<<<<<< HEAD
    public List<TabletStats> getOnlineTabletsForTable(TServerInstance tserver, Table.ID tableId) throws ThriftSecurityException, TException {
=======
    public List<TabletStats> getOnlineTabletsForTable(TServerInstance tserver, String tableId)
        throws ThriftSecurityException, TException {
>>>>>>> f4f43feb
      return generateFakeTablets(tserver, tableId);
    }

    @Override
    protected TableOperations getTableOperations() {
      TableOperations tops = EasyMock.createMock(TableOperations.class);
      EasyMock.expect(tops.tableIdMap()).andReturn(TABLE_ID_MAP).anyTimes();
      EasyMock.replay(tops);
      return tops;
    }
  }

  @Test
  public void test() throws Exception {
    final Instance inst = EasyMock.createMock(Instance.class);
<<<<<<< HEAD
    EasyMock.expect(inst.getInstanceID()).andReturn(UUID.nameUUIDFromBytes(new byte[] {1, 2, 3, 4, 5, 6, 7, 8, 9, 0}).toString()).anyTimes();
    EasyMock.expect(inst.getZooKeepers()).andReturn("10.0.0.1:1234").anyTimes();
    EasyMock.expect(inst.getZooKeepersSessionTimeOut()).andReturn(30_000).anyTimes();
=======
    EasyMock.expect(inst.getInstanceID())
        .andReturn(UUID.nameUUIDFromBytes(new byte[] {1, 2, 3, 4, 5, 6, 7, 8, 9, 0}).toString())
        .anyTimes();
>>>>>>> f4f43feb
    EasyMock.replay(inst);

    ServerConfigurationFactory confFactory = new ServerConfigurationFactory(inst) {
      @Override
      public TableConfiguration getTableConfiguration(Table.ID tableId) {
        // create a dummy namespaceConfiguration to satisfy requireNonNull in TableConfiguration constructor
        NamespaceConfiguration dummyConf = new NamespaceConfiguration(null, inst, null);
        return new TableConfiguration(inst, tableId, dummyConf) {
          @Override
          public String get(Property property) {
            // fake the get table configuration so the test doesn't try to look in zookeeper for
            // per-table classpath stuff
            return DefaultConfiguration.getInstance().get(property);
          }
        };
      }
    };

    String t1Id = TABLE_ID_MAP.get("t1"), t2Id = TABLE_ID_MAP.get("t2"),
        t3Id = TABLE_ID_MAP.get("t3");
    state = new TreeMap<>();
    TServerInstance svr = mkts("10.0.0.1", "0x01020304");
    state.put(svr, status(t1Id, 10, t2Id, 10, t3Id, 10));

    Set<KeyExtent> migrations = Collections.emptySet();
    List<TabletMigration> migrationsOut = new ArrayList<>();
    TableLoadBalancer tls = new TableLoadBalancer();
    tls.init(new AccumuloServerContext(inst, confFactory));
    tls.balance(state, migrations, migrationsOut);
    Assert.assertEquals(0, migrationsOut.size());

    state.put(mkts("10.0.0.2", "0x02030405"), status());
    tls = new TableLoadBalancer();
    tls.init(new AccumuloServerContext(inst, confFactory));
    tls.balance(state, migrations, migrationsOut);
    int count = 0;
    Map<Table.ID,Integer> movedByTable = new HashMap<>();
    movedByTable.put(Table.ID.of(t1Id), 0);
    movedByTable.put(Table.ID.of(t2Id), 0);
    movedByTable.put(Table.ID.of(t3Id), 0);
    for (TabletMigration migration : migrationsOut) {
      if (migration.oldServer.equals(svr))
        count++;
      Table.ID key = migration.tablet.getTableId();
      movedByTable.put(key, movedByTable.get(key) + 1);
    }
    Assert.assertEquals(15, count);
    for (Integer moved : movedByTable.values()) {
      Assert.assertEquals(5, moved.intValue());
    }
  }

}<|MERGE_RESOLUTION|>--- conflicted
+++ resolved
@@ -104,12 +104,8 @@
     public void init(AccumuloServerContext context) {}
 
     @Override
-<<<<<<< HEAD
-    public List<TabletStats> getOnlineTabletsForTable(TServerInstance tserver, Table.ID tableId) throws ThriftSecurityException, TException {
-=======
-    public List<TabletStats> getOnlineTabletsForTable(TServerInstance tserver, String tableId)
+    public List<TabletStats> getOnlineTabletsForTable(TServerInstance tserver, Table.ID tableId)
         throws ThriftSecurityException, TException {
->>>>>>> f4f43feb
       return generateFakeTablets(tserver, tableId);
     }
   }
@@ -129,12 +125,8 @@
 
     // we don't have real tablet servers to ask: invent some online tablets
     @Override
-<<<<<<< HEAD
-    public List<TabletStats> getOnlineTabletsForTable(TServerInstance tserver, Table.ID tableId) throws ThriftSecurityException, TException {
-=======
-    public List<TabletStats> getOnlineTabletsForTable(TServerInstance tserver, String tableId)
+    public List<TabletStats> getOnlineTabletsForTable(TServerInstance tserver, Table.ID tableId)
         throws ThriftSecurityException, TException {
->>>>>>> f4f43feb
       return generateFakeTablets(tserver, tableId);
     }
 
@@ -150,21 +142,18 @@
   @Test
   public void test() throws Exception {
     final Instance inst = EasyMock.createMock(Instance.class);
-<<<<<<< HEAD
-    EasyMock.expect(inst.getInstanceID()).andReturn(UUID.nameUUIDFromBytes(new byte[] {1, 2, 3, 4, 5, 6, 7, 8, 9, 0}).toString()).anyTimes();
-    EasyMock.expect(inst.getZooKeepers()).andReturn("10.0.0.1:1234").anyTimes();
-    EasyMock.expect(inst.getZooKeepersSessionTimeOut()).andReturn(30_000).anyTimes();
-=======
     EasyMock.expect(inst.getInstanceID())
         .andReturn(UUID.nameUUIDFromBytes(new byte[] {1, 2, 3, 4, 5, 6, 7, 8, 9, 0}).toString())
         .anyTimes();
->>>>>>> f4f43feb
+    EasyMock.expect(inst.getZooKeepers()).andReturn("10.0.0.1:1234").anyTimes();
+    EasyMock.expect(inst.getZooKeepersSessionTimeOut()).andReturn(30_000).anyTimes();
     EasyMock.replay(inst);
 
     ServerConfigurationFactory confFactory = new ServerConfigurationFactory(inst) {
       @Override
       public TableConfiguration getTableConfiguration(Table.ID tableId) {
-        // create a dummy namespaceConfiguration to satisfy requireNonNull in TableConfiguration constructor
+        // create a dummy namespaceConfiguration to satisfy requireNonNull in TableConfiguration
+        // constructor
         NamespaceConfiguration dummyConf = new NamespaceConfiguration(null, inst, null);
         return new TableConfiguration(inst, tableId, dummyConf) {
           @Override
