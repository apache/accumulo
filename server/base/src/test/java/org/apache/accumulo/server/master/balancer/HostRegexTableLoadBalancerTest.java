--- conflicted
+++ resolved
@@ -64,14 +64,9 @@
     Assert.assertEquals(Pattern.compile("r01.*").pattern(),
         patterns.get(FOO.getTableName()).pattern());
     Assert.assertTrue(patterns.containsKey(BAR.getTableName()));
-<<<<<<< HEAD
-    Assert.assertEquals(Pattern.compile("r02.*").pattern(), patterns.get(BAR.getTableName()).pattern());
-    Map<Table.ID,String> tids = this.getTableIdToTableName();
-=======
     Assert.assertEquals(Pattern.compile("r02.*").pattern(),
         patterns.get(BAR.getTableName()).pattern());
-    Map<String,String> tids = this.getTableIdToTableName();
->>>>>>> f4f43feb
+    Map<Table.ID,String> tids = this.getTableIdToTableName();
     Assert.assertEquals(3, tids.size());
     Assert.assertTrue(tids.containsKey(FOO.getId()));
     Assert.assertEquals(FOO.getTableName(), tids.get(FOO.getId()));
@@ -130,14 +125,9 @@
   @Test
   public void testBalanceWithTooManyOutstandingMigrations() {
     List<TabletMigration> migrationsOut = new ArrayList<>();
-<<<<<<< HEAD
-    init(new AccumuloServerContext(instance, factory));
-    // lets say we already have migrations ongoing for the FOO and BAR table extends (should be 5 of each of them) for a total of 10
-=======
-    init(factory);
+    init(new AccumuloServerContext(instance, factory));
     // lets say we already have migrations ongoing for the FOO and BAR table extends (should be 5 of
     // each of them) for a total of 10
->>>>>>> f4f43feb
     Set<KeyExtent> migrations = new HashSet<>();
     migrations.addAll(tableExtents.get(FOO.getTableName()));
     migrations.addAll(tableExtents.get(BAR.getTableName()));
@@ -150,14 +140,9 @@
 
   @Test
   public void testSplitCurrentByRegexUsingHostname() {
-<<<<<<< HEAD
-    init(new AccumuloServerContext(instance, factory));
-    Map<String,SortedMap<TServerInstance,TabletServerStatus>> groups = this.splitCurrentByRegex(createCurrent(15));
-=======
-    init(factory);
+    init(new AccumuloServerContext(instance, factory));
     Map<String,SortedMap<TServerInstance,TabletServerStatus>> groups = this
         .splitCurrentByRegex(createCurrent(15));
->>>>>>> f4f43feb
     Assert.assertEquals(3, groups.size());
     Assert.assertTrue(groups.containsKey(FOO.getTableName()));
     SortedMap<TServerInstance,TabletServerStatus> fooHosts = groups.get(FOO.getTableName());
@@ -191,7 +176,8 @@
 
       @Override
       public TableConfiguration getTableConfiguration(Table.ID tableId) {
-        NamespaceConfiguration defaultConf = new NamespaceConfiguration(Namespace.ID.DEFAULT, this.instance, DefaultConfiguration.getInstance());
+        NamespaceConfiguration defaultConf = new NamespaceConfiguration(Namespace.ID.DEFAULT,
+            this.instance, DefaultConfiguration.getInstance());
         return new TableConfiguration(instance, tableId, defaultConf) {
           HashMap<String,String> tableProperties = new HashMap<>();
           {
@@ -222,14 +208,9 @@
           }
         };
       }
-<<<<<<< HEAD
     }));
-    Map<String,SortedMap<TServerInstance,TabletServerStatus>> groups = this.splitCurrentByRegex(createCurrent(15));
-=======
-    });
     Map<String,SortedMap<TServerInstance,TabletServerStatus>> groups = this
         .splitCurrentByRegex(createCurrent(15));
->>>>>>> f4f43feb
     Assert.assertEquals(2, groups.size());
     Assert.assertTrue(groups.containsKey(FOO.getTableName()));
     SortedMap<TServerInstance,TabletServerStatus> fooHosts = groups.get(FOO.getTableName());
@@ -277,7 +258,8 @@
 
       @Override
       public TableConfiguration getTableConfiguration(Table.ID tableId) {
-        NamespaceConfiguration defaultConf = new NamespaceConfiguration(Namespace.ID.DEFAULT, this.instance, DefaultConfiguration.getInstance());
+        NamespaceConfiguration defaultConf = new NamespaceConfiguration(Namespace.ID.DEFAULT,
+            this.instance, DefaultConfiguration.getInstance());
         return new TableConfiguration(instance, tableId, defaultConf) {
           HashMap<String,String> tableProperties = new HashMap<>();
           {
@@ -452,14 +434,9 @@
 
   @Test
   public void testOutOfBoundsTablets() {
-<<<<<<< HEAD
-    init(new AccumuloServerContext(instance, factory));
-    // Wait to trigger the out of bounds check which will call our version of getOnlineTabletsForTable
-=======
-    init(factory);
+    init(new AccumuloServerContext(instance, factory));
     // Wait to trigger the out of bounds check which will call our version of
     // getOnlineTabletsForTable
->>>>>>> f4f43feb
     UtilWaitThread.sleep(11000);
     Set<KeyExtent> migrations = new HashSet<>();
     List<TabletMigration> migrationsOut = new ArrayList<>();
@@ -468,12 +445,8 @@
   }
 
   @Override
-<<<<<<< HEAD
-  public List<TabletStats> getOnlineTabletsForTable(TServerInstance tserver, Table.ID tableId) throws TException {
-=======
-  public List<TabletStats> getOnlineTabletsForTable(TServerInstance tserver, String tableId)
-      throws ThriftSecurityException, TException {
->>>>>>> f4f43feb
+  public List<TabletStats> getOnlineTabletsForTable(TServerInstance tserver, Table.ID tableId)
+      throws TException {
     // Report incorrect information so that balance will create an assignment
     List<TabletStats> tablets = new ArrayList<>();
     if (tableId.equals(BAR.getId()) && tserver.host().equals("192.168.0.1")) {
