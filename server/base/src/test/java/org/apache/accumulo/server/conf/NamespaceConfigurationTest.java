/*
 * Licensed to the Apache Software Foundation (ASF) under one or more
 * contributor license agreements.  See the NOTICE file distributed with
 * this work for additional information regarding copyright ownership.
 * The ASF licenses this file to You under the Apache License, Version 2.0
 * (the "License"); you may not use this file except in compliance with
 * the License.  You may obtain a copy of the License at
 *
 *     http://www.apache.org/licenses/LICENSE-2.0
 *
 * Unless required by applicable law or agreed to in writing, software
 * distributed under the License is distributed on an "AS IS" BASIS,
 * WITHOUT WARRANTIES OR CONDITIONS OF ANY KIND, either express or implied.
 * See the License for the specific language governing permissions and
 * limitations under the License.
 */
package org.apache.accumulo.server.conf;

import static java.nio.charset.StandardCharsets.UTF_8;
import static org.easymock.EasyMock.anyObject;
import static org.easymock.EasyMock.createMock;
import static org.easymock.EasyMock.eq;
import static org.easymock.EasyMock.expect;
import static org.easymock.EasyMock.expectLastCall;
import static org.easymock.EasyMock.replay;
import static org.easymock.EasyMock.verify;
import static org.junit.Assert.assertEquals;
import static org.junit.Assert.assertNull;
import static org.junit.Assert.assertTrue;

import java.util.Collection;
import java.util.List;
import java.util.Map;
import java.util.UUID;
import java.util.function.Predicate;

import org.apache.accumulo.core.Constants;
import org.apache.accumulo.core.client.Instance;
import org.apache.accumulo.core.client.impl.Namespace;
import org.apache.accumulo.core.conf.AccumuloConfiguration;
import org.apache.accumulo.core.conf.ConfigurationObserver;
import org.apache.accumulo.core.conf.Property;
import org.apache.accumulo.core.zookeeper.ZooUtil;
import org.apache.accumulo.fate.zookeeper.ZooCache;
import org.apache.accumulo.fate.zookeeper.ZooCacheFactory;
import org.junit.Before;
import org.junit.Test;

public class NamespaceConfigurationTest {
  private static final Namespace.ID NSID = Namespace.ID.of("namespace");
  private static final String ZOOKEEPERS = "localhost";
  private static final int ZK_SESSION_TIMEOUT = 120000;

  private String iid;
  private Instance instance;
  private AccumuloConfiguration parent;
  private ZooCacheFactory zcf;
  private ZooCache zc;
  private NamespaceConfiguration c;

  @Before
  public void setUp() {
    iid = UUID.randomUUID().toString();
    instance = createMock(Instance.class);
    parent = createMock(AccumuloConfiguration.class);

    expect(instance.getInstanceID()).andReturn(iid);
    expectLastCall().anyTimes();
    expect(instance.getZooKeepers()).andReturn(ZOOKEEPERS);
    expect(instance.getZooKeepersSessionTimeOut()).andReturn(ZK_SESSION_TIMEOUT);
    replay(instance);

    c = new NamespaceConfiguration(NSID, instance, parent);
    zcf = createMock(ZooCacheFactory.class);
    c.setZooCacheFactory(zcf);

    zc = createMock(ZooCache.class);
    expect(zcf.getZooCache(eq(ZOOKEEPERS), eq(ZK_SESSION_TIMEOUT),
        anyObject(NamespaceConfWatcher.class))).andReturn(zc);
    replay(zcf);
  }

  @Test
  public void testGetters() {
    assertEquals(NSID, c.getNamespaceId());
    assertEquals(parent, c.getParentConfiguration());
  }

  @Test
  public void testGet_InZK() {
    Property p = Property.INSTANCE_SECRET;
    expect(zc.get(ZooUtil.getRoot(iid) + Constants.ZNAMESPACES + "/" + NSID
        + Constants.ZNAMESPACE_CONF + "/" + p.getKey())).andReturn("sekrit".getBytes(UTF_8));
    replay(zc);
    assertEquals("sekrit", c.get(Property.INSTANCE_SECRET));
  }

  @Test
  public void testGet_InParent() {
    Property p = Property.INSTANCE_SECRET;
    expect(zc.get(ZooUtil.getRoot(iid) + Constants.ZNAMESPACES + "/" + NSID
        + Constants.ZNAMESPACE_CONF + "/" + p.getKey())).andReturn(null);
    replay(zc);
    expect(parent.get(p)).andReturn("sekrit");
    replay(parent);
    assertEquals("sekrit", c.get(Property.INSTANCE_SECRET));
  }

  @Test
  public void testGet_SkipParentIfAccumuloNS() {
    c = new NamespaceConfiguration(Namespace.ID.ACCUMULO, instance, parent);
    c.setZooCacheFactory(zcf);
    Property p = Property.INSTANCE_SECRET;
<<<<<<< HEAD
    expect(zc.get(ZooUtil.getRoot(iid) + Constants.ZNAMESPACES + "/" + Namespace.ID.ACCUMULO + Constants.ZNAMESPACE_CONF + "/" + p.getKey())).andReturn(null);
=======
    expect(zc.get(ZooUtil.getRoot(iid) + Constants.ZNAMESPACES + "/"
        + Namespaces.ACCUMULO_NAMESPACE_ID + Constants.ZNAMESPACE_CONF + "/" + p.getKey()))
            .andReturn(null);
>>>>>>> f4f43feb
    replay(zc);
    assertNull(c.get(Property.INSTANCE_SECRET));
  }

  @Test
  public void testGetProperties() {
    Predicate<String> all = x -> true;
    Map<String,String> props = new java.util.HashMap<>();
    parent.getProperties(props, all);
    replay(parent);
    List<String> children = new java.util.ArrayList<>();
    children.add("foo");
    children.add("ding");
    expect(zc.getChildren(
        ZooUtil.getRoot(iid) + Constants.ZNAMESPACES + "/" + NSID + Constants.ZNAMESPACE_CONF))
            .andReturn(children);
    expect(zc.get(ZooUtil.getRoot(iid) + Constants.ZNAMESPACES + "/" + NSID
        + Constants.ZNAMESPACE_CONF + "/" + "foo")).andReturn("bar".getBytes(UTF_8));
    expect(zc.get(ZooUtil.getRoot(iid) + Constants.ZNAMESPACES + "/" + NSID
        + Constants.ZNAMESPACE_CONF + "/" + "ding")).andReturn("dong".getBytes(UTF_8));
    replay(zc);
    c.getProperties(props, all);
    assertEquals(2, props.size());
    assertEquals("bar", props.get("foo"));
    assertEquals("dong", props.get("ding"));
  }

  @Test
  public void testObserver() {
    ConfigurationObserver o = createMock(ConfigurationObserver.class);
    c.addObserver(o);
    Collection<ConfigurationObserver> os = c.getObservers();
    assertEquals(1, os.size());
    assertTrue(os.contains(o));
    c.removeObserver(o);
    os = c.getObservers();
    assertEquals(0, os.size());
  }

  @Test
  public void testInvalidateCache() {
    // need to do a get so the accessor is created
    Property p = Property.INSTANCE_SECRET;
    expect(zc.get(ZooUtil.getRoot(iid) + Constants.ZNAMESPACES + "/" + NSID
        + Constants.ZNAMESPACE_CONF + "/" + p.getKey())).andReturn("sekrit".getBytes(UTF_8));
    zc.clear();
    replay(zc);
    c.get(Property.INSTANCE_SECRET);
    c.invalidateCache();
    verify(zc);
  }
}<|MERGE_RESOLUTION|>--- conflicted
+++ resolved
@@ -111,13 +111,8 @@
     c = new NamespaceConfiguration(Namespace.ID.ACCUMULO, instance, parent);
     c.setZooCacheFactory(zcf);
     Property p = Property.INSTANCE_SECRET;
-<<<<<<< HEAD
-    expect(zc.get(ZooUtil.getRoot(iid) + Constants.ZNAMESPACES + "/" + Namespace.ID.ACCUMULO + Constants.ZNAMESPACE_CONF + "/" + p.getKey())).andReturn(null);
-=======
-    expect(zc.get(ZooUtil.getRoot(iid) + Constants.ZNAMESPACES + "/"
-        + Namespaces.ACCUMULO_NAMESPACE_ID + Constants.ZNAMESPACE_CONF + "/" + p.getKey()))
-            .andReturn(null);
->>>>>>> f4f43feb
+    expect(zc.get(ZooUtil.getRoot(iid) + Constants.ZNAMESPACES + "/" + Namespace.ID.ACCUMULO
+        + Constants.ZNAMESPACE_CONF + "/" + p.getKey())).andReturn(null);
     replay(zc);
     assertNull(c.get(Property.INSTANCE_SECRET));
   }
