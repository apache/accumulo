--- conflicted
+++ resolved
@@ -115,13 +115,8 @@
 
   @Test
   public void testGetProperties() {
-<<<<<<< HEAD
     Predicate<String> all = x -> true;
     Map<String,String> props = new java.util.HashMap<String,String>();
-=======
-    Predicate<String> all = Predicates.alwaysTrue();
-    Map<String,String> props = new java.util.HashMap<>();
->>>>>>> b102e760
     parent.getProperties(props, all);
     replay(parent);
     List<String> children = new java.util.ArrayList<>();
