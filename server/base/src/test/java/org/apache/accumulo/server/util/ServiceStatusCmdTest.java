/*
 * Licensed to the Apache Software Foundation (ASF) under one
 * or more contributor license agreements.  See the NOTICE file
 * distributed with this work for additional information
 * regarding copyright ownership.  The ASF licenses this file
 * to you under the Apache License, Version 2.0 (the
 * "License"); you may not use this file except in compliance
 * with the License.  You may obtain a copy of the License at
 *
 *   https://www.apache.org/licenses/LICENSE-2.0
 *
 * Unless required by applicable law or agreed to in writing,
 * software distributed under the License is distributed on an
 * "AS IS" BASIS, WITHOUT WARRANTIES OR CONDITIONS OF ANY
 * KIND, either express or implied.  See the License for the
 * specific language governing permissions and limitations
 * under the License.
 */
package org.apache.accumulo.server.util;

import static java.nio.charset.StandardCharsets.UTF_8;
import static org.apache.accumulo.core.Constants.ZGC_LOCK;
<<<<<<< HEAD
import static org.easymock.EasyMock.anyObject;
=======
import static org.apache.accumulo.core.lock.ServiceLockData.ThriftService.TABLET_SCAN;
import static org.apache.accumulo.core.lock.ServiceLockData.ThriftService.TSERV;
>>>>>>> 4680c456
import static org.easymock.EasyMock.createMock;
import static org.easymock.EasyMock.eq;
import static org.easymock.EasyMock.expect;
import static org.easymock.EasyMock.isA;
import static org.easymock.EasyMock.replay;
import static org.easymock.EasyMock.verify;
import static org.junit.jupiter.api.Assertions.assertEquals;
import static org.junit.jupiter.api.Assertions.assertFalse;

import java.util.List;
import java.util.Map;
import java.util.Set;
import java.util.TreeMap;
import java.util.TreeSet;
import java.util.UUID;

import org.apache.accumulo.core.Constants;
import org.apache.accumulo.core.fate.zookeeper.ZooReader;
<<<<<<< HEAD
import org.apache.accumulo.core.fate.zookeeper.ZooUtil;
import org.apache.accumulo.core.lock.ServiceLockPaths;
import org.apache.accumulo.core.zookeeper.ZcStat;
import org.apache.accumulo.core.zookeeper.ZooCache;
=======
>>>>>>> 4680c456
import org.apache.accumulo.core.zookeeper.ZooSession;
import org.apache.accumulo.server.ServerContext;
import org.apache.accumulo.server.util.serviceStatus.ServiceStatusReport;
import org.apache.accumulo.server.util.serviceStatus.StatusSummary;
import org.apache.zookeeper.KeeperException;
import org.junit.jupiter.api.AfterEach;
import org.junit.jupiter.api.BeforeEach;
import org.junit.jupiter.api.Test;
import org.slf4j.Logger;
import org.slf4j.LoggerFactory;

public class ServiceStatusCmdTest {

  private static final Logger LOG = LoggerFactory.getLogger(ServiceStatusCmdTest.class);

<<<<<<< HEAD
  private String zRoot;
  private ServerContext context;
  private ZooSession zooReader;
  private ZooCache zooCache;
=======
  private ZooSession zk;
  private ZooReader zooReader;
>>>>>>> 4680c456

  @BeforeEach
  public void populateContext() {
    zRoot = ZooUtil.getRoot(InstanceId.of(UUID.randomUUID()));
    context = createMock(ServerContext.class);
    zooReader = createMock(ZooSession.class);
    zooCache = createMock(ZooCache.class);
    expect(zooReader.asReader()).andReturn(new ZooReader(zooReader)).anyTimes();
    expect(context.getZooCache()).andReturn(zooCache).anyTimes();
    expect(context.getZooSession()).andReturn(zooReader).anyTimes();
    expect(context.getZooKeeperRoot()).andReturn(zRoot).anyTimes();
    expect(context.getServerPaths()).andReturn(new ServiceLockPaths(zRoot, zooCache)).anyTimes();
    replay(context);
  }

  @AfterEach
  public void validateMocks() {
    verify(context, zooReader, zooCache);
  }

  @Test
  public void testManagerHosts() throws Exception {
    replay(zooCache);
    String lock1Name = "zlock#" + UUID.randomUUID() + "#0000000001";
    String lock2Name = "zlock#" + UUID.randomUUID() + "#0000000002";
    String lock3Name = "zlock#" + UUID.randomUUID() + "#0000000003";

    String lock1data =
        "{\"descriptors\":[{\"uuid\":\"6effb690-c29c-4e0b-92ff-f6b308385a42\",\"service\":\"MANAGER\",\"address\":\"localhost:9991\",\"group\":\"default\"}]}";
    String lock2Data =
        "{\"descriptors\":[{\"uuid\":\"6effb690-c29c-4e0b-92ff-f6b308385a42\",\"service\":\"MANAGER\",\"address\":\"localhost:9992\",\"group\":\"default\"}]}";
    String lock3Data =
        "{\"descriptors\":[{\"uuid\":\"6effb690-c29c-4e0b-92ff-f6b308385a42\",\"service\":\"MANAGER\",\"address\":\"hostA:9999\",\"group\":\"manager1\"}]}";

<<<<<<< HEAD
    String lockPath = zRoot + Constants.ZMANAGER_LOCK;
    expect(zooReader.getChildren(lockPath, null))
        .andReturn(List.of(lock1Name, lock2Name, lock3Name));
    expect(zooReader.getData(lockPath + "/" + lock1Name, null, null))
        .andReturn(lock1data.getBytes(UTF_8));
    expect(zooReader.getData(lockPath + "/" + lock2Name, null, null))
        .andReturn(lock2Data.getBytes(UTF_8));
    expect(zooReader.getData(lockPath + "/" + lock3Name, null, null))
        .andReturn(lock3Data.getBytes(UTF_8));
    replay(zooReader);

    ServiceStatusCmd cmd = new ServiceStatusCmd();
    StatusSummary status = cmd.getManagerStatus(context);
=======
    expect(zk.getChildren(Constants.ZMANAGER_LOCK, null))
        .andReturn(List.of(lock1Name, lock2Name, lock3Name)).anyTimes();
    expect(zk.getData(Constants.ZMANAGER_LOCK + "/" + lock1Name, null, null))
        .andReturn(lock1data.getBytes(UTF_8)).anyTimes();
    expect(zk.getData(Constants.ZMANAGER_LOCK + "/" + lock2Name, null, null))
        .andReturn(lock2Data.getBytes(UTF_8)).anyTimes();
    expect(zk.getData(Constants.ZMANAGER_LOCK + "/" + lock3Name, null, null))
        .andReturn(lock3Data.getBytes(UTF_8)).anyTimes();

    replay(zk);

    ServiceStatusCmd cmd = new ServiceStatusCmd();
    StatusSummary status = cmd.getStatusSummary(ServiceStatusReport.ReportKey.MANAGER, zooReader);
>>>>>>> 4680c456
    LOG.info("manager status data: {}", status);

    assertEquals(3, status.getServiceCount());

    // expect sorted by name
    Map<String,Set<String>> hostByGroup = new TreeMap<>();
    hostByGroup.put("default", new TreeSet<>(List.of("localhost:9991", "localhost:9992")));
    hostByGroup.put("manager1", new TreeSet<>(List.of("hostA:9999")));

    StatusSummary expected = new StatusSummary(ServiceStatusReport.ReportKey.MANAGER,
        new TreeSet<>(List.of("default", "manager1")), hostByGroup, 0);

    assertEquals(expected.hashCode(), status.hashCode());
    assertEquals(expected.getDisplayName(), status.getDisplayName());
    assertEquals(expected.getResourceGroups(), status.getResourceGroups());
    assertEquals(expected.getServiceByGroups(), status.getServiceByGroups());
    assertEquals(expected.getServiceCount(), status.getServiceCount());
    assertEquals(expected.getErrorCount(), status.getErrorCount());
    assertEquals(expected, status);
  }

  @Test
  public void testMonitorHosts() throws Exception {
    replay(zooCache);
    String lock1Name = "zlock#" + UUID.randomUUID() + "#0000000001";
    String lock2Name = "zlock#" + UUID.randomUUID() + "#0000000002";

    String host1 =
        "{\"descriptors\":[{\"uuid\":\"87465459-9c8f-4f95-b4c6-ef3029030d05\",\"service\":\"NONE\",\"address\":\"hostA\",\"group\":\"default\"}]}";
    String host2 =
        "{\"descriptors\":[{\"uuid\":\"87465459-9c8f-4f95-b4c6-ef3029030d05\",\"service\":\"NONE\",\"address\":\"hostB\",\"group\":\"default\"}]}";

<<<<<<< HEAD
    String lockPath = zRoot + Constants.ZMONITOR_LOCK;
    expect(zooReader.getChildren(lockPath, null)).andReturn(List.of(lock1Name, lock2Name));
    expect(zooReader.getData(lockPath + "/" + lock1Name, null, null))
        .andReturn(host1.getBytes(UTF_8));
    expect(zooReader.getData(lockPath + "/" + lock2Name, null, null))
        .andReturn(host2.getBytes(UTF_8));
=======
    expect(zk.getChildren(Constants.ZMONITOR_LOCK, null)).andReturn(List.of(lock1Name, lock2Name))
        .anyTimes();
    expect(zk.getData(Constants.ZMONITOR_LOCK + "/" + lock1Name, null, null))
        .andReturn(host1.getBytes(UTF_8)).anyTimes();
    expect(zk.getData(Constants.ZMONITOR_LOCK + "/" + lock2Name, null, null))
        .andReturn(host2.getBytes(UTF_8)).anyTimes();
>>>>>>> 4680c456

    replay(zooReader);

    ServiceStatusCmd cmd = new ServiceStatusCmd();
<<<<<<< HEAD
    StatusSummary status = cmd.getMonitorStatus(context);
=======
    StatusSummary status = cmd.getStatusSummary(ServiceStatusReport.ReportKey.MONITOR, zooReader);
>>>>>>> 4680c456
    LOG.info("monitor status data: {}", status);

    assertEquals(2, status.getServiceCount());

    // expect sorted by name
    Map<String,Set<String>> hostByGroup = new TreeMap<>();
    hostByGroup.put("default", new TreeSet<>(List.of("hostA", "hostB")));

    StatusSummary expected = new StatusSummary(ServiceStatusReport.ReportKey.MONITOR,
        new TreeSet<>(List.of("default")), hostByGroup, 0);

    assertEquals(expected.hashCode(), status.hashCode());
    assertEquals(expected.getDisplayName(), status.getDisplayName());
    assertEquals(expected.getResourceGroups(), status.getResourceGroups());
    assertEquals(expected.getServiceByGroups(), status.getServiceByGroups());
    assertEquals(expected.getServiceCount(), status.getServiceCount());
    assertEquals(expected.getErrorCount(), status.getErrorCount());
    assertEquals(expected, status);
  }

  @Test
  public void testTServerHosts() throws Exception {
    replay(zooReader);
    String lock1Name = "zlock#" + UUID.randomUUID() + "#0000000001";
    String lock2Name = "zlock#" + UUID.randomUUID() + "#0000000002";
    String lock3Name = "zlock#" + UUID.randomUUID() + "#0000000003";

    String host1 = "localhost:9997";
    String host2 = "localhost:10000";
    String host3 = "hostZ:9999";

    String lockData1 =
        "{\"descriptors\":[{\"uuid\":\"e0a717f2-43a1-466c-aa91-8b33e20e17e5\",\"service\":\"TABLET_SCAN\",\"address\":\""
            + host1
            + "\",\"group\":\"default\"},{\"uuid\":\"e0a717f2-43a1-466c-aa91-8b33e20e17e5\",\"service\":\"CLIENT\",\"address\":\""
            + host1
            + "\",\"group\":\"default\"},{\"uuid\":\"e0a717f2-43a1-466c-aa91-8b33e20e17e5\",\"service\":\"TABLET_INGEST\",\"address\":\""
            + host1
            + "\",\"group\":\"default\"},{\"uuid\":\"e0a717f2-43a1-466c-aa91-8b33e20e17e5\",\"service\":\"TABLET_MANAGEMENT\",\"address\":\""
            + host1
            + "\",\"group\":\"default\"},{\"uuid\":\"e0a717f2-43a1-466c-aa91-8b33e20e17e5\",\"service\":\"TSERV\",\"address\":\""
            + host1 + "\",\"group\":\"default\"}]}\n";
    String lockData2 =
        "{\"descriptors\":[{\"uuid\":\"d0e29f70-1eb5-4dc5-9ad6-2466ab56ea32\",\"service\":\"TABLET_SCAN\",\"address\":\""
            + host2
            + "\",\"group\":\"default\"},{\"uuid\":\"d0e29f70-1eb5-4dc5-9ad6-2466ab56ea32\",\"service\":\"TABLET_MANAGEMENT\",\"address\":\""
            + host2
            + "\",\"group\":\"default\"},{\"uuid\":\"d0e29f70-1eb5-4dc5-9ad6-2466ab56ea32\",\"service\":\"CLIENT\",\"address\":\""
            + host2
            + "\",\"group\":\"default\"},{\"uuid\":\"d0e29f70-1eb5-4dc5-9ad6-2466ab56ea32\",\"service\":\"TSERV\",\"address\":\""
            + host2
            + "\",\"group\":\"default\"},{\"uuid\":\"d0e29f70-1eb5-4dc5-9ad6-2466ab56ea32\",\"service\":\"TABLET_INGEST\",\"address\":\""
            + host2 + "\",\"group\":\"default\"}]}";
    String lockData3 =
        "{\"descriptors\":[{\"uuid\":\"d0e29f70-1eb5-4dc5-9ad6-2466ab56ea32\",\"service\":\"TABLET_SCAN\",\"address\":\""
            + host3
            + "\",\"group\":\"default\"},{\"uuid\":\"d0e29f70-1eb5-4dc5-9ad6-2466ab56ea32\",\"service\":\"TABLET_MANAGEMENT\",\"address\":\""
            + host3
            + "\",\"group\":\"default\"},{\"uuid\":\"d0e29f70-1eb5-4dc5-9ad6-2466ab56ea32\",\"service\":\"CLIENT\",\"address\":\""
            + host3
            + "\",\"group\":\"default\"},{\"uuid\":\"d0e29f70-1eb5-4dc5-9ad6-2466ab56ea32\",\"service\":\"TSERV\",\"address\":\""
            + host3
            + "\",\"group\":\"default\"},{\"uuid\":\"d0e29f70-1eb5-4dc5-9ad6-2466ab56ea32\",\"service\":\"TABLET_INGEST\",\"address\":\""
            + host3 + "\",\"group\":\"default\"}]}";

<<<<<<< HEAD
    String basePath = zRoot + Constants.ZTSERVERS;
    expect(zooCache.getChildren(basePath))
        .andReturn(List.of(Constants.DEFAULT_RESOURCE_GROUP_NAME));
    expect(zooCache.getChildren(basePath + "/" + Constants.DEFAULT_RESOURCE_GROUP_NAME))
        .andReturn(List.of(host1, host2, host3));

    expect(
        zooCache.getChildren(basePath + "/" + Constants.DEFAULT_RESOURCE_GROUP_NAME + "/" + host1))
        .andReturn(List.of(lock1Name));
    expect(zooCache.get(
        eq(basePath + "/" + Constants.DEFAULT_RESOURCE_GROUP_NAME + "/" + host1 + "/" + lock1Name),
        isA(ZcStat.class))).andReturn(lockData1.getBytes(UTF_8));

    expect(
        zooCache.getChildren(basePath + "/" + Constants.DEFAULT_RESOURCE_GROUP_NAME + "/" + host2))
        .andReturn(List.of(lock2Name));
    expect(zooCache.get(
        eq(basePath + "/" + Constants.DEFAULT_RESOURCE_GROUP_NAME + "/" + host2 + "/" + lock2Name),
        isA(ZcStat.class))).andReturn(lockData2.getBytes(UTF_8));

    expect(
        zooCache.getChildren(basePath + "/" + Constants.DEFAULT_RESOURCE_GROUP_NAME + "/" + host3))
        .andReturn(List.of(lock3Name));
    expect(zooCache.get(
        eq(basePath + "/" + Constants.DEFAULT_RESOURCE_GROUP_NAME + "/" + host3 + "/" + lock3Name),
        isA(ZcStat.class))).andReturn(lockData3.getBytes(UTF_8));

    replay(zooCache);

    ServiceStatusCmd cmd = new ServiceStatusCmd();
    StatusSummary status = cmd.getTServerStatus(context);
=======
    expect(zk.getChildren(Constants.ZTSERVERS, null)).andReturn(List.of(host1, host2, host3))
        .anyTimes();

    expect(zk.getChildren(Constants.ZTSERVERS + "/" + host1, null)).andReturn(List.of(lock1Name))
        .once();
    expect(zk.getData(Constants.ZTSERVERS + "/" + host1 + "/" + lock1Name, null, null))
        .andReturn(lockData1.getBytes(UTF_8)).anyTimes();

    expect(zk.getChildren(Constants.ZTSERVERS + "/" + host2, null)).andReturn(List.of(lock2Name))
        .once();
    expect(zk.getData(Constants.ZTSERVERS + "/" + host2 + "/" + lock2Name, null, null))
        .andReturn(lockData2.getBytes(UTF_8)).anyTimes();

    expect(zk.getChildren(Constants.ZTSERVERS + "/" + host3, null)).andReturn(List.of(lock3Name))
        .once();
    expect(zk.getData(Constants.ZTSERVERS + "/" + host3 + "/" + lock3Name, null, null))
        .andReturn(lockData3.getBytes(UTF_8)).anyTimes();

    replay(zk);

    ServiceStatusCmd cmd = new ServiceStatusCmd();
    StatusSummary status =
        cmd.getServerHostStatus(zooReader, ServiceStatusReport.ReportKey.T_SERVER, TSERV);
>>>>>>> 4680c456
    LOG.info("tserver status data: {}", status);

    assertEquals(3, status.getServiceCount());

    // expect sorted by name
    Map<String,Set<String>> hostByGroup = new TreeMap<>();
    hostByGroup.put("default", new TreeSet<>(List.of(host1, host2, host3)));

    StatusSummary expected = new StatusSummary(ServiceStatusReport.ReportKey.T_SERVER,
        Set.of("default"), hostByGroup, 0);

    LOG.info("read: {}", status);
    LOG.info("need: {}", expected);

    assertEquals(expected.hashCode(), status.hashCode());
    assertEquals(expected.getDisplayName(), status.getDisplayName());
    assertEquals(expected.getResourceGroups(), status.getResourceGroups());
    assertEquals(expected.getServiceByGroups(), status.getServiceByGroups());
    assertEquals(expected.getServiceCount(), status.getServiceCount());
    assertEquals(expected.getErrorCount(), status.getErrorCount());
    assertEquals(expected, status);
  }

  @Test
  public void testScanServerHosts() throws Exception {
    replay(zooReader);
    UUID uuid1 = UUID.randomUUID();
    String lock1Name = "zlock#" + uuid1 + "#0000000001";
    UUID uuid2 = UUID.randomUUID();
    String lock2Name = "zlock#" + uuid2 + "#0000000022";
    UUID uuid3 = UUID.randomUUID();
    String lock3Name = "zlock#" + uuid3 + "#0000000033";
    String lock4Name = "zlock#" + uuid3 + "#0000000044";

    String host1 = "host1:8080";
    String host2 = "host2:9090";
    String host3 = "host3:9091";
    String host4 = "host4:9091";

    String lockData1 =
        "{\"descriptors\":[{\"uuid\":\"f408fed7-ce93-40d2-8e60-63e8a3daf416\",\"service\":\"TABLET_SCAN\",\"address\":\""
            + host1
            + "\",\"group\":\"sg1\"},{\"uuid\":\"f408fed7-ce93-40d2-8e60-63e8a3daf416\",\"service\":\"CLIENT\",\"address\":\""
            + host1 + "\",\"group\":\"sg1\"}]}";
    String lockData2 =
        "{\"descriptors\":[{\"uuid\":\"f408fed7-ce93-40d2-8e60-63e8a3daf416\",\"service\":\"TABLET_SCAN\",\"address\":\""
            + host2
            + "\",\"group\":\"default\"},{\"uuid\":\"f408fed7-ce93-40d2-8e60-63e8a3daf416\",\"service\":\"CLIENT\",\"address\":\""
            + host2 + "\",\"group\":\"default\"}]}";
    String lockData3 =
        "{\"descriptors\":[{\"uuid\":\"f408fed7-ce93-40d2-8e60-63e8a3daf416\",\"service\":\"TABLET_SCAN\",\"address\":\""
            + host3
            + "\",\"group\":\"sg1\"},{\"uuid\":\"f408fed7-ce93-40d2-8e60-63e8a3daf416\",\"service\":\"CLIENT\",\"address\":\""
            + host3 + "\",\"group\":\"sg1\"}]}";
    String lockData4 =
        "{\"descriptors\":[{\"uuid\":\"f408fed7-ce93-40d2-8e60-63e8a3daf416\",\"service\":\"TABLET_SCAN\",\"address\":\""
            + host4
            + "\",\"group\":\"default\"},{\"uuid\":\"f408fed7-ce93-40d2-8e60-63e8a3daf416\",\"service\":\"CLIENT\",\"address\":\""
            + host4 + "\",\"group\":\"default\"}]}";

<<<<<<< HEAD
    String lockPath = zRoot + Constants.ZSSERVERS;
    expect(zooCache.getChildren(lockPath))
        .andReturn(List.of(Constants.DEFAULT_RESOURCE_GROUP_NAME, "sg1"));
    expect(zooCache.getChildren(lockPath + "/" + Constants.DEFAULT_RESOURCE_GROUP_NAME))
        .andReturn(List.of(host2, host4));
    expect(zooCache.getChildren(lockPath + "/sg1")).andReturn(List.of(host1, host3));

    expect(zooCache.getChildren(lockPath + "/sg1/" + host1)).andReturn(List.of(lock1Name));
    expect(zooCache.get(eq(lockPath + "/sg1/" + host1 + "/" + lock1Name), isA(ZcStat.class)))
        .andReturn(lockData1.getBytes(UTF_8));

    expect(
        zooCache.getChildren(lockPath + "/" + Constants.DEFAULT_RESOURCE_GROUP_NAME + "/" + host2))
        .andReturn(List.of(lock2Name));
    expect(zooCache.get(
        eq(lockPath + "/" + Constants.DEFAULT_RESOURCE_GROUP_NAME + "/" + host2 + "/" + lock2Name),
        isA(ZcStat.class))).andReturn(lockData2.getBytes(UTF_8));

    expect(zooCache.getChildren(lockPath + "/sg1/" + host3)).andReturn(List.of(lock3Name));
    expect(zooCache.get(eq(lockPath + "/sg1/" + host3 + "/" + lock3Name), isA(ZcStat.class)))
        .andReturn(lockData3.getBytes(UTF_8));

    expect(
        zooCache.getChildren(lockPath + "/" + Constants.DEFAULT_RESOURCE_GROUP_NAME + "/" + host4))
        .andReturn(List.of(lock4Name));
    expect(zooCache.get(
        eq(lockPath + "/" + Constants.DEFAULT_RESOURCE_GROUP_NAME + "/" + host4 + "/" + lock4Name),
        isA(ZcStat.class))).andReturn(lockData4.getBytes(UTF_8));

    replay(zooCache);

    ServiceStatusCmd cmd = new ServiceStatusCmd();
    StatusSummary status = cmd.getScanServerStatus(context);
=======
    expect(zk.getChildren(Constants.ZSSERVERS, null)).andReturn(List.of(host1, host2, host3, host4))
        .anyTimes();

    expect(zk.getChildren(Constants.ZSSERVERS + "/" + host1, null)).andReturn(List.of(lock1Name))
        .once();
    expect(zk.getData(Constants.ZSSERVERS + "/" + host1 + "/" + lock1Name, null, null))
        .andReturn(lockData1.getBytes(UTF_8)).once();

    expect(zk.getChildren(Constants.ZSSERVERS + "/" + host2, null)).andReturn(List.of(lock2Name))
        .once();
    expect(zk.getData(Constants.ZSSERVERS + "/" + host2 + "/" + lock2Name, null, null))
        .andReturn(lockData2.getBytes(UTF_8)).once();

    expect(zk.getChildren(Constants.ZSSERVERS + "/" + host3, null)).andReturn(List.of(lock3Name))
        .once();
    expect(zk.getData(Constants.ZSSERVERS + "/" + host3 + "/" + lock3Name, null, null))
        .andReturn(lockData3.getBytes(UTF_8)).once();

    expect(zk.getChildren(Constants.ZSSERVERS + "/" + host4, null)).andReturn(List.of(lock4Name))
        .once();
    expect(zk.getData(Constants.ZSSERVERS + "/" + host4 + "/" + lock4Name, null, null))
        .andReturn(lockData4.getBytes(UTF_8)).once();

    replay(zk);

    ServiceStatusCmd cmd = new ServiceStatusCmd();
    StatusSummary status =
        cmd.getServerHostStatus(zooReader, ServiceStatusReport.ReportKey.S_SERVER, TABLET_SCAN);
>>>>>>> 4680c456
    assertEquals(4, status.getServiceCount());

    Map<String,Set<String>> hostByGroup = new TreeMap<>();
    hostByGroup.put("default", new TreeSet<>(List.of("host2:9090", "host4:9091")));
    hostByGroup.put("sg1", new TreeSet<>(List.of("host1:8080", "host3:9091")));

    StatusSummary expected = new StatusSummary(ServiceStatusReport.ReportKey.S_SERVER,
        Set.of("default", "sg1"), hostByGroup, 0);

    assertEquals(expected, status);

  }

  @Test
<<<<<<< HEAD
  public void testCompactorStatus() throws Exception {
    replay(zooReader);
=======
  void testCoordinatorHosts() throws Exception {
    String lock1Name = "zlock#" + UUID.randomUUID() + "#0000000001";
    String lock2Name = "zlock#" + UUID.randomUUID() + "#0000000002";
    String lock3Name = "zlock#" + UUID.randomUUID() + "#0000000003";

    String host1 = "hostA:8080";
    String host2 = "hostB:9090";
    String host3 = "host1:9091";

    String lockData1 =
        "{\"descriptors\":[{\"uuid\":\"1d55f7a5-090d-48fc-a3ea-f1a66e984a21\",\"service\":\"COORDINATOR\",\"address\":\""
            + host1 + "\",\"group\":\"default\"}]}\n";
    String lockData2 =
        "{\"descriptors\":[{\"uuid\":\"1d55f7a5-090d-48fc-a3ea-f1a66e984a21\",\"service\":\"COORDINATOR\",\"address\":\""
            + host2 + "\",\"group\":\"coord1\"}]}\n";
    String lockData3 =
        "{\"descriptors\":[{\"uuid\":\"1d55f7a5-090d-48fc-a3ea-f1a66e984a21\",\"service\":\"COORDINATOR\",\"address\":\""
            + host3 + "\",\"group\":\"coord2\"}]}\n";

    expect(zk.getChildren(Constants.ZCOORDINATOR_LOCK, null))
        .andReturn(List.of(lock1Name, lock2Name, lock3Name)).anyTimes();
    expect(zk.getData(Constants.ZCOORDINATOR_LOCK + "/" + lock1Name, null, null))
        .andReturn(lockData1.getBytes(UTF_8)).anyTimes();
    expect(zk.getData(Constants.ZCOORDINATOR_LOCK + "/" + lock2Name, null, null))
        .andReturn(lockData2.getBytes(UTF_8)).anyTimes();
    expect(zk.getData(Constants.ZCOORDINATOR_LOCK + "/" + lock3Name, null, null))
        .andReturn(lockData3.getBytes(UTF_8)).anyTimes();

    replay(zk);

    ServiceStatusCmd cmd = new ServiceStatusCmd();
    StatusSummary status =
        cmd.getStatusSummary(ServiceStatusReport.ReportKey.COORDINATOR, zooReader);
    LOG.info("tserver status data: {}", status);

    assertEquals(3, status.getServiceCount());

    // expect sorted by name
    Map<String,Set<String>> hostByGroup = new TreeMap<>();
    hostByGroup.put("default", new TreeSet<>(List.of(host1)));
    hostByGroup.put("coord1", new TreeSet<>(List.of(host2)));
    hostByGroup.put("coord2", new TreeSet<>(List.of(host3)));
>>>>>>> 4680c456

    UUID uuid1 = UUID.randomUUID();
    String lock1Name = "zlock#" + uuid1 + "#0000000001";
    UUID uuid2 = UUID.randomUUID();
    String lock2Name = "zlock#" + uuid2 + "#0000000022";
    UUID uuid3 = UUID.randomUUID();
    String lock3Name = "zlock#" + uuid3 + "#0000000033";
    UUID uuid4 = UUID.randomUUID();
    String lock4Name = "zlock#" + uuid4 + "#0000000044";

    String lock1data =
        "{\"descriptors\":[{\"uuid\":\"6effb690-c29c-4e0b-92ff-f6b308385a42\",\"service\":\"COMPACTOR\",\"address\":\"hostA:8080\",\"group\":\"q1\"}]}";
    String lock2data =
        "{\"descriptors\":[{\"uuid\":\"6effb690-c29c-4e0b-92ff-f6b308385a42\",\"service\":\"COMPACTOR\",\"address\":\"hostC:8081\",\"group\":\"q1\"}]}";
    String lock3data =
        "{\"descriptors\":[{\"uuid\":\"6effb690-c29c-4e0b-92ff-f6b308385a42\",\"service\":\"COMPACTOR\",\"address\":\"hostB:9090\",\"group\":\"q2\"}]}";
    String lock4data =
        "{\"descriptors\":[{\"uuid\":\"6effb690-c29c-4e0b-92ff-f6b308385a42\",\"service\":\"COMPACTOR\",\"address\":\"hostD:9091\",\"group\":\"q2\"}]}";

<<<<<<< HEAD
    String lockPath = zRoot + Constants.ZCOMPACTORS;
    expect(zooCache.getChildren(lockPath)).andReturn(List.of("q1", "q2", "q3"));
    expect(zooCache.getChildren(lockPath + "/q1")).andReturn(List.of("hostA:8080", "hostC:8081"));
    expect(zooCache.getChildren(lockPath + "/q2")).andReturn(List.of("hostB:9090", "hostD:9091"));
    // Create compactor group with dead compactor
    expect(zooCache.getChildren(lockPath + "/q3")).andReturn(List.of("deadHost:8080"));

    expect(zooCache.getChildren(lockPath + "/q1/hostA:8080")).andReturn(List.of(lock1Name));
    expect(zooCache.get(eq(lockPath + "/q1/hostA:8080/" + lock1Name), anyObject(ZcStat.class)))
        .andReturn(lock1data.getBytes(UTF_8));
    expect(zooCache.getChildren(lockPath + "/q1/hostC:8081")).andReturn(List.of(lock2Name));
    expect(zooCache.get(eq(lockPath + "/q1/hostC:8081/" + lock2Name), anyObject(ZcStat.class)))
        .andReturn(lock2data.getBytes(UTF_8));
    expect(zooCache.getChildren(lockPath + "/q2/hostB:9090")).andReturn(List.of(lock3Name));
    expect(zooCache.get(eq(lockPath + "/q2/hostB:9090/" + lock3Name), anyObject(ZcStat.class)))
        .andReturn(lock3data.getBytes(UTF_8));
    expect(zooCache.getChildren(lockPath + "/q2/hostD:9091")).andReturn(List.of(lock4Name));
    expect(zooCache.get(eq(lockPath + "/q2/hostD:9091/" + lock4Name), anyObject(ZcStat.class)))
        .andReturn(lock4data.getBytes(UTF_8));
    expect(zooCache.getChildren(lockPath + "/q3/deadHost:8080")).andReturn(List.of());

    replay(zooCache);

    ServiceStatusCmd cmd = new ServiceStatusCmd();
    StatusSummary status = cmd.getCompactorStatus(context);

=======
  @Test
  public void testCompactorStatus() throws Exception {
    expect(zk.getChildren(Constants.ZCOMPACTORS, null)).andReturn(List.of("q1", "q2")).once();

    expect(zk.getChildren(Constants.ZCOMPACTORS + "/q1", null))
        .andReturn(List.of("hostA:8080", "hostC:8081")).once();
    expect(zk.getChildren(Constants.ZCOMPACTORS + "/q2", null))
        .andReturn(List.of("hostB:9090", "hostD:9091")).once();

    replay(zk);

    ServiceStatusCmd cmd = new ServiceStatusCmd();
    StatusSummary status = cmd.getCompactorHosts(zooReader);
>>>>>>> 4680c456
    LOG.info("compactor group counts: {}", status);
    assertEquals(2, status.getResourceGroups().size());

    LOG.info("Live compactor counts: {}", status.getServiceCount());
    assertEquals(4, status.getServiceCount());
  }

  @Test
  public void testGcHosts() throws Exception {
    replay(zooCache);

    UUID uuid1 = UUID.randomUUID();
    String lock1Name = "zlock#" + uuid1 + "#0000000001";
    UUID uuid2 = UUID.randomUUID();
    String lock2Name = "zlock#" + uuid2 + "#0000000022";

    String host1 = "host1:8080";
    String host2 = "host2:9090";

    String lockData1 =
        "{\"descriptors\":[{\"uuid\":\"5c901352-b027-4f78-8ee1-05ae163fbb0e\",\"service\":\"GC\",\"address\":\""
            + host2 + "\",\"group\":\"default\"}]}";
    String lockData2 =
        "{\"descriptors\":[{\"uuid\":\"5c901352-b027-4f78-8ee1-05ae163fbb0e\",\"service\":\"GC\",\"address\":\""
            + host1 + "\",\"group\":\"gc1\"}]}";

<<<<<<< HEAD
    expect(zooReader.getChildren(lockPath, null)).andReturn(List.of(lock1Name, lock2Name));
    expect(zooReader.getData(lockPath + "/" + lock1Name, null, null))
        .andReturn(lockData1.getBytes(UTF_8));
    expect(zooReader.getData(lockPath + "/" + lock2Name, null, null))
        .andReturn(lockData2.getBytes(UTF_8));
=======
    expect(zk.getChildren(ZGC_LOCK, null)).andReturn(List.of(lock1Name, lock2Name)).once();
    expect(zk.getData(ZGC_LOCK + "/" + lock1Name, null, null)).andReturn(lockData1.getBytes(UTF_8))
        .once();
    expect(zk.getData(ZGC_LOCK + "/" + lock2Name, null, null)).andReturn(lockData2.getBytes(UTF_8))
        .once();
>>>>>>> 4680c456

    replay(zooReader);

    ServiceStatusCmd cmd = new ServiceStatusCmd();
<<<<<<< HEAD
    StatusSummary status = cmd.getGcStatus(context);
=======
    StatusSummary status = cmd.getStatusSummary(ServiceStatusReport.ReportKey.GC, zooReader);
>>>>>>> 4680c456
    LOG.info("gc server counts: {}", status);
    assertEquals(2, status.getResourceGroups().size());
    assertEquals(2, status.getServiceCount());
    assertEquals(0, status.getErrorCount());
    assertEquals(2, status.getServiceByGroups().size());
    assertEquals(1, status.getServiceByGroups().get("default").size());
    assertEquals(1, status.getServiceByGroups().get("gc1").size());
    assertEquals(new TreeSet<>(List.of("default", "gc1")), status.getResourceGroups());
    assertEquals(new TreeSet<>(List.of(host1)), status.getServiceByGroups().get("gc1"));
    assertEquals(new TreeSet<>(List.of(host2)), status.getServiceByGroups().get("default"));
  }

  /**
   * Simulates node being deleted after lock list is read from ZooKeeper. Expect that the no node
   * error is skipped and available hosts are returned.
   */
  @Test
  public void zkNodeDeletedTest() throws Exception {
    replay(zooCache);
    String lock1Name = "zlock#" + UUID.randomUUID() + "#0000000001";
    String lock2Name = "zlock#" + UUID.randomUUID() + "#0000000002";
    String lock3Name = "zlock#" + UUID.randomUUID() + "#0000000003";

    String host2 = "localhost:9992";
    String host3 = "hostA:9999";

    String lock2Data =
        "{\"descriptors\":[{\"uuid\":\"6effb690-c29c-4e0b-92ff-f6b308385a42\",\"service\":\"MANAGER\",\"address\":\""
            + host2 + "\",\"group\":\"default\"}]}";
    String lock3Data =
        "{\"descriptors\":[{\"uuid\":\"6effb690-c29c-4e0b-92ff-f6b308385a42\",\"service\":\"MANAGER\",\"address\":\""
            + host3 + "\",\"group\":\"manager1\"}]}";

<<<<<<< HEAD
    String lockPath = zRoot + Constants.ZMANAGER_LOCK;
    expect(zooReader.getChildren(lockPath, null))
        .andReturn(List.of(lock1Name, lock2Name, lock3Name));
    expect(zooReader.getData(lockPath + "/" + lock1Name, null, null))
        .andThrow(new KeeperException.NoNodeException("no node forced exception"));
    expect(zooReader.getData(lockPath + "/" + lock2Name, null, null))
        .andReturn(lock2Data.getBytes(UTF_8));
    expect(zooReader.getData(lockPath + "/" + lock3Name, null, null))
        .andReturn(lock3Data.getBytes(UTF_8));
=======
    expect(zk.getChildren(Constants.ZMANAGER_LOCK, null))
        .andReturn(List.of(lock1Name, lock2Name, lock3Name)).anyTimes();
    expect(zk.getData(Constants.ZMANAGER_LOCK + "/" + lock1Name, null, null))
        .andThrow(new KeeperException.NoNodeException("no node forced exception")).once();
    expect(zk.getData(Constants.ZMANAGER_LOCK + "/" + lock2Name, null, null))
        .andReturn(lock2Data.getBytes(UTF_8)).anyTimes();
    expect(zk.getData(Constants.ZMANAGER_LOCK + "/" + lock3Name, null, null))
        .andReturn(lock3Data.getBytes(UTF_8)).anyTimes();
>>>>>>> 4680c456

    replay(zooReader);

    ServiceStatusCmd cmd = new ServiceStatusCmd();
<<<<<<< HEAD
    StatusSummary status = cmd.getManagerStatus(context);
=======
    StatusSummary status = cmd.getStatusSummary(ServiceStatusReport.ReportKey.MANAGER, zooReader);
>>>>>>> 4680c456
    LOG.info("manager status data: {}", status);

    assertEquals(2, status.getServiceByGroups().size());
    assertEquals(1, status.getServiceByGroups().get("default").size());
    assertEquals(1, status.getServiceByGroups().get("manager1").size());
    assertEquals(1, status.getErrorCount());

    // host 1 missing - no node exception
    assertEquals(new TreeSet<>(List.of(host2)), status.getServiceByGroups().get("default"));
    assertEquals(new TreeSet<>(List.of(host3)), status.getServiceByGroups().get("manager1"));
  }

  @Test
  public void testServiceStatusCommandOpts() {
    replay(zooReader, zooCache);
    Admin.ServiceStatusCmdOpts opts = new Admin.ServiceStatusCmdOpts();
    assertFalse(opts.json);
    assertFalse(opts.noHosts);
  }

}<|MERGE_RESOLUTION|>--- conflicted
+++ resolved
@@ -20,12 +20,7 @@
 
 import static java.nio.charset.StandardCharsets.UTF_8;
 import static org.apache.accumulo.core.Constants.ZGC_LOCK;
-<<<<<<< HEAD
 import static org.easymock.EasyMock.anyObject;
-=======
-import static org.apache.accumulo.core.lock.ServiceLockData.ThriftService.TABLET_SCAN;
-import static org.apache.accumulo.core.lock.ServiceLockData.ThriftService.TSERV;
->>>>>>> 4680c456
 import static org.easymock.EasyMock.createMock;
 import static org.easymock.EasyMock.eq;
 import static org.easymock.EasyMock.expect;
@@ -43,14 +38,12 @@
 import java.util.UUID;
 
 import org.apache.accumulo.core.Constants;
+import org.apache.accumulo.core.data.InstanceId;
 import org.apache.accumulo.core.fate.zookeeper.ZooReader;
-<<<<<<< HEAD
 import org.apache.accumulo.core.fate.zookeeper.ZooUtil;
 import org.apache.accumulo.core.lock.ServiceLockPaths;
 import org.apache.accumulo.core.zookeeper.ZcStat;
 import org.apache.accumulo.core.zookeeper.ZooCache;
-=======
->>>>>>> 4680c456
 import org.apache.accumulo.core.zookeeper.ZooSession;
 import org.apache.accumulo.server.ServerContext;
 import org.apache.accumulo.server.util.serviceStatus.ServiceStatusReport;
@@ -66,26 +59,19 @@
 
   private static final Logger LOG = LoggerFactory.getLogger(ServiceStatusCmdTest.class);
 
-<<<<<<< HEAD
   private String zRoot;
   private ServerContext context;
   private ZooSession zooReader;
   private ZooCache zooCache;
-=======
-  private ZooSession zk;
-  private ZooReader zooReader;
->>>>>>> 4680c456
 
   @BeforeEach
   public void populateContext() {
-    zRoot = ZooUtil.getRoot(InstanceId.of(UUID.randomUUID()));
     context = createMock(ServerContext.class);
     zooReader = createMock(ZooSession.class);
     zooCache = createMock(ZooCache.class);
     expect(zooReader.asReader()).andReturn(new ZooReader(zooReader)).anyTimes();
     expect(context.getZooCache()).andReturn(zooCache).anyTimes();
     expect(context.getZooSession()).andReturn(zooReader).anyTimes();
-    expect(context.getZooKeeperRoot()).andReturn(zRoot).anyTimes();
     expect(context.getServerPaths()).andReturn(new ServiceLockPaths(zRoot, zooCache)).anyTimes();
     replay(context);
   }
@@ -109,7 +95,6 @@
     String lock3Data =
         "{\"descriptors\":[{\"uuid\":\"6effb690-c29c-4e0b-92ff-f6b308385a42\",\"service\":\"MANAGER\",\"address\":\"hostA:9999\",\"group\":\"manager1\"}]}";
 
-<<<<<<< HEAD
     String lockPath = zRoot + Constants.ZMANAGER_LOCK;
     expect(zooReader.getChildren(lockPath, null))
         .andReturn(List.of(lock1Name, lock2Name, lock3Name));
@@ -123,21 +108,6 @@
 
     ServiceStatusCmd cmd = new ServiceStatusCmd();
     StatusSummary status = cmd.getManagerStatus(context);
-=======
-    expect(zk.getChildren(Constants.ZMANAGER_LOCK, null))
-        .andReturn(List.of(lock1Name, lock2Name, lock3Name)).anyTimes();
-    expect(zk.getData(Constants.ZMANAGER_LOCK + "/" + lock1Name, null, null))
-        .andReturn(lock1data.getBytes(UTF_8)).anyTimes();
-    expect(zk.getData(Constants.ZMANAGER_LOCK + "/" + lock2Name, null, null))
-        .andReturn(lock2Data.getBytes(UTF_8)).anyTimes();
-    expect(zk.getData(Constants.ZMANAGER_LOCK + "/" + lock3Name, null, null))
-        .andReturn(lock3Data.getBytes(UTF_8)).anyTimes();
-
-    replay(zk);
-
-    ServiceStatusCmd cmd = new ServiceStatusCmd();
-    StatusSummary status = cmd.getStatusSummary(ServiceStatusReport.ReportKey.MANAGER, zooReader);
->>>>>>> 4680c456
     LOG.info("manager status data: {}", status);
 
     assertEquals(3, status.getServiceCount());
@@ -170,30 +140,17 @@
     String host2 =
         "{\"descriptors\":[{\"uuid\":\"87465459-9c8f-4f95-b4c6-ef3029030d05\",\"service\":\"NONE\",\"address\":\"hostB\",\"group\":\"default\"}]}";
 
-<<<<<<< HEAD
     String lockPath = zRoot + Constants.ZMONITOR_LOCK;
     expect(zooReader.getChildren(lockPath, null)).andReturn(List.of(lock1Name, lock2Name));
     expect(zooReader.getData(lockPath + "/" + lock1Name, null, null))
         .andReturn(host1.getBytes(UTF_8));
     expect(zooReader.getData(lockPath + "/" + lock2Name, null, null))
         .andReturn(host2.getBytes(UTF_8));
-=======
-    expect(zk.getChildren(Constants.ZMONITOR_LOCK, null)).andReturn(List.of(lock1Name, lock2Name))
-        .anyTimes();
-    expect(zk.getData(Constants.ZMONITOR_LOCK + "/" + lock1Name, null, null))
-        .andReturn(host1.getBytes(UTF_8)).anyTimes();
-    expect(zk.getData(Constants.ZMONITOR_LOCK + "/" + lock2Name, null, null))
-        .andReturn(host2.getBytes(UTF_8)).anyTimes();
->>>>>>> 4680c456
-
-    replay(zooReader);
-
-    ServiceStatusCmd cmd = new ServiceStatusCmd();
-<<<<<<< HEAD
+
+    replay(zooReader);
+
+    ServiceStatusCmd cmd = new ServiceStatusCmd();
     StatusSummary status = cmd.getMonitorStatus(context);
-=======
-    StatusSummary status = cmd.getStatusSummary(ServiceStatusReport.ReportKey.MONITOR, zooReader);
->>>>>>> 4680c456
     LOG.info("monitor status data: {}", status);
 
     assertEquals(2, status.getServiceCount());
@@ -259,7 +216,6 @@
             + "\",\"group\":\"default\"},{\"uuid\":\"d0e29f70-1eb5-4dc5-9ad6-2466ab56ea32\",\"service\":\"TABLET_INGEST\",\"address\":\""
             + host3 + "\",\"group\":\"default\"}]}";
 
-<<<<<<< HEAD
     String basePath = zRoot + Constants.ZTSERVERS;
     expect(zooCache.getChildren(basePath))
         .andReturn(List.of(Constants.DEFAULT_RESOURCE_GROUP_NAME));
@@ -291,31 +247,6 @@
 
     ServiceStatusCmd cmd = new ServiceStatusCmd();
     StatusSummary status = cmd.getTServerStatus(context);
-=======
-    expect(zk.getChildren(Constants.ZTSERVERS, null)).andReturn(List.of(host1, host2, host3))
-        .anyTimes();
-
-    expect(zk.getChildren(Constants.ZTSERVERS + "/" + host1, null)).andReturn(List.of(lock1Name))
-        .once();
-    expect(zk.getData(Constants.ZTSERVERS + "/" + host1 + "/" + lock1Name, null, null))
-        .andReturn(lockData1.getBytes(UTF_8)).anyTimes();
-
-    expect(zk.getChildren(Constants.ZTSERVERS + "/" + host2, null)).andReturn(List.of(lock2Name))
-        .once();
-    expect(zk.getData(Constants.ZTSERVERS + "/" + host2 + "/" + lock2Name, null, null))
-        .andReturn(lockData2.getBytes(UTF_8)).anyTimes();
-
-    expect(zk.getChildren(Constants.ZTSERVERS + "/" + host3, null)).andReturn(List.of(lock3Name))
-        .once();
-    expect(zk.getData(Constants.ZTSERVERS + "/" + host3 + "/" + lock3Name, null, null))
-        .andReturn(lockData3.getBytes(UTF_8)).anyTimes();
-
-    replay(zk);
-
-    ServiceStatusCmd cmd = new ServiceStatusCmd();
-    StatusSummary status =
-        cmd.getServerHostStatus(zooReader, ServiceStatusReport.ReportKey.T_SERVER, TSERV);
->>>>>>> 4680c456
     LOG.info("tserver status data: {}", status);
 
     assertEquals(3, status.getServiceCount());
@@ -376,7 +307,6 @@
             + "\",\"group\":\"default\"},{\"uuid\":\"f408fed7-ce93-40d2-8e60-63e8a3daf416\",\"service\":\"CLIENT\",\"address\":\""
             + host4 + "\",\"group\":\"default\"}]}";
 
-<<<<<<< HEAD
     String lockPath = zRoot + Constants.ZSSERVERS;
     expect(zooCache.getChildren(lockPath))
         .andReturn(List.of(Constants.DEFAULT_RESOURCE_GROUP_NAME, "sg1"));
@@ -410,36 +340,6 @@
 
     ServiceStatusCmd cmd = new ServiceStatusCmd();
     StatusSummary status = cmd.getScanServerStatus(context);
-=======
-    expect(zk.getChildren(Constants.ZSSERVERS, null)).andReturn(List.of(host1, host2, host3, host4))
-        .anyTimes();
-
-    expect(zk.getChildren(Constants.ZSSERVERS + "/" + host1, null)).andReturn(List.of(lock1Name))
-        .once();
-    expect(zk.getData(Constants.ZSSERVERS + "/" + host1 + "/" + lock1Name, null, null))
-        .andReturn(lockData1.getBytes(UTF_8)).once();
-
-    expect(zk.getChildren(Constants.ZSSERVERS + "/" + host2, null)).andReturn(List.of(lock2Name))
-        .once();
-    expect(zk.getData(Constants.ZSSERVERS + "/" + host2 + "/" + lock2Name, null, null))
-        .andReturn(lockData2.getBytes(UTF_8)).once();
-
-    expect(zk.getChildren(Constants.ZSSERVERS + "/" + host3, null)).andReturn(List.of(lock3Name))
-        .once();
-    expect(zk.getData(Constants.ZSSERVERS + "/" + host3 + "/" + lock3Name, null, null))
-        .andReturn(lockData3.getBytes(UTF_8)).once();
-
-    expect(zk.getChildren(Constants.ZSSERVERS + "/" + host4, null)).andReturn(List.of(lock4Name))
-        .once();
-    expect(zk.getData(Constants.ZSSERVERS + "/" + host4 + "/" + lock4Name, null, null))
-        .andReturn(lockData4.getBytes(UTF_8)).once();
-
-    replay(zk);
-
-    ServiceStatusCmd cmd = new ServiceStatusCmd();
-    StatusSummary status =
-        cmd.getServerHostStatus(zooReader, ServiceStatusReport.ReportKey.S_SERVER, TABLET_SCAN);
->>>>>>> 4680c456
     assertEquals(4, status.getServiceCount());
 
     Map<String,Set<String>> hostByGroup = new TreeMap<>();
@@ -454,53 +354,8 @@
   }
 
   @Test
-<<<<<<< HEAD
   public void testCompactorStatus() throws Exception {
     replay(zooReader);
-=======
-  void testCoordinatorHosts() throws Exception {
-    String lock1Name = "zlock#" + UUID.randomUUID() + "#0000000001";
-    String lock2Name = "zlock#" + UUID.randomUUID() + "#0000000002";
-    String lock3Name = "zlock#" + UUID.randomUUID() + "#0000000003";
-
-    String host1 = "hostA:8080";
-    String host2 = "hostB:9090";
-    String host3 = "host1:9091";
-
-    String lockData1 =
-        "{\"descriptors\":[{\"uuid\":\"1d55f7a5-090d-48fc-a3ea-f1a66e984a21\",\"service\":\"COORDINATOR\",\"address\":\""
-            + host1 + "\",\"group\":\"default\"}]}\n";
-    String lockData2 =
-        "{\"descriptors\":[{\"uuid\":\"1d55f7a5-090d-48fc-a3ea-f1a66e984a21\",\"service\":\"COORDINATOR\",\"address\":\""
-            + host2 + "\",\"group\":\"coord1\"}]}\n";
-    String lockData3 =
-        "{\"descriptors\":[{\"uuid\":\"1d55f7a5-090d-48fc-a3ea-f1a66e984a21\",\"service\":\"COORDINATOR\",\"address\":\""
-            + host3 + "\",\"group\":\"coord2\"}]}\n";
-
-    expect(zk.getChildren(Constants.ZCOORDINATOR_LOCK, null))
-        .andReturn(List.of(lock1Name, lock2Name, lock3Name)).anyTimes();
-    expect(zk.getData(Constants.ZCOORDINATOR_LOCK + "/" + lock1Name, null, null))
-        .andReturn(lockData1.getBytes(UTF_8)).anyTimes();
-    expect(zk.getData(Constants.ZCOORDINATOR_LOCK + "/" + lock2Name, null, null))
-        .andReturn(lockData2.getBytes(UTF_8)).anyTimes();
-    expect(zk.getData(Constants.ZCOORDINATOR_LOCK + "/" + lock3Name, null, null))
-        .andReturn(lockData3.getBytes(UTF_8)).anyTimes();
-
-    replay(zk);
-
-    ServiceStatusCmd cmd = new ServiceStatusCmd();
-    StatusSummary status =
-        cmd.getStatusSummary(ServiceStatusReport.ReportKey.COORDINATOR, zooReader);
-    LOG.info("tserver status data: {}", status);
-
-    assertEquals(3, status.getServiceCount());
-
-    // expect sorted by name
-    Map<String,Set<String>> hostByGroup = new TreeMap<>();
-    hostByGroup.put("default", new TreeSet<>(List.of(host1)));
-    hostByGroup.put("coord1", new TreeSet<>(List.of(host2)));
-    hostByGroup.put("coord2", new TreeSet<>(List.of(host3)));
->>>>>>> 4680c456
 
     UUID uuid1 = UUID.randomUUID();
     String lock1Name = "zlock#" + uuid1 + "#0000000001";
@@ -520,7 +375,6 @@
     String lock4data =
         "{\"descriptors\":[{\"uuid\":\"6effb690-c29c-4e0b-92ff-f6b308385a42\",\"service\":\"COMPACTOR\",\"address\":\"hostD:9091\",\"group\":\"q2\"}]}";
 
-<<<<<<< HEAD
     String lockPath = zRoot + Constants.ZCOMPACTORS;
     expect(zooCache.getChildren(lockPath)).andReturn(List.of("q1", "q2", "q3"));
     expect(zooCache.getChildren(lockPath + "/q1")).andReturn(List.of("hostA:8080", "hostC:8081"));
@@ -547,21 +401,6 @@
     ServiceStatusCmd cmd = new ServiceStatusCmd();
     StatusSummary status = cmd.getCompactorStatus(context);
 
-=======
-  @Test
-  public void testCompactorStatus() throws Exception {
-    expect(zk.getChildren(Constants.ZCOMPACTORS, null)).andReturn(List.of("q1", "q2")).once();
-
-    expect(zk.getChildren(Constants.ZCOMPACTORS + "/q1", null))
-        .andReturn(List.of("hostA:8080", "hostC:8081")).once();
-    expect(zk.getChildren(Constants.ZCOMPACTORS + "/q2", null))
-        .andReturn(List.of("hostB:9090", "hostD:9091")).once();
-
-    replay(zk);
-
-    ServiceStatusCmd cmd = new ServiceStatusCmd();
-    StatusSummary status = cmd.getCompactorHosts(zooReader);
->>>>>>> 4680c456
     LOG.info("compactor group counts: {}", status);
     assertEquals(2, status.getResourceGroups().size());
 
@@ -573,6 +412,7 @@
   public void testGcHosts() throws Exception {
     replay(zooCache);
 
+    String lockPath = zRoot + ZGC_LOCK;
     UUID uuid1 = UUID.randomUUID();
     String lock1Name = "zlock#" + uuid1 + "#0000000001";
     UUID uuid2 = UUID.randomUUID();
@@ -588,28 +428,16 @@
         "{\"descriptors\":[{\"uuid\":\"5c901352-b027-4f78-8ee1-05ae163fbb0e\",\"service\":\"GC\",\"address\":\""
             + host1 + "\",\"group\":\"gc1\"}]}";
 
-<<<<<<< HEAD
     expect(zooReader.getChildren(lockPath, null)).andReturn(List.of(lock1Name, lock2Name));
     expect(zooReader.getData(lockPath + "/" + lock1Name, null, null))
         .andReturn(lockData1.getBytes(UTF_8));
     expect(zooReader.getData(lockPath + "/" + lock2Name, null, null))
         .andReturn(lockData2.getBytes(UTF_8));
-=======
-    expect(zk.getChildren(ZGC_LOCK, null)).andReturn(List.of(lock1Name, lock2Name)).once();
-    expect(zk.getData(ZGC_LOCK + "/" + lock1Name, null, null)).andReturn(lockData1.getBytes(UTF_8))
-        .once();
-    expect(zk.getData(ZGC_LOCK + "/" + lock2Name, null, null)).andReturn(lockData2.getBytes(UTF_8))
-        .once();
->>>>>>> 4680c456
-
-    replay(zooReader);
-
-    ServiceStatusCmd cmd = new ServiceStatusCmd();
-<<<<<<< HEAD
+
+    replay(zooReader);
+
+    ServiceStatusCmd cmd = new ServiceStatusCmd();
     StatusSummary status = cmd.getGcStatus(context);
-=======
-    StatusSummary status = cmd.getStatusSummary(ServiceStatusReport.ReportKey.GC, zooReader);
->>>>>>> 4680c456
     LOG.info("gc server counts: {}", status);
     assertEquals(2, status.getResourceGroups().size());
     assertEquals(2, status.getServiceCount());
@@ -643,7 +471,6 @@
         "{\"descriptors\":[{\"uuid\":\"6effb690-c29c-4e0b-92ff-f6b308385a42\",\"service\":\"MANAGER\",\"address\":\""
             + host3 + "\",\"group\":\"manager1\"}]}";
 
-<<<<<<< HEAD
     String lockPath = zRoot + Constants.ZMANAGER_LOCK;
     expect(zooReader.getChildren(lockPath, null))
         .andReturn(List.of(lock1Name, lock2Name, lock3Name));
@@ -653,25 +480,11 @@
         .andReturn(lock2Data.getBytes(UTF_8));
     expect(zooReader.getData(lockPath + "/" + lock3Name, null, null))
         .andReturn(lock3Data.getBytes(UTF_8));
-=======
-    expect(zk.getChildren(Constants.ZMANAGER_LOCK, null))
-        .andReturn(List.of(lock1Name, lock2Name, lock3Name)).anyTimes();
-    expect(zk.getData(Constants.ZMANAGER_LOCK + "/" + lock1Name, null, null))
-        .andThrow(new KeeperException.NoNodeException("no node forced exception")).once();
-    expect(zk.getData(Constants.ZMANAGER_LOCK + "/" + lock2Name, null, null))
-        .andReturn(lock2Data.getBytes(UTF_8)).anyTimes();
-    expect(zk.getData(Constants.ZMANAGER_LOCK + "/" + lock3Name, null, null))
-        .andReturn(lock3Data.getBytes(UTF_8)).anyTimes();
->>>>>>> 4680c456
-
-    replay(zooReader);
-
-    ServiceStatusCmd cmd = new ServiceStatusCmd();
-<<<<<<< HEAD
+
+    replay(zooReader);
+
+    ServiceStatusCmd cmd = new ServiceStatusCmd();
     StatusSummary status = cmd.getManagerStatus(context);
-=======
-    StatusSummary status = cmd.getStatusSummary(ServiceStatusReport.ReportKey.MANAGER, zooReader);
->>>>>>> 4680c456
     LOG.info("manager status data: {}", status);
 
     assertEquals(2, status.getServiceByGroups().size());
