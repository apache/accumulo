--- conflicted
+++ resolved
@@ -269,8 +269,7 @@
         BulkFileColumnFamily.NAME, StoredTabletFile
             .of(new Path("hdfs://1.2.3.4/accumulo/tables/2a/t-0003/someFile")).getMetadataText(),
         new Value(fateId1.canonical()));
-<<<<<<< HEAD
-    ServerColumnFamily.DIRECTORY_COLUMN.put(m, new Value("/t1"));
+    ServerColumnFamily.DIRECTORY_COLUMN.put(m, new Value("t-000009x"));
     // Missing split column, should fail
     assertViolation(mc, m, (short) 8);
 
@@ -280,13 +279,10 @@
         BulkFileColumnFamily.NAME, StoredTabletFile
             .of(new Path("hdfs://1.2.3.4/accumulo/tables/2a/t-0003/someFile")).getMetadataText(),
         new Value(fateId1.canonical()));
-    ServerColumnFamily.DIRECTORY_COLUMN.put(m, new Value("/t1"));
+    ServerColumnFamily.DIRECTORY_COLUMN.put(m, new Value("t-000009x"));
     // Add opid column
     ServerColumnFamily.OPID_COLUMN.put(m,
         new Value("SPLITTING:FATE:META:12345678-9abc-def1-2345-6789abcdef12"));
-=======
-    ServerColumnFamily.DIRECTORY_COLUMN.put(m, new Value("t-000009x"));
->>>>>>> 399aac4a
     violations = mc.check(createEnv(), m);
     assertTrue(violations.isEmpty());
 
