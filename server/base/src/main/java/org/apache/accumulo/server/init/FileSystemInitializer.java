/*
 * Licensed to the Apache Software Foundation (ASF) under one
 * or more contributor license agreements.  See the NOTICE file
 * distributed with this work for additional information
 * regarding copyright ownership.  The ASF licenses this file
 * to you under the Apache License, Version 2.0 (the
 * "License"); you may not use this file except in compliance
 * with the License.  You may obtain a copy of the License at
 *
 *   https://www.apache.org/licenses/LICENSE-2.0
 *
 * Unless required by applicable law or agreed to in writing,
 * software distributed under the License is distributed on an
 * "AS IS" BASIS, WITHOUT WARRANTIES OR CONDITIONS OF ANY
 * KIND, either express or implied.  See the License for the
 * specific language governing permissions and limitations
 * under the License.
 */
package org.apache.accumulo.server.init;

import java.io.FileNotFoundException;
import java.io.IOException;
import java.time.Duration;
import java.util.HashMap;
import java.util.Map;
import java.util.Objects;
import java.util.TreeMap;
import java.util.stream.Collectors;

import org.apache.accumulo.core.Constants;
import org.apache.accumulo.core.client.admin.TabletAvailability;
import org.apache.accumulo.core.client.admin.TimeType;
import org.apache.accumulo.core.conf.AccumuloConfiguration;
import org.apache.accumulo.core.conf.DefaultConfiguration;
import org.apache.accumulo.core.crypto.CryptoFactoryLoader;
import org.apache.accumulo.core.data.Key;
import org.apache.accumulo.core.data.Mutation;
import org.apache.accumulo.core.data.TableId;
import org.apache.accumulo.core.data.Value;
import org.apache.accumulo.core.dataImpl.KeyExtent;
import org.apache.accumulo.core.file.FileOperations;
import org.apache.accumulo.core.file.FileSKVWriter;
import org.apache.accumulo.core.metadata.ReferencedTabletFile;
import org.apache.accumulo.core.metadata.StoredTabletFile;
import org.apache.accumulo.core.metadata.SystemTables;
import org.apache.accumulo.core.metadata.schema.DataFileValue;
import org.apache.accumulo.core.metadata.schema.MetadataSchema;
import org.apache.accumulo.core.metadata.schema.MetadataTime;
import org.apache.accumulo.core.metadata.schema.TabletMergeabilityMetadata;
import org.apache.accumulo.core.metadata.schema.TabletMetadata;
import org.apache.accumulo.core.spi.crypto.CryptoService;
import org.apache.accumulo.core.spi.fs.VolumeChooserEnvironment;
import org.apache.accumulo.core.util.time.SteadyTime;
import org.apache.accumulo.server.ServerContext;
import org.apache.accumulo.server.conf.store.TablePropKey;
import org.apache.accumulo.server.fs.VolumeChooserEnvironmentImpl;
import org.apache.accumulo.server.fs.VolumeManager;
import org.apache.hadoop.fs.FileStatus;
import org.apache.hadoop.fs.FileSystem;
import org.apache.hadoop.fs.Path;
import org.apache.hadoop.io.Text;
import org.apache.zookeeper.KeeperException;
import org.slf4j.Logger;
import org.slf4j.LoggerFactory;

public class FileSystemInitializer {
  private static final String TABLE_TABLETS_TABLET_DIR = "table_info";
  private static final Logger log = LoggerFactory.getLogger(FileSystemInitializer.class);
  private static final Text SPLIT_POINT =
      MetadataSchema.TabletsSection.getRange().getEndKey().getRow();

  // config only for root table
  private final InitialConfiguration initConfig;

  public FileSystemInitializer(InitialConfiguration initConfig) {
    this.initConfig = initConfig;
  }

  public static class InitialTablet {
    final TableId tableId;
    final String dirName;
    final Text prevEndRow;
    final Text endRow;
    final Text extent;
    final String[] files;
    final TabletMergeabilityMetadata mergeability;

    InitialTablet(TableId tableId, String dirName, Text prevEndRow, Text endRow,
        TabletMergeabilityMetadata mergeability, String... files) {
      this.tableId = tableId;
      this.dirName = dirName;
      this.prevEndRow = prevEndRow;
      this.endRow = endRow;
      this.mergeability = Objects.requireNonNull(mergeability);
      this.files = files;
      this.extent = new Text(MetadataSchema.TabletsSection.encodeRow(this.tableId, this.endRow));
    }

    private Map<Key,Value> createEntries() {
      KeyExtent keyExtent = new KeyExtent(tableId, endRow, prevEndRow);
      var builder = TabletMetadata.builder(keyExtent).putDirName(dirName)
          .putTime(new MetadataTime(0, TimeType.LOGICAL))
          .putTabletAvailability(TabletAvailability.HOSTED).putTabletMergeability(mergeability)
          .putPrevEndRow(prevEndRow);
      for (String file : files) {
        builder.putFile(new ReferencedTabletFile(new Path(file)).insert(), new DataFileValue(0, 0));
      }
      return builder.build().getKeyValues().stream()
          .collect(Collectors.toMap(Map.Entry::getKey, Map.Entry::getValue));
    }

    public Mutation createMutation() {
      Mutation mutation = new Mutation(this.extent);
      for (Map.Entry<Key,Value> entry : createEntries().entrySet()) {
        mutation.put(entry.getKey().getColumnFamily(), entry.getKey().getColumnQualifier(),
            entry.getValue());
      }
      return mutation;
    }

  }

  void initialize(VolumeManager fs, String rootTabletDirUri, String rootTabletFileUri,
      ServerContext context) throws IOException, InterruptedException, KeeperException {
    // initialize initial system tables config in zookeeper
    initSystemTablesConfig(context);

    VolumeChooserEnvironment chooserEnv = new VolumeChooserEnvironmentImpl(
        VolumeChooserEnvironment.Scope.INIT, SystemTables.METADATA.tableId(), SPLIT_POINT, context);
    String tableMetadataTabletDirUri =
        fs.choose(chooserEnv, context.getBaseUris()) + Constants.HDFS_TABLES_DIR + Path.SEPARATOR
            + SystemTables.METADATA.tableId() + Path.SEPARATOR + TABLE_TABLETS_TABLET_DIR;
    chooserEnv = new VolumeChooserEnvironmentImpl(VolumeChooserEnvironment.Scope.INIT,
        SystemTables.FATE.tableId(), null, context);

    String fateTableDefaultTabletDirUri = fs.choose(chooserEnv, context.getBaseUris())
        + Constants.HDFS_TABLES_DIR + Path.SEPARATOR + SystemTables.FATE.tableId() + Path.SEPARATOR
        + MetadataSchema.TabletsSection.ServerColumnFamily.DEFAULT_TABLET_DIR_NAME;

    chooserEnv = new VolumeChooserEnvironmentImpl(VolumeChooserEnvironment.Scope.INIT,
        SystemTables.SCAN_REF.tableId(), null, context);

    String scanRefTableDefaultTabletDirUri = fs.choose(chooserEnv, context.getBaseUris())
        + Constants.HDFS_TABLES_DIR + Path.SEPARATOR + SystemTables.SCAN_REF.tableId()
        + Path.SEPARATOR + MetadataSchema.TabletsSection.ServerColumnFamily.DEFAULT_TABLET_DIR_NAME;

    chooserEnv = new VolumeChooserEnvironmentImpl(VolumeChooserEnvironment.Scope.INIT,
        SystemTables.METADATA.tableId(), null, context);

    String defaultMetadataTabletDirName =
        MetadataSchema.TabletsSection.ServerColumnFamily.DEFAULT_TABLET_DIR_NAME;
    String defaultMetadataTabletDirUri =
        fs.choose(chooserEnv, context.getBaseUris()) + Constants.HDFS_TABLES_DIR + Path.SEPARATOR
            + SystemTables.METADATA.tableId() + Path.SEPARATOR + defaultMetadataTabletDirName;

    // create table and default tablets directories
    createDirectories(fs, rootTabletDirUri, tableMetadataTabletDirUri, defaultMetadataTabletDirUri,
        fateTableDefaultTabletDirUri, scanRefTableDefaultTabletDirUri);

    // For a new system mark the fate tablet and scan ref tablet as always mergeable.
    // Because this is a new system we can just use 0 for the time as that is what the Manager
    // will initialize with when starting
    var always = TabletMergeabilityMetadata.always(SteadyTime.from(Duration.ZERO));
    InitialTablet fateTablet = createFateRefTablet(context, always);
    InitialTablet scanRefTablet = createScanRefTablet(context, always);

    // populate the metadata tablet with info about the fate and scan ref tablets
    String ext = FileOperations.getNewFileExtension(DefaultConfiguration.getInstance());
    String metadataFileName = tableMetadataTabletDirUri + Path.SEPARATOR + "0_1." + ext;
<<<<<<< HEAD
    createMetadataFile(fs, metadataFileName, fateTablet, scanRefTablet);

    // populate the root tablet with info about the metadata table's two initial tablets
    // For the default tablet we want to make that mergeable, but don't make the TabletsSection
    // tablet mergeable. This will prevent tablets from each either from being auto merged
    InitialTablet tablesTablet = new InitialTablet(SystemTables.METADATA.tableId(),
        TABLE_TABLETS_TABLET_DIR, null, SPLIT_POINT, TabletMergeabilityMetadata.never(),
        StoredTabletFile.of(new Path(metadataFileName)).getMetadataPath());
    InitialTablet defaultTablet = new InitialTablet(SystemTables.METADATA.tableId(),
        defaultMetadataTabletDirName, SPLIT_POINT, null, always);
    createMetadataFile(fs, rootTabletFileUri, tablesTablet, defaultTablet);
=======
    Tablet replicationTablet =
        new Tablet(REPL_TABLE_ID, replicationTableDefaultTabletDirName, null, null);
    createMetadataFile(fs, metadataFileName, siteConfig, REPL_TABLE_ID, replicationTablet);

    // populate the root tablet with info about the metadata table's two initial tablets
    Tablet tablesTablet = new Tablet(MetadataTable.ID, tableMetadataTabletDirName, null, splitPoint,
        metadataFileName);
    Tablet defaultTablet =
        new Tablet(MetadataTable.ID, defaultMetadataTabletDirName, splitPoint, null);
    createMetadataFile(fs, rootTabletFileUri, siteConfig, MetadataTable.ID, tablesTablet,
        defaultTablet);
>>>>>>> 88abe226
  }

  private void createDirectories(VolumeManager fs, String... dirs) throws IOException {
    for (String s : dirs) {
      Path dir = new Path(s);
      try {
        FileStatus fstat = fs.getFileStatus(dir);
        if (!fstat.isDirectory()) {
          log.error("FATAL: location {} exists but is not a directory", dir);
          return;
        }
      } catch (FileNotFoundException fnfe) {
        // attempt to create directory, since it doesn't exist
        if (!fs.mkdirs(dir)) {
          log.error("FATAL: unable to create directory {}", dir);
          return;
        }
      }
    }
  }

  private void initSystemTablesConfig(final ServerContext context)
      throws IOException, InterruptedException, KeeperException {
    setTableProperties(context, SystemTables.ROOT.tableId(), initConfig.getRootTableConf());
    setTableProperties(context, SystemTables.ROOT.tableId(), initConfig.getRootMetaConf());
    setTableProperties(context, SystemTables.METADATA.tableId(), initConfig.getRootMetaConf());
    setTableProperties(context, SystemTables.METADATA.tableId(), initConfig.getMetaTableConf());
  }

  private void setTableProperties(final ServerContext context, TableId tableId,
      HashMap<String,String> props) {
    var propStore = context.getPropStore();
    TablePropKey tablePropKey = TablePropKey.of(tableId);
    if (propStore.exists(tablePropKey)) {
      propStore.putAll(tablePropKey, props);
    } else {
      propStore.create(tablePropKey, props);
    }
  }

  private void createMetadataFile(VolumeManager volmanager, String fileName,
<<<<<<< HEAD
      InitialTablet... initialTablets) throws IOException {
    AccumuloConfiguration conf = initConfig.getSiteConf();
    ReferencedTabletFile file = ReferencedTabletFile.of(new Path(fileName));
    FileSystem fs = volmanager.getFileSystemByPath(file.getPath());

    CryptoService cs = CryptoFactoryLoader.getServiceForServer(conf);

    FileSKVWriter tabletWriter = FileOperations.getInstance().newWriterBuilder()
        .forFile(file, fs, fs.getConf(), cs).withTableConfiguration(conf).build();
=======
      AccumuloConfiguration conf, TableId tid, Tablet... tablets) throws IOException {
    // sort file contents in memory, then play back to the file
    TreeMap<Key,Value> sorted = new TreeMap<>();
    for (Tablet tablet : tablets) {
      createEntriesForTablet(sorted, tablet);
    }
    FileSystem fs = volmanager.getFileSystemByPath(new Path(fileName));

    CryptoService cs = CryptoFactoryLoader.getServiceForServer(conf);

    FileSKVWriter tabletWriter = FileOperations.getInstance().newWriterBuilder().forTable(tid)
        .forFile(fileName, fs, fs.getConf(), cs).withTableConfiguration(conf).build();
>>>>>>> 88abe226
    tabletWriter.startDefaultLocalityGroup();

    TreeMap<Key,Value> sorted = new TreeMap<>();
    for (InitialTablet initialTablet : initialTablets) {
      // sort file contents in memory, then play back to the file
      sorted.putAll(initialTablet.createEntries());
    }

    for (Map.Entry<Key,Value> entry : sorted.entrySet()) {
      tabletWriter.append(entry.getKey(), entry.getValue());
    }
    tabletWriter.close();
  }

  public InitialTablet createScanRefTablet(ServerContext context,
      TabletMergeabilityMetadata mergeability) throws IOException {
    setTableProperties(context, SystemTables.SCAN_REF.tableId(), initConfig.getScanRefTableConf());

    return new InitialTablet(SystemTables.SCAN_REF.tableId(),
        MetadataSchema.TabletsSection.ServerColumnFamily.DEFAULT_TABLET_DIR_NAME, null, null,
        mergeability);
  }

  public InitialTablet createFateRefTablet(ServerContext context,
      TabletMergeabilityMetadata mergeability) throws IOException {
    setTableProperties(context, SystemTables.FATE.tableId(), initConfig.getFateTableConf());

    return new InitialTablet(SystemTables.FATE.tableId(),
        MetadataSchema.TabletsSection.ServerColumnFamily.DEFAULT_TABLET_DIR_NAME, null, null,
        mergeability);
  }

}<|MERGE_RESOLUTION|>--- conflicted
+++ resolved
@@ -167,8 +167,7 @@
     // populate the metadata tablet with info about the fate and scan ref tablets
     String ext = FileOperations.getNewFileExtension(DefaultConfiguration.getInstance());
     String metadataFileName = tableMetadataTabletDirUri + Path.SEPARATOR + "0_1." + ext;
-<<<<<<< HEAD
-    createMetadataFile(fs, metadataFileName, fateTablet, scanRefTablet);
+    createMetadataFile(fs, metadataFileName, scanRefTablet.tableId, fateTablet, scanRefTablet);
 
     // populate the root tablet with info about the metadata table's two initial tablets
     // For the default tablet we want to make that mergeable, but don't make the TabletsSection
@@ -178,20 +177,7 @@
         StoredTabletFile.of(new Path(metadataFileName)).getMetadataPath());
     InitialTablet defaultTablet = new InitialTablet(SystemTables.METADATA.tableId(),
         defaultMetadataTabletDirName, SPLIT_POINT, null, always);
-    createMetadataFile(fs, rootTabletFileUri, tablesTablet, defaultTablet);
-=======
-    Tablet replicationTablet =
-        new Tablet(REPL_TABLE_ID, replicationTableDefaultTabletDirName, null, null);
-    createMetadataFile(fs, metadataFileName, siteConfig, REPL_TABLE_ID, replicationTablet);
-
-    // populate the root tablet with info about the metadata table's two initial tablets
-    Tablet tablesTablet = new Tablet(MetadataTable.ID, tableMetadataTabletDirName, null, splitPoint,
-        metadataFileName);
-    Tablet defaultTablet =
-        new Tablet(MetadataTable.ID, defaultMetadataTabletDirName, splitPoint, null);
-    createMetadataFile(fs, rootTabletFileUri, siteConfig, MetadataTable.ID, tablesTablet,
-        defaultTablet);
->>>>>>> 88abe226
+    createMetadataFile(fs, rootTabletFileUri, tablesTablet.tableId, tablesTablet, defaultTablet);
   }
 
   private void createDirectories(VolumeManager fs, String... dirs) throws IOException {
@@ -232,8 +218,7 @@
     }
   }
 
-  private void createMetadataFile(VolumeManager volmanager, String fileName,
-<<<<<<< HEAD
+  private void createMetadataFile(VolumeManager volmanager, String fileName, TableId tid,
       InitialTablet... initialTablets) throws IOException {
     AccumuloConfiguration conf = initConfig.getSiteConf();
     ReferencedTabletFile file = ReferencedTabletFile.of(new Path(fileName));
@@ -241,22 +226,8 @@
 
     CryptoService cs = CryptoFactoryLoader.getServiceForServer(conf);
 
-    FileSKVWriter tabletWriter = FileOperations.getInstance().newWriterBuilder()
+    FileSKVWriter tabletWriter = FileOperations.getInstance().newWriterBuilder().forTable(tid)
         .forFile(file, fs, fs.getConf(), cs).withTableConfiguration(conf).build();
-=======
-      AccumuloConfiguration conf, TableId tid, Tablet... tablets) throws IOException {
-    // sort file contents in memory, then play back to the file
-    TreeMap<Key,Value> sorted = new TreeMap<>();
-    for (Tablet tablet : tablets) {
-      createEntriesForTablet(sorted, tablet);
-    }
-    FileSystem fs = volmanager.getFileSystemByPath(new Path(fileName));
-
-    CryptoService cs = CryptoFactoryLoader.getServiceForServer(conf);
-
-    FileSKVWriter tabletWriter = FileOperations.getInstance().newWriterBuilder().forTable(tid)
-        .forFile(fileName, fs, fs.getConf(), cs).withTableConfiguration(conf).build();
->>>>>>> 88abe226
     tabletWriter.startDefaultLocalityGroup();
 
     TreeMap<Key,Value> sorted = new TreeMap<>();
