--- conflicted
+++ resolved
@@ -90,12 +90,8 @@
   protected Map<KeyExtent,TabletMetadata> readTablets(List<KeyExtent> extents) {
     Map<KeyExtent,TabletMetadata> failedTablets = new HashMap<>();
 
-    try (var tabletsMeta =
-<<<<<<< HEAD
-        context.getAmple().readTablets().forTablets(extents).saveKeyValues().build()) {
-=======
-        context.getAmple().readTablets().forTablets(extents, Optional.empty()).build()) {
->>>>>>> 9c733bd2
+    try (var tabletsMeta = context.getAmple().readTablets().forTablets(extents, Optional.empty())
+        .saveKeyValues().build()) {
       tabletsMeta
           .forEach(tabletMetadata -> failedTablets.put(tabletMetadata.getExtent(), tabletMetadata));
     }
