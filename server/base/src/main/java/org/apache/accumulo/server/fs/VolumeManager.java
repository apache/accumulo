--- conflicted
+++ resolved
@@ -28,13 +28,8 @@
 import org.apache.hadoop.fs.FSDataOutputStream;
 import org.apache.hadoop.fs.FileStatus;
 import org.apache.hadoop.fs.Path;
-
-<<<<<<< HEAD
-=======
-import com.google.common.base.Optional;
 import org.apache.hadoop.fs.permission.FsPermission;
 
->>>>>>> f02b731a
 /**
  * A wrapper around multiple hadoop FileSystem objects, which are assumed to be different volumes. This also concentrates a bunch of meta-operations like
  * waiting for SAFE_MODE, and closing WALs. N.B. implementations must be thread safe.
