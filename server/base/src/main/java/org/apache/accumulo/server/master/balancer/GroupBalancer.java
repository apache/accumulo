--- conflicted
+++ resolved
@@ -79,31 +79,13 @@
     this.tableId = tableId;
   }
 
-<<<<<<< HEAD
-  protected Iterable<Pair<KeyExtent,Location>> getLocationProvider() {
-    return () -> {
-      try {
-        return TabletsMetadata.builder(context).forTable(tableId).fetch(LOCATION, PREV_ROW).build()
-            .stream().map(tm -> {
-              Location loc = Location.NONE;
-              if (tm.hasCurrent()) {
-                loc = new Location(new TServerInstance(tm.getLocation()));
-              }
-              return new Pair<>(tm.getExtent(), loc);
-            }).iterator();
-      } catch (Exception e) {
-        throw new RuntimeException(e);
-      }
-    };
-=======
   protected Map<KeyExtent,TServerInstance> getLocationProvider() {
     Map<KeyExtent,TServerInstance> tablets = new LinkedHashMap<>();
-    for (var tm : TabletsMetadata.builder().forTable(tableId).fetch(LOCATION, PREV_ROW)
-        .build(context)) {
+    for (var tm : TabletsMetadata.builder(context).forTable(tableId).fetch(LOCATION, PREV_ROW)
+        .build()) {
       tablets.put(tm.getExtent(), tm.getLocation());
     }
     return tablets;
->>>>>>> f279ae8a
   }
 
   /**
