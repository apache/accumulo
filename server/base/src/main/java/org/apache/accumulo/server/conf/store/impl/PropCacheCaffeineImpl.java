--- conflicted
+++ resolved
@@ -53,17 +53,10 @@
   private final LoadingCache<PropStoreKey<?>,VersionedProperties> cache;
 
   private PropCacheCaffeineImpl(final CacheLoader<PropStoreKey<?>,VersionedProperties> cacheLoader,
-<<<<<<< HEAD
-      final PropStoreMetrics metrics, final Ticker ticker, boolean runTasksInline) {
-    this.metrics = metrics;
+      final Ticker ticker, boolean runTasksInline) {
     Caffeine<Object,Object> caffeine =
         Caches.getInstance().createNewBuilder(CacheName.PROP_CACHE, true)
             .expireAfterAccess(EXPIRE_MIN, BASE_TIME_UNITS);
-=======
-      final Ticker ticker, boolean runTasksInline) {
-    var builder = Caffeine.newBuilder().expireAfterAccess(EXPIRE_MIN, BASE_TIME_UNITS)
-        .evictionListener(this::evictionNotifier);
->>>>>>> 65dd34fa
     if (runTasksInline) {
       caffeine.executor(Runnable::run);
     } else {
