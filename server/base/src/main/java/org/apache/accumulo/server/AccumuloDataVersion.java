/*
 * Licensed to the Apache Software Foundation (ASF) under one
 * or more contributor license agreements.  See the NOTICE file
 * distributed with this work for additional information
 * regarding copyright ownership.  The ASF licenses this file
 * to you under the Apache License, Version 2.0 (the
 * "License"); you may not use this file except in compliance
 * with the License.  You may obtain a copy of the License at
 *
 *   https://www.apache.org/licenses/LICENSE-2.0
 *
 * Unless required by applicable law or agreed to in writing,
 * software distributed under the License is distributed on an
 * "AS IS" BASIS, WITHOUT WARRANTIES OR CONDITIONS OF ANY
 * KIND, either express or implied.  See the License for the
 * specific language governing permissions and limitations
 * under the License.
 */
package org.apache.accumulo.server;

import java.util.Set;

/**
 * Class representing the version of data stored in Accumulo.
 * <p>
 * This version is separate but related to the file specific version in
 * {@link org.apache.accumulo.core.file.rfile.RFile}. A version change to RFile will reflect a
 * version change to the AccumuloDataVersion. But a version change to the AccumuloDataVersion may
 * not affect the version number in RFile. For example, changes made to other parts of Accumulo that
 * affects how data is stored, like the metadata table, would change the AccumuloDataVersion number
 * here but not in RFile.
 * <p>
 * This number is stored in HDFS under {@link org.apache.accumulo.core.Constants#VERSION_DIR}.
 * <p>
 * This class is used for checking the version during server startup and upgrades.
 */
public class AccumuloDataVersion {

  /**
   * version (13) reflects On-Demand tablets starting with 4.0
   */
  public static final int ONDEMAND_TABLETS_FOR_VERSION_4 = 13;

  /**
   * version (12) reflect changes to support no chop merges including json encoding of the file
   * column family stored in root and metadata tables in version 3.1
   */
  public static final int METADATA_FILE_JSON_ENCODING = 12;

  /**
   * version (11) reflects removal of replication starting with 3.0
   */
  public static final int REMOVE_DEPRECATIONS_FOR_VERSION_3 = 11;

  /**
   * version (10) reflects changes to how root tablet metadata is serialized in zookeeper starting
   * with 2.1. See {@link org.apache.accumulo.core.metadata.schema.RootTabletMetadata}
   */
  public static final int ROOT_TABLET_META_CHANGES = 10;

  /**
   * Historic data versions.
   *
   * <ul>
   * <li>version (9) RFiles and wal crypto serialization changes. RFile summary data in 2.0.0</li>
   * <li>version (8) RFile index (ACCUMULO-1124) and wal tracking in ZK in 1.8.0</li>
   * <li>version (7) also reflects the addition of a replication table in 1.7.0
   * <li>version (6) reflects the addition of a separate root table (ACCUMULO-1481) in 1.6.0 -
   * <li>version (5) moves delete file markers for the metadata table into the root tablet
   * <li>version (4) moves logging to HDFS in 1.5.0
   * </ul>
   */
  private static final int CURRENT_VERSION = ONDEMAND_TABLETS_FOR_VERSION_4;

  /**
   * Get the current Accumulo Data Version. See Javadoc of static final integers for a detailed
   * description of that version.
   *
   * @return integer representing the Accumulo Data Version
   */
  public static int get() {
    return CURRENT_VERSION;
  }

<<<<<<< HEAD
  public static final Set<Integer> CAN_RUN =
      Set.of(CURRENT_VERSION, REMOVE_DEPRECATIONS_FOR_VERSION_3, METADATA_FILE_JSON_ENCODING);
=======
  public static final Set<Integer> CAN_RUN = Set.of(CURRENT_VERSION,
      REMOVE_DEPRECATIONS_FOR_VERSION_3, METADATA_FILE_JSON_ENCODING, ROOT_TABLET_META_CHANGES);
>>>>>>> f6909cd7

  /**
   * Get the stored, current working version.
   *
   * @param context the server context
   * @return the stored data version
   */
  public static int getCurrentVersion(ServerContext context) {
    int cv =
        context.getServerDirs().getAccumuloPersistentVersion(context.getVolumeManager().getFirst());
    ServerContext.ensureDataVersionCompatible(cv);
    return cv;
  }

  public static int oldestUpgradeableVersion() {
    return CAN_RUN.stream().mapToInt(x -> x).min().orElseThrow();
  }

  public static String oldestUpgradeableVersionName() {
    return dataVersionToReleaseName(oldestUpgradeableVersion());
  }

  private static String dataVersionToReleaseName(final int version) {
    switch (version) {
      case ROOT_TABLET_META_CHANGES:
        return "2.1.0";
      case REMOVE_DEPRECATIONS_FOR_VERSION_3:
        return "3.0.0";
      case METADATA_FILE_JSON_ENCODING:
        return "3.1.0";
      case ONDEMAND_TABLETS_FOR_VERSION_4:
        return "4.0.0";
    }
    throw new IllegalArgumentException("Unsupported data version " + version);
  }
}<|MERGE_RESOLUTION|>--- conflicted
+++ resolved
@@ -82,13 +82,8 @@
     return CURRENT_VERSION;
   }
 
-<<<<<<< HEAD
-  public static final Set<Integer> CAN_RUN =
-      Set.of(CURRENT_VERSION, REMOVE_DEPRECATIONS_FOR_VERSION_3, METADATA_FILE_JSON_ENCODING);
-=======
   public static final Set<Integer> CAN_RUN = Set.of(CURRENT_VERSION,
       REMOVE_DEPRECATIONS_FOR_VERSION_3, METADATA_FILE_JSON_ENCODING, ROOT_TABLET_META_CHANGES);
->>>>>>> f6909cd7
 
   /**
    * Get the stored, current working version.
