/*
 * Licensed to the Apache Software Foundation (ASF) under one or more
 * contributor license agreements.  See the NOTICE file distributed with
 * this work for additional information regarding copyright ownership.
 * The ASF licenses this file to You under the Apache License, Version 2.0
 * (the "License"); you may not use this file except in compliance with
 * the License.  You may obtain a copy of the License at
 *
 *     http://www.apache.org/licenses/LICENSE-2.0
 *
 * Unless required by applicable law or agreed to in writing, software
 * distributed under the License is distributed on an "AS IS" BASIS,
 * WITHOUT WARRANTIES OR CONDITIONS OF ANY KIND, either express or implied.
 * See the License for the specific language governing permissions and
 * limitations under the License.
 */
package org.apache.accumulo.server;

import static java.nio.charset.StandardCharsets.UTF_8;
import static org.apache.accumulo.fate.util.UtilWaitThread.sleepUninterruptibly;

import java.io.File;
import java.io.FileInputStream;
import java.io.IOException;
import java.io.InputStream;
import java.net.UnknownHostException;
import java.util.Arrays;
import java.util.Map.Entry;
import java.util.TreeMap;
import java.util.concurrent.TimeUnit;

import org.apache.accumulo.core.Constants;
import org.apache.accumulo.core.client.AccumuloException;
import org.apache.accumulo.core.client.Instance;
import org.apache.accumulo.core.conf.AccumuloConfiguration;
import org.apache.accumulo.core.conf.Property;
import org.apache.accumulo.core.util.AddressUtil;
import org.apache.accumulo.core.volume.Volume;
import org.apache.accumulo.core.zookeeper.ZooUtil;
import org.apache.accumulo.fate.ReadOnlyStore;
import org.apache.accumulo.fate.ReadOnlyTStore;
import org.apache.accumulo.fate.ZooStore;
import org.apache.accumulo.server.client.HdfsZooInstance;
import org.apache.accumulo.server.conf.ServerConfigurationFactory;
import org.apache.accumulo.server.fs.VolumeManager;
import org.apache.accumulo.server.util.time.SimpleTimer;
import org.apache.accumulo.server.zookeeper.ZooReaderWriter;
import org.apache.hadoop.fs.FileStatus;
import org.apache.hadoop.fs.FileSystem;
import org.apache.hadoop.fs.Path;
import org.apache.zookeeper.KeeperException;
import org.slf4j.Logger;
import org.slf4j.LoggerFactory;

public class Accumulo {

  private static final Logger log = LoggerFactory.getLogger(Accumulo.class);

  public static synchronized void updateAccumuloVersion(VolumeManager fs, int oldVersion) {
    for (Volume volume : fs.getVolumes()) {
      try {
        if (getAccumuloPersistentVersion(volume) == oldVersion) {
          log.debug("Attempting to upgrade {}", volume);
          Path dataVersionLocation = ServerConstants.getDataVersionLocation(volume);
          fs.create(new Path(dataVersionLocation, Integer.toString(ServerConstants.DATA_VERSION)))
              .close();
          // TODO document failure mode & recovery if FS permissions cause above to work and below
          // to fail ACCUMULO-2596
          Path prevDataVersionLoc = new Path(dataVersionLocation, Integer.toString(oldVersion));
          if (!fs.delete(prevDataVersionLoc)) {
            throw new RuntimeException("Could not delete previous data version location ("
                + prevDataVersionLoc + ") for " + volume);
          }
        }
      } catch (IOException e) {
        throw new RuntimeException("Unable to set accumulo version: an error occurred.", e);
      }
    }
  }

  public static synchronized int getAccumuloPersistentVersion(FileSystem fs, Path path) {
    int dataVersion;
    try {
      FileStatus[] files = fs.listStatus(path);
      if (files == null || files.length == 0) {
        dataVersion = -1; // assume it is 0.5 or earlier
      } else {
        dataVersion = Integer.parseInt(files[0].getPath().getName());
      }
      return dataVersion;
    } catch (IOException e) {
      throw new RuntimeException("Unable to read accumulo version: an error occurred.", e);
    }
  }

  public static synchronized int getAccumuloPersistentVersion(Volume v) {
    Path path = ServerConstants.getDataVersionLocation(v);
    return getAccumuloPersistentVersion(v.getFileSystem(), path);
  }

  public static synchronized int getAccumuloPersistentVersion(VolumeManager fs) {
    // It doesn't matter which Volume is used as they should all have the data version stored
    return getAccumuloPersistentVersion(fs.getVolumes().iterator().next());
  }

  public static synchronized Path getAccumuloInstanceIdPath(VolumeManager fs) {
    // It doesn't matter which Volume is used as they should all have the instance ID stored
    Volume v = fs.getVolumes().iterator().next();
    return ServerConstants.getInstanceIdLocation(v);
  }

  public static void init(VolumeManager fs, Instance instance,
      ServerConfigurationFactory serverConfig, String application) throws IOException {
    final AccumuloConfiguration conf = serverConfig.getSystemConfiguration();

    log.info("{} starting", application);
    log.info("Instance {}", instance.getInstanceID());
    int dataVersion = Accumulo.getAccumuloPersistentVersion(fs);
    log.info("Data Version {}", dataVersion);
    Accumulo.waitForZookeeperAndHdfs(fs);

    if (!(canUpgradeFromDataVersion(dataVersion))) {
      throw new RuntimeException("This version of accumulo (" + Constants.VERSION
          + ") is not compatible with files stored using data version " + dataVersion);
    }

    TreeMap<String,String> sortedProps = new TreeMap<>();
    for (Entry<String,String> entry : conf)
      sortedProps.put(entry.getKey(), entry.getValue());

    for (Entry<String,String> entry : sortedProps.entrySet()) {
      String key = entry.getKey();
      log.info("{} = {}", key, (Property.isSensitive(key) ? "<hidden>" : entry.getValue()));
    }

    monitorSwappiness(conf);

    // Encourage users to configure TLS
    final String SSL = "SSL";
    for (Property sslProtocolProperty : Arrays.asList(Property.RPC_SSL_CLIENT_PROTOCOL,
        Property.RPC_SSL_ENABLED_PROTOCOLS, Property.MONITOR_SSL_INCLUDE_PROTOCOLS)) {
      String value = conf.get(sslProtocolProperty);
      if (value.contains(SSL)) {
        log.warn("It is recommended that {} only allow TLS", sslProtocolProperty);
      }
    }
  }

  /**
   * Sanity check that the current persistent version is allowed to upgrade to the version of
   * Accumulo running.
   *
   * @param dataVersion
   *          the version that is persisted in the backing Volumes
   */
  public static boolean canUpgradeFromDataVersion(final int dataVersion) {
    return ServerConstants.CAN_UPGRADE.get(dataVersion);
  }

  /**
   * Does the data version number stored in the backing Volumes indicate we need to upgrade
   * something?
   */
  public static boolean persistentVersionNeedsUpgrade(final int accumuloPersistentVersion) {
    return ServerConstants.NEEDS_UPGRADE.get(accumuloPersistentVersion);
  }

  /**
   *
   */
  public static void monitorSwappiness(AccumuloConfiguration config) {
    SimpleTimer.getInstance(config).schedule(new Runnable() {
      @Override
      public void run() {
        try {
          String procFile = "/proc/sys/vm/swappiness";
          File swappiness = new File(procFile);
          if (swappiness.exists() && swappiness.canRead()) {
            try (InputStream is = new FileInputStream(procFile)) {
              byte[] buffer = new byte[10];
              int bytes = is.read(buffer);
              String setting = new String(buffer, 0, bytes, UTF_8);
              setting = setting.trim();
              if (bytes > 0 && Integer.parseInt(setting) > 10) {
<<<<<<< HEAD
                log.warn(
                    "System swappiness setting is greater than ten ({}) which can cause time-sensitive operations to be delayed. "
                        + " Accumulo is time sensitive because it needs to maintain distributed lock agreement.",
                    setting);
=======
                log.warn("System swappiness setting is greater than ten (" + setting
                    + ") which can cause time-sensitive operations to"
                    + " be delayed. Accumulo is time sensitive because it needs to"
                    + " maintain distributed lock agreement.");
>>>>>>> b8c19f83
              }
            }
          }
        } catch (Throwable t) {
          log.error("", t);
        }
      }
    }, 1000, 10 * 60 * 1000);
  }

  public static void waitForZookeeperAndHdfs(VolumeManager fs) {
    log.info("Attempting to talk to zookeeper");
    while (true) {
      try {
        ZooReaderWriter.getInstance().getChildren(Constants.ZROOT);
        break;
      } catch (InterruptedException e) {
        // ignored
      } catch (KeeperException ex) {
        log.info("Waiting for accumulo to be initialized");
        sleepUninterruptibly(1, TimeUnit.SECONDS);
      }
    }
    log.info("ZooKeeper connected and initialized, attempting to talk to HDFS");
    long sleep = 1000;
    int unknownHostTries = 3;
    while (true) {
      try {
        if (fs.isReady())
          break;
        log.warn("Waiting for the NameNode to leave safemode");
      } catch (IOException ex) {
        log.warn("Unable to connect to HDFS", ex);
      } catch (IllegalArgumentException exception) {
        /* Unwrap the UnknownHostException so we can deal with it directly */
        if (exception.getCause() instanceof UnknownHostException) {
          if (unknownHostTries > 0) {
            log.warn("Unable to connect to HDFS, will retry. cause: {}", exception.getCause());
            /*
             * We need to make sure our sleep period is long enough to avoid getting a cached
             * failure of the host lookup.
             */
            sleep = Math.max(sleep,
                (AddressUtil
                    .getAddressCacheNegativeTtl((UnknownHostException) (exception.getCause())) + 1)
                    * 1000);
          } else {
            log.error("Unable to connect to HDFS and have exceeded the maximum number of retries.",
                exception);
            throw exception;
          }
          unknownHostTries--;
        } else {
          throw exception;
        }
      }
      log.info("Backing off due to failure; current sleep period is {} seconds", sleep / 1000.);
      sleepUninterruptibly(sleep, TimeUnit.MILLISECONDS);
      /* Back off to give transient failures more time to clear. */
      sleep = Math.min(60 * 1000, sleep * 2);
    }
    log.info("Connected to HDFS");
  }

  /**
   * Exit loudly if there are outstanding Fate operations. Since Fate serializes class names, we
   * need to make sure there are no queued transactions from a previous version before continuing an
   * upgrade. The status of the operations is irrelevant; those in SUCCESSFUL status cause the same
   * problem as those just queued.
   *
   * Note that the Master should not allow write access to Fate until after all upgrade steps are
   * complete.
   *
   * Should be called as a guard before performing any upgrade steps, after determining that an
   * upgrade is needed.
   *
   * see ACCUMULO-2519
   */
  public static void abortIfFateTransactions() {
    try {
      final ReadOnlyTStore<Accumulo> fate = new ReadOnlyStore<>(
          new ZooStore<Accumulo>(ZooUtil.getRoot(HdfsZooInstance.getInstance()) + Constants.ZFATE,
              ZooReaderWriter.getInstance()));
      if (!(fate.list().isEmpty())) {
        throw new AccumuloException("Aborting upgrade because there are"
            + " outstanding FATE transactions from a previous Accumulo version."
            + " Please see the README document for instructions on what to do under"
            + " your previous version.");
      }
    } catch (Exception exception) {
      log.error("Problem verifying Fate readiness", exception);
      System.exit(1);
    }
  }
}<|MERGE_RESOLUTION|>--- conflicted
+++ resolved
@@ -182,17 +182,10 @@
               String setting = new String(buffer, 0, bytes, UTF_8);
               setting = setting.trim();
               if (bytes > 0 && Integer.parseInt(setting) > 10) {
-<<<<<<< HEAD
                 log.warn(
                     "System swappiness setting is greater than ten ({}) which can cause time-sensitive operations to be delayed. "
                         + " Accumulo is time sensitive because it needs to maintain distributed lock agreement.",
                     setting);
-=======
-                log.warn("System swappiness setting is greater than ten (" + setting
-                    + ") which can cause time-sensitive operations to"
-                    + " be delayed. Accumulo is time sensitive because it needs to"
-                    + " maintain distributed lock agreement.");
->>>>>>> b8c19f83
               }
             }
           }
