--- conflicted
+++ resolved
@@ -24,11 +24,8 @@
 import org.apache.accumulo.core.gc.thrift.GCMonitorService;
 import org.apache.accumulo.core.manager.thrift.FateService;
 import org.apache.accumulo.core.manager.thrift.ManagerClientService;
-<<<<<<< HEAD
 import org.apache.accumulo.core.metrics.thrift.MetricService;
-=======
 import org.apache.accumulo.core.process.thrift.ServerProcessService;
->>>>>>> c4385208
 import org.apache.accumulo.core.rpc.clients.ThriftClientTypes;
 import org.apache.accumulo.core.tablet.thrift.TabletManagementClientService;
 import org.apache.accumulo.core.tabletingest.thrift.TabletIngestClientService;
@@ -104,18 +101,13 @@
   public static final ThriftProcessorTypes<TabletManagementClientService.Client> TABLET_MGMT =
       new ThriftProcessorTypes<>(ThriftClientTypes.TABLET_MGMT);
 
-<<<<<<< HEAD
-  public static TMultiplexedProcessor getCompactorTProcessor(ClientServiceHandler clientHandler,
-      CompactorService.Iface serviceHandler, MetricServiceHandler metricHandler,
-      ServerContext context) {
-=======
   public static final ThriftProcessorTypes<ServerProcessService.Client> SERVER_PROCESS =
       new ThriftProcessorTypes<>(ThriftClientTypes.SERVER_PROCESS);
 
   public static TMultiplexedProcessor getCompactorTProcessor(
       ServerProcessService.Iface processHandler, ClientServiceHandler clientHandler,
-      CompactorService.Iface serviceHandler, ServerContext context) {
->>>>>>> c4385208
+      CompactorService.Iface serviceHandler, MetricServiceHandler metricHandler,
+      ServerContext context) {
     TMultiplexedProcessor muxProcessor = new TMultiplexedProcessor();
     muxProcessor.registerProcessor(CLIENT.getServiceName(), CLIENT.getTProcessor(
         ClientService.Processor.class, ClientService.Iface.class, clientHandler, context));
@@ -129,13 +121,9 @@
     return muxProcessor;
   }
 
-<<<<<<< HEAD
-  public static TMultiplexedProcessor getGcTProcessor(GCMonitorService.Iface serviceHandler,
-      MetricServiceHandler metricHandler, ServerContext context) {
-=======
   public static TMultiplexedProcessor getGcTProcessor(ServerProcessService.Iface processHandler,
-      GCMonitorService.Iface serviceHandler, ServerContext context) {
->>>>>>> c4385208
+      GCMonitorService.Iface serviceHandler, MetricServiceHandler metricHandler,
+      ServerContext context) {
     TMultiplexedProcessor muxProcessor = new TMultiplexedProcessor();
     muxProcessor.registerProcessor(SERVER_PROCESS.getServiceName(),
         SERVER_PROCESS.getTProcessor(ServerProcessService.Processor.class,
@@ -169,15 +157,10 @@
     return muxProcessor;
   }
 
-<<<<<<< HEAD
-  public static TMultiplexedProcessor getScanServerTProcessor(ClientServiceHandler clientHandler,
-      TabletScanClientService.Iface tserverHandler, MetricServiceHandler metricHandler,
-      ServerContext context) {
-=======
   public static TMultiplexedProcessor getScanServerTProcessor(
       ServerProcessService.Iface processHandler, ClientServiceHandler clientHandler,
-      TabletScanClientService.Iface tserverHandler, ServerContext context) {
->>>>>>> c4385208
+      TabletScanClientService.Iface tserverHandler, MetricServiceHandler metricHandler,
+      ServerContext context) {
     TMultiplexedProcessor muxProcessor = new TMultiplexedProcessor();
     muxProcessor.registerProcessor(CLIENT.getServiceName(), CLIENT.getTProcessor(
         ClientService.Processor.class, ClientService.Iface.class, clientHandler, context));
