/*
 * Licensed to the Apache Software Foundation (ASF) under one or more
 * contributor license agreements.  See the NOTICE file distributed with
 * this work for additional information regarding copyright ownership.
 * The ASF licenses this file to You under the Apache License, Version 2.0
 * (the "License"); you may not use this file except in compliance with
 * the License.  You may obtain a copy of the License at
 *
 *     http://www.apache.org/licenses/LICENSE-2.0
 *
 * Unless required by applicable law or agreed to in writing, software
 * distributed under the License is distributed on an "AS IS" BASIS,
 * WITHOUT WARRANTIES OR CONDITIONS OF ANY KIND, either express or implied.
 * See the License for the specific language governing permissions and
 * limitations under the License.
 */
package org.apache.accumulo.server.util;

import java.util.HashSet;
import java.util.Map;
import java.util.Map.Entry;
import java.util.Set;
import java.util.concurrent.ExecutorService;
import java.util.concurrent.Executors;
import java.util.concurrent.atomic.AtomicInteger;
import java.util.concurrent.atomic.AtomicReference;

import org.apache.accumulo.core.cli.BatchWriterOpts;
import org.apache.accumulo.core.cli.ScannerOpts;
import org.apache.accumulo.core.client.AccumuloException;
import org.apache.accumulo.core.client.BatchWriter;
import org.apache.accumulo.core.client.BatchWriterConfig;
import org.apache.accumulo.core.client.ClientConfiguration;
import org.apache.accumulo.core.client.Connector;
import org.apache.accumulo.core.client.Scanner;
import org.apache.accumulo.core.client.impl.ClientContext;
import org.apache.accumulo.core.client.impl.Credentials;
import org.apache.accumulo.core.client.impl.Table;
import org.apache.accumulo.core.client.impl.Tables;
import org.apache.accumulo.core.data.Key;
import org.apache.accumulo.core.data.Mutation;
import org.apache.accumulo.core.data.Range;
import org.apache.accumulo.core.data.Value;
import org.apache.accumulo.core.data.impl.KeyExtent;
import org.apache.accumulo.core.metadata.MetadataTable;
import org.apache.accumulo.core.metadata.RootTable;
import org.apache.accumulo.core.metadata.schema.MetadataSchema;
import org.apache.accumulo.core.metadata.schema.MetadataSchema.TabletsSection.DataFileColumnFamily;
import org.apache.accumulo.core.security.Authorizations;
import org.apache.accumulo.server.cli.ClientOpts;
import org.apache.accumulo.server.fs.VolumeManager;
import org.apache.accumulo.server.fs.VolumeManagerImpl;
import org.apache.commons.collections.map.LRUMap;
import org.apache.hadoop.fs.Path;

import com.beust.jcommander.Parameter;

/**
 * Remove file entries for map files that don't exist.
 *
 */
public class RemoveEntriesForMissingFiles {

  static class Opts extends ClientOpts {
    @Parameter(names = "--fix")
    boolean fix = false;
  }

  private static class CheckFileTask implements Runnable {
    @SuppressWarnings("rawtypes")
    private Map cache;
    private VolumeManager fs;
    private AtomicInteger missing;
    private BatchWriter writer;
    private Key key;
    private Path path;
    private Set<Path> processing;
    private AtomicReference<Exception> exceptionRef;

    @SuppressWarnings({"rawtypes"})
    CheckFileTask(Map cache, VolumeManager fs, AtomicInteger missing, BatchWriter writer, Key key,
        Path map, Set<Path> processing, AtomicReference<Exception> exceptionRef) {
      this.cache = cache;
      this.fs = fs;
      this.missing = missing;
      this.writer = writer;
      this.key = key;
      this.path = map;
      this.processing = processing;
      this.exceptionRef = exceptionRef;
    }

    @Override
    @SuppressWarnings("unchecked")
    public void run() {
      try {
        if (!fs.exists(path)) {
          missing.incrementAndGet();

          Mutation m = new Mutation(key.getRow());
          m.putDelete(key.getColumnFamily(), key.getColumnQualifier());
          if (writer != null) {
            writer.addMutation(m);
            System.out.println("Reference " + path + " removed from " + key.getRow());
          } else {
            System.out.println("File " + path + " is missing");
          }
        } else {
          synchronized (processing) {
            cache.put(path, path);
          }
        }
      } catch (Exception e) {
        exceptionRef.compareAndSet(null, e);
      } finally {
        synchronized (processing) {
          processing.remove(path);
          processing.notify();
        }
      }
    }
  }

<<<<<<< HEAD
  private static int checkTable(ClientContext context, String tableName, Range range, boolean fix) throws Exception {
=======
  private static int checkTable(ClientContext context, String table, Range range, boolean fix)
      throws Exception {
>>>>>>> f4f43feb

    @SuppressWarnings({"rawtypes"})
    Map cache = new LRUMap(100000);
    Set<Path> processing = new HashSet<>();
    ExecutorService threadPool = Executors.newFixedThreadPool(16);

    System.out.printf("Scanning : %s %s\n", tableName, range);

    VolumeManager fs = VolumeManagerImpl.get();
    Connector connector = context.getConnector();
    Scanner metadata = connector.createScanner(tableName, Authorizations.EMPTY);
    metadata.setRange(range);
    metadata.fetchColumnFamily(DataFileColumnFamily.NAME);
    int count = 0;
    AtomicInteger missing = new AtomicInteger(0);
    AtomicReference<Exception> exceptionRef = new AtomicReference<>(null);
    BatchWriter writer = null;

    if (fix)
      writer = connector.createBatchWriter(MetadataTable.NAME, new BatchWriterConfig());

    for (Entry<Key,Value> entry : metadata) {
      if (exceptionRef.get() != null)
        break;

      count++;
      Key key = entry.getKey();
      Path map = fs.getFullPath(key);

      synchronized (processing) {
        while (processing.size() >= 64 || processing.contains(map))
          processing.wait();

        if (cache.get(map) != null) {
          continue;
        }

        processing.add(map);
      }

      threadPool.submit(
          new CheckFileTask(cache, fs, missing, writer, key, map, processing, exceptionRef));
    }

    threadPool.shutdown();

    synchronized (processing) {
      while (processing.size() > 0)
        processing.wait();
    }

    if (exceptionRef.get() != null)
      throw new AccumuloException(exceptionRef.get());

    if (writer != null && missing.get() > 0)
      writer.close();

    System.out.printf("Scan finished, %d files of %d missing\n\n", missing.get(), count);

    return missing.get();
  }

  static int checkAllTables(ClientContext context, boolean fix) throws Exception {
    int missing = checkTable(context, RootTable.NAME, MetadataSchema.TabletsSection.getRange(),
        fix);

    if (missing == 0)
      return checkTable(context, MetadataTable.NAME, MetadataSchema.TabletsSection.getRange(), fix);
    else
      return missing;
  }

  static int checkTable(ClientContext context, String tableName, boolean fix) throws Exception {
    if (tableName.equals(RootTable.NAME)) {
      throw new IllegalArgumentException("Can not check root table");
    } else if (tableName.equals(MetadataTable.NAME)) {
      return checkTable(context, RootTable.NAME, MetadataSchema.TabletsSection.getRange(), fix);
    } else {
      Table.ID tableId = Tables.getTableId(context.getInstance(), tableName);
      Range range = new KeyExtent(tableId, null, null).toMetadataRange();
      return checkTable(context, MetadataTable.NAME, range, fix);
    }
  }

  public static void main(String[] args) throws Exception {
    Opts opts = new Opts();
    ScannerOpts scanOpts = new ScannerOpts();
    BatchWriterOpts bwOpts = new BatchWriterOpts();
    opts.parseArgs(RemoveEntriesForMissingFiles.class.getName(), args, scanOpts, bwOpts);

    checkAllTables(new ClientContext(opts.getInstance(),
        new Credentials(opts.getPrincipal(), opts.getToken()), ClientConfiguration.loadDefault()),
        opts.fix);
  }
}<|MERGE_RESOLUTION|>--- conflicted
+++ resolved
@@ -121,12 +121,8 @@
     }
   }
 
-<<<<<<< HEAD
-  private static int checkTable(ClientContext context, String tableName, Range range, boolean fix) throws Exception {
-=======
-  private static int checkTable(ClientContext context, String table, Range range, boolean fix)
+  private static int checkTable(ClientContext context, String tableName, Range range, boolean fix)
       throws Exception {
->>>>>>> f4f43feb
 
     @SuppressWarnings({"rawtypes"})
     Map cache = new LRUMap(100000);
