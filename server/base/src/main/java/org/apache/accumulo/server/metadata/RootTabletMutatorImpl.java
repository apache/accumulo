/*
 * Licensed to the Apache Software Foundation (ASF) under one
 * or more contributor license agreements.  See the NOTICE file
 * distributed with this work for additional information
 * regarding copyright ownership.  The ASF licenses this file
 * to you under the Apache License, Version 2.0 (the
 * "License"); you may not use this file except in compliance
 * with the License.  You may obtain a copy of the License at
 *
 *   https://www.apache.org/licenses/LICENSE-2.0
 *
 * Unless required by applicable law or agreed to in writing,
 * software distributed under the License is distributed on an
 * "AS IS" BASIS, WITHOUT WARRANTIES OR CONDITIONS OF ANY
 * KIND, either express or implied.  See the License for the
 * specific language governing permissions and limitations
 * under the License.
 */
package org.apache.accumulo.server.metadata;

import static java.nio.charset.StandardCharsets.UTF_8;

import java.util.List;
import java.util.Objects;

import org.apache.accumulo.core.data.Mutation;
import org.apache.accumulo.core.data.TabletId;
import org.apache.accumulo.core.data.constraints.Constraint;
import org.apache.accumulo.core.dataImpl.TabletIdImpl;
import org.apache.accumulo.core.lock.ServiceLock;
import org.apache.accumulo.core.metadata.RootTable;
import org.apache.accumulo.core.metadata.schema.Ample;
import org.apache.accumulo.core.metadata.schema.RootTabletMetadata;
import org.apache.accumulo.core.metadata.schema.TabletMutatorBase;
import org.apache.accumulo.core.security.AuthorizationContainer;
import org.apache.accumulo.server.ServerContext;
import org.apache.accumulo.server.constraints.MetadataConstraints;
import org.apache.accumulo.server.constraints.SystemEnvironment;
import org.slf4j.Logger;
import org.slf4j.LoggerFactory;

public class RootTabletMutatorImpl extends TabletMutatorBase<Ample.TabletMutator>
    implements Ample.TabletMutator {

  private final ServiceLock lock;
  private final ServerContext context;

  private static final Logger log = LoggerFactory.getLogger(RootTabletMutatorImpl.class);

  static class RootEnv implements SystemEnvironment, Constraint.Environment {

    private final ServerContext context;

    RootEnv(ServerContext context) {
      this.context = context;
    }

    @Override
    public TabletId getTablet() {
      return new TabletIdImpl(RootTable.EXTENT);
    }

    @Override
    public String getUser() {
      throw new UnsupportedOperationException();
    }

    @Override
    public AuthorizationContainer getAuthorizationsContainer() {
      throw new UnsupportedOperationException();
    }

    @Override
    public ServerContext getServerContext() {
      return context;
    }
  }

  RootTabletMutatorImpl(ServerContext context) {
    super(RootTable.EXTENT);
    this.context = context;
    this.lock = this.context.getServiceLock();
    Objects.requireNonNull(this.lock, "ServiceLock not set on ServerContext");
  }

  @Override
  public void mutate() {

    if (putServerLock) {
      this.putZooLock(this.context.getZooKeeperRoot(), lock);
    }
    Mutation mutation = getMutation();

    MetadataConstraints metaConstraint = new MetadataConstraints();
    List<Short> violations = metaConstraint.check(new RootEnv(context), mutation);

    if (!violations.isEmpty()) {
      throw new IllegalStateException(
          "Mutation for root tablet metadata violated constraints : " + violations);
    }

    try {

      context.getZooCache().clear(RootTable.ZROOT_TABLET);

      // TODO examine implementation of getZooReaderWriter().mutate()
<<<<<<< HEAD
      // TODO for efficiency this should maybe call mutateExisting
      context.getZooSession().asReaderWriter().mutateOrCreate(zpath, new byte[0], currVal -> {
        String currJson = new String(currVal, UTF_8);
        var rtm = new RootTabletMetadata(currJson);
        rtm.update(mutation);
        String newJson = rtm.toJson();
        log.debug("mutation: from:[{}] to: [{}]", currJson, newJson);
        return newJson.getBytes(UTF_8);
      });
=======
      context.getZooSession().asReaderWriter().mutateOrCreate(RootTable.ZROOT_TABLET, new byte[0],
          currVal -> {
            String currJson = new String(currVal, UTF_8);
            var rtm = new RootTabletMetadata(currJson);
            rtm.update(mutation);
            String newJson = rtm.toJson();
            log.debug("mutation: from:[{}] to: [{}]", currJson, newJson);
            return newJson.getBytes(UTF_8);
          });
>>>>>>> 4680c456

      // TODO this is racy...
      context.getZooCache().clear(RootTable.ZROOT_TABLET);

      if (closeAfterMutate != null) {
        closeAfterMutate.close();
      }
    } catch (Exception e) {
      throw new IllegalStateException(e);
    }
  }
}<|MERGE_RESOLUTION|>--- conflicted
+++ resolved
@@ -86,9 +86,6 @@
   @Override
   public void mutate() {
 
-    if (putServerLock) {
-      this.putZooLock(this.context.getZooKeeperRoot(), lock);
-    }
     Mutation mutation = getMutation();
 
     MetadataConstraints metaConstraint = new MetadataConstraints();
@@ -104,9 +101,8 @@
       context.getZooCache().clear(RootTable.ZROOT_TABLET);
 
       // TODO examine implementation of getZooReaderWriter().mutate()
-<<<<<<< HEAD
       // TODO for efficiency this should maybe call mutateExisting
-      context.getZooSession().asReaderWriter().mutateOrCreate(zpath, new byte[0], currVal -> {
+      context.getZooSession().asReaderWriter().mutateOrCreate(RootTable.ZROOT_TABLET, new byte[0], currVal -> {
         String currJson = new String(currVal, UTF_8);
         var rtm = new RootTabletMetadata(currJson);
         rtm.update(mutation);
@@ -114,17 +110,6 @@
         log.debug("mutation: from:[{}] to: [{}]", currJson, newJson);
         return newJson.getBytes(UTF_8);
       });
-=======
-      context.getZooSession().asReaderWriter().mutateOrCreate(RootTable.ZROOT_TABLET, new byte[0],
-          currVal -> {
-            String currJson = new String(currVal, UTF_8);
-            var rtm = new RootTabletMetadata(currJson);
-            rtm.update(mutation);
-            String newJson = rtm.toJson();
-            log.debug("mutation: from:[{}] to: [{}]", currJson, newJson);
-            return newJson.getBytes(UTF_8);
-          });
->>>>>>> 4680c456
 
       // TODO this is racy...
       context.getZooCache().clear(RootTable.ZROOT_TABLET);
