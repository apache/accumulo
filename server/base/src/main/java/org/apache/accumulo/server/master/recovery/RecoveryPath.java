/*
 * Licensed to the Apache Software Foundation (ASF) under one
 * or more contributor license agreements.  See the NOTICE file
 * distributed with this work for additional information
 * regarding copyright ownership.  The ASF licenses this file
 * to you under the Apache License, Version 2.0 (the
 * "License"); you may not use this file except in compliance
 * with the License.  You may obtain a copy of the License at
 *
 *   http://www.apache.org/licenses/LICENSE-2.0
 *
 * Unless required by applicable law or agreed to in writing,
 * software distributed under the License is distributed on an
 * "AS IS" BASIS, WITHOUT WARRANTIES OR CONDITIONS OF ANY
 * KIND, either express or implied.  See the License for the
 * specific language governing permissions and limitations
 * under the License.
 */
package org.apache.accumulo.server.master.recovery;

import org.apache.accumulo.server.ServerContext;
import org.apache.accumulo.server.fs.VolumeManager.FileType;
import org.apache.hadoop.fs.Path;
import org.slf4j.Logger;
import org.slf4j.LoggerFactory;

public class RecoveryPath {

  private static final Logger log = LoggerFactory.getLogger(RecoveryPath.class);

  // given a wal path, transform it to a recovery path
  public static Path getRecoveryPath(Path walPath, ServerContext context) {

    if (walPath.depth() >= 3 && walPath.toUri().getScheme() != null) {
      // its a fully qualified path
      String uuid = walPath.getName();
      // drop uuid
      walPath = walPath.getParent();
      // recovered 1.4 WALs won't have a server component
      if (!walPath.getName().equals(FileType.WAL.getDirectory())) {
        // drop server
        walPath = walPath.getParent();
      }

      if (!walPath.getName().equals(FileType.WAL.getDirectory()))
        throw new IllegalArgumentException("Bad path " + walPath);

      // drop wal
      walPath = walPath.getParent();

<<<<<<< HEAD
      walPath = new Path(walPath, FileType.RECOVERY.getDirectory() + '-' + context.getInstanceID());
=======
      walPath = new Path(walPath,
          FileType.RECOVERY.getDirectory() + '-' + context.getUniqueNameAllocator().getNextName());
      log.debug("Directory selected for WAL recovery:  " + walPath);
>>>>>>> 37a9e302
      walPath = new Path(walPath, uuid);

      return walPath;
    }

    throw new IllegalArgumentException("Bad path " + walPath);
  }
}<|MERGE_RESOLUTION|>--- conflicted
+++ resolved
@@ -47,14 +47,9 @@
 
       // drop wal
       walPath = walPath.getParent();
+      walPath = new Path(walPath, FileType.RECOVERY.getDirectory() + '-' + context.getInstanceID());
 
-<<<<<<< HEAD
-      walPath = new Path(walPath, FileType.RECOVERY.getDirectory() + '-' + context.getInstanceID());
-=======
-      walPath = new Path(walPath,
-          FileType.RECOVERY.getDirectory() + '-' + context.getUniqueNameAllocator().getNextName());
       log.debug("Directory selected for WAL recovery:  " + walPath);
->>>>>>> 37a9e302
       walPath = new Path(walPath, uuid);
 
       return walPath;
