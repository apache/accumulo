/*
 * Licensed to the Apache Software Foundation (ASF) under one
 * or more contributor license agreements.  See the NOTICE file
 * distributed with this work for additional information
 * regarding copyright ownership.  The ASF licenses this file
 * to you under the Apache License, Version 2.0 (the
 * "License"); you may not use this file except in compliance
 * with the License.  You may obtain a copy of the License at
 *
 *   https://www.apache.org/licenses/LICENSE-2.0
 *
 * Unless required by applicable law or agreed to in writing,
 * software distributed under the License is distributed on an
 * "AS IS" BASIS, WITHOUT WARRANTIES OR CONDITIONS OF ANY
 * KIND, either express or implied.  See the License for the
 * specific language governing permissions and limitations
 * under the License.
 */
package org.apache.accumulo.server.mem;

import static java.util.concurrent.TimeUnit.MILLISECONDS;

import java.lang.management.GarbageCollectorMXBean;
import java.lang.management.ManagementFactory;
import java.time.Duration;
import java.util.HashMap;
import java.util.List;
<<<<<<< HEAD
=======
import java.util.concurrent.TimeUnit;
import java.util.concurrent.atomic.AtomicReference;
>>>>>>> 1e2a2d02
import java.util.concurrent.locks.Lock;
import java.util.concurrent.locks.ReentrantLock;
import java.util.function.Supplier;

import org.apache.accumulo.core.conf.AccumuloConfiguration;
import org.apache.accumulo.core.conf.Property;
import org.apache.accumulo.core.util.Halt;
import org.apache.accumulo.core.util.Timer;
import org.apache.accumulo.server.ServerContext;
import org.slf4j.Logger;
import org.slf4j.LoggerFactory;

public class LowMemoryDetector {

  private static class LowMemDetectorState {
    private long lastMemorySize = 0;
    private int lowMemCount = 0;
    private long lastMemoryCheckTime = 0;
    private boolean runningLowOnMemory = false;
  }

  private static final Logger LOG = LoggerFactory.getLogger(LowMemoryDetector.class);

  @FunctionalInterface
  public interface Action {
    void execute();
  }

  public enum DetectionScope {
    MINC, MAJC, SCAN
  }

  private final HashMap<String,Long> prevGcTime = new HashMap<>();
<<<<<<< HEAD

  private long lastMemorySize = 0;
  private int lowMemCount = 0;
  private Timer lastMemoryCheckTime = null;
=======
>>>>>>> 1e2a2d02
  private final Lock memCheckTimeLock = new ReentrantLock();
  private final AtomicReference<LowMemDetectorState> state =
      new AtomicReference<>(new LowMemDetectorState());

  public long getIntervalMillis(AccumuloConfiguration conf) {
    return conf.getTimeInMillis(Property.GENERAL_LOW_MEM_DETECTOR_INTERVAL);
  }

  public boolean isRunningLowOnMemory() {
    return state.get().runningLowOnMemory;
  }

  /**
   * @param context server context
   * @param scope whether this is being checked in the context of scan or compact code
   * @param isUserTable boolean set true if the table being scanned / compacted is a user table. No
   *        action is taken for system tables.
   * @param action Action to perform when this method returns true
   * @return true if server running low on memory
   */
  public boolean isRunningLowOnMemory(ServerContext context, DetectionScope scope,
      Supplier<Boolean> isUserTable, Action action) {
    if (isUserTable.get()) {
      Property p = switch (scope) {
        case SCAN -> Property.GENERAL_LOW_MEM_SCAN_PROTECTION;
        case MINC -> Property.GENERAL_LOW_MEM_MINC_PROTECTION;
        case MAJC -> Property.GENERAL_LOW_MEM_MAJC_PROTECTION;
      };
      boolean isEnabled = context.getConfiguration().getBoolean(p);
      // Only incur the penalty of accessing the volatile variable when enabled for this scope
      if (isEnabled && state.get().runningLowOnMemory) {
        action.execute();
        return true;
      }
    }
    return false;
  }

  public synchronized void logGCInfo(AccumuloConfiguration conf) {

    double freeMemoryPercentage = conf.getFraction(Property.GENERAL_LOW_MEM_DETECTOR_THRESHOLD);

    memCheckTimeLock.lock();
    try {
<<<<<<< HEAD
      final Timer currentTimer = Timer.startNew();
=======
      LowMemDetectorState localState = state.get();
      final long now = TimeUnit.NANOSECONDS.toMillis(System.nanoTime());
>>>>>>> 1e2a2d02

      List<GarbageCollectorMXBean> gcmBeans = ManagementFactory.getGarbageCollectorMXBeans();

      StringBuilder sb = new StringBuilder("gc");

      boolean sawChange = false;

      long maxIncreaseInCollectionTime = 0;
      for (GarbageCollectorMXBean gcBean : gcmBeans) {
        Long prevTime = prevGcTime.get(gcBean.getName());
        long pt = 0;
        if (prevTime != null) {
          pt = prevTime;
        }

        long time = gcBean.getCollectionTime();

        if (time - pt != 0) {
          sawChange = true;
        }

        long increaseInCollectionTime = time - pt;
        sb.append(String.format(" %s=%,.2f(+%,.2f) secs", gcBean.getName(), time / 1000.0,
            increaseInCollectionTime / 1000.0));
        maxIncreaseInCollectionTime =
            Math.max(increaseInCollectionTime, maxIncreaseInCollectionTime);
        prevGcTime.put(gcBean.getName(), time);
      }

      Runtime rt = Runtime.getRuntime();
      final long maxConfiguredMemory = rt.maxMemory();
      final long allocatedMemory = rt.totalMemory();
      final long allocatedFreeMemory = rt.freeMemory();
      final long freeMemory = maxConfiguredMemory - (allocatedMemory - allocatedFreeMemory);
      final long lowMemoryThreshold = (long) (maxConfiguredMemory * freeMemoryPercentage);
      LOG.trace("Memory info: max={}, allocated={}, free={}, free threshold={}",
          maxConfiguredMemory, allocatedMemory, freeMemory, lowMemoryThreshold);

      if (freeMemory < lowMemoryThreshold) {
        localState.lowMemCount++;
        if (localState.lowMemCount > 3 && !localState.runningLowOnMemory) {
          localState.runningLowOnMemory = true;
          LOG.warn("Running low on memory: max={}, allocated={}, free={}, free threshold={}",
              maxConfiguredMemory, allocatedMemory, freeMemory, lowMemoryThreshold);
        }
      } else {
        // If we were running low on memory, but are not any longer, than log at warn
        // so that it shows up in the logs
        if (localState.runningLowOnMemory) {
          LOG.warn("Recovered from low memory condition");
        } else {
          LOG.trace("Not running low on memory");
        }
        localState.runningLowOnMemory = false;
        localState.lowMemCount = 0;
      }

      if (freeMemory != localState.lastMemorySize) {
        sawChange = true;
      }

      sb.append(String.format(" freemem=%,d(%+,d) totalmem=%,d", freeMemory,
          (freeMemory - localState.lastMemorySize), rt.totalMemory()));

      if (sawChange) {
        LOG.debug(sb.toString());
      }

<<<<<<< HEAD
      final Duration keepAliveTimeout = conf.getDuration(Property.INSTANCE_ZK_TIMEOUT);
      if (lastMemoryCheckTime != null && lastMemoryCheckTime.hasElapsed(keepAliveTimeout)) {
        if (currentTimer.hasElapsed(keepAliveTimeout.plus(Duration.ofSeconds(1)))) {
=======
      final long keepAliveTimeout = conf.getTimeInMillis(Property.INSTANCE_ZK_TIMEOUT);
      if (localState.lastMemoryCheckTime > 0 && localState.lastMemoryCheckTime < now) {
        final long diff = now - localState.lastMemoryCheckTime;
        if (diff > keepAliveTimeout + 1000) {
>>>>>>> 1e2a2d02
          LOG.warn(String.format(
              "GC pause checker not called in a timely"
                  + " fashion. Expected every %.1f seconds but was %.1f seconds since last check",
              keepAliveTimeout.toMillis() / 1000., currentTimer.elapsed(MILLISECONDS) / 1000.));
        }
<<<<<<< HEAD
        lastMemoryCheckTime = currentTimer;
        return;
      }

      if (maxIncreaseInCollectionTime > keepAliveTimeout.toMillis()) {
        Halt.halt("Garbage collection may be interfering with lock keep-alive. Halting.", -1);
      }

      lastMemorySize = freeMemory;
      lastMemoryCheckTime = currentTimer;
=======
        localState.lastMemoryCheckTime = now;
        return;
      }

      if (maxIncreaseInCollectionTime > keepAliveTimeout) {
        Halt.halt(1, "Garbage collection may be interfering with lock keep-alive. Halting.");
      }

      localState.lastMemorySize = freeMemory;
      localState.lastMemoryCheckTime = now;
>>>>>>> 1e2a2d02
    } finally {
      memCheckTimeLock.unlock();
    }
  }

}<|MERGE_RESOLUTION|>--- conflicted
+++ resolved
@@ -18,18 +18,12 @@
  */
 package org.apache.accumulo.server.mem;
 
-import static java.util.concurrent.TimeUnit.MILLISECONDS;
-
 import java.lang.management.GarbageCollectorMXBean;
 import java.lang.management.ManagementFactory;
-import java.time.Duration;
 import java.util.HashMap;
 import java.util.List;
-<<<<<<< HEAD
-=======
 import java.util.concurrent.TimeUnit;
 import java.util.concurrent.atomic.AtomicReference;
->>>>>>> 1e2a2d02
 import java.util.concurrent.locks.Lock;
 import java.util.concurrent.locks.ReentrantLock;
 import java.util.function.Supplier;
@@ -37,7 +31,6 @@
 import org.apache.accumulo.core.conf.AccumuloConfiguration;
 import org.apache.accumulo.core.conf.Property;
 import org.apache.accumulo.core.util.Halt;
-import org.apache.accumulo.core.util.Timer;
 import org.apache.accumulo.server.ServerContext;
 import org.slf4j.Logger;
 import org.slf4j.LoggerFactory;
@@ -63,13 +56,6 @@
   }
 
   private final HashMap<String,Long> prevGcTime = new HashMap<>();
-<<<<<<< HEAD
-
-  private long lastMemorySize = 0;
-  private int lowMemCount = 0;
-  private Timer lastMemoryCheckTime = null;
-=======
->>>>>>> 1e2a2d02
   private final Lock memCheckTimeLock = new ReentrantLock();
   private final AtomicReference<LowMemDetectorState> state =
       new AtomicReference<>(new LowMemDetectorState());
@@ -114,12 +100,8 @@
 
     memCheckTimeLock.lock();
     try {
-<<<<<<< HEAD
-      final Timer currentTimer = Timer.startNew();
-=======
       LowMemDetectorState localState = state.get();
       final long now = TimeUnit.NANOSECONDS.toMillis(System.nanoTime());
->>>>>>> 1e2a2d02
 
       List<GarbageCollectorMXBean> gcmBeans = ManagementFactory.getGarbageCollectorMXBeans();
 
@@ -188,33 +170,15 @@
         LOG.debug(sb.toString());
       }
 
-<<<<<<< HEAD
-      final Duration keepAliveTimeout = conf.getDuration(Property.INSTANCE_ZK_TIMEOUT);
-      if (lastMemoryCheckTime != null && lastMemoryCheckTime.hasElapsed(keepAliveTimeout)) {
-        if (currentTimer.hasElapsed(keepAliveTimeout.plus(Duration.ofSeconds(1)))) {
-=======
       final long keepAliveTimeout = conf.getTimeInMillis(Property.INSTANCE_ZK_TIMEOUT);
       if (localState.lastMemoryCheckTime > 0 && localState.lastMemoryCheckTime < now) {
         final long diff = now - localState.lastMemoryCheckTime;
         if (diff > keepAliveTimeout + 1000) {
->>>>>>> 1e2a2d02
           LOG.warn(String.format(
               "GC pause checker not called in a timely"
                   + " fashion. Expected every %.1f seconds but was %.1f seconds since last check",
-              keepAliveTimeout.toMillis() / 1000., currentTimer.elapsed(MILLISECONDS) / 1000.));
+              keepAliveTimeout / 1000., diff / 1000.));
         }
-<<<<<<< HEAD
-        lastMemoryCheckTime = currentTimer;
-        return;
-      }
-
-      if (maxIncreaseInCollectionTime > keepAliveTimeout.toMillis()) {
-        Halt.halt("Garbage collection may be interfering with lock keep-alive. Halting.", -1);
-      }
-
-      lastMemorySize = freeMemory;
-      lastMemoryCheckTime = currentTimer;
-=======
         localState.lastMemoryCheckTime = now;
         return;
       }
@@ -225,7 +189,6 @@
 
       localState.lastMemorySize = freeMemory;
       localState.lastMemoryCheckTime = now;
->>>>>>> 1e2a2d02
     } finally {
       memCheckTimeLock.unlock();
     }
