--- conflicted
+++ resolved
@@ -468,15 +468,13 @@
     return sharedScheduledThreadPool;
   }
 
-<<<<<<< HEAD
   public PropStore getPropStore() {
     return propStore;
   }
-=======
+
   @Override
   protected long getTransportPoolMaxAgeMillis() {
     return getClientTimeoutInMillis();
   }
 
->>>>>>> 09e51978
 }