/*
 * Licensed to the Apache Software Foundation (ASF) under one
 * or more contributor license agreements.  See the NOTICE file
 * distributed with this work for additional information
 * regarding copyright ownership.  The ASF licenses this file
 * to you under the Apache License, Version 2.0 (the
 * "License"); you may not use this file except in compliance
 * with the License.  You may obtain a copy of the License at
 *
 *   https://www.apache.org/licenses/LICENSE-2.0
 *
 * Unless required by applicable law or agreed to in writing,
 * software distributed under the License is distributed on an
 * "AS IS" BASIS, WITHOUT WARRANTIES OR CONDITIONS OF ANY
 * KIND, either express or implied.  See the License for the
 * specific language governing permissions and limitations
 * under the License.
 */
package org.apache.accumulo.server;

import static java.util.concurrent.TimeUnit.MILLISECONDS;

import java.util.OptionalInt;
import java.util.concurrent.ScheduledFuture;
import java.util.concurrent.atomic.AtomicReference;
import java.util.function.Function;

import org.apache.accumulo.core.Constants;
import org.apache.accumulo.core.classloader.ClassLoaderUtil;
import org.apache.accumulo.core.cli.ConfigOpts;
import org.apache.accumulo.core.conf.AccumuloConfiguration;
import org.apache.accumulo.core.conf.Property;
<<<<<<< HEAD
import org.apache.accumulo.core.conf.SiteConfiguration;
=======
import org.apache.accumulo.core.lock.ServiceLock;
>>>>>>> 96c45827
import org.apache.accumulo.core.metrics.MetricsProducer;
import org.apache.accumulo.core.trace.TraceUtil;
import org.apache.accumulo.core.util.Halt;
import org.apache.accumulo.core.util.Timer;
import org.apache.accumulo.core.util.threads.ThreadPools;
import org.apache.accumulo.core.util.threads.Threads;
import org.apache.accumulo.server.mem.LowMemoryDetector;
import org.apache.accumulo.server.metrics.ProcessMetrics;
import org.apache.accumulo.server.security.SecurityUtil;
import org.slf4j.Logger;
import org.slf4j.LoggerFactory;

import com.google.common.base.Preconditions;

import io.micrometer.core.instrument.MeterRegistry;

public abstract class AbstractServer implements AutoCloseable, MetricsProducer, Runnable {

  private final ServerContext context;
  protected final String applicationName;
  private final String hostname;
<<<<<<< HEAD
  private final String resourceGroup;
=======
  private final Logger log;
>>>>>>> 96c45827
  private final ProcessMetrics processMetrics;
  protected final long idleReportingPeriodMillis;
  private volatile Timer idlePeriodTimer = null;
  private volatile Thread serverThread;
  private volatile Thread verificationThread;

  protected AbstractServer(String appName, ConfigOpts opts,
      Function<SiteConfiguration,ServerContext> serverContextFactory, String[] args) {
    this.applicationName = appName;
    opts.parseArgs(appName, args);
    var siteConfig = opts.getSiteConfiguration();
    this.hostname = siteConfig.get(Property.GENERAL_PROCESS_BIND_ADDRESS);
    this.resourceGroup = getResourceGroupPropertyValue(siteConfig);
    SecurityUtil.serverLogin(siteConfig);
<<<<<<< HEAD
    context = serverContextFactory.apply(siteConfig);
    Logger log = LoggerFactory.getLogger(getClass());
=======
    context = new ServerContext(siteConfig);
    log = LoggerFactory.getLogger(getClass());
>>>>>>> 96c45827
    log.info("Version " + Constants.VERSION);
    log.info("Instance " + context.getInstanceID());
    context.init(appName);
    ClassLoaderUtil.initContextFactory(context.getConfiguration());
    TraceUtil.initializeTracer(context.getConfiguration());
    if (context.getSaslParams() != null) {
      // Server-side "client" check to make sure we're logged in as a user we expect to be
      context.enforceKerberosLogin();
    }
    final LowMemoryDetector lmd = context.getLowMemoryDetector();
    ScheduledFuture<?> future = context.getScheduledExecutor().scheduleWithFixedDelay(
        () -> lmd.logGCInfo(context.getConfiguration()), 0,
        lmd.getIntervalMillis(context.getConfiguration()), MILLISECONDS);
    ThreadPools.watchNonCriticalScheduledTask(future);
    processMetrics = new ProcessMetrics(context);
    idleReportingPeriodMillis =
        context.getConfiguration().getTimeInMillis(Property.GENERAL_IDLE_PROCESS_INTERVAL);
  }

  /**
   * Updates the idle status of the server to set the idle process metric. The server must be idle
   * for multiple calls over a specified period for the metric to reflect the idle state. If the
   * server is busy or the idle period hasn't started, it resets the idle tracking.
   *
   * @param isIdle whether the server is idle
   */
  protected void updateIdleStatus(boolean isIdle) {
    boolean shouldResetIdlePeriod = !isIdle || idleReportingPeriodMillis == 0;
    boolean hasIdlePeriodStarted = idlePeriodTimer != null;
    boolean hasExceededIdlePeriod =
        hasIdlePeriodStarted && idlePeriodTimer.hasElapsed(idleReportingPeriodMillis, MILLISECONDS);

    if (shouldResetIdlePeriod) {
      // Reset idle period and set idle metric to false
      idlePeriodTimer = null;
      processMetrics.setIdleValue(false);
    } else if (!hasIdlePeriodStarted) {
      // Start tracking idle period
      idlePeriodTimer = Timer.startNew();
    } else if (hasExceededIdlePeriod) {
      // Set idle metric to true and reset the start of the idle period
      processMetrics.setIdleValue(true);
      idlePeriodTimer = null;
    }
  }

  protected String getResourceGroupPropertyValue(SiteConfiguration conf) {
    return Constants.DEFAULT_RESOURCE_GROUP_NAME;
  }

  public String getResourceGroup() {
    return resourceGroup;
  }

  /**
   * Run this server in a main thread
   */
  public void runServer() throws Exception {
    final AtomicReference<Throwable> err = new AtomicReference<>();
    serverThread = new Thread(TraceUtil.wrap(this), applicationName);
    serverThread.setUncaughtExceptionHandler((thread, exception) -> err.set(exception));
    serverThread.start();
    serverThread.join();
    if (verificationThread != null) {
      verificationThread.interrupt();
      verificationThread.join();
    }
    Throwable thrown = err.get();
    if (thrown != null) {
      if (thrown instanceof Error) {
        throw (Error) thrown;
      }
      if (thrown instanceof Exception) {
        throw (Exception) thrown;
      }
      throw new IllegalStateException("Weird throwable type thrown", thrown);
    }
  }

  /**
   * Called
   */
  @Override
  public void registerMetrics(MeterRegistry registry) {
    // makes mocking subclasses easier
    if (processMetrics != null) {
      processMetrics.registerMetrics(registry);
    }
    getContext().setMeterRegistry(registry);
  }

  public String getHostname() {
    return hostname;
  }

  public ServerContext getContext() {
    return context;
  }

  public AccumuloConfiguration getConfiguration() {
    return getContext().getConfiguration();
  }

  public String getApplicationName() {
    return applicationName;
  }

  /**
   * Get the ServiceLock for this server process. May return null if called before the lock is
   * acquired.
   *
   * @return lock ServiceLock or null
   */
  public abstract ServiceLock getLock();

  public void startServiceLockVerificationThread() {
    Preconditions.checkState(verificationThread == null,
        "verification thread not null, startServiceLockVerificationThread likely called twice");
    Preconditions.checkState(serverThread != null,
        "server thread is null, no server process is running");
    final long interval =
        getConfiguration().getTimeInMillis(Property.GENERAL_SERVER_LOCK_VERIFICATION_INTERVAL);
    if (interval > 0) {
      verificationThread = Threads.createThread("service-lock-verification-thread",
          OptionalInt.of(Thread.NORM_PRIORITY + 1), () -> {
            while (serverThread.isAlive()) {
              ServiceLock lock = getLock();
              try {
                log.trace(
                    "ServiceLockVerificationThread - checking ServiceLock existence in ZooKeeper");
                if (lock != null && !lock.verifyLockAtSource()) {
                  Halt.halt("Lock verification thread could not find lock", -1);
                }
                // Need to sleep, not yield when the thread priority is greater than NORM_PRIORITY
                // so that this thread does not get immediately rescheduled.
                log.trace(
                    "ServiceLockVerificationThread - ServiceLock exists in ZooKeeper, sleeping for {}ms",
                    interval);
                Thread.sleep(interval);
              } catch (InterruptedException e) {
                if (serverThread.isAlive()) {
                  // throw an Error, which will cause this process to be terminated
                  throw new Error("Sleep interrupted in ServiceLock verification thread");
                }
              }
            }
          });
      verificationThread.start();
    } else {
      log.info("ServiceLockVerificationThread not started as "
          + Property.GENERAL_SERVER_LOCK_VERIFICATION_INTERVAL.getKey() + " is zero");
    }
  }

  @Override
  public void close() {}

}<|MERGE_RESOLUTION|>--- conflicted
+++ resolved
@@ -30,11 +30,8 @@
 import org.apache.accumulo.core.cli.ConfigOpts;
 import org.apache.accumulo.core.conf.AccumuloConfiguration;
 import org.apache.accumulo.core.conf.Property;
-<<<<<<< HEAD
 import org.apache.accumulo.core.conf.SiteConfiguration;
-=======
 import org.apache.accumulo.core.lock.ServiceLock;
->>>>>>> 96c45827
 import org.apache.accumulo.core.metrics.MetricsProducer;
 import org.apache.accumulo.core.trace.TraceUtil;
 import org.apache.accumulo.core.util.Halt;
@@ -56,11 +53,8 @@
   private final ServerContext context;
   protected final String applicationName;
   private final String hostname;
-<<<<<<< HEAD
   private final String resourceGroup;
-=======
   private final Logger log;
->>>>>>> 96c45827
   private final ProcessMetrics processMetrics;
   protected final long idleReportingPeriodMillis;
   private volatile Timer idlePeriodTimer = null;
@@ -75,13 +69,8 @@
     this.hostname = siteConfig.get(Property.GENERAL_PROCESS_BIND_ADDRESS);
     this.resourceGroup = getResourceGroupPropertyValue(siteConfig);
     SecurityUtil.serverLogin(siteConfig);
-<<<<<<< HEAD
     context = serverContextFactory.apply(siteConfig);
-    Logger log = LoggerFactory.getLogger(getClass());
-=======
-    context = new ServerContext(siteConfig);
     log = LoggerFactory.getLogger(getClass());
->>>>>>> 96c45827
     log.info("Version " + Constants.VERSION);
     log.info("Instance " + context.getInstanceID());
     context.init(appName);
