/*
 * Licensed to the Apache Software Foundation (ASF) under one
 * or more contributor license agreements.  See the NOTICE file
 * distributed with this work for additional information
 * regarding copyright ownership.  The ASF licenses this file
 * to you under the Apache License, Version 2.0 (the
 * "License"); you may not use this file except in compliance
 * with the License.  You may obtain a copy of the License at
 *
 *   https://www.apache.org/licenses/LICENSE-2.0
 *
 * Unless required by applicable law or agreed to in writing,
 * software distributed under the License is distributed on an
 * "AS IS" BASIS, WITHOUT WARRANTIES OR CONDITIONS OF ANY
 * KIND, either express or implied.  See the License for the
 * specific language governing permissions and limitations
 * under the License.
 */
package org.apache.accumulo.server;

import static java.util.concurrent.TimeUnit.MILLISECONDS;

import java.util.List;
import java.util.OptionalInt;
import java.util.concurrent.ScheduledFuture;
import java.util.concurrent.atomic.AtomicBoolean;
import java.util.concurrent.atomic.AtomicReference;
import java.util.function.Function;

import org.apache.accumulo.core.Constants;
import org.apache.accumulo.core.classloader.ClassLoaderUtil;
import org.apache.accumulo.core.cli.ConfigOpts;
import org.apache.accumulo.core.client.admin.servers.ServerId;
import org.apache.accumulo.core.clientImpl.thrift.SecurityErrorCode;
import org.apache.accumulo.core.clientImpl.thrift.TInfo;
import org.apache.accumulo.core.clientImpl.thrift.ThriftSecurityException;
import org.apache.accumulo.core.conf.AccumuloConfiguration;
import org.apache.accumulo.core.conf.Property;
import org.apache.accumulo.core.conf.SiteConfiguration;
import org.apache.accumulo.core.conf.cluster.ClusterConfigParser;
import org.apache.accumulo.core.lock.ServiceLock;
import org.apache.accumulo.core.metrics.MetricsProducer;
import org.apache.accumulo.core.process.thrift.MetricResponse;
import org.apache.accumulo.core.process.thrift.MetricSource;
import org.apache.accumulo.core.process.thrift.ServerProcessService;
import org.apache.accumulo.core.securityImpl.thrift.TCredentials;
import org.apache.accumulo.core.trace.TraceUtil;
import org.apache.accumulo.core.util.Halt;
import org.apache.accumulo.core.util.Timer;
import org.apache.accumulo.core.util.threads.ThreadPools;
import org.apache.accumulo.core.util.threads.Threads;
import org.apache.accumulo.server.mem.LowMemoryDetector;
import org.apache.accumulo.server.metrics.MetricResponseWrapper;
import org.apache.accumulo.server.metrics.ProcessMetrics;
import org.apache.accumulo.server.security.SecurityUtil;
<<<<<<< HEAD
import org.apache.zookeeper.KeeperException;
=======
import org.apache.thrift.TException;
>>>>>>> 0c79e44e
import org.slf4j.Logger;
import org.slf4j.LoggerFactory;

import com.google.common.base.Preconditions;
import com.google.common.net.HostAndPort;
import com.google.flatbuffers.FlatBufferBuilder;

import io.micrometer.core.instrument.MeterRegistry;
import io.micrometer.core.instrument.Metrics;

public abstract class AbstractServer
    implements AutoCloseable, MetricsProducer, Runnable, ServerProcessService.Iface {

  private final MetricSource metricSource;
  private final ServerContext context;
  protected final String applicationName;
  private String hostname;
  private final String resourceGroup;
  private final Logger log;
  private final ProcessMetrics processMetrics;
  protected final long idleReportingPeriodMillis;
  private volatile Timer idlePeriodTimer = null;
  private volatile Thread serverThread;
  private volatile Thread verificationThread;
  private final AtomicBoolean shutdownRequested = new AtomicBoolean(false);
  private final AtomicBoolean shutdownComplete = new AtomicBoolean(false);

  protected AbstractServer(ServerId.Type serverType, ConfigOpts opts,
      Function<SiteConfiguration,ServerContext> serverContextFactory, String[] args) {
    this.applicationName = serverType.name();
    opts.parseArgs(applicationName, args);
    var siteConfig = opts.getSiteConfiguration();
    this.hostname = siteConfig.get(Property.GENERAL_PROCESS_BIND_ADDRESS);
    this.resourceGroup = getResourceGroupPropertyValue(siteConfig);
    ClusterConfigParser.validateGroupNames(List.of(resourceGroup));
    SecurityUtil.serverLogin(siteConfig);
<<<<<<< HEAD
    context = new ServerContext(siteConfig);

    final String upgradePrepNode = context.getZooKeeperRoot() + Constants.ZPREPARE_FOR_UPGRADE;
    try {
      if (context.getZooSession().asReader().exists(upgradePrepNode)) {
        throw new IllegalStateException(
            "Instance has been prepared for upgrade, no servers can be started."
                + " To undo this state and abort upgrade preparations delete the zookeeper node: "
                + upgradePrepNode);
      }
    } catch (KeeperException | InterruptedException e) {
      throw new IllegalStateException(
          "Error checking for upgrade preparation node (" + upgradePrepNode + ") in zookeeper", e);
    }

=======
    context = serverContextFactory.apply(siteConfig);
>>>>>>> 0c79e44e
    log = LoggerFactory.getLogger(getClass());
    log.info("Version " + Constants.VERSION);
    log.info("Instance " + context.getInstanceID());
    context.init(applicationName);
    ClassLoaderUtil.initContextFactory(context.getConfiguration());
    TraceUtil.initializeTracer(context.getConfiguration());
    if (context.getSaslParams() != null) {
      // Server-side "client" check to make sure we're logged in as a user we expect to be
      context.enforceKerberosLogin();
    }
    final LowMemoryDetector lmd = context.getLowMemoryDetector();
    ScheduledFuture<?> future = context.getScheduledExecutor().scheduleWithFixedDelay(
        () -> lmd.logGCInfo(context.getConfiguration()), 0,
        lmd.getIntervalMillis(context.getConfiguration()), MILLISECONDS);
    ThreadPools.watchNonCriticalScheduledTask(future);
    processMetrics = new ProcessMetrics(context);
    idleReportingPeriodMillis =
        context.getConfiguration().getTimeInMillis(Property.GENERAL_IDLE_PROCESS_INTERVAL);
    switch (serverType) {
      case COMPACTOR:
        metricSource = MetricSource.COMPACTOR;
        break;
      case GARBAGE_COLLECTOR:
        metricSource = MetricSource.GARBAGE_COLLECTOR;
        break;
      case MANAGER:
        metricSource = MetricSource.MANAGER;
        break;
      case MONITOR:
        metricSource = null;
        break;
      case SCAN_SERVER:
        metricSource = MetricSource.SCAN_SERVER;
        break;
      case TABLET_SERVER:
        metricSource = MetricSource.TABLET_SERVER;
        break;
      default:
        throw new IllegalArgumentException("Unhandled server type: " + serverType);
    }
  }

  /**
   * Updates the idle status of the server to set the idle process metric. The server must be idle
   * for multiple calls over a specified period for the metric to reflect the idle state. If the
   * server is busy or the idle period hasn't started, it resets the idle tracking.
   *
   * @param isIdle whether the server is idle
   */
  protected void updateIdleStatus(boolean isIdle) {
    boolean shouldResetIdlePeriod = !isIdle || idleReportingPeriodMillis == 0;
    boolean hasIdlePeriodStarted = idlePeriodTimer != null;
    boolean hasExceededIdlePeriod =
        hasIdlePeriodStarted && idlePeriodTimer.hasElapsed(idleReportingPeriodMillis, MILLISECONDS);

    if (shouldResetIdlePeriod) {
      // Reset idle period and set idle metric to false
      idlePeriodTimer = null;
      processMetrics.setIdleValue(false);
    } else if (!hasIdlePeriodStarted) {
      // Start tracking idle period
      idlePeriodTimer = Timer.startNew();
    } else if (hasExceededIdlePeriod) {
      // Set idle metric to true and reset the start of the idle period
      processMetrics.setIdleValue(true);
      idlePeriodTimer = null;
    }
  }

  protected String getResourceGroupPropertyValue(SiteConfiguration conf) {
    return Constants.DEFAULT_RESOURCE_GROUP_NAME;
  }

  public String getResourceGroup() {
    return resourceGroup;
  }

  @Override
  public void gracefulShutdown(TCredentials credentials) {

    try {
      if (!context.getSecurityOperation().canPerformSystemActions(credentials)) {
        log.warn("Ignoring shutdown request, user " + credentials.getPrincipal()
            + " does not have the appropriate permissions.");
      }
    } catch (ThriftSecurityException e) {
      log.error(
          "Error trying to determine if user has permissions to shutdown server, ignoring request",
          e);
      return;
    }

    if (shutdownRequested.compareAndSet(false, true)) {
      // Don't interrupt the server thread, that will cause
      // IO operations to fail as the servers are finishing
      // their work.
      log.info("Graceful shutdown initiated.");
    } else {
      log.warn("Graceful shutdown previously requested.");
    }
  }

  public boolean isShutdownRequested() {
    return shutdownRequested.get();
  }

  public AtomicBoolean getShutdownComplete() {
    return shutdownComplete;
  }

  /**
   * Run this server in a main thread. The server's run method should set up the server, then wait
   * on isShutdownRequested() to return false, like so:
   *
   * <pre>
   * public void run() {
   *   // setup server and start threads
   *   while (!isShutdownRequested()) {
   *     if (Thread.currentThread().isInterrupted()) {
   *       LOG.info("Server process thread has been interrupted, shutting down");
   *       break;
   *     }
   *     try {
   *       // sleep or other things
   *     } catch (InterruptedException e) {
   *       gracefulShutdown();
   *     }
   *   }
   *   // shut down server
   *   getShutdownComplete().set(true);
   *   ServiceLock.unlock(serverLock);
   * }
   * </pre>
   */
  public void runServer() throws Exception {
    final AtomicReference<Throwable> err = new AtomicReference<>();
    serverThread = new Thread(TraceUtil.wrap(this), applicationName);
    serverThread.setUncaughtExceptionHandler((thread, exception) -> err.set(exception));
    serverThread.start();
    serverThread.join();
    if (verificationThread != null) {
      verificationThread.interrupt();
      verificationThread.join();
    }
    log.info(getClass().getSimpleName() + " process shut down.");
    Throwable thrown = err.get();
    if (thrown != null) {
      if (thrown instanceof Error) {
        throw (Error) thrown;
      }
      if (thrown instanceof Exception) {
        throw (Exception) thrown;
      }
      throw new IllegalStateException("Weird throwable type thrown", thrown);
    }
  }

  /**
   * Called
   */
  @Override
  public void registerMetrics(MeterRegistry registry) {
    // makes mocking subclasses easier
    if (processMetrics != null) {
      processMetrics.registerMetrics(registry);
    }
    getContext().setMeterRegistry(registry);
  }

  public String getHostname() {
    return hostname;
  }

  public void setHostname(HostAndPort address) {
    hostname = address.toString();
  }

  public ServerContext getContext() {
    return context;
  }

  public AccumuloConfiguration getConfiguration() {
    return getContext().getConfiguration();
  }

  public String getApplicationName() {
    return applicationName;
  }

  @Override
  public MetricResponse getMetrics(TInfo tinfo, TCredentials credentials) throws TException {

    if (!context.getSecurityOperation().authenticateUser(credentials, credentials)) {
      throw new ThriftSecurityException(credentials.getPrincipal(),
          SecurityErrorCode.PERMISSION_DENIED);
    }

    final FlatBufferBuilder builder = new FlatBufferBuilder(1024);
    final MetricResponseWrapper response = new MetricResponseWrapper(builder);

    if (getHostname().startsWith(Property.GENERAL_PROCESS_BIND_ADDRESS.getDefaultValue())) {
      log.error("Host is not set, this should have been done after starting the Thrift service.");
      return response;
    }

    if (metricSource == null) {
      // Metrics not reported for Monitor type
      return response;
    }

    response.setServerType(metricSource);
    response.setServer(getHostname());
    response.setResourceGroup(getResourceGroup());
    response.setTimestamp(System.currentTimeMillis());

    if (context.getMetricsInfo().isMetricsEnabled()) {
      Metrics.globalRegistry.getMeters().forEach(m -> {
        if (m.getId().getName().startsWith("accumulo.")) {
          m.match(response::writeMeter, response::writeMeter, response::writeTimer,
              response::writeDistributionSummary, response::writeLongTaskTimer,
              response::writeMeter, response::writeMeter, response::writeFunctionTimer,
              response::writeMeter);
        }
      });
    }

    builder.clear();
    return response;
  }

  /**
   * Get the ServiceLock for this server process. May return null if called before the lock is
   * acquired.
   *
   * @return lock ServiceLock or null
   */
  public abstract ServiceLock getLock();

  public void startServiceLockVerificationThread() {
    Preconditions.checkState(verificationThread == null,
        "verification thread not null, startServiceLockVerificationThread likely called twice");
    Preconditions.checkState(serverThread != null,
        "server thread is null, no server process is running");
    final long interval =
        getConfiguration().getTimeInMillis(Property.GENERAL_SERVER_LOCK_VERIFICATION_INTERVAL);
    if (interval > 0) {
      verificationThread = Threads.createThread("service-lock-verification-thread",
          OptionalInt.of(Thread.NORM_PRIORITY + 1), () -> {
            while (serverThread.isAlive()) {
              ServiceLock lock = getLock();
              try {
                log.trace(
                    "ServiceLockVerificationThread - checking ServiceLock existence in ZooKeeper");
                if (lock != null && !lock.verifyLockAtSource()) {
                  Halt.halt("Lock verification thread could not find lock", -1);
                }
                // Need to sleep, not yield when the thread priority is greater than NORM_PRIORITY
                // so that this thread does not get immediately rescheduled.
                log.trace(
                    "ServiceLockVerificationThread - ServiceLock exists in ZooKeeper, sleeping for {}ms",
                    interval);
                Thread.sleep(interval);
              } catch (InterruptedException e) {
                if (serverThread.isAlive()) {
                  // throw an Error, which will cause this process to be terminated
                  throw new Error("Sleep interrupted in ServiceLock verification thread");
                }
              }
            }
          });
      verificationThread.start();
    } else {
      log.info("ServiceLockVerificationThread not started as "
          + Property.GENERAL_SERVER_LOCK_VERIFICATION_INTERVAL.getKey() + " is zero");
    }
  }

  @Override
  public void close() {}

  protected void waitForUpgrade() throws InterruptedException {
    while (AccumuloDataVersion.getCurrentVersion(getContext()) < AccumuloDataVersion.get()) {
      log.info("Waiting for upgrade to complete.");
      Thread.sleep(1000);
    }
  }

}<|MERGE_RESOLUTION|>--- conflicted
+++ resolved
@@ -53,11 +53,8 @@
 import org.apache.accumulo.server.metrics.MetricResponseWrapper;
 import org.apache.accumulo.server.metrics.ProcessMetrics;
 import org.apache.accumulo.server.security.SecurityUtil;
-<<<<<<< HEAD
+import org.apache.thrift.TException;
 import org.apache.zookeeper.KeeperException;
-=======
-import org.apache.thrift.TException;
->>>>>>> 0c79e44e
 import org.slf4j.Logger;
 import org.slf4j.LoggerFactory;
 
@@ -94,8 +91,7 @@
     this.resourceGroup = getResourceGroupPropertyValue(siteConfig);
     ClusterConfigParser.validateGroupNames(List.of(resourceGroup));
     SecurityUtil.serverLogin(siteConfig);
-<<<<<<< HEAD
-    context = new ServerContext(siteConfig);
+    context = serverContextFactory.apply(siteConfig);
 
     final String upgradePrepNode = context.getZooKeeperRoot() + Constants.ZPREPARE_FOR_UPGRADE;
     try {
@@ -110,9 +106,6 @@
           "Error checking for upgrade preparation node (" + upgradePrepNode + ") in zookeeper", e);
     }
 
-=======
-    context = serverContextFactory.apply(siteConfig);
->>>>>>> 0c79e44e
     log = LoggerFactory.getLogger(getClass());
     log.info("Version " + Constants.VERSION);
     log.info("Instance " + context.getInstanceID());
