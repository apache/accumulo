--- conflicted
+++ resolved
@@ -37,13 +37,8 @@
 import org.slf4j.Logger;
 import org.slf4j.LoggerFactory;
 
-<<<<<<< HEAD
-import io.micrometer.core.instrument.Gauge;
-import io.micrometer.core.instrument.MeterRegistry;
-=======
 import io.micrometer.core.instrument.MeterRegistry;
 import io.micrometer.core.instrument.Metrics;
->>>>>>> 8e364df2
 
 public abstract class AbstractServer implements AutoCloseable, MetricsProducer, Runnable {
 
@@ -51,11 +46,7 @@
   protected final String applicationName;
   private final String hostname;
 
-<<<<<<< HEAD
-  private Gauge lowMemoryMetricGuage = null;
-=======
   private final ProcessMetrics processMetrics;
->>>>>>> 8e364df2
 
   protected AbstractServer(String appName, ConfigOpts opts, String[] args) {
     this.applicationName = appName;
@@ -64,11 +55,7 @@
     this.hostname = siteConfig.get(Property.GENERAL_PROCESS_BIND_ADDRESS);
     SecurityUtil.serverLogin(siteConfig);
     context = new ServerContext(siteConfig);
-<<<<<<< HEAD
-    Logger log = LoggerFactory.getLogger(getClass().getName());
-=======
     Logger log = LoggerFactory.getLogger(getClass());
->>>>>>> 8e364df2
     log.info("Version " + Constants.VERSION);
     log.info("Instance " + context.getInstanceID());
     context.init(appName);
@@ -83,11 +70,7 @@
         () -> lmd.logGCInfo(context.getConfiguration()), 0,
         lmd.getIntervalMillis(context.getConfiguration()), TimeUnit.MILLISECONDS);
     ThreadPools.watchNonCriticalScheduledTask(future);
-<<<<<<< HEAD
-    MetricsUtil.initializeProducers(this);
-=======
     processMetrics = new ProcessMetrics(context);
->>>>>>> 8e364df2
   }
 
   /**
@@ -113,29 +96,12 @@
 
   @Override
   public void registerMetrics(MeterRegistry registry) {
-<<<<<<< HEAD
-    lowMemoryMetricGuage =
-        Gauge
-            .builder(METRICS_APP_PREFIX + applicationName + "." + hostname + "."
-                + METRICS_APP_LOW_MEMORY, this, this::lowMemDetected)
-            .description(
-                "reports 1 when process memory usage is above threshold, 0 when memory is okay") // optional
-            .register(registry);
-  }
-
-  private int lowMemDetected(AbstractServer abstractServer) {
-    if (abstractServer.context.getLowMemoryDetector().isRunningLowOnMemory()) {
-      return 1;
-    }
-    return 0;
-=======
     processMetrics.registerMetrics(registry);
   }
 
-  public void intServiceMetrics(MetricsProducer... producers) {
+  public void initServerMetrics(MetricsProducer... producers) {
     registerMetrics(Metrics.globalRegistry);
     MetricsUtil.initializeProducers(producers);
->>>>>>> 8e364df2
   }
 
   public String getHostname() {
