/*
 * Licensed to the Apache Software Foundation (ASF) under one
 * or more contributor license agreements.  See the NOTICE file
 * distributed with this work for additional information
 * regarding copyright ownership.  The ASF licenses this file
 * to you under the Apache License, Version 2.0 (the
 * "License"); you may not use this file except in compliance
 * with the License.  You may obtain a copy of the License at
 *
 *   http://www.apache.org/licenses/LICENSE-2.0
 *
 * Unless required by applicable law or agreed to in writing,
 * software distributed under the License is distributed on an
 * "AS IS" BASIS, WITHOUT WARRANTIES OR CONDITIONS OF ANY
 * KIND, either express or implied.  See the License for the
 * specific language governing permissions and limitations
 * under the License.
 */
package org.apache.accumulo.server;

import java.util.Objects;
import java.util.concurrent.atomic.AtomicReference;

import org.apache.accumulo.core.Constants;
import org.apache.accumulo.core.classloader.ClassLoaderUtil;
import org.apache.accumulo.core.conf.AccumuloConfiguration;
import org.apache.accumulo.core.metrics.MetricsUtil;
import org.apache.accumulo.core.trace.TraceUtil;
import org.apache.accumulo.server.security.SecurityUtil;
import org.slf4j.Logger;
import org.slf4j.LoggerFactory;

import io.opentelemetry.context.Context;

public abstract class AbstractServer implements AutoCloseable, Runnable {

  private final ServerContext context;
  protected final String applicationName;
  private final String hostname;
  private final Logger log;

  protected AbstractServer(String appName, ServerOpts opts, String[] args) {
    this.log = LoggerFactory.getLogger(getClass().getName());
    this.applicationName = appName;
    opts.parseArgs(appName, args);
    this.hostname = Objects.requireNonNull(opts.getAddress());
    var siteConfig = opts.getSiteConfiguration();
    SecurityUtil.serverLogin(siteConfig);
    context = new ServerContext(siteConfig);
    log.info("Version " + Constants.VERSION);
    log.info("Instance " + context.getInstanceID());
    context.init(appName);
    ClassLoaderUtil.initContextFactory(context.getConfiguration());
<<<<<<< HEAD
    this.metricsSystem = Metrics.initSystem(getClass().getSimpleName());
    try {
      TraceUtil.initializeTracer(context.getConfiguration());
    } catch (Exception e) {
      log.error("Error initializing tracing", e);
    }
=======
    TraceUtil.enableServerTraces(hostname, appName, context.getConfiguration());
>>>>>>> b5ca1580
    if (context.getSaslParams() != null) {
      // Server-side "client" check to make sure we're logged in as a user we expect to be
      context.enforceKerberosLogin();
    }
  }

  /**
   * Run this server in a main thread
   */
  public void runServer() throws Exception {
    final AtomicReference<Throwable> err = new AtomicReference<>();
    Thread service = new Thread(Context.current().wrap(this), applicationName);
    service.setUncaughtExceptionHandler((thread, exception) -> {
      err.set(exception);
    });
    service.start();
    service.join();
    Throwable thrown = err.get();
    if (thrown != null) {
      if (thrown instanceof Error) {
        throw (Error) thrown;
      }
      if (thrown instanceof Exception) {
        throw (Exception) thrown;
      }
      throw new RuntimeException("Weird throwable type thrown", thrown);
    }
  }

  public String getHostname() {
    return hostname;
  }

  public ServerContext getContext() {
    return context;
  }

  public AccumuloConfiguration getConfiguration() {
    return getContext().getConfiguration();
  }

  @Override
<<<<<<< HEAD
  public void close() {}
=======
  public void close() {
    TraceUtil.disable();
    MetricsUtil.close();
  }
>>>>>>> b5ca1580

}<|MERGE_RESOLUTION|>--- conflicted
+++ resolved
@@ -51,16 +51,11 @@
     log.info("Instance " + context.getInstanceID());
     context.init(appName);
     ClassLoaderUtil.initContextFactory(context.getConfiguration());
-<<<<<<< HEAD
-    this.metricsSystem = Metrics.initSystem(getClass().getSimpleName());
     try {
       TraceUtil.initializeTracer(context.getConfiguration());
     } catch (Exception e) {
       log.error("Error initializing tracing", e);
     }
-=======
-    TraceUtil.enableServerTraces(hostname, appName, context.getConfiguration());
->>>>>>> b5ca1580
     if (context.getSaslParams() != null) {
       // Server-side "client" check to make sure we're logged in as a user we expect to be
       context.enforceKerberosLogin();
@@ -103,13 +98,8 @@
   }
 
   @Override
-<<<<<<< HEAD
-  public void close() {}
-=======
   public void close() {
-    TraceUtil.disable();
     MetricsUtil.close();
   }
->>>>>>> b5ca1580
 
 }