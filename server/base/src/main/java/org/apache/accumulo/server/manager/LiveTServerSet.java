/*
 * Licensed to the Apache Software Foundation (ASF) under one
 * or more contributor license agreements.  See the NOTICE file
 * distributed with this work for additional information
 * regarding copyright ownership.  The ASF licenses this file
 * to you under the Apache License, Version 2.0 (the
 * "License"); you may not use this file except in compliance
 * with the License.  You may obtain a copy of the License at
 *
 *   https://www.apache.org/licenses/LICENSE-2.0
 *
 * Unless required by applicable law or agreed to in writing,
 * software distributed under the License is distributed on an
 * "AS IS" BASIS, WITHOUT WARRANTIES OR CONDITIONS OF ANY
 * KIND, either express or implied.  See the License for the
 * specific language governing permissions and limitations
 * under the License.
 */
package org.apache.accumulo.server.manager;

import static java.util.concurrent.TimeUnit.MINUTES;
import static org.apache.accumulo.core.fate.zookeeper.ZooUtil.NodeMissingPolicy.SKIP;

import java.nio.ByteBuffer;
import java.util.Collections;
import java.util.HashMap;
import java.util.HashSet;
import java.util.Map;
import java.util.Map.Entry;
import java.util.Optional;
import java.util.Set;
import java.util.concurrent.ConcurrentHashMap;
import java.util.concurrent.TimeUnit;

import org.apache.accumulo.core.Constants;
import org.apache.accumulo.core.clientImpl.thrift.ThriftSecurityException;
import org.apache.accumulo.core.data.TableId;
import org.apache.accumulo.core.dataImpl.KeyExtent;
import org.apache.accumulo.core.lock.ServiceLock;
import org.apache.accumulo.core.lock.ServiceLockData;
import org.apache.accumulo.core.lock.ServiceLockPaths;
import org.apache.accumulo.core.lock.ServiceLockPaths.AddressSelector;
import org.apache.accumulo.core.lock.ServiceLockPaths.ResourceGroupPredicate;
import org.apache.accumulo.core.lock.ServiceLockPaths.ServiceLockPath;
import org.apache.accumulo.core.manager.thrift.TabletServerStatus;
import org.apache.accumulo.core.metadata.TServerInstance;
import org.apache.accumulo.core.rpc.ThriftUtil;
import org.apache.accumulo.core.rpc.clients.ThriftClientTypes;
import org.apache.accumulo.core.tablet.thrift.TUnloadTabletGoal;
import org.apache.accumulo.core.tablet.thrift.TabletManagementClientService;
import org.apache.accumulo.core.tabletserver.thrift.TabletServerClientService;
import org.apache.accumulo.core.trace.TraceUtil;
import org.apache.accumulo.core.util.AddressUtil;
import org.apache.accumulo.core.util.Halt;
import org.apache.accumulo.core.util.threads.ThreadPools;
import org.apache.accumulo.core.zookeeper.ZcStat;
import org.apache.accumulo.core.zookeeper.ZooCache.ZooCacheWatcher;
import org.apache.accumulo.server.ServerContext;
import org.apache.commons.lang3.StringUtils;
import org.apache.thrift.TException;
import org.apache.thrift.transport.TTransport;
import org.apache.zookeeper.KeeperException;
import org.apache.zookeeper.KeeperException.NotEmptyException;
import org.apache.zookeeper.WatchedEvent;
import org.slf4j.Logger;
import org.slf4j.LoggerFactory;

import com.google.common.annotations.VisibleForTesting;
import com.google.common.net.HostAndPort;

public class LiveTServerSet implements ZooCacheWatcher {

  public interface Listener {
    void update(LiveTServerSet current, Set<TServerInstance> deleted, Set<TServerInstance> added);
  }

  private static final Logger log = LoggerFactory.getLogger(LiveTServerSet.class);

  private final Listener cback;
  private final ServerContext context;

  public class TServerConnection {
    private final HostAndPort address;

    public TServerConnection(HostAndPort addr) {
      address = addr;
    }

    public HostAndPort getAddress() {
      return address;
    }

    private String lockString(ServiceLock mlock) {
      return mlock.getLockID().serialize();
    }

    private void loadTablet(TabletManagementClientService.Client client, ServiceLock lock,
        KeyExtent extent) throws TException {
      client.loadTablet(TraceUtil.traceInfo(), context.rpcCreds(), lockString(lock),
          extent.toThrift());
    }

    public void assignTablet(ServiceLock lock, KeyExtent extent) throws TException {
      if (extent.isMeta()) {
        // see ACCUMULO-3597
        try (TTransport transport = ThriftUtil.createTransport(address, context)) {
          TabletManagementClientService.Client client =
              ThriftUtil.createClient(ThriftClientTypes.TABLET_MGMT, transport);
          loadTablet(client, lock, extent);
        }
      } else {
        TabletManagementClientService.Client client =
            ThriftUtil.getClient(ThriftClientTypes.TABLET_MGMT, address, context);
        try {
          loadTablet(client, lock, extent);
        } finally {
          ThriftUtil.returnClient(client, context);
        }
      }
    }

    public void unloadTablet(ServiceLock lock, KeyExtent extent, TUnloadTabletGoal goal,
        long requestTime) throws TException {
      TabletManagementClientService.Client client =
          ThriftUtil.getClient(ThriftClientTypes.TABLET_MGMT, address, context);
      try {
        client.unloadTablet(TraceUtil.traceInfo(), context.rpcCreds(), lockString(lock),
            extent.toThrift(), goal, requestTime);
      } finally {
        ThriftUtil.returnClient(client, context);
      }
    }

    public TabletServerStatus getTableMap(boolean usePooledConnection)
        throws TException, ThriftSecurityException {

      if (usePooledConnection) {
        throw new UnsupportedOperationException();
      }

      long start = System.currentTimeMillis();

      try (TTransport transport = ThriftUtil.createTransport(address, context)) {
        TabletServerClientService.Client client =
            ThriftUtil.createClient(ThriftClientTypes.TABLET_SERVER, transport);
        TabletServerStatus status =
            client.getTabletServerStatus(TraceUtil.traceInfo(), context.rpcCreds());
        if (status != null) {
          status.setResponseTime(System.currentTimeMillis() - start);
        }
        return status;
      }
    }

    public void halt(ServiceLock lock) throws TException, ThriftSecurityException {
      TabletServerClientService.Client client =
          ThriftUtil.getClient(ThriftClientTypes.TABLET_SERVER, address, context);
      try {
        client.halt(TraceUtil.traceInfo(), context.rpcCreds(), lockString(lock));
      } finally {
        ThriftUtil.returnClient(client, context);
      }
    }

    public void fastHalt(ServiceLock lock) throws TException {
      TabletServerClientService.Client client =
          ThriftUtil.getClient(ThriftClientTypes.TABLET_SERVER, address, context);
      try {
        client.fastHalt(TraceUtil.traceInfo(), context.rpcCreds(), lockString(lock));
      } finally {
        ThriftUtil.returnClient(client, context);
      }
    }

    public void flush(ServiceLock lock, TableId tableId, byte[] startRow, byte[] endRow)
        throws TException {
      TabletServerClientService.Client client =
          ThriftUtil.getClient(ThriftClientTypes.TABLET_SERVER, address, context);
      try {
        client.flush(TraceUtil.traceInfo(), context.rpcCreds(), lockString(lock),
            tableId.canonical(), startRow == null ? null : ByteBuffer.wrap(startRow),
            endRow == null ? null : ByteBuffer.wrap(endRow));
      } finally {
        ThriftUtil.returnClient(client, context);
      }
    }

  }

  static class TServerInfo {
    final TServerConnection connection;
    final TServerInstance instance;
    final String resourceGroup;

    TServerInfo(TServerInstance instance, TServerConnection connection, String resourceGroup) {
      this.connection = connection;
      this.instance = instance;
      this.resourceGroup = resourceGroup;
    }
  }

  // The set of active tservers with locks, indexed by their name in zookeeper. When the contents of
  // this map are modified, tServersSnapshot should be set to null.
  private final Map<String,TServerInfo> current = new HashMap<>();

  private LiveTServersSnapshot tServersSnapshot = null;

  private final ConcurrentHashMap<String,TServerInfo> serversShuttingDown =
      new ConcurrentHashMap<>();

  // The set of entries in zookeeper without locks, and the first time each was noticed
  private final Map<ServiceLockPath,Long> locklessServers = new HashMap<>();

  public LiveTServerSet(ServerContext context, Listener cback) {
    this.cback = cback;
    this.context = context;
    this.context.getZooCache().addZooCacheWatcher(this);
  }

  public synchronized void startListeningForTabletServerChanges() {
    scanServers();

    ThreadPools.watchCriticalScheduledTask(this.context.getScheduledExecutor()
        .scheduleWithFixedDelay(this::scanServers, 5000, 5000, TimeUnit.MILLISECONDS));
  }

  public void tabletServerShuttingDown(String server) {

    TServerInfo info = null;
    synchronized (this) {
      info = current.get(server);
    }
    if (info != null) {
      serversShuttingDown.put(server, info);
    } else {
      log.info("Tablet Server reported it's shutting down, but not in list of current servers");
    }
  }

  public synchronized void scanServers() {
    try {
      final Set<TServerInstance> updates = new HashSet<>();
      final Set<TServerInstance> doomed = new HashSet<>();
      final Set<ServiceLockPath> tservers =
          context.getServerPaths().getTabletServer(rg -> true, AddressSelector.all(), false);

      locklessServers.keySet().retainAll(tservers);

      for (ServiceLockPath tserverPath : tservers) {
        checkServer(updates, doomed, tserverPath);
      }

      this.cback.update(this, doomed, updates);
    } catch (Exception ex) {
      log.error("{}", ex.getMessage(), ex);
    }
  }

  private void deleteServerNode(String serverNode) throws InterruptedException, KeeperException {
    try {
      context.getZooSession().asReaderWriter().delete(serverNode);
    } catch (NotEmptyException ex) {
      // acceptable race condition:
      // tserver created the lock under this server's node after our last check
      // we'll see it at the next check
    }
  }

  private synchronized void checkServer(final Set<TServerInstance> updates,
      final Set<TServerInstance> doomed, final ServiceLockPath tserverPath)
      throws InterruptedException, KeeperException {

    // invalidate the snapshot forcing it to be recomputed the next time its requested
    tServersSnapshot = null;

    final TServerInfo info = current.get(tserverPath.getServer());

    ZcStat stat = new ZcStat();
    Optional<ServiceLockData> sld =
        ServiceLock.getLockData(context.getZooCache(), tserverPath, stat);

    if (sld.isEmpty()) {
      log.trace("lock does not exist for server: {}", tserverPath.getServer());
      if (info != null) {
        doomed.add(info.instance);
        current.remove(tserverPath.getServer());
        serversShuttingDown.remove(tserverPath.toString());
        log.trace("removed {} from current set and adding to doomed list", tserverPath.getServer());
      }

      Long firstSeen = locklessServers.get(tserverPath);
      if (firstSeen == null) {
        locklessServers.put(tserverPath, System.currentTimeMillis());
        log.trace("first seen, added {} to list of lockless servers", tserverPath.getServer());
      } else if (System.currentTimeMillis() - firstSeen > MINUTES.toMillis(10)) {
        deleteServerNode(tserverPath.toString());
        locklessServers.remove(tserverPath);
        log.trace(
            "deleted zookeeper node for server: {}, has been without lock for over 10 minutes",
            tserverPath.getServer());
      }
    } else {
      log.trace("Lock exists for server: {}, adding to current set", tserverPath.getServer());
      locklessServers.remove(tserverPath);
      HostAndPort address = sld.orElseThrow().getAddress(ServiceLockData.ThriftService.TSERV);
      String resourceGroup = sld.orElseThrow().getGroup(ServiceLockData.ThriftService.TSERV);
      TServerInstance instance = new TServerInstance(address, stat.getEphemeralOwner());

      if (info == null) {
        updates.add(instance);
        TServerInfo tServerInfo =
            new TServerInfo(instance, new TServerConnection(address), resourceGroup);
        current.put(tserverPath.getServer(), tServerInfo);
      } else if (!info.instance.equals(instance)) {
        doomed.add(info.instance);
        updates.add(instance);
        TServerInfo tServerInfo =
            new TServerInfo(instance, new TServerConnection(address), resourceGroup);
        current.put(tserverPath.getServer(), tServerInfo);
      }
    }
  }

  @Override
  public void accept(WatchedEvent event) {

    log.trace("Received event: {}", event);
    // its important that these event are propagated by ZooCache, because this ensures when reading
    // zoocache that is has already processed the event and cleared
    // relevant nodes before code below reads from zoocache
    if (event.getPath() != null && event.getPath().startsWith(Constants.ZTSERVERS)) {
      if (event.getPath().equals(Constants.ZTSERVERS)) {
        scanServers();
      } else if (event.getPath().contains(Constants.ZTSERVERS)) {
        // It's possible that the path contains more than the tserver address, it
        // could contain it's children. We need to fix the path before parsing it
        // path should be: Constants.ZTSERVERS + "/" + resourceGroup + "/" address
        String pathToUse = null;
        String remaining = event.getPath().substring(Constants.ZTSERVERS.length() + 1);
        int numSlashes = StringUtils.countMatches(remaining, '/');
        if (numSlashes == 1) {
          // event path is the server
          pathToUse = event.getPath();
        } else if (numSlashes > 1) {
          // event path is the children of the server, maybe zlock
          int idx = remaining.indexOf("/");
          String rg = remaining.substring(0, idx);
          String server = remaining.substring(idx + 1, remaining.indexOf("/", idx + 1));
          pathToUse = Constants.ZTSERVERS + "/" + rg + "/" + server;
        } else {
          // malformed path
          pathToUse = null;
          log.debug("Received event for path that can't be parsed, path: " + event.getPath());
        }
        if (pathToUse != null) {
          try {
            final ServiceLockPath slp =
                ServiceLockPaths.parse(Optional.of(Constants.ZTSERVERS), pathToUse);
            if (slp.getType().equals(Constants.ZTSERVERS)) {
              try {
                log.trace("Processing event for server: {}", slp.toString());
                final Set<TServerInstance> updates = new HashSet<>();
                final Set<TServerInstance> doomed = new HashSet<>();
                checkServer(updates, doomed, slp);
                this.cback.update(this, doomed, updates);
              } catch (Exception ex) {
                log.error("Error processing event for tserver: " + slp.toString(), ex);
              }
            }
          } catch (IllegalArgumentException e) {
            log.debug("Received event for path that can't be parsed, path: {} pathToUse:{} ",
                event.getPath(), pathToUse);
          }
        }
      } else {
        // we don't care about other paths
      }
    }

  }

  public synchronized TServerConnection getConnection(TServerInstance server) {
    if (server == null) {
      return null;
    }
    TServerInfo tServerInfo = getSnapshot().tserversInfo.get(server);
    if (tServerInfo == null) {
      return null;
    }
    return tServerInfo.connection;
  }

  public synchronized String getResourceGroup(TServerInstance server) {
    if (server == null) {
      return null;
    }
    TServerInfo tServerInfo = getSnapshot().tserversInfo.get(server);
    if (tServerInfo == null) {
      return null;
    }
    return tServerInfo.resourceGroup;
  }

  public static class LiveTServersSnapshot {
    private final Set<TServerInstance> tservers;
    private final Map<String,Set<TServerInstance>> tserverGroups;

    // TServerInfo is only for internal use, so this field is private w/o a getter.
    private final Map<TServerInstance,TServerInfo> tserversInfo;

    @VisibleForTesting
    public LiveTServersSnapshot(Set<TServerInstance> currentServers,
        Map<String,Set<TServerInstance>> serverGroups) {
      this.tserversInfo = null;
      this.tservers = Set.copyOf(currentServers);
      Map<String,Set<TServerInstance>> copy = new HashMap<>();
      serverGroups.forEach((k, v) -> copy.put(k, Set.copyOf(v)));
      this.tserverGroups = Collections.unmodifiableMap(copy);
    }

    public LiveTServersSnapshot(Map<TServerInstance,TServerInfo> currentServers,
        Map<String,Set<TServerInstance>> serverGroups) {
      this.tserversInfo = Map.copyOf(currentServers);
      this.tservers = this.tserversInfo.keySet();
      Map<String,Set<TServerInstance>> copy = new HashMap<>();
      serverGroups.forEach((k, v) -> copy.put(k, Set.copyOf(v)));
      this.tserverGroups = Collections.unmodifiableMap(copy);
    }

    public Set<TServerInstance> getTservers() {
      return tservers;
    }

    public Map<String,Set<TServerInstance>> getTserverGroups() {
      return tserverGroups;
    }
  }

  public synchronized LiveTServersSnapshot getSnapshot() {
    if (tServersSnapshot == null) {
      HashMap<TServerInstance,TServerInfo> tServerInstances = new HashMap<>();
      Map<String,Set<TServerInstance>> tserversGroups = new HashMap<>();
      current.values().forEach(tServerInfo -> {
        tServerInstances.put(tServerInfo.instance, tServerInfo);
        tserversGroups.computeIfAbsent(tServerInfo.resourceGroup, rg -> new HashSet<>())
            .add(tServerInfo.instance);
      });
      tServersSnapshot = new LiveTServersSnapshot(tServerInstances, tserversGroups);
    }
    return tServersSnapshot;
  }

  public synchronized Set<TServerInstance> getCurrentServers() {
    Set<TServerInstance> current = new HashSet<>(getSnapshot().getTservers());
    serversShuttingDown.values().forEach(tsi -> current.remove(tsi.instance));
    return current;
  }

  public synchronized int size() {
    return current.size();
  }

  public synchronized TServerInstance find(String tabletServer) {
    return find(current, tabletServer);
  }

  TServerInstance find(Map<String,TServerInfo> servers, String tabletServer) {
    HostAndPort addr;
    String sessionId = null;
    if (tabletServer.charAt(tabletServer.length() - 1) == ']') {
      int index = tabletServer.indexOf('[');
      if (index == -1) {
        throw new IllegalArgumentException("Could not parse tabletserver '" + tabletServer + "'");
      }
      addr = AddressUtil.parseAddress(tabletServer.substring(0, index));
      // Strip off the last bracket
      sessionId = tabletServer.substring(index + 1, tabletServer.length() - 1);
    } else {
      addr = AddressUtil.parseAddress(tabletServer);
    }
    for (Entry<String,TServerInfo> entry : servers.entrySet()) {
      if (entry.getValue().instance.getHostAndPort().equals(addr)) {
        // Return the instance if we have no desired session ID, or we match the desired session ID
        if (sessionId == null || sessionId.equals(entry.getValue().instance.getSession())) {
          return entry.getValue().instance;
        }
      }
    }
    return null;
  }

  public synchronized void remove(TServerInstance server) {

    // invalidate the snapshot forcing it to be recomputed the next time its requested
    tServersSnapshot = null;

    Optional<String> resourceGroup = Optional.empty();
    Optional<HostAndPort> address = Optional.empty();
    for (Entry<String,TServerInfo> entry : current.entrySet()) {
      if (entry.getValue().instance.equals(server)) {
        address = Optional.of(HostAndPort.fromString(entry.getKey()));
        resourceGroup = Optional.of(entry.getValue().resourceGroup);
        break;
      }
    }
    if (resourceGroup.isEmpty() || address.isEmpty()) {
      return;
    }
<<<<<<< HEAD
    current.remove(address.orElseThrow().toString());

    ResourceGroupPredicate rgPredicate = resourceGroup.map(rg -> {
      ResourceGroupPredicate rgp = rg2 -> rg.equals(rg2);
      return rgp;
    }).orElse(rg -> true);
    AddressSelector addrPredicate =
        address.map(AddressSelector::exact).orElse(AddressSelector.all());
    Set<ServiceLockPath> paths =
        context.getServerPaths().getTabletServer(rgPredicate, addrPredicate, false);
    if (paths.isEmpty() || paths.size() > 1) {
      log.error("Zero or many zookeeper entries match input arguments.");
    } else {
      ServiceLockPath slp = paths.iterator().next();
      log.info("Removing zookeeper lock for {}", slp);
      try {
        context.getZooSession().asReaderWriter().recursiveDelete(slp.toString(), SKIP);
      } catch (Exception e) {
        String msg = "error removing tablet server lock";
        // ACCUMULO-3651 Changed level to error and added FATAL to message for slf4j compatibility
        log.error("FATAL: {}", msg, e);
        Halt.halt(msg, -1);
      }
      context.getZooCache().clear(slp.toString());
=======
    current.remove(zPath);
    currentInstances.remove(server);

    log.info("Removing zookeeper lock for {}", server);
    String fullpath = context.getZooKeeperRoot() + Constants.ZTSERVERS + "/" + zPath;
    try {
      context.getZooReaderWriter().recursiveDelete(fullpath, SKIP);
    } catch (Exception e) {
      String msg = "error removing tablet server lock";
      Halt.halt(-1, msg, e);
>>>>>>> 041e4c16
    }
  }
}<|MERGE_RESOLUTION|>--- conflicted
+++ resolved
@@ -506,7 +506,6 @@
     if (resourceGroup.isEmpty() || address.isEmpty()) {
       return;
     }
-<<<<<<< HEAD
     current.remove(address.orElseThrow().toString());
 
     ResourceGroupPredicate rgPredicate = resourceGroup.map(rg -> {
@@ -525,24 +524,9 @@
       try {
         context.getZooSession().asReaderWriter().recursiveDelete(slp.toString(), SKIP);
       } catch (Exception e) {
-        String msg = "error removing tablet server lock";
-        // ACCUMULO-3651 Changed level to error and added FATAL to message for slf4j compatibility
-        log.error("FATAL: {}", msg, e);
-        Halt.halt(msg, -1);
+        Halt.halt(-1, "error removing tablet server lock", e);
       }
       context.getZooCache().clear(slp.toString());
-=======
-    current.remove(zPath);
-    currentInstances.remove(server);
-
-    log.info("Removing zookeeper lock for {}", server);
-    String fullpath = context.getZooKeeperRoot() + Constants.ZTSERVERS + "/" + zPath;
-    try {
-      context.getZooReaderWriter().recursiveDelete(fullpath, SKIP);
-    } catch (Exception e) {
-      String msg = "error removing tablet server lock";
-      Halt.halt(-1, msg, e);
->>>>>>> 041e4c16
     }
   }
 }