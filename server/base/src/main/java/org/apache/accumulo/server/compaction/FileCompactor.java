/*
 * Licensed to the Apache Software Foundation (ASF) under one
 * or more contributor license agreements.  See the NOTICE file
 * distributed with this work for additional information
 * regarding copyright ownership.  The ASF licenses this file
 * to you under the Apache License, Version 2.0 (the
 * "License"); you may not use this file except in compliance
 * with the License.  You may obtain a copy of the License at
 *
 *   https://www.apache.org/licenses/LICENSE-2.0
 *
 * Unless required by applicable law or agreed to in writing,
 * software distributed under the License is distributed on an
 * "AS IS" BASIS, WITHOUT WARRANTIES OR CONDITIONS OF ANY
 * KIND, either express or implied.  See the License for the
 * specific language governing permissions and limitations
 * under the License.
 */
package org.apache.accumulo.server.compaction;

import static java.util.concurrent.TimeUnit.MILLISECONDS;

import java.io.IOException;
import java.text.DateFormat;
import java.text.SimpleDateFormat;
import java.time.Duration;
import java.util.ArrayList;
import java.util.Collection;
import java.util.Collections;
import java.util.Date;
import java.util.EnumSet;
import java.util.HashSet;
import java.util.List;
import java.util.Map;
import java.util.Map.Entry;
import java.util.Set;
import java.util.concurrent.Callable;
import java.util.concurrent.atomic.AtomicBoolean;
import java.util.concurrent.atomic.AtomicInteger;
import java.util.concurrent.atomic.AtomicLong;
import java.util.concurrent.atomic.LongAdder;

import org.apache.accumulo.core.client.IteratorSetting;
import org.apache.accumulo.core.conf.AccumuloConfiguration;
import org.apache.accumulo.core.conf.ConfigurationTypeHelper;
import org.apache.accumulo.core.conf.Property;
import org.apache.accumulo.core.data.ByteSequence;
import org.apache.accumulo.core.data.Key;
import org.apache.accumulo.core.data.TableId;
import org.apache.accumulo.core.data.Value;
import org.apache.accumulo.core.dataImpl.KeyExtent;
import org.apache.accumulo.core.file.FileOperations;
import org.apache.accumulo.core.file.FileOperations.ReaderBuilder;
import org.apache.accumulo.core.file.FileOperations.WriterBuilder;
import org.apache.accumulo.core.file.FilePrefix;
import org.apache.accumulo.core.file.FileSKVIterator;
import org.apache.accumulo.core.file.FileSKVWriter;
import org.apache.accumulo.core.iterators.IteratorUtil;
import org.apache.accumulo.core.iterators.IteratorUtil.IteratorScope;
import org.apache.accumulo.core.iterators.SortedKeyValueIterator;
import org.apache.accumulo.core.iteratorsImpl.IteratorConfigUtil;
import org.apache.accumulo.core.iteratorsImpl.system.ColumnFamilySkippingIterator;
import org.apache.accumulo.core.iteratorsImpl.system.DeletingIterator;
import org.apache.accumulo.core.iteratorsImpl.system.InterruptibleIterator;
import org.apache.accumulo.core.iteratorsImpl.system.IterationInterruptedException;
import org.apache.accumulo.core.iteratorsImpl.system.MultiIterator;
import org.apache.accumulo.core.logging.TabletLogger;
import org.apache.accumulo.core.metadata.ReferencedTabletFile;
import org.apache.accumulo.core.metadata.StoredTabletFile;
import org.apache.accumulo.core.metadata.SystemTables;
import org.apache.accumulo.core.metadata.schema.DataFileValue;
import org.apache.accumulo.core.spi.crypto.CryptoService;
import org.apache.accumulo.core.tabletserver.thrift.TCompactionReason;
import org.apache.accumulo.core.trace.TraceUtil;
import org.apache.accumulo.core.util.LocalityGroupUtil;
import org.apache.accumulo.core.util.LocalityGroupUtil.LocalityGroupConfigurationError;
import org.apache.accumulo.core.util.Timer;
import org.apache.accumulo.server.ServerContext;
import org.apache.accumulo.server.fs.VolumeManager;
import org.apache.accumulo.server.iterators.SystemIteratorEnvironment;
import org.apache.accumulo.server.mem.LowMemoryDetector.DetectionScope;
import org.apache.accumulo.server.problems.ProblemReportingIterator;
import org.apache.hadoop.fs.FileSystem;
import org.slf4j.Logger;
import org.slf4j.LoggerFactory;

import com.google.common.base.Preconditions;
import com.google.common.collect.Collections2;

import io.opentelemetry.api.trace.Span;
import io.opentelemetry.context.Scope;

public class FileCompactor implements Callable<CompactionStats> {
  private static final Logger log = LoggerFactory.getLogger(FileCompactor.class);
  private static final AtomicLong nextCompactorID = new AtomicLong(0);

  public static class CompactionCanceledException extends Exception {
    private static final long serialVersionUID = 1L;
  }

  public interface CompactionEnv {

    boolean isCompactionEnabled();

    IteratorScope getIteratorScope();

    SystemIteratorEnvironment createIteratorEnv(ServerContext context,
        AccumuloConfiguration acuTableConf, TableId tableId);

    SortedKeyValueIterator<Key,Value> getMinCIterator();

    TCompactionReason getReason();
  }

  private final Map<StoredTabletFile,DataFileValue> filesToCompact;
  private final ReferencedTabletFile outputFile;
  private final boolean propagateDeletes;
  private final AccumuloConfiguration acuTableConf;
  private final CompactionEnv env;
  private final VolumeManager fs;
  protected final KeyExtent extent;
  private final List<IteratorSetting> iterators;
  private final CryptoService cryptoService;
  private final PausedCompactionMetrics metrics;

  // things to report
  private String currentLocalityGroup = "";
  private volatile Timer startTime;

  private final AtomicInteger timesPaused = new AtomicInteger(0);

  private final AtomicLong currentEntriesRead = new AtomicLong(0);
  private final AtomicLong currentEntriesWritten = new AtomicLong(0);

  // These track the cumulative count of entries (read and written) that has been recorded in
  // the global counts. Their purpose is to avoid double counting of metrics during the update of
  // global statistics.
  private final AtomicLong lastRecordedEntriesRead = new AtomicLong(0);
  private final AtomicLong lastRecordedEntriesWritten = new AtomicLong(0);

  private static final LongAdder totalEntriesRead = new LongAdder();
  private static final LongAdder totalEntriesWritten = new LongAdder();
  private static final Timer lastUpdateTime = Timer.startNew();

  private final DateFormat dateFormatter = new SimpleDateFormat("yyyy/MM/dd HH:mm:ss.SSS");

  // a unique id to identify a compactor
  private final long compactorID = nextCompactorID.getAndIncrement();
  private volatile Thread thread;
  private final ServerContext context;

  private final AtomicBoolean interruptFlag = new AtomicBoolean(false);

  public synchronized void interrupt() {
    interruptFlag.set(true);

    if (thread != null) {
      // Never want to interrupt the thread after clearThread was called as the thread could have
      // moved on to something completely different than the compaction. This method and clearThread
      // being synchronized and clearThread setting thread to null prevent this.
      thread.interrupt();
    }
  }

  private class ThreadClearer implements AutoCloseable {
    @Override
    public void close() throws InterruptedException {
      clearThread();
    }
  }

  private synchronized ThreadClearer setThread() {
    thread = Thread.currentThread();
    return new ThreadClearer();
  }

  private synchronized void clearThread() throws InterruptedException {
    Preconditions.checkState(thread == Thread.currentThread());
    thread = null;
    // If the thread was interrupted during compaction do not want to allow the thread to continue
    // w/ the interrupt status set as this could impact code unrelated to the compaction. For
    // internal compactions the thread will execute metadata update code after the compaction and
    // would not want the interrupt status set for that.
    if (Thread.interrupted()) {
      throw new InterruptedException();
    }
  }

  Thread getThread() {
    return thread;
  }

  public long getCompactorID() {
    return compactorID;
  }

  private synchronized void setLocalityGroup(String name) {
    this.currentLocalityGroup = name;
  }

  public synchronized String getCurrentLocalityGroup() {
    return currentLocalityGroup;
  }

  private void clearCurrentEntryCounts() {
    currentEntriesRead.set(0);
    currentEntriesWritten.set(0);
    timesPaused.set(0);
  }

  private void updateGlobalEntryCounts() {
    updateTotalEntries(currentEntriesRead, lastRecordedEntriesRead, totalEntriesRead);
    updateTotalEntries(currentEntriesWritten, lastRecordedEntriesWritten, totalEntriesWritten);
  }

  /**
   * Updates the total count of entries by adding the difference between the current count and the
   * last recorded count to the total.
   *
   * @param current The current count of entries
   * @param recorded The last recorded count of entries
   * @param total The total count to add the difference to
   */
  private void updateTotalEntries(AtomicLong current, AtomicLong recorded, LongAdder total) {
    long currentCount = current.get();
    long lastRecorded =
        recorded.getAndUpdate(recordedValue -> Math.max(recordedValue, currentCount));
    if (lastRecorded < currentCount) {
      total.add(currentCount - lastRecorded);
    }
  }

  /**
   * @return the total entries written by compactions over the lifetime of this process.
   */
  public static long getTotalEntriesWritten() {
    updateTotalEntries();
    return totalEntriesWritten.sum();
  }

  /**
   * @return the total entries read by compactions over the lifetime of this process.
   */
  public static long getTotalEntriesRead() {
    updateTotalEntries();
    return totalEntriesRead.sum();
  }

  /**
   * Updates total entries read and written for all currently running compactions. Compactions will
   * update the global stats when they finish. This can be called to update them sooner. This method
   * is rate limited, so it will not cause issues if called too frequently.
   */
  private static void updateTotalEntries() {
    if (!lastUpdateTime.hasElapsed(100, MILLISECONDS)) {
      return;
    }
    runningCompactions.forEach(FileCompactor::updateGlobalEntryCounts);
    lastUpdateTime.restart();
  }

  protected static final Set<FileCompactor> runningCompactions =
      Collections.synchronizedSet(new HashSet<>());

  public static List<CompactionInfo> getRunningCompactions() {
    ArrayList<CompactionInfo> compactions = new ArrayList<>();

    synchronized (runningCompactions) {
      for (FileCompactor compactor : runningCompactions) {
        compactions.add(new CompactionInfo(compactor));
      }
    }

    return compactions;
  }

  public FileCompactor(ServerContext context, KeyExtent extent,
      Map<StoredTabletFile,DataFileValue> files, ReferencedTabletFile outputFile,
      boolean propagateDeletes, CompactionEnv env, List<IteratorSetting> iterators,
      AccumuloConfiguration tableConfiguation, CryptoService cs, PausedCompactionMetrics metrics) {
    this.context = context;
    this.extent = extent;
    this.fs = context.getVolumeManager();
    this.acuTableConf = tableConfiguation;
    this.filesToCompact = files;
    this.outputFile = outputFile;
    this.propagateDeletes = propagateDeletes;
    this.env = env;
    this.iterators = iterators;
    this.cryptoService = cs;
    this.metrics = metrics;
  }

  public VolumeManager getVolumeManager() {
    return fs;
  }

  public KeyExtent getExtent() {
    return extent;
  }

  protected StoredTabletFile getOutputFile() {
    return outputFile.insert();
  }

  protected Map<String,Set<ByteSequence>> getLocalityGroups(AccumuloConfiguration acuTableConf)
      throws IOException {
    try {
      return LocalityGroupUtil.getLocalityGroups(acuTableConf);
    } catch (LocalityGroupConfigurationError e) {
      throw new IOException(e);
    }
  }

  @Override
  public CompactionStats call() throws IOException, CompactionCanceledException,
      InterruptedException, ReflectiveOperationException {

    FileSKVWriter mfw = null;

    CompactionStats majCStats = new CompactionStats();

    startTime = Timer.startNew();

    boolean remove = runningCompactions.add(this);

    String threadStartDate = dateFormatter.format(new Date());

    clearCurrentEntryCounts();

    String oldThreadName = Thread.currentThread().getName();
    String newThreadName =
        "MajC compacting " + extent + " started " + threadStartDate + " file: " + outputFile;
    Thread.currentThread().setName(newThreadName);
    // Use try w/ resources for clearing the thread instead of finally because clearing may throw an
    // exception. Java's handling of exceptions thrown in finally blocks is not good.
    try (var ignored = setThread()) {
      FileOperations fileFactory = FileOperations.getInstance();
      FileSystem ns = this.fs.getFileSystemByPath(outputFile.getPath());

      // Normally you would not want the DataNode to continue to
      // cache blocks in the page cache for compaction input files
      // as these files are normally marked for deletion after a
      // compaction occurs. However there can be cases where the
      // compaction input files will continue to be used, like in
      // the case of bulk import files which may be assigned to many
      // tablets and will still be needed until all of the tablets
      // have compacted, or in the case of cloned tables where one
      // of the tables has compacted the input file but the other
      // has not.
      final String dropCachePrefixProperty =
          acuTableConf.get(Property.TABLE_COMPACTION_INPUT_DROP_CACHE_BEHIND);
      final EnumSet<FilePrefix> dropCacheFileTypes =
          ConfigurationTypeHelper.getDropCacheBehindFilePrefixes(dropCachePrefixProperty);

      final boolean isMinC = env.getIteratorScope() == IteratorUtil.IteratorScope.minc;

      final boolean dropCacheBehindOutput =
          !SystemTables.ROOT.tableId().equals(this.extent.tableId())
              && !SystemTables.METADATA.tableId().equals(this.extent.tableId())
              && ((isMinC && acuTableConf.getBoolean(Property.TABLE_MINC_OUTPUT_DROP_CACHE))
                  || (!isMinC && acuTableConf.getBoolean(Property.TABLE_MAJC_OUTPUT_DROP_CACHE)));

<<<<<<< HEAD
      WriterBuilder outBuilder =
          fileFactory.newWriterBuilder().forFile(outputFile, ns, ns.getConf(), cryptoService)
              .withTableConfiguration(acuTableConf);
=======
      WriterBuilder outBuilder = fileFactory.newWriterBuilder().forTable(this.extent.tableId())
          .forFile(outputFile.getMetaInsert(), ns, ns.getConf(), cryptoService)
          .withTableConfiguration(acuTableConf).withRateLimiter(env.getWriteLimiter());
>>>>>>> 88abe226
      if (dropCacheBehindOutput) {
        outBuilder.dropCachesBehind();
      }
      mfw = outBuilder.build();

      Map<String,Set<ByteSequence>> lGroups = getLocalityGroups(acuTableConf);

      long t1 = System.currentTimeMillis();

      HashSet<ByteSequence> allColumnFamilies = new HashSet<>();

      if (mfw.supportsLocalityGroups()) {
        for (Entry<String,Set<ByteSequence>> entry : lGroups.entrySet()) {
          setLocalityGroup(entry.getKey());
          compactLocalityGroup(entry.getKey(), entry.getValue(), true, mfw, majCStats,
              dropCacheFileTypes);
          allColumnFamilies.addAll(entry.getValue());
        }
      }

      setLocalityGroup("");
      compactLocalityGroup(null, allColumnFamilies, false, mfw, majCStats, dropCacheFileTypes);

      long t2 = System.currentTimeMillis();

      FileSKVWriter mfwTmp = mfw;
      mfw = null; // set this to null so we do not try to close it again in finally if the close
                  // fails
      try {
        mfwTmp.close(); // if the close fails it will cause the compaction to fail
      } catch (IOException ex) {
        if (!fs.deleteRecursively(outputFile.getPath())) {
          if (fs.exists(outputFile.getPath())) {
            log.error("Unable to delete {}", outputFile);
          }
        }
        throw ex;
      }

      log.trace(String.format(
          "Compaction %s %,d read | %,d written | %,6d entries/sec"
              + " | %,6.3f secs | %,12d bytes | %9.3f byte/sec | %,d paused",
          extent, majCStats.getEntriesRead(), majCStats.getEntriesWritten(),
          (int) (majCStats.getEntriesRead() / ((t2 - t1) / 1000.0)), (t2 - t1) / 1000.0,
          mfwTmp.getLength(), mfwTmp.getLength() / ((t2 - t1) / 1000.0),
          majCStats.getTimesPaused()));

      majCStats.setFileSize(mfwTmp.getLength());
      return majCStats;
    } catch (CompactionCanceledException e) {
      log.debug("Compaction canceled {}", extent);
      throw e;
    } catch (IterationInterruptedException iie) {
      if (!env.isCompactionEnabled()) {
        log.debug("Compaction canceled {}", extent);
        throw new CompactionCanceledException();
      }
      log.debug("RFile interrupted {}", extent);
      throw iie;
    } catch (IOException | RuntimeException e) {
      Collection<String> inputFileNames =
          Collections2.transform(getFilesToCompact(), StoredTabletFile::getFileName);
      String outputFileName = outputFile.getFileName();
      log.error(
          "Compaction error. Compaction info: "
              + "extent: {}, input files: {}, output file: {}, iterators: {}, start date: {}",
          getExtent(), inputFileNames, outputFileName, getIterators(), threadStartDate, e);
      throw e;
    } finally {
      Thread.currentThread().setName(oldThreadName);
      if (remove) {
        runningCompactions.remove(this);
      }

      updateGlobalEntryCounts();

      try {
        if (mfw != null) {
          // compaction must not have finished successfully, so close its output file
          try {
            mfw.close();
          } finally {
            if (!fs.deleteRecursively(outputFile.getPath())) {
              if (fs.exists(outputFile.getPath())) {
                log.error("Unable to delete {}", outputFile);
              }
            }
          }
        }
      } catch (IOException | RuntimeException e) {
        /*
         * If compaction is enabled then the compaction didn't finish due to a real error condition
         * so log any errors on the output file close as a warning. However, if not enabled, then
         * the compaction was canceled due to something like tablet split, user cancellation, or
         * table deletion which is not an error so log any errors on output file close as a debug as
         * this may happen due to an InterruptedException thrown due to the cancellation.
         */
        if (env.isCompactionEnabled()) {
          log.warn("{}", e.getMessage(), e);
        } else {
          log.debug("{}", e.getMessage(), e);
        }
      }
    }
  }

  private List<SortedKeyValueIterator<Key,Value>> openMapDataFiles(
      ArrayList<FileSKVIterator> readers, EnumSet<FilePrefix> dropCacheFilePrefixes)
      throws IOException {

    List<SortedKeyValueIterator<Key,Value>> iters = new ArrayList<>(filesToCompact.size());

    for (StoredTabletFile dataFile : filesToCompact.keySet()) {
      try {

        FileOperations fileFactory = FileOperations.getInstance();
        FileSystem fs = this.fs.getFileSystemByPath(dataFile.getPath());
        FileSKVIterator reader;

        boolean dropCacheBehindCompactionInputFile = false;
        if (dropCacheFilePrefixes.containsAll(EnumSet.allOf(FilePrefix.class))) {
          dropCacheBehindCompactionInputFile = true;
        } else {
          FilePrefix type = FilePrefix.fromFileName(dataFile.getFileName());
          if (dropCacheFilePrefixes.contains(type)) {
            dropCacheBehindCompactionInputFile = true;
          }
        }

        ReaderBuilder readerBuilder =
            fileFactory.newReaderBuilder().forFile(dataFile, fs, fs.getConf(), cryptoService)
                .withTableConfiguration(acuTableConf);
        if (dropCacheBehindCompactionInputFile) {
          readerBuilder.dropCachesBehind();
        }
        reader = readerBuilder.build();

        readers.add(reader);

        InterruptibleIterator iter = new ProblemReportingIterator(extent.tableId(),
            dataFile.getNormalizedPathStr(), false, reader);
        iter.setInterruptFlag(interruptFlag);

        iter = filesToCompact.get(dataFile).wrapFileIterator(iter);

        iters.add(iter);

      } catch (Exception e) {
        TabletLogger.fileReadFailed(dataFile.toString(), extent, e);
        // failed to open some data file... close the ones that were opened
        for (FileSKVIterator reader : readers) {
          try {
            reader.close();
          } catch (Exception e2) {
            log.warn("Failed to close data file", e2);
          }
        }

        readers.clear();

        if (e instanceof IOException) {
          throw (IOException) e;
        }
        throw new IOException("Failed to open data files", e);
      }
    }

    return iters;
  }

  private void compactLocalityGroup(String lgName, Set<ByteSequence> columnFamilies,
      boolean inclusive, FileSKVWriter mfw, CompactionStats majCStats,
      EnumSet<FilePrefix> dropCacheFilePrefixes)
      throws IOException, CompactionCanceledException, ReflectiveOperationException {
    ArrayList<FileSKVIterator> readers = new ArrayList<>(filesToCompact.size());
    Span compactSpan = TraceUtil.startSpan(this.getClass(), "compact");
    try (Scope span = compactSpan.makeCurrent()) {
      long entriesCompacted = 0;
      List<SortedKeyValueIterator<Key,Value>> iters =
          openMapDataFiles(readers, dropCacheFilePrefixes);

      if (env.getIteratorScope() == IteratorScope.minc) {
        iters.add(env.getMinCIterator());
      }

      CountingIterator citr =
          new CountingIterator(new MultiIterator(iters, extent.toDataRange()), currentEntriesRead);
      SortedKeyValueIterator<Key,Value> delIter =
          DeletingIterator.wrap(citr, propagateDeletes, DeletingIterator.getBehavior(acuTableConf));
      ColumnFamilySkippingIterator cfsi = new ColumnFamilySkippingIterator(delIter);

      SystemIteratorEnvironment iterEnv =
          env.createIteratorEnv(context, acuTableConf, getExtent().tableId());

      SortedKeyValueIterator<Key,Value> itr = iterEnv.getTopLevelIterator(IteratorConfigUtil
          .convertItersAndLoad(env.getIteratorScope(), cfsi, acuTableConf, iterators, iterEnv));
      itr.seek(extent.toDataRange(), columnFamilies, inclusive);

      if (inclusive) {
        mfw.startNewLocalityGroup(lgName, columnFamilies);
      } else {
        mfw.startDefaultLocalityGroup();
      }

      DetectionScope scope =
          env.getIteratorScope() == IteratorScope.minc ? DetectionScope.MINC : DetectionScope.MAJC;
      Span writeSpan = TraceUtil.startSpan(this.getClass(), "write");
      try (Scope write = writeSpan.makeCurrent()) {
        while (itr.hasTop() && env.isCompactionEnabled()) {

          while (context.getLowMemoryDetector().isRunningLowOnMemory(context, scope, () -> {
            return !extent.isMeta();
          }, () -> {
            log.info("Pausing compaction because low on memory, extent: {}", extent);
            timesPaused.incrementAndGet();
            if (scope == DetectionScope.MINC) {
              metrics.incrementMinCPause();
            } else {
              metrics.incrementMajCPause();
            }
            try {
              Thread.sleep(500);
            } catch (InterruptedException e) {
              Thread.currentThread().interrupt();
              throw new IllegalStateException(
                  "Interrupted while waiting for low memory condition to resolve", e);
            }
          })) {}

          mfw.append(itr.getTopKey(), itr.getTopValue());
          itr.next();
          entriesCompacted++;

          if (entriesCompacted % 1024 == 0) {
            // Periodically update stats, do not want to do this too often since its volatile
            currentEntriesWritten.addAndGet(1024);
          }
        }

        if (itr.hasTop() && !env.isCompactionEnabled()) {
          // cancel major compaction operation
          try {
            try {
              mfw.close();
            } catch (IOException e) {
              log.warn("{}", e.getMessage());
              log.debug("{}", e.getMessage(), e);
            }
            fs.deleteRecursively(outputFile.getPath());
          } catch (Exception e) {
            log.warn("Failed to delete Canceled compaction output file {}", outputFile, e);
          }
          throw new CompactionCanceledException();
        }

      } finally {
        CompactionStats lgMajcStats =
            new CompactionStats(citr.getCount(), entriesCompacted, timesPaused.get());
        majCStats.add(lgMajcStats);
        writeSpan.end();
      }
    } catch (IOException | CompactionCanceledException e) {
      TraceUtil.setException(compactSpan, e, true);
      throw e;
    } finally {
      // close sequence files opened
      for (FileSKVIterator reader : readers) {
        try {
          reader.close();
        } catch (Exception e) {
          log.warn("Failed to close data file", e);
        }
      }
      compactSpan.end();
    }
  }

  Collection<StoredTabletFile> getFilesToCompact() {
    return filesToCompact.keySet();
  }

  boolean hasIMM() {
    return env.getIteratorScope() == IteratorScope.minc;
  }

  boolean willPropagateDeletes() {
    return propagateDeletes;
  }

  long getEntriesRead() {
    return currentEntriesRead.get();
  }

  long getEntriesWritten() {
    return currentEntriesWritten.get();
  }

  long getTimesPaused() {
    return timesPaused.get();
  }

  /**
   * @return the duration since {@link #call()} was called
   */
  Duration getAge() {
    if (startTime == null) {
      // call() has not been called yet
      return Duration.ZERO;
    }
    return startTime.elapsed();
  }

  Iterable<IteratorSetting> getIterators() {
    return this.iterators;
  }

  public TCompactionReason getReason() {
    return env.getReason();
  }

}<|MERGE_RESOLUTION|>--- conflicted
+++ resolved
@@ -361,15 +361,10 @@
               && ((isMinC && acuTableConf.getBoolean(Property.TABLE_MINC_OUTPUT_DROP_CACHE))
                   || (!isMinC && acuTableConf.getBoolean(Property.TABLE_MAJC_OUTPUT_DROP_CACHE)));
 
-<<<<<<< HEAD
-      WriterBuilder outBuilder =
-          fileFactory.newWriterBuilder().forFile(outputFile, ns, ns.getConf(), cryptoService)
-              .withTableConfiguration(acuTableConf);
-=======
       WriterBuilder outBuilder = fileFactory.newWriterBuilder().forTable(this.extent.tableId())
-          .forFile(outputFile.getMetaInsert(), ns, ns.getConf(), cryptoService)
-          .withTableConfiguration(acuTableConf).withRateLimiter(env.getWriteLimiter());
->>>>>>> 88abe226
+          .forFile(outputFile, ns, ns.getConf(), cryptoService)
+          .withTableConfiguration(acuTableConf);
+
       if (dropCacheBehindOutput) {
         outBuilder.dropCachesBehind();
       }
