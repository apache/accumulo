/*
 * Licensed to the Apache Software Foundation (ASF) under one
 * or more contributor license agreements.  See the NOTICE file
 * distributed with this work for additional information
 * regarding copyright ownership.  The ASF licenses this file
 * to you under the Apache License, Version 2.0 (the
 * "License"); you may not use this file except in compliance
 * with the License.  You may obtain a copy of the License at
 *
 *   https://www.apache.org/licenses/LICENSE-2.0
 *
 * Unless required by applicable law or agreed to in writing,
 * software distributed under the License is distributed on an
 * "AS IS" BASIS, WITHOUT WARRANTIES OR CONDITIONS OF ANY
 * KIND, either express or implied.  See the License for the
 * specific language governing permissions and limitations
 * under the License.
 */
package org.apache.accumulo.server.compaction;

import static java.util.concurrent.TimeUnit.MILLISECONDS;

import java.io.IOException;
import java.text.DateFormat;
import java.text.SimpleDateFormat;
import java.time.Duration;
import java.util.ArrayList;
import java.util.Collection;
import java.util.Collections;
import java.util.Date;
import java.util.EnumSet;
import java.util.HashSet;
import java.util.List;
import java.util.Map;
import java.util.Map.Entry;
import java.util.Set;
import java.util.concurrent.Callable;
import java.util.concurrent.atomic.AtomicBoolean;
import java.util.concurrent.atomic.AtomicInteger;
import java.util.concurrent.atomic.AtomicLong;
import java.util.concurrent.atomic.LongAdder;

import org.apache.accumulo.core.client.IteratorSetting;
import org.apache.accumulo.core.conf.AccumuloConfiguration;
import org.apache.accumulo.core.conf.ConfigurationTypeHelper;
import org.apache.accumulo.core.conf.Property;
import org.apache.accumulo.core.data.ByteSequence;
import org.apache.accumulo.core.data.Key;
import org.apache.accumulo.core.data.TableId;
import org.apache.accumulo.core.data.Value;
import org.apache.accumulo.core.dataImpl.KeyExtent;
import org.apache.accumulo.core.file.FileOperations;
import org.apache.accumulo.core.file.FileOperations.ReaderBuilder;
import org.apache.accumulo.core.file.FileOperations.WriterBuilder;
import org.apache.accumulo.core.file.FilePrefix;
import org.apache.accumulo.core.file.FileSKVIterator;
import org.apache.accumulo.core.file.FileSKVWriter;
import org.apache.accumulo.core.iterators.IteratorUtil;
import org.apache.accumulo.core.iterators.IteratorUtil.IteratorScope;
import org.apache.accumulo.core.iterators.SortedKeyValueIterator;
import org.apache.accumulo.core.iteratorsImpl.IteratorConfigUtil;
import org.apache.accumulo.core.iteratorsImpl.system.ColumnFamilySkippingIterator;
import org.apache.accumulo.core.iteratorsImpl.system.DeletingIterator;
import org.apache.accumulo.core.iteratorsImpl.system.InterruptibleIterator;
import org.apache.accumulo.core.iteratorsImpl.system.IterationInterruptedException;
import org.apache.accumulo.core.iteratorsImpl.system.MultiIterator;
import org.apache.accumulo.core.logging.TabletLogger;
import org.apache.accumulo.core.metadata.AccumuloTable;
import org.apache.accumulo.core.metadata.ReferencedTabletFile;
import org.apache.accumulo.core.metadata.StoredTabletFile;
import org.apache.accumulo.core.metadata.schema.DataFileValue;
import org.apache.accumulo.core.spi.crypto.CryptoService;
import org.apache.accumulo.core.tabletserver.thrift.TCompactionReason;
import org.apache.accumulo.core.trace.TraceUtil;
import org.apache.accumulo.core.util.LocalityGroupUtil;
import org.apache.accumulo.core.util.LocalityGroupUtil.LocalityGroupConfigurationError;
import org.apache.accumulo.core.util.Timer;
import org.apache.accumulo.server.ServerContext;
import org.apache.accumulo.server.fs.VolumeManager;
import org.apache.accumulo.server.iterators.SystemIteratorEnvironment;
import org.apache.accumulo.server.mem.LowMemoryDetector.DetectionScope;
import org.apache.accumulo.server.problems.ProblemReportingIterator;
import org.apache.hadoop.fs.FileSystem;
import org.slf4j.Logger;
import org.slf4j.LoggerFactory;

import com.google.common.base.Preconditions;
import com.google.common.collect.Collections2;

import io.opentelemetry.api.trace.Span;
import io.opentelemetry.context.Scope;

public class FileCompactor implements Callable<CompactionStats> {
  private static final Logger log = LoggerFactory.getLogger(FileCompactor.class);
  private static final AtomicLong nextCompactorID = new AtomicLong(0);

  public static class CompactionCanceledException extends Exception {
    private static final long serialVersionUID = 1L;
  }

  public interface CompactionEnv {

    boolean isCompactionEnabled();

    IteratorScope getIteratorScope();

    SystemIteratorEnvironment createIteratorEnv(ServerContext context,
        AccumuloConfiguration acuTableConf, TableId tableId);

    SortedKeyValueIterator<Key,Value> getMinCIterator();

    TCompactionReason getReason();
  }

  private final Map<StoredTabletFile,DataFileValue> filesToCompact;
  private final ReferencedTabletFile outputFile;
  private final boolean propagateDeletes;
  private final AccumuloConfiguration acuTableConf;
  private final CompactionEnv env;
  private final VolumeManager fs;
  protected final KeyExtent extent;
  private final List<IteratorSetting> iterators;
  private final CryptoService cryptoService;
  private final PausedCompactionMetrics metrics;

  // things to report
  private String currentLocalityGroup = "";
  private volatile Timer startTime;

  private final AtomicInteger timesPaused = new AtomicInteger(0);

  private final AtomicLong currentEntriesRead = new AtomicLong(0);
  private final AtomicLong currentEntriesWritten = new AtomicLong(0);

  // These track the cumulative count of entries (read and written) that has been recorded in
  // the global counts. Their purpose is to avoid double counting of metrics during the update of
  // global statistics.
  private final AtomicLong lastRecordedEntriesRead = new AtomicLong(0);
  private final AtomicLong lastRecordedEntriesWritten = new AtomicLong(0);

  private static final LongAdder totalEntriesRead = new LongAdder();
  private static final LongAdder totalEntriesWritten = new LongAdder();
  private static final Timer lastUpdateTime = Timer.startNew();

  private final DateFormat dateFormatter = new SimpleDateFormat("yyyy/MM/dd HH:mm:ss.SSS");

  // a unique id to identify a compactor
  private final long compactorID = nextCompactorID.getAndIncrement();
  private volatile Thread thread;
  private final ServerContext context;

  private final AtomicBoolean interruptFlag = new AtomicBoolean(false);

  public synchronized void interrupt() {
    interruptFlag.set(true);

    if (thread != null) {
      // Never want to interrupt the thread after clearThread was called as the thread could have
      // moved on to something completely different than the compaction. This method and clearThread
      // being synchronized and clearThread setting thread to null prevent this.
      thread.interrupt();
    }
  }

  private class ThreadClearer implements AutoCloseable {
    @Override
    public void close() throws InterruptedException {
      clearThread();
    }
  }

  private synchronized ThreadClearer setThread() {
    thread = Thread.currentThread();
    return new ThreadClearer();
  }

  private synchronized void clearThread() throws InterruptedException {
    Preconditions.checkState(thread == Thread.currentThread());
    thread = null;
    // If the thread was interrupted during compaction do not want to allow the thread to continue
    // w/ the interrupt status set as this could impact code unrelated to the compaction. For
    // internal compactions the thread will execute metadata update code after the compaction and
    // would not want the interrupt status set for that.
    if (Thread.interrupted()) {
      throw new InterruptedException();
    }
  }

  Thread getThread() {
    return thread;
  }

  public long getCompactorID() {
    return compactorID;
  }

  private synchronized void setLocalityGroup(String name) {
    this.currentLocalityGroup = name;
  }

  public synchronized String getCurrentLocalityGroup() {
    return currentLocalityGroup;
  }

  private void clearCurrentEntryCounts() {
    currentEntriesRead.set(0);
    currentEntriesWritten.set(0);
    timesPaused.set(0);
  }

  private void updateGlobalEntryCounts() {
    updateTotalEntries(currentEntriesRead, lastRecordedEntriesRead, totalEntriesRead);
    updateTotalEntries(currentEntriesWritten, lastRecordedEntriesWritten, totalEntriesWritten);
  }

  /**
   * Updates the total count of entries by adding the difference between the current count and the
   * last recorded count to the total.
   *
   * @param current The current count of entries
   * @param recorded The last recorded count of entries
   * @param total The total count to add the difference to
   */
  private void updateTotalEntries(AtomicLong current, AtomicLong recorded, LongAdder total) {
    long currentCount = current.get();
    long lastRecorded =
        recorded.getAndUpdate(recordedValue -> Math.max(recordedValue, currentCount));
    if (lastRecorded < currentCount) {
      total.add(currentCount - lastRecorded);
    }
  }

  /**
   * @return the total entries written by compactions over the lifetime of this process.
   */
  public static long getTotalEntriesWritten() {
    updateTotalEntries();
    return totalEntriesWritten.sum();
  }

  /**
   * @return the total entries read by compactions over the lifetime of this process.
   */
  public static long getTotalEntriesRead() {
    updateTotalEntries();
    return totalEntriesRead.sum();
  }

  /**
   * Updates total entries read and written for all currently running compactions. Compactions will
   * update the global stats when they finish. This can be called to update them sooner. This method
   * is rate limited, so it will not cause issues if called too frequently.
   */
  private static void updateTotalEntries() {
    if (!lastUpdateTime.hasElapsed(100, MILLISECONDS)) {
      return;
    }
    runningCompactions.forEach(FileCompactor::updateGlobalEntryCounts);
    lastUpdateTime.restart();
  }

  protected static final Set<FileCompactor> runningCompactions =
      Collections.synchronizedSet(new HashSet<>());

  public static List<CompactionInfo> getRunningCompactions() {
    ArrayList<CompactionInfo> compactions = new ArrayList<>();

    synchronized (runningCompactions) {
      for (FileCompactor compactor : runningCompactions) {
        compactions.add(new CompactionInfo(compactor));
      }
    }

    return compactions;
  }

  public FileCompactor(ServerContext context, KeyExtent extent,
      Map<StoredTabletFile,DataFileValue> files, ReferencedTabletFile outputFile,
      boolean propagateDeletes, CompactionEnv env, List<IteratorSetting> iterators,
      AccumuloConfiguration tableConfiguation, CryptoService cs, PausedCompactionMetrics metrics) {
    this.context = context;
    this.extent = extent;
    this.fs = context.getVolumeManager();
    this.acuTableConf = tableConfiguation;
    this.filesToCompact = files;
    this.outputFile = outputFile;
    this.propagateDeletes = propagateDeletes;
    this.env = env;
    this.iterators = iterators;
    this.cryptoService = cs;
    this.metrics = metrics;
  }

  public VolumeManager getVolumeManager() {
    return fs;
  }

  public KeyExtent getExtent() {
    return extent;
  }

  protected StoredTabletFile getOutputFile() {
    return outputFile.insert();
  }

  protected Map<String,Set<ByteSequence>> getLocalityGroups(AccumuloConfiguration acuTableConf)
      throws IOException {
    try {
      return LocalityGroupUtil.getLocalityGroups(acuTableConf);
    } catch (LocalityGroupConfigurationError e) {
      throw new IOException(e);
    }
  }

  @Override
  public CompactionStats call()
      throws IOException, CompactionCanceledException, InterruptedException {

    FileSKVWriter mfw = null;

    CompactionStats majCStats = new CompactionStats();

    startTime = Timer.startNew();

    boolean remove = runningCompactions.add(this);

    String threadStartDate = dateFormatter.format(new Date());

    clearCurrentEntryCounts();

    String oldThreadName = Thread.currentThread().getName();
    String newThreadName =
        "MajC compacting " + extent + " started " + threadStartDate + " file: " + outputFile;
    Thread.currentThread().setName(newThreadName);
    // Use try w/ resources for clearing the thread instead of finally because clearing may throw an
    // exception. Java's handling of exceptions thrown in finally blocks is not good.
    try (var ignored = setThread()) {
      FileOperations fileFactory = FileOperations.getInstance();
      FileSystem ns = this.fs.getFileSystemByPath(outputFile.getPath());

      // Normally you would not want the DataNode to continue to
      // cache blocks in the page cache for compaction input files
      // as these files are normally marked for deletion after a
      // compaction occurs. However there can be cases where the
      // compaction input files will continue to be used, like in
      // the case of bulk import files which may be assigned to many
      // tablets and will still be needed until all of the tablets
      // have compacted, or in the case of cloned tables where one
      // of the tables has compacted the input file but the other
      // has not.
      final String dropCachePrefixProperty =
          acuTableConf.get(Property.TABLE_COMPACTION_INPUT_DROP_CACHE_BEHIND);
<<<<<<< HEAD
      final EnumSet<FilePrefix> dropCacheFilePrefixes =
          FilePrefix.typesFromList(dropCachePrefixProperty);
=======
      final EnumSet<FilePrefix> dropCacheFileTypes =
          ConfigurationTypeHelper.getDropCacheBehindFilePrefixes(dropCachePrefixProperty);
>>>>>>> 684810b0

      final boolean isMinC = env.getIteratorScope() == IteratorUtil.IteratorScope.minc;

      final boolean dropCacheBehindOutput =
          !AccumuloTable.ROOT.tableId().equals(this.extent.tableId())
              && !AccumuloTable.METADATA.tableId().equals(this.extent.tableId())
              && ((isMinC && acuTableConf.getBoolean(Property.TABLE_MINC_OUTPUT_DROP_CACHE))
                  || (!isMinC && acuTableConf.getBoolean(Property.TABLE_MAJC_OUTPUT_DROP_CACHE)));

      WriterBuilder outBuilder =
          fileFactory.newWriterBuilder().forFile(outputFile, ns, ns.getConf(), cryptoService)
              .withTableConfiguration(acuTableConf);
      if (dropCacheBehindOutput) {
        outBuilder.dropCachesBehind();
      }
      mfw = outBuilder.build();

      Map<String,Set<ByteSequence>> lGroups = getLocalityGroups(acuTableConf);

      long t1 = System.currentTimeMillis();

      HashSet<ByteSequence> allColumnFamilies = new HashSet<>();

      if (mfw.supportsLocalityGroups()) {
        for (Entry<String,Set<ByteSequence>> entry : lGroups.entrySet()) {
          setLocalityGroup(entry.getKey());
          compactLocalityGroup(entry.getKey(), entry.getValue(), true, mfw, majCStats,
              dropCacheFileTypes);
          allColumnFamilies.addAll(entry.getValue());
        }
      }

      setLocalityGroup("");
      compactLocalityGroup(null, allColumnFamilies, false, mfw, majCStats, dropCacheFileTypes);

      long t2 = System.currentTimeMillis();

      FileSKVWriter mfwTmp = mfw;
      mfw = null; // set this to null so we do not try to close it again in finally if the close
                  // fails
      try {
        mfwTmp.close(); // if the close fails it will cause the compaction to fail
      } catch (IOException ex) {
        if (!fs.deleteRecursively(outputFile.getPath())) {
          if (fs.exists(outputFile.getPath())) {
            log.error("Unable to delete {}", outputFile);
          }
        }
        throw ex;
      }

      log.trace(String.format(
          "Compaction %s %,d read | %,d written | %,6d entries/sec"
              + " | %,6.3f secs | %,12d bytes | %9.3f byte/sec | %,d paused",
          extent, majCStats.getEntriesRead(), majCStats.getEntriesWritten(),
          (int) (majCStats.getEntriesRead() / ((t2 - t1) / 1000.0)), (t2 - t1) / 1000.0,
          mfwTmp.getLength(), mfwTmp.getLength() / ((t2 - t1) / 1000.0),
          majCStats.getTimesPaused()));

      majCStats.setFileSize(mfwTmp.getLength());
      return majCStats;
    } catch (CompactionCanceledException e) {
      log.debug("Compaction canceled {}", extent);
      throw e;
    } catch (IterationInterruptedException iie) {
      if (!env.isCompactionEnabled()) {
        log.debug("Compaction canceled {}", extent);
        throw new CompactionCanceledException();
      }
      log.debug("RFile interrupted {}", extent);
      throw iie;
    } catch (IOException | RuntimeException e) {
      Collection<String> inputFileNames =
          Collections2.transform(getFilesToCompact(), StoredTabletFile::getFileName);
      String outputFileName = outputFile.getFileName();
      log.error(
          "Compaction error. Compaction info: "
              + "extent: {}, input files: {}, output file: {}, iterators: {}, start date: {}",
          getExtent(), inputFileNames, outputFileName, getIterators(), threadStartDate, e);
      throw e;
    } finally {
      Thread.currentThread().setName(oldThreadName);
      if (remove) {
        runningCompactions.remove(this);
      }

      updateGlobalEntryCounts();

      try {
        if (mfw != null) {
          // compaction must not have finished successfully, so close its output file
          try {
            mfw.close();
          } finally {
            if (!fs.deleteRecursively(outputFile.getPath())) {
              if (fs.exists(outputFile.getPath())) {
                log.error("Unable to delete {}", outputFile);
              }
            }
          }
        }
      } catch (IOException | RuntimeException e) {
        /*
         * If compaction is enabled then the compaction didn't finish due to a real error condition
         * so log any errors on the output file close as a warning. However, if not enabled, then
         * the compaction was canceled due to something like tablet split, user cancellation, or
         * table deletion which is not an error so log any errors on output file close as a debug as
         * this may happen due to an InterruptedException thrown due to the cancellation.
         */
        if (env.isCompactionEnabled()) {
          log.warn("{}", e.getMessage(), e);
        } else {
          log.debug("{}", e.getMessage(), e);
        }
      }
    }
  }

  private List<SortedKeyValueIterator<Key,Value>> openMapDataFiles(
      ArrayList<FileSKVIterator> readers, EnumSet<FilePrefix> dropCacheFilePrefixes)
      throws IOException {

    List<SortedKeyValueIterator<Key,Value>> iters = new ArrayList<>(filesToCompact.size());

    for (StoredTabletFile dataFile : filesToCompact.keySet()) {
      try {

        FileOperations fileFactory = FileOperations.getInstance();
        FileSystem fs = this.fs.getFileSystemByPath(dataFile.getPath());
        FileSKVIterator reader;

        boolean dropCacheBehindCompactionInputFile = false;
<<<<<<< HEAD
        if (dropCacheFilePrefixes.contains(FilePrefix.ALL)) {
          dropCacheBehindCompactionInputFile = true;
        } else {
          FilePrefix type = FilePrefix.fromFileName(dataFile.getFileName());
=======
        if (dropCacheFilePrefixes.containsAll(EnumSet.allOf(FilePrefix.class))) {
          dropCacheBehindCompactionInputFile = true;
        } else {
          FilePrefix type = FilePrefix.fromFileName(mapFile.getFileName());
>>>>>>> 684810b0
          if (dropCacheFilePrefixes.contains(type)) {
            dropCacheBehindCompactionInputFile = true;
          }
        }

        ReaderBuilder readerBuilder =
            fileFactory.newReaderBuilder().forFile(dataFile, fs, fs.getConf(), cryptoService)
                .withTableConfiguration(acuTableConf);
        if (dropCacheBehindCompactionInputFile) {
          readerBuilder.dropCachesBehind();
        }
        reader = readerBuilder.build();

        readers.add(reader);

        InterruptibleIterator iter = new ProblemReportingIterator(extent.tableId(),
            dataFile.getNormalizedPathStr(), false, reader);
        iter.setInterruptFlag(interruptFlag);

        iter = filesToCompact.get(dataFile).wrapFileIterator(iter);

        iters.add(iter);

      } catch (Exception e) {
        TabletLogger.fileReadFailed(dataFile.toString(), extent, e);
        // failed to open some data file... close the ones that were opened
        for (FileSKVIterator reader : readers) {
          try {
            reader.close();
          } catch (Exception e2) {
            log.warn("Failed to close data file", e2);
          }
        }

        readers.clear();

        if (e instanceof IOException) {
          throw (IOException) e;
        }
        throw new IOException("Failed to open data files", e);
      }
    }

    return iters;
  }

  private void compactLocalityGroup(String lgName, Set<ByteSequence> columnFamilies,
      boolean inclusive, FileSKVWriter mfw, CompactionStats majCStats,
      EnumSet<FilePrefix> dropCacheFilePrefixes) throws IOException, CompactionCanceledException {
    ArrayList<FileSKVIterator> readers = new ArrayList<>(filesToCompact.size());
    Span compactSpan = TraceUtil.startSpan(this.getClass(), "compact");
    try (Scope span = compactSpan.makeCurrent()) {
      long entriesCompacted = 0;
      List<SortedKeyValueIterator<Key,Value>> iters =
          openMapDataFiles(readers, dropCacheFilePrefixes);

      if (env.getIteratorScope() == IteratorScope.minc) {
        iters.add(env.getMinCIterator());
      }

      CountingIterator citr =
          new CountingIterator(new MultiIterator(iters, extent.toDataRange()), currentEntriesRead);
      SortedKeyValueIterator<Key,Value> delIter =
          DeletingIterator.wrap(citr, propagateDeletes, DeletingIterator.getBehavior(acuTableConf));
      ColumnFamilySkippingIterator cfsi = new ColumnFamilySkippingIterator(delIter);

      SystemIteratorEnvironment iterEnv =
          env.createIteratorEnv(context, acuTableConf, getExtent().tableId());

      SortedKeyValueIterator<Key,Value> itr = iterEnv.getTopLevelIterator(IteratorConfigUtil
          .convertItersAndLoad(env.getIteratorScope(), cfsi, acuTableConf, iterators, iterEnv));

      itr.seek(extent.toDataRange(), columnFamilies, inclusive);

      if (inclusive) {
        mfw.startNewLocalityGroup(lgName, columnFamilies);
      } else {
        mfw.startDefaultLocalityGroup();
      }

      DetectionScope scope =
          env.getIteratorScope() == IteratorScope.minc ? DetectionScope.MINC : DetectionScope.MAJC;
      Span writeSpan = TraceUtil.startSpan(this.getClass(), "write");
      try (Scope write = writeSpan.makeCurrent()) {
        while (itr.hasTop() && env.isCompactionEnabled()) {

          while (context.getLowMemoryDetector().isRunningLowOnMemory(context, scope, () -> {
            return !extent.isMeta();
          }, () -> {
            log.info("Pausing compaction because low on memory, extent: {}", extent);
            timesPaused.incrementAndGet();
            if (scope == DetectionScope.MINC) {
              metrics.incrementMinCPause();
            } else {
              metrics.incrementMajCPause();
            }
            try {
              Thread.sleep(500);
            } catch (InterruptedException e) {
              Thread.currentThread().interrupt();
              throw new IllegalStateException(
                  "Interrupted while waiting for low memory condition to resolve", e);
            }
          })) {}

          mfw.append(itr.getTopKey(), itr.getTopValue());
          itr.next();
          entriesCompacted++;

          if (entriesCompacted % 1024 == 0) {
            // Periodically update stats, do not want to do this too often since its volatile
            currentEntriesWritten.addAndGet(1024);
          }
        }

        if (itr.hasTop() && !env.isCompactionEnabled()) {
          // cancel major compaction operation
          try {
            try {
              mfw.close();
            } catch (IOException e) {
              log.warn("{}", e.getMessage());
              log.debug("{}", e.getMessage(), e);
            }
            fs.deleteRecursively(outputFile.getPath());
          } catch (Exception e) {
            log.warn("Failed to delete Canceled compaction output file {}", outputFile, e);
          }
          throw new CompactionCanceledException();
        }

      } finally {
        CompactionStats lgMajcStats =
            new CompactionStats(citr.getCount(), entriesCompacted, timesPaused.get());
        majCStats.add(lgMajcStats);
        writeSpan.end();
      }
    } catch (IOException | CompactionCanceledException e) {
      TraceUtil.setException(compactSpan, e, true);
      throw e;
    } finally {
      // close sequence files opened
      for (FileSKVIterator reader : readers) {
        try {
          reader.close();
        } catch (Exception e) {
          log.warn("Failed to close data file", e);
        }
      }
      compactSpan.end();
    }
  }

  Collection<StoredTabletFile> getFilesToCompact() {
    return filesToCompact.keySet();
  }

  boolean hasIMM() {
    return env.getIteratorScope() == IteratorScope.minc;
  }

  boolean willPropagateDeletes() {
    return propagateDeletes;
  }

  long getEntriesRead() {
    return currentEntriesRead.get();
  }

  long getEntriesWritten() {
    return currentEntriesWritten.get();
  }

  long getTimesPaused() {
    return timesPaused.get();
  }

  /**
   * @return the duration since {@link #call()} was called
   */
  Duration getAge() {
    if (startTime == null) {
      // call() has not been called yet
      return Duration.ZERO;
    }
    return startTime.elapsed();
  }

  Iterable<IteratorSetting> getIterators() {
    return this.iterators;
  }

  public TCompactionReason getReason() {
    return env.getReason();
  }

}<|MERGE_RESOLUTION|>--- conflicted
+++ resolved
@@ -350,13 +350,8 @@
       // has not.
       final String dropCachePrefixProperty =
           acuTableConf.get(Property.TABLE_COMPACTION_INPUT_DROP_CACHE_BEHIND);
-<<<<<<< HEAD
-      final EnumSet<FilePrefix> dropCacheFilePrefixes =
-          FilePrefix.typesFromList(dropCachePrefixProperty);
-=======
       final EnumSet<FilePrefix> dropCacheFileTypes =
           ConfigurationTypeHelper.getDropCacheBehindFilePrefixes(dropCachePrefixProperty);
->>>>>>> 684810b0
 
       final boolean isMinC = env.getIteratorScope() == IteratorUtil.IteratorScope.minc;
 
@@ -489,17 +484,10 @@
         FileSKVIterator reader;
 
         boolean dropCacheBehindCompactionInputFile = false;
-<<<<<<< HEAD
-        if (dropCacheFilePrefixes.contains(FilePrefix.ALL)) {
+        if (dropCacheFilePrefixes.containsAll(EnumSet.allOf(FilePrefix.class))) {
           dropCacheBehindCompactionInputFile = true;
         } else {
           FilePrefix type = FilePrefix.fromFileName(dataFile.getFileName());
-=======
-        if (dropCacheFilePrefixes.containsAll(EnumSet.allOf(FilePrefix.class))) {
-          dropCacheBehindCompactionInputFile = true;
-        } else {
-          FilePrefix type = FilePrefix.fromFileName(mapFile.getFileName());
->>>>>>> 684810b0
           if (dropCacheFilePrefixes.contains(type)) {
             dropCacheBehindCompactionInputFile = true;
           }
