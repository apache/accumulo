--- conflicted
+++ resolved
@@ -482,28 +482,23 @@
         FileSystem fs = this.fs.getFileSystemByPath(dataFile.getPath());
         FileSKVIterator reader;
 
-<<<<<<< HEAD
-        reader = fileFactory.newReaderBuilder().forFile(dataFile, fs, fs.getConf(), cryptoService)
-            .withTableConfiguration(acuTableConf).dropCachesBehind().build();
-=======
         boolean dropCacheBehindCompactionInputFile = false;
         if (dropCacheFilePrefixes.contains(FileTypePrefix.ALL)) {
           dropCacheBehindCompactionInputFile = true;
         } else {
-          FileTypePrefix type = FileTypePrefix.fromFileName(mapFile.getFileName());
+          FileTypePrefix type = FileTypePrefix.fromFileName(dataFile.getFileName());
           if (dropCacheFilePrefixes.contains(type)) {
             dropCacheBehindCompactionInputFile = true;
           }
         }
 
-        ReaderBuilder readerBuilder = fileFactory.newReaderBuilder()
-            .forFile(mapFile.getPathStr(), fs, fs.getConf(), cryptoService)
-            .withTableConfiguration(acuTableConf).withRateLimiter(env.getReadLimiter());
+        ReaderBuilder readerBuilder =
+            fileFactory.newReaderBuilder().forFile(dataFile, fs, fs.getConf(), cryptoService)
+                .withTableConfiguration(acuTableConf);
         if (dropCacheBehindCompactionInputFile) {
           readerBuilder.dropCachesBehind();
         }
         reader = readerBuilder.build();
->>>>>>> 5cd2b91f
 
         readers.add(reader);
 
