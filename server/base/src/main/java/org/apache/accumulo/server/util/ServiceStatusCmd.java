--- conflicted
+++ resolved
@@ -56,9 +56,8 @@
    */
   public void execute(final ServerContext context, final boolean json, final boolean noHosts) {
 
-<<<<<<< HEAD
     if (LOG.isTraceEnabled()) {
-      LOG.trace("zooRoot: {}", context.getZooKeeperRoot());
+      LOG.trace("zooRoot: {}", ZooUtil.getRoot(context.getInstanceID()));
     }
 
     final Map<ServiceStatusReport.ReportKey,StatusSummary> services = new TreeMap<>();
@@ -69,27 +68,6 @@
     services.put(ServiceStatusReport.ReportKey.S_SERVER, getScanServerStatus(context));
     services.put(ServiceStatusReport.ReportKey.COMPACTOR, getCompactorStatus(context));
     services.put(ServiceStatusReport.ReportKey.GC, getGcStatus(context));
-=======
-    ZooReader zooReader = context.getZooSession().asReader();
-
-    LOG.trace("zooRoot: {}", ZooUtil.getRoot(context.getInstanceID()));
-
-    final Map<ServiceStatusReport.ReportKey,StatusSummary> services = new TreeMap<>();
-
-    services.put(ServiceStatusReport.ReportKey.MANAGER,
-        getStatusSummary(ServiceStatusReport.ReportKey.MANAGER, zooReader));
-    services.put(ServiceStatusReport.ReportKey.MONITOR,
-        getStatusSummary(ServiceStatusReport.ReportKey.MONITOR, zooReader));
-    services.put(ServiceStatusReport.ReportKey.T_SERVER,
-        getServerHostStatus(zooReader, ServiceStatusReport.ReportKey.T_SERVER, TSERV));
-    services.put(ServiceStatusReport.ReportKey.S_SERVER,
-        getServerHostStatus(zooReader, ServiceStatusReport.ReportKey.S_SERVER, TABLET_SCAN));
-    services.put(ServiceStatusReport.ReportKey.COORDINATOR,
-        getStatusSummary(ServiceStatusReport.ReportKey.COORDINATOR, zooReader));
-    services.put(ServiceStatusReport.ReportKey.COMPACTOR, getCompactorHosts(zooReader));
-    services.put(ServiceStatusReport.ReportKey.GC,
-        getStatusSummary(ServiceStatusReport.ReportKey.GC, zooReader));
->>>>>>> 4680c456
 
     ServiceStatusReport report = new ServiceStatusReport(services, noHosts);
 
@@ -103,7 +81,6 @@
   }
 
   /**
-<<<<<<< HEAD
    * The manager paths in ZooKeeper are: {@code /accumulo/[IID]/managers/lock/zlock#[NUM]} with the
    * lock data providing a service descriptor with host and port.
    */
@@ -185,64 +162,14 @@
   }
 
   /**
-=======
-   * handles paths for tservers and servers with the lock stored beneath the host: port like:
-   * {@code /accumulo/IID/[tservers | sservers]/HOST:PORT/[LOCK]}
-   */
-  @VisibleForTesting
-  StatusSummary getServerHostStatus(final ZooReader zooReader,
-      ServiceStatusReport.ReportKey displayNames, ServiceLockData.ThriftService serviceType) {
-    AtomicInteger errorSum = new AtomicInteger(0);
-
-    // Set<String> hostNames = new TreeSet<>();
-    Set<String> groupNames = new TreeSet<>();
-    Map<String,Set<String>> hostsByGroups = new TreeMap<>();
-
-    var zkPath = displayNames.getZkPath();
-    var nodeNames = readNodeNames(zooReader, zkPath);
-
-    nodeNames.getData().forEach(host -> {
-      var lock = readNodeNames(zooReader, zkPath + "/" + host);
-      lock.getData().forEach(l -> {
-        var nodeData = readNodeData(zooReader, zkPath + "/" + host + "/" + l);
-        int err = nodeData.getErrorCount();
-        if (err > 0) {
-          errorSum.addAndGet(nodeData.getErrorCount());
-        } else {
-
-          ServiceLockData.ServiceDescriptors sld =
-              ServiceLockData.parseServiceDescriptors(nodeData.getData());
-
-          sld.getServices().forEach(sd -> {
-            if (serviceType == sd.getService()) {
-              groupNames.add(sd.getGroup());
-              hostsByGroups.computeIfAbsent(sd.getGroup(), set -> new TreeSet<>())
-                  .add(sd.getAddress());
-            }
-          });
-        }
-      });
-      errorSum.addAndGet(lock.getFirst());
-    });
-    return new StatusSummary(displayNames, groupNames, hostsByGroups, errorSum.get());
-  }
-
-  /**
->>>>>>> 4680c456
    * Used to return status information when path is {@code /accumulo/IID/SERVICE_NAME/lock} like
    * manager, monitor and others
    *
    * @return service status
    */
-<<<<<<< HEAD
   private StatusSummary getStatusSummary(ServiceStatusReport.ReportKey displayNames,
       ServerContext context, String lockPath) {
     var result = readAllNodesData(context.getZooSession().asReader(), lockPath);
-=======
-  @VisibleForTesting
-  StatusSummary getStatusSummary(ServiceStatusReport.ReportKey displayNames, ZooReader zooReader) {
-    var result = readAllNodesData(zooReader, displayNames.getZkPath());
->>>>>>> 4680c456
     Map<String,Set<String>> byGroup = new TreeMap<>();
     result.getData().forEach(data -> {
       ServiceLockData.ServiceDescriptors sld = ServiceLockData.parseServiceDescriptors(data);
@@ -255,60 +182,6 @@
   }
 
   /**
-<<<<<<< HEAD
-=======
-   * Pull host:port from path {@code /accumulo/IID/compactors/[QUEUE][host:port]}
-   */
-  @VisibleForTesting
-  StatusSummary getCompactorHosts(final ZooReader zooReader) {
-    final AtomicInteger errors = new AtomicInteger(0);
-
-    Map<String,Set<String>> hostsByGroups = new TreeMap<>();
-
-    // get group names
-    Result<Set<String>> queueNodes = readNodeNames(zooReader, Constants.ZCOMPACTORS);
-    errors.addAndGet(queueNodes.getErrorCount());
-    Set<String> queues = new TreeSet<>(queueNodes.getData());
-
-    queues.forEach(group -> {
-      var hostNames = readNodeNames(zooReader, Constants.ZCOMPACTORS + "/" + group);
-      errors.addAndGet(hostNames.getErrorCount());
-      Collection<String> hosts = hostNames.getData();
-      hosts.forEach(host -> {
-        hostsByGroups.computeIfAbsent(group, set -> new TreeSet<>()).add(host);
-      });
-    });
-
-    return new StatusSummary(ServiceStatusReport.ReportKey.COMPACTOR, queues, hostsByGroups,
-        errors.get());
-  }
-
-  /**
-   * Read the node names from ZooKeeper. Exceptions are counted but ignored.
-   *
-   * @return Result with error count, Set of the node names.
-   */
-  @VisibleForTesting
-  Result<Set<String>> readNodeNames(final ZooReader zooReader, final String path) {
-    Set<String> nodeNames = new TreeSet<>();
-    final AtomicInteger errorCount = new AtomicInteger(0);
-    try {
-      var children = zooReader.getChildren(path);
-      if (children != null) {
-        nodeNames.addAll(children);
-      }
-    } catch (KeeperException | InterruptedException ex) {
-      if (Thread.currentThread().isInterrupted()) {
-        Thread.currentThread().interrupt();
-        throw new IllegalStateException(ex);
-      }
-      errorCount.incrementAndGet();
-    }
-    return new Result<>(errorCount.get(), nodeNames);
-  }
-
-  /**
->>>>>>> 4680c456
    * Read the data from a ZooKeeper node, tracking if an error occurred. ZooKeeper's exceptions are
    * counted but otherwise ignored.
    *
