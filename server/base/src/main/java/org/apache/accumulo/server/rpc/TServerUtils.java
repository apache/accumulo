--- conflicted
+++ resolved
@@ -195,9 +195,8 @@
       final int numThreads, final int numSTThreads, long timeBetweenThreadChecks,
       long maxMessageSize) throws TTransportException {
 
-<<<<<<< HEAD
-    final TNonblockingServerSocket transport = new TNonblockingServerSocket(
-        new InetSocketAddress(address.getHost(), address.getPort()));
+    final TNonblockingServerSocket transport =
+        new TNonblockingServerSocket(new InetSocketAddress(address.getHost(), address.getPort()));
 
     TThreadedSelectorServer.Args options = new TThreadedSelectorServer.Args(transport);
 
@@ -209,8 +208,8 @@
     options.stopTimeoutVal(5);
 
     // Create our own very special thread pool.
-    ThreadPoolExecutor pool = createSelfResizingThreadPool(serverName, numThreads, numSTThreads,
-        timeBetweenThreadChecks);
+    ThreadPoolExecutor pool =
+        createSelfResizingThreadPool(serverName, numThreads, numSTThreads, timeBetweenThreadChecks);
 
     options.executorService(pool);
     options.processorFactory(new TProcessorFactory(processor));
@@ -231,12 +230,8 @@
       final int numSTThreads, long timeBetweenThreadChecks, long maxMessageSize)
       throws TTransportException {
 
-    final TNonblockingServerSocket transport = new TNonblockingServerSocket(
-        new InetSocketAddress(address.getHost(), address.getPort()));
-=======
     final TNonblockingServerSocket transport =
         new TNonblockingServerSocket(new InetSocketAddress(address.getHost(), address.getPort()));
->>>>>>> 0a9837f3
     final CustomNonBlockingServer.Args options = new CustomNonBlockingServer.Args(transport);
 
     options.protocolFactory(protocolFactory);
@@ -603,9 +598,9 @@
             break;
           case SASL:
             log.debug("Instantiating SASL Thrift server");
-            serverAddress = createSaslThreadPoolServer(address, processor, protocolFactory,
-                serverSocketTimeout, saslParams, serverName, numThreads, numSTThreads,
-                timeBetweenThreadChecks);
+            serverAddress =
+                createSaslThreadPoolServer(address, processor, protocolFactory, serverSocketTimeout,
+                    saslParams, serverName, numThreads, numSTThreads, timeBetweenThreadChecks);
             break;
           case THREADPOOL:
             log.debug("Instantiating unsecure TThreadPool Thrift server");
