--- conflicted
+++ resolved
@@ -54,19 +54,9 @@
 
   private ServerContext ctx;
   private ZooReaderWriter zoo;
-<<<<<<< HEAD
-  private String zkUserPath;
-  private String ZKTablePath;
-  private String ZKNamespacePath;
-  private final String ZKUserSysPerms = "/System";
-  private final String ZKUserTablePerms = "/Tables";
-  private final String ZKUserNamespacePerms = "/Namespaces";
-=======
-  private ZooCache zooCache;
   private static final String ZKUserSysPerms = "/System";
   private static final String ZKUserTablePerms = "/Tables";
   private static final String ZKUserNamespacePerms = "/Namespaces";
->>>>>>> 4680c456
 
   @Override
   public void initialize(ServerContext context) {
@@ -117,11 +107,7 @@
   @Override
   public boolean hasCachedTablePermission(String user, String table, TablePermission permission) {
     byte[] serializedPerms =
-<<<<<<< HEAD
-        ctx.getZooCache().get(zkUserPath + "/" + user + ZKUserTablePerms + "/" + table);
-=======
-        zooCache.get(Constants.ZUSERS + "/" + user + ZKUserTablePerms + "/" + table);
->>>>>>> 4680c456
+        ctx.getZooCache().get(Constants.ZUSERS + "/" + user + ZKUserTablePerms + "/" + table);
     if (serializedPerms != null) {
       return ZKSecurityTool.convertTablePermissions(serializedPerms).contains(permission);
     }
@@ -173,11 +159,7 @@
   public boolean hasCachedNamespacePermission(String user, String namespace,
       NamespacePermission permission) {
     byte[] serializedPerms =
-<<<<<<< HEAD
-        ctx.getZooCache().get(zkUserPath + "/" + user + ZKUserNamespacePerms + "/" + namespace);
-=======
-        zooCache.get(Constants.ZUSERS + "/" + user + ZKUserNamespacePerms + "/" + namespace);
->>>>>>> 4680c456
+        ctx.getZooCache().get(Constants.ZUSERS + "/" + user + ZKUserNamespacePerms + "/" + namespace);
     if (serializedPerms != null) {
       return ZKSecurityTool.convertNamespacePermissions(serializedPerms).contains(permission);
     }
@@ -187,13 +169,9 @@
   @Override
   public void grantSystemPermission(String user, SystemPermission permission)
       throws AccumuloSecurityException {
-    final String sysPermPath = zkUserPath + "/" + user + ZKUserSysPerms;
-    try {
-<<<<<<< HEAD
+    final String sysPermPath = Constants.ZUSERS + "/" + user + ZKUserSysPerms;
+    try {
       byte[] permBytes = ctx.getZooCache().get(sysPermPath);
-=======
-      byte[] permBytes = zooCache.get(Constants.ZUSERS + "/" + user + ZKUserSysPerms);
->>>>>>> 4680c456
       Set<SystemPermission> perms;
       if (permBytes == null) {
         perms = new TreeSet<>();
@@ -202,17 +180,9 @@
       }
 
       if (perms.add(permission)) {
-<<<<<<< HEAD
         ctx.getZooCache().clear(sysPermPath);
         zoo.putPersistentData(sysPermPath, ZKSecurityTool.convertSystemPermissions(perms),
             NodeExistsPolicy.OVERWRITE);
-=======
-        synchronized (zooCache) {
-          zooCache.clear();
-          zoo.putPersistentData(Constants.ZUSERS + "/" + user + ZKUserSysPerms,
-              ZKSecurityTool.convertSystemPermissions(perms), NodeExistsPolicy.OVERWRITE);
-        }
->>>>>>> 4680c456
       }
     } catch (KeeperException e) {
       log.error("{}", e.getMessage(), e);
@@ -227,13 +197,8 @@
   public void grantTablePermission(String user, String table, TablePermission permission)
       throws AccumuloSecurityException {
     Set<TablePermission> tablePerms;
-<<<<<<< HEAD
-    final String tablePermPath = zkUserPath + "/" + user + ZKUserTablePerms + "/" + table;
+    final String tablePermPath = Constants.ZUSERS + "/" + user + ZKUserTablePerms + "/" + table;
     byte[] serializedPerms = ctx.getZooCache().get(tablePermPath);
-=======
-    byte[] serializedPerms =
-        zooCache.get(Constants.ZUSERS + "/" + user + ZKUserTablePerms + "/" + table);
->>>>>>> 4680c456
     if (serializedPerms != null) {
       tablePerms = ZKSecurityTool.convertTablePermissions(serializedPerms);
     } else {
@@ -242,17 +207,9 @@
 
     try {
       if (tablePerms.add(permission)) {
-<<<<<<< HEAD
         ctx.getZooCache().clear(tablePermPath);
         zoo.putPersistentData(tablePermPath, ZKSecurityTool.convertTablePermissions(tablePerms),
             NodeExistsPolicy.OVERWRITE);
-=======
-        synchronized (zooCache) {
-          zooCache.clear(Constants.ZUSERS + "/" + user + ZKUserTablePerms + "/" + table);
-          zoo.putPersistentData(Constants.ZUSERS + "/" + user + ZKUserTablePerms + "/" + table,
-              ZKSecurityTool.convertTablePermissions(tablePerms), NodeExistsPolicy.OVERWRITE);
-        }
->>>>>>> 4680c456
       }
     } catch (KeeperException e) {
       log.error("{}", e.getMessage(), e);
@@ -266,14 +223,9 @@
   @Override
   public void grantNamespacePermission(String user, String namespace,
       NamespacePermission permission) throws AccumuloSecurityException {
-    final String nsPermPath = zkUserPath + "/" + user + ZKUserNamespacePerms + "/" + namespace;
+    final String nsPermPath = Constants.ZUSERS + "/" + user + ZKUserNamespacePerms + "/" + namespace;
     Set<NamespacePermission> namespacePerms;
-<<<<<<< HEAD
     byte[] serializedPerms = ctx.getZooCache().get(nsPermPath);
-=======
-    byte[] serializedPerms =
-        zooCache.get(Constants.ZUSERS + "/" + user + ZKUserNamespacePerms + "/" + namespace);
->>>>>>> 4680c456
     if (serializedPerms != null) {
       namespacePerms = ZKSecurityTool.convertNamespacePermissions(serializedPerms);
     } else {
@@ -282,19 +234,9 @@
 
     try {
       if (namespacePerms.add(permission)) {
-<<<<<<< HEAD
         ctx.getZooCache().clear(nsPermPath);
         zoo.putPersistentData(nsPermPath,
             ZKSecurityTool.convertNamespacePermissions(namespacePerms), NodeExistsPolicy.OVERWRITE);
-=======
-        synchronized (zooCache) {
-          zooCache.clear(Constants.ZUSERS + "/" + user + ZKUserNamespacePerms + "/" + namespace);
-          zoo.putPersistentData(
-              Constants.ZUSERS + "/" + user + ZKUserNamespacePerms + "/" + namespace,
-              ZKSecurityTool.convertNamespacePermissions(namespacePerms),
-              NodeExistsPolicy.OVERWRITE);
-        }
->>>>>>> 4680c456
       }
     } catch (KeeperException e) {
       log.error("{}", e.getMessage(), e);
@@ -308,12 +250,8 @@
   @Override
   public void revokeSystemPermission(String user, SystemPermission permission)
       throws AccumuloSecurityException {
-<<<<<<< HEAD
-    final String sysPermPath = zkUserPath + "/" + user + ZKUserSysPerms;
+    final String sysPermPath = Constants.ZUSERS + "/" + user + ZKUserSysPerms;
     byte[] sysPermBytes = ctx.getZooCache().get(sysPermPath);
-=======
-    byte[] sysPermBytes = zooCache.get(Constants.ZUSERS + "/" + user + ZKUserSysPerms);
->>>>>>> 4680c456
 
     // User had no system permission, nothing to revoke.
     if (sysPermBytes == null) {
@@ -324,17 +262,9 @@
 
     try {
       if (sysPerms.remove(permission)) {
-<<<<<<< HEAD
         ctx.getZooCache().clear((path) -> path.startsWith(sysPermPath));
         zoo.putPersistentData(sysPermPath, ZKSecurityTool.convertSystemPermissions(sysPerms),
             NodeExistsPolicy.OVERWRITE);
-=======
-        synchronized (zooCache) {
-          zooCache.clear();
-          zoo.putPersistentData(Constants.ZUSERS + "/" + user + ZKUserSysPerms,
-              ZKSecurityTool.convertSystemPermissions(sysPerms), NodeExistsPolicy.OVERWRITE);
-        }
->>>>>>> 4680c456
       }
     } catch (KeeperException e) {
       log.error("{}", e.getMessage(), e);
@@ -348,13 +278,8 @@
   @Override
   public void revokeTablePermission(String user, String table, TablePermission permission)
       throws AccumuloSecurityException {
-<<<<<<< HEAD
-    final String tablePermPath = zkUserPath + "/" + user + ZKUserTablePerms + "/" + table;
+    final String tablePermPath = Constants.ZUSERS + "/" + user + ZKUserTablePerms + "/" + table;
     byte[] serializedPerms = ctx.getZooCache().get(tablePermPath);
-=======
-    byte[] serializedPerms =
-        zooCache.get(Constants.ZUSERS + "/" + user + ZKUserTablePerms + "/" + table);
->>>>>>> 4680c456
 
     // User had no table permission, nothing to revoke.
     if (serializedPerms == null) {
@@ -366,18 +291,10 @@
       if (tablePerms.remove(permission)) {
         ctx.getZooCache().clear((path) -> path.startsWith(tablePermPath));
         if (tablePerms.isEmpty()) {
-<<<<<<< HEAD
           zoo.recursiveDelete(tablePermPath, NodeMissingPolicy.SKIP);
         } else {
           zoo.putPersistentData(tablePermPath, ZKSecurityTool.convertTablePermissions(tablePerms),
               NodeExistsPolicy.OVERWRITE);
-=======
-          zoo.recursiveDelete(Constants.ZUSERS + "/" + user + ZKUserTablePerms + "/" + table,
-              NodeMissingPolicy.SKIP);
-        } else {
-          zoo.putPersistentData(Constants.ZUSERS + "/" + user + ZKUserTablePerms + "/" + table,
-              ZKSecurityTool.convertTablePermissions(tablePerms), NodeExistsPolicy.OVERWRITE);
->>>>>>> 4680c456
         }
       }
     } catch (KeeperException e) {
@@ -392,13 +309,8 @@
   @Override
   public void revokeNamespacePermission(String user, String namespace,
       NamespacePermission permission) throws AccumuloSecurityException {
-<<<<<<< HEAD
-    final String nsPermPath = zkUserPath + "/" + user + ZKUserNamespacePerms + "/" + namespace;
+    final String nsPermPath = Constants.ZUSERS + "/" + user + ZKUserNamespacePerms + "/" + namespace;
     byte[] serializedPerms = ctx.getZooCache().get(nsPermPath);
-=======
-    byte[] serializedPerms =
-        zooCache.get(Constants.ZUSERS + "/" + user + ZKUserNamespacePerms + "/" + namespace);
->>>>>>> 4680c456
 
     // User had no namespace permission, nothing to revoke.
     if (serializedPerms == null) {
@@ -411,18 +323,9 @@
       if (namespacePerms.remove(permission)) {
         ctx.getZooCache().clear((path) -> path.startsWith(nsPermPath));
         if (namespacePerms.isEmpty()) {
-<<<<<<< HEAD
           zoo.recursiveDelete(nsPermPath, NodeMissingPolicy.SKIP);
         } else {
           zoo.putPersistentData(nsPermPath,
-=======
-          zoo.recursiveDelete(
-              Constants.ZUSERS + "/" + user + ZKUserNamespacePerms + "/" + namespace,
-              NodeMissingPolicy.SKIP);
-        } else {
-          zoo.putPersistentData(
-              Constants.ZUSERS + "/" + user + ZKUserNamespacePerms + "/" + namespace,
->>>>>>> 4680c456
               ZKSecurityTool.convertNamespacePermissions(namespacePerms),
               NodeExistsPolicy.OVERWRITE);
         }
@@ -439,19 +342,10 @@
   @Override
   public void cleanTablePermissions(String table) throws AccumuloSecurityException {
     try {
-<<<<<<< HEAD
-      for (String user : ctx.getZooCache().getChildren(zkUserPath)) {
-        final String tablePermPath = zkUserPath + "/" + user + ZKUserTablePerms + "/" + table;
+      for (String user : ctx.getZooCache().getChildren(Constants.ZUSERS)) {
+        final String tablePermPath = Constants.ZUSERS + "/" + user + ZKUserTablePerms + "/" + table;
         ctx.getZooCache().clear((path) -> path.startsWith(tablePermPath));
         zoo.recursiveDelete(tablePermPath, NodeMissingPolicy.SKIP);
-=======
-      synchronized (zooCache) {
-        zooCache.clear();
-        for (String user : zooCache.getChildren(Constants.ZUSERS)) {
-          zoo.recursiveDelete(Constants.ZUSERS + "/" + user + ZKUserTablePerms + "/" + table,
-              NodeMissingPolicy.SKIP);
-        }
->>>>>>> 4680c456
       }
     } catch (KeeperException e) {
       log.error("{}", e.getMessage(), e);
@@ -465,20 +359,10 @@
   @Override
   public void cleanNamespacePermissions(String namespace) throws AccumuloSecurityException {
     try {
-<<<<<<< HEAD
-      for (String user : ctx.getZooCache().getChildren(zkUserPath)) {
-        final String nsPermPath = zkUserPath + "/" + user + ZKUserNamespacePerms + "/" + namespace;
+      for (String user : ctx.getZooCache().getChildren(Constants.ZUSERS)) {
+        final String nsPermPath = Constants.ZUSERS + "/" + user + ZKUserNamespacePerms + "/" + namespace;
         ctx.getZooCache().clear((path) -> path.startsWith(nsPermPath));
         zoo.recursiveDelete(nsPermPath, NodeMissingPolicy.SKIP);
-=======
-      synchronized (zooCache) {
-        zooCache.clear();
-        for (String user : zooCache.getChildren(Constants.ZUSERS)) {
-          zoo.recursiveDelete(
-              Constants.ZUSERS + "/" + user + ZKUserNamespacePerms + "/" + namespace,
-              NodeMissingPolicy.SKIP);
-        }
->>>>>>> 4680c456
       }
     } catch (KeeperException e) {
       log.error("{}", e.getMessage(), e);
@@ -554,18 +438,10 @@
    */
   private void createTablePerm(String user, TableId table, Set<TablePermission> perms)
       throws KeeperException, InterruptedException {
-<<<<<<< HEAD
-    final String tablePermPath = zkUserPath + "/" + user + ZKUserTablePerms + "/" + table;
+    final String tablePermPath = Constants.ZUSERS + "/" + user + ZKUserTablePerms + "/" + table;
     ctx.getZooCache().clear((path) -> path.startsWith(tablePermPath));
     zoo.putPersistentData(tablePermPath, ZKSecurityTool.convertTablePermissions(perms),
         NodeExistsPolicy.FAIL);
-=======
-    synchronized (zooCache) {
-      zooCache.clear();
-      zoo.putPersistentData(Constants.ZUSERS + "/" + user + ZKUserTablePerms + "/" + table,
-          ZKSecurityTool.convertTablePermissions(perms), NodeExistsPolicy.FAIL);
-    }
->>>>>>> 4680c456
   }
 
   /**
@@ -574,38 +450,19 @@
    */
   private void createNamespacePerm(String user, NamespaceId namespace,
       Set<NamespacePermission> perms) throws KeeperException, InterruptedException {
-<<<<<<< HEAD
-    final String nsPermPath = zkUserPath + "/" + user + ZKUserNamespacePerms + "/" + namespace;
+    final String nsPermPath = Constants.ZUSERS + "/" + user + ZKUserNamespacePerms + "/" + namespace;
     ctx.getZooCache().clear((path) -> path.startsWith(nsPermPath));
     zoo.putPersistentData(nsPermPath, ZKSecurityTool.convertNamespacePermissions(perms),
         NodeExistsPolicy.FAIL);
-=======
-    synchronized (zooCache) {
-      zooCache.clear();
-      zoo.putPersistentData(Constants.ZUSERS + "/" + user + ZKUserNamespacePerms + "/" + namespace,
-          ZKSecurityTool.convertNamespacePermissions(perms), NodeExistsPolicy.FAIL);
-    }
->>>>>>> 4680c456
   }
 
   @Override
   public void cleanUser(String user) throws AccumuloSecurityException {
     try {
-<<<<<<< HEAD
-      zoo.recursiveDelete(zkUserPath + "/" + user + ZKUserSysPerms, NodeMissingPolicy.SKIP);
-      zoo.recursiveDelete(zkUserPath + "/" + user + ZKUserTablePerms, NodeMissingPolicy.SKIP);
-      zoo.recursiveDelete(zkUserPath + "/" + user + ZKUserNamespacePerms, NodeMissingPolicy.SKIP);
-      ctx.getZooCache().clear((path) -> path.startsWith(zkUserPath + "/" + user));
-=======
-      synchronized (zooCache) {
-        zoo.recursiveDelete(Constants.ZUSERS + "/" + user + ZKUserSysPerms, NodeMissingPolicy.SKIP);
-        zoo.recursiveDelete(Constants.ZUSERS + "/" + user + ZKUserTablePerms,
-            NodeMissingPolicy.SKIP);
-        zoo.recursiveDelete(Constants.ZUSERS + "/" + user + ZKUserNamespacePerms,
-            NodeMissingPolicy.SKIP);
-        zooCache.clear(Constants.ZUSERS + "/" + user);
-      }
->>>>>>> 4680c456
+      zoo.recursiveDelete(Constants.ZUSERS + "/" + user + ZKUserSysPerms, NodeMissingPolicy.SKIP);
+      zoo.recursiveDelete(Constants.ZUSERS + "/" + user + ZKUserTablePerms, NodeMissingPolicy.SKIP);
+      zoo.recursiveDelete(Constants.ZUSERS + "/" + user + ZKUserNamespacePerms, NodeMissingPolicy.SKIP);
+      ctx.getZooCache().clear((path) -> path.startsWith(Constants.ZUSERS + "/" + user));
     } catch (InterruptedException e) {
       log.error("{}", e.getMessage(), e);
       throw new IllegalStateException(e);
@@ -645,11 +502,7 @@
 
   @Override
   public boolean hasCachedSystemPermission(String user, SystemPermission permission) {
-<<<<<<< HEAD
-    byte[] perms = ctx.getZooCache().get(zkUserPath + "/" + user + ZKUserSysPerms);
-=======
-    byte[] perms = zooCache.get(Constants.ZUSERS + "/" + user + ZKUserSysPerms);
->>>>>>> 4680c456
+    byte[] perms = ctx.getZooCache().get(Constants.ZUSERS + "/" + user + ZKUserSysPerms);
     if (perms == null) {
       return false;
     }
