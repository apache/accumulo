/*
 * Licensed to the Apache Software Foundation (ASF) under one
 * or more contributor license agreements.  See the NOTICE file
 * distributed with this work for additional information
 * regarding copyright ownership.  The ASF licenses this file
 * to you under the Apache License, Version 2.0 (the
 * "License"); you may not use this file except in compliance
 * with the License.  You may obtain a copy of the License at
 *
 *   http://www.apache.org/licenses/LICENSE-2.0
 *
 * Unless required by applicable law or agreed to in writing,
 * software distributed under the License is distributed on an
 * "AS IS" BASIS, WITHOUT WARRANTIES OR CONDITIONS OF ANY
 * KIND, either express or implied.  See the License for the
 * specific language governing permissions and limitations
 * under the License.
 */
package org.apache.accumulo.server.master.state;

import java.util.Collection;
import java.util.List;
import java.util.Map;

import org.apache.accumulo.core.clientImpl.ClientContext;
import org.apache.accumulo.core.metadata.MetadataTable;
import org.apache.accumulo.core.metadata.schema.Ample;
import org.apache.accumulo.core.metadata.schema.Ample.TabletMutator;
import org.apache.accumulo.core.metadata.schema.MetadataSchema.TabletsSection;
import org.apache.accumulo.core.metadata.schema.TabletMetadata.LocationType;
import org.apache.accumulo.core.tabletserver.log.LogEntry;
import org.apache.hadoop.fs.Path;

class MetaDataStateStore implements TabletStateStore {

  protected final ClientContext context;
  protected final CurrentState state;
  private final String targetTableName;
  private final Ample ample;

  protected MetaDataStateStore(ClientContext context, CurrentState state, String targetTableName) {
    this.context = context;
    this.state = state;
    this.ample = context.getAmple();
    this.targetTableName = targetTableName;
  }

  MetaDataStateStore(ClientContext context, CurrentState state) {
    this(context, state, MetadataTable.NAME);
  }

  @Override
  public ClosableIterator<TabletLocationState> iterator() {
    return new MetaDataTableScanner(context, TabletsSection.getRange(), state, targetTableName);
  }

<<<<<<< HEAD
  public void setLocation(Assignment assignment, TServerInstance prevLastLoc) {

    TabletMutator tabletMutator = ample.mutateTablet(assignment.tablet);
    tabletMutator.putLocation(assignment.server, LocationType.CURRENT);
    tabletMutator.putLocation(assignment.server, LocationType.LAST);
    tabletMutator.deleteLocation(assignment.server, LocationType.FUTURE);
=======
  @Override
  public void setLocations(Collection<Assignment> assignments) throws DistributedStoreException {
    BatchWriter writer = createBatchWriter();
    try {
      for (Assignment assignment : assignments) {
        Mutation m = new Mutation(assignment.tablet.toMetaRow());
        assignment.server.putLocation(m);
        assignment.server.putLastLocation(m);
        assignment.server.clearFutureLocation(m);
        SuspendingTServer.clearSuspension(m);
        writer.addMutation(m);
      }
    } catch (Exception ex) {
      throw new DistributedStoreException(ex);
    } finally {
      try {
        writer.close();
      } catch (MutationsRejectedException e) {
        throw new DistributedStoreException(e);
      }
    }
  }
>>>>>>> 4051a8c2

    // remove the old location
    if (prevLastLoc != null && !prevLastLoc.equals(assignment.server)) {
      tabletMutator.deleteLocation(prevLastLoc, LocationType.LAST);
    }

    tabletMutator.mutate();

  }

  @Override
<<<<<<< HEAD
  public void setFutureLocation(Assignment assignment) {

    TabletMutator tabletMutator = ample.mutateTablet(assignment.tablet);
    tabletMutator.deleteSuspension();
    tabletMutator.putLocation(assignment.server, LocationType.FUTURE);
    tabletMutator.mutate();

=======
  public void setFutureLocations(Collection<Assignment> assignments)
      throws DistributedStoreException {
    BatchWriter writer = createBatchWriter();
    try {
      for (Assignment assignment : assignments) {
        Mutation m = new Mutation(assignment.tablet.toMetaRow());
        SuspendingTServer.clearSuspension(m);
        assignment.server.putFutureLocation(m);
        writer.addMutation(m);
      }
    } catch (Exception ex) {
      throw new DistributedStoreException(ex);
    } finally {
      try {
        writer.close();
      } catch (MutationsRejectedException e) {
        throw new DistributedStoreException(e);
      }
    }
>>>>>>> 4051a8c2
  }

  @Override
  public void unassign(Collection<TabletLocationState> tablets,
      Map<TServerInstance,List<Path>> logsForDeadServers) {
    unassign(tablets, logsForDeadServers, -1);
  }

  @Override
  public void suspend(Collection<TabletLocationState> tablets,
      Map<TServerInstance,List<Path>> logsForDeadServers, long suspensionTimestamp) {
    unassign(tablets, logsForDeadServers, suspensionTimestamp);
  }

  private void unassign(Collection<TabletLocationState> tablets,
      Map<TServerInstance,List<Path>> logsForDeadServers, long suspensionTimestamp) {
    try (var tabletsMutator = ample.mutateTablets()) {
      for (TabletLocationState tls : tablets) {
<<<<<<< HEAD
        TabletMutator tabletMutator = tabletsMutator.mutateTablet(tls.extent);
=======
        Mutation m = new Mutation(tls.extent.toMetaRow());
>>>>>>> 4051a8c2
        if (tls.current != null) {
          tabletMutator.deleteLocation(tls.current, LocationType.CURRENT);
          if (logsForDeadServers != null) {
            List<Path> logs = logsForDeadServers.get(tls.current);
            if (logs != null) {
              for (Path log : logs) {
                LogEntry entry =
                    new LogEntry(tls.extent, 0, tls.current.hostPort(), log.toString());
                tabletMutator.putWal(entry);
              }
            }
          }
          if (suspensionTimestamp >= 0) {
            tabletMutator.putSuspension(tls.current, suspensionTimestamp);
          }
        }
        if (tls.suspend != null && suspensionTimestamp < 0) {
          tabletMutator.deleteSuspension();
        }
        if (tls.future != null) {
          tabletMutator.deleteLocation(tls.future, LocationType.FUTURE);
        }
        tabletMutator.mutate();
      }
    }
  }

  @Override
  public void unsuspend(Collection<TabletLocationState> tablets) {

    try (var tabletsMutator = ample.mutateTablets()) {
      for (TabletLocationState tls : tablets) {
        if (tls.suspend != null) {
          continue;
        }
<<<<<<< HEAD
        TabletMutator tabletMutator = tabletsMutator.mutateTablet(tls.extent);
        tabletMutator.deleteSuspension();
        tabletMutator.mutate();
=======
        Mutation m = new Mutation(tls.extent.toMetaRow());
        SuspendingTServer.clearSuspension(m);
        writer.addMutation(m);
      }
    } catch (Exception ex) {
      throw new DistributedStoreException(ex);
    } finally {
      try {
        writer.close();
      } catch (MutationsRejectedException e) {
        throw new DistributedStoreException(e);
>>>>>>> 4051a8c2
      }
    }
  }

  @Override
  public String name() {
    return "Normal Tablets";
  }

}<|MERGE_RESOLUTION|>--- conflicted
+++ resolved
@@ -54,37 +54,12 @@
     return new MetaDataTableScanner(context, TabletsSection.getRange(), state, targetTableName);
   }
 
-<<<<<<< HEAD
   public void setLocation(Assignment assignment, TServerInstance prevLastLoc) {
 
     TabletMutator tabletMutator = ample.mutateTablet(assignment.tablet);
     tabletMutator.putLocation(assignment.server, LocationType.CURRENT);
     tabletMutator.putLocation(assignment.server, LocationType.LAST);
     tabletMutator.deleteLocation(assignment.server, LocationType.FUTURE);
-=======
-  @Override
-  public void setLocations(Collection<Assignment> assignments) throws DistributedStoreException {
-    BatchWriter writer = createBatchWriter();
-    try {
-      for (Assignment assignment : assignments) {
-        Mutation m = new Mutation(assignment.tablet.toMetaRow());
-        assignment.server.putLocation(m);
-        assignment.server.putLastLocation(m);
-        assignment.server.clearFutureLocation(m);
-        SuspendingTServer.clearSuspension(m);
-        writer.addMutation(m);
-      }
-    } catch (Exception ex) {
-      throw new DistributedStoreException(ex);
-    } finally {
-      try {
-        writer.close();
-      } catch (MutationsRejectedException e) {
-        throw new DistributedStoreException(e);
-      }
-    }
-  }
->>>>>>> 4051a8c2
 
     // remove the old location
     if (prevLastLoc != null && !prevLastLoc.equals(assignment.server)) {
@@ -96,35 +71,12 @@
   }
 
   @Override
-<<<<<<< HEAD
   public void setFutureLocation(Assignment assignment) {
 
     TabletMutator tabletMutator = ample.mutateTablet(assignment.tablet);
     tabletMutator.deleteSuspension();
     tabletMutator.putLocation(assignment.server, LocationType.FUTURE);
     tabletMutator.mutate();
-
-=======
-  public void setFutureLocations(Collection<Assignment> assignments)
-      throws DistributedStoreException {
-    BatchWriter writer = createBatchWriter();
-    try {
-      for (Assignment assignment : assignments) {
-        Mutation m = new Mutation(assignment.tablet.toMetaRow());
-        SuspendingTServer.clearSuspension(m);
-        assignment.server.putFutureLocation(m);
-        writer.addMutation(m);
-      }
-    } catch (Exception ex) {
-      throw new DistributedStoreException(ex);
-    } finally {
-      try {
-        writer.close();
-      } catch (MutationsRejectedException e) {
-        throw new DistributedStoreException(e);
-      }
-    }
->>>>>>> 4051a8c2
   }
 
   @Override
@@ -143,11 +95,7 @@
       Map<TServerInstance,List<Path>> logsForDeadServers, long suspensionTimestamp) {
     try (var tabletsMutator = ample.mutateTablets()) {
       for (TabletLocationState tls : tablets) {
-<<<<<<< HEAD
         TabletMutator tabletMutator = tabletsMutator.mutateTablet(tls.extent);
-=======
-        Mutation m = new Mutation(tls.extent.toMetaRow());
->>>>>>> 4051a8c2
         if (tls.current != null) {
           tabletMutator.deleteLocation(tls.current, LocationType.CURRENT);
           if (logsForDeadServers != null) {
@@ -183,23 +131,9 @@
         if (tls.suspend != null) {
           continue;
         }
-<<<<<<< HEAD
         TabletMutator tabletMutator = tabletsMutator.mutateTablet(tls.extent);
         tabletMutator.deleteSuspension();
         tabletMutator.mutate();
-=======
-        Mutation m = new Mutation(tls.extent.toMetaRow());
-        SuspendingTServer.clearSuspension(m);
-        writer.addMutation(m);
-      }
-    } catch (Exception ex) {
-      throw new DistributedStoreException(ex);
-    } finally {
-      try {
-        writer.close();
-      } catch (MutationsRejectedException e) {
-        throw new DistributedStoreException(e);
->>>>>>> 4051a8c2
       }
     }
   }
