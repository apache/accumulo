/*
 * Licensed to the Apache Software Foundation (ASF) under one
 * or more contributor license agreements.  See the NOTICE file
 * distributed with this work for additional information
 * regarding copyright ownership.  The ASF licenses this file
 * to you under the Apache License, Version 2.0 (the
 * "License"); you may not use this file except in compliance
 * with the License.  You may obtain a copy of the License at
 *
 *   http://www.apache.org/licenses/LICENSE-2.0
 *
 * Unless required by applicable law or agreed to in writing,
 * software distributed under the License is distributed on an
 * "AS IS" BASIS, WITHOUT WARRANTIES OR CONDITIONS OF ANY
 * KIND, either express or implied.  See the License for the
 * specific language governing permissions and limitations
 * under the License.
 */
package org.apache.accumulo.server.master.state;

import java.util.Collection;
import java.util.List;
import java.util.Map;

import org.apache.accumulo.core.clientImpl.ClientContext;
import org.apache.accumulo.core.metadata.MetadataTable;
<<<<<<< HEAD
import org.apache.accumulo.core.metadata.schema.Ample;
import org.apache.accumulo.core.metadata.schema.Ample.TabletMutator;
import org.apache.accumulo.core.metadata.schema.MetadataSchema;
import org.apache.accumulo.core.metadata.schema.TabletMetadata.LocationType;
=======
import org.apache.accumulo.core.metadata.schema.MetadataSchema.TabletsSection;
>>>>>>> 240fcf20
import org.apache.accumulo.core.tabletserver.log.LogEntry;
import org.apache.hadoop.fs.Path;

class MetaDataStateStore implements TabletStateStore {

  protected final ClientContext context;
  protected final CurrentState state;
  private final String targetTableName;
  private final Ample ample;

  protected MetaDataStateStore(ClientContext context, CurrentState state, String targetTableName) {
    this.context = context;
    this.state = state;
    this.ample = context.getAmple();
    this.targetTableName = targetTableName;
  }

  MetaDataStateStore(ClientContext context, CurrentState state) {
    this(context, state, MetadataTable.NAME);
  }

  @Override
  public ClosableIterator<TabletLocationState> iterator() {
    return new MetaDataTableScanner(context, TabletsSection.getRange(), state, targetTableName);
  }

  @Override
<<<<<<< HEAD
  public void setLocation(Assignment assignment, TServerInstance prevLastLoc) {

    TabletMutator tabletMutator = ample.mutateTablet(assignment.tablet);
    tabletMutator.putLocation(assignment.server, LocationType.CURRENT);
    tabletMutator.putLocation(assignment.server, LocationType.LAST);
    tabletMutator.deleteLocation(assignment.server, LocationType.FUTURE);
=======
  public void setLocations(Collection<Assignment> assignments) throws DistributedStoreException {
    BatchWriter writer = createBatchWriter();
    try {
      for (Assignment assignment : assignments) {
        Mutation m = new Mutation(assignment.tablet.getMetadataEntry());
        assignment.server.putLocation(m);
        assignment.server.putLastLocation(m);
        assignment.server.clearFutureLocation(m);
        SuspendingTServer.clearSuspension(m);
        writer.addMutation(m);
      }
    } catch (Exception ex) {
      throw new DistributedStoreException(ex);
    } finally {
      try {
        writer.close();
      } catch (MutationsRejectedException e) {
        throw new DistributedStoreException(e);
      }
    }
  }
>>>>>>> 240fcf20

    // remove the old location
    if (prevLastLoc != null && !prevLastLoc.equals(assignment.server)) {
      tabletMutator.deleteLocation(prevLastLoc, LocationType.LAST);
    }

    tabletMutator.mutate();

  }

  @Override
  public void setFutureLocation(Assignment assignment) {

    TabletMutator tabletMutator = ample.mutateTablet(assignment.tablet);
    tabletMutator.deleteSuspension();
    tabletMutator.putLocation(assignment.server, LocationType.FUTURE);
    tabletMutator.mutate();

  }

  @Override
  public void unassign(Collection<TabletLocationState> tablets,
      Map<TServerInstance,List<Path>> logsForDeadServers) {
    unassign(tablets, logsForDeadServers, -1);
  }

  @Override
  public void suspend(Collection<TabletLocationState> tablets,
      Map<TServerInstance,List<Path>> logsForDeadServers, long suspensionTimestamp) {
    unassign(tablets, logsForDeadServers, suspensionTimestamp);
  }

  private void unassign(Collection<TabletLocationState> tablets,
      Map<TServerInstance,List<Path>> logsForDeadServers, long suspensionTimestamp) {
    try (var tabletsMutator = ample.mutateTablets()) {
      for (TabletLocationState tls : tablets) {
        TabletMutator tabletMutator = tabletsMutator.mutateTablet(tls.extent);
        if (tls.current != null) {
          tabletMutator.deleteLocation(tls.current, LocationType.CURRENT);
          if (logsForDeadServers != null) {
            List<Path> logs = logsForDeadServers.get(tls.current);
            if (logs != null) {
              for (Path log : logs) {
                LogEntry entry =
                    new LogEntry(tls.extent, 0, tls.current.hostPort(), log.toString());
                tabletMutator.putWal(entry);
              }
            }
          }
          if (suspensionTimestamp >= 0) {
            tabletMutator.putSuspension(tls.current, suspensionTimestamp);
          }
        }
        if (tls.suspend != null && suspensionTimestamp < 0) {
          tabletMutator.deleteSuspension();
        }
        if (tls.future != null) {
          tabletMutator.deleteLocation(tls.future, LocationType.FUTURE);
        }
        tabletMutator.mutate();
      }
    }
  }

  @Override
  public void unsuspend(Collection<TabletLocationState> tablets) {

    try (var tabletsMutator = ample.mutateTablets()) {
      for (TabletLocationState tls : tablets) {
        if (tls.suspend != null) {
          continue;
        }
        TabletMutator tabletMutator = tabletsMutator.mutateTablet(tls.extent);
        tabletMutator.deleteSuspension();
        tabletMutator.mutate();
      }
    }
  }

  @Override
  public String name() {
    return "Normal Tablets";
  }

}<|MERGE_RESOLUTION|>--- conflicted
+++ resolved
@@ -24,14 +24,13 @@
 
 import org.apache.accumulo.core.clientImpl.ClientContext;
 import org.apache.accumulo.core.metadata.MetadataTable;
-<<<<<<< HEAD
 import org.apache.accumulo.core.metadata.schema.Ample;
 import org.apache.accumulo.core.metadata.schema.Ample.TabletMutator;
-import org.apache.accumulo.core.metadata.schema.MetadataSchema;
+import org.apache.accumulo.core.metadata.schema.MetadataSchema.TabletsSection;
 import org.apache.accumulo.core.metadata.schema.TabletMetadata.LocationType;
-=======
-import org.apache.accumulo.core.metadata.schema.MetadataSchema.TabletsSection;
->>>>>>> 240fcf20
+
+
+
 import org.apache.accumulo.core.tabletserver.log.LogEntry;
 import org.apache.hadoop.fs.Path;
 
@@ -58,37 +57,13 @@
     return new MetaDataTableScanner(context, TabletsSection.getRange(), state, targetTableName);
   }
 
-  @Override
-<<<<<<< HEAD
+
   public void setLocation(Assignment assignment, TServerInstance prevLastLoc) {
 
     TabletMutator tabletMutator = ample.mutateTablet(assignment.tablet);
     tabletMutator.putLocation(assignment.server, LocationType.CURRENT);
     tabletMutator.putLocation(assignment.server, LocationType.LAST);
     tabletMutator.deleteLocation(assignment.server, LocationType.FUTURE);
-=======
-  public void setLocations(Collection<Assignment> assignments) throws DistributedStoreException {
-    BatchWriter writer = createBatchWriter();
-    try {
-      for (Assignment assignment : assignments) {
-        Mutation m = new Mutation(assignment.tablet.getMetadataEntry());
-        assignment.server.putLocation(m);
-        assignment.server.putLastLocation(m);
-        assignment.server.clearFutureLocation(m);
-        SuspendingTServer.clearSuspension(m);
-        writer.addMutation(m);
-      }
-    } catch (Exception ex) {
-      throw new DistributedStoreException(ex);
-    } finally {
-      try {
-        writer.close();
-      } catch (MutationsRejectedException e) {
-        throw new DistributedStoreException(e);
-      }
-    }
-  }
->>>>>>> 240fcf20
 
     // remove the old location
     if (prevLastLoc != null && !prevLastLoc.equals(assignment.server)) {
