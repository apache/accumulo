--- conflicted
+++ resolved
@@ -47,25 +47,15 @@
   // and replace the "UNKNOWN" value with the ResourceGroup
   private static final String RESOURCE_GROUP = "UNKNOWN";
   private final ServerContext ctx;
-  private final String root;
   private final ZooReaderWriter zoo;
   private final String path;
 
   public DeadServerList(ServerContext context) {
-<<<<<<< HEAD
     this.ctx = context;
-    zoo = this.ctx.getZooReaderWriter();
-    root = this.ctx.getZooKeeperRoot();
-
-    this.path = root + Constants.ZDEADTSERVERS + "/" + RESOURCE_GROUP;
-    try {
-      ctx.getZooReaderWriter().mkdirs(path);
-=======
-    this.path = context.getZooKeeperRoot() + Constants.ZDEADTSERVERS;
-    zoo = context.getZooSession().asReaderWriter();
+    this.zoo = context.getZooSession().asReaderWriter();
+    this.path = context.getZooKeeperRoot() + Constants.ZDEADTSERVERS + "/" + RESOURCE_GROUP;
     try {
       zoo.mkdirs(path);
->>>>>>> be22deed
     } catch (Exception ex) {
       log.error("Unable to make parent directories of " + path, ex);
     }
