--- conflicted
+++ resolved
@@ -25,6 +25,7 @@
 import java.time.ZonedDateTime;
 import java.time.format.DateTimeFormatter;
 import java.util.Map;
+import java.util.Set;
 import java.util.TreeMap;
 import java.util.stream.Collectors;
 
@@ -59,7 +60,7 @@
     reportTime = "";
     zkReadErrors = 0;
     showHosts = false;
-    summaries = Map.of();
+    summaries = Map.<ReportKey,StatusSummary>of();
 
   }
 
@@ -169,38 +170,25 @@
 
     fmtCounts(sb, summary);
 
-    // add summary info only when not displaying the hosts
-    if (!summary.getResourceGroups().isEmpty() && !showHosts) {
-      sb.append(I2).append("resource groups:\n");
-      summary.getResourceGroups().forEach(
-          (group, size) -> sb.append(I4).append(group).append(": ").append(size).append("\n"));
-    }
-
-<<<<<<< HEAD
     if (!summary.getResourceGroups().isEmpty()) {
 
-      sb.append(I2).append("resource groups:\n");
-      summary.getResourceGroups().forEach(g -> sb.append(I4).append(g).append("\n"));
-
-      if (summary.getServiceCount() > 0) {
+      // add summary info only when not displaying the hosts
+      if (!summary.getResourceGroups().isEmpty() && !showHosts) {
+        sb.append(I2).append("resource groups:\n");
+        summary.getResourceGroups().forEach(
+            (group, size) -> sb.append(I4).append(group).append(": ").append(size).append("\n"));
+      }
+
+      if (summary.getServiceCount() > 0 && showHosts) {
+        var groups = summary.getServiceByGroups();
         sb.append(I2).append("hosts (by group):\n");
-        var groups = summary.getServiceByGroups();
         groups.forEach((g, h) -> {
           sb.append(I4).append(g).append(" (").append(h.size()).append(")").append(":\n");
           h.forEach(n -> {
             sb.append(I6).append(n).append("\n");
           });
-=======
-    if (summary.getServiceCount() > 0 && showHosts) {
-      var groups = summary.getServiceByGroups();
-      sb.append(I2).append("hosts (by group):\n");
-      groups.forEach((g, h) -> {
-        sb.append(I4).append(g).append(" (").append(h.size()).append(")").append(":\n");
-        h.forEach(n -> {
-          sb.append(I6).append(n).append("\n");
->>>>>>> 53925f57
         });
-      });
+      }
     }
   }
 
