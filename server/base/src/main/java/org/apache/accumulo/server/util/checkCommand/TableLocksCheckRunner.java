--- conflicted
+++ resolved
@@ -21,12 +21,6 @@
 import java.util.List;
 import java.util.Map;
 
-<<<<<<< HEAD
-import org.apache.accumulo.core.Constants;
-=======
-import org.apache.accumulo.core.client.AccumuloException;
-import org.apache.accumulo.core.client.AccumuloSecurityException;
->>>>>>> 359712e5
 import org.apache.accumulo.core.fate.AdminUtil;
 import org.apache.accumulo.core.fate.FateId;
 import org.apache.accumulo.core.fate.FateInstanceType;
@@ -59,18 +53,9 @@
   }
 
   private static Admin.CheckCommand.CheckStatus checkTableLocks(ServerContext context,
-<<<<<<< HEAD
       Admin.CheckCommand.CheckStatus status) throws Exception {
-    final AdminUtil<Admin> admin = new AdminUtil<>(true);
-    final String zkRoot = context.getZooKeeperRoot();
-    final var zTableLocksPath = ServiceLock.path(zkRoot + Constants.ZTABLE_LOCKS);
-    final String fateZkPath = zkRoot + Constants.ZFATE;
-=======
-      Admin.CheckCommand.CheckStatus status)
-      throws InterruptedException, KeeperException, AccumuloException, AccumuloSecurityException {
     final AdminUtil<Admin> admin = new AdminUtil<>();
     final var zTableLocksPath = context.getServerPaths().createTableLocksPath();
->>>>>>> 359712e5
     final var zk = context.getZooSession();
     final MetaFateStore<Admin> mfs = new MetaFateStore<>(zk, null, null);
     final UserFateStore<Admin> ufs =
