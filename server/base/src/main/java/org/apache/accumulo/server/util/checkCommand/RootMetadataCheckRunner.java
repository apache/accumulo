/*
 * Licensed to the Apache Software Foundation (ASF) under one
 * or more contributor license agreements.  See the NOTICE file
 * distributed with this work for additional information
 * regarding copyright ownership.  The ASF licenses this file
 * to you under the Apache License, Version 2.0 (the
 * "License"); you may not use this file except in compliance
 * with the License.  You may obtain a copy of the License at
 *
 *   https://www.apache.org/licenses/LICENSE-2.0
 *
 * Unless required by applicable law or agreed to in writing,
 * software distributed under the License is distributed on an
 * "AS IS" BASIS, WITHOUT WARRANTIES OR CONDITIONS OF ANY
 * KIND, either express or implied.  See the License for the
 * specific language governing permissions and limitations
 * under the License.
 */
package org.apache.accumulo.server.util.checkCommand;

import static java.nio.charset.StandardCharsets.UTF_8;

import java.util.HashSet;
import java.util.Set;

import org.apache.accumulo.core.data.TableId;
import org.apache.accumulo.core.metadata.AccumuloTable;
import org.apache.accumulo.core.metadata.RootTable;
import org.apache.accumulo.core.metadata.schema.MetadataSchema;
import org.apache.accumulo.core.metadata.schema.RootTabletMetadata;
import org.apache.accumulo.core.util.ColumnFQ;
import org.apache.accumulo.server.ServerContext;
import org.apache.accumulo.server.cli.ServerUtilOpts;
import org.apache.accumulo.server.util.Admin;
import org.apache.accumulo.server.util.FindOfflineTablets;
import org.apache.hadoop.io.Text;

public class RootMetadataCheckRunner implements MetadataCheckRunner {
  private static final Admin.CheckCommand.Check check = Admin.CheckCommand.Check.ROOT_METADATA;

  @Override
  public String tableName() {
    throw new UnsupportedOperationException();
  }

  @Override
  public TableId tableId() {
    throw new UnsupportedOperationException();
  }

  @Override
  public Set<ColumnFQ> requiredColFQs() {
    return Set.of(MetadataSchema.TabletsSection.TabletColumnFamily.PREV_ROW_COLUMN,
        MetadataSchema.TabletsSection.ServerColumnFamily.DIRECTORY_COLUMN,
        MetadataSchema.TabletsSection.ServerColumnFamily.TIME_COLUMN);
  }

  @Override
  public Set<Text> requiredColFams() {
    return Set.of(MetadataSchema.TabletsSection.CurrentLocationColumnFamily.NAME);
  }

  @Override
  public String scanning() {
    return "root tablet metadata in ZooKeeper";
  }

  @Override
  public Admin.CheckCommand.CheckStatus runCheck(ServerContext context, ServerUtilOpts opts,
      boolean fixFiles) throws Exception {
    Admin.CheckCommand.CheckStatus status = Admin.CheckCommand.CheckStatus.OK;
    printRunning();

    log.trace("********** Looking for offline tablets **********");
    if (FindOfflineTablets.findOffline(context, AccumuloTable.ROOT.tableName(), false, true,
        log::trace, log::warn) != 0) {
      status = Admin.CheckCommand.CheckStatus.FAILED;
    } else {
      log.trace("All good... No offline tablets found");
    }

    log.trace("********** Looking for missing columns **********");
    status = checkRequiredColumns(context, status);

    log.trace("********** Looking for invalid columns **********");
    final String json =
        new String(context.getZooSession().asReader().getData(RootTable.ZROOT_TABLET), UTF_8);
    final var rtm = new RootTabletMetadata(json);
    status = checkColumns(context, rtm.getKeyValues().iterator(), status);

    printCompleted(status);
    return status;
  }

  @Override
  public Admin.CheckCommand.CheckStatus checkRequiredColumns(ServerContext context,
<<<<<<< HEAD
      Admin.CheckCommand.CheckStatus status) throws Exception {
    final String path = context.getZooKeeperRoot() + RootTable.ZROOT_TABLET;
    final String json = new String(context.getZooSession().asReader().getData(path), UTF_8);
=======
      Admin.CheckCommand.CheckStatus status) throws InterruptedException, KeeperException {
    final String json =
        new String(context.getZooSession().asReader().getData(RootTable.ZROOT_TABLET), UTF_8);
>>>>>>> 359712e5
    final var rtm = new RootTabletMetadata(json);
    final Set<Text> rowsSeen = new HashSet<>();
    final Set<ColumnFQ> requiredColFQs = new HashSet<>(requiredColFQs());
    final Set<Text> requiredColFams = new HashSet<>(requiredColFams());

    log.trace("Scanning the {} for missing required columns...\n", scanning());
    rtm.getKeyValues().forEach(e -> {
      var key = e.getKey();
      rowsSeen.add(key.getRow());
      boolean removed =
          requiredColFQs.remove(new ColumnFQ(key.getColumnFamily(), key.getColumnQualifier()));
      if (!removed) {
        requiredColFams.remove(key.getColumnFamily());
      }
    });

    if (rowsSeen.size() != 1) {
      status = Admin.CheckCommand.CheckStatus.FAILED;
      log.warn("Did not see one tablet for the root table!");
    } else {
      if (!requiredColFQs.isEmpty() || !requiredColFams.isEmpty()) {
        log.warn("Tablet {} is missing required columns: col FQs: {}, col fams: {} in the {}\n",
            rowsSeen.stream().findFirst().orElseThrow(), requiredColFQs, requiredColFams,
            scanning());
        status = Admin.CheckCommand.CheckStatus.FAILED;
      } else {
        log.trace("...The {} contains all required columns for the root tablet\n", scanning());
      }
    }

    return status;
  }

  @Override
  public Admin.CheckCommand.Check getCheck() {
    return check;
  }
}<|MERGE_RESOLUTION|>--- conflicted
+++ resolved
@@ -26,7 +26,6 @@
 import org.apache.accumulo.core.data.TableId;
 import org.apache.accumulo.core.metadata.AccumuloTable;
 import org.apache.accumulo.core.metadata.RootTable;
-import org.apache.accumulo.core.metadata.schema.MetadataSchema;
 import org.apache.accumulo.core.metadata.schema.RootTabletMetadata;
 import org.apache.accumulo.core.util.ColumnFQ;
 import org.apache.accumulo.server.ServerContext;
@@ -46,18 +45,6 @@
   @Override
   public TableId tableId() {
     throw new UnsupportedOperationException();
-  }
-
-  @Override
-  public Set<ColumnFQ> requiredColFQs() {
-    return Set.of(MetadataSchema.TabletsSection.TabletColumnFamily.PREV_ROW_COLUMN,
-        MetadataSchema.TabletsSection.ServerColumnFamily.DIRECTORY_COLUMN,
-        MetadataSchema.TabletsSection.ServerColumnFamily.TIME_COLUMN);
-  }
-
-  @Override
-  public Set<Text> requiredColFams() {
-    return Set.of(MetadataSchema.TabletsSection.CurrentLocationColumnFamily.NAME);
   }
 
   @Override
@@ -94,15 +81,9 @@
 
   @Override
   public Admin.CheckCommand.CheckStatus checkRequiredColumns(ServerContext context,
-<<<<<<< HEAD
       Admin.CheckCommand.CheckStatus status) throws Exception {
-    final String path = context.getZooKeeperRoot() + RootTable.ZROOT_TABLET;
-    final String json = new String(context.getZooSession().asReader().getData(path), UTF_8);
-=======
-      Admin.CheckCommand.CheckStatus status) throws InterruptedException, KeeperException {
     final String json =
         new String(context.getZooSession().asReader().getData(RootTable.ZROOT_TABLET), UTF_8);
->>>>>>> 359712e5
     final var rtm = new RootTabletMetadata(json);
     final Set<Text> rowsSeen = new HashSet<>();
     final Set<ColumnFQ> requiredColFQs = new HashSet<>(requiredColFQs());
