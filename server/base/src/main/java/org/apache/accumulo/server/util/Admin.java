--- conflicted
+++ resolved
@@ -106,7 +106,7 @@
 
   @Parameters(
       commandDescription = "signal the server process to shutdown normally, finishing anything it might be working on, but not starting any new tasks")
-  static class GracefulShutdownCommand {
+  static class GracefulShutdownCommand extends SubCommandOpts {
     @Parameter(required = true, names = {"-a", "--address"}, description = "<host:port>")
     String address = null;
   }
@@ -413,13 +413,9 @@
         }
 
       } else if (cl.getParsedCommand().equals("stop")) {
-<<<<<<< HEAD
-        stopTabletServer(context, stopOpts.args, opts.force);
+        stopTabletServer(context, stopOpts.args, stopOpts.force);
       } else if (cl.getParsedCommand().equals("signalShutdown")) {
         signalGracefulShutdown(context, gracefulShutdownCommand.address);
-=======
-        stopTabletServer(context, stopOpts.args, stopOpts.force);
->>>>>>> 7f8f1203
       } else if (cl.getParsedCommand().equals("dumpConfig")) {
         printConfig(context, dumpConfigCommand);
       } else if (cl.getParsedCommand().equals("volumes")) {
