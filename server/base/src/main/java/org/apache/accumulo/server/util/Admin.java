/*
 * Licensed to the Apache Software Foundation (ASF) under one
 * or more contributor license agreements.  See the NOTICE file
 * distributed with this work for additional information
 * regarding copyright ownership.  The ASF licenses this file
 * to you under the Apache License, Version 2.0 (the
 * "License"); you may not use this file except in compliance
 * with the License.  You may obtain a copy of the License at
 *
 *   https://www.apache.org/licenses/LICENSE-2.0
 *
 * Unless required by applicable law or agreed to in writing,
 * software distributed under the License is distributed on an
 * "AS IS" BASIS, WITHOUT WARRANTIES OR CONDITIONS OF ANY
 * KIND, either express or implied.  See the License for the
 * specific language governing permissions and limitations
 * under the License.
 */
package org.apache.accumulo.server.util;

import java.io.BufferedWriter;
import java.io.File;
import java.io.IOException;
import java.nio.file.Files;
import java.nio.file.Path;
import java.text.MessageFormat;
import java.util.ArrayList;
import java.util.Collection;
import java.util.Collections;
import java.util.EnumSet;
import java.util.Formatter;
import java.util.HashMap;
import java.util.HashSet;
import java.util.List;
import java.util.Map;
import java.util.Map.Entry;
import java.util.Objects;
import java.util.Set;
import java.util.SortedSet;
import java.util.TreeMap;
import java.util.TreeSet;
import java.util.UUID;
import java.util.concurrent.CountDownLatch;
import java.util.concurrent.atomic.AtomicInteger;
import java.util.function.BiConsumer;
import java.util.function.Consumer;
import java.util.function.Function;
import java.util.function.Predicate;
import java.util.function.Supplier;
import java.util.regex.Pattern;
import java.util.stream.Collectors;

import org.apache.accumulo.core.Constants;
import org.apache.accumulo.core.client.AccumuloClient;
import org.apache.accumulo.core.client.AccumuloException;
import org.apache.accumulo.core.client.AccumuloSecurityException;
import org.apache.accumulo.core.client.NamespaceNotFoundException;
import org.apache.accumulo.core.client.TableNotFoundException;
import org.apache.accumulo.core.client.admin.InstanceOperations;
import org.apache.accumulo.core.client.admin.servers.ServerId;
import org.apache.accumulo.core.clientImpl.ClientContext;
import org.apache.accumulo.core.conf.AccumuloConfiguration;
import org.apache.accumulo.core.conf.DefaultConfiguration;
import org.apache.accumulo.core.conf.Property;
import org.apache.accumulo.core.data.TableId;
import org.apache.accumulo.core.dataImpl.KeyExtent;
import org.apache.accumulo.core.fate.AdminUtil;
import org.apache.accumulo.core.fate.FateId;
import org.apache.accumulo.core.fate.FateInstanceType;
import org.apache.accumulo.core.fate.FateStore;
import org.apache.accumulo.core.fate.ReadOnlyFateStore;
import org.apache.accumulo.core.fate.user.UserFateStore;
import org.apache.accumulo.core.fate.zookeeper.MetaFateStore;
import org.apache.accumulo.core.fate.zookeeper.ZooUtil;
import org.apache.accumulo.core.lock.ServiceLock;
import org.apache.accumulo.core.lock.ServiceLockData;
import org.apache.accumulo.core.lock.ServiceLockPaths.AddressSelector;
import org.apache.accumulo.core.lock.ServiceLockPaths.ServiceLockPath;
import org.apache.accumulo.core.manager.thrift.FateService;
import org.apache.accumulo.core.manager.thrift.TFateId;
import org.apache.accumulo.core.metadata.SystemTables;
import org.apache.accumulo.core.metadata.schema.TabletMetadata;
import org.apache.accumulo.core.process.thrift.ServerProcessService;
import org.apache.accumulo.core.rpc.ThriftUtil;
import org.apache.accumulo.core.rpc.clients.ThriftClientTypes;
import org.apache.accumulo.core.security.Authorizations;
import org.apache.accumulo.core.security.NamespacePermission;
import org.apache.accumulo.core.security.SystemPermission;
import org.apache.accumulo.core.security.TablePermission;
import org.apache.accumulo.core.trace.TraceUtil;
import org.apache.accumulo.core.util.AddressUtil;
import org.apache.accumulo.core.util.Halt;
import org.apache.accumulo.core.zookeeper.ZooCache;
import org.apache.accumulo.core.zookeeper.ZooSession;
import org.apache.accumulo.server.ServerContext;
import org.apache.accumulo.server.cli.ServerUtilOpts;
import org.apache.accumulo.server.security.SecurityUtil;
import org.apache.accumulo.server.util.checkCommand.CheckRunner;
import org.apache.accumulo.server.util.checkCommand.MetadataTableCheckRunner;
import org.apache.accumulo.server.util.checkCommand.RootMetadataCheckRunner;
import org.apache.accumulo.server.util.checkCommand.RootTableCheckRunner;
import org.apache.accumulo.server.util.checkCommand.SystemConfigCheckRunner;
import org.apache.accumulo.server.util.checkCommand.SystemFilesCheckRunner;
import org.apache.accumulo.server.util.checkCommand.TableLocksCheckRunner;
import org.apache.accumulo.server.util.checkCommand.UserFilesCheckRunner;
import org.apache.accumulo.server.util.fateCommand.FateSummaryReport;
import org.apache.accumulo.start.spi.KeywordExecutable;
import org.apache.thrift.TException;
import org.apache.zookeeper.KeeperException;
import org.slf4j.Logger;
import org.slf4j.LoggerFactory;

import com.beust.jcommander.JCommander;
import com.beust.jcommander.Parameter;
import com.beust.jcommander.Parameters;
import com.google.auto.service.AutoService;
import com.google.common.annotations.VisibleForTesting;
import com.google.common.base.Preconditions;
import com.google.common.collect.ImmutableSortedMap;
import com.google.common.collect.Lists;
import com.google.common.net.HostAndPort;

import edu.umd.cs.findbugs.annotations.SuppressFBWarnings;

@AutoService(KeywordExecutable.class)
public class Admin implements KeywordExecutable {
  private static final Logger log = LoggerFactory.getLogger(Admin.class);
  private final CountDownLatch lockAcquiredLatch = new CountDownLatch(1);

  private static class SubCommandOpts {
    @Parameter(names = {"-h", "-?", "--help", "-help"}, help = true)
    public boolean help = false;
  }

  @Parameters(
      commandDescription = "signal the server process to shutdown normally, finishing anything it might be working on, but not starting any new tasks")
  static class GracefulShutdownCommand extends SubCommandOpts {
    @Parameter(required = true, names = {"-a", "--address"}, description = "<host:port>")
    String address = null;
  }

  @Parameters(commandDescription = "stop the tablet server on the given hosts")
  static class StopCommand extends SubCommandOpts {
    @Parameter(names = {"-f", "--force"},
        description = "force the given server to stop by removing its lock")
    boolean force = false;
    @Parameter(description = "<host> {<host> ... }")
    List<String> args = new ArrayList<>();
  }

  @Parameters(commandDescription = "Ping tablet servers.  If no arguments, pings all.")
  static class PingCommand extends SubCommandOpts {
    @Parameter(description = "{<host> ... }")
    List<String> args = new ArrayList<>();
  }

  @Parameters(commandNames = "check",
      commandDescription = "Performs checks for problems in Accumulo.")
  public static class CheckCommand extends SubCommandOpts {
    @Parameter(names = "list",
        description = "Lists the different checks that can be run, the description of each check, and the other check(s) each check depends on.")
    boolean list;

    @Parameter(names = "run",
        description = "Runs the provided check(s) (explicit list or regex pattern specified following '-p'), beginning with their dependencies, or all checks if none are provided.")
    boolean run;

    @Parameter(names = {"--name_pattern", "-p"},
        description = "Runs all checks that match the provided regex pattern.")
    String pattern;

    @Parameter(description = "[<Check>...]")
    List<String> checks;

    @Parameter(names = "--fixFiles", description = "Removes dangling file pointers. Used by the "
        + "USER_FILES and SYSTEM_FILES checks.")
    boolean fixFiles = false;

    /**
     * This should be used to get the check runner instead of {@link Check#getCheckRunner()}. This
     * exists so that its functionality can be changed for testing.
     *
     * @return the interface for running a check
     */
    public CheckRunner getCheckRunner(Check check) {
      return check.getCheckRunner();
    }

    public enum Check {
      // Caution should be taken when changing or adding any new checks: order is important
      SYSTEM_CONFIG(SystemConfigCheckRunner::new, "Validate the system config stored in ZooKeeper",
          Collections.emptyList()),
      TABLE_LOCKS(TableLocksCheckRunner::new,
          "Ensures that table and namespace locks are valid and are associated with a FATE op",
          Collections.singletonList(SYSTEM_CONFIG)),
      ROOT_METADATA(RootMetadataCheckRunner::new,
          "Checks integrity of the root tablet metadata stored in ZooKeeper",
          Collections.singletonList(SYSTEM_CONFIG)),
      ROOT_TABLE(RootTableCheckRunner::new,
          "Scans all the tablet metadata stored in the root table and checks integrity",
          Collections.singletonList(ROOT_METADATA)),
      METADATA_TABLE(MetadataTableCheckRunner::new,
          "Scans all the tablet metadata stored in the metadata table and checks integrity",
          Collections.singletonList(ROOT_TABLE)),
      SYSTEM_FILES(SystemFilesCheckRunner::new,
          "Checks that files in system tablet metadata exist in DFS",
          Collections.singletonList(ROOT_TABLE)),
      USER_FILES(UserFilesCheckRunner::new,
          "Checks that files in user tablet metadata exist in DFS",
          Collections.singletonList(METADATA_TABLE));

      private final Supplier<CheckRunner> checkRunner;
      private final String description;
      private final List<Check> dependencies;

      Check(Supplier<CheckRunner> checkRunner, String description, List<Check> dependencies) {
        this.checkRunner = Objects.requireNonNull(checkRunner);
        this.description = Objects.requireNonNull(description);
        this.dependencies = Objects.requireNonNull(dependencies);
      }

      /**
       * This should not be called directly; use {@link CheckCommand#getCheckRunner(Check)} instead
       *
       * @return the interface for running a check
       */
      public CheckRunner getCheckRunner() {
        return checkRunner.get();
      }

      /**
       * @return the description of the check
       */
      public String getDescription() {
        return description;
      }

      /**
       * @return the list of other checks the check depends on
       */
      public List<Check> getDependencies() {
        return dependencies;
      }
    }

    public enum CheckStatus {
      OK, FAILED, SKIPPED_DEPENDENCY_FAILED, FILTERED_OUT;
    }
  }

  @Parameters(commandDescription = "stop the manager")
  static class StopManagerCommand extends SubCommandOpts {}

  @Parameters(commandDescription = "stop all tablet servers and the manager")
  static class StopAllCommand extends SubCommandOpts {}

  @Parameters(commandDescription = "list Accumulo instances in zookeeper")
  static class ListInstancesCommand extends SubCommandOpts {
    @Parameter(names = "--print-errors", description = "display errors while listing instances")
    boolean printErrors = false;
    @Parameter(names = "--print-all",
        description = "print information for all instances, not just those with names")
    boolean printAll = false;
  }

  @Parameters(commandDescription = "Accumulo volume utility")
  static class VolumesCommand extends SubCommandOpts {
    @Parameter(names = {"-l", "--list"}, description = "list volumes currently in use")
    boolean printErrors = false;
  }

  @Parameters(commandDescription = "print out non-default configuration settings")
  static class DumpConfigCommand extends SubCommandOpts {
    @Parameter(names = {"-a", "--all"},
        description = "print the system and all table configurations")
    boolean allConfiguration = false;
    @Parameter(names = {"-d", "--directory"}, description = "directory to place config files")
    String directory = null;
    @Parameter(names = {"-s", "--system"}, description = "print the system configuration")
    boolean systemConfiguration = false;
    @Parameter(names = {"-n", "--namespaces"}, description = "print the namespace configuration")
    boolean namespaceConfiguration = false;
    @Parameter(names = {"-t", "--tables"}, description = "print per-table configuration")
    List<String> tables = new ArrayList<>();
    @Parameter(names = {"-u", "--users"},
        description = "print users and their authorizations and permissions")
    boolean users = false;
  }

  @Parameters(commandDescription = "Verify all Tablets are assigned to tablet servers")
  static class VerifyTabletAssignmentsCommand extends SubCommandOpts {
    @Parameter(names = {"-v", "--verbose"},
        description = "verbose mode (prints locations of tablets)")
    boolean verbose = false;
  }

  /**
   * @since 2.1.0
   */
  @Parameters(
      commandDescription = "Changes the unique secret given to the instance that all servers must know.")
  static class ChangeSecretCommand {}

  @Parameters(
      commandDescription = "List or delete Tablet Server locks. Default with no arguments is to list the locks.")
  static class TabletServerLocksCommand extends SubCommandOpts {
    @Parameter(names = "-delete", description = "specify a tablet server lock to delete")
    String delete = null;
  }

  @Parameters(
      commandDescription = "Deletes specific instance name or id from zookeeper or cleans up all old instances.")
  static class DeleteZooInstanceCommand extends SubCommandOpts {
    @Parameter(names = {"-i", "--instance"}, description = "the instance name or id to delete")
    String instance;
    @Parameter(names = {"-c", "--clean"},
        description = "Cleans Zookeeper by deleting all old instances. This will not delete the instance pointed to by the local accumulo.properties file")
    boolean clean = false;
    @Parameter(names = {"--password"},
        description = "The system secret, if different than instance.secret in accumulo.properties",
        password = true)
    String auth;
  }

  @Parameters(commandDescription = "Restore Zookeeper data from a file.")
  static class RestoreZooCommand extends SubCommandOpts {
    @Parameter(names = "--overwrite")
    boolean overwrite = false;

    @Parameter(names = "--file")
    String file;
  }

  @Parameters(commandNames = "fate",
      commandDescription = "Operations performed on the Manager FaTE system.")
  static class FateOpsCommand extends SubCommandOpts {
    @Parameter(description = "[<FateId>...]")
    List<String> fateIdList = new ArrayList<>();

    @Parameter(names = {"-c", "--cancel"},
        description = "<FateId>... Cancel new or submitted FaTE transactions")
    boolean cancel;

    @Parameter(names = {"-f", "--fail"},
        description = "<FateId>... Transition FaTE transaction status to FAILED_IN_PROGRESS")
    boolean fail;

    @Parameter(names = {"-d", "--delete"},
        description = "<FateId>... Delete FaTE transaction and its associated table locks")
    boolean delete;

    @Parameter(names = {"-p", "--print", "-print", "-l", "--list", "-list"},
        description = "[<FateId>...] Print information about FaTE transactions. Print only the FateId's specified or print all transactions if empty. Use -s to only print those with certain states. Use -t to only print those with certain FateInstanceTypes.")
    boolean print;

    @Parameter(names = "--summary",
        description = "[<FateId>...] Print a summary of FaTE transactions. Print only the FateId's specified or print all transactions if empty. Use -s to only print those with certain states. Use -t to only print those with certain FateInstanceTypes. Use -j to print the transactions in json.")
    boolean summarize;

    @Parameter(names = {"-j", "--json"},
        description = "Print transactions in json. Only useful for --summary command.")
    boolean printJson;

    @Parameter(names = {"-s", "--state"},
        description = "<state>... Print transactions in the state(s) {NEW, IN_PROGRESS, FAILED_IN_PROGRESS, FAILED, SUCCESSFUL}")
    List<String> states = new ArrayList<>();

    @Parameter(names = {"-t", "--type"},
        description = "<type>... Print transactions of fate instance type(s) {USER, META}")
    List<String> instanceTypes = new ArrayList<>();
  }

  class AdminLockWatcher implements ServiceLock.AccumuloLockWatcher {
    @Override
    public void lostLock(ServiceLock.LockLossReason reason) {
      String msg = "Admin lost lock: " + reason.toString();
      if (reason == ServiceLock.LockLossReason.LOCK_DELETED) {
        Halt.halt(msg, 0);
      } else {
        Halt.halt(msg, 1);
      }
    }

    @Override
    public void unableToMonitorLockNode(Exception e) {
      String msg = "Admin unable to monitor lock: " + e.getMessage();
      log.warn(msg);
      Halt.halt(msg, 1);
    }

    @Override
    public void acquiredLock() {
      lockAcquiredLatch.countDown();
      log.debug("Acquired ZooKeeper lock for Admin");
    }

    @Override
    public void failedToAcquireLock(Exception e) {
      log.warn("Failed to acquire ZooKeeper lock for Admin, msg: " + e.getMessage());
    }
  }

  @Parameters(commandDescription = "show service status")
  public static class ServiceStatusCmdOpts extends SubCommandOpts {
    @Parameter(names = "--json", description = "provide output in json format (--noHosts ignored)")
    boolean json = false;
    @Parameter(names = "--noHosts",
        description = "provide a summary of service counts without host details")
    boolean noHosts = false;
  }

  public static void main(String[] args) {
    new Admin().execute(args);
  }

  @Override
  public String keyword() {
    return "admin";
  }

  @Override
  public UsageGroup usageGroup() {
    return UsageGroup.CORE;
  }

  @Override
  public String description() {
    return "Executes administrative commands";
  }

  @SuppressFBWarnings(value = "DM_EXIT", justification = "System.exit okay for CLI tool")
  @Override
  public void execute(final String[] args) {

    ServerUtilOpts opts = new ServerUtilOpts();
    JCommander cl = new JCommander(opts);
    cl.setProgramName("accumulo admin");

    ServiceStatusCmdOpts serviceStatusCommandOpts = new ServiceStatusCmdOpts();
    cl.addCommand("serviceStatus", serviceStatusCommandOpts);

    ChangeSecretCommand changeSecretCommand = new ChangeSecretCommand();
    cl.addCommand("changeSecret", changeSecretCommand);

    CheckCommand checkCommand = new CheckCommand();
    cl.addCommand("check", checkCommand);

    DeleteZooInstanceCommand deleteZooInstOpts = new DeleteZooInstanceCommand();
    cl.addCommand("deleteZooInstance", deleteZooInstOpts);

    DumpConfigCommand dumpConfigCommand = new DumpConfigCommand();
    cl.addCommand("dumpConfig", dumpConfigCommand);

    FateOpsCommand fateOpsCommand = new FateOpsCommand();
    cl.addCommand("fate", fateOpsCommand);

    GracefulShutdownCommand gracefulShutdownCommand = new GracefulShutdownCommand();
    cl.addCommand("signalShutdown", gracefulShutdownCommand);

    ListInstancesCommand listInstancesOpts = new ListInstancesCommand();
    cl.addCommand("listInstances", listInstancesOpts);

    TabletServerLocksCommand tServerLocksOpts = new TabletServerLocksCommand();
    cl.addCommand("locks", tServerLocksOpts);

    PingCommand pingCommand = new PingCommand();
    cl.addCommand("ping", pingCommand);

    RestoreZooCommand restoreZooOpts = new RestoreZooCommand();
    cl.addCommand("restoreZoo", restoreZooOpts);

    StopCommand stopOpts = new StopCommand();
    cl.addCommand("stop", stopOpts);

    StopAllCommand stopAllOpts = new StopAllCommand();
    cl.addCommand("stopAll", stopAllOpts);

    StopManagerCommand stopManagerOpts = new StopManagerCommand();
    cl.addCommand("stopManager", stopManagerOpts);

    VerifyTabletAssignmentsCommand verifyTabletAssignmentsOpts =
        new VerifyTabletAssignmentsCommand();
    cl.addCommand("verifyTabletAssigns", verifyTabletAssignmentsOpts);

    VolumesCommand volumesCommand = new VolumesCommand();
    cl.addCommand("volumes", volumesCommand);

    cl.parse(args);

    if (cl.getParsedCommand() == null) {
      cl.usage();
      return;
    }

    for (var command : cl.getCommands().entrySet()) {
      var objects = command.getValue().getObjects();
      for (var obj : objects) {
        if (obj instanceof SubCommandOpts && ((SubCommandOpts) obj).help) {
          command.getValue().usage();
          return;
        }
      }
    }

    try (ServerContext context = opts.getServerContext()) {

      AccumuloConfiguration conf = context.getConfiguration();
      // Login as the server on secure HDFS
      if (conf.getBoolean(Property.INSTANCE_RPC_SASL_ENABLED)) {
        SecurityUtil.serverLogin(conf);
      }

      int rc = 0;

      if (cl.getParsedCommand().equals("listInstances")) {
        ListInstances.listInstances(context.getZooKeepers(), listInstancesOpts.printAll,
            listInstancesOpts.printErrors);
      } else if (cl.getParsedCommand().equals("ping")) {
        if (ping(context, pingCommand.args) != 0) {
          rc = 4;
        }
      } else if (cl.getParsedCommand().equals("stop")) {
        stopTabletServer(context, stopOpts.args, stopOpts.force);
      } else if (cl.getParsedCommand().equals("signalShutdown")) {
        signalGracefulShutdown(context, gracefulShutdownCommand.address);
      } else if (cl.getParsedCommand().equals("dumpConfig")) {
        printConfig(context, dumpConfigCommand);
      } else if (cl.getParsedCommand().equals("volumes")) {
        ListVolumesUsed.listVolumes(context);
      } else if (cl.getParsedCommand().equals("verifyTabletAssigns")) {
        VerifyTabletAssignments.execute(opts.getClientProps(), verifyTabletAssignmentsOpts.verbose);
      } else if (cl.getParsedCommand().equals("changeSecret")) {
        ChangeSecret.execute(context, conf);
      } else if (cl.getParsedCommand().equals("deleteZooInstance")) {
        DeleteZooInstance.execute(context, deleteZooInstOpts.clean, deleteZooInstOpts.instance,
            deleteZooInstOpts.auth);
      } else if (cl.getParsedCommand().equals("restoreZoo")) {
        RestoreZookeeper.execute(conf, restoreZooOpts.file, restoreZooOpts.overwrite);
      } else if (cl.getParsedCommand().equals("locks")) {
        TabletServerLocks.execute(context, args.length > 2 ? args[2] : null,
            tServerLocksOpts.delete);
      } else if (cl.getParsedCommand().equals("fate")) {
        executeFateOpsCommand(context, fateOpsCommand);
      } else if (cl.getParsedCommand().equals("serviceStatus")) {
        ServiceStatusCmd ssc = new ServiceStatusCmd();
        ssc.execute(context, serviceStatusCommandOpts.json, serviceStatusCommandOpts.noHosts);
      } else if (cl.getParsedCommand().equals("check")) {
        executeCheckCommand(context, checkCommand, opts);
      } else if (cl.getParsedCommand().equals("stopManager")
          || cl.getParsedCommand().equals("stopAll")) {
        boolean everything = cl.getParsedCommand().equals("stopAll");

        if (everything) {
          flushAll(context);
        }

        stopServer(context, everything);
      } else {
        cl.usage();
      }

      if (rc != 0) {
        System.exit(rc);
      }
    } catch (AccumuloException e) {
      log.error("{}", e.getMessage(), e);
      System.exit(1);
    } catch (AccumuloSecurityException e) {
      log.error("{}", e.getMessage(), e);
      System.exit(2);
    } catch (Exception e) {
      log.error("{}", e.getMessage(), e);
      System.exit(3);
    }
  }

  private static int ping(ClientContext context, List<String> args) {

    InstanceOperations io = context.instanceOperations();

    if (args.isEmpty()) {
      io.getServers(ServerId.Type.TABLET_SERVER).forEach(t -> args.add(t.toHostPortString()));
    }

    int unreachable = 0;

    for (String tserver : args) {
      try {
        io.ping(tserver);
        System.out.println(tserver + " OK");
      } catch (AccumuloException ae) {
        System.out.println(tserver + " FAILED (" + ae.getMessage() + ")");
        unreachable++;
      }
    }

    System.out.printf("\n%d of %d tablet servers unreachable\n\n", unreachable, args.size());
    return unreachable;
  }

  /**
   * Flushing during shutdown is a performance optimization, it's not required. This method will
   * attempt to initiate flushes of all tables and give up if it takes too long.
   */
  private static void flushAll(final ClientContext context) {

    final AtomicInteger flushesStarted = new AtomicInteger(0);

    Runnable flushTask = () -> {
      try {
        Set<String> tables = context.tableOperations().list();
        for (String table : tables) {
          if (table.equals(SystemTables.METADATA.tableName())) {
            continue;
          }
          try {
            context.tableOperations().flush(table, null, null, false);
            flushesStarted.incrementAndGet();
          } catch (TableNotFoundException e) {
            // ignore
          }
        }
      } catch (Exception e) {
        log.warn("Failed to initiate flush {}", e.getMessage());
      }
    };

    Thread flusher = new Thread(flushTask);
    flusher.setDaemon(true);
    flusher.start();

    long start = System.currentTimeMillis();
    try {
      flusher.join(3000);
    } catch (InterruptedException e) {
      Thread.currentThread().interrupt();
      log.warn("Interrupted while waiting to join Flush thread", e);
    }

    while (flusher.isAlive() && System.currentTimeMillis() - start < 15000) {
      int flushCount = flushesStarted.get();
      try {
        flusher.join(1000);
      } catch (InterruptedException e) {
        Thread.currentThread().interrupt();
        log.warn("Interrupted while waiting to join Flush thread", e);
      }

      if (flushCount == flushesStarted.get()) {
        // no progress was made while waiting for join... maybe its stuck, stop waiting on it
        break;
      }
    }

    flusher.interrupt();
    try {
      flusher.join();
    } catch (InterruptedException e) {
      Thread.currentThread().interrupt();
      log.warn("Interrupted while waiting to join Flush thread", e);
    }
  }

  private static void stopServer(final ClientContext context, final boolean tabletServersToo)
      throws AccumuloException, AccumuloSecurityException {

    ThriftClientTypes.MANAGER.executeVoid(context,
        client -> client.shutdown(TraceUtil.traceInfo(), context.rpcCreds(), tabletServersToo));
  }

  // Visible for tests
  public static void signalGracefulShutdown(final ClientContext context, String address) {

    Objects.requireNonNull(address, "address not set");
    final HostAndPort hp = HostAndPort.fromString(address);
    ServerProcessService.Client client = null;
    try {
      client = ThriftClientTypes.SERVER_PROCESS.getServerProcessConnection(context, log,
          hp.getHost(), hp.getPort());
      client.gracefulShutdown(context.rpcCreds());
    } catch (TException e) {
      throw new RuntimeException("Error invoking graceful shutdown for server: " + hp, e);
    } finally {
      if (client != null) {
        ThriftUtil.returnClient(client, context);
      }
    }
  }

  private static void stopTabletServer(final ClientContext context, List<String> servers,
      final boolean force) throws AccumuloException, AccumuloSecurityException {
    if (context.instanceOperations().getServers(ServerId.Type.MANAGER).isEmpty()) {
      log.info("No managers running. Not attempting safe unload of tserver.");
      return;
    }
    if (servers.isEmpty()) {
      log.error("No tablet servers provided.");
      return;
    }

    final ZooCache zc = context.getZooCache();
    Set<ServerId> runningServers;

    for (String server : servers) {
      runningServers = context.instanceOperations().getServers(ServerId.Type.TABLET_SERVER);
      if (runningServers.size() == 1 && !force) {
        log.info("Only 1 tablet server running. Not attempting shutdown of {}", server);
        return;
      }
      for (int port : context.getConfiguration().getPort(Property.TSERV_CLIENTPORT)) {
        HostAndPort address = AddressUtil.parseAddress(server, port);
        final String finalServer = qualifyWithZooKeeperSessionId(context, zc, address.toString());
        log.info("Stopping server {}", finalServer);
        ThriftClientTypes.MANAGER.executeVoid(context, client -> client
            .shutdownTabletServer(TraceUtil.traceInfo(), context.rpcCreds(), finalServer, force));
      }
    }
  }

  /**
   * Look up the TabletServers in ZooKeeper and try to find a sessionID for this server reference
   *
   * @param hostAndPort The host and port for a TabletServer
   * @return The host and port with the session ID in square-brackets appended, or the original
   *         value.
   */
  static String qualifyWithZooKeeperSessionId(ClientContext context, ZooCache zooCache,
      String hostAndPort) {
    var hpObj = HostAndPort.fromString(hostAndPort);
    Set<ServiceLockPath> paths =
        context.getServerPaths().getTabletServer(rg -> true, AddressSelector.exact(hpObj), true);
    if (paths.size() != 1) {
      return hostAndPort;
    }
    long sessionId = ServiceLock.getSessionId(zooCache, paths.iterator().next());
    if (sessionId == 0) {
      return hostAndPort;
    }
    return hostAndPort + "[" + Long.toHexString(sessionId) + "]";
  }

  private static final String ACCUMULO_SITE_BACKUP_FILE = "accumulo.properties.bak";
  private static final String NS_FILE_SUFFIX = "_ns.cfg";
  private static final String USER_FILE_SUFFIX = "_user.cfg";
  private static final MessageFormat configFormat = new MessageFormat("config -t {0} -s {1}\n");
  private static final MessageFormat createNsFormat = new MessageFormat("createnamespace {0}\n");
  private static final MessageFormat createTableFormat = new MessageFormat("createtable {0}\n");
  private static final MessageFormat createUserFormat = new MessageFormat("createuser {0}\n");
  private static final MessageFormat nsConfigFormat = new MessageFormat("config -ns {0} -s {1}\n");
  private static final MessageFormat sysPermFormat =
      new MessageFormat("grant System.{0} -s -u {1}\n");
  private static final MessageFormat nsPermFormat =
      new MessageFormat("grant Namespace.{0} -ns {1} -u {2}\n");
  private static final MessageFormat tablePermFormat =
      new MessageFormat("grant Table.{0} -t {1} -u {2}\n");
  private static final MessageFormat userAuthsFormat =
      new MessageFormat("setauths -u {0} -s {1}\n");

  private DefaultConfiguration defaultConfig;
  private Map<String,String> siteConfig, systemConfig;
  private List<String> localUsers;

  public void printConfig(ClientContext context, DumpConfigCommand opts) throws Exception {

    @SuppressFBWarnings(value = "PATH_TRAVERSAL_IN",
        justification = "app is run in same security context as user providing the filename")
    File outputDirectory = getOutputDirectory(opts.directory);
    defaultConfig = DefaultConfiguration.getInstance();
    siteConfig = context.instanceOperations().getSiteConfiguration();
    systemConfig = context.instanceOperations().getSystemConfiguration();
    if (opts.allConfiguration || opts.users) {
      localUsers = Lists.newArrayList(context.securityOperations().listLocalUsers());
      Collections.sort(localUsers);
    }

    if (opts.allConfiguration) {
      // print accumulo site
      printSystemConfiguration(outputDirectory);
      // print namespaces
      for (String namespace : context.namespaceOperations().list()) {
        printNameSpaceConfiguration(context, namespace, outputDirectory);
      }
      // print tables
      SortedSet<String> tableNames = context.tableOperations().list();
      for (String tableName : tableNames) {
        printTableConfiguration(context, tableName, outputDirectory);
      }
      // print users
      for (String user : localUsers) {
        printUserConfiguration(context, user, outputDirectory);
      }
    } else {
      if (opts.systemConfiguration) {
        printSystemConfiguration(outputDirectory);
      }
      if (opts.namespaceConfiguration) {
        for (String namespace : context.namespaceOperations().list()) {
          printNameSpaceConfiguration(context, namespace, outputDirectory);
        }
      }
      if (!opts.tables.isEmpty()) {
        for (String tableName : opts.tables) {
          printTableConfiguration(context, tableName, outputDirectory);
        }
      }
      if (opts.users) {
        for (String user : localUsers) {
          printUserConfiguration(context, user, outputDirectory);
        }
      }
    }
  }

  @SuppressFBWarnings(value = "PATH_TRAVERSAL_IN",
      justification = "app is run in same security context as user providing the filename")
  private static File getOutputDirectory(final String directory) {
    File outputDirectory = null;
    if (directory != null) {
      outputDirectory = Path.of(directory).toFile();
      if (!outputDirectory.isDirectory()) {
        throw new IllegalArgumentException(directory + " does not exist on the local filesystem.");
      }
      if (!outputDirectory.canWrite()) {
        throw new IllegalArgumentException(directory + " is not writable");
      }
    }
    return outputDirectory;
  }

  private String getDefaultConfigValue(String key) {
    if (key == null) {
      return null;
    }

    String defaultValue = null;
    try {
      Property p = Property.getPropertyByKey(key);
      if (p == null) {
        return defaultValue;
      }
      defaultValue = defaultConfig.get(p);
    } catch (IllegalArgumentException e) {
      // ignore
    }
    return defaultValue;
  }

  @SuppressFBWarnings(value = "PATH_TRAVERSAL_IN",
      justification = "code runs in same security context as user who provided input")
  private void printNameSpaceConfiguration(AccumuloClient accumuloClient, String namespace,
      File outputDirectory)
      throws IOException, AccumuloException, AccumuloSecurityException, NamespaceNotFoundException {
    Path namespaceScript = Path.of(outputDirectory.toURI()).resolve(namespace + NS_FILE_SUFFIX);
    try (BufferedWriter nsWriter = Files.newBufferedWriter(namespaceScript)) {
      nsWriter.write(createNsFormat.format(new String[] {namespace}));
      Map<String,String> props = ImmutableSortedMap
          .copyOf(accumuloClient.namespaceOperations().getConfiguration(namespace));
      for (Entry<String,String> entry : props.entrySet()) {
        String defaultValue = getDefaultConfigValue(entry.getKey());
        if (defaultValue == null || !defaultValue.equals(entry.getValue())) {
          if (!entry.getValue().equals(siteConfig.get(entry.getKey()))
              && !entry.getValue().equals(systemConfig.get(entry.getKey()))) {
            nsWriter.write(nsConfigFormat
                .format(new String[] {namespace, entry.getKey() + "=" + entry.getValue()}));
          }
        }
      }
    }
  }

  @SuppressFBWarnings(value = "PATH_TRAVERSAL_IN",
      justification = "code runs in same security context as user who provided input")
  private static void printUserConfiguration(AccumuloClient accumuloClient, String user,
      File outputDirectory) throws IOException, AccumuloException, AccumuloSecurityException {
    Path userScript = Path.of(outputDirectory.toURI()).resolve(user + USER_FILE_SUFFIX);
    try (BufferedWriter userWriter = Files.newBufferedWriter(userScript)) {
      userWriter.write(createUserFormat.format(new String[] {user}));
      Authorizations auths = accumuloClient.securityOperations().getUserAuthorizations(user);
      userWriter.write(userAuthsFormat.format(new String[] {user, auths.toString()}));
      for (SystemPermission sp : SystemPermission.values()) {
        if (accumuloClient.securityOperations().hasSystemPermission(user, sp)) {
          userWriter.write(sysPermFormat.format(new String[] {sp.name(), user}));
        }
      }
      for (String namespace : accumuloClient.namespaceOperations().list()) {
        for (NamespacePermission np : NamespacePermission.values()) {
          if (accumuloClient.securityOperations().hasNamespacePermission(user, namespace, np)) {
            userWriter.write(nsPermFormat.format(new String[] {np.name(), namespace, user}));
          }
        }
      }
      for (String tableName : accumuloClient.tableOperations().list()) {
        for (TablePermission perm : TablePermission.values()) {
          if (accumuloClient.securityOperations().hasTablePermission(user, tableName, perm)) {
            userWriter.write(tablePermFormat.format(new String[] {perm.name(), tableName, user}));
          }
        }
      }
    }
  }

  private void printSystemConfiguration(File outputDirectory) throws IOException {
    TreeMap<String,String> conf = new TreeMap<>();
    TreeMap<String,String> site = new TreeMap<>(siteConfig);
    for (Entry<String,String> prop : site.entrySet()) {
      String defaultValue = getDefaultConfigValue(prop.getKey());
      if (!prop.getValue().equals(defaultValue) && !systemConfig.containsKey(prop.getKey())) {
        conf.put(prop.getKey(), prop.getValue());
      }
    }
    TreeMap<String,String> system = new TreeMap<>(systemConfig);
    for (Entry<String,String> prop : system.entrySet()) {
      String defaultValue = getDefaultConfigValue(prop.getKey());
      if (!prop.getValue().equals(defaultValue)) {
        conf.put(prop.getKey(), prop.getValue());
      }
    }
    Path siteBackup = Path.of(outputDirectory.toURI()).resolve(ACCUMULO_SITE_BACKUP_FILE);
    try (BufferedWriter fw = Files.newBufferedWriter(siteBackup)) {
      for (Entry<String,String> prop : conf.entrySet()) {
        fw.write(prop.getKey() + "=" + prop.getValue() + "\n");
      }
    }
  }

  @SuppressFBWarnings(value = "PATH_TRAVERSAL_IN",
      justification = "code runs in same security context as user who provided input")
  private void printTableConfiguration(AccumuloClient accumuloClient, String tableName,
<<<<<<< HEAD
      File outputDirectory)
      throws AccumuloSecurityException, AccumuloException, TableNotFoundException, IOException {
    Path tableBackup = Path.of(outputDirectory.toURI()).resolve(tableName + ".cfg");
    try (BufferedWriter writer = Files.newBufferedWriter(tableBackup)) {
=======
      File outputDirectory) throws AccumuloException, TableNotFoundException, IOException {
    File tableBackup = new File(outputDirectory, tableName + ".cfg");
    try (BufferedWriter writer = new BufferedWriter(new FileWriter(tableBackup, UTF_8))) {
>>>>>>> 2cd2a90a
      writer.write(createTableFormat.format(new String[] {tableName}));
      Map<String,String> props =
          ImmutableSortedMap.copyOf(accumuloClient.tableOperations().getConfiguration(tableName));
      for (Entry<String,String> prop : props.entrySet()) {
        if (prop.getKey().startsWith(Property.TABLE_PREFIX.getKey())) {
          String defaultValue = getDefaultConfigValue(prop.getKey());
          if (defaultValue == null || !defaultValue.equals(prop.getValue())) {
            if (!prop.getValue().equals(siteConfig.get(prop.getKey()))
                && !prop.getValue().equals(systemConfig.get(prop.getKey()))) {
              writer.write(configFormat
                  .format(new String[] {tableName, prop.getKey() + "=" + prop.getValue()}));
            }
          }
        }
      }
    }
  }

  // Fate Operations
  private void executeFateOpsCommand(ServerContext context, FateOpsCommand fateOpsCommand)
      throws AccumuloException, AccumuloSecurityException, InterruptedException, KeeperException,
      NamespaceNotFoundException {

    validateFateUserInput(fateOpsCommand);

    AdminUtil<Admin> admin = new AdminUtil<>();
    var zTableLocksPath = context.getServerPaths().createTableLocksPath();
    var zk = context.getZooSession();
    ServiceLock adminLock = null;
    Map<FateInstanceType,FateStore<Admin>> fateStores;
    Map<FateInstanceType,ReadOnlyFateStore<Admin>> readOnlyFateStores = null;

    try {
      if (fateOpsCommand.cancel) {
        cancelSubmittedFateTxs(context, fateOpsCommand.fateIdList);
      } else if (fateOpsCommand.fail) {
        adminLock = createAdminLock(context);
        fateStores = createFateStores(context, zk, adminLock);
        for (String fateIdStr : fateOpsCommand.fateIdList) {
          if (!admin.prepFail(fateStores, fateIdStr)) {
            throw new AccumuloException("Could not fail transaction: " + fateIdStr);
          }
        }
      } else if (fateOpsCommand.delete) {
        adminLock = createAdminLock(context);
        fateStores = createFateStores(context, zk, adminLock);
        for (String fateIdStr : fateOpsCommand.fateIdList) {
          if (!admin.prepDelete(fateStores, fateIdStr)) {
            throw new AccumuloException("Could not delete transaction: " + fateIdStr);
          }
          admin.deleteLocks(zk, zTableLocksPath, fateIdStr);
        }
      }

      if (fateOpsCommand.print) {
        final Set<FateId> fateIdFilter = new TreeSet<>();
        fateOpsCommand.fateIdList.forEach(fateIdStr -> fateIdFilter.add(FateId.from(fateIdStr)));
        EnumSet<ReadOnlyFateStore.TStatus> statusFilter =
            getCmdLineStatusFilters(fateOpsCommand.states);
        EnumSet<FateInstanceType> typesFilter =
            getCmdLineInstanceTypeFilters(fateOpsCommand.instanceTypes);
        readOnlyFateStores = createReadOnlyFateStores(context, zk, Constants.ZFATE);
        admin.print(readOnlyFateStores, zk, zTableLocksPath, new Formatter(System.out),
            fateIdFilter, statusFilter, typesFilter);
        // print line break at the end
        System.out.println();
      }

      if (fateOpsCommand.summarize) {
        if (readOnlyFateStores == null) {
          readOnlyFateStores = createReadOnlyFateStores(context, zk, Constants.ZFATE);
        }
        summarizeFateTx(context, fateOpsCommand, admin, readOnlyFateStores, zTableLocksPath);
      }
    } finally {
      if (adminLock != null) {
        adminLock.unlock();
      }
    }
  }

  private Map<FateInstanceType,FateStore<Admin>> createFateStores(ServerContext context,
      ZooSession zk, ServiceLock adminLock) throws InterruptedException, KeeperException {
    var lockId = adminLock.getLockID();
    MetaFateStore<Admin> mfs = new MetaFateStore<>(zk, lockId, null);
    UserFateStore<Admin> ufs =
        new UserFateStore<>(context, SystemTables.FATE.tableName(), lockId, null);
    return Map.of(FateInstanceType.META, mfs, FateInstanceType.USER, ufs);
  }

  private Map<FateInstanceType,ReadOnlyFateStore<Admin>>
      createReadOnlyFateStores(ServerContext context, ZooSession zk, String fateZkPath)
          throws InterruptedException, KeeperException {
    MetaFateStore<Admin> readOnlyMFS = new MetaFateStore<>(zk, null, null);
    UserFateStore<Admin> readOnlyUFS =
        new UserFateStore<>(context, SystemTables.FATE.tableName(), null, null);
    return Map.of(FateInstanceType.META, readOnlyMFS, FateInstanceType.USER, readOnlyUFS);
  }

  private ServiceLock createAdminLock(ServerContext context) throws InterruptedException {
    var zk = context.getZooSession();
    UUID uuid = UUID.randomUUID();
    ServiceLockPath slp = context.getServerPaths().createAdminLockPath();
    ServiceLock adminLock = new ServiceLock(zk, slp, uuid);
    AdminLockWatcher lw = new AdminLockWatcher();
    ServiceLockData.ServiceDescriptors descriptors = new ServiceLockData.ServiceDescriptors();
    descriptors
        .addService(new ServiceLockData.ServiceDescriptor(uuid, ServiceLockData.ThriftService.NONE,
            "fake_admin_util_host", Constants.DEFAULT_RESOURCE_GROUP_NAME));
    ServiceLockData sld = new ServiceLockData(descriptors);
    String lockPath = slp.toString();
    String parentLockPath = lockPath.substring(0, lockPath.lastIndexOf("/"));

    try {
      var zrw = zk.asReaderWriter();
      zrw.putPersistentData(parentLockPath, new byte[0], ZooUtil.NodeExistsPolicy.SKIP);
      zrw.putPersistentData(lockPath, new byte[0], ZooUtil.NodeExistsPolicy.SKIP);
    } catch (KeeperException | InterruptedException e) {
      throw new IllegalStateException("Error creating path in ZooKeeper", e);
    }

    adminLock.lock(lw, sld);
    lockAcquiredLatch.await();

    return adminLock;
  }

  private void validateFateUserInput(FateOpsCommand cmd) {
    if (cmd.cancel && cmd.fail || cmd.cancel && cmd.delete || cmd.fail && cmd.delete) {
      throw new IllegalArgumentException(
          "Can only perform one of the following at a time: cancel, fail or delete.");
    }
    if ((cmd.cancel || cmd.fail || cmd.delete) && cmd.fateIdList.isEmpty()) {
      throw new IllegalArgumentException(
          "At least one txId required when using cancel, fail or delete");
    }
  }

  private void cancelSubmittedFateTxs(ServerContext context, List<String> fateIdList)
      throws AccumuloException {
    for (String fateIdStr : fateIdList) {
      FateId fateId = FateId.from(fateIdStr);
      TFateId thriftFateId = fateId.toThrift();
      boolean cancelled = cancelFateOperation(context, thriftFateId);
      if (cancelled) {
        System.out.println("FaTE transaction " + fateId + " was cancelled or already completed.");
      } else {
        System.out
            .println("FaTE transaction " + fateId + " was not cancelled, status may have changed.");
      }
    }
  }

  private boolean cancelFateOperation(ClientContext context, TFateId thriftFateId)
      throws AccumuloException {
    FateService.Client client = null;
    try {
      client = ThriftClientTypes.FATE.getConnectionWithRetry(context);
      return client.cancelFateOperation(TraceUtil.traceInfo(), context.rpcCreds(), thriftFateId);
    } catch (Exception e) {
      throw new AccumuloException(e);
    } finally {
      if (client != null) {
        ThriftUtil.close(client, context);
      }
    }
  }

  private void summarizeFateTx(ServerContext context, FateOpsCommand cmd, AdminUtil<Admin> admin,
      Map<FateInstanceType,ReadOnlyFateStore<Admin>> fateStores, ServiceLockPath tableLocksPath)
      throws InterruptedException, AccumuloException, AccumuloSecurityException, KeeperException,
      NamespaceNotFoundException {

    var zk = context.getZooSession();
    var transactions = admin.getStatus(fateStores, zk, tableLocksPath, null, null, null);

    // build id map - relies on unique ids for tables and namespaces
    // used to look up the names of either table or namespace by id.
    Map<TableId,String> tidToNameMap = context.createTableIdToQualifiedNameMap();
    Map<String,String> idsToNameMap = new HashMap<>(tidToNameMap.size() * 2);
    tidToNameMap.forEach((tid, name) -> idsToNameMap.put(tid.canonical(), "t:" + name));
    context.namespaceOperations().namespaceIdMap().forEach((name, nsid) -> {
      String prev = idsToNameMap.put(nsid, "ns:" + name);
      if (prev != null) {
        log.warn("duplicate id found for table / namespace id. table name: {}, namespace name: {}",
            prev, name);
      }
    });

    Set<FateId> fateIdFilter =
        cmd.fateIdList.stream().map(FateId::from).collect(Collectors.toSet());
    EnumSet<ReadOnlyFateStore.TStatus> statusFilter = getCmdLineStatusFilters(cmd.states);
    EnumSet<FateInstanceType> typesFilter = getCmdLineInstanceTypeFilters(cmd.instanceTypes);

    FateSummaryReport report =
        new FateSummaryReport(idsToNameMap, fateIdFilter, statusFilter, typesFilter);

    // gather statistics
    transactions.getTransactions().forEach(report::gatherTxnStatus);
    if (cmd.printJson) {
      printLines(Collections.singletonList(report.toJson()));
    } else {
      printLines(report.formatLines());
    }
  }

  private void printLines(List<String> lines) {
    for (String nextLine : lines) {
      if (nextLine == null) {
        continue;
      }
      System.out.println(nextLine);
    }
  }

  /**
   * If provided on the command line, get the TStatus values provided.
   *
   * @return a set of status filters, or null if none provided
   */
  private EnumSet<ReadOnlyFateStore.TStatus> getCmdLineStatusFilters(List<String> states) {
    EnumSet<ReadOnlyFateStore.TStatus> statusFilter = null;
    if (!states.isEmpty()) {
      statusFilter = EnumSet.noneOf(ReadOnlyFateStore.TStatus.class);
      for (String element : states) {
        statusFilter.add(ReadOnlyFateStore.TStatus.valueOf(element));
      }
    }
    return statusFilter;
  }

  /**
   * If provided on the command line, get the FateInstanceType values provided.
   *
   * @return a set of fate instance types filters, or null if none provided
   */
  private EnumSet<FateInstanceType> getCmdLineInstanceTypeFilters(List<String> instanceTypes) {
    EnumSet<FateInstanceType> typesFilter = null;
    if (!instanceTypes.isEmpty()) {
      typesFilter = EnumSet.noneOf(FateInstanceType.class);
      for (String instanceType : instanceTypes) {
        typesFilter.add(FateInstanceType.valueOf(instanceType));
      }
    }
    return typesFilter;
  }

  /**
   * Finds tablets that point to fate operations that do not exists or are complete.
   *
   * @param tablets the tablets to inspect
   * @param tabletLookup a function that can lookup a tablets latest metadata
   * @param activePredicate a predicate that can determine if a fate id is currently active
   * @param danglingConsumer a consumer that tablets with inactive fate ids will be sent to
   */
  static void findDanglingFateOperations(Iterable<TabletMetadata> tablets,
      Function<Collection<KeyExtent>,Map<KeyExtent,TabletMetadata>> tabletLookup,
      Predicate<FateId> activePredicate, BiConsumer<KeyExtent,Set<FateId>> danglingConsumer,
      int bufferSize) {

    ArrayList<FateId> fateIds = new ArrayList<>();
    Map<KeyExtent,Set<FateId>> candidates = new HashMap<>();
    for (TabletMetadata tablet : tablets) {
      fateIds.clear();
      getAllFateIds(tablet, fateIds::add);
      fateIds.removeIf(activePredicate);
      if (!fateIds.isEmpty()) {
        candidates.put(tablet.getExtent(), new HashSet<>(fateIds));
        if (candidates.size() > bufferSize) {
          processCandidates(candidates, tabletLookup, danglingConsumer);
          candidates.clear();
        }
      }
    }

    processCandidates(candidates, tabletLookup, danglingConsumer);
  }

  private static void processCandidates(Map<KeyExtent,Set<FateId>> candidates,
      Function<Collection<KeyExtent>,Map<KeyExtent,TabletMetadata>> tabletLookup,
      BiConsumer<KeyExtent,Set<FateId>> danglingConsumer) {
    // Perform a 2nd check of the tablet to avoid race conditions like the following.
    // 1. THREAD 1 : TabletMetadata is read and points to active fate operation
    // 2. THREAD 2 : The fate operation is deleted from the tablet
    // 3. THREAD 2 : The fate operation completes
    // 4. THREAD 1 : Checks if the fate operation read in step 1 is active and finds it is not

    Map<KeyExtent,TabletMetadata> currentTablets = tabletLookup.apply(candidates.keySet());
    HashSet<FateId> currentFateIds = new HashSet<>();
    candidates.forEach((extent, fateIds) -> {
      var currentTablet = currentTablets.get(extent);
      if (currentTablet != null) {
        currentFateIds.clear();
        getAllFateIds(currentTablet, currentFateIds::add);
        // Only keep fate ids that are still present in the tablet. Any new fate ids in
        // currentFateIds that were not seen on the first pass are not considered here. To check
        // those new ones, the entire two-step process would need to be rerun.
        fateIds.retainAll(currentFateIds);

        if (!fateIds.isEmpty()) {
          // the fateIds in this set were found to be inactive and still exist in the tablet
          // metadata after being found inactive
          danglingConsumer.accept(extent, fateIds);
        }
      } // else the tablet no longer exist so nothing to report
    });
  }

  /**
   * Extracts all fate ids that a tablet points to from any field.
   */
  private static void getAllFateIds(TabletMetadata tabletMetadata,
      Consumer<FateId> fateIdConsumer) {
    tabletMetadata.getLoaded().values().forEach(fateIdConsumer);
    if (tabletMetadata.getSelectedFiles() != null) {
      fateIdConsumer.accept(tabletMetadata.getSelectedFiles().getFateId());
    }
    if (tabletMetadata.getOperationId() != null) {
      fateIdConsumer.accept(tabletMetadata.getOperationId().getFateId());
    }
  }

  @VisibleForTesting
  public static void executeCheckCommand(ServerContext context, CheckCommand cmd,
      ServerUtilOpts opts) throws Exception {
    validateAndTransformCheckCommand(cmd);

    if (cmd.list) {
      listChecks();
    } else if (cmd.run) {
      var givenChecks = cmd.checks.stream()
          .map(name -> CheckCommand.Check.valueOf(name.toUpperCase())).collect(Collectors.toList());
      executeRunCheckCommand(cmd, givenChecks, context, opts);
    }
  }

  private static void validateAndTransformCheckCommand(CheckCommand cmd) {
    Preconditions.checkArgument(cmd.list != cmd.run, "Must use either 'list' or 'run'");
    if (cmd.list) {
      Preconditions.checkArgument(cmd.checks == null && cmd.pattern == null,
          "'list' does not expect any further arguments");
    } else if (cmd.pattern != null) {
      Preconditions.checkArgument(cmd.checks == null, "Expected one argument (the regex pattern)");
      List<String> matchingChecks = new ArrayList<>();
      var pattern = Pattern.compile(cmd.pattern.toUpperCase());
      for (CheckCommand.Check check : CheckCommand.Check.values()) {
        if (pattern.matcher(check.name()).matches()) {
          matchingChecks.add(check.name());
        }
      }
      Preconditions.checkArgument(!matchingChecks.isEmpty(),
          "No checks matched the given pattern: " + pattern.pattern());
      cmd.checks = matchingChecks;
    } else {
      if (cmd.checks == null) {
        cmd.checks = EnumSet.allOf(CheckCommand.Check.class).stream().map(Enum::name)
            .collect(Collectors.toList());
      }
    }
  }

  private static void listChecks() {
    System.out.println();
    System.out.printf("%-20s | %-90s | %-20s%n", "Check Name", "Description", "Depends on");
    System.out.println("-".repeat(130));
    for (CheckCommand.Check check : CheckCommand.Check.values()) {
      System.out.printf("%-20s | %-90s | %-20s%n", check.name(), check.getDescription(),
          check.getDependencies().stream().map(CheckCommand.Check::name)
              .collect(Collectors.joining(", ")));
    }
    System.out.println("-".repeat(130));
    System.out.println();
  }

  private static void executeRunCheckCommand(CheckCommand cmd, List<CheckCommand.Check> givenChecks,
      ServerContext context, ServerUtilOpts opts) throws Exception {
    // Get all the checks in the order they are declared in the enum
    final var allChecks = CheckCommand.Check.values();
    final TreeMap<CheckCommand.Check,CheckCommand.CheckStatus> checkStatus = new TreeMap<>();

    for (CheckCommand.Check check : allChecks) {
      if (depsFailed(check, checkStatus)) {
        checkStatus.put(check, CheckCommand.CheckStatus.SKIPPED_DEPENDENCY_FAILED);
      } else {
        if (givenChecks.contains(check)) {
          checkStatus.put(check, cmd.getCheckRunner(check).runCheck(context, opts, cmd.fixFiles));
        } else {
          checkStatus.put(check, CheckCommand.CheckStatus.FILTERED_OUT);
        }
      }
    }

    printChecksResults(checkStatus);
  }

  private static boolean depsFailed(CheckCommand.Check check,
      TreeMap<CheckCommand.Check,CheckCommand.CheckStatus> checkStatus) {
    return check.getDependencies().stream()
        .anyMatch(dep -> checkStatus.get(dep) == CheckCommand.CheckStatus.FAILED
            || checkStatus.get(dep) == CheckCommand.CheckStatus.SKIPPED_DEPENDENCY_FAILED);
  }

  private static void
      printChecksResults(TreeMap<CheckCommand.Check,CheckCommand.CheckStatus> checkStatus) {
    System.out.println();
    System.out.printf("%-20s | %-20s%n", "Check Name", "Status");
    System.out.println("-".repeat(50));
    for (Map.Entry<CheckCommand.Check,CheckCommand.CheckStatus> entry : checkStatus.entrySet()) {
      System.out.printf("%-20s | %-20s%n", entry.getKey().name(), entry.getValue().name());
    }
    System.out.println("-".repeat(50));
    System.out.println();
  }
}<|MERGE_RESOLUTION|>--- conflicted
+++ resolved
@@ -926,16 +926,9 @@
   @SuppressFBWarnings(value = "PATH_TRAVERSAL_IN",
       justification = "code runs in same security context as user who provided input")
   private void printTableConfiguration(AccumuloClient accumuloClient, String tableName,
-<<<<<<< HEAD
-      File outputDirectory)
-      throws AccumuloSecurityException, AccumuloException, TableNotFoundException, IOException {
+      File outputDirectory) throws AccumuloException, TableNotFoundException, IOException {
     Path tableBackup = Path.of(outputDirectory.toURI()).resolve(tableName + ".cfg");
     try (BufferedWriter writer = Files.newBufferedWriter(tableBackup)) {
-=======
-      File outputDirectory) throws AccumuloException, TableNotFoundException, IOException {
-    File tableBackup = new File(outputDirectory, tableName + ".cfg");
-    try (BufferedWriter writer = new BufferedWriter(new FileWriter(tableBackup, UTF_8))) {
->>>>>>> 2cd2a90a
       writer.write(createTableFormat.format(new String[] {tableName}));
       Map<String,String> props =
           ImmutableSortedMap.copyOf(accumuloClient.tableOperations().getConfiguration(tableName));
