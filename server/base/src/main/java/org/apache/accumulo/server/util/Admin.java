/*
 * Licensed to the Apache Software Foundation (ASF) under one
 * or more contributor license agreements.  See the NOTICE file
 * distributed with this work for additional information
 * regarding copyright ownership.  The ASF licenses this file
 * to you under the Apache License, Version 2.0 (the
 * "License"); you may not use this file except in compliance
 * with the License.  You may obtain a copy of the License at
 *
 *   https://www.apache.org/licenses/LICENSE-2.0
 *
 * Unless required by applicable law or agreed to in writing,
 * software distributed under the License is distributed on an
 * "AS IS" BASIS, WITHOUT WARRANTIES OR CONDITIONS OF ANY
 * KIND, either express or implied.  See the License for the
 * specific language governing permissions and limitations
 * under the License.
 */
package org.apache.accumulo.server.util;

import static java.nio.charset.StandardCharsets.UTF_8;
import static java.util.Objects.requireNonNull;

import java.io.BufferedWriter;
import java.io.File;
import java.io.FileWriter;
import java.io.IOException;
import java.text.MessageFormat;
import java.util.ArrayList;
import java.util.Collection;
import java.util.Collections;
import java.util.EnumSet;
import java.util.Formatter;
import java.util.HashMap;
import java.util.HashSet;
import java.util.List;
import java.util.Map;
import java.util.Map.Entry;
import java.util.Objects;
import java.util.Set;
import java.util.SortedSet;
import java.util.TreeMap;
import java.util.TreeSet;
<<<<<<< HEAD
import java.util.UUID;
import java.util.concurrent.CountDownLatch;
import java.util.concurrent.TimeUnit;
=======
>>>>>>> 7fada715
import java.util.concurrent.atomic.AtomicInteger;
import java.util.function.BiConsumer;
import java.util.function.Consumer;
import java.util.function.Function;
import java.util.function.Predicate;
import java.util.function.Supplier;
import java.util.regex.Pattern;
import java.util.stream.Collectors;

import org.apache.accumulo.core.Constants;
import org.apache.accumulo.core.client.AccumuloClient;
import org.apache.accumulo.core.client.AccumuloException;
import org.apache.accumulo.core.client.AccumuloSecurityException;
import org.apache.accumulo.core.client.NamespaceNotFoundException;
import org.apache.accumulo.core.client.TableNotFoundException;
import org.apache.accumulo.core.client.admin.InstanceOperations;
import org.apache.accumulo.core.client.admin.servers.ServerId;
import org.apache.accumulo.core.clientImpl.ClientContext;
import org.apache.accumulo.core.conf.AccumuloConfiguration;
import org.apache.accumulo.core.conf.DefaultConfiguration;
import org.apache.accumulo.core.conf.Property;
import org.apache.accumulo.core.data.TableId;
import org.apache.accumulo.core.dataImpl.KeyExtent;
import org.apache.accumulo.core.fate.AdminUtil;
import org.apache.accumulo.core.fate.FateId;
import org.apache.accumulo.core.fate.FateInstanceType;
import org.apache.accumulo.core.fate.FateStore;
import org.apache.accumulo.core.fate.ReadOnlyFateStore;
import org.apache.accumulo.core.fate.user.UserFateStore;
import org.apache.accumulo.core.fate.zookeeper.MetaFateStore;
import org.apache.accumulo.core.fate.zookeeper.ZooCache;
<<<<<<< HEAD
import org.apache.accumulo.core.fate.zookeeper.ZooReaderWriter;
import org.apache.accumulo.core.fate.zookeeper.ZooUtil;
=======
>>>>>>> 7fada715
import org.apache.accumulo.core.lock.ServiceLock;
import org.apache.accumulo.core.lock.ServiceLockData;
import org.apache.accumulo.core.lock.ServiceLockPaths.AddressSelector;
import org.apache.accumulo.core.lock.ServiceLockPaths.ServiceLockPath;
import org.apache.accumulo.core.manager.thrift.FateService;
import org.apache.accumulo.core.manager.thrift.TFateId;
import org.apache.accumulo.core.metadata.AccumuloTable;
import org.apache.accumulo.core.metadata.schema.TabletMetadata;
import org.apache.accumulo.core.rpc.ThriftUtil;
import org.apache.accumulo.core.rpc.clients.ThriftClientTypes;
import org.apache.accumulo.core.security.Authorizations;
import org.apache.accumulo.core.security.NamespacePermission;
import org.apache.accumulo.core.security.SystemPermission;
import org.apache.accumulo.core.security.TablePermission;
import org.apache.accumulo.core.singletons.SingletonManager;
import org.apache.accumulo.core.singletons.SingletonManager.Mode;
import org.apache.accumulo.core.trace.TraceUtil;
import org.apache.accumulo.core.util.AddressUtil;
import org.apache.accumulo.core.util.Halt;
import org.apache.accumulo.core.util.tables.TableMap;
import org.apache.accumulo.server.ServerContext;
import org.apache.accumulo.server.cli.ServerUtilOpts;
import org.apache.accumulo.server.security.SecurityUtil;
import org.apache.accumulo.server.util.checkCommand.CheckRunner;
import org.apache.accumulo.server.util.checkCommand.MetadataTableCheckRunner;
import org.apache.accumulo.server.util.checkCommand.RootMetadataCheckRunner;
import org.apache.accumulo.server.util.checkCommand.RootTableCheckRunner;
import org.apache.accumulo.server.util.checkCommand.SystemConfigCheckRunner;
import org.apache.accumulo.server.util.checkCommand.SystemFilesCheckRunner;
import org.apache.accumulo.server.util.checkCommand.TableLocksCheckRunner;
import org.apache.accumulo.server.util.checkCommand.UserFilesCheckRunner;
import org.apache.accumulo.server.util.fateCommand.FateSummaryReport;
import org.apache.accumulo.start.spi.KeywordExecutable;
import org.apache.zookeeper.CreateMode;
import org.apache.zookeeper.KeeperException;
import org.apache.zookeeper.ZooKeeper;
import org.slf4j.Logger;
import org.slf4j.LoggerFactory;

import com.beust.jcommander.JCommander;
import com.beust.jcommander.Parameter;
import com.beust.jcommander.Parameters;
import com.google.auto.service.AutoService;
import com.google.common.annotations.VisibleForTesting;
import com.google.common.base.Preconditions;
import com.google.common.collect.ImmutableSortedMap;
import com.google.common.collect.Lists;
import com.google.common.net.HostAndPort;

import edu.umd.cs.findbugs.annotations.SuppressFBWarnings;

@AutoService(KeywordExecutable.class)
public class Admin implements KeywordExecutable {
  private static final Logger log = LoggerFactory.getLogger(Admin.class);
  final CountDownLatch lockAcquiredLatch = new CountDownLatch(1);

  static class AdminOpts extends ServerUtilOpts {
    @Parameter(names = {"-f", "--force"},
        description = "force the given server to stop by removing its lock")
    boolean force = false;
  }

  @Parameters(commandDescription = "stop the tablet server on the given hosts")
  static class StopCommand {
    @Parameter(description = "<host> {<host> ... }")
    List<String> args = new ArrayList<>();
  }

  @Parameters(commandDescription = "Ping tablet servers.  If no arguments, pings all.")
  static class PingCommand {
    @Parameter(description = "{<host> ... }")
    List<String> args = new ArrayList<>();
  }

  @Parameters(commandNames = "check",
      commandDescription = "Performs checks for problems in Accumulo.")
  public static class CheckCommand {
    @Parameter(names = "list",
        description = "Lists the different checks that can be run, the description of each check, and the other check(s) each check depends on.")
    boolean list;

    @Parameter(names = "run",
        description = "Runs the provided check(s) (explicit list or regex pattern specified following '-p'), beginning with their dependencies, or all checks if none are provided.")
    boolean run;

    @Parameter(names = {"--name_pattern", "-p"},
        description = "Runs all checks that match the provided regex pattern.")
    String pattern;

    @Parameter(description = "[<Check>...]")
    List<String> checks;

    @Parameter(names = "--fixFiles", description = "Removes dangling file pointers. Used by the "
        + "USER_FILES and SYSTEM_FILES checks.")
    boolean fixFiles = false;

    /**
     * This should be used to get the check runner instead of {@link Check#getCheckRunner()}. This
     * exists so that its functionality can be changed for testing.
     *
     * @return the interface for running a check
     */
    public CheckRunner getCheckRunner(Check check) {
      return check.getCheckRunner();
    }

    public enum Check {
      // Caution should be taken when changing or adding any new checks: order is important
      SYSTEM_CONFIG(SystemConfigCheckRunner::new, "Validate the system config stored in ZooKeeper",
          Collections.emptyList()),
      TABLE_LOCKS(TableLocksCheckRunner::new,
          "Ensures that table and namespace locks are valid and are associated with a FATE op",
          Collections.singletonList(SYSTEM_CONFIG)),
      ROOT_METADATA(RootMetadataCheckRunner::new,
          "Checks integrity of the root tablet metadata stored in ZooKeeper",
          Collections.singletonList(SYSTEM_CONFIG)),
      ROOT_TABLE(RootTableCheckRunner::new,
          "Scans all the tablet metadata stored in the root table and checks integrity",
          Collections.singletonList(ROOT_METADATA)),
      METADATA_TABLE(MetadataTableCheckRunner::new,
          "Scans all the tablet metadata stored in the metadata table and checks integrity",
          Collections.singletonList(ROOT_TABLE)),
      SYSTEM_FILES(SystemFilesCheckRunner::new,
          "Checks that files in system tablet metadata exist in DFS",
          Collections.singletonList(ROOT_TABLE)),
      USER_FILES(UserFilesCheckRunner::new,
          "Checks that files in user tablet metadata exist in DFS",
          Collections.singletonList(METADATA_TABLE));

      private final Supplier<CheckRunner> checkRunner;
      private final String description;
      private final List<Check> dependencies;

      Check(Supplier<CheckRunner> checkRunner, String description, List<Check> dependencies) {
        this.checkRunner = Objects.requireNonNull(checkRunner);
        this.description = Objects.requireNonNull(description);
        this.dependencies = Objects.requireNonNull(dependencies);
      }

      /**
       * This should not be called directly; use {@link CheckCommand#getCheckRunner(Check)} instead
       *
       * @return the interface for running a check
       */
      public CheckRunner getCheckRunner() {
        return checkRunner.get();
      }

      /**
       * @return the description of the check
       */
      public String getDescription() {
        return description;
      }

      /**
       * @return the list of other checks the check depends on
       */
      public List<Check> getDependencies() {
        return dependencies;
      }
    }

    public enum CheckStatus {
      OK, FAILED, SKIPPED_DEPENDENCY_FAILED, FILTERED_OUT;
    }
  }

  @Parameters(commandDescription = "stop the manager")
  static class StopManagerCommand {}

  @Parameters(commandDescription = "stop all tablet servers and the manager")
  static class StopAllCommand {}

  @Parameters(commandDescription = "list Accumulo instances in zookeeper")
  static class ListInstancesCommand {
    @Parameter(names = "--print-errors", description = "display errors while listing instances")
    boolean printErrors = false;
    @Parameter(names = "--print-all",
        description = "print information for all instances, not just those with names")
    boolean printAll = false;
  }

  @Parameters(commandDescription = "Accumulo volume utility")
  static class VolumesCommand {
    @Parameter(names = {"-l", "--list"}, description = "list volumes currently in use")
    boolean printErrors = false;
  }

  @Parameters(commandDescription = "print out non-default configuration settings")
  static class DumpConfigCommand {
    @Parameter(names = {"-a", "--all"},
        description = "print the system and all table configurations")
    boolean allConfiguration = false;
    @Parameter(names = {"-d", "--directory"}, description = "directory to place config files")
    String directory = null;
    @Parameter(names = {"-s", "--system"}, description = "print the system configuration")
    boolean systemConfiguration = false;
    @Parameter(names = {"-n", "--namespaces"}, description = "print the namespace configuration")
    boolean namespaceConfiguration = false;
    @Parameter(names = {"-t", "--tables"}, description = "print per-table configuration")
    List<String> tables = new ArrayList<>();
    @Parameter(names = {"-u", "--users"},
        description = "print users and their authorizations and permissions")
    boolean users = false;
  }

  @Parameters(commandDescription = "Verify all Tablets are assigned to tablet servers")
  static class VerifyTabletAssignmentsCommand {
    @Parameter(names = {"-v", "--verbose"},
        description = "verbose mode (prints locations of tablets)")
    boolean verbose = false;
  }

  /**
   * @since 2.1.0
   */
  @Parameters(
      commandDescription = "Changes the unique secret given to the instance that all servers must know.")
  static class ChangeSecretCommand {}

  @Parameters(
      commandDescription = "List or delete Tablet Server locks. Default with no arguments is to list the locks.")
  static class TabletServerLocksCommand {
    @Parameter(names = "-delete", description = "specify a tablet server lock to delete")
    String delete = null;
  }

  @Parameters(
      commandDescription = "Deletes specific instance name or id from zookeeper or cleans up all old instances.")
  static class DeleteZooInstanceCommand {
    @Parameter(names = {"-i", "--instance"}, description = "the instance name or id to delete")
    String instance;
    @Parameter(names = {"-c", "--clean"},
        description = "Cleans Zookeeper by deleting all old instances. This will not delete the instance pointed to by the local accumulo.properties file")
    boolean clean = false;
    @Parameter(names = {"--password"},
        description = "The system secret, if different than instance.secret in accumulo.properties",
        password = true)
    String auth;
  }

  @Parameters(commandDescription = "Restore Zookeeper data from a file.")
  static class RestoreZooCommand {
    @Parameter(names = "--overwrite")
    boolean overwrite = false;

    @Parameter(names = "--file")
    String file;
  }

  @Parameters(commandNames = "fate",
      commandDescription = "Operations performed on the Manager FaTE system.")
  static class FateOpsCommand {
    @Parameter(description = "[<FateId>...]")
    List<String> fateIdList = new ArrayList<>();

    @Parameter(names = {"-c", "--cancel"},
        description = "<FateId>... Cancel new or submitted FaTE transactions")
    boolean cancel;

    @Parameter(names = {"-f", "--fail"},
        description = "<FateId>... Transition FaTE transaction status to FAILED_IN_PROGRESS")
    boolean fail;

    @Parameter(names = {"-d", "--delete"},
        description = "<FateId>... Delete FaTE transaction and its associated table locks")
    boolean delete;

    @Parameter(names = {"-p", "--print", "-print", "-l", "--list", "-list"},
        description = "[<FateId>...] Print information about FaTE transactions. Print only the FateId's specified or print all transactions if empty. Use -s to only print those with certain states. Use -t to only print those with certain FateInstanceTypes.")
    boolean print;

    @Parameter(names = "--summary",
        description = "[<FateId>...] Print a summary of FaTE transactions. Print only the FateId's specified or print all transactions if empty. Use -s to only print those with certain states. Use -t to only print those with certain FateInstanceTypes. Use -j to print the transactions in json.")
    boolean summarize;

    @Parameter(names = {"-j", "--json"},
        description = "Print transactions in json. Only useful for --summary command.")
    boolean printJson;

    @Parameter(names = {"-s", "--state"},
        description = "<state>... Print transactions in the state(s) {NEW, IN_PROGRESS, FAILED_IN_PROGRESS, FAILED, SUCCESSFUL}")
    List<String> states = new ArrayList<>();

    @Parameter(names = {"-t", "--type"},
        description = "<type>... Print transactions of fate instance type(s) {USER, META}")
    List<String> instanceTypes = new ArrayList<>();
  }

  class AdminLockWatcher implements ServiceLock.AccumuloLockWatcher {
    @Override
    public void lostLock(ServiceLock.LockLossReason reason) {
      String msg = "Admin lost lock: " + reason.toString();
      if (reason == ServiceLock.LockLossReason.LOCK_DELETED) {
        Halt.halt(msg, 0);
      } else {
        Halt.halt(msg, 1);
      }
    }

    @Override
    public void unableToMonitorLockNode(Exception e) {
      String msg = "Admin unable to monitor lock: " + e.getMessage();
      log.warn(msg);
      Halt.halt(msg, 1);
    }

    @Override
    public void acquiredLock() {
      lockAcquiredLatch.countDown();
      log.debug("Acquired ZooKeeper lock for Admin");
    }

    @Override
    public void failedToAcquireLock(Exception e) {
      log.warn("Failed to acquire ZooKeeper lock for Admin, msg: " + e.getMessage());
    }
  }

  public static void main(String[] args) {
    new Admin().execute(args);
  }

  @Override
  public String keyword() {
    return "admin";
  }

  @Override
  public UsageGroup usageGroup() {
    return UsageGroup.CORE;
  }

  @Override
  public String description() {
    return "Executes administrative commands";
  }

  @SuppressFBWarnings(value = "DM_EXIT", justification = "System.exit okay for CLI tool")
  @Override
  public void execute(final String[] args) {
    boolean everything;

    AdminOpts opts = new AdminOpts();
    JCommander cl = new JCommander(opts);
    cl.setProgramName("accumulo admin");

    ServiceStatusCmd.Opts serviceStatusCommandOpts = new ServiceStatusCmd.Opts();
    cl.addCommand("serviceStatus", serviceStatusCommandOpts);

    ChangeSecretCommand changeSecretCommand = new ChangeSecretCommand();
    cl.addCommand("changeSecret", changeSecretCommand);

    CheckCommand checkCommand = new CheckCommand();
    cl.addCommand("check", checkCommand);

    DeleteZooInstanceCommand deleteZooInstOpts = new DeleteZooInstanceCommand();
    cl.addCommand("deleteZooInstance", deleteZooInstOpts);

    DumpConfigCommand dumpConfigCommand = new DumpConfigCommand();
    cl.addCommand("dumpConfig", dumpConfigCommand);

    FateOpsCommand fateOpsCommand = new FateOpsCommand();
    cl.addCommand("fate", fateOpsCommand);

    ListInstancesCommand listInstancesOpts = new ListInstancesCommand();
    cl.addCommand("listInstances", listInstancesOpts);

    TabletServerLocksCommand tServerLocksOpts = new TabletServerLocksCommand();
    cl.addCommand("locks", tServerLocksOpts);

    PingCommand pingCommand = new PingCommand();
    cl.addCommand("ping", pingCommand);

    RestoreZooCommand restoreZooOpts = new RestoreZooCommand();
    cl.addCommand("restoreZoo", restoreZooOpts);

    StopCommand stopOpts = new StopCommand();
    cl.addCommand("stop", stopOpts);

    StopAllCommand stopAllOpts = new StopAllCommand();
    cl.addCommand("stopAll", stopAllOpts);

    StopManagerCommand stopManagerOpts = new StopManagerCommand();
    cl.addCommand("stopManager", stopManagerOpts);

    VerifyTabletAssignmentsCommand verifyTabletAssignmentsOpts =
        new VerifyTabletAssignmentsCommand();
    cl.addCommand("verifyTabletAssigns", verifyTabletAssignmentsOpts);

    VolumesCommand volumesCommand = new VolumesCommand();
    cl.addCommand("volumes", volumesCommand);

    cl.parse(args);

    if (opts.help || cl.getParsedCommand() == null) {
      cl.usage();
      return;
    }

    try (ServerContext context = opts.getServerContext()) {

      AccumuloConfiguration conf = context.getConfiguration();
      // Login as the server on secure HDFS
      if (conf.getBoolean(Property.INSTANCE_RPC_SASL_ENABLED)) {
        SecurityUtil.serverLogin(conf);
      }

      int rc = 0;

      if (cl.getParsedCommand().equals("listInstances")) {
        ListInstances.listInstances(context.getZooKeepers(), listInstancesOpts.printAll,
            listInstancesOpts.printErrors);
      } else if (cl.getParsedCommand().equals("ping")) {
        if (ping(context, pingCommand.args) != 0) {
          rc = 4;
        }
      } else if (cl.getParsedCommand().equals("stop")) {
        stopTabletServer(context, stopOpts.args, opts.force);
      } else if (cl.getParsedCommand().equals("dumpConfig")) {
        printConfig(context, dumpConfigCommand);
      } else if (cl.getParsedCommand().equals("volumes")) {
        ListVolumesUsed.listVolumes(context);
      } else if (cl.getParsedCommand().equals("verifyTabletAssigns")) {
        VerifyTabletAssignments.execute(opts.getClientProps(), verifyTabletAssignmentsOpts.verbose);
      } else if (cl.getParsedCommand().equals("changeSecret")) {
        ChangeSecret.execute(context, conf);
      } else if (cl.getParsedCommand().equals("deleteZooInstance")) {
        DeleteZooInstance.execute(context, deleteZooInstOpts.clean, deleteZooInstOpts.instance,
            deleteZooInstOpts.auth);
      } else if (cl.getParsedCommand().equals("restoreZoo")) {
        RestoreZookeeper.execute(conf, restoreZooOpts.file, restoreZooOpts.overwrite);
      } else if (cl.getParsedCommand().equals("locks")) {
        TabletServerLocks.execute(context, args.length > 2 ? args[2] : null,
            tServerLocksOpts.delete);
      } else if (cl.getParsedCommand().equals("fate")) {
        executeFateOpsCommand(context, fateOpsCommand);
      } else if (cl.getParsedCommand().equals("serviceStatus")) {
        printServiceStatus(context, serviceStatusCommandOpts);
      } else if (cl.getParsedCommand().equals("check")) {
        executeCheckCommand(context, checkCommand, opts);
      } else {
        everything = cl.getParsedCommand().equals("stopAll");

        if (everything) {
          flushAll(context);
        }

        stopServer(context, everything);
      }

      if (rc != 0) {
        System.exit(rc);
      }
    } catch (AccumuloException e) {
      log.error("{}", e.getMessage(), e);
      System.exit(1);
    } catch (AccumuloSecurityException e) {
      log.error("{}", e.getMessage(), e);
      System.exit(2);
    } catch (Exception e) {
      log.error("{}", e.getMessage(), e);
      System.exit(3);
    } finally {
      SingletonManager.setMode(Mode.CLOSED);
    }
  }

  private static void printServiceStatus(ServerContext context, ServiceStatusCmd.Opts opts) {
    ServiceStatusCmd ssc = new ServiceStatusCmd();
    ssc.execute(context, opts);
  }

  private static int ping(ClientContext context, List<String> args) {

    InstanceOperations io = context.instanceOperations();

    if (args.isEmpty()) {
      io.getServers(ServerId.Type.TABLET_SERVER).forEach(t -> args.add(t.toHostPortString()));
    }

    int unreachable = 0;

    for (String tserver : args) {
      try {
        io.ping(tserver);
        System.out.println(tserver + " OK");
      } catch (AccumuloException ae) {
        System.out.println(tserver + " FAILED (" + ae.getMessage() + ")");
        unreachable++;
      }
    }

    System.out.printf("\n%d of %d tablet servers unreachable\n\n", unreachable, args.size());
    return unreachable;
  }

  /**
   * Flushing during shutdown is a performance optimization, it's not required. This method will
   * attempt to initiate flushes of all tables and give up if it takes too long.
   */
  private static void flushAll(final ClientContext context) {

    final AtomicInteger flushesStarted = new AtomicInteger(0);

    Runnable flushTask = () -> {
      try {
        Set<String> tables = context.tableOperations().tableIdMap().keySet();
        for (String table : tables) {
          if (table.equals(AccumuloTable.METADATA.tableName())) {
            continue;
          }
          try {
            context.tableOperations().flush(table, null, null, false);
            flushesStarted.incrementAndGet();
          } catch (TableNotFoundException e) {
            // ignore
          }
        }
      } catch (Exception e) {
        log.warn("Failed to initiate flush {}", e.getMessage());
      }
    };

    Thread flusher = new Thread(flushTask);
    flusher.setDaemon(true);
    flusher.start();

    long start = System.currentTimeMillis();
    try {
      flusher.join(3000);
    } catch (InterruptedException e) {
      Thread.currentThread().interrupt();
      log.warn("Interrupted while waiting to join Flush thread", e);
    }

    while (flusher.isAlive() && System.currentTimeMillis() - start < 15000) {
      int flushCount = flushesStarted.get();
      try {
        flusher.join(1000);
      } catch (InterruptedException e) {
        Thread.currentThread().interrupt();
        log.warn("Interrupted while waiting to join Flush thread", e);
      }

      if (flushCount == flushesStarted.get()) {
        // no progress was made while waiting for join... maybe its stuck, stop waiting on it
        break;
      }
    }

    flusher.interrupt();
    try {
      flusher.join();
    } catch (InterruptedException e) {
      Thread.currentThread().interrupt();
      log.warn("Interrupted while waiting to join Flush thread", e);
    }
  }

  private static void stopServer(final ClientContext context, final boolean tabletServersToo)
      throws AccumuloException, AccumuloSecurityException {

    ThriftClientTypes.MANAGER.executeVoid(context,
        client -> client.shutdown(TraceUtil.traceInfo(), context.rpcCreds(), tabletServersToo));
  }

  private static void stopTabletServer(final ClientContext context, List<String> servers,
      final boolean force) throws AccumuloException, AccumuloSecurityException {
    if (context.instanceOperations().getServers(ServerId.Type.MANAGER).isEmpty()) {
      log.info("No managers running. Not attempting safe unload of tserver.");
      return;
    }
    if (servers.isEmpty()) {
      log.error("No tablet servers provided.");
      return;
    }

    final ZooCache zc = context.getZooCache();
    Set<ServerId> runningServers;

    for (String server : servers) {
      runningServers = context.instanceOperations().getServers(ServerId.Type.TABLET_SERVER);
      if (runningServers.size() == 1 && !force) {
        log.info("Only 1 tablet server running. Not attempting shutdown of {}", server);
        return;
      }
      for (int port : context.getConfiguration().getPort(Property.TSERV_CLIENTPORT)) {
        HostAndPort address = AddressUtil.parseAddress(server, port);
        final String finalServer = qualifyWithZooKeeperSessionId(context, zc, address.toString());
        log.info("Stopping server {}", finalServer);
        ThriftClientTypes.MANAGER.executeVoid(context, client -> client
            .shutdownTabletServer(TraceUtil.traceInfo(), context.rpcCreds(), finalServer, force));
      }
    }
  }

  /**
   * Get the parent ZNode for tservers for the given instance
   *
   * @param context ClientContext
   * @return The tservers znode for the instance
   */
  static String getTServersZkPath(ClientContext context) {
    requireNonNull(context);
    return context.getZooKeeperRoot() + Constants.ZTSERVERS;
  }

  /**
   * Look up the TabletServers in ZooKeeper and try to find a sessionID for this server reference
   *
   * @param hostAndPort The host and port for a TabletServer
   * @return The host and port with the session ID in square-brackets appended, or the original
   *         value.
   */
  static String qualifyWithZooKeeperSessionId(ClientContext context, ZooCache zooCache,
      String hostAndPort) {
    var hpObj = HostAndPort.fromString(hostAndPort);
    Set<ServiceLockPath> paths =
        context.getServerPaths().getTabletServer(rg -> true, AddressSelector.exact(hpObj), true);
    if (paths.size() != 1) {
      return hostAndPort;
    }
    long sessionId = ServiceLock.getSessionId(zooCache, paths.iterator().next());
    if (sessionId == 0) {
      return hostAndPort;
    }
    return hostAndPort + "[" + Long.toHexString(sessionId) + "]";
  }

  private static final String ACCUMULO_SITE_BACKUP_FILE = "accumulo.properties.bak";
  private static final String NS_FILE_SUFFIX = "_ns.cfg";
  private static final String USER_FILE_SUFFIX = "_user.cfg";
  private static final MessageFormat configFormat = new MessageFormat("config -t {0} -s {1}\n");
  private static final MessageFormat createNsFormat = new MessageFormat("createnamespace {0}\n");
  private static final MessageFormat createTableFormat = new MessageFormat("createtable {0}\n");
  private static final MessageFormat createUserFormat = new MessageFormat("createuser {0}\n");
  private static final MessageFormat nsConfigFormat = new MessageFormat("config -ns {0} -s {1}\n");
  private static final MessageFormat sysPermFormat =
      new MessageFormat("grant System.{0} -s -u {1}\n");
  private static final MessageFormat nsPermFormat =
      new MessageFormat("grant Namespace.{0} -ns {1} -u {2}\n");
  private static final MessageFormat tablePermFormat =
      new MessageFormat("grant Table.{0} -t {1} -u {2}\n");
  private static final MessageFormat userAuthsFormat =
      new MessageFormat("setauths -u {0} -s {1}\n");

  private DefaultConfiguration defaultConfig;
  private Map<String,String> siteConfig, systemConfig;
  private List<String> localUsers;

  public void printConfig(ClientContext context, DumpConfigCommand opts) throws Exception {

    @SuppressFBWarnings(value = "PATH_TRAVERSAL_IN",
        justification = "app is run in same security context as user providing the filename")
    File outputDirectory = getOutputDirectory(opts.directory);
    defaultConfig = DefaultConfiguration.getInstance();
    siteConfig = context.instanceOperations().getSiteConfiguration();
    systemConfig = context.instanceOperations().getSystemConfiguration();
    if (opts.allConfiguration || opts.users) {
      localUsers = Lists.newArrayList(context.securityOperations().listLocalUsers());
      Collections.sort(localUsers);
    }

    if (opts.allConfiguration) {
      // print accumulo site
      printSystemConfiguration(outputDirectory);
      // print namespaces
      for (String namespace : context.namespaceOperations().list()) {
        printNameSpaceConfiguration(context, namespace, outputDirectory);
      }
      // print tables
      SortedSet<String> tableNames = context.tableOperations().list();
      for (String tableName : tableNames) {
        printTableConfiguration(context, tableName, outputDirectory);
      }
      // print users
      for (String user : localUsers) {
        printUserConfiguration(context, user, outputDirectory);
      }
    } else {
      if (opts.systemConfiguration) {
        printSystemConfiguration(outputDirectory);
      }
      if (opts.namespaceConfiguration) {
        for (String namespace : context.namespaceOperations().list()) {
          printNameSpaceConfiguration(context, namespace, outputDirectory);
        }
      }
      if (!opts.tables.isEmpty()) {
        for (String tableName : opts.tables) {
          printTableConfiguration(context, tableName, outputDirectory);
        }
      }
      if (opts.users) {
        for (String user : localUsers) {
          printUserConfiguration(context, user, outputDirectory);
        }
      }
    }
  }

  @SuppressFBWarnings(value = "PATH_TRAVERSAL_IN",
      justification = "app is run in same security context as user providing the filename")
  private static File getOutputDirectory(final String directory) {
    File outputDirectory = null;
    if (directory != null) {
      outputDirectory = new File(directory);
      if (!outputDirectory.isDirectory()) {
        throw new IllegalArgumentException(directory + " does not exist on the local filesystem.");
      }
      if (!outputDirectory.canWrite()) {
        throw new IllegalArgumentException(directory + " is not writable");
      }
    }
    return outputDirectory;
  }

  private String getDefaultConfigValue(String key) {
    if (key == null) {
      return null;
    }

    String defaultValue = null;
    try {
      Property p = Property.getPropertyByKey(key);
      if (p == null) {
        return defaultValue;
      }
      defaultValue = defaultConfig.get(p);
    } catch (IllegalArgumentException e) {
      // ignore
    }
    return defaultValue;
  }

  @SuppressFBWarnings(value = "PATH_TRAVERSAL_IN",
      justification = "code runs in same security context as user who provided input")
  private void printNameSpaceConfiguration(AccumuloClient accumuloClient, String namespace,
      File outputDirectory)
      throws IOException, AccumuloException, AccumuloSecurityException, NamespaceNotFoundException {
    File namespaceScript = new File(outputDirectory, namespace + NS_FILE_SUFFIX);
    try (BufferedWriter nsWriter = new BufferedWriter(new FileWriter(namespaceScript, UTF_8))) {
      nsWriter.write(createNsFormat.format(new String[] {namespace}));
      Map<String,String> props = ImmutableSortedMap
          .copyOf(accumuloClient.namespaceOperations().getConfiguration(namespace));
      for (Entry<String,String> entry : props.entrySet()) {
        String defaultValue = getDefaultConfigValue(entry.getKey());
        if (defaultValue == null || !defaultValue.equals(entry.getValue())) {
          if (!entry.getValue().equals(siteConfig.get(entry.getKey()))
              && !entry.getValue().equals(systemConfig.get(entry.getKey()))) {
            nsWriter.write(nsConfigFormat
                .format(new String[] {namespace, entry.getKey() + "=" + entry.getValue()}));
          }
        }
      }
    }
  }

  @SuppressFBWarnings(value = "PATH_TRAVERSAL_IN",
      justification = "code runs in same security context as user who provided input")
  private static void printUserConfiguration(AccumuloClient accumuloClient, String user,
      File outputDirectory) throws IOException, AccumuloException, AccumuloSecurityException {
    File userScript = new File(outputDirectory, user + USER_FILE_SUFFIX);
    try (BufferedWriter userWriter = new BufferedWriter(new FileWriter(userScript, UTF_8))) {
      userWriter.write(createUserFormat.format(new String[] {user}));
      Authorizations auths = accumuloClient.securityOperations().getUserAuthorizations(user);
      userWriter.write(userAuthsFormat.format(new String[] {user, auths.toString()}));
      for (SystemPermission sp : SystemPermission.values()) {
        if (accumuloClient.securityOperations().hasSystemPermission(user, sp)) {
          userWriter.write(sysPermFormat.format(new String[] {sp.name(), user}));
        }
      }
      for (String namespace : accumuloClient.namespaceOperations().list()) {
        for (NamespacePermission np : NamespacePermission.values()) {
          if (accumuloClient.securityOperations().hasNamespacePermission(user, namespace, np)) {
            userWriter.write(nsPermFormat.format(new String[] {np.name(), namespace, user}));
          }
        }
      }
      for (String tableName : accumuloClient.tableOperations().list()) {
        for (TablePermission perm : TablePermission.values()) {
          if (accumuloClient.securityOperations().hasTablePermission(user, tableName, perm)) {
            userWriter.write(tablePermFormat.format(new String[] {perm.name(), tableName, user}));
          }
        }
      }
    }
  }

  private void printSystemConfiguration(File outputDirectory) throws IOException {
    TreeMap<String,String> conf = new TreeMap<>();
    TreeMap<String,String> site = new TreeMap<>(siteConfig);
    for (Entry<String,String> prop : site.entrySet()) {
      String defaultValue = getDefaultConfigValue(prop.getKey());
      if (!prop.getValue().equals(defaultValue) && !systemConfig.containsKey(prop.getKey())) {
        conf.put(prop.getKey(), prop.getValue());
      }
    }
    TreeMap<String,String> system = new TreeMap<>(systemConfig);
    for (Entry<String,String> prop : system.entrySet()) {
      String defaultValue = getDefaultConfigValue(prop.getKey());
      if (!prop.getValue().equals(defaultValue)) {
        conf.put(prop.getKey(), prop.getValue());
      }
    }
    File siteBackup = new File(outputDirectory, ACCUMULO_SITE_BACKUP_FILE);
    try (BufferedWriter fw = new BufferedWriter(new FileWriter(siteBackup, UTF_8))) {
      for (Entry<String,String> prop : conf.entrySet()) {
        fw.write(prop.getKey() + "=" + prop.getValue() + "\n");
      }
    }
  }

  @SuppressFBWarnings(value = "PATH_TRAVERSAL_IN",
      justification = "code runs in same security context as user who provided input")
  private void printTableConfiguration(AccumuloClient accumuloClient, String tableName,
      File outputDirectory)
      throws AccumuloSecurityException, AccumuloException, TableNotFoundException, IOException {
    File tableBackup = new File(outputDirectory, tableName + ".cfg");
    try (BufferedWriter writer = new BufferedWriter(new FileWriter(tableBackup, UTF_8))) {
      writer.write(createTableFormat.format(new String[] {tableName}));
      Map<String,String> props =
          ImmutableSortedMap.copyOf(accumuloClient.tableOperations().getConfiguration(tableName));
      for (Entry<String,String> prop : props.entrySet()) {
        if (prop.getKey().startsWith(Property.TABLE_PREFIX.getKey())) {
          String defaultValue = getDefaultConfigValue(prop.getKey());
          if (defaultValue == null || !defaultValue.equals(prop.getValue())) {
            if (!prop.getValue().equals(siteConfig.get(prop.getKey()))
                && !prop.getValue().equals(systemConfig.get(prop.getKey()))) {
              writer.write(configFormat
                  .format(new String[] {tableName, prop.getKey() + "=" + prop.getValue()}));
            }
          }
        }
      }
    }
  }

  // Fate Operations
  private void executeFateOpsCommand(ServerContext context, FateOpsCommand fateOpsCommand)
      throws AccumuloException, AccumuloSecurityException, InterruptedException, KeeperException {

    validateFateUserInput(fateOpsCommand);

    AdminUtil<Admin> admin = new AdminUtil<>(true);
    final String zkRoot = context.getZooKeeperRoot();
    var zTableLocksPath = context.getServerPaths().createTableLocksPath();
    String fateZkPath = zkRoot + Constants.ZFATE;
<<<<<<< HEAD
    ZooReaderWriter zk = context.getZooReaderWriter();
    ServiceLock adminLock = null;
    Map<FateInstanceType,FateStore<Admin>> fateStores;
    Map<FateInstanceType,ReadOnlyFateStore<Admin>> readOnlyFateStores = null;

    try {
      if (fateOpsCommand.cancel) {
        cancelSubmittedFateTxs(context, fateOpsCommand.fateIdList);
      } else if (fateOpsCommand.fail) {
        adminLock = createAdminLock(context);
        fateStores = createFateStores(context, zk, fateZkPath, adminLock);
        for (String fateIdStr : fateOpsCommand.fateIdList) {
          if (!admin.prepFail(fateStores, fateIdStr)) {
            throw new AccumuloException("Could not fail transaction: " + fateIdStr);
          }
        }
      } else if (fateOpsCommand.delete) {
        adminLock = createAdminLock(context);
        fateStores = createFateStores(context, zk, fateZkPath, adminLock);
        for (String fateIdStr : fateOpsCommand.fateIdList) {
          if (!admin.prepDelete(fateStores, fateIdStr)) {
            throw new AccumuloException("Could not delete transaction: " + fateIdStr);
          }
          admin.deleteLocks(zk, zTableLocksPath, fateIdStr);
=======
    var zk = context.getZooSession();
    MetaFateStore<Admin> mfs = new MetaFateStore<>(fateZkPath, zk, createDummyLockID(), null);
    UserFateStore<Admin> ufs = new UserFateStore<>(context, createDummyLockID(), null);
    Map<FateInstanceType,FateStore<Admin>> fateStores =
        Map.of(FateInstanceType.META, mfs, FateInstanceType.USER, ufs);
    Map<FateInstanceType,ReadOnlyFateStore<Admin>> readOnlyFateStores =
        Map.of(FateInstanceType.META, mfs, FateInstanceType.USER, ufs);

    if (fateOpsCommand.cancel) {
      cancelSubmittedFateTxs(context, fateOpsCommand.fateIdList);
    } else if (fateOpsCommand.fail) {
      for (String fateIdStr : fateOpsCommand.fateIdList) {
        if (!admin.prepFail(fateStores, zk, zLockManagerPath, fateIdStr)) {
          throw new AccumuloException("Could not fail transaction: " + fateIdStr);
>>>>>>> 7fada715
        }
      }

      if (fateOpsCommand.print) {
        final Set<FateId> fateIdFilter = new TreeSet<>();
        fateOpsCommand.fateIdList.forEach(fateIdStr -> fateIdFilter.add(FateId.from(fateIdStr)));
        EnumSet<ReadOnlyFateStore.TStatus> statusFilter =
            getCmdLineStatusFilters(fateOpsCommand.states);
        EnumSet<FateInstanceType> typesFilter =
            getCmdLineInstanceTypeFilters(fateOpsCommand.instanceTypes);
        readOnlyFateStores = createReadOnlyFateStores(context, zk, fateZkPath);
        admin.print(readOnlyFateStores, zk, zTableLocksPath, new Formatter(System.out),
            fateIdFilter, statusFilter, typesFilter);
        // print line break at the end
        System.out.println();
      }

      if (fateOpsCommand.summarize) {
        if (readOnlyFateStores == null) {
          readOnlyFateStores = createReadOnlyFateStores(context, zk, fateZkPath);
        }
        summarizeFateTx(context, fateOpsCommand, admin, readOnlyFateStores, zTableLocksPath);
      }
    } finally {
      if (adminLock != null) {
        adminLock.unlock();
      }
    }
  }

  private Map<FateInstanceType,FateStore<Admin>> createFateStores(ServerContext context,
      ZooReaderWriter zk, String fateZkPath, ServiceLock adminLock)
      throws InterruptedException, KeeperException {
    var lockId = adminLock.getLockID();
    MetaFateStore<Admin> mfs = new MetaFateStore<>(fateZkPath, zk, lockId, null);
    UserFateStore<Admin> ufs =
        new UserFateStore<>(context, AccumuloTable.FATE.tableName(), lockId, null);
    return Map.of(FateInstanceType.META, mfs, FateInstanceType.USER, ufs);
  }

  private Map<FateInstanceType,ReadOnlyFateStore<Admin>>
      createReadOnlyFateStores(ServerContext context, ZooReaderWriter zk, String fateZkPath)
          throws InterruptedException, KeeperException {
    MetaFateStore<Admin> readOnlyMFS = new MetaFateStore<>(fateZkPath, zk, null, null);
    UserFateStore<Admin> readOnlyUFS =
        new UserFateStore<>(context, AccumuloTable.FATE.tableName(), null, null);
    return Map.of(FateInstanceType.META, readOnlyMFS, FateInstanceType.USER, readOnlyUFS);
  }

  private ServiceLock createAdminLock(ServerContext context) throws InterruptedException {
    var zk = context.getZooReaderWriter().getZooKeeper();
    UUID uuid = UUID.randomUUID();
    ServiceLockPath slp = context.getServerPaths().createAdminLockPath();
    ServiceLock adminLock = new ServiceLock(context.getZooReaderWriter().getZooKeeper(), slp, uuid);
    AdminLockWatcher lw = new AdminLockWatcher();
    ServiceLockData.ServiceDescriptors descriptors = new ServiceLockData.ServiceDescriptors();
    descriptors
        .addService(new ServiceLockData.ServiceDescriptor(uuid, ServiceLockData.ThriftService.NONE,
            "fake_admin_util_host", Constants.DEFAULT_RESOURCE_GROUP_NAME));
    ServiceLockData sld = new ServiceLockData(descriptors);
    String lockPath = slp.toString();
    String parentLockPath = lockPath.substring(0, lockPath.lastIndexOf("/"));

    try {
      if (zk.exists(parentLockPath, false) == null) {
        zk.create(parentLockPath, new byte[0], ZooUtil.PUBLIC, CreateMode.PERSISTENT);
        log.info("Created: {} in ZooKeeper", parentLockPath);
      }
      if (zk.exists(lockPath, false) == null) {
        zk.create(lockPath, new byte[0], ZooUtil.PUBLIC, CreateMode.PERSISTENT);
        log.info("Created: {} in ZooKeeper", lockPath);
      }
    } catch (KeeperException | InterruptedException e) {
      throw new IllegalStateException("Error creating path in ZooKeeper", e);
    }

    adminLock.lock(lw, sld);
    lockAcquiredLatch.await();

    return adminLock;
  }

  private void validateFateUserInput(FateOpsCommand cmd) {
    if (cmd.cancel && cmd.fail || cmd.cancel && cmd.delete || cmd.fail && cmd.delete) {
      throw new IllegalArgumentException(
          "Can only perform one of the following at a time: cancel, fail or delete.");
    }
    if ((cmd.cancel || cmd.fail || cmd.delete) && cmd.fateIdList.isEmpty()) {
      throw new IllegalArgumentException(
          "At least one txId required when using cancel, fail or delete");
    }
  }

  private void cancelSubmittedFateTxs(ServerContext context, List<String> fateIdList)
      throws AccumuloException {
    for (String fateIdStr : fateIdList) {
      FateId fateId = FateId.from(fateIdStr);
      TFateId thriftFateId = fateId.toThrift();
      boolean cancelled = cancelFateOperation(context, thriftFateId);
      if (cancelled) {
        System.out.println("FaTE transaction " + fateId + " was cancelled or already completed.");
      } else {
        System.out
            .println("FaTE transaction " + fateId + " was not cancelled, status may have changed.");
      }
    }
  }

  private boolean cancelFateOperation(ClientContext context, TFateId thriftFateId)
      throws AccumuloException {
    FateService.Client client = null;
    try {
      client = ThriftClientTypes.FATE.getConnectionWithRetry(context);
      return client.cancelFateOperation(TraceUtil.traceInfo(), context.rpcCreds(), thriftFateId);
    } catch (Exception e) {
      throw new AccumuloException(e);
    } finally {
      if (client != null) {
        ThriftUtil.close(client, context);
      }
    }
  }

  private void summarizeFateTx(ServerContext context, FateOpsCommand cmd, AdminUtil<Admin> admin,
      Map<FateInstanceType,ReadOnlyFateStore<Admin>> fateStores, ServiceLockPath tableLocksPath)
      throws InterruptedException, AccumuloException, AccumuloSecurityException, KeeperException {

    var zk = context.getZooSession();
    var transactions = admin.getStatus(fateStores, zk, tableLocksPath, null, null, null);

    // build id map - relies on unique ids for tables and namespaces
    // used to look up the names of either table or namespace by id.
    Map<TableId,String> tidToNameMap = new TableMap(context).getIdtoNameMap();
    Map<String,String> idsToNameMap = new HashMap<>(tidToNameMap.size() * 2);
    tidToNameMap.forEach((tid, name) -> idsToNameMap.put(tid.canonical(), "t:" + name));
    context.namespaceOperations().namespaceIdMap().forEach((name, nsid) -> {
      String prev = idsToNameMap.put(nsid, "ns:" + name);
      if (prev != null) {
        log.warn("duplicate id found for table / namespace id. table name: {}, namespace name: {}",
            prev, name);
      }
    });

    Set<FateId> fateIdFilter =
        cmd.fateIdList.stream().map(FateId::from).collect(Collectors.toSet());
    EnumSet<ReadOnlyFateStore.TStatus> statusFilter = getCmdLineStatusFilters(cmd.states);
    EnumSet<FateInstanceType> typesFilter = getCmdLineInstanceTypeFilters(cmd.instanceTypes);

    FateSummaryReport report =
        new FateSummaryReport(idsToNameMap, fateIdFilter, statusFilter, typesFilter);

    // gather statistics
    transactions.getTransactions().forEach(report::gatherTxnStatus);
    if (cmd.printJson) {
      printLines(Collections.singletonList(report.toJson()));
    } else {
      printLines(report.formatLines());
    }
  }

  private void printLines(List<String> lines) {
    for (String nextLine : lines) {
      if (nextLine == null) {
        continue;
      }
      System.out.println(nextLine);
    }
  }

  /**
   * If provided on the command line, get the TStatus values provided.
   *
   * @return a set of status filters, or null if none provided
   */
  private EnumSet<ReadOnlyFateStore.TStatus> getCmdLineStatusFilters(List<String> states) {
    EnumSet<ReadOnlyFateStore.TStatus> statusFilter = null;
    if (!states.isEmpty()) {
      statusFilter = EnumSet.noneOf(ReadOnlyFateStore.TStatus.class);
      for (String element : states) {
        statusFilter.add(ReadOnlyFateStore.TStatus.valueOf(element));
      }
    }
    return statusFilter;
  }

  /**
   * If provided on the command line, get the FateInstanceType values provided.
   *
   * @return a set of fate instance types filters, or null if none provided
   */
  private EnumSet<FateInstanceType> getCmdLineInstanceTypeFilters(List<String> instanceTypes) {
    EnumSet<FateInstanceType> typesFilter = null;
    if (!instanceTypes.isEmpty()) {
      typesFilter = EnumSet.noneOf(FateInstanceType.class);
      for (String instanceType : instanceTypes) {
        typesFilter.add(FateInstanceType.valueOf(instanceType));
      }
    }
    return typesFilter;
  }

<<<<<<< HEAD
  private static long printDanglingFateOperations(ServerContext context, String tableName)
      throws Exception {
    long totalDanglingSeen = 0;
    if (tableName == null) {
      for (var dataLevel : Ample.DataLevel.values()) {
        try (var tablets = context.getAmple().readTablets().forLevel(dataLevel).build()) {
          totalDanglingSeen += printDanglingFateOperations(context, tablets);
        }
      }
    } else {
      var tableId = context.getTableId(tableName);
      try (var tablets = context.getAmple().readTablets().forTable(tableId).build()) {
        totalDanglingSeen += printDanglingFateOperations(context, tablets);
      }
    }

    System.out.printf("\nFound %,d dangling references to fate operations\n", totalDanglingSeen);

    return totalDanglingSeen;
  }

  private static long printDanglingFateOperations(ServerContext context,
      Iterable<TabletMetadata> tablets) throws Exception {
    Function<Collection<KeyExtent>,Map<KeyExtent,TabletMetadata>> tabletLookup = extents -> {
      try (var lookedupTablets =
          context.getAmple().readTablets().forTablets(extents, Optional.empty()).build()) {
        Map<KeyExtent,TabletMetadata> tabletMap = new HashMap<>();
        lookedupTablets
            .forEach(tabletMetadata -> tabletMap.put(tabletMetadata.getExtent(), tabletMetadata));
        return tabletMap;
      }
    };

    UserFateStore<?> readOnlyUFS =
        new UserFateStore<>(context, AccumuloTable.FATE.tableName(), null, null);
    MetaFateStore<?> readOnlyMFS = new MetaFateStore<>(context.getZooKeeperRoot() + Constants.ZFATE,
        context.getZooReaderWriter(), null, null);
    LoadingCache<FateId,ReadOnlyFateStore.TStatus> fateStatusCache = Caffeine.newBuilder()
        .maximumSize(100_000).expireAfterWrite(10, TimeUnit.SECONDS).build(fateId -> {
          if (fateId.getType() == FateInstanceType.META) {
            return readOnlyMFS.read(fateId).getStatus();
          } else {
            return readOnlyUFS.read(fateId).getStatus();
          }
        });

    Predicate<FateId> activePredicate = fateId -> {
      var status = fateStatusCache.get(fateId);
      switch (status) {
        case NEW:
        case IN_PROGRESS:
        case SUBMITTED:
        case FAILED_IN_PROGRESS:
          return true;
        case FAILED:
        case SUCCESSFUL:
        case UNKNOWN:
          return false;
        default:
          throw new IllegalStateException("Unexpected status: " + status);
      }
    };

    AtomicLong danglingSeen = new AtomicLong();
    BiConsumer<KeyExtent,Set<FateId>> danglingConsumer = (extent, fateIds) -> {
      danglingSeen.addAndGet(fateIds.size());
      fateIds.forEach(fateId -> System.out.println(fateId + " " + extent));
    };

    findDanglingFateOperations(tablets, tabletLookup, activePredicate, danglingConsumer, 10_000);
    return danglingSeen.get();
  }

=======
>>>>>>> 7fada715
  /**
   * Finds tablets that point to fate operations that do not exists or are complete.
   *
   * @param tablets the tablets to inspect
   * @param tabletLookup a function that can lookup a tablets latest metadata
   * @param activePredicate a predicate that can determine if a fate id is currently active
   * @param danglingConsumer a consumer that tablets with inactive fate ids will be sent to
   */
  static void findDanglingFateOperations(Iterable<TabletMetadata> tablets,
      Function<Collection<KeyExtent>,Map<KeyExtent,TabletMetadata>> tabletLookup,
      Predicate<FateId> activePredicate, BiConsumer<KeyExtent,Set<FateId>> danglingConsumer,
      int bufferSize) {

    ArrayList<FateId> fateIds = new ArrayList<>();
    Map<KeyExtent,Set<FateId>> candidates = new HashMap<>();
    for (TabletMetadata tablet : tablets) {
      fateIds.clear();
      getAllFateIds(tablet, fateIds::add);
      fateIds.removeIf(activePredicate);
      if (!fateIds.isEmpty()) {
        candidates.put(tablet.getExtent(), new HashSet<>(fateIds));
        if (candidates.size() > bufferSize) {
          processCandidates(candidates, tabletLookup, danglingConsumer);
          candidates.clear();
        }
      }
    }

    processCandidates(candidates, tabletLookup, danglingConsumer);
  }

  private static void processCandidates(Map<KeyExtent,Set<FateId>> candidates,
      Function<Collection<KeyExtent>,Map<KeyExtent,TabletMetadata>> tabletLookup,
      BiConsumer<KeyExtent,Set<FateId>> danglingConsumer) {
    // Perform a 2nd check of the tablet to avoid race conditions like the following.
    // 1. THREAD 1 : TabletMetadata is read and points to active fate operation
    // 2. THREAD 2 : The fate operation is deleted from the tablet
    // 3. THREAD 2 : The fate operation completes
    // 4. THREAD 1 : Checks if the fate operation read in step 1 is active and finds it is not

    Map<KeyExtent,TabletMetadata> currentTablets = tabletLookup.apply(candidates.keySet());
    HashSet<FateId> currentFateIds = new HashSet<>();
    candidates.forEach((extent, fateIds) -> {
      var currentTablet = currentTablets.get(extent);
      if (currentTablet != null) {
        currentFateIds.clear();
        getAllFateIds(currentTablet, currentFateIds::add);
        // Only keep fate ids that are still present in the tablet. Any new fate ids in
        // currentFateIds that were not seen on the first pass are not considered here. To check
        // those new ones, the entire two-step process would need to be rerun.
        fateIds.retainAll(currentFateIds);

        if (!fateIds.isEmpty()) {
          // the fateIds in this set were found to be inactive and still exist in the tablet
          // metadata after being found inactive
          danglingConsumer.accept(extent, fateIds);
        }
      } // else the tablet no longer exist so nothing to report
    });
  }

  /**
   * Extracts all fate ids that a tablet points to from any field.
   */
  private static void getAllFateIds(TabletMetadata tabletMetadata,
      Consumer<FateId> fateIdConsumer) {
    tabletMetadata.getLoaded().values().forEach(fateIdConsumer);
    if (tabletMetadata.getSelectedFiles() != null) {
      fateIdConsumer.accept(tabletMetadata.getSelectedFiles().getFateId());
    }
    if (tabletMetadata.getOperationId() != null) {
      fateIdConsumer.accept(tabletMetadata.getOperationId().getFateId());
    }
  }

  @VisibleForTesting
  public static void executeCheckCommand(ServerContext context, CheckCommand cmd,
      ServerUtilOpts opts) throws Exception {
    validateAndTransformCheckCommand(cmd);

    if (cmd.list) {
      listChecks();
    } else if (cmd.run) {
      var givenChecks = cmd.checks.stream()
          .map(name -> CheckCommand.Check.valueOf(name.toUpperCase())).collect(Collectors.toList());
      executeRunCheckCommand(cmd, givenChecks, context, opts);
    }
  }

  private static void validateAndTransformCheckCommand(CheckCommand cmd) {
    Preconditions.checkArgument(cmd.list != cmd.run, "Must use either 'list' or 'run'");
    if (cmd.list) {
      Preconditions.checkArgument(cmd.checks == null && cmd.pattern == null,
          "'list' does not expect any further arguments");
    } else if (cmd.pattern != null) {
      Preconditions.checkArgument(cmd.checks == null, "Expected one argument (the regex pattern)");
      List<String> matchingChecks = new ArrayList<>();
      var pattern = Pattern.compile(cmd.pattern.toUpperCase());
      for (CheckCommand.Check check : CheckCommand.Check.values()) {
        if (pattern.matcher(check.name()).matches()) {
          matchingChecks.add(check.name());
        }
      }
      Preconditions.checkArgument(!matchingChecks.isEmpty(),
          "No checks matched the given pattern: " + pattern.pattern());
      cmd.checks = matchingChecks;
    } else {
      if (cmd.checks == null) {
        cmd.checks = EnumSet.allOf(CheckCommand.Check.class).stream().map(Enum::name)
            .collect(Collectors.toList());
      }
    }
  }

  private static void listChecks() {
    System.out.println();
    System.out.printf("%-20s | %-90s | %-20s%n", "Check Name", "Description", "Depends on");
    System.out.println("-".repeat(130));
    for (CheckCommand.Check check : CheckCommand.Check.values()) {
      System.out.printf("%-20s | %-90s | %-20s%n", check.name(), check.getDescription(),
          check.getDependencies().stream().map(CheckCommand.Check::name)
              .collect(Collectors.joining(", ")));
    }
    System.out.println("-".repeat(130));
    System.out.println();
  }

  private static void executeRunCheckCommand(CheckCommand cmd, List<CheckCommand.Check> givenChecks,
      ServerContext context, ServerUtilOpts opts) throws Exception {
    // Get all the checks in the order they are declared in the enum
    final var allChecks = CheckCommand.Check.values();
    final TreeMap<CheckCommand.Check,CheckCommand.CheckStatus> checkStatus = new TreeMap<>();

    for (CheckCommand.Check check : allChecks) {
      if (depsFailed(check, checkStatus)) {
        checkStatus.put(check, CheckCommand.CheckStatus.SKIPPED_DEPENDENCY_FAILED);
      } else {
        if (givenChecks.contains(check)) {
          checkStatus.put(check, cmd.getCheckRunner(check).runCheck(context, opts, cmd.fixFiles));
        } else {
          checkStatus.put(check, CheckCommand.CheckStatus.FILTERED_OUT);
        }
      }
    }

    printChecksResults(checkStatus);
  }

  private static boolean depsFailed(CheckCommand.Check check,
      TreeMap<CheckCommand.Check,CheckCommand.CheckStatus> checkStatus) {
    return check.getDependencies().stream()
        .anyMatch(dep -> checkStatus.get(dep) == CheckCommand.CheckStatus.FAILED
            || checkStatus.get(dep) == CheckCommand.CheckStatus.SKIPPED_DEPENDENCY_FAILED);
  }

  private static void
      printChecksResults(TreeMap<CheckCommand.Check,CheckCommand.CheckStatus> checkStatus) {
    System.out.println();
    System.out.printf("%-20s | %-20s%n", "Check Name", "Status");
    System.out.println("-".repeat(50));
    for (Map.Entry<CheckCommand.Check,CheckCommand.CheckStatus> entry : checkStatus.entrySet()) {
      System.out.printf("%-20s | %-20s%n", entry.getKey().name(), entry.getValue().name());
    }
    System.out.println("-".repeat(50));
    System.out.println();
  }
}<|MERGE_RESOLUTION|>--- conflicted
+++ resolved
@@ -41,12 +41,8 @@
 import java.util.SortedSet;
 import java.util.TreeMap;
 import java.util.TreeSet;
-<<<<<<< HEAD
 import java.util.UUID;
 import java.util.concurrent.CountDownLatch;
-import java.util.concurrent.TimeUnit;
-=======
->>>>>>> 7fada715
 import java.util.concurrent.atomic.AtomicInteger;
 import java.util.function.BiConsumer;
 import java.util.function.Consumer;
@@ -78,11 +74,7 @@
 import org.apache.accumulo.core.fate.user.UserFateStore;
 import org.apache.accumulo.core.fate.zookeeper.MetaFateStore;
 import org.apache.accumulo.core.fate.zookeeper.ZooCache;
-<<<<<<< HEAD
-import org.apache.accumulo.core.fate.zookeeper.ZooReaderWriter;
 import org.apache.accumulo.core.fate.zookeeper.ZooUtil;
-=======
->>>>>>> 7fada715
 import org.apache.accumulo.core.lock.ServiceLock;
 import org.apache.accumulo.core.lock.ServiceLockData;
 import org.apache.accumulo.core.lock.ServiceLockPaths.AddressSelector;
@@ -103,6 +95,7 @@
 import org.apache.accumulo.core.util.AddressUtil;
 import org.apache.accumulo.core.util.Halt;
 import org.apache.accumulo.core.util.tables.TableMap;
+import org.apache.accumulo.core.zookeeper.ZooSession;
 import org.apache.accumulo.server.ServerContext;
 import org.apache.accumulo.server.cli.ServerUtilOpts;
 import org.apache.accumulo.server.security.SecurityUtil;
@@ -116,9 +109,7 @@
 import org.apache.accumulo.server.util.checkCommand.UserFilesCheckRunner;
 import org.apache.accumulo.server.util.fateCommand.FateSummaryReport;
 import org.apache.accumulo.start.spi.KeywordExecutable;
-import org.apache.zookeeper.CreateMode;
 import org.apache.zookeeper.KeeperException;
-import org.apache.zookeeper.ZooKeeper;
 import org.slf4j.Logger;
 import org.slf4j.LoggerFactory;
 
@@ -933,8 +924,7 @@
     final String zkRoot = context.getZooKeeperRoot();
     var zTableLocksPath = context.getServerPaths().createTableLocksPath();
     String fateZkPath = zkRoot + Constants.ZFATE;
-<<<<<<< HEAD
-    ZooReaderWriter zk = context.getZooReaderWriter();
+    var zk = context.getZooSession();
     ServiceLock adminLock = null;
     Map<FateInstanceType,FateStore<Admin>> fateStores;
     Map<FateInstanceType,ReadOnlyFateStore<Admin>> readOnlyFateStores = null;
@@ -958,22 +948,6 @@
             throw new AccumuloException("Could not delete transaction: " + fateIdStr);
           }
           admin.deleteLocks(zk, zTableLocksPath, fateIdStr);
-=======
-    var zk = context.getZooSession();
-    MetaFateStore<Admin> mfs = new MetaFateStore<>(fateZkPath, zk, createDummyLockID(), null);
-    UserFateStore<Admin> ufs = new UserFateStore<>(context, createDummyLockID(), null);
-    Map<FateInstanceType,FateStore<Admin>> fateStores =
-        Map.of(FateInstanceType.META, mfs, FateInstanceType.USER, ufs);
-    Map<FateInstanceType,ReadOnlyFateStore<Admin>> readOnlyFateStores =
-        Map.of(FateInstanceType.META, mfs, FateInstanceType.USER, ufs);
-
-    if (fateOpsCommand.cancel) {
-      cancelSubmittedFateTxs(context, fateOpsCommand.fateIdList);
-    } else if (fateOpsCommand.fail) {
-      for (String fateIdStr : fateOpsCommand.fateIdList) {
-        if (!admin.prepFail(fateStores, zk, zLockManagerPath, fateIdStr)) {
-          throw new AccumuloException("Could not fail transaction: " + fateIdStr);
->>>>>>> 7fada715
         }
       }
 
@@ -1005,7 +979,7 @@
   }
 
   private Map<FateInstanceType,FateStore<Admin>> createFateStores(ServerContext context,
-      ZooReaderWriter zk, String fateZkPath, ServiceLock adminLock)
+      ZooSession zk, String fateZkPath, ServiceLock adminLock)
       throws InterruptedException, KeeperException {
     var lockId = adminLock.getLockID();
     MetaFateStore<Admin> mfs = new MetaFateStore<>(fateZkPath, zk, lockId, null);
@@ -1015,7 +989,7 @@
   }
 
   private Map<FateInstanceType,ReadOnlyFateStore<Admin>>
-      createReadOnlyFateStores(ServerContext context, ZooReaderWriter zk, String fateZkPath)
+      createReadOnlyFateStores(ServerContext context, ZooSession zk, String fateZkPath)
           throws InterruptedException, KeeperException {
     MetaFateStore<Admin> readOnlyMFS = new MetaFateStore<>(fateZkPath, zk, null, null);
     UserFateStore<Admin> readOnlyUFS =
@@ -1024,10 +998,10 @@
   }
 
   private ServiceLock createAdminLock(ServerContext context) throws InterruptedException {
-    var zk = context.getZooReaderWriter().getZooKeeper();
+    var zk = context.getZooSession();
     UUID uuid = UUID.randomUUID();
     ServiceLockPath slp = context.getServerPaths().createAdminLockPath();
-    ServiceLock adminLock = new ServiceLock(context.getZooReaderWriter().getZooKeeper(), slp, uuid);
+    ServiceLock adminLock = new ServiceLock(zk, slp, uuid);
     AdminLockWatcher lw = new AdminLockWatcher();
     ServiceLockData.ServiceDescriptors descriptors = new ServiceLockData.ServiceDescriptors();
     descriptors
@@ -1038,14 +1012,9 @@
     String parentLockPath = lockPath.substring(0, lockPath.lastIndexOf("/"));
 
     try {
-      if (zk.exists(parentLockPath, false) == null) {
-        zk.create(parentLockPath, new byte[0], ZooUtil.PUBLIC, CreateMode.PERSISTENT);
-        log.info("Created: {} in ZooKeeper", parentLockPath);
-      }
-      if (zk.exists(lockPath, false) == null) {
-        zk.create(lockPath, new byte[0], ZooUtil.PUBLIC, CreateMode.PERSISTENT);
-        log.info("Created: {} in ZooKeeper", lockPath);
-      }
+      var zrw = zk.asReaderWriter();
+      zrw.putPersistentData(parentLockPath, new byte[0], ZooUtil.NodeExistsPolicy.SKIP);
+      zrw.putPersistentData(lockPath, new byte[0], ZooUtil.NodeExistsPolicy.SKIP);
     } catch (KeeperException | InterruptedException e) {
       throw new IllegalStateException("Error creating path in ZooKeeper", e);
     }
@@ -1175,82 +1144,6 @@
     return typesFilter;
   }
 
-<<<<<<< HEAD
-  private static long printDanglingFateOperations(ServerContext context, String tableName)
-      throws Exception {
-    long totalDanglingSeen = 0;
-    if (tableName == null) {
-      for (var dataLevel : Ample.DataLevel.values()) {
-        try (var tablets = context.getAmple().readTablets().forLevel(dataLevel).build()) {
-          totalDanglingSeen += printDanglingFateOperations(context, tablets);
-        }
-      }
-    } else {
-      var tableId = context.getTableId(tableName);
-      try (var tablets = context.getAmple().readTablets().forTable(tableId).build()) {
-        totalDanglingSeen += printDanglingFateOperations(context, tablets);
-      }
-    }
-
-    System.out.printf("\nFound %,d dangling references to fate operations\n", totalDanglingSeen);
-
-    return totalDanglingSeen;
-  }
-
-  private static long printDanglingFateOperations(ServerContext context,
-      Iterable<TabletMetadata> tablets) throws Exception {
-    Function<Collection<KeyExtent>,Map<KeyExtent,TabletMetadata>> tabletLookup = extents -> {
-      try (var lookedupTablets =
-          context.getAmple().readTablets().forTablets(extents, Optional.empty()).build()) {
-        Map<KeyExtent,TabletMetadata> tabletMap = new HashMap<>();
-        lookedupTablets
-            .forEach(tabletMetadata -> tabletMap.put(tabletMetadata.getExtent(), tabletMetadata));
-        return tabletMap;
-      }
-    };
-
-    UserFateStore<?> readOnlyUFS =
-        new UserFateStore<>(context, AccumuloTable.FATE.tableName(), null, null);
-    MetaFateStore<?> readOnlyMFS = new MetaFateStore<>(context.getZooKeeperRoot() + Constants.ZFATE,
-        context.getZooReaderWriter(), null, null);
-    LoadingCache<FateId,ReadOnlyFateStore.TStatus> fateStatusCache = Caffeine.newBuilder()
-        .maximumSize(100_000).expireAfterWrite(10, TimeUnit.SECONDS).build(fateId -> {
-          if (fateId.getType() == FateInstanceType.META) {
-            return readOnlyMFS.read(fateId).getStatus();
-          } else {
-            return readOnlyUFS.read(fateId).getStatus();
-          }
-        });
-
-    Predicate<FateId> activePredicate = fateId -> {
-      var status = fateStatusCache.get(fateId);
-      switch (status) {
-        case NEW:
-        case IN_PROGRESS:
-        case SUBMITTED:
-        case FAILED_IN_PROGRESS:
-          return true;
-        case FAILED:
-        case SUCCESSFUL:
-        case UNKNOWN:
-          return false;
-        default:
-          throw new IllegalStateException("Unexpected status: " + status);
-      }
-    };
-
-    AtomicLong danglingSeen = new AtomicLong();
-    BiConsumer<KeyExtent,Set<FateId>> danglingConsumer = (extent, fateIds) -> {
-      danglingSeen.addAndGet(fateIds.size());
-      fateIds.forEach(fateId -> System.out.println(fateId + " " + extent));
-    };
-
-    findDanglingFateOperations(tablets, tabletLookup, activePredicate, danglingConsumer, 10_000);
-    return danglingSeen.get();
-  }
-
-=======
->>>>>>> 7fada715
   /**
    * Finds tablets that point to fate operations that do not exists or are complete.
    *
