/*
 * Licensed to the Apache Software Foundation (ASF) under one
 * or more contributor license agreements.  See the NOTICE file
 * distributed with this work for additional information
 * regarding copyright ownership.  The ASF licenses this file
 * to you under the Apache License, Version 2.0 (the
 * "License"); you may not use this file except in compliance
 * with the License.  You may obtain a copy of the License at
 *
 *   https://www.apache.org/licenses/LICENSE-2.0
 *
 * Unless required by applicable law or agreed to in writing,
 * software distributed under the License is distributed on an
 * "AS IS" BASIS, WITHOUT WARRANTIES OR CONDITIONS OF ANY
 * KIND, either express or implied.  See the License for the
 * specific language governing permissions and limitations
 * under the License.
 */
package org.apache.accumulo.server.security;

import static java.nio.charset.StandardCharsets.UTF_8;

import java.nio.ByteBuffer;
import java.util.List;
import java.util.Map;
import java.util.Set;
import java.util.function.Supplier;

import org.apache.accumulo.core.Constants;
import org.apache.accumulo.core.client.AccumuloSecurityException;
import org.apache.accumulo.core.client.NamespaceNotFoundException;
import org.apache.accumulo.core.client.TableNotFoundException;
import org.apache.accumulo.core.client.security.tokens.AuthenticationToken;
import org.apache.accumulo.core.clientImpl.Credentials;
import org.apache.accumulo.core.clientImpl.Namespace;
import org.apache.accumulo.core.clientImpl.thrift.SecurityErrorCode;
import org.apache.accumulo.core.clientImpl.thrift.ThriftSecurityException;
import org.apache.accumulo.core.conf.Property;
import org.apache.accumulo.core.data.NamespaceId;
import org.apache.accumulo.core.data.TableId;
import org.apache.accumulo.core.dataImpl.thrift.IterInfo;
import org.apache.accumulo.core.dataImpl.thrift.TColumn;
import org.apache.accumulo.core.dataImpl.thrift.TKeyExtent;
import org.apache.accumulo.core.dataImpl.thrift.TRange;
import org.apache.accumulo.core.fate.zookeeper.ZooCache;
import org.apache.accumulo.core.manager.thrift.FateOperation;
import org.apache.accumulo.core.metadata.MetadataTable;
import org.apache.accumulo.core.metadata.RootTable;
import org.apache.accumulo.core.security.Authorizations;
import org.apache.accumulo.core.security.NamespacePermission;
import org.apache.accumulo.core.security.SystemPermission;
import org.apache.accumulo.core.security.TablePermission;
import org.apache.accumulo.core.securityImpl.thrift.TCredentials;
import org.apache.accumulo.server.ServerContext;
import org.apache.accumulo.server.security.handler.Authenticator;
import org.apache.accumulo.server.security.handler.Authorizor;
import org.apache.accumulo.server.security.handler.KerberosAuthenticator;
import org.apache.accumulo.server.security.handler.PermissionHandler;
import org.apache.accumulo.server.security.handler.ZKAuthenticator;
import org.apache.accumulo.server.security.handler.ZKAuthorizor;
import org.apache.accumulo.server.security.handler.ZKPermHandler;
import org.apache.hadoop.io.Text;
import org.slf4j.Logger;
import org.slf4j.LoggerFactory;

import com.google.common.base.Suppliers;

/**
 * Utility class for performing various security operations with the appropriate checks
 */
public class SecurityOperation {
  private static final Logger log = LoggerFactory.getLogger(SecurityOperation.class);

  private final Authorizor authorizor;
  private final Authenticator authenticator;
  private final PermissionHandler permHandle;
  private final boolean isKerberos;
  private final Supplier<String> rootUserName;
  private final ZooCache zooCache;
  private final String zkUserPath;

  protected final ServerContext context;

  public static Authorizor getAuthorizor(ServerContext context) {
    Authorizor toRet = Property.createInstanceFromPropertyName(context.getConfiguration(),
        Property.INSTANCE_SECURITY_AUTHORIZOR, Authorizor.class, new ZKAuthorizor());
    toRet.initialize(context);
    return toRet;
  }

  public static Authenticator getAuthenticator(ServerContext context) {
    Authenticator toRet = Property.createInstanceFromPropertyName(context.getConfiguration(),
        Property.INSTANCE_SECURITY_AUTHENTICATOR, Authenticator.class, new ZKAuthenticator());
    toRet.initialize(context);
    return toRet;
  }

  public static PermissionHandler getPermHandler(ServerContext context) {
    PermissionHandler toRet = Property.createInstanceFromPropertyName(context.getConfiguration(),
        Property.INSTANCE_SECURITY_PERMISSION_HANDLER, PermissionHandler.class,
        new ZKPermHandler());
    toRet.initialize(context);
    return toRet;
  }

  protected SecurityOperation(ServerContext context, Authorizor author, Authenticator authent,
      PermissionHandler pm) {
    this.context = context;
    zkUserPath = Constants.ZROOT + "/" + context.getInstanceID() + "/users";
    zooCache = new ZooCache(context.getZooReader(), null);
    rootUserName = Suppliers.memoize(() -> new String(zooCache.get(zkUserPath), UTF_8));
    authorizor = author;
    authenticator = authent;
    permHandle = pm;

    if (!authorizor.validSecurityHandlers(authenticator, pm)
        || !authenticator.validSecurityHandlers()
        || !permHandle.validSecurityHandlers(authent, author)) {
      throw new RuntimeException(authorizor + ", " + authenticator + ", and " + pm
          + " do not play nice with each other. Please choose authentication and"
          + " authorization mechanisms that are compatible with one another.");
    }

    isKerberos = KerberosAuthenticator.class.isAssignableFrom(authenticator.getClass());
  }

  public void initializeSecurity(TCredentials credentials, String rootPrincipal, byte[] token)
      throws AccumuloSecurityException {
    if (!isSystemUser(credentials)) {
      throw new AccumuloSecurityException(credentials.getPrincipal(),
          SecurityErrorCode.PERMISSION_DENIED);
    }

    authenticator.initializeSecurity(rootPrincipal, token);
    authorizor.initializeSecurity(credentials, rootPrincipal);
    permHandle.initializeSecurity(credentials, rootPrincipal);
    try {
      permHandle.grantTablePermission(rootPrincipal, MetadataTable.ID.canonical(),
          TablePermission.ALTER_TABLE);
    } catch (TableNotFoundException e) {
      // Shouldn't happen
      throw new RuntimeException(e);
    }
  }

  private String getRootUsername() {
    return rootUserName.get();
  }

  public boolean isSystemUser(TCredentials credentials) {
    return context.getCredentials().getToken().getClass().getName()
        .equals(credentials.getTokenClassName());
  }

  protected void authenticate(TCredentials credentials) throws ThriftSecurityException {
    if (!credentials.getInstanceId().equals(context.getInstanceID().canonical())) {
      throw new ThriftSecurityException(credentials.getPrincipal(),
          SecurityErrorCode.INVALID_INSTANCEID);
    }

    Credentials creds = Credentials.fromThrift(credentials);

    if (isSystemUser(credentials)) {
      if (isKerberos) {
        // Don't need to re-check the principal as TCredentialsUpdatingInvocationHandler will check
        // the provided against
        // the credentials provided on the wire.
        if (!context.getCredentials().getToken().equals(creds.getToken())) {
          log.debug("With SASL enabled, System AuthenticationTokens did not match.");
          throw new ThriftSecurityException(creds.getPrincipal(),
              SecurityErrorCode.BAD_CREDENTIALS);
        }
      } else {
        if (!context.getCredentials().equals(creds)) {
          log.debug("Provided credentials did not match server's expected"
              + " credentials. Expected {} but got {}", context.getCredentials(), creds);
          throw new ThriftSecurityException(creds.getPrincipal(),
              SecurityErrorCode.BAD_CREDENTIALS);
        }
      }
    } else {
      // Not the system user

      if (isKerberos) {
        // If we have kerberos credentials for a user from the network but no account
        // in the system, we need to make one before proceeding
        if (!authenticator.userExists(creds.getPrincipal())) {
          // If we call the normal createUser method, it will loop back into this method
          // when it tries to check if the user has permission to create users
          try {
            _createUser(credentials, creds);
          } catch (ThriftSecurityException e) {
            if (e.getCode() != SecurityErrorCode.USER_EXISTS) {
              // For Kerberos, a user acct is automatically created because there is no notion of
              // a password
              // in the traditional sense of Accumulo users. As such, if a user acct already
              // exists when we
              // try to automatically create a user account, we should avoid returning this
              // exception back to the user.
              // We want to let USER_EXISTS code pass through and continue
              throw e;
            }
          }
        }
      }

      // Check that the user is authenticated (a no-op at this point for kerberos)
      try {
        if (!authenticator.authenticateUser(creds.getPrincipal(), creds.getToken())) {
          throw new ThriftSecurityException(creds.getPrincipal(),
              SecurityErrorCode.BAD_CREDENTIALS);
        }
      } catch (AccumuloSecurityException e) {
        log.debug("AccumuloSecurityException", e);
        throw e.asThriftException();
      }
    }
  }

  public boolean authenticateUser(TCredentials credentials, TCredentials toAuth)
      throws ThriftSecurityException {
    authenticate(credentials); // authenticate the current user first

    // if the user to authenticate is not the current user, and the current user lacks
    // the SYSTEM permission, then deny the request
    if (!credentials.getPrincipal().equals(toAuth.getPrincipal())
        && !hasSystemPermission(credentials, SystemPermission.SYSTEM, false)) {
      throw new ThriftSecurityException(credentials.getPrincipal(),
          SecurityErrorCode.PERMISSION_DENIED);
    }

    // the user is already authenticated above if the credentials to authenticate are the same
    if (credentials.equals(toAuth)) {
      return true;
    }
    try {
      Credentials toCreds = Credentials.fromThrift(toAuth);

      if (isKerberos) {
        // If we have kerberos credentials for a user from the network but no account
        // in the system, we need to make one before proceeding
        if (!authenticator.userExists(toCreds.getPrincipal())) {
          createUser(credentials, toCreds, Authorizations.EMPTY);
        }
        // Likely that the KerberosAuthenticator will fail as we don't have the credentials for the
        // other user,
        // we only have our own Kerberos credentials.
      }

      return authenticator.authenticateUser(toCreds.getPrincipal(), toCreds.getToken());
    } catch (AccumuloSecurityException e) {
      throw e.asThriftException();
    }
  }

  public Authorizations getUserAuthorizations(TCredentials credentials, String user)
      throws ThriftSecurityException {
    authenticate(credentials);

    targetUserExists(user);

    if (!credentials.getPrincipal().equals(user)
        && !hasSystemPermission(credentials, SystemPermission.SYSTEM, false)
        && !hasSystemPermission(credentials, SystemPermission.ALTER_USER, false)) {
      throw new ThriftSecurityException(credentials.getPrincipal(),
          SecurityErrorCode.PERMISSION_DENIED);
    }

    return authorizor.getCachedUserAuthorizations(user);
  }

  public Authorizations getUserAuthorizations(TCredentials credentials)
      throws ThriftSecurityException {
    // system user doesn't need record-level authorizations for the tables it reads
    if (isSystemUser(credentials)) {
      authenticate(credentials);
      return Authorizations.EMPTY;
    }
    return getUserAuthorizations(credentials, credentials.getPrincipal());
  }

  /**
   * Check if an already authenticated user has specified authorizations.
   */
  public boolean authenticatedUserHasAuthorizations(TCredentials credentials,
      List<ByteBuffer> list) {
    if (isSystemUser(credentials)) {
      // system user doesn't need record-level authorizations for the tables it reads (for now)
      return list.isEmpty();
    }
    return authorizor.isValidAuthorizations(credentials.getPrincipal(), list);
  }

  private boolean hasSystemPermission(TCredentials credentials, SystemPermission permission,
      boolean useCached) throws ThriftSecurityException {
    return hasSystemPermissionWithNamespaceId(credentials, permission, null, useCached);
  }

  /**
   * Checks if a user has a system permission
   *
   * @return true if a user exists and has permission; false otherwise
   */
  private boolean hasSystemPermissionWithNamespaceId(TCredentials credentials,
      SystemPermission permission, NamespaceId namespaceId, boolean useCached)
      throws ThriftSecurityException {
    if (isSystemUser(credentials)) {
      return true;
    }

    if (_hasSystemPermission(credentials.getPrincipal(), permission, useCached)) {
      return true;
    }
    if (namespaceId != null) {
      return _hasNamespacePermission(credentials.getPrincipal(), namespaceId,
          NamespacePermission.getEquivalent(permission), useCached);
    }

    return false;
  }

  /**
   * Checks if a user has a system permission<br>
   * This cannot check if a system user has permission.
   *
   * @return true if a user exists and has permission; false otherwise
   */
  private boolean _hasSystemPermission(String user, SystemPermission permission, boolean useCached)
      throws ThriftSecurityException {
    if (user.equals(getRootUsername())) {
      return true;
    }

    targetUserExists(user);

    if (useCached) {
      return permHandle.hasCachedSystemPermission(user, permission);
    }
    return permHandle.hasSystemPermission(user, permission);
  }

  /**
   * Checks if a user has a table permission
   *
   * @return true if a user exists and has permission; false otherwise
   */
  protected boolean hasTablePermission(TCredentials credentials, TableId tableId,
      NamespaceId namespaceId, TablePermission permission, boolean useCached)
      throws ThriftSecurityException {
    if (isSystemUser(credentials)) {
      return true;
    }
    return _hasTablePermission(credentials.getPrincipal(), tableId, permission, useCached)
        || _hasNamespacePermission(credentials.getPrincipal(), namespaceId,
            NamespacePermission.getEquivalent(permission), useCached);
  }

  /**
   * Checks if a user has a table permission<br>
   * This cannot check if a system user has permission.
   *
   * @return true if a user exists and has permission; false otherwise
   */
  private boolean _hasTablePermission(String user, TableId table, TablePermission permission,
      boolean useCached) throws ThriftSecurityException {
    targetUserExists(user);

<<<<<<< HEAD
    if ((table.equals(MetadataTable.ID) || table.equals(RootTable.ID))
        && permission.equals(TablePermission.READ))
=======
    @SuppressWarnings("deprecation")
    TableId replicationTableId = org.apache.accumulo.core.replication.ReplicationTable.ID;

    if ((table.equals(MetadataTable.ID) || table.equals(RootTable.ID)
        || table.equals(replicationTableId)) && permission.equals(TablePermission.READ)) {
>>>>>>> dbf202f2
      return true;
    }

    try {
      if (useCached) {
        return permHandle.hasCachedTablePermission(user, table.canonical(), permission);
      }
      return permHandle.hasTablePermission(user, table.canonical(), permission);
    } catch (TableNotFoundException e) {
      throw new ThriftSecurityException(user, SecurityErrorCode.TABLE_DOESNT_EXIST);
    }
  }

  /**
   * Checks if a user has a namespace permission<br>
   * This cannot check if a system user has permission.
   *
   * @return true if a user exists and has permission; false otherwise
   */
  private boolean _hasNamespacePermission(String user, NamespaceId namespace,
      NamespacePermission permission, boolean useCached) throws ThriftSecurityException {
    if (permission == null) {
      return false;
    }

    targetUserExists(user);

    if (namespace.equals(Namespace.ACCUMULO.id()) && permission.equals(NamespacePermission.READ)) {
      return true;
    }

    try {
      if (useCached) {
        return permHandle.hasCachedNamespacePermission(user, namespace.canonical(), permission);
      }
      return permHandle.hasNamespacePermission(user, namespace.canonical(), permission);
    } catch (NamespaceNotFoundException e) {
      throw new ThriftSecurityException(user, SecurityErrorCode.NAMESPACE_DOESNT_EXIST);
    }
  }

  // some people just aren't allowed to ask about other users; here are those who can ask
  private boolean canAskAboutOtherUsers(TCredentials credentials, String user)
      throws ThriftSecurityException {
    authenticate(credentials);
    return credentials.getPrincipal().equals(user)
        || hasSystemPermission(credentials, SystemPermission.SYSTEM, false)
        || hasSystemPermission(credentials, SystemPermission.CREATE_USER, false)
        || hasSystemPermission(credentials, SystemPermission.ALTER_USER, false)
        || hasSystemPermission(credentials, SystemPermission.DROP_USER, false);
  }

  private void targetUserExists(String user) throws ThriftSecurityException {
    if (user.equals(getRootUsername())) {
      return;
    }
    if (!authenticator.userExists(user)) {
      throw new ThriftSecurityException(user, SecurityErrorCode.USER_DOESNT_EXIST);
    }
  }

  public boolean canScan(TCredentials credentials, TableId tableId, NamespaceId namespaceId)
      throws ThriftSecurityException {
    authenticate(credentials);
    return hasTablePermission(credentials, tableId, namespaceId, TablePermission.READ, true);
  }

  public boolean canScan(TCredentials credentials, TableId tableId, NamespaceId namespaceId,
      TRange range, List<TColumn> columns, List<IterInfo> ssiList,
      Map<String,Map<String,String>> ssio, List<ByteBuffer> authorizations)
      throws ThriftSecurityException {
    return canScan(credentials, tableId, namespaceId);
  }

  public boolean canScan(TCredentials credentials, TableId table, NamespaceId namespaceId,
      Map<TKeyExtent,List<TRange>> tbatch, List<TColumn> tcolumns, List<IterInfo> ssiList,
      Map<String,Map<String,String>> ssio, List<ByteBuffer> authorizations)
      throws ThriftSecurityException {
    return canScan(credentials, table, namespaceId);
  }

  public boolean canWrite(TCredentials credentials, TableId tableId, NamespaceId namespaceId)
      throws ThriftSecurityException {
    authenticate(credentials);
    return hasTablePermission(credentials, tableId, namespaceId, TablePermission.WRITE, true);
  }

  public boolean canConditionallyUpdate(TCredentials credentials, TableId tableID,
      NamespaceId namespaceId) throws ThriftSecurityException {

    authenticate(credentials);

    return hasTablePermission(credentials, tableID, namespaceId, TablePermission.WRITE, true)
        && hasTablePermission(credentials, tableID, namespaceId, TablePermission.READ, true);
  }

  public boolean canSplitTablet(TCredentials credentials, TableId tableId, NamespaceId namespaceId)
      throws ThriftSecurityException {
    authenticate(credentials);
    return hasSystemPermissionWithNamespaceId(credentials, SystemPermission.ALTER_TABLE,
        namespaceId, false)
        || hasSystemPermissionWithNamespaceId(credentials, SystemPermission.SYSTEM, namespaceId,
            false)
        || hasTablePermission(credentials, tableId, namespaceId, TablePermission.ALTER_TABLE,
            false);
  }

  /**
   * This is the check to perform any system action. This includes tserver's loading of a tablet,
   * shutting the system down, or altering system properties.
   */
  public boolean canPerformSystemActions(TCredentials credentials) throws ThriftSecurityException {
    authenticate(credentials);
    return hasSystemPermission(credentials, SystemPermission.SYSTEM, false);
  }

  public boolean canFlush(TCredentials c, TableId tableId, NamespaceId namespaceId)
      throws ThriftSecurityException {
    authenticate(c);
    return hasTablePermission(c, tableId, namespaceId, TablePermission.WRITE, false)
        || hasTablePermission(c, tableId, namespaceId, TablePermission.ALTER_TABLE, false);
  }

  public boolean canAlterTable(TCredentials c, TableId tableId, NamespaceId namespaceId)
      throws ThriftSecurityException {
    authenticate(c);
    return hasTablePermission(c, tableId, namespaceId, TablePermission.ALTER_TABLE, false)
        || hasSystemPermissionWithNamespaceId(c, SystemPermission.ALTER_TABLE, namespaceId, false);
  }

  public boolean canCreateTable(TCredentials c, String tableName, NamespaceId namespaceId)
      throws ThriftSecurityException {
    authenticate(c);
    return hasSystemPermissionWithNamespaceId(c, SystemPermission.CREATE_TABLE, namespaceId, false);
  }

  public boolean canRenameTable(TCredentials c, TableId tableId, String oldTableName,
      String newTableName, NamespaceId namespaceId) throws ThriftSecurityException {
    authenticate(c);
    return hasSystemPermissionWithNamespaceId(c, SystemPermission.ALTER_TABLE, namespaceId, false)
        || hasTablePermission(c, tableId, namespaceId, TablePermission.ALTER_TABLE, false);
  }

  public boolean canCloneTable(TCredentials c, TableId tableId, String tableName,
      NamespaceId destinationNamespaceId, NamespaceId srcNamespaceId)
      throws ThriftSecurityException {
    authenticate(c);
    return hasSystemPermissionWithNamespaceId(c, SystemPermission.CREATE_TABLE,
        destinationNamespaceId, false)
        && hasTablePermission(c, tableId, srcNamespaceId, TablePermission.READ, false);
  }

  public boolean canDeleteTable(TCredentials c, TableId tableId, NamespaceId namespaceId)
      throws ThriftSecurityException {
    authenticate(c);
    return hasSystemPermissionWithNamespaceId(c, SystemPermission.DROP_TABLE, namespaceId, false)
        || hasTablePermission(c, tableId, namespaceId, TablePermission.DROP_TABLE, false);
  }

  public boolean canOnlineOfflineTable(TCredentials c, TableId tableId, FateOperation op,
      NamespaceId namespaceId) throws ThriftSecurityException {
    authenticate(c);
    return hasSystemPermissionWithNamespaceId(c, SystemPermission.SYSTEM, namespaceId, false)
        || hasSystemPermissionWithNamespaceId(c, SystemPermission.ALTER_TABLE, namespaceId, false)
        || hasTablePermission(c, tableId, namespaceId, TablePermission.ALTER_TABLE, false);
  }

  public boolean canMerge(TCredentials c, TableId tableId, NamespaceId namespaceId)
      throws ThriftSecurityException {
    authenticate(c);
    return hasSystemPermissionWithNamespaceId(c, SystemPermission.SYSTEM, namespaceId, false)
        || hasSystemPermissionWithNamespaceId(c, SystemPermission.ALTER_TABLE, namespaceId, false)
        || hasTablePermission(c, tableId, namespaceId, TablePermission.ALTER_TABLE, false);
  }

  public boolean canDeleteRange(TCredentials c, TableId tableId, String tableName, Text startRow,
      Text endRow, NamespaceId namespaceId) throws ThriftSecurityException {
    authenticate(c);
    return hasSystemPermissionWithNamespaceId(c, SystemPermission.SYSTEM, namespaceId, false)
        || hasTablePermission(c, tableId, namespaceId, TablePermission.WRITE, false);
  }

  public boolean canBulkImport(TCredentials c, TableId tableId, String tableName, String dir,
      String failDir, NamespaceId namespaceId) throws ThriftSecurityException {
    authenticate(c);
    return hasTablePermission(c, tableId, namespaceId, TablePermission.BULK_IMPORT, false);
  }

  public boolean canCompact(TCredentials c, TableId tableId, NamespaceId namespaceId)
      throws ThriftSecurityException {
    authenticate(c);
    return hasSystemPermissionWithNamespaceId(c, SystemPermission.ALTER_TABLE, namespaceId, false)
        || hasTablePermission(c, tableId, namespaceId, TablePermission.ALTER_TABLE, false)
        || hasTablePermission(c, tableId, namespaceId, TablePermission.WRITE, false);
  }

  public boolean canChangeAuthorizations(TCredentials c, String user)
      throws ThriftSecurityException {
    authenticate(c);
    return hasSystemPermission(c, SystemPermission.ALTER_USER, false);
  }

  public boolean canChangePassword(TCredentials c, String user) throws ThriftSecurityException {
    authenticate(c);
    return c.getPrincipal().equals(user)
        || hasSystemPermission(c, SystemPermission.ALTER_USER, false);
  }

  public boolean canCreateUser(TCredentials c, String user) throws ThriftSecurityException {
    authenticate(c);
    return hasSystemPermission(c, SystemPermission.CREATE_USER, false);
  }

  public boolean canDropUser(TCredentials c, String user) throws ThriftSecurityException {
    authenticate(c);
    if (user.equals(getRootUsername())) {
      throw new ThriftSecurityException(c.getPrincipal(), SecurityErrorCode.PERMISSION_DENIED);
    }
    return hasSystemPermission(c, SystemPermission.DROP_USER, false);
  }

  public boolean canGrantSystem(TCredentials c, String user, SystemPermission sysPerm)
      throws ThriftSecurityException {
    authenticate(c);
    return hasSystemPermission(c, SystemPermission.GRANT, false);
  }

  public boolean canGrantTable(TCredentials c, String user, TableId tableId,
      NamespaceId namespaceId) throws ThriftSecurityException {
    authenticate(c);
    return hasSystemPermissionWithNamespaceId(c, SystemPermission.ALTER_TABLE, namespaceId, false)
        || hasTablePermission(c, tableId, namespaceId, TablePermission.GRANT, false);
  }

  public boolean canGrantNamespace(TCredentials c, NamespaceId namespace)
      throws ThriftSecurityException {
    return canModifyNamespacePermission(c, namespace);
  }

  private boolean canModifyNamespacePermission(TCredentials c, NamespaceId namespace)
      throws ThriftSecurityException {
    authenticate(c);
    // The one case where Table/SystemPermission -> NamespacePermission breaks down. The alternative
    // is to make SystemPermission.ALTER_NAMESPACE provide
    // NamespacePermission.GRANT & ALTER_NAMESPACE, but then it would cause some permission checks
    // to succeed with GRANT when they shouldn't

    // This is a bit hackier then I (vines) wanted, but I think this one hackiness makes the overall
    // SecurityOperations more succinct.
    return hasSystemPermissionWithNamespaceId(c, SystemPermission.ALTER_NAMESPACE, namespace, false)
        || hasNamespacePermission(c, c.principal, namespace, NamespacePermission.GRANT);
  }

  public boolean canRevokeSystem(TCredentials c, String user, SystemPermission sysPerm)
      throws ThriftSecurityException {
    authenticate(c);
    // can't modify root user
    if (user.equals(getRootUsername())) {
      throw new ThriftSecurityException(c.getPrincipal(), SecurityErrorCode.PERMISSION_DENIED);
    }

    return hasSystemPermission(c, SystemPermission.GRANT, false);
  }

  public boolean canRevokeTable(TCredentials c, String user, TableId tableId,
      NamespaceId namespaceId) throws ThriftSecurityException {
    authenticate(c);
    return hasSystemPermissionWithNamespaceId(c, SystemPermission.ALTER_TABLE, namespaceId, false)
        || hasTablePermission(c, tableId, namespaceId, TablePermission.GRANT, false);
  }

  public boolean canRevokeNamespace(TCredentials c, NamespaceId namespace)
      throws ThriftSecurityException {
    return canModifyNamespacePermission(c, namespace);
  }

  public void changeAuthorizations(TCredentials credentials, String user,
      Authorizations authorizations) throws ThriftSecurityException {
    if (!canChangeAuthorizations(credentials, user)) {
      throw new ThriftSecurityException(credentials.getPrincipal(),
          SecurityErrorCode.PERMISSION_DENIED);
    }

    targetUserExists(user);

    try {
      authorizor.changeAuthorizations(user, authorizations);
      log.info("Changed authorizations for user {} at the request of user {}", user,
          credentials.getPrincipal());
    } catch (AccumuloSecurityException ase) {
      throw ase.asThriftException();
    }
  }

  public void changePassword(TCredentials credentials, Credentials toChange)
      throws ThriftSecurityException {
    if (!canChangePassword(credentials, toChange.getPrincipal())) {
      throw new ThriftSecurityException(credentials.getPrincipal(),
          SecurityErrorCode.PERMISSION_DENIED);
    }
    try {
      AuthenticationToken token = toChange.getToken();
      authenticator.changePassword(toChange.getPrincipal(), token);
      log.info("Changed password for user {} at the request of user {}", toChange.getPrincipal(),
          credentials.getPrincipal());
    } catch (AccumuloSecurityException e) {
      throw e.asThriftException();
    }
  }

  public void createUser(TCredentials credentials, Credentials newUser,
      Authorizations authorizations) throws ThriftSecurityException {
    if (!canCreateUser(credentials, newUser.getPrincipal())) {
      throw new ThriftSecurityException(credentials.getPrincipal(),
          SecurityErrorCode.PERMISSION_DENIED);
    }
    _createUser(credentials, newUser);
    if (canChangeAuthorizations(credentials, newUser.getPrincipal())) {
      try {
        authorizor.changeAuthorizations(newUser.getPrincipal(), authorizations);
      } catch (AccumuloSecurityException ase) {
        throw ase.asThriftException();
      }
    }
  }

  private void _createUser(TCredentials credentials, Credentials newUser)
      throws ThriftSecurityException {
    try {
      AuthenticationToken token = newUser.getToken();
      authenticator.createUser(newUser.getPrincipal(), token);
      authorizor.initUser(newUser.getPrincipal());
      permHandle.initUser(newUser.getPrincipal());
      log.info("Created user {} at the request of user {}", newUser.getPrincipal(),
          credentials.getPrincipal());
    } catch (AccumuloSecurityException ase) {
      throw ase.asThriftException();
    }
  }

  public void dropUser(TCredentials credentials, String user) throws ThriftSecurityException {
    if (!canDropUser(credentials, user)) {
      throw new ThriftSecurityException(credentials.getPrincipal(),
          SecurityErrorCode.PERMISSION_DENIED);
    }
    try {
      authorizor.dropUser(user);
      authenticator.dropUser(user);
      permHandle.cleanUser(user);
      log.info("Deleted user {} at the request of user {}", user, credentials.getPrincipal());
    } catch (AccumuloSecurityException e) {
      throw e.asThriftException();
    }
  }

  public void grantSystemPermission(TCredentials credentials, String user,
      SystemPermission permissionById) throws ThriftSecurityException {
    if (!canGrantSystem(credentials, user, permissionById)) {
      throw new ThriftSecurityException(credentials.getPrincipal(),
          SecurityErrorCode.PERMISSION_DENIED);
    }

    targetUserExists(user);

    try {
      permHandle.grantSystemPermission(user, permissionById);
      log.info("Granted system permission {} for user {} at the request of user {}", permissionById,
          user, credentials.getPrincipal());
    } catch (AccumuloSecurityException e) {
      throw e.asThriftException();
    }
  }

  public void grantTablePermission(TCredentials c, String user, TableId tableId,
      TablePermission permission, NamespaceId namespaceId) throws ThriftSecurityException {
    if (!canGrantTable(c, user, tableId, namespaceId)) {
      throw new ThriftSecurityException(c.getPrincipal(), SecurityErrorCode.PERMISSION_DENIED);
    }

    targetUserExists(user);

    try {
      permHandle.grantTablePermission(user, tableId.canonical(), permission);
      log.info("Granted table permission {} for user {} on the table {} at the request of user {}",
          permission, user, tableId, c.getPrincipal());
    } catch (AccumuloSecurityException e) {
      throw e.asThriftException();
    } catch (TableNotFoundException e) {
      throw new ThriftSecurityException(c.getPrincipal(), SecurityErrorCode.TABLE_DOESNT_EXIST);
    }
  }

  public void grantNamespacePermission(TCredentials c, String user, NamespaceId namespace,
      NamespacePermission permission) throws ThriftSecurityException {
    if (!canGrantNamespace(c, namespace)) {
      throw new ThriftSecurityException(c.getPrincipal(), SecurityErrorCode.PERMISSION_DENIED);
    }

    targetUserExists(user);

    try {
      permHandle.grantNamespacePermission(user, namespace.canonical(), permission);
      log.info("Granted namespace permission {} for user {} on the namespace {}"
          + " at the request of user {}", permission, user, namespace, c.getPrincipal());
    } catch (AccumuloSecurityException e) {
      throw e.asThriftException();
    } catch (NamespaceNotFoundException e) {
      throw new ThriftSecurityException(c.getPrincipal(), SecurityErrorCode.NAMESPACE_DOESNT_EXIST);
    }
  }

  public void revokeSystemPermission(TCredentials credentials, String user,
      SystemPermission permission) throws ThriftSecurityException {
    if (!canRevokeSystem(credentials, user, permission)) {
      throw new ThriftSecurityException(credentials.getPrincipal(),
          SecurityErrorCode.PERMISSION_DENIED);
    }

    targetUserExists(user);

    try {
      permHandle.revokeSystemPermission(user, permission);
      log.info("Revoked system permission {} for user {} at the request of user {}", permission,
          user, credentials.getPrincipal());

    } catch (AccumuloSecurityException e) {
      throw e.asThriftException();
    }
  }

  public void revokeTablePermission(TCredentials c, String user, TableId tableId,
      TablePermission permission, NamespaceId namespaceId) throws ThriftSecurityException {
    if (!canRevokeTable(c, user, tableId, namespaceId)) {
      throw new ThriftSecurityException(c.getPrincipal(), SecurityErrorCode.PERMISSION_DENIED);
    }

    targetUserExists(user);

    try {
      permHandle.revokeTablePermission(user, tableId.canonical(), permission);
      log.info("Revoked table permission {} for user {} on the table {} at the request of user {}",
          permission, user, tableId, c.getPrincipal());

    } catch (AccumuloSecurityException e) {
      throw e.asThriftException();
    } catch (TableNotFoundException e) {
      throw new ThriftSecurityException(c.getPrincipal(), SecurityErrorCode.TABLE_DOESNT_EXIST);
    }
  }

  public void revokeNamespacePermission(TCredentials c, String user, NamespaceId namespace,
      NamespacePermission permission) throws ThriftSecurityException {
    if (!canRevokeNamespace(c, namespace)) {
      throw new ThriftSecurityException(c.getPrincipal(), SecurityErrorCode.PERMISSION_DENIED);
    }

    targetUserExists(user);

    try {
      permHandle.revokeNamespacePermission(user, namespace.canonical(), permission);
      log.info("Revoked namespace permission {} for user {} on the namespace {}"
          + " at the request of user {}", permission, user, namespace, c.getPrincipal());

    } catch (AccumuloSecurityException e) {
      throw e.asThriftException();
    } catch (NamespaceNotFoundException e) {
      throw new ThriftSecurityException(c.getPrincipal(), SecurityErrorCode.NAMESPACE_DOESNT_EXIST);
    }
  }

  public boolean hasSystemPermission(TCredentials credentials, String user,
      SystemPermission permissionById) throws ThriftSecurityException {
    if (!canAskAboutOtherUsers(credentials, user)) {
      throw new ThriftSecurityException(credentials.getPrincipal(),
          SecurityErrorCode.PERMISSION_DENIED);
    }
    return _hasSystemPermission(user, permissionById, false);
  }

  public boolean hasTablePermission(TCredentials credentials, String user, TableId tableId,
      TablePermission permissionById) throws ThriftSecurityException {
    if (!canAskAboutOtherUsers(credentials, user)) {
      throw new ThriftSecurityException(credentials.getPrincipal(),
          SecurityErrorCode.PERMISSION_DENIED);
    }
    return _hasTablePermission(user, tableId, permissionById, false);
  }

  public boolean hasNamespacePermission(TCredentials credentials, String user,
      NamespaceId namespace, NamespacePermission permissionById) throws ThriftSecurityException {
    if (!canAskAboutOtherUsers(credentials, user)) {
      throw new ThriftSecurityException(credentials.getPrincipal(),
          SecurityErrorCode.PERMISSION_DENIED);
    }
    return _hasNamespacePermission(user, namespace, permissionById, false);
  }

  public Set<String> listUsers(TCredentials credentials) throws ThriftSecurityException {
    authenticate(credentials);
    return authenticator.listUsers();
  }

  public void deleteTable(TCredentials credentials, TableId tableId, NamespaceId namespaceId)
      throws ThriftSecurityException {
    if (!canDeleteTable(credentials, tableId, namespaceId)) {
      throw new ThriftSecurityException(credentials.getPrincipal(),
          SecurityErrorCode.PERMISSION_DENIED);
    }
    try {
      permHandle.cleanTablePermissions(tableId.canonical());
    } catch (AccumuloSecurityException e) {
      e.setUser(credentials.getPrincipal());
      throw e.asThriftException();
    } catch (TableNotFoundException e) {
      throw new ThriftSecurityException(credentials.getPrincipal(),
          SecurityErrorCode.TABLE_DOESNT_EXIST);
    }
  }

  public void deleteNamespace(TCredentials credentials, NamespaceId namespace)
      throws ThriftSecurityException {
    if (!canDeleteNamespace(credentials, namespace)) {
      throw new ThriftSecurityException(credentials.getPrincipal(),
          SecurityErrorCode.PERMISSION_DENIED);
    }
    try {
      permHandle.cleanNamespacePermissions(namespace.canonical());
    } catch (AccumuloSecurityException e) {
      e.setUser(credentials.getPrincipal());
      throw e.asThriftException();
    } catch (NamespaceNotFoundException e) {
      throw new ThriftSecurityException(credentials.getPrincipal(),
          SecurityErrorCode.NAMESPACE_DOESNT_EXIST);
    }
  }

  public boolean canExport(TCredentials credentials, TableId tableId, String tableName,
      String exportDir, NamespaceId namespaceId) throws ThriftSecurityException {
    authenticate(credentials);
    return hasTablePermission(credentials, tableId, namespaceId, TablePermission.READ, false);
  }

  public boolean canImport(TCredentials credentials, String tableName, Set<String> importDir,
      NamespaceId namespaceId) throws ThriftSecurityException {
    authenticate(credentials);
    return hasSystemPermissionWithNamespaceId(credentials, SystemPermission.CREATE_TABLE,
        namespaceId, false);
  }

  public boolean canAlterNamespace(TCredentials credentials, NamespaceId namespaceId)
      throws ThriftSecurityException {
    authenticate(credentials);
    return hasSystemPermissionWithNamespaceId(credentials, SystemPermission.ALTER_NAMESPACE,
        namespaceId, false);
  }

  public boolean canCreateNamespace(TCredentials credentials) throws ThriftSecurityException {
    authenticate(credentials);
    return hasSystemPermission(credentials, SystemPermission.CREATE_NAMESPACE, false);
  }

  public boolean canDeleteNamespace(TCredentials credentials, NamespaceId namespaceId)
      throws ThriftSecurityException {
    authenticate(credentials);
    return hasSystemPermissionWithNamespaceId(credentials, SystemPermission.DROP_NAMESPACE,
        namespaceId, false);
  }

  public boolean canRenameNamespace(TCredentials credentials, NamespaceId namespaceId)
      throws ThriftSecurityException {
    authenticate(credentials);
    return hasSystemPermissionWithNamespaceId(credentials, SystemPermission.ALTER_NAMESPACE,
        namespaceId, false);
  }

  public boolean canObtainDelegationToken(TCredentials credentials) throws ThriftSecurityException {
    authenticate(credentials);
    return hasSystemPermission(credentials, SystemPermission.OBTAIN_DELEGATION_TOKEN, false);
  }

  public boolean canGetSummaries(TCredentials credentials, TableId tableId, NamespaceId namespaceId)
      throws ThriftSecurityException {
    authenticate(credentials);
    return hasTablePermission(credentials, tableId, namespaceId, TablePermission.GET_SUMMARIES,
        false);
  }

  public boolean validateStoredUserCreditentials() {
    if (authenticator instanceof ZKAuthenticator) {
      return !((ZKAuthenticator) authenticator).hasOutdatedHashes();
    }
    return true;
  }
}<|MERGE_RESOLUTION|>--- conflicted
+++ resolved
@@ -365,16 +365,8 @@
       boolean useCached) throws ThriftSecurityException {
     targetUserExists(user);
 
-<<<<<<< HEAD
     if ((table.equals(MetadataTable.ID) || table.equals(RootTable.ID))
-        && permission.equals(TablePermission.READ))
-=======
-    @SuppressWarnings("deprecation")
-    TableId replicationTableId = org.apache.accumulo.core.replication.ReplicationTable.ID;
-
-    if ((table.equals(MetadataTable.ID) || table.equals(RootTable.ID)
-        || table.equals(replicationTableId)) && permission.equals(TablePermission.READ)) {
->>>>>>> dbf202f2
+        && permission.equals(TablePermission.READ)) {
       return true;
     }
 
