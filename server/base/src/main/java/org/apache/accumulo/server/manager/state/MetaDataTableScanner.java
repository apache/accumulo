/*
 * Licensed to the Apache Software Foundation (ASF) under one
 * or more contributor license agreements.  See the NOTICE file
 * distributed with this work for additional information
 * regarding copyright ownership.  The ASF licenses this file
 * to you under the Apache License, Version 2.0 (the
 * "License"); you may not use this file except in compliance
 * with the License.  You may obtain a copy of the License at
 *
 *   https://www.apache.org/licenses/LICENSE-2.0
 *
 * Unless required by applicable law or agreed to in writing,
 * software distributed under the License is distributed on an
 * "AS IS" BASIS, WITHOUT WARRANTIES OR CONDITIONS OF ANY
 * KIND, either express or implied.  See the License for the
 * specific language governing permissions and limitations
 * under the License.
 */
package org.apache.accumulo.server.manager.state;

import java.io.IOException;
import java.io.UncheckedIOException;
import java.lang.ref.Cleaner.Cleanable;
import java.util.Collections;
import java.util.Iterator;
import java.util.Map.Entry;
import java.util.NoSuchElementException;
import java.util.concurrent.atomic.AtomicBoolean;

import org.apache.accumulo.core.client.BatchScanner;
import org.apache.accumulo.core.client.TableNotFoundException;
import org.apache.accumulo.core.clientImpl.ClientContext;
import org.apache.accumulo.core.data.Key;
import org.apache.accumulo.core.data.Range;
import org.apache.accumulo.core.data.Value;
import org.apache.accumulo.core.manager.state.ManagerTabletInfo;
import org.apache.accumulo.core.security.Authorizations;
import org.apache.accumulo.core.util.cleaner.CleanerUtil;
import org.slf4j.Logger;
import org.slf4j.LoggerFactory;

<<<<<<< HEAD
public class MetaDataTableScanner implements ClosableIterator<ManagerTabletInfo> {
=======
import com.google.common.collect.Sets;

public class MetaDataTableScanner implements ClosableIterator<TabletLocationState> {
>>>>>>> ce54fb39
  private static final Logger log = LoggerFactory.getLogger(MetaDataTableScanner.class);

  private final Cleanable cleanable;
  private final BatchScanner mdScanner;
  private final Iterator<Entry<Key,Value>> iter;
  private final AtomicBoolean closed = new AtomicBoolean(false);

  MetaDataTableScanner(ClientContext context, Range range, CurrentState state, String tableName) {
    // scan over metadata table, looking for tablets in the wrong state based on the live servers
    // and online tables
    try {
      mdScanner = context.createBatchScanner(tableName, Authorizations.EMPTY, 8);
    } catch (TableNotFoundException e) {
      throw new IllegalStateException("Metadata table " + tableName + " should exist", e);
    }
    cleanable = CleanerUtil.unclosed(this, MetaDataTableScanner.class, closed, log, mdScanner);
    ManagerTabletInfoIterator.configureScanner(mdScanner, state);
    mdScanner.setRanges(Collections.singletonList(range));
    iter = mdScanner.iterator();
  }

<<<<<<< HEAD
=======
  public static void configureScanner(ScannerBase scanner, CurrentState state) {
    TabletColumnFamily.PREV_ROW_COLUMN.fetch(scanner);
    scanner.fetchColumnFamily(CurrentLocationColumnFamily.NAME);
    scanner.fetchColumnFamily(FutureLocationColumnFamily.NAME);
    scanner.fetchColumnFamily(LastLocationColumnFamily.NAME);
    scanner.fetchColumnFamily(SuspendLocationColumn.SUSPEND_COLUMN.getColumnFamily());
    scanner.fetchColumnFamily(LogColumnFamily.NAME);
    scanner.fetchColumnFamily(ChoppedColumnFamily.NAME);
    scanner.fetchColumnFamily(HostingColumnFamily.NAME);
    scanner.addScanIterator(new IteratorSetting(1000, "wholeRows", WholeRowIterator.class));
    IteratorSetting tabletChange =
        new IteratorSetting(1001, "tabletChange", TabletStateChangeIterator.class);
    if (state != null) {
      TabletStateChangeIterator.setCurrentServers(tabletChange, state.onlineTabletServers());
      TabletStateChangeIterator.setOnlineTables(tabletChange, state.onlineTables());
      TabletStateChangeIterator.setMerges(tabletChange, state.merges());
      // ELASTICITY_TODO passing the unassignemnt request as part of the migrations is a hack. Was
      // not sure of the entire unassignment request approach and did not want to push it further
      // into the code.
      TabletStateChangeIterator.setMigrations(tabletChange,
          Sets.union(state.migrationsSnapshot(), state.getUnassignmentRequest()));
      TabletStateChangeIterator.setManagerState(tabletChange, state.getManagerState());
      TabletStateChangeIterator.setShuttingDown(tabletChange, state.shutdownServers());
    }
    scanner.addScanIterator(tabletChange);
  }

>>>>>>> ce54fb39
  public MetaDataTableScanner(ClientContext context, Range range, String tableName) {
    this(context, range, null, tableName);
  }

  @Override
  public void close() {
    if (closed.compareAndSet(false, true)) {
      // deregister cleanable, but it won't run because it checks
      // the value of closed first, which is now true
      cleanable.clean();
      mdScanner.close();
    }
  }

  @Override
  public boolean hasNext() {
    if (closed.get()) {
      return false;
    }
    boolean result = iter.hasNext();
    if (!result) {
      close();
    }
    return result;
  }

  @Override
  public ManagerTabletInfo next() {
    if (closed.get()) {
      throw new NoSuchElementException(this.getClass().getSimpleName() + " is closed");
    }
    Entry<Key,Value> e = iter.next();
    try {
<<<<<<< HEAD
      ManagerTabletInfo tmi = ManagerTabletInfoIterator.decode(e);
      log.debug("Returning metadata tablet, extent: {}, hostingGoal: {}",
          tmi.getTabletMetadata().getExtent(), tmi.getTabletMetadata().getHostingGoal());
      return tmi;
    } catch (IOException e1) {
      throw new RuntimeException("Error creating TabletMetadata object", e1);
=======
      Entry<Key,Value> e = iter.next();
      return createTabletLocationState(e.getKey(), e.getValue());
    } catch (IOException ex) {
      throw new UncheckedIOException(ex);
    } catch (BadLocationStateException ex) {
      throw new IllegalStateException(ex);
    }
  }

  public static TabletLocationState createTabletLocationState(Key k, Value v)
      throws IOException, BadLocationStateException {
    final SortedMap<Key,Value> decodedRow = WholeRowIterator.decodeRow(k, v);
    KeyExtent extent = null;
    Location future = null;
    Location current = null;
    Location last = null;
    SuspendingTServer suspend = null;
    long lastTimestamp = 0;
    List<Collection<String>> walogs = new ArrayList<>();
    boolean chopped = false;
    TabletHostingGoal goal = TabletHostingGoal.ONDEMAND;
    boolean onDemandHostingRequested = false;

    for (Entry<Key,Value> entry : decodedRow.entrySet()) {

      Key key = entry.getKey();
      Text row = key.getRow();
      Text cf = key.getColumnFamily();
      Text cq = key.getColumnQualifier();

      if (cf.compareTo(FutureLocationColumnFamily.NAME) == 0) {
        Location location = Location.future(new TServerInstance(entry.getValue(), cq));
        if (future != null) {
          throw new BadLocationStateException("found two assignments for the same extent " + row
              + ": " + future + " and " + location, row);
        }
        future = location;
      } else if (cf.compareTo(CurrentLocationColumnFamily.NAME) == 0) {
        Location location = Location.current(new TServerInstance(entry.getValue(), cq));
        if (current != null) {
          throw new BadLocationStateException("found two locations for the same extent " + row
              + ": " + current + " and " + location, row);
        }
        current = location;
      } else if (cf.compareTo(LogColumnFamily.NAME) == 0) {
        String[] split = entry.getValue().toString().split("\\|")[0].split(";");
        walogs.add(Arrays.asList(split));
      } else if (cf.compareTo(LastLocationColumnFamily.NAME) == 0) {
        if (lastTimestamp < entry.getKey().getTimestamp()) {
          last = Location.last(new TServerInstance(entry.getValue(), cq));
          lastTimestamp = entry.getKey().getTimestamp();
        }
      } else if (cf.compareTo(ChoppedColumnFamily.NAME) == 0) {
        chopped = true;
      } else if (TabletColumnFamily.PREV_ROW_COLUMN.equals(cf, cq)) {
        extent = KeyExtent.fromMetaPrevRow(entry);
      } else if (SuspendLocationColumn.SUSPEND_COLUMN.equals(cf, cq)) {
        suspend = SuspendingTServer.fromValue(entry.getValue());
      } else if (HostingColumnFamily.GOAL_COLUMN.equals(cf, cq)) {
        goal = TabletHostingGoalUtil.fromValue(entry.getValue());
      } else if (HostingColumnFamily.REQUESTED_COLUMN.equals(cf, cq)) {
        onDemandHostingRequested = true;
      }
    }
    if (extent == null) {
      String msg = "No prev-row for key extent " + decodedRow;
      log.error(msg);
      throw new BadLocationStateException(msg, k.getRow());
    }
    // Override the goal for root and metadata table, should be always
    if (extent.isMeta()) {
      goal = TabletHostingGoal.ALWAYS;
>>>>>>> ce54fb39
    }
  }

}<|MERGE_RESOLUTION|>--- conflicted
+++ resolved
@@ -19,7 +19,6 @@
 package org.apache.accumulo.server.manager.state;
 
 import java.io.IOException;
-import java.io.UncheckedIOException;
 import java.lang.ref.Cleaner.Cleanable;
 import java.util.Collections;
 import java.util.Iterator;
@@ -39,13 +38,8 @@
 import org.slf4j.Logger;
 import org.slf4j.LoggerFactory;
 
-<<<<<<< HEAD
 public class MetaDataTableScanner implements ClosableIterator<ManagerTabletInfo> {
-=======
-import com.google.common.collect.Sets;
 
-public class MetaDataTableScanner implements ClosableIterator<TabletLocationState> {
->>>>>>> ce54fb39
   private static final Logger log = LoggerFactory.getLogger(MetaDataTableScanner.class);
 
   private final Cleanable cleanable;
@@ -67,36 +61,6 @@
     iter = mdScanner.iterator();
   }
 
-<<<<<<< HEAD
-=======
-  public static void configureScanner(ScannerBase scanner, CurrentState state) {
-    TabletColumnFamily.PREV_ROW_COLUMN.fetch(scanner);
-    scanner.fetchColumnFamily(CurrentLocationColumnFamily.NAME);
-    scanner.fetchColumnFamily(FutureLocationColumnFamily.NAME);
-    scanner.fetchColumnFamily(LastLocationColumnFamily.NAME);
-    scanner.fetchColumnFamily(SuspendLocationColumn.SUSPEND_COLUMN.getColumnFamily());
-    scanner.fetchColumnFamily(LogColumnFamily.NAME);
-    scanner.fetchColumnFamily(ChoppedColumnFamily.NAME);
-    scanner.fetchColumnFamily(HostingColumnFamily.NAME);
-    scanner.addScanIterator(new IteratorSetting(1000, "wholeRows", WholeRowIterator.class));
-    IteratorSetting tabletChange =
-        new IteratorSetting(1001, "tabletChange", TabletStateChangeIterator.class);
-    if (state != null) {
-      TabletStateChangeIterator.setCurrentServers(tabletChange, state.onlineTabletServers());
-      TabletStateChangeIterator.setOnlineTables(tabletChange, state.onlineTables());
-      TabletStateChangeIterator.setMerges(tabletChange, state.merges());
-      // ELASTICITY_TODO passing the unassignemnt request as part of the migrations is a hack. Was
-      // not sure of the entire unassignment request approach and did not want to push it further
-      // into the code.
-      TabletStateChangeIterator.setMigrations(tabletChange,
-          Sets.union(state.migrationsSnapshot(), state.getUnassignmentRequest()));
-      TabletStateChangeIterator.setManagerState(tabletChange, state.getManagerState());
-      TabletStateChangeIterator.setShuttingDown(tabletChange, state.shutdownServers());
-    }
-    scanner.addScanIterator(tabletChange);
-  }
-
->>>>>>> ce54fb39
   public MetaDataTableScanner(ClientContext context, Range range, String tableName) {
     this(context, range, null, tableName);
   }
@@ -130,87 +94,12 @@
     }
     Entry<Key,Value> e = iter.next();
     try {
-<<<<<<< HEAD
       ManagerTabletInfo tmi = ManagerTabletInfoIterator.decode(e);
       log.debug("Returning metadata tablet, extent: {}, hostingGoal: {}",
           tmi.getTabletMetadata().getExtent(), tmi.getTabletMetadata().getHostingGoal());
       return tmi;
     } catch (IOException e1) {
       throw new RuntimeException("Error creating TabletMetadata object", e1);
-=======
-      Entry<Key,Value> e = iter.next();
-      return createTabletLocationState(e.getKey(), e.getValue());
-    } catch (IOException ex) {
-      throw new UncheckedIOException(ex);
-    } catch (BadLocationStateException ex) {
-      throw new IllegalStateException(ex);
-    }
-  }
-
-  public static TabletLocationState createTabletLocationState(Key k, Value v)
-      throws IOException, BadLocationStateException {
-    final SortedMap<Key,Value> decodedRow = WholeRowIterator.decodeRow(k, v);
-    KeyExtent extent = null;
-    Location future = null;
-    Location current = null;
-    Location last = null;
-    SuspendingTServer suspend = null;
-    long lastTimestamp = 0;
-    List<Collection<String>> walogs = new ArrayList<>();
-    boolean chopped = false;
-    TabletHostingGoal goal = TabletHostingGoal.ONDEMAND;
-    boolean onDemandHostingRequested = false;
-
-    for (Entry<Key,Value> entry : decodedRow.entrySet()) {
-
-      Key key = entry.getKey();
-      Text row = key.getRow();
-      Text cf = key.getColumnFamily();
-      Text cq = key.getColumnQualifier();
-
-      if (cf.compareTo(FutureLocationColumnFamily.NAME) == 0) {
-        Location location = Location.future(new TServerInstance(entry.getValue(), cq));
-        if (future != null) {
-          throw new BadLocationStateException("found two assignments for the same extent " + row
-              + ": " + future + " and " + location, row);
-        }
-        future = location;
-      } else if (cf.compareTo(CurrentLocationColumnFamily.NAME) == 0) {
-        Location location = Location.current(new TServerInstance(entry.getValue(), cq));
-        if (current != null) {
-          throw new BadLocationStateException("found two locations for the same extent " + row
-              + ": " + current + " and " + location, row);
-        }
-        current = location;
-      } else if (cf.compareTo(LogColumnFamily.NAME) == 0) {
-        String[] split = entry.getValue().toString().split("\\|")[0].split(";");
-        walogs.add(Arrays.asList(split));
-      } else if (cf.compareTo(LastLocationColumnFamily.NAME) == 0) {
-        if (lastTimestamp < entry.getKey().getTimestamp()) {
-          last = Location.last(new TServerInstance(entry.getValue(), cq));
-          lastTimestamp = entry.getKey().getTimestamp();
-        }
-      } else if (cf.compareTo(ChoppedColumnFamily.NAME) == 0) {
-        chopped = true;
-      } else if (TabletColumnFamily.PREV_ROW_COLUMN.equals(cf, cq)) {
-        extent = KeyExtent.fromMetaPrevRow(entry);
-      } else if (SuspendLocationColumn.SUSPEND_COLUMN.equals(cf, cq)) {
-        suspend = SuspendingTServer.fromValue(entry.getValue());
-      } else if (HostingColumnFamily.GOAL_COLUMN.equals(cf, cq)) {
-        goal = TabletHostingGoalUtil.fromValue(entry.getValue());
-      } else if (HostingColumnFamily.REQUESTED_COLUMN.equals(cf, cq)) {
-        onDemandHostingRequested = true;
-      }
-    }
-    if (extent == null) {
-      String msg = "No prev-row for key extent " + decodedRow;
-      log.error(msg);
-      throw new BadLocationStateException(msg, k.getRow());
-    }
-    // Override the goal for root and metadata table, should be always
-    if (extent.isMeta()) {
-      goal = TabletHostingGoal.ALWAYS;
->>>>>>> ce54fb39
     }
   }
 
