--- conflicted
+++ resolved
@@ -65,12 +65,13 @@
   public static void main(String[] args) throws Exception {
     var siteConfig = SiteConfiguration.auto();
     var hadoopConf = new Configuration();
-<<<<<<< HEAD
-    try (var fs = VolumeManagerImpl.get(siteConfig, hadoopConf)) {
+
+    Opts opts = new Opts();
+    ServerContext context = opts.getServerContext();
+    try (var fs = context.getVolumeManager()) {
       ServerDirs serverDirs = new ServerDirs(siteConfig, hadoopConf);
       verifyHdfsWritePermission(serverDirs, fs);
 
-      Opts opts = new Opts();
       List<String> argsList = new ArrayList<>(args.length + 2);
       argsList.add("--old");
       argsList.add("--new");
@@ -80,22 +81,6 @@
           .startSpan();
       try (Scope scope = span.makeCurrent()) {
 
-        ServerContext context = opts.getServerContext();
-=======
-    Opts opts = new Opts();
-    List<String> argsList = new ArrayList<>(args.length + 2);
-    argsList.add("--old");
-    argsList.add("--new");
-    argsList.addAll(Arrays.asList(args));
-    try (TraceScope clientSpan =
-        opts.parseArgsAndTrace(ChangeSecret.class.getName(), argsList.toArray(new String[0]))) {
-
-      ServerContext context = opts.getServerContext();
-      try (var fs = context.getVolumeManager()) {
-        ServerDirs serverDirs = new ServerDirs(siteConfig, hadoopConf);
-        verifyHdfsWritePermission(serverDirs, fs);
-
->>>>>>> ba83d8fa
         verifyAccumuloIsDown(context, opts.oldPass);
 
         final String newInstanceId = UUID.randomUUID().toString();
