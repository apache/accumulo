--- conflicted
+++ resolved
@@ -348,13 +348,8 @@
   }
 
   @Override
-<<<<<<< HEAD
   public Map<String,String> getTableConfiguration(TCredentials credentials, String tableName)
-      throws TException, ThriftTableOperationException {
-=======
-  public Map<String,String> getTableConfiguration(TInfo tinfo, TCredentials credentials,
-      String tableName) throws TException {
->>>>>>> d1b2e895
+      throws TException {
     TableId tableId = checkTableId(context, tableName, null);
     checkTablePermission(credentials, tableId, TablePermission.ALTER_TABLE);
     context.getPropStore().getCache().remove(TablePropKey.of(tableId));
