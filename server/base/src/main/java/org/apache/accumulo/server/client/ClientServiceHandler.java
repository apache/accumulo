--- conflicted
+++ resolved
@@ -323,14 +323,8 @@
   @Override
   public Map<String,String> getTableConfiguration(TInfo tinfo, TCredentials credentials,
       String tableName) throws TException, ThriftTableOperationException {
-<<<<<<< HEAD
     TableId tableId = checkTableId(context, tableName, null);
     AccumuloConfiguration config = context.getServerConfFactory().getTableConfiguration(tableId);
-=======
-    String tableId = checkTableId(instance, tableName, null);
-    AccumuloConfiguration config =
-        context.getServerConfigurationFactory().getTableConfiguration(tableId);
->>>>>>> 0a9837f3
     return conf(credentials, config);
   }
 
@@ -397,12 +391,7 @@
     try {
       shouldMatch = loader.loadClass(interfaceMatch);
 
-<<<<<<< HEAD
       AccumuloConfiguration conf = context.getServerConfFactory().getTableConfiguration(tableId);
-=======
-      AccumuloConfiguration conf =
-          context.getServerConfigurationFactory().getTableConfiguration(tableId);
->>>>>>> 0a9837f3
 
       String context = conf.get(Property.TABLE_CLASSPATH);
 
@@ -437,13 +426,8 @@
     try {
       shouldMatch = loader.loadClass(interfaceMatch);
 
-<<<<<<< HEAD
-      AccumuloConfiguration conf = context.getServerConfFactory()
-          .getNamespaceConfiguration(namespaceId);
-=======
       AccumuloConfiguration conf =
-          context.getServerConfigurationFactory().getNamespaceConfiguration(namespaceId);
->>>>>>> 0a9837f3
+          context.getServerConfFactory().getNamespaceConfiguration(namespaceId);
 
       String context = conf.get(Property.TABLE_CLASSPATH);
 
@@ -481,13 +465,7 @@
       }
 
       // use the same set of tableIds that were validated above to avoid race conditions
-<<<<<<< HEAD
       Map<TreeSet<String>,Long> diskUsage = TableDiskUsage.getDiskUsage(tableIds, fs, context);
-=======
-      Map<TreeSet<String>,Long> diskUsage =
-          TableDiskUsage.getDiskUsage(context.getServerConfigurationFactory().getConfiguration(),
-              tableIds, fs, context.getConnector());
->>>>>>> 0a9837f3
       List<TDiskUsage> retUsages = new ArrayList<>();
       for (Map.Entry<TreeSet<String>,Long> usageItem : diskUsage.entrySet()) {
         retUsages.add(new TDiskUsage(new ArrayList<>(usageItem.getKey()), usageItem.getValue()));
@@ -510,13 +488,8 @@
       throw new ThriftTableOperationException(null, ns, null,
           TableOperationExceptionType.NAMESPACE_NOTFOUND, why);
     }
-<<<<<<< HEAD
-    AccumuloConfiguration config = context.getServerConfFactory()
-        .getNamespaceConfiguration(namespaceId);
-=======
     AccumuloConfiguration config =
-        context.getServerConfigurationFactory().getNamespaceConfiguration(namespaceId);
->>>>>>> 0a9837f3
+        context.getServerConfFactory().getNamespaceConfiguration(namespaceId);
     return conf(credentials, config);
   }
 
