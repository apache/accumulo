--- conflicted
+++ resolved
@@ -91,10 +91,6 @@
     try (var zk = new ZooSession(ListInstances.class.getSimpleName(), keepers,
         ZOOKEEPER_TIMER_MILLIS, null)) {
       ZooReader rdr = zk.asReader();
-<<<<<<< HEAD
-      ZooCache cache = new ZooCache(zk, List.of(Constants.ZROOT));
-=======
->>>>>>> 428f7c79
 
       TreeMap<String,InstanceId> instanceNames = getInstanceNames(rdr, printErrors);
 
