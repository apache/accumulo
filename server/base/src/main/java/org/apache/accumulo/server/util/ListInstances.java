/*
 * Licensed to the Apache Software Foundation (ASF) under one
 * or more contributor license agreements.  See the NOTICE file
 * distributed with this work for additional information
 * regarding copyright ownership.  The ASF licenses this file
 * to you under the Apache License, Version 2.0 (the
 * "License"); you may not use this file except in compliance
 * with the License.  You may obtain a copy of the License at
 *
 *   https://www.apache.org/licenses/LICENSE-2.0
 *
 * Unless required by applicable law or agreed to in writing,
 * software distributed under the License is distributed on an
 * "AS IS" BASIS, WITHOUT WARRANTIES OR CONDITIONS OF ANY
 * KIND, either express or implied.  See the License for the
 * specific language governing permissions and limitations
 * under the License.
 */
package org.apache.accumulo.server.util;

import static java.nio.charset.StandardCharsets.UTF_8;

import java.util.Formattable;
import java.util.Formatter;
import java.util.List;
import java.util.Map.Entry;
import java.util.Optional;
import java.util.TreeMap;
import java.util.TreeSet;

import org.apache.accumulo.core.Constants;
import org.apache.accumulo.core.cli.Help;
import org.apache.accumulo.core.conf.Property;
import org.apache.accumulo.core.conf.SiteConfiguration;
import org.apache.accumulo.core.data.InstanceId;
import org.apache.accumulo.core.fate.zookeeper.ZooCache;
import org.apache.accumulo.core.fate.zookeeper.ZooReader;
import org.apache.accumulo.core.fate.zookeeper.ZooUtil;
import org.apache.accumulo.core.lock.ServiceLock;
import org.apache.accumulo.core.lock.ServiceLockData;
import org.apache.accumulo.core.lock.ServiceLockData.ThriftService;
import org.apache.accumulo.core.lock.ServiceLockPaths;
import org.slf4j.Logger;
import org.slf4j.LoggerFactory;

import com.beust.jcommander.Parameter;

public class ListInstances {

  private static final Logger log = LoggerFactory.getLogger(ListInstances.class);

  private static final int NAME_WIDTH = 20;
  private static final int UUID_WIDTH = 37;
  private static final int MANAGER_WIDTH = 30;

  private static final int ZOOKEEPER_TIMER_MILLIS = 30_000;

  static class Opts extends Help {
    @Parameter(names = "--print-errors", description = "display errors while listing instances")
    boolean printErrors = false;
    @Parameter(names = "--print-all",
        description = "print information for all instances, not just those with names")
    boolean printAll = false;
    @Parameter(names = {"-z", "--zookeepers"}, description = "the zookeepers to contact")
    String keepers = null;
  }

  static Opts opts = new Opts();
  static int errors = 0;

  public static void main(String[] args) {
    opts.parseArgs(ListInstances.class.getName(), args);

    if (opts.keepers == null) {
      var siteConfig = SiteConfiguration.auto();
      opts.keepers = siteConfig.get(Property.INSTANCE_ZK_HOST);
    }

    String keepers = opts.keepers;
    boolean printAll = opts.printAll;
    boolean printErrors = opts.printErrors;

    listInstances(keepers, printAll, printErrors);

  }

  static synchronized void listInstances(String keepers, boolean printAll, boolean printErrors) {
    errors = 0;

    System.out.println("INFO : Using ZooKeepers " + keepers);
    ZooReader rdr = new ZooReader(keepers, ZOOKEEPER_TIMER_MILLIS);
    ZooCache cache = new ZooCache(rdr, null);

    TreeMap<String,InstanceId> instanceNames = getInstanceNames(rdr, printErrors);

    System.out.println();
    printHeader();

    for (Entry<String,InstanceId> entry : instanceNames.entrySet()) {
      printInstanceInfo(cache, entry.getKey(), entry.getValue(), printErrors);
    }

    TreeSet<InstanceId> instancedIds = getInstanceIDs(rdr, printErrors);
    instancedIds.removeAll(instanceNames.values());

    if (printAll) {
      for (InstanceId uuid : instancedIds) {
        printInstanceInfo(cache, null, uuid, printErrors);
      }
    } else if (!instancedIds.isEmpty()) {
      System.out.println();
      System.out.println("INFO : " + instancedIds.size()
          + " unnamed instances were not printed, run with --print-all to see all instances");
    } else {
      System.out.println();
    }

    if (!printErrors && errors > 0) {
      System.err.println(
          "WARN : There were " + errors + " errors, run with --print-errors to see more info");
    }
  }

  private static class CharFiller implements Formattable {

    char c;

    CharFiller(char c) {
      this.c = c;
    }

    @Override
    public void formatTo(Formatter formatter, int flags, int width, int precision) {
      formatter.format(String.valueOf(c).repeat(Math.max(0, width)));
    }

  }

  private static void printHeader() {
    System.out.printf(" %-" + NAME_WIDTH + "s| %-" + UUID_WIDTH + "s| %-" + MANAGER_WIDTH + "s%n",
        "Instance Name", "Instance ID", "Manager");
    System.out.printf(
        "%" + (NAME_WIDTH + 1) + "s+%" + (UUID_WIDTH + 1) + "s+%" + (MANAGER_WIDTH + 1) + "s%n",
        new CharFiller('-'), new CharFiller('-'), new CharFiller('-'));

  }

  private static void printInstanceInfo(ZooCache cache, String instanceName, InstanceId iid,
      boolean printErrors) {
    String manager = getManager(cache, iid, printErrors);
    if (instanceName == null) {
      instanceName = "";
    }

    if (manager == null) {
      manager = "";
    }

    System.out.printf("%" + NAME_WIDTH + "s |%" + UUID_WIDTH + "s |%" + MANAGER_WIDTH + "s%n",
        "\"" + instanceName + "\"", iid, manager);
  }

  private static String getManager(ZooCache cache, InstanceId iid, boolean printErrors) {

    if (iid == null) {
      return null;
    }

    try {
<<<<<<< HEAD
      var zLockManagerPath = ServiceLockPaths.parse(Optional.of(Constants.ZMANAGER_LOCK),
          Constants.ZROOT + "/" + iid + Constants.ZMANAGER_LOCK);
=======
      var zLockManagerPath = ServiceLock.path(ZooUtil.getRoot(iid) + Constants.ZMANAGER_LOCK);
>>>>>>> dd2d40ff
      Optional<ServiceLockData> sld = ServiceLock.getLockData(cache, zLockManagerPath, null);
      if (sld.isEmpty()) {
        return null;
      }
      return sld.orElseThrow().getAddressString(ThriftService.MANAGER);
    } catch (Exception e) {
      handleException(e, printErrors);
      return null;
    }
  }

  private static TreeMap<String,InstanceId> getInstanceNames(ZooReader zk, boolean printErrors) {

    String instancesPath = Constants.ZROOT + Constants.ZINSTANCES;

    TreeMap<String,InstanceId> tm = new TreeMap<>();

    List<String> names;

    try {
      names = zk.getChildren(instancesPath);
    } catch (Exception e) {
      handleException(e, printErrors);
      return tm;
    }

    for (String name : names) {
      String instanceNamePath = Constants.ZROOT + Constants.ZINSTANCES + "/" + name;
      try {
        InstanceId iid = InstanceId.of(new String(zk.getData(instanceNamePath), UTF_8));
        tm.put(name, iid);
      } catch (Exception e) {
        handleException(e, printErrors);
        tm.put(name, null);
      }
    }

    return tm;
  }

  private static TreeSet<InstanceId> getInstanceIDs(ZooReader zk, boolean printErrors) {
    TreeSet<InstanceId> ts = new TreeSet<>();

    try {
      List<String> children = zk.getChildren(Constants.ZROOT);

      for (String iid : children) {
        if (iid.equals("instances")) {
          continue;
        }
        try {
          ts.add(InstanceId.of(iid));
        } catch (Exception e) {
          log.error("Exception: ", e);
        }
      }
    } catch (Exception e) {
      handleException(e, printErrors);
    }

    return ts;
  }

  private static void handleException(Exception e, boolean printErrors) {
    if (printErrors) {
      log.error("{}", e.getMessage(), e);
    }

    errors++;
  }
}<|MERGE_RESOLUTION|>--- conflicted
+++ resolved
@@ -167,12 +167,8 @@
     }
 
     try {
-<<<<<<< HEAD
       var zLockManagerPath = ServiceLockPaths.parse(Optional.of(Constants.ZMANAGER_LOCK),
-          Constants.ZROOT + "/" + iid + Constants.ZMANAGER_LOCK);
-=======
-      var zLockManagerPath = ServiceLock.path(ZooUtil.getRoot(iid) + Constants.ZMANAGER_LOCK);
->>>>>>> dd2d40ff
+          ZooUtil.getRoot(iid) + Constants.ZMANAGER_LOCK);
       Optional<ServiceLockData> sld = ServiceLock.getLockData(cache, zLockManagerPath, null);
       if (sld.isEmpty()) {
         return null;
