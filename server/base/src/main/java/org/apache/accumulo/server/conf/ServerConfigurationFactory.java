--- conflicted
+++ resolved
@@ -152,23 +152,16 @@
     checkPermissions();
     TableConfiguration conf;
     synchronized (tableConfigs) {
-<<<<<<< HEAD
-      TableConfiguration conf = tableConfigs.get(instanceID).get(tableId);
-      if (conf == null && Tables.exists(instance, tableId)) {
-        conf = new TableConfiguration(instance, tableId, getNamespaceConfigurationForTable(tableId));
-        ConfigSanityCheck.validate(conf);
-=======
       conf = tableConfigs.get(instanceID).get(tableId);
     }
     // can't hold the lock during the construction and validation of the config, 
     // which may result in creating multiple objects for the same id, but that's ok.
     if (conf == null && Tables.exists(instance, tableId)) {
-      conf = new TableConfiguration(instance.getInstanceID(), tableId, getNamespaceConfigurationForTable(tableId));
-      ConfigSanityCheck.validate(conf);
-      synchronized (tableConfigs) {
->>>>>>> 7f20e6ae
-        tableConfigs.get(instanceID).put(tableId, conf);
-      }
+        conf = new TableConfiguration(instance, tableId, getNamespaceConfigurationForTable(tableId));
+        ConfigSanityCheck.validate(conf);
+        synchronized (tableConfigs) {
+          tableConfigs.get(instanceID).put(tableId, conf);
+        }
     }
     return conf;
   }
