/*
 * Licensed to the Apache Software Foundation (ASF) under one
 * or more contributor license agreements.  See the NOTICE file
 * distributed with this work for additional information
 * regarding copyright ownership.  The ASF licenses this file
 * to you under the Apache License, Version 2.0 (the
 * "License"); you may not use this file except in compliance
 * with the License.  You may obtain a copy of the License at
 *
 *   https://www.apache.org/licenses/LICENSE-2.0
 *
 * Unless required by applicable law or agreed to in writing,
 * software distributed under the License is distributed on an
 * "AS IS" BASIS, WITHOUT WARRANTIES OR CONDITIONS OF ANY
 * KIND, either express or implied.  See the License for the
 * specific language governing permissions and limitations
 * under the License.
 */
package org.apache.accumulo.server.conf;

import static com.google.common.base.Suppliers.memoize;
import static java.util.concurrent.TimeUnit.MINUTES;
import static java.util.concurrent.TimeUnit.NANOSECONDS;

import java.util.Map;
import java.util.concurrent.ScheduledFuture;
import java.util.concurrent.ScheduledThreadPoolExecutor;
import java.util.concurrent.ThreadLocalRandom;
import java.util.concurrent.TimeUnit;
import java.util.function.Supplier;

import org.apache.accumulo.core.client.TableNotFoundException;
import org.apache.accumulo.core.conf.AccumuloConfiguration;
import org.apache.accumulo.core.conf.ConfigCheckUtil;
import org.apache.accumulo.core.conf.DefaultConfiguration;
import org.apache.accumulo.core.conf.SiteConfiguration;
import org.apache.accumulo.core.data.NamespaceId;
import org.apache.accumulo.core.data.TableId;
import org.apache.accumulo.core.util.cache.Caches;
import org.apache.accumulo.core.util.cache.Caches.CacheName;
import org.apache.accumulo.core.util.threads.ThreadPools;
import org.apache.accumulo.core.util.threads.Threads;
import org.apache.accumulo.server.ServerContext;
import org.apache.accumulo.server.conf.store.NamespacePropKey;
import org.apache.accumulo.server.conf.store.PropChangeListener;
import org.apache.accumulo.server.conf.store.PropStore;
import org.apache.accumulo.server.conf.store.PropStoreKey;
import org.apache.accumulo.server.conf.store.SystemPropKey;
import org.apache.accumulo.server.conf.store.TablePropKey;
import org.slf4j.Logger;
import org.slf4j.LoggerFactory;

import com.github.benmanes.caffeine.cache.Cache;

import edu.umd.cs.findbugs.annotations.SuppressFBWarnings;

/**
 * A factory for configurations used by a server process. Instance of this class are thread-safe.
 */
public class ServerConfigurationFactory extends ServerConfiguration {
  private final static Logger log = LoggerFactory.getLogger(ServerConfigurationFactory.class);

  // cache expiration is used to remove configurations after deletion, not time sensitive
  private static final int CACHE_EXPIRATION_HRS = 1;
  private final Supplier<SystemConfiguration> systemConfig;
  private final Cache<TableId,NamespaceConfiguration> tableParentConfigs;
  private final Cache<TableId,TableConfiguration> tableConfigs;
  private final Cache<NamespaceId,NamespaceConfiguration> namespaceConfigs;

  private final ServerContext context;
  private final SiteConfiguration siteConfig;
  private final ChangeWatcher changeWatcher = new ChangeWatcher();

  private static final int REFRESH_PERIOD_MINUTES = 15;

  private final ConfigRefreshRunner refresher;

  public ServerConfigurationFactory(ServerContext context, SiteConfiguration siteConfig) {
    this.context = context;
    this.siteConfig = siteConfig;
<<<<<<< HEAD
    this.systemConfig =
        memoize(() -> new SystemConfiguration(context, SystemPropKey.of(), siteConfig));
=======
    this.systemConfig = memoize(() -> {
      var sysConf =
          new SystemConfiguration(context, SystemPropKey.of(context.getInstanceID()), siteConfig);
      ConfigCheckUtil.validate(sysConf, "system config");
      return sysConf;
    });
>>>>>>> 80275cd1
    tableParentConfigs =
        Caches.getInstance().createNewBuilder(CacheName.TABLE_PARENT_CONFIGS, false)
            .expireAfterAccess(CACHE_EXPIRATION_HRS, TimeUnit.HOURS).build();
    tableConfigs = Caches.getInstance().createNewBuilder(CacheName.TABLE_CONFIGS, false)
        .expireAfterAccess(CACHE_EXPIRATION_HRS, TimeUnit.HOURS).build();
    namespaceConfigs = Caches.getInstance().createNewBuilder(CacheName.NAMESPACE_CONFIGS, false)
        .expireAfterAccess(CACHE_EXPIRATION_HRS, TimeUnit.HOURS).build();

    refresher = new ConfigRefreshRunner();
    Runtime.getRuntime()
        .addShutdownHook(Threads.createThread("config-refresh-shutdownHook", refresher::shutdown));
  }

  public ServerContext getServerContext() {
    return context;
  }

  public SiteConfiguration getSiteConfiguration() {
    return siteConfig;
  }

  public DefaultConfiguration getDefaultConfiguration() {
    return DefaultConfiguration.getInstance();
  }

  @Override
  public AccumuloConfiguration getSystemConfiguration() {
    return systemConfig.get();
  }

  @Override
  public TableConfiguration getTableConfiguration(TableId tableId) {
    return tableConfigs.get(tableId, key -> {
      if (context.tableNodeExists(tableId)) {
        context.getPropStore().registerAsListener(TablePropKey.of(tableId), changeWatcher);
        var conf =
            new TableConfiguration(context, tableId, getNamespaceConfigurationForTable(tableId));
        ConfigCheckUtil.validate(conf, "table id: " + tableId.toString());

        return conf;
      }
      return null;
    });
  }

  public NamespaceConfiguration getNamespaceConfigurationForTable(TableId tableId) {
    NamespaceId namespaceId;
    try {
      namespaceId = context.getNamespaceId(tableId);
    } catch (TableNotFoundException e) {
      throw new IllegalStateException(e);
    }
    return tableParentConfigs.get(tableId, key -> getNamespaceConfiguration(namespaceId));
  }

  @Override
  public NamespaceConfiguration getNamespaceConfiguration(NamespaceId namespaceId) {
    return namespaceConfigs.get(namespaceId, key -> {
      context.getPropStore().registerAsListener(NamespacePropKey.of(namespaceId), changeWatcher);
      var conf = new NamespaceConfiguration(context, namespaceId, getSystemConfiguration());
      ConfigCheckUtil.validate(conf, "namespace id: " + namespaceId.toString());
      return conf;
    });
  }

  private class ChangeWatcher implements PropChangeListener {

    @Override
    public void zkChangeEvent(PropStoreKey propStoreKey) {
      clearLocalOnEvent(propStoreKey);
    }

    @Override
    public void cacheChangeEvent(PropStoreKey propStoreKey) {
      clearLocalOnEvent(propStoreKey);
    }

    @Override
    public void deleteEvent(PropStoreKey propStoreKey) {
      clearLocalOnEvent(propStoreKey);
    }

    private void clearLocalOnEvent(PropStoreKey propStoreKey) {
      // clearing the local secondary cache stored in this class forces a re-read from the prop
      // store
      // to guarantee that the updated vales(s) are re-read on a ZooKeeper change.
      if (propStoreKey instanceof NamespacePropKey) {
        log.trace("configuration snapshot refresh: Handle namespace change for {}", propStoreKey);
        namespaceConfigs.invalidate(((NamespacePropKey) propStoreKey).getId());
        return;
      }
      if (propStoreKey instanceof TablePropKey) {
        log.trace("configuration snapshot refresh: Handle table change for {}", propStoreKey);
        tableConfigs.invalidate(((TablePropKey) propStoreKey).getId());
        tableParentConfigs.invalidate(((TablePropKey) propStoreKey).getId());
      }
    }

    @Override
    public void connectionEvent() {
      // no-op. changes handled by prop store impl
    }
  }

  private class ConfigRefreshRunner {
    private static final long MIN_JITTER_DELAY = 1;
    private static final long MAX_JITTER_DELAY = 23;
    private final ScheduledFuture<?> refreshTaskFuture;

    ConfigRefreshRunner() {

      Runnable refreshTask = this::verifySnapshotVersions;

      ScheduledThreadPoolExecutor executor =
          ThreadPools.getServerThreadPools().createScheduledExecutorService(1, "config-refresh");

      // scheduleWithFixedDelay - used so only one task will run concurrently.
      // staggering the initial delay prevents synchronization of Accumulo servers communicating
      // with ZooKeeper for the sync process. (Value is 25% -> 100% of the refresh period.)
      long randDelay = jitter(REFRESH_PERIOD_MINUTES / 4, REFRESH_PERIOD_MINUTES);
      refreshTaskFuture =
          executor.scheduleWithFixedDelay(refreshTask, randDelay, REFRESH_PERIOD_MINUTES, MINUTES);
    }

    /**
     * Check that the stored version in ZooKeeper matches the version held in the local snapshot.
     * When a mismatch is detected, a change event is sent to the prop store which will cause a
     * re-load. If the Zookeeper node has been deleted, the local cache entries are removed.
     * <p>
     * This method is designed to be called as a scheduled task, so it does not propagate exceptions
     * other than interrupted Exceptions so the scheduled tasks will continue to run.
     */
    private void verifySnapshotVersions() {

      long refreshStart = System.nanoTime();
      int keyCount = 0;
      int keyChangedCount = 0;

      PropStore propStore = context.getPropStore();
      keyCount++;

      // rely on store to propagate change event if different
      propStore.validateDataVersion(SystemPropKey.of(),
          ((ZooBasedConfiguration) getSystemConfiguration()).getDataVersion());
      // small yield - spread out ZooKeeper calls
      jitterDelay();

      for (Map.Entry<NamespaceId,NamespaceConfiguration> entry : namespaceConfigs.asMap()
          .entrySet()) {
        keyCount++;
        PropStoreKey propKey = NamespacePropKey.of(entry.getKey());
        if (!propStore.validateDataVersion(propKey, entry.getValue().getDataVersion())) {
          keyChangedCount++;
          namespaceConfigs.invalidate(entry.getKey());
        }
        // small yield - spread out ZooKeeper calls between namespace config checks
        jitterDelay();
      }

      for (Map.Entry<TableId,TableConfiguration> entry : tableConfigs.asMap().entrySet()) {
        keyCount++;
        TableId tid = entry.getKey();
        PropStoreKey propKey = TablePropKey.of(tid);
        if (!propStore.validateDataVersion(propKey, entry.getValue().getDataVersion())) {
          keyChangedCount++;
          tableConfigs.invalidate(tid);
          tableParentConfigs.invalidate(tid);
          log.debug("data version sync: difference found. forcing configuration update for {}}",
              propKey);
        }
        // small yield - spread out ZooKeeper calls between table config checks
        jitterDelay();
      }

      log.debug("data version sync: Total runtime {} ms for {} entries, changes detected: {}",
          NANOSECONDS.toMillis(System.nanoTime() - refreshStart), keyCount, keyChangedCount);
    }

    /**
     * Generate a small random integer for jitter between [min,max).
     */
    @SuppressFBWarnings(value = "PREDICTABLE_RANDOM",
        justification = "random number not used in secure context")
    private long jitter(final long min, final long max) {
      return ThreadLocalRandom.current().nextLong(min, max);
    }

    /**
     * Sleep for a random jitter interval defined by MIN_JITTER_DELAY and MAX_JITTER_DELAY
     * </p>
     * Used to spread out operations so that Server config sync communications don't overwhelm
     * ZooKeeper and are not synchronized across the cluster.
     *
     */
    private void jitterDelay() {
      try {
        Thread.sleep(jitter(MIN_JITTER_DELAY, MAX_JITTER_DELAY));
      } catch (InterruptedException ex) {
        Thread.currentThread().interrupt();
        throw new IllegalStateException(ex);
      }
    }

    public void shutdown() {
      refreshTaskFuture.cancel(true);
    }
  }
}<|MERGE_RESOLUTION|>--- conflicted
+++ resolved
@@ -78,17 +78,11 @@
   public ServerConfigurationFactory(ServerContext context, SiteConfiguration siteConfig) {
     this.context = context;
     this.siteConfig = siteConfig;
-<<<<<<< HEAD
-    this.systemConfig =
-        memoize(() -> new SystemConfiguration(context, SystemPropKey.of(), siteConfig));
-=======
     this.systemConfig = memoize(() -> {
-      var sysConf =
-          new SystemConfiguration(context, SystemPropKey.of(context.getInstanceID()), siteConfig);
+      var sysConf = new SystemConfiguration(context, SystemPropKey.of(), siteConfig);
       ConfigCheckUtil.validate(sysConf, "system config");
       return sysConf;
     });
->>>>>>> 80275cd1
     tableParentConfigs =
         Caches.getInstance().createNewBuilder(CacheName.TABLE_PARENT_CONFIGS, false)
             .expireAfterAccess(CACHE_EXPIRATION_HRS, TimeUnit.HOURS).build();
