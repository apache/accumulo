/*
 * Licensed to the Apache Software Foundation (ASF) under one
 * or more contributor license agreements.  See the NOTICE file
 * distributed with this work for additional information
 * regarding copyright ownership.  The ASF licenses this file
 * to you under the Apache License, Version 2.0 (the
 * "License"); you may not use this file except in compliance
 * with the License.  You may obtain a copy of the License at
 *
 *   https://www.apache.org/licenses/LICENSE-2.0
 *
 * Unless required by applicable law or agreed to in writing,
 * software distributed under the License is distributed on an
 * "AS IS" BASIS, WITHOUT WARRANTIES OR CONDITIONS OF ANY
 * KIND, either express or implied.  See the License for the
 * specific language governing permissions and limitations
 * under the License.
 */
package org.apache.accumulo.server.fs;

import java.io.IOException;
import java.util.ArrayList;
import java.util.Collection;
import java.util.Collections;
import java.util.HashMap;
import java.util.Iterator;
import java.util.LinkedList;
import java.util.List;
import java.util.Map;
import java.util.Map.Entry;
import java.util.concurrent.Semaphore;
import java.util.concurrent.TimeUnit;
import java.util.concurrent.atomic.AtomicBoolean;
import java.util.stream.Collectors;

import org.apache.accumulo.core.client.SampleNotPresentException;
import org.apache.accumulo.core.conf.Property;
import org.apache.accumulo.core.data.Key;
import org.apache.accumulo.core.data.Value;
import org.apache.accumulo.core.dataImpl.KeyExtent;
import org.apache.accumulo.core.file.FileOperations;
import org.apache.accumulo.core.file.FileSKVIterator;
import org.apache.accumulo.core.file.blockfile.impl.CacheProvider;
import org.apache.accumulo.core.iterators.IteratorEnvironment;
import org.apache.accumulo.core.iterators.SortedKeyValueIterator;
import org.apache.accumulo.core.iteratorsImpl.system.InterruptibleIterator;
import org.apache.accumulo.core.iteratorsImpl.system.SourceSwitchingIterator;
import org.apache.accumulo.core.iteratorsImpl.system.SourceSwitchingIterator.DataSource;
import org.apache.accumulo.core.logging.TabletLogger;
import org.apache.accumulo.core.metadata.StoredTabletFile;
import org.apache.accumulo.core.metadata.schema.DataFileValue;
import org.apache.accumulo.core.sample.impl.SamplerConfigurationImpl;
import org.apache.accumulo.core.util.threads.ThreadPools;
import org.apache.accumulo.server.ServerContext;
import org.apache.accumulo.server.conf.TableConfiguration;
import org.apache.accumulo.server.problems.ProblemReportingIterator;
import org.apache.hadoop.fs.FileSystem;
import org.slf4j.Logger;
import org.slf4j.LoggerFactory;

import com.github.benmanes.caffeine.cache.Cache;

public class FileManager {

  private static final Logger log = LoggerFactory.getLogger(FileManager.class);

  private int maxOpen;

  private static class OpenReader implements Comparable<OpenReader> {
    final long releaseTime;
    final FileSKVIterator reader;
    final StoredTabletFile file;

    public OpenReader(StoredTabletFile file, FileSKVIterator reader) {
      this.file = file;
      this.reader = reader;
      this.releaseTime = System.currentTimeMillis();
    }

    @Override
    public int compareTo(OpenReader o) {
      return Long.compare(releaseTime, o.releaseTime);
    }

    @Override
    public boolean equals(Object obj) {
      if (obj instanceof OpenReader) {
        return compareTo((OpenReader) obj) == 0;
      }
      return false;
    }

    @Override
    public int hashCode() {
      return file.hashCode();
    }
  }

  private Map<StoredTabletFile,List<OpenReader>> openFiles;
  private HashMap<FileSKVIterator,StoredTabletFile> reservedReaders;

  private Semaphore filePermits;

  private Cache<String,Long> fileLenCache;

  private long maxIdleTime;
  private long slowFilePermitMillis;

  private final ServerContext context;

  private class IdleFileCloser implements Runnable {

    @Override
    public void run() {

      long curTime = System.currentTimeMillis();

      ArrayList<FileSKVIterator> filesToClose = new ArrayList<>();

      // determine which files to close in a sync block, and then close the
      // files outside of the sync block
      synchronized (FileManager.this) {
        Iterator<Entry<StoredTabletFile,List<OpenReader>>> iter = openFiles.entrySet().iterator();
        while (iter.hasNext()) {
          Entry<StoredTabletFile,List<OpenReader>> entry = iter.next();
          List<OpenReader> ofl = entry.getValue();

          for (Iterator<OpenReader> oflIter = ofl.iterator(); oflIter.hasNext();) {
            OpenReader openReader = oflIter.next();

            if (curTime - openReader.releaseTime > maxIdleTime) {

              filesToClose.add(openReader.reader);
              oflIter.remove();
            }
          }

          if (ofl.isEmpty()) {
            iter.remove();
          }
        }
      }

      closeReaders(filesToClose);

    }

  }

  public FileManager(ServerContext context, int maxOpen, Cache<String,Long> fileLenCache) {

    if (maxOpen <= 0) {
      throw new IllegalArgumentException("maxOpen <= 0");
    }
    this.context = context;
    this.fileLenCache = fileLenCache;

    // Creates a fair semaphore to ensure thread starvation doesn't occur
    this.filePermits = new Semaphore(maxOpen, true);
    this.maxOpen = maxOpen;

    this.openFiles = new HashMap<>();
    this.reservedReaders = new HashMap<>();

    this.maxIdleTime = this.context.getConfiguration().getTimeInMillis(Property.TSERV_MAX_IDLE);
    ThreadPools.watchCriticalScheduledTask(
        this.context.getScheduledExecutor().scheduleWithFixedDelay(new IdleFileCloser(),
            maxIdleTime, maxIdleTime / 2, TimeUnit.MILLISECONDS));

    this.slowFilePermitMillis =
        this.context.getConfiguration().getTimeInMillis(Property.TSERV_SLOW_FILEPERMIT_MILLIS);
  }

  private static int countReaders(Map<StoredTabletFile,List<OpenReader>> files) {
    int count = 0;

    for (List<OpenReader> list : files.values()) {
      count += list.size();
    }

    return count;
  }

  private List<FileSKVIterator> takeLRUOpenFiles(int numToTake) {

    ArrayList<OpenReader> openReaders = new ArrayList<>();

    for (Entry<StoredTabletFile,List<OpenReader>> entry : openFiles.entrySet()) {
      openReaders.addAll(entry.getValue());
    }

    Collections.sort(openReaders);

    ArrayList<FileSKVIterator> ret = new ArrayList<>();

    for (int i = 0; i < numToTake && i < openReaders.size(); i++) {
      OpenReader or = openReaders.get(i);

      List<OpenReader> ofl = openFiles.get(or.file);
      if (!ofl.remove(or)) {
        throw new IllegalStateException("Failed to remove open reader that should have been there");
      }

      if (ofl.isEmpty()) {
        openFiles.remove(or.file);
      }

      ret.add(or.reader);
    }

    return ret;
  }

  private void closeReaders(Collection<FileSKVIterator> filesToClose) {
    for (FileSKVIterator reader : filesToClose) {
      try {
        reader.close();
      } catch (Exception e) {
        log.error("Failed to close file {}", e.getMessage(), e);
      }
    }
  }

  private List<StoredTabletFile> takeOpenFiles(Collection<StoredTabletFile> files,
      Map<FileSKVIterator,StoredTabletFile> readersReserved) {
    List<StoredTabletFile> filesToOpen = Collections.emptyList();
    for (StoredTabletFile file : files) {
      List<OpenReader> ofl = openFiles.get(file);
      if (ofl != null && !ofl.isEmpty()) {
        OpenReader openReader = ofl.remove(ofl.size() - 1);
        readersReserved.put(openReader.reader, file);
        if (ofl.isEmpty()) {
          openFiles.remove(file);
        }
      } else {
        if (filesToOpen.isEmpty()) {
          filesToOpen = new ArrayList<>(files.size());
        }
        filesToOpen.add(file);
      }
    }
    return filesToOpen;
  }

  private Map<FileSKVIterator,StoredTabletFile> reserveReaders(KeyExtent tablet,
      Collection<StoredTabletFile> files, boolean continueOnFailure, CacheProvider cacheProvider)
      throws IOException {

    if (!tablet.isMeta() && files.size() >= maxOpen) {
      throw new IllegalArgumentException("requested files exceeds max open");
    }

    if (files.isEmpty()) {
      return Collections.emptyMap();
    }

    List<StoredTabletFile> filesToOpen = null;
    List<FileSKVIterator> filesToClose = Collections.emptyList();
    Map<FileSKVIterator,StoredTabletFile> readersReserved = new HashMap<>();

    if (!tablet.isMeta()) {
      long start = System.currentTimeMillis();
      filePermits.acquireUninterruptibly(files.size());
      long waitTime = System.currentTimeMillis() - start;

      if (waitTime >= slowFilePermitMillis) {
        log.warn("Slow file permits request: {} ms, files requested: {}, "
            + "max open files: {}, tablet: {}", waitTime, files.size(), maxOpen, tablet);
      }
    }

    // now that we are past the semaphore, we have the authority
    // to open files.size() files

    // determine what work needs to be done in sync block
    // but do the work of opening and closing files outside
    // the block
    synchronized (this) {

      filesToOpen = takeOpenFiles(files, readersReserved);

      if (!filesToOpen.isEmpty()) {
        int numOpen = countReaders(openFiles);

        if (filesToOpen.size() + numOpen + reservedReaders.size() > maxOpen) {
          filesToClose =
              takeLRUOpenFiles((filesToOpen.size() + numOpen + reservedReaders.size()) - maxOpen);
        }
      }
    }

    readersReserved.forEach((k, v) -> k.setCacheProvider(cacheProvider));

    // close files before opening files to ensure we stay under resource
    // limitations
    closeReaders(filesToClose);

    TableConfiguration tableConf = context.getTableConfiguration(tablet.tableId());

    // open any files that need to be opened
    for (StoredTabletFile file : filesToOpen) {
      try {
        FileSystem ns = context.getVolumeManager().getFileSystemByPath(file.getPath());
        // log.debug("Opening "+file + " path " + path);
        FileSKVIterator reader = FileOperations.getInstance().newReaderBuilder()
            .forFile(file, ns, ns.getConf(), tableConf.getCryptoService())
            .withTableConfiguration(tableConf).withCacheProvider(cacheProvider)
            .withFileLenCache(fileLenCache).build();
        readersReserved.put(reader, file);
      } catch (Exception e) {
        TabletLogger.fileReadFailed(file.toString(), tablet, e);
        if (continueOnFailure) {
          // release the permit for the file that failed to open
          if (!tablet.isMeta()) {
            filePermits.release(1);
          }
        } else {
          // close whatever files were opened
          closeReaders(readersReserved.keySet());

          if (!tablet.isMeta()) {
            filePermits.release(files.size());
          }

          throw new IOException("Failed to open " + file, e);
        }
      }
    }

    synchronized (this) {
      // update set of reserved readers
      reservedReaders.putAll(readersReserved);
    }

    return readersReserved;
  }

  private void releaseReaders(KeyExtent tablet, List<FileSKVIterator> readers,
      boolean sawIOException) {
    // put files in openFiles

    for (FileSKVIterator reader : readers) {
      try {
        reader.closeDeepCopies();
      } catch (IOException e) {
        log.warn("{}", e.getMessage(), e);
        sawIOException = true;
      }
    }

    synchronized (this) {

      // check that readers were actually reserved ... want to make sure a thread does
      // not try to release readers they never reserved
      if (!reservedReaders.keySet().containsAll(readers)) {
        throw new IllegalArgumentException("Asked to release readers that were never reserved ");
      }

      for (FileSKVIterator reader : readers) {
        StoredTabletFile file = reservedReaders.remove(reader);
        if (!sawIOException) {
          openFiles.computeIfAbsent(file, k -> new ArrayList<>()).add(new OpenReader(file, reader));
        }
      }
    }

    if (sawIOException) {
      closeReaders(readers);
    }

    // decrement the semaphore
    if (!tablet.isMeta()) {
      filePermits.release(readers.size());
    }

  }

  static class FileDataSource implements DataSource {

    private SortedKeyValueIterator<Key,Value> iter;
    private final ArrayList<FileDataSource> deepCopies;
    private boolean current = true;
    private IteratorEnvironment env;
    private StoredTabletFile file;
    private AtomicBoolean iflag;

    FileDataSource(StoredTabletFile file, SortedKeyValueIterator<Key,Value> iter) {
      this.file = file;
      this.iter = iter;
      this.deepCopies = new ArrayList<>();
    }

    public FileDataSource(IteratorEnvironment env, SortedKeyValueIterator<Key,Value> deepCopy,
        ArrayList<FileDataSource> deepCopies) {
      this.iter = deepCopy;
      this.env = env;
      this.deepCopies = deepCopies;
      deepCopies.add(this);
    }

    @Override
    public boolean isCurrent() {
      return current;
    }

    @Override
    public DataSource getNewDataSource() {
      current = true;
      return this;
    }

    @Override
    public DataSource getDeepCopyDataSource(IteratorEnvironment env) {
      return new FileDataSource(env, iter.deepCopy(env), deepCopies);
    }

    @Override
    public SortedKeyValueIterator<Key,Value> iterator() {
      return iter;
    }

    void unsetIterator() {
      current = false;
      iter = null;
      for (FileDataSource fds : deepCopies) {
        fds.current = false;
        fds.iter = null;
      }
    }

    void setIterator(SortedKeyValueIterator<Key,Value> iter) {
      current = false;
      this.iter = iter;

      if (iflag != null) {
        ((InterruptibleIterator) this.iter).setInterruptFlag(iflag);
      }

      for (FileDataSource fds : deepCopies) {
        fds.current = false;
        fds.iter = iter.deepCopy(fds.env);
      }
    }

    @Override
    public void setInterruptFlag(AtomicBoolean flag) {
      this.iflag = flag;
      ((InterruptibleIterator) this.iter).setInterruptFlag(iflag);
    }
  }

  public class ScanFileManager {

    private final ArrayList<FileDataSource> dataSources;
    private final ArrayList<FileSKVIterator> tabletReservedReaders;
    private final KeyExtent tablet;
    private boolean continueOnFailure;
    private final CacheProvider cacheProvider;
    private final boolean shuffleFiles;

    ScanFileManager(KeyExtent tablet, CacheProvider cacheProvider) {
      tabletReservedReaders = new ArrayList<>();
      dataSources = new ArrayList<>();
      this.tablet = tablet;
      this.cacheProvider = cacheProvider;

      continueOnFailure = context.getTableConfiguration(tablet.tableId())
          .getBoolean(Property.TABLE_FAILURES_IGNORE);

      shuffleFiles = context.getTableConfiguration(tablet.tableId())
          .getBoolean(Property.TABLE_SHUFFLE_SOURCES);

      if (tablet.isMeta()) {
        continueOnFailure = false;
      }
    }

    private Map<FileSKVIterator,StoredTabletFile> openFiles(List<StoredTabletFile> files)
        throws TooManyFilesException, IOException {
      // one tablet can not open more than maxOpen files, otherwise it could get stuck
      // forever waiting on itself to release files

      if (tabletReservedReaders.size() + files.size() >= maxOpen) {
        throw new TooManyFilesException(
            "Request to open files would exceed max open files reservedReaders.size()="
                + tabletReservedReaders.size() + " files.size()=" + files.size() + " maxOpen="
                + maxOpen + " tablet = " + tablet);
      }

<<<<<<< HEAD
      Map<FileSKVIterator,StoredTabletFile> newlyReservedReaders =
=======
      if (shuffleFiles) {
        Collections.shuffle(files);
      }

      Map<FileSKVIterator,String> newlyReservedReaders =
>>>>>>> 6d4c37b1
          reserveReaders(tablet, files, continueOnFailure, cacheProvider);

      tabletReservedReaders.addAll(newlyReservedReaders.keySet());
      return newlyReservedReaders;
    }

    public synchronized List<InterruptibleIterator> openFiles(
        Map<StoredTabletFile,DataFileValue> files, boolean detachable,
        SamplerConfigurationImpl samplerConfig) throws IOException {

      Map<FileSKVIterator,StoredTabletFile> newlyReservedReaders =
          openFiles(new ArrayList<>(files.keySet()));

      ArrayList<InterruptibleIterator> iters = new ArrayList<>();

      boolean someIteratorsWillWrap =
          files.values().stream().anyMatch(DataFileValue::willWrapIterator);

      for (Entry<FileSKVIterator,StoredTabletFile> entry : newlyReservedReaders.entrySet()) {
        FileSKVIterator source = entry.getKey();
        StoredTabletFile file = entry.getValue();
        InterruptibleIterator iter;

        if (samplerConfig != null) {
          source = source.getSample(samplerConfig);
          if (source == null) {
            throw new SampleNotPresentException();
          }
        }

        iter = new ProblemReportingIterator(tablet.tableId(), file.toString(), continueOnFailure,
            detachable ? getSsi(file, source) : source);

        if (someIteratorsWillWrap) {
          // constructing FileRef is expensive so avoid if not needed
          DataFileValue value = files.get(file);
          iter = value.wrapFileIterator(iter);
        }

        iters.add(iter);
      }

      return iters;
    }

    private SourceSwitchingIterator getSsi(StoredTabletFile file, FileSKVIterator source) {
      FileDataSource fds = new FileDataSource(file, source);
      dataSources.add(fds);
      return new SourceSwitchingIterator(fds);
    }

    public synchronized void detach() {

      releaseReaders(tablet, tabletReservedReaders, false);
      tabletReservedReaders.clear();

      for (FileDataSource fds : dataSources) {
        fds.unsetIterator();
      }
    }

    public synchronized void reattach(SamplerConfigurationImpl samplerConfig) throws IOException {
      if (!tabletReservedReaders.isEmpty()) {
        throw new IllegalStateException();
      }

      List<StoredTabletFile> files =
          dataSources.stream().map(x -> x.file).collect(Collectors.toList());
      Map<FileSKVIterator,StoredTabletFile> newlyReservedReaders = openFiles(files);
      Map<StoredTabletFile,List<FileSKVIterator>> map = new HashMap<>();
      newlyReservedReaders.forEach(
          (reader, file) -> map.computeIfAbsent(file, k -> new LinkedList<>()).add(reader));

      for (FileDataSource fds : dataSources) {
        FileSKVIterator source = map.get(fds.file).remove(0);
        if (samplerConfig != null) {
          source = source.getSample(samplerConfig);
          if (source == null) {
            throw new SampleNotPresentException();
          }
        }
        fds.setIterator(source);
      }
    }

    public synchronized void releaseOpenFiles(boolean sawIOException) {
      releaseReaders(tablet, tabletReservedReaders, sawIOException);
      tabletReservedReaders.clear();
      dataSources.clear();
    }

    public synchronized int getNumOpenFiles() {
      return tabletReservedReaders.size();
    }
  }

  public ScanFileManager newScanFileManager(KeyExtent tablet, CacheProvider cacheProvider) {
    return new ScanFileManager(tablet, cacheProvider);
  }

  public int getOpenFiles() {
    return maxOpen - filePermits.availablePermits();
  }
}<|MERGE_RESOLUTION|>--- conflicted
+++ resolved
@@ -487,15 +487,10 @@
                 + maxOpen + " tablet = " + tablet);
       }
 
-<<<<<<< HEAD
-      Map<FileSKVIterator,StoredTabletFile> newlyReservedReaders =
-=======
       if (shuffleFiles) {
         Collections.shuffle(files);
       }
-
-      Map<FileSKVIterator,String> newlyReservedReaders =
->>>>>>> 6d4c37b1
+      Map<FileSKVIterator,StoredTabletFile> newlyReservedReaders =
           reserveReaders(tablet, files, continueOnFailure, cacheProvider);
 
       tabletReservedReaders.addAll(newlyReservedReaders.keySet());
