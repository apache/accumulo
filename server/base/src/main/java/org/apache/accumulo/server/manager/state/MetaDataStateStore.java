--- conflicted
+++ resolved
@@ -68,12 +68,11 @@
     try (var tabletsMutator = ample.conditionallyMutateTablets()) {
       for (TabletMetadata tm : tablets) {
         if (tm.getSuspend() != null) {
-          continue;
+          // ELASTICITY_TODO add conditional mutation check that tls.suspend is what currently
+          // exists in the tablet
+          tabletsMutator.mutateTablet(tm.getExtent()).requireAbsentOperation().deleteSuspension()
+              .submit(tabletMetadata -> tabletMetadata.getSuspend() == null);
         }
-
-        // ELASTICITY_TODO pending #3314, add conditional mutation check that tls.suspend exists
-        tabletsMutator.mutateTablet(tm.getExtent()).requireAbsentOperation().deleteSuspension()
-            .submit(tabletMetadata -> tabletMetadata.getSuspend() == null);
       }
 
       boolean unacceptedConditions = tabletsMutator.process().values().stream()
@@ -100,21 +99,8 @@
       }
     }
 
-<<<<<<< HEAD
     if (tm.getSuspend() != null && suspensionTimestamp < 0) {
       tabletMutator.deleteSuspension();
-=======
-  @Override
-  public void unsuspend(Collection<TabletLocationState> tablets) throws DistributedStoreException {
-    try (var tabletsMutator = ample.mutateTablets()) {
-      for (TabletLocationState tls : tablets) {
-        if (tls.suspend != null) {
-          tabletsMutator.mutateTablet(tls.extent).deleteSuspension().mutate();
-        }
-      }
-    } catch (RuntimeException ex) {
-      throw new DistributedStoreException(ex);
->>>>>>> ea5afb9d
     }
   }
 }