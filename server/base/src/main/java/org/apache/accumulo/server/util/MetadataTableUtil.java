--- conflicted
+++ resolved
@@ -155,12 +155,7 @@
       } catch (InvalidTabletHostingRequestException | ConstraintViolationException e) {
         logUpdateFailure(m, extent, e);
         // retrying when a CVE occurs is probably futile and can cause problems, see ACCUMULO-3096
-<<<<<<< HEAD
-        // No need to retry when a hosting exception occurs
-        throw new RuntimeException(e);
-=======
         throw new IllegalStateException(e);
->>>>>>> b90d4790
       }
       sleepUninterruptibly(1, TimeUnit.SECONDS);
     }
