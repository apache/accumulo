/*
 * Licensed to the Apache Software Foundation (ASF) under one
 * or more contributor license agreements.  See the NOTICE file
 * distributed with this work for additional information
 * regarding copyright ownership.  The ASF licenses this file
 * to you under the Apache License, Version 2.0 (the
 * "License"); you may not use this file except in compliance
 * with the License.  You may obtain a copy of the License at
 *
 *   https://www.apache.org/licenses/LICENSE-2.0
 *
 * Unless required by applicable law or agreed to in writing,
 * software distributed under the License is distributed on an
 * "AS IS" BASIS, WITHOUT WARRANTIES OR CONDITIONS OF ANY
 * KIND, either express or implied.  See the License for the
 * specific language governing permissions and limitations
 * under the License.
 */
package org.apache.accumulo.server.security.handler;

import static java.nio.charset.StandardCharsets.UTF_8;

import java.util.HashSet;
import java.util.Set;
import java.util.TreeSet;

import org.apache.accumulo.core.Constants;
import org.apache.accumulo.core.client.AccumuloException;
import org.apache.accumulo.core.client.AccumuloSecurityException;
import org.apache.accumulo.core.client.security.tokens.AuthenticationToken;
import org.apache.accumulo.core.client.security.tokens.PasswordToken;
import org.apache.accumulo.core.clientImpl.thrift.SecurityErrorCode;
import org.apache.accumulo.core.fate.zookeeper.ZooReaderWriter;
import org.apache.accumulo.core.fate.zookeeper.ZooUtil.NodeExistsPolicy;
import org.apache.accumulo.core.fate.zookeeper.ZooUtil.NodeMissingPolicy;
import org.apache.accumulo.server.ServerContext;
import org.apache.zookeeper.KeeperException;
import org.slf4j.Logger;
import org.slf4j.LoggerFactory;

// Utility class for adding all authentication info into ZK
public final class ZKAuthenticator implements Authenticator {
  private static final Logger log = LoggerFactory.getLogger(ZKAuthenticator.class);

  private ServerContext context;
<<<<<<< HEAD
  private String zkUserPath;
=======
  private ZooCache zooCache;
>>>>>>> 4680c456

  @Override
  public void initialize(ServerContext context) {
    this.context = context;
<<<<<<< HEAD
    zkUserPath = context.zkUserPath();
=======
    zooCache = new ZooCache(context.getZooSession());
>>>>>>> 4680c456
  }

  @Override
  public void initializeSecurity(String principal, byte[] token) {
    try {
      // remove old settings from zookeeper first, if any
      ZooReaderWriter zoo = context.getZooSession().asReaderWriter();
<<<<<<< HEAD
      context.getZooCache().clear((path) -> path.startsWith(zkUserPath));
      if (zoo.exists(zkUserPath)) {
        zoo.recursiveDelete(zkUserPath, NodeMissingPolicy.SKIP);
        log.info("Removed {}/ from zookeeper", zkUserPath);
      }

      // prep parent node of users with root username
      zoo.putPersistentData(zkUserPath, principal.getBytes(UTF_8), NodeExistsPolicy.FAIL);
=======
      synchronized (zooCache) {
        zooCache.clear();
        if (zoo.exists(Constants.ZUSERS)) {
          zoo.recursiveDelete(Constants.ZUSERS, NodeMissingPolicy.SKIP);
          log.info("Removed {}/ from zookeeper", Constants.ZUSERS);
        }

        // prep parent node of users with root username
        zoo.putPersistentData(Constants.ZUSERS, principal.getBytes(UTF_8), NodeExistsPolicy.FAIL);
>>>>>>> 4680c456

      constructUser(principal, ZKSecurityTool.createPass(token));
    } catch (KeeperException | AccumuloException | InterruptedException e) {
      log.error("{}", e.getMessage(), e);
      throw new IllegalStateException(e);
    }
  }

  /**
   * Sets up the user in ZK for the provided user. No checking for existence is done here, it should
   * be done before calling.
   */
  private void constructUser(String user, byte[] pass)
      throws KeeperException, InterruptedException {
<<<<<<< HEAD
    String userPath = zkUserPath + "/" + user;
    context.getZooCache().clear((path) -> path.startsWith(userPath));
    context.getZooSession().asReaderWriter().putPrivatePersistentData(userPath, pass,
        NodeExistsPolicy.FAIL);
=======
    synchronized (zooCache) {
      zooCache.clear();
      ZooReaderWriter zoo = context.getZooSession().asReaderWriter();
      zoo.putPrivatePersistentData(Constants.ZUSERS + "/" + user, pass, NodeExistsPolicy.FAIL);
    }
>>>>>>> 4680c456
  }

  @Override
  public Set<String> listUsers() {
<<<<<<< HEAD
    return new TreeSet<>(context.getZooCache().getChildren(zkUserPath));
=======
    return new TreeSet<>(zooCache.getChildren(Constants.ZUSERS));
>>>>>>> 4680c456
  }

  @Override
  public void createUser(String principal, AuthenticationToken token)
      throws AccumuloSecurityException {
    try {
      if (!(token instanceof PasswordToken)) {
        throw new AccumuloSecurityException(principal, SecurityErrorCode.INVALID_TOKEN);
      }
      PasswordToken pt = (PasswordToken) token;
      constructUser(principal, ZKSecurityTool.createPass(pt.getPassword()));
    } catch (KeeperException e) {
      if (e.code().equals(KeeperException.Code.NODEEXISTS)) {
        throw new AccumuloSecurityException(principal, SecurityErrorCode.USER_EXISTS, e);
      }
      throw new AccumuloSecurityException(principal, SecurityErrorCode.CONNECTION_ERROR, e);
    } catch (InterruptedException e) {
      log.error("{}", e.getMessage(), e);
      throw new IllegalStateException(e);
    } catch (AccumuloException e) {
      log.error("{}", e.getMessage(), e);
      throw new AccumuloSecurityException(principal, SecurityErrorCode.DEFAULT_SECURITY_ERROR, e);
    }
  }

  @Override
  public void dropUser(String user) throws AccumuloSecurityException {
    try {
<<<<<<< HEAD
      String userPath = zkUserPath + "/" + user;
      context.getZooCache().clear((path) -> path.startsWith(userPath));
      context.getZooSession().asReaderWriter().recursiveDelete(userPath, NodeMissingPolicy.FAIL);
=======
      synchronized (zooCache) {
        zooCache.clear();
        context.getZooSession().asReaderWriter().recursiveDelete(Constants.ZUSERS + "/" + user,
            NodeMissingPolicy.FAIL);
      }
>>>>>>> 4680c456
    } catch (InterruptedException e) {
      log.error("{}", e.getMessage(), e);
      throw new IllegalStateException(e);
    } catch (KeeperException e) {
      if (e.code().equals(KeeperException.Code.NONODE)) {
        throw new AccumuloSecurityException(user, SecurityErrorCode.USER_DOESNT_EXIST, e);
      }
      log.error("{}", e.getMessage(), e);
      throw new AccumuloSecurityException(user, SecurityErrorCode.CONNECTION_ERROR, e);
    }
  }

  @Override
  public void changePassword(String principal, AuthenticationToken token)
      throws AccumuloSecurityException {
    if (!(token instanceof PasswordToken)) {
      throw new AccumuloSecurityException(principal, SecurityErrorCode.INVALID_TOKEN);
    }
    PasswordToken pt = (PasswordToken) token;
    if (userExists(principal)) {
      try {
<<<<<<< HEAD
        String userPath = zkUserPath + "/" + principal;
        context.getZooCache().clear(userPath);
        context.getZooSession().asReaderWriter().putPrivatePersistentData(userPath,
            ZKSecurityTool.createPass(pt.getPassword()), NodeExistsPolicy.OVERWRITE);
=======
        synchronized (zooCache) {
          zooCache.clear(Constants.ZUSERS + "/" + principal);
          context.getZooSession().asReaderWriter().putPrivatePersistentData(
              Constants.ZUSERS + "/" + principal, ZKSecurityTool.createPass(pt.getPassword()),
              NodeExistsPolicy.OVERWRITE);
        }
>>>>>>> 4680c456
      } catch (KeeperException e) {
        log.error("{}", e.getMessage(), e);
        throw new AccumuloSecurityException(principal, SecurityErrorCode.CONNECTION_ERROR, e);
      } catch (InterruptedException e) {
        log.error("{}", e.getMessage(), e);
        throw new IllegalStateException(e);
      } catch (AccumuloException e) {
        log.error("{}", e.getMessage(), e);
        throw new AccumuloSecurityException(principal, SecurityErrorCode.DEFAULT_SECURITY_ERROR, e);
      }
    } else {
      // user doesn't exist
      throw new AccumuloSecurityException(principal, SecurityErrorCode.USER_DOESNT_EXIST);
    }
  }

  @Override
  public boolean userExists(String user) {
<<<<<<< HEAD
    return context.getZooCache().get(zkUserPath + "/" + user) != null;
=======
    return zooCache.get(Constants.ZUSERS + "/" + user) != null;
>>>>>>> 4680c456
  }

  @Override
  public boolean validSecurityHandlers() {
    return true;
  }

  @Override
  public boolean authenticateUser(String principal, AuthenticationToken token)
      throws AccumuloSecurityException {
    if (!(token instanceof PasswordToken)) {
      throw new AccumuloSecurityException(principal, SecurityErrorCode.INVALID_TOKEN);
    }
    PasswordToken pt = (PasswordToken) token;
    byte[] zkData;
<<<<<<< HEAD
    String zpath = zkUserPath + "/" + principal;
    zkData = context.getZooCache().get(zpath);
=======
    String zpath = Constants.ZUSERS + "/" + principal;
    zkData = zooCache.get(zpath);
>>>>>>> 4680c456
    boolean result = authenticateUser(principal, pt, zkData);
    if (!result) {
      context.getZooCache().clear(zpath);
      zkData = context.getZooCache().get(zpath);
      result = authenticateUser(principal, pt, zkData);
    }
    return result;
  }

  private boolean authenticateUser(String principal, PasswordToken pt, byte[] zkData) {
    if (zkData == null) {
      return false;
    }
    return ZKSecurityTool.checkCryptPass(pt.getPassword(), zkData);
  }

  @Override
  public Set<Class<? extends AuthenticationToken>> getSupportedTokenTypes() {
    Set<Class<? extends AuthenticationToken>> cs = new HashSet<>();
    cs.add(PasswordToken.class);
    return cs;
  }

  @Override
  public boolean validTokenClass(String tokenClass) {
    return tokenClass.equals(PasswordToken.class.getName());
  }
}<|MERGE_RESOLUTION|>--- conflicted
+++ resolved
@@ -43,20 +43,10 @@
   private static final Logger log = LoggerFactory.getLogger(ZKAuthenticator.class);
 
   private ServerContext context;
-<<<<<<< HEAD
-  private String zkUserPath;
-=======
-  private ZooCache zooCache;
->>>>>>> 4680c456
 
   @Override
   public void initialize(ServerContext context) {
     this.context = context;
-<<<<<<< HEAD
-    zkUserPath = context.zkUserPath();
-=======
-    zooCache = new ZooCache(context.getZooSession());
->>>>>>> 4680c456
   }
 
   @Override
@@ -64,26 +54,14 @@
     try {
       // remove old settings from zookeeper first, if any
       ZooReaderWriter zoo = context.getZooSession().asReaderWriter();
-<<<<<<< HEAD
-      context.getZooCache().clear((path) -> path.startsWith(zkUserPath));
-      if (zoo.exists(zkUserPath)) {
-        zoo.recursiveDelete(zkUserPath, NodeMissingPolicy.SKIP);
-        log.info("Removed {}/ from zookeeper", zkUserPath);
+      context.getZooCache().clear((path) -> path.startsWith(Constants.ZUSERS));
+      if (zoo.exists(Constants.ZUSERS)) {
+        zoo.recursiveDelete(Constants.ZUSERS, NodeMissingPolicy.SKIP);
+        log.info("Removed {}/ from zookeeper", Constants.ZUSERS);
       }
 
       // prep parent node of users with root username
-      zoo.putPersistentData(zkUserPath, principal.getBytes(UTF_8), NodeExistsPolicy.FAIL);
-=======
-      synchronized (zooCache) {
-        zooCache.clear();
-        if (zoo.exists(Constants.ZUSERS)) {
-          zoo.recursiveDelete(Constants.ZUSERS, NodeMissingPolicy.SKIP);
-          log.info("Removed {}/ from zookeeper", Constants.ZUSERS);
-        }
-
-        // prep parent node of users with root username
-        zoo.putPersistentData(Constants.ZUSERS, principal.getBytes(UTF_8), NodeExistsPolicy.FAIL);
->>>>>>> 4680c456
+      zoo.putPersistentData(Constants.ZUSERS, principal.getBytes(UTF_8), NodeExistsPolicy.FAIL);
 
       constructUser(principal, ZKSecurityTool.createPass(token));
     } catch (KeeperException | AccumuloException | InterruptedException e) {
@@ -98,27 +76,15 @@
    */
   private void constructUser(String user, byte[] pass)
       throws KeeperException, InterruptedException {
-<<<<<<< HEAD
-    String userPath = zkUserPath + "/" + user;
+    String userPath = Constants.ZUSERS + "/" + user;
     context.getZooCache().clear((path) -> path.startsWith(userPath));
     context.getZooSession().asReaderWriter().putPrivatePersistentData(userPath, pass,
         NodeExistsPolicy.FAIL);
-=======
-    synchronized (zooCache) {
-      zooCache.clear();
-      ZooReaderWriter zoo = context.getZooSession().asReaderWriter();
-      zoo.putPrivatePersistentData(Constants.ZUSERS + "/" + user, pass, NodeExistsPolicy.FAIL);
-    }
->>>>>>> 4680c456
   }
 
   @Override
   public Set<String> listUsers() {
-<<<<<<< HEAD
-    return new TreeSet<>(context.getZooCache().getChildren(zkUserPath));
-=======
-    return new TreeSet<>(zooCache.getChildren(Constants.ZUSERS));
->>>>>>> 4680c456
+    return new TreeSet<>(context.getZooCache().getChildren(Constants.ZUSERS));
   }
 
   @Override
@@ -147,17 +113,9 @@
   @Override
   public void dropUser(String user) throws AccumuloSecurityException {
     try {
-<<<<<<< HEAD
-      String userPath = zkUserPath + "/" + user;
+      String userPath = Constants.ZUSERS + "/" + user;
       context.getZooCache().clear((path) -> path.startsWith(userPath));
       context.getZooSession().asReaderWriter().recursiveDelete(userPath, NodeMissingPolicy.FAIL);
-=======
-      synchronized (zooCache) {
-        zooCache.clear();
-        context.getZooSession().asReaderWriter().recursiveDelete(Constants.ZUSERS + "/" + user,
-            NodeMissingPolicy.FAIL);
-      }
->>>>>>> 4680c456
     } catch (InterruptedException e) {
       log.error("{}", e.getMessage(), e);
       throw new IllegalStateException(e);
@@ -179,19 +137,10 @@
     PasswordToken pt = (PasswordToken) token;
     if (userExists(principal)) {
       try {
-<<<<<<< HEAD
-        String userPath = zkUserPath + "/" + principal;
+        String userPath = Constants.ZUSERS + "/" + principal;
         context.getZooCache().clear(userPath);
         context.getZooSession().asReaderWriter().putPrivatePersistentData(userPath,
             ZKSecurityTool.createPass(pt.getPassword()), NodeExistsPolicy.OVERWRITE);
-=======
-        synchronized (zooCache) {
-          zooCache.clear(Constants.ZUSERS + "/" + principal);
-          context.getZooSession().asReaderWriter().putPrivatePersistentData(
-              Constants.ZUSERS + "/" + principal, ZKSecurityTool.createPass(pt.getPassword()),
-              NodeExistsPolicy.OVERWRITE);
-        }
->>>>>>> 4680c456
       } catch (KeeperException e) {
         log.error("{}", e.getMessage(), e);
         throw new AccumuloSecurityException(principal, SecurityErrorCode.CONNECTION_ERROR, e);
@@ -210,11 +159,7 @@
 
   @Override
   public boolean userExists(String user) {
-<<<<<<< HEAD
-    return context.getZooCache().get(zkUserPath + "/" + user) != null;
-=======
-    return zooCache.get(Constants.ZUSERS + "/" + user) != null;
->>>>>>> 4680c456
+    return context.getZooCache().get(Constants.ZUSERS + "/" + user) != null;
   }
 
   @Override
@@ -230,13 +175,8 @@
     }
     PasswordToken pt = (PasswordToken) token;
     byte[] zkData;
-<<<<<<< HEAD
-    String zpath = zkUserPath + "/" + principal;
+    String zpath = Constants.ZUSERS + "/" + principal;
     zkData = context.getZooCache().get(zpath);
-=======
-    String zpath = Constants.ZUSERS + "/" + principal;
-    zkData = zooCache.get(zpath);
->>>>>>> 4680c456
     boolean result = authenticateUser(principal, pt, zkData);
     if (!result) {
       context.getZooCache().clear(zpath);
