--- conflicted
+++ resolved
@@ -347,19 +347,20 @@
   }
 
   @Override
-<<<<<<< HEAD
+  public ConditionalTabletMutator requireLessOrEqualsFiles(long limit) {
+    Preconditions.checkState(updatesEnabled, "Cannot make updates after calling mutate.");
+    Condition c = ColumnFamilySizeLimitIterator.createCondition(DataFileColumnFamily.NAME, limit);
+    mutation.addCondition(c);
+    return this;
+  }
+
+  @Override
   public ConditionalTabletMutator requireAbsentLoaded(Set<ReferencedTabletFile> files) {
     Preconditions.checkState(updatesEnabled, "Cannot make updates after calling mutate.");
     for (ReferencedTabletFile file : files) {
       Condition c = new Condition(BulkFileColumnFamily.STR_NAME, file.insert().getMetadata());
       mutation.addCondition(c);
     }
-=======
-  public ConditionalTabletMutator requireLessOrEqualsFiles(long limit) {
-    Preconditions.checkState(updatesEnabled, "Cannot make updates after calling mutate.");
-    Condition c = ColumnFamilySizeLimitIterator.createCondition(DataFileColumnFamily.NAME, limit);
-    mutation.addCondition(c);
->>>>>>> 08f77aaa
     return this;
   }
 
