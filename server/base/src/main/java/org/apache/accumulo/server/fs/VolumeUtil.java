/*
 * Licensed to the Apache Software Foundation (ASF) under one
 * or more contributor license agreements.  See the NOTICE file
 * distributed with this work for additional information
 * regarding copyright ownership.  The ASF licenses this file
 * to you under the Apache License, Version 2.0 (the
 * "License"); you may not use this file except in compliance
 * with the License.  You may obtain a copy of the License at
 *
 *   https://www.apache.org/licenses/LICENSE-2.0
 *
 * Unless required by applicable law or agreed to in writing,
 * software distributed under the License is distributed on an
 * "AS IS" BASIS, WITHOUT WARRANTIES OR CONDITIONS OF ANY
 * KIND, either express or implied.  See the License for the
 * specific language governing permissions and limitations
 * under the License.
 */
package org.apache.accumulo.server.fs;

import java.util.ArrayList;
import java.util.HashMap;
import java.util.List;
import java.util.Map;
import java.util.Map.Entry;
import java.util.Objects;
import java.util.SortedMap;
import java.util.TreeMap;
import java.util.function.BiConsumer;
import java.util.function.Consumer;

import org.apache.accumulo.core.metadata.ReferencedTabletFile;
import org.apache.accumulo.core.metadata.StoredTabletFile;
import org.apache.accumulo.core.metadata.schema.DataFileValue;
import org.apache.accumulo.core.metadata.schema.TabletMetadata;
import org.apache.accumulo.core.tabletserver.log.LogEntry;
import org.apache.accumulo.core.util.Pair;
import org.apache.accumulo.server.fs.VolumeManager.FileType;
import org.apache.commons.lang3.mutable.MutableBoolean;
import org.apache.hadoop.fs.Path;
import org.slf4j.Logger;
import org.slf4j.LoggerFactory;

/**
 * Utility methods for managing absolute URIs contained in Accumulo metadata.
 */
public class VolumeUtil {

  private static final Logger log = LoggerFactory.getLogger(VolumeUtil.class);

  public static String removeTrailingSlash(String path) {
    while (path.endsWith("/")) {
      path = path.substring(0, path.length() - 1);
    }
    return path;
  }

  public static Path removeTrailingSlash(Path path) {
    String pathStr = Objects.requireNonNull(path).toString();
    if (pathStr.endsWith("/")) {
      return new Path(removeTrailingSlash(pathStr));
    }
    return path;
  }

  public static Path switchVolume(Path path, FileType ft, List<Pair<Path,Path>> replacements) {
    if (replacements.isEmpty()) {
      log.trace("Not switching volume because there are no replacements");
      return null;
    }

    // removing slash because new Path("hdfs://nn1").equals(new Path("hdfs://nn1/")) evaluates to
    // false
    Path volume = removeTrailingSlash(ft.getVolume(Objects.requireNonNull(path)));

    for (Pair<Path,Path> pair : replacements) {
      Path key = removeTrailingSlash(pair.getFirst());

      if (key.equals(volume)) {
        Path replacement =
            new Path(pair.getSecond(), Objects.requireNonNull(ft.removeVolume(path)));
        log.trace("Replacing {} with {}", path, replacement);
        return replacement;
      }
    }

    log.trace("Could not find replacement for {} at {}", ft, path);

    return null;
  }

  protected static LogEntry switchVolumes(LogEntry le, List<Pair<Path,Path>> replacements) {
    Path switchedPath = switchVolume(new Path(le.getFilePath()), FileType.WAL, replacements);
    String switchedString;
    int numSwitched = 0;
    if (switchedPath != null) {
      switchedString = switchedPath.toString();
      numSwitched++;
    } else {
      switchedString = le.getFilePath();
    }

    if (numSwitched == 0) {
      log.trace("Did not switch {}", le);
      return null;
    }

    LogEntry newLogEntry = new LogEntry(switchedString);

    log.trace("Switched {} to {}", le, newLogEntry);

    return newLogEntry;
  }

  public static class TabletFiles {
    public String dirName;
    public List<LogEntry> logEntries;
    public SortedMap<StoredTabletFile,DataFileValue> datafiles;

    public TabletFiles() {
      logEntries = new ArrayList<>();
      datafiles = new TreeMap<>();
    }

    public TabletFiles(String dirName, List<LogEntry> logEntries,
        SortedMap<StoredTabletFile,DataFileValue> datafiles) {
      this.dirName = dirName;
      this.logEntries = logEntries;
      this.datafiles = datafiles;
    }
  }

  public static boolean needsVolumeReplacement(final List<Pair<Path,Path>> replacements,
      final TabletMetadata tm) {
    if (replacements.isEmpty()) {
      return false;
    }

    MutableBoolean needsReplacement = new MutableBoolean(false);

    Consumer<LogEntry> consumer = le -> needsReplacement.setTrue();

    volumeReplacementEvaluation(replacements, tm, consumer, consumer,
        f -> needsReplacement.setTrue(), (f, dfv) -> needsReplacement.setTrue());

    return needsReplacement.booleanValue();
  }

  public static class VolumeReplacements {
    public final TabletMetadata tabletMeta;
    public final List<LogEntry> logsToRemove = new ArrayList<>();
    public final List<LogEntry> logsToAdd = new ArrayList<>();
    public final List<StoredTabletFile> filesToRemove = new ArrayList<>();
    public final Map<ReferencedTabletFile,DataFileValue> filesToAdd = new HashMap<>();

    public VolumeReplacements(TabletMetadata tabletMeta) {
      this.tabletMeta = tabletMeta;
    }
  }

  public static VolumeReplacements
      computeVolumeReplacements(final List<Pair<Path,Path>> replacements, final TabletMetadata tm) {
    var vr = new VolumeReplacements(tm);
    volumeReplacementEvaluation(replacements, tm, vr.logsToRemove::add, vr.logsToAdd::add,
        vr.filesToRemove::add, vr.filesToAdd::put);
    return vr;
  }

  public static void volumeReplacementEvaluation(final List<Pair<Path,Path>> replacements,
      final TabletMetadata tm, final Consumer<LogEntry> logsToRemove,
      final Consumer<LogEntry> logsToAdd, final Consumer<StoredTabletFile> filesToRemove,
      final BiConsumer<ReferencedTabletFile,DataFileValue> filesToAdd) {
    if (replacements.isEmpty() || (tm.getFilesMap().isEmpty() && tm.getLogs().isEmpty())) {
      return;
    }

    log.trace("Using volume replacements: {}", replacements);
    for (LogEntry logEntry : tm.getLogs()) {
      log.trace("Evaluating walog {} for replacement.", logEntry);
      LogEntry switchedLogEntry = switchVolumes(logEntry, replacements);
      if (switchedLogEntry != null) {
<<<<<<< HEAD
        logsToRemove.accept(logEntry);
        logsToAdd.accept(switchedLogEntry);
        log.trace("Replacing volume {} : {} -> {}", tm.getExtent(), logEntry.getLogReference(),
            switchedLogEntry.getLogReference());
=======
        logsToRemove.add(logEntry);
        logsToAdd.add(switchedLogEntry);
        ret.logEntries.add(switchedLogEntry);
        log.debug("Replacing volume {} : {} -> {}", extent, logEntry.getFilePath(),
            switchedLogEntry.getFilePath());
      } else {
        ret.logEntries.add(logEntry);
>>>>>>> 3061ff02
      }
    }

    for (Entry<StoredTabletFile,DataFileValue> entry : tm.getFilesMap().entrySet()) {
      log.trace("Evaluating file {} for replacement.", entry.getKey().getPath());
      String metaPath = entry.getKey().getMetadata();
      Path switchedPath = switchVolume(entry.getKey().getPath(), FileType.TABLE, replacements);
      if (switchedPath != null) {
        filesToRemove.accept(entry.getKey());
        ReferencedTabletFile switchedFile =
            new ReferencedTabletFile(switchedPath, entry.getKey().getRange());
        filesToAdd.accept(switchedFile, entry.getValue());
        log.trace("Replacing volume {} : {} -> {}", tm.getExtent(), metaPath, switchedPath);
      }
    }
  }
}<|MERGE_RESOLUTION|>--- conflicted
+++ resolved
@@ -179,20 +179,10 @@
       log.trace("Evaluating walog {} for replacement.", logEntry);
       LogEntry switchedLogEntry = switchVolumes(logEntry, replacements);
       if (switchedLogEntry != null) {
-<<<<<<< HEAD
         logsToRemove.accept(logEntry);
         logsToAdd.accept(switchedLogEntry);
-        log.trace("Replacing volume {} : {} -> {}", tm.getExtent(), logEntry.getLogReference(),
-            switchedLogEntry.getLogReference());
-=======
-        logsToRemove.add(logEntry);
-        logsToAdd.add(switchedLogEntry);
-        ret.logEntries.add(switchedLogEntry);
-        log.debug("Replacing volume {} : {} -> {}", extent, logEntry.getFilePath(),
+        log.trace("Replacing volume {} : {} -> {}", tm.getExtent(), logEntry.getFilePath(),
             switchedLogEntry.getFilePath());
-      } else {
-        ret.logEntries.add(logEntry);
->>>>>>> 3061ff02
       }
     }
 
