/*
 * Licensed to the Apache Software Foundation (ASF) under one
 * or more contributor license agreements.  See the NOTICE file
 * distributed with this work for additional information
 * regarding copyright ownership.  The ASF licenses this file
 * to you under the Apache License, Version 2.0 (the
 * "License"); you may not use this file except in compliance
 * with the License.  You may obtain a copy of the License at
 *
 *   https://www.apache.org/licenses/LICENSE-2.0
 *
 * Unless required by applicable law or agreed to in writing,
 * software distributed under the License is distributed on an
 * "AS IS" BASIS, WITHOUT WARRANTIES OR CONDITIONS OF ANY
 * KIND, either express or implied.  See the License for the
 * specific language governing permissions and limitations
 * under the License.
 */
package org.apache.accumulo.server.constraints;

import static java.nio.charset.StandardCharsets.UTF_8;

import java.util.ArrayList;
import java.util.Collection;
import java.util.HashSet;
import java.util.List;
import java.util.Set;

import org.apache.accumulo.core.clientImpl.TabletAvailabilityUtil;
import org.apache.accumulo.core.data.ColumnUpdate;
import org.apache.accumulo.core.data.Mutation;
import org.apache.accumulo.core.data.Value;
import org.apache.accumulo.core.data.constraints.Constraint;
import org.apache.accumulo.core.dataImpl.KeyExtent;
import org.apache.accumulo.core.fate.FateId;
import org.apache.accumulo.core.fate.zookeeper.ZooCache;
import org.apache.accumulo.core.fate.zookeeper.ZooUtil;
import org.apache.accumulo.core.lock.ServiceLock;
import org.apache.accumulo.core.metadata.AccumuloTable;
import org.apache.accumulo.core.metadata.StoredTabletFile;
import org.apache.accumulo.core.metadata.schema.DataFileValue;
import org.apache.accumulo.core.metadata.schema.MetadataSchema.TabletsSection.BulkFileColumnFamily;
import org.apache.accumulo.core.metadata.schema.MetadataSchema.TabletsSection.ChoppedColumnFamily;
import org.apache.accumulo.core.metadata.schema.MetadataSchema.TabletsSection.ClonedColumnFamily;
import org.apache.accumulo.core.metadata.schema.MetadataSchema.TabletsSection.CompactedColumnFamily;
import org.apache.accumulo.core.metadata.schema.MetadataSchema.TabletsSection.CurrentLocationColumnFamily;
import org.apache.accumulo.core.metadata.schema.MetadataSchema.TabletsSection.DataFileColumnFamily;
import org.apache.accumulo.core.metadata.schema.MetadataSchema.TabletsSection.ExternalCompactionColumnFamily;
import org.apache.accumulo.core.metadata.schema.MetadataSchema.TabletsSection.FutureLocationColumnFamily;
import org.apache.accumulo.core.metadata.schema.MetadataSchema.TabletsSection.LastLocationColumnFamily;
import org.apache.accumulo.core.metadata.schema.MetadataSchema.TabletsSection.LogColumnFamily;
import org.apache.accumulo.core.metadata.schema.MetadataSchema.TabletsSection.MergedColumnFamily;
import org.apache.accumulo.core.metadata.schema.MetadataSchema.TabletsSection.ScanFileColumnFamily;
import org.apache.accumulo.core.metadata.schema.MetadataSchema.TabletsSection.ServerColumnFamily;
import org.apache.accumulo.core.metadata.schema.MetadataSchema.TabletsSection.SuspendLocationColumn;
import org.apache.accumulo.core.metadata.schema.MetadataSchema.TabletsSection.TabletColumnFamily;
import org.apache.accumulo.core.metadata.schema.MetadataSchema.TabletsSection.Upgrade12to13;
import org.apache.accumulo.core.metadata.schema.MetadataSchema.TabletsSection.UserCompactionRequestedColumnFamily;
import org.apache.accumulo.core.metadata.schema.SelectedFiles;
import org.apache.accumulo.core.metadata.schema.TabletOperationId;
import org.apache.accumulo.core.util.ColumnFQ;
import org.apache.accumulo.core.util.cleaner.CleanerUtil;
import org.apache.accumulo.server.ServerContext;
import org.apache.hadoop.io.Text;
import org.slf4j.Logger;
import org.slf4j.LoggerFactory;

public class MetadataConstraints implements Constraint {

  private static final Logger log = LoggerFactory.getLogger(MetadataConstraints.class);

  private ZooCache zooCache = null;
  private String zooRoot = null;

  private static final boolean[] validTableNameChars = new boolean[256];
  static {
    for (int i = 0; i < 256; i++) {
      validTableNameChars[i] =
          ((i >= 'a' && i <= 'z') || (i >= '0' && i <= '9')) || i == '!' || i == '+';
    }
  }

  // @formatter:off
  private static final Set<ColumnFQ> validColumnQuals =
      Set.of(TabletColumnFamily.PREV_ROW_COLUMN,
          Upgrade12to13.OLD_PREV_ROW_COLUMN,
          SuspendLocationColumn.SUSPEND_COLUMN,
          ServerColumnFamily.DIRECTORY_COLUMN,
          Upgrade12to13.SPLIT_RATIO_COLUMN,
          ServerColumnFamily.TIME_COLUMN,
          ServerColumnFamily.LOCK_COLUMN,
          ServerColumnFamily.FLUSH_COLUMN,
          ServerColumnFamily.OPID_COLUMN,
          TabletColumnFamily.AVAILABILITY_COLUMN,
          TabletColumnFamily.REQUESTED_COLUMN,
          ServerColumnFamily.SELECTED_COLUMN,
          Upgrade12to13.COMPACT_COL);

  @SuppressWarnings("deprecation")
  private static final Text CHOPPED = ChoppedColumnFamily.NAME;

  private static final Set<Text> validColumnFams =
      Set.of(BulkFileColumnFamily.NAME,
          LogColumnFamily.NAME,
          ScanFileColumnFamily.NAME,
          DataFileColumnFamily.NAME,
          CurrentLocationColumnFamily.NAME,
          LastLocationColumnFamily.NAME,
          FutureLocationColumnFamily.NAME,
          ClonedColumnFamily.NAME,
          ExternalCompactionColumnFamily.NAME,
          CompactedColumnFamily.NAME,
          CHOPPED,
          MergedColumnFamily.NAME,
          UserCompactionRequestedColumnFamily.NAME
      );
  // @formatter:on

  private static boolean isValidColumn(ColumnUpdate cu) {

    if (validColumnFams.contains(new Text(cu.getColumnFamily()))) {
      return true;
    }

    return validColumnQuals.contains(new ColumnFQ(cu));
  }

  private static ArrayList<Short> addViolation(ArrayList<Short> lst, int violation) {
    if (lst == null) {
      lst = new ArrayList<>();
    }
    lst.add((short) violation);
    return lst;
  }

  private static ArrayList<Short> addIfNotPresent(ArrayList<Short> lst, int intViolation) {
    if (lst == null) {
      return addViolation(null, intViolation);
    }
    short violation = (short) intViolation;
    if (!lst.contains(violation)) {
      return addViolation(lst, intViolation);
    }
    return lst;
  }

  /*
   * Validates the data file metadata is valid for a StoredTabletFile.
   */
  private static ArrayList<Short> validateDataFileMetadata(ArrayList<Short> violations,
      String metadata) {
    try {
      StoredTabletFile.validate(metadata);
    } catch (RuntimeException e) {
      violations = addViolation(violations, 12);
    }
    return violations;
  }

  @Override
  public List<Short> check(Environment env, Mutation mutation) {
    final ServerContext context = ((SystemEnvironment) env).getServerContext();

    ArrayList<Short> violations = null;

    Collection<ColumnUpdate> colUpdates = mutation.getUpdates();

    // check the row, it should contains at least one ; or end with <
    boolean containsSemiC = false;

    byte[] row = mutation.getRow();

    // always allow rows that fall within reserved areas
    if (row.length > 0 && row[0] == '~') {
      return null;
    }
    if (row.length > 2 && row[0] == '!' && row[1] == '!' && row[2] == '~') {
      return null;
    }

    for (byte b : row) {
      if (b == ';') {
        containsSemiC = true;
      }

      if (b == ';' || b == '<') {
        break;
      }

      if (!validTableNameChars[0xff & b]) {
        violations = addIfNotPresent(violations, 4);
      }
    }

    if (containsSemiC) {
      if (row.length == 0) {
        violations = addIfNotPresent(violations, 4);
      }
    } else {
      // see if last row char is <
      if (row.length == 0 || row[row.length - 1] != '<') {
        violations = addIfNotPresent(violations, 4);
      }
    }

    if (row.length > 0 && row[0] == '!') {
      if (row.length < 3 || row[1] != '0' || (row[2] != '<' && row[2] != ';')) {
        violations = addIfNotPresent(violations, 4);
      }
    }

    // ensure row is not less than Constants.METADATA_TABLE_ID
    if (new Text(row).compareTo(new Text(AccumuloTable.METADATA.tableId().canonical())) < 0) {
      violations = addViolation(violations, 5);
    }

    boolean checkedBulk = false;

    for (ColumnUpdate columnUpdate : colUpdates) {
      Text columnFamily = new Text(columnUpdate.getColumnFamily());
      Text columnQualifier = new Text(columnUpdate.getColumnQualifier());

      if (columnUpdate.isDeleted()) {
        if (!isValidColumn(columnUpdate)) {
          violations = addViolation(violations, 2);
        }
        continue;
      }

      if (columnUpdate.getValue().length == 0 && !(columnFamily.equals(ScanFileColumnFamily.NAME)
          || columnFamily.equals(LogColumnFamily.NAME)
          || TabletColumnFamily.REQUESTED_COLUMN.equals(columnFamily, columnQualifier)
          || columnFamily.equals(CompactedColumnFamily.NAME)
          || columnFamily.equals(UserCompactionRequestedColumnFamily.NAME))) {
        violations = addViolation(violations, 6);
      }

      if (columnFamily.equals(DataFileColumnFamily.NAME)) {
        violations = validateDataFileMetadata(violations,
            new String(columnUpdate.getColumnQualifier(), UTF_8));

        try {
          DataFileValue dfv = new DataFileValue(columnUpdate.getValue());

          if (dfv.getSize() < 0 || dfv.getNumEntries() < 0) {
            violations = addViolation(violations, 1);
          }
        } catch (NumberFormatException | ArrayIndexOutOfBoundsException nfe) {
          violations = addViolation(violations, 1);
        }
      } else if (columnFamily.equals(ScanFileColumnFamily.NAME)) {
        violations = validateDataFileMetadata(violations,
            new String(columnUpdate.getColumnQualifier(), UTF_8));
      } else if (TabletColumnFamily.AVAILABILITY_COLUMN.equals(columnFamily, columnQualifier)) {
        try {
          TabletAvailabilityUtil.fromValue(new Value(columnUpdate.getValue()));
        } catch (IllegalArgumentException e) {
          violations = addViolation(violations, 10);
        }
      } else if (ServerColumnFamily.OPID_COLUMN.equals(columnFamily, columnQualifier)) {
        try {
          TabletOperationId.validate(new String(columnUpdate.getValue(), UTF_8));
        } catch (IllegalArgumentException e) {
          violations = addViolation(violations, 9);
        }
      } else if (ServerColumnFamily.SELECTED_COLUMN.equals(columnFamily, columnQualifier)) {
        try {
          SelectedFiles.from(new String(columnUpdate.getValue(), UTF_8));
        } catch (RuntimeException e) {
          violations = addViolation(violations, 11);
        }
<<<<<<< HEAD
      } else if (CompactedColumnFamily.NAME.equals(columnFamily)
          || UserCompactionRequestedColumnFamily.NAME.equals(columnFamily)) {
        if (!FateId.isFormattedTid(columnQualifier.toString())) {
=======
      } else if (CompactedColumnFamily.NAME.equals(columnFamily)) {
        if (!FateId.isFateId(columnQualifier.toString())) {
>>>>>>> abad2b2b
          violations = addViolation(violations, 13);
        }
      } else if (columnFamily.equals(BulkFileColumnFamily.NAME)) {
        if (!columnUpdate.isDeleted() && !checkedBulk) {
          /*
           * This needs to be re-worked after Issue https://github.com/apache/accumulo/issues/3505
           * is done.
           *
           * That issue will reorganizes this class and make things more efficient so we are not
           * looping over the same mutation more than once like in this case. The below check is
           * commented out for now because the violation check is already done when creating
           * StoredTabletFiles so it isn't needed here anymore violations =
           * validateDataFileMetadata(violations, new String(columnUpdate.getColumnQualifier(),
           * UTF_8));
           */

          // splits, which also write the time reference, are allowed to write this reference even
          // when
          // the transaction is not running because the other half of the tablet is holding a
          // reference
          // to the file.
          boolean isSplitMutation = false;
          // When a tablet is assigned, it re-writes the metadata. It should probably only update
          // the location information,
          // but it writes everything. We allow it to re-write the bulk information if it is setting
          // the location.
          // See ACCUMULO-1230.
          boolean isLocationMutation = false;

          HashSet<StoredTabletFile> dataFiles = new HashSet<>();
          HashSet<StoredTabletFile> loadedFiles = new HashSet<>();

          String tidString = new String(columnUpdate.getValue(), UTF_8);
          int otherTidCount = 0;

          for (ColumnUpdate update : mutation.getUpdates()) {
            if (new ColumnFQ(update).equals(ServerColumnFamily.DIRECTORY_COLUMN)) {
              isSplitMutation = true;
            } else if (new Text(update.getColumnFamily())
                .equals(CurrentLocationColumnFamily.NAME)) {
              isLocationMutation = true;
            } else if (new Text(update.getColumnFamily()).equals(DataFileColumnFamily.NAME)) {
              try {
                // This actually validates for a second time as the loop already validates
                // if a DataFileColumnFamily, this will likely be fixed as part of
                // https://github.com/apache/accumulo/issues/3505
                dataFiles.add(StoredTabletFile.of(new Text(update.getColumnQualifier())));
              } catch (RuntimeException e) {
                violations = addViolation(violations, 12);
              }
            } else if (new Text(update.getColumnFamily()).equals(BulkFileColumnFamily.NAME)) {
              try {
                loadedFiles.add(StoredTabletFile.of(new Text(update.getColumnQualifier())));
              } catch (RuntimeException e) {
                violations = addViolation(violations, 12);
              }

              if (!new String(update.getValue(), UTF_8).equals(tidString)) {
                otherTidCount++;
              }
            }
          }

          if (!isSplitMutation && !isLocationMutation) {
            try {
              // attempt to parse value
              BulkFileColumnFamily.getBulkLoadTid(new Value(tidString));

              if (otherTidCount > 0 || !dataFiles.equals(loadedFiles)) {
                violations = addViolation(violations, 8);
              }
            } catch (Exception ex) {
              violations = addViolation(violations, 8);
            }
          }

          checkedBulk = true;
        }
      } else {
        if (!isValidColumn(columnUpdate)) {
          violations = addViolation(violations, 2);
        } else if (new ColumnFQ(columnUpdate).equals(TabletColumnFamily.PREV_ROW_COLUMN)
            && columnUpdate.getValue().length > 0
            && (violations == null || !violations.contains((short) 4))) {
          KeyExtent ke = KeyExtent.fromMetaRow(new Text(mutation.getRow()));

          Text per = TabletColumnFamily.decodePrevEndRow(new Value(columnUpdate.getValue()));

          boolean prevEndRowLessThanEndRow =
              per == null || ke.endRow() == null || per.compareTo(ke.endRow()) < 0;

          if (!prevEndRowLessThanEndRow) {
            violations = addViolation(violations, 3);
          }
        } else if (new ColumnFQ(columnUpdate).equals(ServerColumnFamily.LOCK_COLUMN)) {
          if (zooCache == null) {
            zooCache = new ZooCache(context.getZooReader(), null);
            CleanerUtil.zooCacheClearer(this, zooCache);
          }

          if (zooRoot == null) {
            zooRoot = context.getZooKeeperRoot();
          }

          boolean lockHeld = false;
          String lockId = new String(columnUpdate.getValue(), UTF_8);

          try {
            lockHeld = ServiceLock.isLockHeld(zooCache, new ZooUtil.LockID(zooRoot, lockId));
          } catch (Exception e) {
            log.debug("Failed to verify lock was held {} {}", lockId, e.getMessage());
          }

          if (!lockHeld) {
            violations = addViolation(violations, 7);
          }
        }
      }
    }

    if (violations != null) {
      log.debug("violating metadata mutation : {}", new String(mutation.getRow(), UTF_8));
      for (ColumnUpdate update : mutation.getUpdates()) {
        log.debug(" update: {}:{} value {}", new String(update.getColumnFamily(), UTF_8),
            new String(update.getColumnQualifier(), UTF_8),
            (update.isDeleted() ? "[delete]" : new String(update.getValue(), UTF_8)));
      }
    }

    return violations;
  }

  @Override
  public String getViolationDescription(short violationCode) {
    switch (violationCode) {
      case 1:
        return "data file size must be a non-negative integer";
      case 2:
        return "Invalid column name given.";
      case 3:
        return "Prev end row is greater than or equal to end row.";
      case 4:
        return "Invalid metadata row format";
      case 5:
        return "Row can not be less than " + AccumuloTable.METADATA.tableId();
      case 6:
        return "Empty values are not allowed for any " + AccumuloTable.METADATA.tableName()
            + " column";
      case 7:
        return "Lock not held in zookeeper by writer";
      case 8:
        return "Bulk load mutation contains either inconsistent files or multiple fateTX ids";
      case 9:
        return "Malformed operation id";
      case 10:
        return "Malformed availability value";
      case 11:
        return "Malformed file selection value";
      case 12:
        return "Invalid data file metadata format";
      case 13:
        return "Invalid compacted column";
    }
    return null;
  }

}<|MERGE_RESOLUTION|>--- conflicted
+++ resolved
@@ -269,14 +269,9 @@
         } catch (RuntimeException e) {
           violations = addViolation(violations, 11);
         }
-<<<<<<< HEAD
       } else if (CompactedColumnFamily.NAME.equals(columnFamily)
           || UserCompactionRequestedColumnFamily.NAME.equals(columnFamily)) {
-        if (!FateId.isFormattedTid(columnQualifier.toString())) {
-=======
-      } else if (CompactedColumnFamily.NAME.equals(columnFamily)) {
         if (!FateId.isFateId(columnQualifier.toString())) {
->>>>>>> abad2b2b
           violations = addViolation(violations, 13);
         }
       } else if (columnFamily.equals(BulkFileColumnFamily.NAME)) {
