/*
 * Licensed to the Apache Software Foundation (ASF) under one
 * or more contributor license agreements.  See the NOTICE file
 * distributed with this work for additional information
 * regarding copyright ownership.  The ASF licenses this file
 * to you under the Apache License, Version 2.0 (the
 * "License"); you may not use this file except in compliance
 * with the License.  You may obtain a copy of the License at
 *
 *   https://www.apache.org/licenses/LICENSE-2.0
 *
 * Unless required by applicable law or agreed to in writing,
 * software distributed under the License is distributed on an
 * "AS IS" BASIS, WITHOUT WARRANTIES OR CONDITIONS OF ANY
 * KIND, either express or implied.  See the License for the
 * specific language governing permissions and limitations
 * under the License.
 */
package org.apache.accumulo.server.constraints;

import static java.nio.charset.StandardCharsets.UTF_8;

import java.util.ArrayList;
import java.util.Collection;
import java.util.HashSet;
import java.util.List;
import java.util.Set;

import org.apache.accumulo.core.clientImpl.TabletHostingGoalUtil;
import org.apache.accumulo.core.data.ColumnUpdate;
import org.apache.accumulo.core.data.Mutation;
import org.apache.accumulo.core.data.Value;
import org.apache.accumulo.core.data.constraints.Constraint;
import org.apache.accumulo.core.dataImpl.KeyExtent;
import org.apache.accumulo.core.fate.FateTxId;
import org.apache.accumulo.core.fate.zookeeper.ZooCache;
import org.apache.accumulo.core.fate.zookeeper.ZooUtil;
import org.apache.accumulo.core.lock.ServiceLock;
import org.apache.accumulo.core.metadata.MetadataTable;
import org.apache.accumulo.core.metadata.StoredTabletFile;
import org.apache.accumulo.core.metadata.schema.DataFileValue;
import org.apache.accumulo.core.metadata.schema.MetadataSchema.TabletsSection.BulkFileColumnFamily;
import org.apache.accumulo.core.metadata.schema.MetadataSchema.TabletsSection.ChoppedColumnFamily;
import org.apache.accumulo.core.metadata.schema.MetadataSchema.TabletsSection.ClonedColumnFamily;
import org.apache.accumulo.core.metadata.schema.MetadataSchema.TabletsSection.CompactedColumnFamily;
import org.apache.accumulo.core.metadata.schema.MetadataSchema.TabletsSection.CurrentLocationColumnFamily;
import org.apache.accumulo.core.metadata.schema.MetadataSchema.TabletsSection.DataFileColumnFamily;
import org.apache.accumulo.core.metadata.schema.MetadataSchema.TabletsSection.ExternalCompactionColumnFamily;
import org.apache.accumulo.core.metadata.schema.MetadataSchema.TabletsSection.FutureLocationColumnFamily;
import org.apache.accumulo.core.metadata.schema.MetadataSchema.TabletsSection.HostingColumnFamily;
import org.apache.accumulo.core.metadata.schema.MetadataSchema.TabletsSection.LastLocationColumnFamily;
import org.apache.accumulo.core.metadata.schema.MetadataSchema.TabletsSection.LogColumnFamily;
import org.apache.accumulo.core.metadata.schema.MetadataSchema.TabletsSection.MergedColumnFamily;
import org.apache.accumulo.core.metadata.schema.MetadataSchema.TabletsSection.ScanFileColumnFamily;
import org.apache.accumulo.core.metadata.schema.MetadataSchema.TabletsSection.ServerColumnFamily;
import org.apache.accumulo.core.metadata.schema.MetadataSchema.TabletsSection.SuspendLocationColumn;
import org.apache.accumulo.core.metadata.schema.MetadataSchema.TabletsSection.TabletColumnFamily;
import org.apache.accumulo.core.metadata.schema.SelectedFiles;
import org.apache.accumulo.core.metadata.schema.TabletOperationId;
import org.apache.accumulo.core.util.ColumnFQ;
import org.apache.accumulo.core.util.cleaner.CleanerUtil;
import org.apache.accumulo.server.ServerContext;
import org.apache.hadoop.io.Text;
import org.slf4j.Logger;
import org.slf4j.LoggerFactory;

public class MetadataConstraints implements Constraint {

  private static final Logger log = LoggerFactory.getLogger(MetadataConstraints.class);

  private ZooCache zooCache = null;
  private String zooRoot = null;

  private static final boolean[] validTableNameChars = new boolean[256];
  static {
    for (int i = 0; i < 256; i++) {
      validTableNameChars[i] =
          ((i >= 'a' && i <= 'z') || (i >= '0' && i <= '9')) || i == '!' || i == '+';
    }
  }

  // @formatter:off
  private static final Set<ColumnFQ> validColumnQuals =
      Set.of(TabletColumnFamily.PREV_ROW_COLUMN,
          TabletColumnFamily.OLD_PREV_ROW_COLUMN,
          SuspendLocationColumn.SUSPEND_COLUMN,
          ServerColumnFamily.DIRECTORY_COLUMN,
          TabletColumnFamily.SPLIT_RATIO_COLUMN,
          ServerColumnFamily.TIME_COLUMN,
          ServerColumnFamily.LOCK_COLUMN,
          ServerColumnFamily.FLUSH_COLUMN,
          ServerColumnFamily.OPID_COLUMN,
          HostingColumnFamily.GOAL_COLUMN,
          HostingColumnFamily.REQUESTED_COLUMN,
          ServerColumnFamily.SELECTED_COLUMN);

  @SuppressWarnings("deprecation")
  private static final Text CHOPPED = ChoppedColumnFamily.NAME;

  private static final Set<Text> validColumnFams =
      Set.of(BulkFileColumnFamily.NAME,
          LogColumnFamily.NAME,
          ScanFileColumnFamily.NAME,
          DataFileColumnFamily.NAME,
          CurrentLocationColumnFamily.NAME,
          LastLocationColumnFamily.NAME,
          FutureLocationColumnFamily.NAME,
          ClonedColumnFamily.NAME,
          ExternalCompactionColumnFamily.NAME,
          CompactedColumnFamily.NAME,
          CHOPPED,
          MergedColumnFamily.NAME
      );
  // @formatter:on

  private static boolean isValidColumn(ColumnUpdate cu) {

    if (validColumnFams.contains(new Text(cu.getColumnFamily()))) {
      return true;
    }

    return validColumnQuals.contains(new ColumnFQ(cu));
  }

  private static ArrayList<Short> addViolation(ArrayList<Short> lst, int violation) {
    if (lst == null) {
      lst = new ArrayList<>();
    }
    lst.add((short) violation);
    return lst;
  }

  private static ArrayList<Short> addIfNotPresent(ArrayList<Short> lst, int intViolation) {
    if (lst == null) {
      return addViolation(null, intViolation);
    }
    short violation = (short) intViolation;
    if (!lst.contains(violation)) {
      return addViolation(lst, intViolation);
    }
    return lst;
  }

  /*
   * Validates the data file metadata is valid for a StoredTabletFile.
   */
  private static ArrayList<Short> validateDataFileMetadata(ArrayList<Short> violations,
      String metadata) {
    try {
      StoredTabletFile.validate(metadata);
    } catch (RuntimeException e) {
      violations = addViolation(violations, 12);
    }
    return violations;
  }

  @Override
  public List<Short> check(Environment env, Mutation mutation) {
    final ServerContext context = ((SystemEnvironment) env).getServerContext();

    ArrayList<Short> violations = null;

    Collection<ColumnUpdate> colUpdates = mutation.getUpdates();

    // check the row, it should contains at least one ; or end with <
    boolean containsSemiC = false;

    byte[] row = mutation.getRow();

    // always allow rows that fall within reserved areas
    if (row.length > 0 && row[0] == '~') {
      return null;
    }
    if (row.length > 2 && row[0] == '!' && row[1] == '!' && row[2] == '~') {
      return null;
    }

    for (byte b : row) {
      if (b == ';') {
        containsSemiC = true;
      }

      if (b == ';' || b == '<') {
        break;
      }

      if (!validTableNameChars[0xff & b]) {
        violations = addIfNotPresent(violations, 4);
      }
    }

    if (containsSemiC) {
      if (row.length == 0) {
        violations = addIfNotPresent(violations, 4);
      }
    } else {
      // see if last row char is <
      if (row.length == 0 || row[row.length - 1] != '<') {
        violations = addIfNotPresent(violations, 4);
      }
    }

    if (row.length > 0 && row[0] == '!') {
      if (row.length < 3 || row[1] != '0' || (row[2] != '<' && row[2] != ';')) {
        violations = addIfNotPresent(violations, 4);
      }
    }

    // ensure row is not less than Constants.METADATA_TABLE_ID
    if (new Text(row).compareTo(new Text(MetadataTable.ID.canonical())) < 0) {
      violations = addViolation(violations, 5);
    }

    boolean checkedBulk = false;

    for (ColumnUpdate columnUpdate : colUpdates) {
      Text columnFamily = new Text(columnUpdate.getColumnFamily());
      Text columnQualifier = new Text(columnUpdate.getColumnQualifier());

      if (columnUpdate.isDeleted()) {
        if (!isValidColumn(columnUpdate)) {
          violations = addViolation(violations, 2);
        }
        continue;
      }

<<<<<<< HEAD
      if (columnUpdate.getValue().length == 0 && !columnFamily.equals(ScanFileColumnFamily.NAME)
          && !HostingColumnFamily.REQUESTED_COLUMN.equals(columnFamily, columnQualifier)
          && !columnFamily.equals(CompactedColumnFamily.NAME)) {
=======
      if (columnUpdate.getValue().length == 0 && !(columnFamily.equals(ScanFileColumnFamily.NAME)
          || columnFamily.equals(LogColumnFamily.NAME))) {
>>>>>>> 3061ff02
        violations = addViolation(violations, 6);
      }

      if (columnFamily.equals(DataFileColumnFamily.NAME)) {
        violations = validateDataFileMetadata(violations,
            new String(columnUpdate.getColumnQualifier(), UTF_8));

        try {
          DataFileValue dfv = new DataFileValue(columnUpdate.getValue());

          if (dfv.getSize() < 0 || dfv.getNumEntries() < 0) {
            violations = addViolation(violations, 1);
          }
        } catch (NumberFormatException | ArrayIndexOutOfBoundsException nfe) {
          violations = addViolation(violations, 1);
        }
      } else if (columnFamily.equals(ScanFileColumnFamily.NAME)) {
        violations = validateDataFileMetadata(violations,
            new String(columnUpdate.getColumnQualifier(), UTF_8));
      } else if (HostingColumnFamily.GOAL_COLUMN.equals(columnFamily, columnQualifier)) {
        try {
          TabletHostingGoalUtil.fromValue(new Value(columnUpdate.getValue()));
        } catch (IllegalArgumentException e) {
          violations = addViolation(violations, 10);
        }
      } else if (ServerColumnFamily.OPID_COLUMN.equals(columnFamily, columnQualifier)) {
        try {
          TabletOperationId.validate(new String(columnUpdate.getValue(), UTF_8));
        } catch (IllegalArgumentException e) {
          violations = addViolation(violations, 9);
        }
      } else if (ServerColumnFamily.SELECTED_COLUMN.equals(columnFamily, columnQualifier)) {
        try {
          SelectedFiles.from(new String(columnUpdate.getValue(), UTF_8));
        } catch (RuntimeException e) {
          violations = addViolation(violations, 11);
        }
      } else if (CompactedColumnFamily.NAME.equals(columnFamily)) {
        if (!FateTxId.isFormatedTid(columnQualifier.toString())) {
          violations = addViolation(violations, 13);
        }
      } else if (columnFamily.equals(BulkFileColumnFamily.NAME)) {
        if (!columnUpdate.isDeleted() && !checkedBulk) {
          /*
           * This needs to be re-worked after Issue https://github.com/apache/accumulo/issues/3505
           * is done.
           *
           * That issue will reorganizes this class and make things more efficient so we are not
           * looping over the same mutation more than once like in this case. The below check is
           * commented out for now because the violation check is already done when creating
           * StoredTabletFiles so it isn't needed here anymore violations =
           * validateDataFileMetadata(violations, new String(columnUpdate.getColumnQualifier(),
           * UTF_8));
           */

          // splits, which also write the time reference, are allowed to write this reference even
          // when
          // the transaction is not running because the other half of the tablet is holding a
          // reference
          // to the file.
          boolean isSplitMutation = false;
          // When a tablet is assigned, it re-writes the metadata. It should probably only update
          // the location information,
          // but it writes everything. We allow it to re-write the bulk information if it is setting
          // the location.
          // See ACCUMULO-1230.
          boolean isLocationMutation = false;

          HashSet<StoredTabletFile> dataFiles = new HashSet<>();
          HashSet<StoredTabletFile> loadedFiles = new HashSet<>();

          String tidString = new String(columnUpdate.getValue(), UTF_8);
          int otherTidCount = 0;

          for (ColumnUpdate update : mutation.getUpdates()) {
            if (new ColumnFQ(update).equals(ServerColumnFamily.DIRECTORY_COLUMN)) {
              isSplitMutation = true;
            } else if (new Text(update.getColumnFamily())
                .equals(CurrentLocationColumnFamily.NAME)) {
              isLocationMutation = true;
            } else if (new Text(update.getColumnFamily()).equals(DataFileColumnFamily.NAME)) {
              try {
                // This actually validates for a second time as the loop already validates
                // if a DataFileColumnFamily, this will likely be fixed as part of
                // https://github.com/apache/accumulo/issues/3505
                dataFiles.add(StoredTabletFile.of(new Text(update.getColumnQualifier())));
              } catch (RuntimeException e) {
                violations = addViolation(violations, 12);
              }
            } else if (new Text(update.getColumnFamily()).equals(BulkFileColumnFamily.NAME)) {
              try {
                loadedFiles.add(StoredTabletFile.of(new Text(update.getColumnQualifier())));
              } catch (RuntimeException e) {
                violations = addViolation(violations, 12);
              }

              if (!new String(update.getValue(), UTF_8).equals(tidString)) {
                otherTidCount++;
              }
            }
          }

          if (!isSplitMutation && !isLocationMutation) {
            try {
              // attempt to parse value
              BulkFileColumnFamily.getBulkLoadTid(new Value(tidString));

              if (otherTidCount > 0 || !dataFiles.equals(loadedFiles)) {
                violations = addViolation(violations, 8);
              }
            } catch (Exception ex) {
              violations = addViolation(violations, 8);
            }
          }

          checkedBulk = true;
        }
      } else {
        if (!isValidColumn(columnUpdate)) {
          violations = addViolation(violations, 2);
        } else if (new ColumnFQ(columnUpdate).equals(TabletColumnFamily.PREV_ROW_COLUMN)
            && columnUpdate.getValue().length > 0
            && (violations == null || !violations.contains((short) 4))) {
          KeyExtent ke = KeyExtent.fromMetaRow(new Text(mutation.getRow()));

          Text per = TabletColumnFamily.decodePrevEndRow(new Value(columnUpdate.getValue()));

          boolean prevEndRowLessThanEndRow =
              per == null || ke.endRow() == null || per.compareTo(ke.endRow()) < 0;

          if (!prevEndRowLessThanEndRow) {
            violations = addViolation(violations, 3);
          }
        } else if (new ColumnFQ(columnUpdate).equals(ServerColumnFamily.LOCK_COLUMN)) {
          if (zooCache == null) {
            zooCache = new ZooCache(context.getZooReader(), null);
            CleanerUtil.zooCacheClearer(this, zooCache);
          }

          if (zooRoot == null) {
            zooRoot = context.getZooKeeperRoot();
          }

          boolean lockHeld = false;
          String lockId = new String(columnUpdate.getValue(), UTF_8);

          try {
            lockHeld = ServiceLock.isLockHeld(zooCache, new ZooUtil.LockID(zooRoot, lockId));
          } catch (Exception e) {
            log.debug("Failed to verify lock was held {} {}", lockId, e.getMessage());
          }

          if (!lockHeld) {
            violations = addViolation(violations, 7);
          }
        }
      }
    }

    if (violations != null) {
      log.debug("violating metadata mutation : {}", new String(mutation.getRow(), UTF_8));
      for (ColumnUpdate update : mutation.getUpdates()) {
        log.debug(" update: {}:{} value {}", new String(update.getColumnFamily(), UTF_8),
            new String(update.getColumnQualifier(), UTF_8),
            (update.isDeleted() ? "[delete]" : new String(update.getValue(), UTF_8)));
      }
    }

    return violations;
  }

  @Override
  public String getViolationDescription(short violationCode) {
    switch (violationCode) {
      case 1:
        return "data file size must be a non-negative integer";
      case 2:
        return "Invalid column name given.";
      case 3:
        return "Prev end row is greater than or equal to end row.";
      case 4:
        return "Invalid metadata row format";
      case 5:
        return "Row can not be less than " + MetadataTable.ID;
      case 6:
        return "Empty values are not allowed for any " + MetadataTable.NAME + " column";
      case 7:
        return "Lock not held in zookeeper by writer";
      case 8:
        return "Bulk load mutation contains either inconsistent files or multiple fateTX ids";
      case 9:
        return "Malformed operation id";
      case 10:
        return "Malformed hosting goal";
      case 11:
        return "Malformed file selection value";
      case 12:
        return "Invalid data file metadata format";
      case 13:
        return "Invalid compacted column";
    }
    return null;
  }

}<|MERGE_RESOLUTION|>--- conflicted
+++ resolved
@@ -224,14 +224,10 @@
         continue;
       }
 
-<<<<<<< HEAD
-      if (columnUpdate.getValue().length == 0 && !columnFamily.equals(ScanFileColumnFamily.NAME)
-          && !HostingColumnFamily.REQUESTED_COLUMN.equals(columnFamily, columnQualifier)
-          && !columnFamily.equals(CompactedColumnFamily.NAME)) {
-=======
       if (columnUpdate.getValue().length == 0 && !(columnFamily.equals(ScanFileColumnFamily.NAME)
-          || columnFamily.equals(LogColumnFamily.NAME))) {
->>>>>>> 3061ff02
+          || columnFamily.equals(LogColumnFamily.NAME)
+          || HostingColumnFamily.REQUESTED_COLUMN.equals(columnFamily, columnQualifier)
+          || columnFamily.equals(CompactedColumnFamily.NAME))) {
         violations = addViolation(violations, 6);
       }
 
