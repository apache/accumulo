/*
 * Licensed to the Apache Software Foundation (ASF) under one
 * or more contributor license agreements.  See the NOTICE file
 * distributed with this work for additional information
 * regarding copyright ownership.  The ASF licenses this file
 * to you under the Apache License, Version 2.0 (the
 * "License"); you may not use this file except in compliance
 * with the License.  You may obtain a copy of the License at
 *
 *   https://www.apache.org/licenses/LICENSE-2.0
 *
 * Unless required by applicable law or agreed to in writing,
 * software distributed under the License is distributed on an
 * "AS IS" BASIS, WITHOUT WARRANTIES OR CONDITIONS OF ANY
 * KIND, either express or implied.  See the License for the
 * specific language governing permissions and limitations
 * under the License.
 */
package org.apache.accumulo.server.constraints;

import static java.nio.charset.StandardCharsets.UTF_8;

import java.util.ArrayList;
import java.util.Collection;
import java.util.HashSet;
import java.util.List;
import java.util.Set;

import org.apache.accumulo.core.clientImpl.TabletAvailabilityUtil;
import org.apache.accumulo.core.data.ColumnUpdate;
import org.apache.accumulo.core.data.Mutation;
import org.apache.accumulo.core.data.Value;
import org.apache.accumulo.core.data.constraints.Constraint;
import org.apache.accumulo.core.dataImpl.KeyExtent;
import org.apache.accumulo.core.fate.FateTxId;
import org.apache.accumulo.core.fate.zookeeper.ZooCache;
import org.apache.accumulo.core.fate.zookeeper.ZooUtil;
import org.apache.accumulo.core.lock.ServiceLock;
import org.apache.accumulo.core.metadata.AccumuloTable;
import org.apache.accumulo.core.metadata.StoredTabletFile;
import org.apache.accumulo.core.metadata.schema.DataFileValue;
import org.apache.accumulo.core.metadata.schema.MetadataSchema.TabletsSection.BulkFileColumnFamily;
import org.apache.accumulo.core.metadata.schema.MetadataSchema.TabletsSection.ChoppedColumnFamily;
import org.apache.accumulo.core.metadata.schema.MetadataSchema.TabletsSection.ClonedColumnFamily;
import org.apache.accumulo.core.metadata.schema.MetadataSchema.TabletsSection.CompactedColumnFamily;
import org.apache.accumulo.core.metadata.schema.MetadataSchema.TabletsSection.CurrentLocationColumnFamily;
import org.apache.accumulo.core.metadata.schema.MetadataSchema.TabletsSection.DataFileColumnFamily;
import org.apache.accumulo.core.metadata.schema.MetadataSchema.TabletsSection.ExternalCompactionColumnFamily;
import org.apache.accumulo.core.metadata.schema.MetadataSchema.TabletsSection.FutureLocationColumnFamily;
import org.apache.accumulo.core.metadata.schema.MetadataSchema.TabletsSection.LastLocationColumnFamily;
import org.apache.accumulo.core.metadata.schema.MetadataSchema.TabletsSection.LogColumnFamily;
import org.apache.accumulo.core.metadata.schema.MetadataSchema.TabletsSection.MergedColumnFamily;
import org.apache.accumulo.core.metadata.schema.MetadataSchema.TabletsSection.ScanFileColumnFamily;
import org.apache.accumulo.core.metadata.schema.MetadataSchema.TabletsSection.ServerColumnFamily;
import org.apache.accumulo.core.metadata.schema.MetadataSchema.TabletsSection.SuspendLocationColumn;
import org.apache.accumulo.core.metadata.schema.MetadataSchema.TabletsSection.TabletColumnFamily;
import org.apache.accumulo.core.metadata.schema.MetadataSchema.TabletsSection.Upgrade12to13;
import org.apache.accumulo.core.metadata.schema.SelectedFiles;
import org.apache.accumulo.core.metadata.schema.TabletOperationId;
import org.apache.accumulo.core.util.ColumnFQ;
import org.apache.accumulo.core.util.cleaner.CleanerUtil;
import org.apache.accumulo.server.ServerContext;
import org.apache.hadoop.io.Text;
import org.slf4j.Logger;
import org.slf4j.LoggerFactory;

public class MetadataConstraints implements Constraint {

  private static final Logger log = LoggerFactory.getLogger(MetadataConstraints.class);

  private ZooCache zooCache = null;
  private String zooRoot = null;

  private static final boolean[] validTableNameChars = new boolean[256];
  static {
    for (int i = 0; i < 256; i++) {
      validTableNameChars[i] =
          ((i >= 'a' && i <= 'z') || (i >= '0' && i <= '9')) || i == '!' || i == '+';
    }
  }

  // @formatter:off
  private static final Set<ColumnFQ> validColumnQuals =
      Set.of(TabletColumnFamily.PREV_ROW_COLUMN,
          Upgrade12to13.OLD_PREV_ROW_COLUMN,
          SuspendLocationColumn.SUSPEND_COLUMN,
          ServerColumnFamily.DIRECTORY_COLUMN,
          Upgrade12to13.SPLIT_RATIO_COLUMN,
          ServerColumnFamily.TIME_COLUMN,
          ServerColumnFamily.LOCK_COLUMN,
          ServerColumnFamily.FLUSH_COLUMN,
          ServerColumnFamily.OPID_COLUMN,
<<<<<<< HEAD
              TabletColumnFamily.AVAILABILITY_COLUMN,
              TabletColumnFamily.REQUESTED_COLUMN,
          ServerColumnFamily.SELECTED_COLUMN);
=======
          HostingColumnFamily.GOAL_COLUMN,
          HostingColumnFamily.REQUESTED_COLUMN,
          ServerColumnFamily.SELECTED_COLUMN,
              Upgrade12to13.COMPACT_COL);
>>>>>>> 64b93290

  @SuppressWarnings("deprecation")
  private static final Text CHOPPED = ChoppedColumnFamily.NAME;

  private static final Set<Text> validColumnFams =
      Set.of(BulkFileColumnFamily.NAME,
          LogColumnFamily.NAME,
          ScanFileColumnFamily.NAME,
          DataFileColumnFamily.NAME,
          CurrentLocationColumnFamily.NAME,
          LastLocationColumnFamily.NAME,
          FutureLocationColumnFamily.NAME,
          ClonedColumnFamily.NAME,
          ExternalCompactionColumnFamily.NAME,
          CompactedColumnFamily.NAME,
          CHOPPED,
          MergedColumnFamily.NAME
      );
  // @formatter:on

  private static boolean isValidColumn(ColumnUpdate cu) {

    if (validColumnFams.contains(new Text(cu.getColumnFamily()))) {
      return true;
    }

    return validColumnQuals.contains(new ColumnFQ(cu));
  }

  private static ArrayList<Short> addViolation(ArrayList<Short> lst, int violation) {
    if (lst == null) {
      lst = new ArrayList<>();
    }
    lst.add((short) violation);
    return lst;
  }

  private static ArrayList<Short> addIfNotPresent(ArrayList<Short> lst, int intViolation) {
    if (lst == null) {
      return addViolation(null, intViolation);
    }
    short violation = (short) intViolation;
    if (!lst.contains(violation)) {
      return addViolation(lst, intViolation);
    }
    return lst;
  }

  /*
   * Validates the data file metadata is valid for a StoredTabletFile.
   */
  private static ArrayList<Short> validateDataFileMetadata(ArrayList<Short> violations,
      String metadata) {
    try {
      StoredTabletFile.validate(metadata);
    } catch (RuntimeException e) {
      violations = addViolation(violations, 12);
    }
    return violations;
  }

  @Override
  public List<Short> check(Environment env, Mutation mutation) {
    final ServerContext context = ((SystemEnvironment) env).getServerContext();

    ArrayList<Short> violations = null;

    Collection<ColumnUpdate> colUpdates = mutation.getUpdates();

    // check the row, it should contains at least one ; or end with <
    boolean containsSemiC = false;

    byte[] row = mutation.getRow();

    // always allow rows that fall within reserved areas
    if (row.length > 0 && row[0] == '~') {
      return null;
    }
    if (row.length > 2 && row[0] == '!' && row[1] == '!' && row[2] == '~') {
      return null;
    }

    for (byte b : row) {
      if (b == ';') {
        containsSemiC = true;
      }

      if (b == ';' || b == '<') {
        break;
      }

      if (!validTableNameChars[0xff & b]) {
        violations = addIfNotPresent(violations, 4);
      }
    }

    if (containsSemiC) {
      if (row.length == 0) {
        violations = addIfNotPresent(violations, 4);
      }
    } else {
      // see if last row char is <
      if (row.length == 0 || row[row.length - 1] != '<') {
        violations = addIfNotPresent(violations, 4);
      }
    }

    if (row.length > 0 && row[0] == '!') {
      if (row.length < 3 || row[1] != '0' || (row[2] != '<' && row[2] != ';')) {
        violations = addIfNotPresent(violations, 4);
      }
    }

    // ensure row is not less than Constants.METADATA_TABLE_ID
    if (new Text(row).compareTo(new Text(AccumuloTable.METADATA.tableId().canonical())) < 0) {
      violations = addViolation(violations, 5);
    }

    boolean checkedBulk = false;

    for (ColumnUpdate columnUpdate : colUpdates) {
      Text columnFamily = new Text(columnUpdate.getColumnFamily());
      Text columnQualifier = new Text(columnUpdate.getColumnQualifier());

      if (columnUpdate.isDeleted()) {
        if (!isValidColumn(columnUpdate)) {
          violations = addViolation(violations, 2);
        }
        continue;
      }

<<<<<<< HEAD
      if (columnUpdate.getValue().length == 0 && !columnFamily.equals(ScanFileColumnFamily.NAME)
          && !TabletColumnFamily.REQUESTED_COLUMN.equals(columnFamily, columnQualifier)
          && !columnFamily.equals(CompactedColumnFamily.NAME)) {
=======
      if (columnUpdate.getValue().length == 0 && !(columnFamily.equals(ScanFileColumnFamily.NAME)
          || columnFamily.equals(LogColumnFamily.NAME)
          || HostingColumnFamily.REQUESTED_COLUMN.equals(columnFamily, columnQualifier)
          || columnFamily.equals(CompactedColumnFamily.NAME))) {
>>>>>>> 64b93290
        violations = addViolation(violations, 6);
      }

      if (columnFamily.equals(DataFileColumnFamily.NAME)) {
        violations = validateDataFileMetadata(violations,
            new String(columnUpdate.getColumnQualifier(), UTF_8));

        try {
          DataFileValue dfv = new DataFileValue(columnUpdate.getValue());

          if (dfv.getSize() < 0 || dfv.getNumEntries() < 0) {
            violations = addViolation(violations, 1);
          }
        } catch (NumberFormatException | ArrayIndexOutOfBoundsException nfe) {
          violations = addViolation(violations, 1);
        }
      } else if (columnFamily.equals(ScanFileColumnFamily.NAME)) {
        violations = validateDataFileMetadata(violations,
            new String(columnUpdate.getColumnQualifier(), UTF_8));
      } else if (TabletColumnFamily.AVAILABILITY_COLUMN.equals(columnFamily, columnQualifier)) {
        try {
          TabletAvailabilityUtil.fromValue(new Value(columnUpdate.getValue()));
        } catch (IllegalArgumentException e) {
          violations = addViolation(violations, 10);
        }
      } else if (ServerColumnFamily.OPID_COLUMN.equals(columnFamily, columnQualifier)) {
        try {
          TabletOperationId.validate(new String(columnUpdate.getValue(), UTF_8));
        } catch (IllegalArgumentException e) {
          violations = addViolation(violations, 9);
        }
      } else if (ServerColumnFamily.SELECTED_COLUMN.equals(columnFamily, columnQualifier)) {
        try {
          SelectedFiles.from(new String(columnUpdate.getValue(), UTF_8));
        } catch (RuntimeException e) {
          violations = addViolation(violations, 11);
        }
      } else if (CompactedColumnFamily.NAME.equals(columnFamily)) {
        if (!FateTxId.isFormatedTid(columnQualifier.toString())) {
          violations = addViolation(violations, 13);
        }
      } else if (columnFamily.equals(BulkFileColumnFamily.NAME)) {
        if (!columnUpdate.isDeleted() && !checkedBulk) {
          /*
           * This needs to be re-worked after Issue https://github.com/apache/accumulo/issues/3505
           * is done.
           *
           * That issue will reorganizes this class and make things more efficient so we are not
           * looping over the same mutation more than once like in this case. The below check is
           * commented out for now because the violation check is already done when creating
           * StoredTabletFiles so it isn't needed here anymore violations =
           * validateDataFileMetadata(violations, new String(columnUpdate.getColumnQualifier(),
           * UTF_8));
           */

          // splits, which also write the time reference, are allowed to write this reference even
          // when
          // the transaction is not running because the other half of the tablet is holding a
          // reference
          // to the file.
          boolean isSplitMutation = false;
          // When a tablet is assigned, it re-writes the metadata. It should probably only update
          // the location information,
          // but it writes everything. We allow it to re-write the bulk information if it is setting
          // the location.
          // See ACCUMULO-1230.
          boolean isLocationMutation = false;

          HashSet<StoredTabletFile> dataFiles = new HashSet<>();
          HashSet<StoredTabletFile> loadedFiles = new HashSet<>();

          String tidString = new String(columnUpdate.getValue(), UTF_8);
          int otherTidCount = 0;

          for (ColumnUpdate update : mutation.getUpdates()) {
            if (new ColumnFQ(update).equals(ServerColumnFamily.DIRECTORY_COLUMN)) {
              isSplitMutation = true;
            } else if (new Text(update.getColumnFamily())
                .equals(CurrentLocationColumnFamily.NAME)) {
              isLocationMutation = true;
            } else if (new Text(update.getColumnFamily()).equals(DataFileColumnFamily.NAME)) {
              try {
                // This actually validates for a second time as the loop already validates
                // if a DataFileColumnFamily, this will likely be fixed as part of
                // https://github.com/apache/accumulo/issues/3505
                dataFiles.add(StoredTabletFile.of(new Text(update.getColumnQualifier())));
              } catch (RuntimeException e) {
                violations = addViolation(violations, 12);
              }
            } else if (new Text(update.getColumnFamily()).equals(BulkFileColumnFamily.NAME)) {
              try {
                loadedFiles.add(StoredTabletFile.of(new Text(update.getColumnQualifier())));
              } catch (RuntimeException e) {
                violations = addViolation(violations, 12);
              }

              if (!new String(update.getValue(), UTF_8).equals(tidString)) {
                otherTidCount++;
              }
            }
          }

          if (!isSplitMutation && !isLocationMutation) {
            try {
              // attempt to parse value
              BulkFileColumnFamily.getBulkLoadTid(new Value(tidString));

              if (otherTidCount > 0 || !dataFiles.equals(loadedFiles)) {
                violations = addViolation(violations, 8);
              }
            } catch (Exception ex) {
              violations = addViolation(violations, 8);
            }
          }

          checkedBulk = true;
        }
      } else {
        if (!isValidColumn(columnUpdate)) {
          violations = addViolation(violations, 2);
        } else if (new ColumnFQ(columnUpdate).equals(TabletColumnFamily.PREV_ROW_COLUMN)
            && columnUpdate.getValue().length > 0
            && (violations == null || !violations.contains((short) 4))) {
          KeyExtent ke = KeyExtent.fromMetaRow(new Text(mutation.getRow()));

          Text per = TabletColumnFamily.decodePrevEndRow(new Value(columnUpdate.getValue()));

          boolean prevEndRowLessThanEndRow =
              per == null || ke.endRow() == null || per.compareTo(ke.endRow()) < 0;

          if (!prevEndRowLessThanEndRow) {
            violations = addViolation(violations, 3);
          }
        } else if (new ColumnFQ(columnUpdate).equals(ServerColumnFamily.LOCK_COLUMN)) {
          if (zooCache == null) {
            zooCache = new ZooCache(context.getZooReader(), null);
            CleanerUtil.zooCacheClearer(this, zooCache);
          }

          if (zooRoot == null) {
            zooRoot = context.getZooKeeperRoot();
          }

          boolean lockHeld = false;
          String lockId = new String(columnUpdate.getValue(), UTF_8);

          try {
            lockHeld = ServiceLock.isLockHeld(zooCache, new ZooUtil.LockID(zooRoot, lockId));
          } catch (Exception e) {
            log.debug("Failed to verify lock was held {} {}", lockId, e.getMessage());
          }

          if (!lockHeld) {
            violations = addViolation(violations, 7);
          }
        }
      }
    }

    if (violations != null) {
      log.debug("violating metadata mutation : {}", new String(mutation.getRow(), UTF_8));
      for (ColumnUpdate update : mutation.getUpdates()) {
        log.debug(" update: {}:{} value {}", new String(update.getColumnFamily(), UTF_8),
            new String(update.getColumnQualifier(), UTF_8),
            (update.isDeleted() ? "[delete]" : new String(update.getValue(), UTF_8)));
      }
    }

    return violations;
  }

  @Override
  public String getViolationDescription(short violationCode) {
    switch (violationCode) {
      case 1:
        return "data file size must be a non-negative integer";
      case 2:
        return "Invalid column name given.";
      case 3:
        return "Prev end row is greater than or equal to end row.";
      case 4:
        return "Invalid metadata row format";
      case 5:
        return "Row can not be less than " + AccumuloTable.METADATA.tableId();
      case 6:
        return "Empty values are not allowed for any " + AccumuloTable.METADATA.tableName()
            + " column";
      case 7:
        return "Lock not held in zookeeper by writer";
      case 8:
        return "Bulk load mutation contains either inconsistent files or multiple fateTX ids";
      case 9:
        return "Malformed operation id";
      case 10:
        return "Malformed availability value";
      case 11:
        return "Malformed file selection value";
      case 12:
        return "Invalid data file metadata format";
      case 13:
        return "Invalid compacted column";
    }
    return null;
  }

}<|MERGE_RESOLUTION|>--- conflicted
+++ resolved
@@ -90,16 +90,10 @@
           ServerColumnFamily.LOCK_COLUMN,
           ServerColumnFamily.FLUSH_COLUMN,
           ServerColumnFamily.OPID_COLUMN,
-<<<<<<< HEAD
-              TabletColumnFamily.AVAILABILITY_COLUMN,
-              TabletColumnFamily.REQUESTED_COLUMN,
+          TabletColumnFamily.AVAILABILITY_COLUMN,
+          TabletColumnFamily.REQUESTED_COLUMN,
           ServerColumnFamily.SELECTED_COLUMN);
-=======
-          HostingColumnFamily.GOAL_COLUMN,
-          HostingColumnFamily.REQUESTED_COLUMN,
-          ServerColumnFamily.SELECTED_COLUMN,
-              Upgrade12to13.COMPACT_COL);
->>>>>>> 64b93290
+          Upgrade12to13.COMPACT_COL);
 
   @SuppressWarnings("deprecation")
   private static final Text CHOPPED = ChoppedColumnFamily.NAME;
@@ -231,16 +225,10 @@
         continue;
       }
 
-<<<<<<< HEAD
       if (columnUpdate.getValue().length == 0 && !columnFamily.equals(ScanFileColumnFamily.NAME)
+              || columnFamily.equals(LogColumnFamily.NAME)
           && !TabletColumnFamily.REQUESTED_COLUMN.equals(columnFamily, columnQualifier)
           && !columnFamily.equals(CompactedColumnFamily.NAME)) {
-=======
-      if (columnUpdate.getValue().length == 0 && !(columnFamily.equals(ScanFileColumnFamily.NAME)
-          || columnFamily.equals(LogColumnFamily.NAME)
-          || HostingColumnFamily.REQUESTED_COLUMN.equals(columnFamily, columnQualifier)
-          || columnFamily.equals(CompactedColumnFamily.NAME))) {
->>>>>>> 64b93290
         violations = addViolation(violations, 6);
       }
 
