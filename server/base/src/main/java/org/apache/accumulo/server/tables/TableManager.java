/*
 * Licensed to the Apache Software Foundation (ASF) under one
 * or more contributor license agreements.  See the NOTICE file
 * distributed with this work for additional information
 * regarding copyright ownership.  The ASF licenses this file
 * to you under the Apache License, Version 2.0 (the
 * "License"); you may not use this file except in compliance
 * with the License.  You may obtain a copy of the License at
 *
 *   https://www.apache.org/licenses/LICENSE-2.0
 *
 * Unless required by applicable law or agreed to in writing,
 * software distributed under the License is distributed on an
 * "AS IS" BASIS, WITHOUT WARRANTIES OR CONDITIONS OF ANY
 * KIND, either express or implied.  See the License for the
 * specific language governing permissions and limitations
 * under the License.
 */
package org.apache.accumulo.server.tables;

import static java.nio.charset.StandardCharsets.UTF_8;

import java.util.EnumSet;
import java.util.Map;
import java.util.Set;

import org.apache.accumulo.core.Constants;
import org.apache.accumulo.core.client.NamespaceNotFoundException;
import org.apache.accumulo.core.clientImpl.AcceptableThriftTableOperationException;
import org.apache.accumulo.core.clientImpl.NamespaceMapping;
import org.apache.accumulo.core.clientImpl.thrift.TableOperationExceptionType;
import org.apache.accumulo.core.data.NamespaceId;
import org.apache.accumulo.core.data.TableId;
import org.apache.accumulo.core.fate.zookeeper.ZooReaderWriter;
import org.apache.accumulo.core.fate.zookeeper.ZooUtil.NodeExistsPolicy;
import org.apache.accumulo.core.fate.zookeeper.ZooUtil.NodeMissingPolicy;
import org.apache.accumulo.core.manager.state.tables.TableState;
import org.apache.accumulo.core.util.tables.TableMapping;
import org.apache.accumulo.server.ServerContext;
import org.apache.accumulo.server.conf.store.NamespacePropKey;
import org.apache.accumulo.server.conf.store.PropStore;
import org.apache.accumulo.server.conf.store.TablePropKey;
import org.apache.accumulo.server.util.PropUtil;
import org.apache.zookeeper.KeeperException;
import org.slf4j.Logger;
import org.slf4j.LoggerFactory;

import com.google.common.base.Preconditions;

public class TableManager {

  private static final Logger log = LoggerFactory.getLogger(TableManager.class);
  private static final byte[] ZERO_BYTE = {'0'};

  private final ServerContext context;
  private final ZooReaderWriter zoo;

  public TableManager(ServerContext context) {
    this.context = context;
    this.zoo = context.getZooSession().asReaderWriter();
  }

  public void prepareNewNamespaceState(NamespaceId namespaceId, String namespace,
      NodeExistsPolicy existsPolicy) throws KeeperException, InterruptedException {
    final PropStore propStore = context.getPropStore();
    log.debug("Creating ZooKeeper entries for new namespace {} (ID: {})", namespace, namespaceId);
    zoo.putPersistentData(Constants.ZNAMESPACES + "/" + namespaceId, new byte[0], existsPolicy);
    zoo.putPersistentData(TableMapping.getZTableMapPath(namespaceId),
        NamespaceMapping.serializeMap(Map.of()), existsPolicy);
    var propKey = NamespacePropKey.of(namespaceId);
    if (!propStore.exists(propKey)) {
      propStore.create(propKey, Map.of());
    }
  }

  public void prepareNewTableState(TableId tableId, NamespaceId namespaceId, String tableName,
      TableState state, NodeExistsPolicy existsPolicy)
      throws KeeperException, InterruptedException {
    // state gets created last
    log.debug("Creating ZooKeeper entries for new table {} (ID: {}) in namespace (ID: {})",
        tableName, tableId, namespaceId);
    String zTablePath = Constants.ZTABLES + "/" + tableId;
    zoo.putPersistentData(zTablePath, new byte[0], existsPolicy);
    zoo.putPersistentData(zTablePath + Constants.ZTABLE_NAMESPACE,
        namespaceId.canonical().getBytes(UTF_8), existsPolicy);
    zoo.putPersistentData(zTablePath + Constants.ZTABLE_FLUSH_ID, ZERO_BYTE, existsPolicy);
    zoo.putPersistentData(zTablePath + Constants.ZTABLE_STATE, state.name().getBytes(UTF_8),
        existsPolicy);
    var propKey = TablePropKey.of(tableId);
    var propStore = context.getPropStore();
    if (!propStore.exists(propKey)) {
      propStore.create(propKey, Map.of());
    }
  }

  public synchronized void transitionTableState(final TableId tableId, final TableState newState,
      final EnumSet<TableState> expectedCurrStates) {
    Preconditions.checkArgument(newState != TableState.UNKNOWN);
    String statePath = Constants.ZTABLES + "/" + tableId + Constants.ZTABLE_STATE;

    try {
      zoo.mutateOrCreate(statePath, newState.name().getBytes(UTF_8), currData -> {
        TableState currState = TableState.UNKNOWN;
        if (currData != null) {
          currState = TableState.valueOf(new String(currData, UTF_8));
        }

        // this check makes the transition operation idempotent
        if (currState == newState) {
          return null; // already at desired state, so nothing to do
        }

        boolean transition = switch (currState) {
          // +--------+
          // v |
          // NEW -> (ONLINE|OFFLINE)+--- DELETING
          case NEW -> (newState == TableState.OFFLINE || newState == TableState.ONLINE);
          case ONLINE, UNKNOWN, OFFLINE -> (newState != TableState.NEW);
          case DELETING -> false;// Can't transition to any state from DELETING
        };

        if (!transition || !expectedCurrStates.contains(currState)) {
          throw new IllegalTableTransitionException(currState, newState);
        }
        log.debug("Transitioning state for table {} from {} to {}", tableId, currState, newState);
        return newState.name().getBytes(UTF_8);
      });
    } catch (Exception e) {
<<<<<<< HEAD
      log.error("FATAL Failed to transition table to state {}", newState);
      throw new IllegalStateException(e);
=======
      log.error("FATAL Failed to transition table {} to state {}", tableId, newState);
      throw new RuntimeException(e);
>>>>>>> 9e8264f4
    }
  }

  public TableState getTableState(TableId tableId) {
    TableState tState = TableState.UNKNOWN;
    byte[] data =
        context.getZooCache().get(Constants.ZTABLES + "/" + tableId + Constants.ZTABLE_STATE);
    if (data != null) {
      String sState = new String(data, UTF_8);
      try {
        tState = TableState.valueOf(sState);
      } catch (IllegalArgumentException e) {
        log.error("Unrecognized state for table with tableId={}: {}", tableId, sState);
      }
    }
    return tState;
  }

  public void addTable(TableId tableId, NamespaceId namespaceId, String tableName)
      throws KeeperException, InterruptedException, NamespaceNotFoundException {
    prepareNewTableState(tableId, namespaceId, tableName, TableState.NEW,
        NodeExistsPolicy.OVERWRITE);
  }

  public void cloneTable(TableId srcTableId, TableId tableId, String tableName,
      NamespaceId namespaceId, Map<String,String> propertiesToSet, Set<String> propertiesToExclude)
      throws KeeperException, InterruptedException {
    prepareNewTableState(tableId, namespaceId, tableName, TableState.NEW,
        NodeExistsPolicy.OVERWRITE);

    String srcTablePath = Constants.ZTABLES + "/" + srcTableId + Constants.ZCONFIG;
    String newTablePath = Constants.ZTABLES + "/" + tableId + Constants.ZCONFIG;
    zoo.recursiveCopyPersistentOverwrite(srcTablePath, newTablePath);

    PropUtil.setProperties(context, TablePropKey.of(tableId), propertiesToSet);
    PropUtil.removeProperties(context, TablePropKey.of(tableId), propertiesToExclude);
  }

  public void removeTable(TableId tableId, NamespaceId namespaceId)
      throws KeeperException, InterruptedException, AcceptableThriftTableOperationException {
    try {
      context.getTableMapping(namespaceId).remove(tableId);
    } catch (AcceptableThriftTableOperationException e) {
      // ignore not found, because that's what we're trying to do anyway
      if (e.getType() != TableOperationExceptionType.NOTFOUND) {
        throw e;
      }
    }
    zoo.recursiveDelete(Constants.ZTABLES + "/" + tableId, NodeMissingPolicy.SKIP);
  }

  public void removeNamespace(NamespaceId namespaceId)
      throws KeeperException, InterruptedException, AcceptableThriftTableOperationException {
    try {
      context.getNamespaceMapping().remove(Constants.ZNAMESPACES, namespaceId);
    } catch (AcceptableThriftTableOperationException e) {
      // ignore not found, because that's what we're trying to do anyway
      if (e.getType() != TableOperationExceptionType.NAMESPACE_NOTFOUND) {
        throw e;
      }
    }
    zoo.recursiveDelete(Constants.ZNAMESPACES + "/" + namespaceId, NodeMissingPolicy.SKIP);
  }

}<|MERGE_RESOLUTION|>--- conflicted
+++ resolved
@@ -126,13 +126,8 @@
         return newState.name().getBytes(UTF_8);
       });
     } catch (Exception e) {
-<<<<<<< HEAD
-      log.error("FATAL Failed to transition table to state {}", newState);
+      log.error("FATAL Failed to transition table {} to state {}", tableId, newState);
       throw new IllegalStateException(e);
-=======
-      log.error("FATAL Failed to transition table {} to state {}", tableId, newState);
-      throw new RuntimeException(e);
->>>>>>> 9e8264f4
     }
   }
 
