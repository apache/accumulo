--- conflicted
+++ resolved
@@ -36,6 +36,7 @@
 import org.apache.accumulo.core.data.NamespaceId;
 import org.apache.accumulo.core.data.TableId;
 import org.apache.accumulo.core.fate.zookeeper.ZooReaderWriter;
+import org.apache.accumulo.core.fate.zookeeper.ZooUtil;
 import org.apache.accumulo.core.fate.zookeeper.ZooUtil.NodeExistsPolicy;
 import org.apache.accumulo.core.fate.zookeeper.ZooUtil.NodeMissingPolicy;
 import org.apache.accumulo.core.manager.state.tables.TableState;
@@ -72,16 +73,15 @@
       throws KeeperException, InterruptedException {
     final PropStore propStore = context.getPropStore();
     log.debug("Creating ZooKeeper entries for new namespace {} (ID: {})", namespace, namespaceId);
-    context.getZooSession().asReaderWriter()
-        .putPersistentData(Constants.ZNAMESPACES + "/" + namespaceId, new byte[0], existsPolicy);
+    context.getZooSession().asReaderWriter().putPersistentData(Constants.ZNAMESPACES + "/" + namespaceId, new byte[0],
+        existsPolicy);
     var propKey = NamespacePropKey.of(namespaceId);
     if (!propStore.exists(propKey)) {
       propStore.create(propKey, Map.of());
     }
   }
 
-  public static void prepareNewTableState(ZooReaderWriter zoo, PropStore propStore,
-      InstanceId instanceId, TableId tableId, NamespaceId namespaceId, String tableName,
+  public static void prepareNewTableState(ZooReaderWriter zoo, PropStore propStore, TableId tableId, NamespaceId namespaceId, String tableName,
       TableState state, NodeExistsPolicy existsPolicy)
       throws KeeperException, InterruptedException {
     // state gets created last
@@ -107,8 +107,7 @@
   public static void prepareNewTableState(final ServerContext context, TableId tableId,
       NamespaceId namespaceId, String tableName, TableState state, NodeExistsPolicy existsPolicy)
       throws KeeperException, InterruptedException {
-    prepareNewTableState(context.getZooSession().asReaderWriter(), context.getPropStore(),
-        context.getInstanceID(), tableId, namespaceId, tableName, state, existsPolicy);
+    prepareNewTableState(context.getZooSession().asReaderWriter(), context.getPropStore(), tableId, namespaceId, tableName, state, existsPolicy);
   }
 
   public TableManager(ServerContext context) {
@@ -173,14 +172,9 @@
 
   private void updateTableStateCache() {
     synchronized (tableStateCache) {
-<<<<<<< HEAD
-      for (String tableId : context.getZooCache().getChildren(zkRoot + Constants.ZTABLES)) {
+      for (String tableId : context.getZooCache().getChildren(Constants.ZTABLES)) {
         if (context.getZooCache()
-            .get(zkRoot + Constants.ZTABLES + "/" + tableId + Constants.ZTABLE_STATE) != null) {
-=======
-      for (String tableId : zooStateCache.getChildren(Constants.ZTABLES)) {
-        if (zooStateCache.get(Constants.ZTABLES + "/" + tableId + Constants.ZTABLE_STATE) != null) {
->>>>>>> 4680c456
+            .get(Constants.ZTABLES + "/" + tableId + Constants.ZTABLE_STATE) != null) {
           updateTableStateCache(TableId.of(tableId));
         }
       }
@@ -190,12 +184,8 @@
   public TableState updateTableStateCache(TableId tableId) {
     synchronized (tableStateCache) {
       TableState tState = TableState.UNKNOWN;
-<<<<<<< HEAD
       byte[] data = context.getZooCache()
-          .get(zkRoot + Constants.ZTABLES + "/" + tableId + Constants.ZTABLE_STATE);
-=======
-      byte[] data = zooStateCache.get(Constants.ZTABLES + "/" + tableId + Constants.ZTABLE_STATE);
->>>>>>> 4680c456
+          .get(Constants.ZTABLES + "/" + tableId + Constants.ZTABLE_STATE);
       if (data != null) {
         String sState = new String(data, UTF_8);
         try {
@@ -211,7 +201,7 @@
 
   public void addTable(TableId tableId, NamespaceId namespaceId, String tableName)
       throws KeeperException, InterruptedException, NamespaceNotFoundException {
-    prepareNewTableState(zoo, context.getPropStore(), instanceID, tableId, namespaceId, tableName,
+    prepareNewTableState(zoo, context.getPropStore(), tableId, namespaceId, tableName,
         TableState.NEW, NodeExistsPolicy.OVERWRITE);
     updateTableStateCache(tableId);
   }
@@ -219,7 +209,7 @@
   public void cloneTable(TableId srcTableId, TableId tableId, String tableName,
       NamespaceId namespaceId, Map<String,String> propertiesToSet, Set<String> propertiesToExclude)
       throws KeeperException, InterruptedException {
-    prepareNewTableState(zoo, context.getPropStore(), instanceID, tableId, namespaceId, tableName,
+    prepareNewTableState(zoo, context.getPropStore(), tableId, namespaceId, tableName,
         TableState.NEW, NodeExistsPolicy.OVERWRITE);
 
     String srcTablePath = Constants.ZTABLES + "/" + srcTableId + Constants.ZCONFIG;
@@ -259,11 +249,10 @@
       final String zPath = event.getPath();
       final EventType zType = event.getType();
 
-      String tablesPrefix = Constants.ZTABLES;
       TableId tableId = null;
 
-      if (zPath != null && zPath.startsWith(tablesPrefix + "/")) {
-        String suffix = zPath.substring(tablesPrefix.length() + 1);
+      if (zPath != null && zPath.startsWith(Constants.ZTABLES + "/")) {
+        String suffix = zPath.substring(Constants.ZTABLES.length() + 1);
         if (suffix.contains("/")) {
           String[] sa = suffix.split("/", 2);
           if (Constants.ZTABLE_STATE.equals("/" + sa[1])) {
@@ -298,9 +287,9 @@
           break;
         case NodeDeleted:
           if (zPath != null && tableId != null
-              && (zPath.equals(tablesPrefix + "/" + tableId + Constants.ZTABLE_STATE)
-                  || zPath.equals(tablesPrefix + "/" + tableId + Constants.ZCONFIG)
-                  || zPath.equals(tablesPrefix + "/" + tableId + Constants.ZTABLE_NAME))) {
+              && (zPath.equals(Constants.ZTABLES + "/" + tableId + Constants.ZTABLE_STATE)
+                  || zPath.equals(Constants.ZTABLES + "/" + tableId + Constants.ZCONFIG)
+                  || zPath.equals(Constants.ZTABLES + "/" + tableId + Constants.ZTABLE_NAME))) {
             tableStateCache.remove(tableId);
           }
           break;
