/*
 * Licensed to the Apache Software Foundation (ASF) under one
 * or more contributor license agreements.  See the NOTICE file
 * distributed with this work for additional information
 * regarding copyright ownership.  The ASF licenses this file
 * to you under the Apache License, Version 2.0 (the
 * "License"); you may not use this file except in compliance
 * with the License.  You may obtain a copy of the License at
 *
 *   https://www.apache.org/licenses/LICENSE-2.0
 *
 * Unless required by applicable law or agreed to in writing,
 * software distributed under the License is distributed on an
 * "AS IS" BASIS, WITHOUT WARRANTIES OR CONDITIONS OF ANY
 * KIND, either express or implied.  See the License for the
 * specific language governing permissions and limitations
 * under the License.
 */
package org.apache.accumulo.server.tables;

import static java.nio.charset.StandardCharsets.UTF_8;

import java.util.EnumSet;
import java.util.Map;
import java.util.Set;

import org.apache.accumulo.core.Constants;
import org.apache.accumulo.core.client.NamespaceNotFoundException;
import org.apache.accumulo.core.clientImpl.AcceptableThriftTableOperationException;
import org.apache.accumulo.core.clientImpl.NamespaceMapping;
import org.apache.accumulo.core.clientImpl.thrift.TableOperationExceptionType;
import org.apache.accumulo.core.data.NamespaceId;
import org.apache.accumulo.core.data.TableId;
import org.apache.accumulo.core.fate.zookeeper.ZooReaderWriter;
import org.apache.accumulo.core.fate.zookeeper.ZooUtil.NodeExistsPolicy;
import org.apache.accumulo.core.fate.zookeeper.ZooUtil.NodeMissingPolicy;
import org.apache.accumulo.core.manager.state.tables.TableState;
<<<<<<< HEAD
import org.apache.accumulo.core.util.tables.TableMapping;
import org.apache.accumulo.core.zookeeper.ZooCache.ZooCacheWatcher;
=======
import org.apache.accumulo.core.util.Pair;
import org.apache.accumulo.core.util.tables.TableNameUtil;
>>>>>>> 10e6e869
import org.apache.accumulo.server.ServerContext;
import org.apache.accumulo.server.conf.store.NamespacePropKey;
import org.apache.accumulo.server.conf.store.PropStore;
import org.apache.accumulo.server.conf.store.TablePropKey;
import org.apache.accumulo.server.util.PropUtil;
import org.apache.zookeeper.KeeperException;
import org.slf4j.Logger;
import org.slf4j.LoggerFactory;

import com.google.common.base.Preconditions;

public class TableManager {

  private static final Logger log = LoggerFactory.getLogger(TableManager.class);
  private static final byte[] ZERO_BYTE = {'0'};

  private final ServerContext context;
  private final ZooReaderWriter zoo;

  public TableManager(ServerContext context) {
    this.context = context;
    this.zoo = context.getZooSession().asReaderWriter();
  }

  public void prepareNewNamespaceState(NamespaceId namespaceId, String namespace,
      NodeExistsPolicy existsPolicy) throws KeeperException, InterruptedException {
    final PropStore propStore = context.getPropStore();
    log.debug("Creating ZooKeeper entries for new namespace {} (ID: {})", namespace, namespaceId);
    zoo.putPersistentData(Constants.ZNAMESPACES + "/" + namespaceId, new byte[0], existsPolicy);
    var propKey = NamespacePropKey.of(namespaceId);
    if (!propStore.exists(propKey)) {
      propStore.create(propKey, Map.of());
    }
  }

  public void prepareNewTableState(TableId tableId, NamespaceId namespaceId, String tableName,
      TableState state, NodeExistsPolicy existsPolicy)
      throws KeeperException, InterruptedException {
    // state gets created last
    log.debug("Creating ZooKeeper entries for new table {} (ID: {}) in namespace (ID: {})",
        tableName, tableId, namespaceId);
    String zTablePath = Constants.ZTABLES + "/" + tableId;
    zoo.putPersistentData(zTablePath, new byte[0], existsPolicy);
    zoo.putPersistentData(zTablePath + Constants.ZTABLE_NAMESPACE,
        namespaceId.canonical().getBytes(UTF_8), existsPolicy);
    zoo.putPersistentData(zTablePath + Constants.ZTABLE_FLUSH_ID, ZERO_BYTE, existsPolicy);
    zoo.putPersistentData(zTablePath + Constants.ZTABLE_STATE, state.name().getBytes(UTF_8),
        existsPolicy);
    var propKey = TablePropKey.of(tableId);
    var propStore = context.getPropStore();
    if (!propStore.exists(propKey)) {
      propStore.create(propKey, Map.of());
    }
  }

  public synchronized void transitionTableState(final TableId tableId, final TableState newState,
      final EnumSet<TableState> expectedCurrStates) {
    Preconditions.checkArgument(newState != TableState.UNKNOWN);
    String statePath = Constants.ZTABLES + "/" + tableId + Constants.ZTABLE_STATE;

    try {
      zoo.mutateOrCreate(statePath, newState.name().getBytes(UTF_8), currData -> {
        TableState currState = TableState.UNKNOWN;
        if (currData != null) {
          currState = TableState.valueOf(new String(currData, UTF_8));
        }

        // this check makes the transition operation idempotent
        if (currState == newState) {
          return null; // already at desired state, so nothing to do
        }

        boolean transition = true;
        // +--------+
        // v |
        // NEW -> (ONLINE|OFFLINE)+--- DELETING
        switch (currState) {
          case NEW:
            transition = (newState == TableState.OFFLINE || newState == TableState.ONLINE);
            break;
          case ONLINE: // fall-through intended
          case UNKNOWN:// fall through intended
          case OFFLINE:
            transition = (newState != TableState.NEW);
            break;
          case DELETING:
            // Can't transition to any state from DELETING
            transition = false;
            break;
        }
        if (!transition || !expectedCurrStates.contains(currState)) {
          throw new IllegalTableTransitionException(currState, newState);
        }
        log.debug("Transitioning state for table {} from {} to {}", tableId, currState, newState);
        return newState.name().getBytes(UTF_8);
      });
    } catch (Exception e) {
      log.error("FATAL Failed to transition table to state {}", newState);
      throw new IllegalStateException(e);
    }
  }

  public TableState getTableState(TableId tableId) {
    TableState tState = TableState.UNKNOWN;
    byte[] data =
        context.getZooCache().get(Constants.ZTABLES + "/" + tableId + Constants.ZTABLE_STATE);
    if (data != null) {
      String sState = new String(data, UTF_8);
      try {
        tState = TableState.valueOf(sState);
      } catch (IllegalArgumentException e) {
        log.error("Unrecognized state for table with tableId={}: {}", tableId, sState);
      }
    }
    return tState;
  }

  public void addTable(TableId tableId, NamespaceId namespaceId, String tableName)
      throws KeeperException, InterruptedException, NamespaceNotFoundException {
    prepareNewTableState(tableId, namespaceId, tableName, TableState.NEW,
        NodeExistsPolicy.OVERWRITE);
  }

  public void cloneTable(TableId srcTableId, TableId tableId, String tableName,
      NamespaceId namespaceId, Map<String,String> propertiesToSet, Set<String> propertiesToExclude)
      throws KeeperException, InterruptedException {
    prepareNewTableState(tableId, namespaceId, tableName, TableState.NEW,
        NodeExistsPolicy.OVERWRITE);

    String srcTablePath = Constants.ZTABLES + "/" + srcTableId + Constants.ZCONFIG;
    String newTablePath = Constants.ZTABLES + "/" + tableId + Constants.ZCONFIG;
    zoo.recursiveCopyPersistentOverwrite(srcTablePath, newTablePath);

    PropUtil.setProperties(context, TablePropKey.of(tableId), propertiesToSet);
    PropUtil.removeProperties(context, TablePropKey.of(tableId), propertiesToExclude);
  }

<<<<<<< HEAD
  public void removeTable(TableId tableId)
      throws KeeperException, InterruptedException, AcceptableThriftTableOperationException {
    synchronized (tableStateCache) {
      tableStateCache.remove(tableId);
      try {
        TableMapping.remove(zoo, tableId);
      } catch (AcceptableThriftTableOperationException e) {
        // ignore not found, because that's what we're trying to do anyway
        if (e.getType() != TableOperationExceptionType.NOTFOUND) {
          throw e;
        }
      }
      zoo.recursiveDelete(Constants.ZTABLES + "/" + tableId + Constants.ZTABLE_STATE,
          NodeMissingPolicy.SKIP);
      zoo.recursiveDelete(Constants.ZTABLES + "/" + tableId, NodeMissingPolicy.SKIP);
    }
  }

  public boolean addObserver(TableObserver to) {
    synchronized (observers) {
      synchronized (tableStateCache) {
        to.initialize();
        return observers.add(to);
      }
    }
  }

  private class TableStateWatcher implements ZooCacheWatcher {
    @Override
    public void accept(WatchedEvent event) {
      if (log.isTraceEnabled()) {
        log.trace("{}", event);
      }
      final String zPath = event.getPath();
      final EventType zType = event.getType();

      TableId tableId = null;

      if (zPath != null && zPath.startsWith(Constants.ZTABLES + "/")) {
        String suffix = zPath.substring(Constants.ZTABLES.length() + 1);
        if (suffix.contains("/")) {
          String[] sa = suffix.split("/", 2);
          if (Constants.ZTABLE_STATE.equals("/" + sa[1])) {
            tableId = TableId.of(sa[0]);
          }
        }
        if (tableId == null) {
          log.trace("Unhandled path {}", event);
          return;
        }
      }

      switch (zType) {
        case NodeChildrenChanged:
          // According to documentation we should not receive this event now
          // that ZooCache is using Persistent Watchers. Not logging an error here.
          // According to https://issues.apache.org/jira/browse/ZOOKEEPER-4475 we
          // may receive this event (Fixed in 3.9.0)
          break;
        case NodeCreated:
        case NodeDataChanged:
          // state transition
          if (tableId != null) {
            TableState tState = updateTableStateCache(tableId);
            log.debug("State transition to {} @ {}", tState, event);
            synchronized (observers) {
              for (TableObserver to : observers) {
                to.stateChanged(tableId, tState);
              }
            }
          }
          break;
        case NodeDeleted:
          if (zPath != null && tableId != null
              && (zPath.equals(Constants.ZTABLES + "/" + tableId + Constants.ZTABLE_STATE)
                  || zPath.equals(Constants.ZTABLES + "/" + tableId + Constants.ZCONFIG))) {
            tableStateCache.remove(tableId);
          }
          break;
        case None:
          switch (event.getState()) {
            case Expired:
              log.trace("Session expired; {}", event);
              synchronized (observers) {
                for (TableObserver to : observers) {
                  to.sessionExpired();
                }
              }
              break;
            case SyncConnected:
            default:
              log.trace("Ignored {}", event);
          }
          break;
        default:
          log.warn("Unhandled {}", event);
      }
    }
=======
  public void removeTable(TableId tableId) throws KeeperException, InterruptedException {
    zoo.recursiveDelete(Constants.ZTABLES + "/" + tableId + Constants.ZTABLE_STATE,
        NodeMissingPolicy.SKIP);
    zoo.recursiveDelete(Constants.ZTABLES + "/" + tableId, NodeMissingPolicy.SKIP);
>>>>>>> 10e6e869
  }

  public void removeNamespace(NamespaceId namespaceId)
      throws KeeperException, InterruptedException, AcceptableThriftTableOperationException {
    try {
      NamespaceMapping.remove(zoo, Constants.ZNAMESPACES, namespaceId);
    } catch (AcceptableThriftTableOperationException e) {
      // ignore not found, because that's what we're trying to do anyway
      if (e.getType() != TableOperationExceptionType.NAMESPACE_NOTFOUND) {
        throw e;
      }
    }
    zoo.recursiveDelete(Constants.ZNAMESPACES + "/" + namespaceId, NodeMissingPolicy.SKIP);
  }

}<|MERGE_RESOLUTION|>--- conflicted
+++ resolved
@@ -35,13 +35,7 @@
 import org.apache.accumulo.core.fate.zookeeper.ZooUtil.NodeExistsPolicy;
 import org.apache.accumulo.core.fate.zookeeper.ZooUtil.NodeMissingPolicy;
 import org.apache.accumulo.core.manager.state.tables.TableState;
-<<<<<<< HEAD
 import org.apache.accumulo.core.util.tables.TableMapping;
-import org.apache.accumulo.core.zookeeper.ZooCache.ZooCacheWatcher;
-=======
-import org.apache.accumulo.core.util.Pair;
-import org.apache.accumulo.core.util.tables.TableNameUtil;
->>>>>>> 10e6e869
 import org.apache.accumulo.server.ServerContext;
 import org.apache.accumulo.server.conf.store.NamespacePropKey;
 import org.apache.accumulo.server.conf.store.PropStore;
@@ -179,111 +173,19 @@
     PropUtil.removeProperties(context, TablePropKey.of(tableId), propertiesToExclude);
   }
 
-<<<<<<< HEAD
   public void removeTable(TableId tableId)
       throws KeeperException, InterruptedException, AcceptableThriftTableOperationException {
-    synchronized (tableStateCache) {
-      tableStateCache.remove(tableId);
-      try {
-        TableMapping.remove(zoo, tableId);
-      } catch (AcceptableThriftTableOperationException e) {
-        // ignore not found, because that's what we're trying to do anyway
-        if (e.getType() != TableOperationExceptionType.NOTFOUND) {
-          throw e;
-        }
+    try {
+      TableMapping.remove(zoo, tableId);
+    } catch (AcceptableThriftTableOperationException e) {
+      // ignore not found, because that's what we're trying to do anyway
+      if (e.getType() != TableOperationExceptionType.NOTFOUND) {
+        throw e;
       }
-      zoo.recursiveDelete(Constants.ZTABLES + "/" + tableId + Constants.ZTABLE_STATE,
-          NodeMissingPolicy.SKIP);
-      zoo.recursiveDelete(Constants.ZTABLES + "/" + tableId, NodeMissingPolicy.SKIP);
-    }
-  }
-
-  public boolean addObserver(TableObserver to) {
-    synchronized (observers) {
-      synchronized (tableStateCache) {
-        to.initialize();
-        return observers.add(to);
-      }
-    }
-  }
-
-  private class TableStateWatcher implements ZooCacheWatcher {
-    @Override
-    public void accept(WatchedEvent event) {
-      if (log.isTraceEnabled()) {
-        log.trace("{}", event);
-      }
-      final String zPath = event.getPath();
-      final EventType zType = event.getType();
-
-      TableId tableId = null;
-
-      if (zPath != null && zPath.startsWith(Constants.ZTABLES + "/")) {
-        String suffix = zPath.substring(Constants.ZTABLES.length() + 1);
-        if (suffix.contains("/")) {
-          String[] sa = suffix.split("/", 2);
-          if (Constants.ZTABLE_STATE.equals("/" + sa[1])) {
-            tableId = TableId.of(sa[0]);
-          }
-        }
-        if (tableId == null) {
-          log.trace("Unhandled path {}", event);
-          return;
-        }
-      }
-
-      switch (zType) {
-        case NodeChildrenChanged:
-          // According to documentation we should not receive this event now
-          // that ZooCache is using Persistent Watchers. Not logging an error here.
-          // According to https://issues.apache.org/jira/browse/ZOOKEEPER-4475 we
-          // may receive this event (Fixed in 3.9.0)
-          break;
-        case NodeCreated:
-        case NodeDataChanged:
-          // state transition
-          if (tableId != null) {
-            TableState tState = updateTableStateCache(tableId);
-            log.debug("State transition to {} @ {}", tState, event);
-            synchronized (observers) {
-              for (TableObserver to : observers) {
-                to.stateChanged(tableId, tState);
-              }
-            }
-          }
-          break;
-        case NodeDeleted:
-          if (zPath != null && tableId != null
-              && (zPath.equals(Constants.ZTABLES + "/" + tableId + Constants.ZTABLE_STATE)
-                  || zPath.equals(Constants.ZTABLES + "/" + tableId + Constants.ZCONFIG))) {
-            tableStateCache.remove(tableId);
-          }
-          break;
-        case None:
-          switch (event.getState()) {
-            case Expired:
-              log.trace("Session expired; {}", event);
-              synchronized (observers) {
-                for (TableObserver to : observers) {
-                  to.sessionExpired();
-                }
-              }
-              break;
-            case SyncConnected:
-            default:
-              log.trace("Ignored {}", event);
-          }
-          break;
-        default:
-          log.warn("Unhandled {}", event);
-      }
-    }
-=======
-  public void removeTable(TableId tableId) throws KeeperException, InterruptedException {
+    }
     zoo.recursiveDelete(Constants.ZTABLES + "/" + tableId + Constants.ZTABLE_STATE,
         NodeMissingPolicy.SKIP);
     zoo.recursiveDelete(Constants.ZTABLES + "/" + tableId, NodeMissingPolicy.SKIP);
->>>>>>> 10e6e869
   }
 
   public void removeNamespace(NamespaceId namespaceId)
