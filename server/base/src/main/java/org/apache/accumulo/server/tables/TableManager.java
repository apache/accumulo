--- conflicted
+++ resolved
@@ -51,21 +51,12 @@
 import org.slf4j.LoggerFactory;
 
 public class TableManager {
-<<<<<<< HEAD
-
-  private static final Logger log = LoggerFactory.getLogger(TableManager.class);
-  private static final Set<TableObserver> observers = Collections.synchronizedSet(new HashSet<TableObserver>());
-  private static final Map<Table.ID,TableState> tableStateCache = Collections.synchronizedMap(new HashMap<>());
-=======
-  private static SecurityPermission TABLE_MANAGER_PERMISSION = new SecurityPermission(
-      "tableManagerPermission");
 
   private static final Logger log = LoggerFactory.getLogger(TableManager.class);
   private static final Set<TableObserver> observers = Collections
       .synchronizedSet(new HashSet<TableObserver>());
-  private static final Map<String,TableState> tableStateCache = Collections
-      .synchronizedMap(new HashMap<String,TableState>());
->>>>>>> f4f43feb
+  private static final Map<Table.ID,TableState> tableStateCache = Collections
+      .synchronizedMap(new HashMap<>());
   private static final byte[] ZERO_BYTE = new byte[] {'0'};
 
   private static TableManager tableManager = null;
@@ -73,17 +64,10 @@
   private final Instance instance;
   private ZooCache zooStateCache;
 
-<<<<<<< HEAD
-  public static void prepareNewNamespaceState(String instanceId, Namespace.ID namespaceId, String namespace, NodeExistsPolicy existsPolicy)
+  public static void prepareNewNamespaceState(String instanceId, Namespace.ID namespaceId,
+      String namespace, NodeExistsPolicy existsPolicy)
       throws KeeperException, InterruptedException {
     log.debug("Creating ZooKeeper entries for new namespace {} (ID: {})", namespace, namespaceId);
-=======
-  public static void prepareNewNamespaceState(String instanceId, String namespaceId,
-      String namespace, NodeExistsPolicy existsPolicy)
-      throws KeeperException, InterruptedException {
-    log.debug(
-        "Creating ZooKeeper entries for new namespace " + namespace + " (ID: " + namespaceId + ")");
->>>>>>> f4f43feb
     String zPath = Constants.ZROOT + "/" + instanceId + Constants.ZNAMESPACES + "/" + namespaceId;
 
     IZooReaderWriter zoo = ZooReaderWriter.getInstance();
@@ -93,34 +77,22 @@
     zoo.putPersistentData(zPath + Constants.ZNAMESPACE_CONF, new byte[0], existsPolicy);
   }
 
-<<<<<<< HEAD
-  public static void prepareNewTableState(String instanceId, Table.ID tableId, Namespace.ID namespaceId, String tableName, TableState state,
-      NodeExistsPolicy existsPolicy) throws KeeperException, InterruptedException {
-    // state gets created last
-    log.debug("Creating ZooKeeper entries for new table {} (ID: {}) in namespace (ID: {})", tableName, tableId, namespaceId);
-=======
-  public static void prepareNewTableState(String instanceId, String tableId, String namespaceId,
-      String tableName, TableState state, NodeExistsPolicy existsPolicy)
+  public static void prepareNewTableState(String instanceId, Table.ID tableId,
+      Namespace.ID namespaceId, String tableName, TableState state, NodeExistsPolicy existsPolicy)
       throws KeeperException, InterruptedException {
     // state gets created last
-    log.debug("Creating ZooKeeper entries for new table " + tableName + " (ID: " + tableId
-        + ") in namespace (ID: " + namespaceId + ")");
->>>>>>> f4f43feb
+    log.debug("Creating ZooKeeper entries for new table {} (ID: {}) in namespace (ID: {})",
+        tableName, tableId, namespaceId);
     Pair<String,String> qualifiedTableName = Tables.qualify(tableName);
     tableName = qualifiedTableName.getSecond();
     String zTablePath = Constants.ZROOT + "/" + instanceId + Constants.ZTABLES + "/" + tableId;
     IZooReaderWriter zoo = ZooReaderWriter.getInstance();
     zoo.putPersistentData(zTablePath, new byte[0], existsPolicy);
     zoo.putPersistentData(zTablePath + Constants.ZTABLE_CONF, new byte[0], existsPolicy);
-<<<<<<< HEAD
-    zoo.putPersistentData(zTablePath + Constants.ZTABLE_NAMESPACE, namespaceId.getUtf8(), existsPolicy);
-    zoo.putPersistentData(zTablePath + Constants.ZTABLE_NAME, tableName.getBytes(UTF_8), existsPolicy);
-=======
-    zoo.putPersistentData(zTablePath + Constants.ZTABLE_NAMESPACE, namespaceId.getBytes(UTF_8),
+    zoo.putPersistentData(zTablePath + Constants.ZTABLE_NAMESPACE, namespaceId.getUtf8(),
         existsPolicy);
     zoo.putPersistentData(zTablePath + Constants.ZTABLE_NAME, tableName.getBytes(UTF_8),
         existsPolicy);
->>>>>>> f4f43feb
     zoo.putPersistentData(zTablePath + Constants.ZTABLE_FLUSH_ID, ZERO_BYTE, existsPolicy);
     zoo.putPersistentData(zTablePath + Constants.ZTABLE_COMPACT_ID, ZERO_BYTE, existsPolicy);
     zoo.putPersistentData(zTablePath + Constants.ZTABLE_COMPACT_CANCEL_ID, ZERO_BYTE, existsPolicy);
@@ -184,43 +156,7 @@
 
   }
 
-<<<<<<< HEAD
   public synchronized void transitionTableState(final Table.ID tableId, final TableState newState) {
-    String statePath = ZooUtil.getRoot(HdfsZooInstance.getInstance()) + Constants.ZTABLES + "/" + tableId + Constants.ZTABLE_STATE;
-
-    try {
-      ZooReaderWriter.getInstance().mutate(statePath, newState.name().getBytes(UTF_8), ZooUtil.PUBLIC, new Mutator() {
-        @Override
-        public byte[] mutate(byte[] oldData) throws Exception {
-          TableState oldState = TableState.UNKNOWN;
-          if (oldData != null)
-            oldState = TableState.valueOf(new String(oldData, UTF_8));
-          boolean transition = true;
-          // +--------+
-          // v |
-          // NEW -> (ONLINE|OFFLINE)+--- DELETING
-          switch (oldState) {
-            case NEW:
-              transition = (newState == TableState.OFFLINE || newState == TableState.ONLINE);
-              break;
-            case ONLINE: // fall-through intended
-            case UNKNOWN:// fall through intended
-            case OFFLINE:
-              transition = (newState != TableState.NEW);
-              break;
-            case DELETING:
-              // Can't transition to any state from DELETING
-              transition = false;
-              break;
-          }
-          if (!transition)
-            throw new IllegalTableTransitionException(oldState, newState);
-          log.debug("Transitioning state for table {} from {} to {}", tableId, oldState, newState);
-          return newState.name().getBytes(UTF_8);
-        }
-      });
-=======
-  public synchronized void transitionTableState(final String tableId, final TableState newState) {
     String statePath = ZooUtil.getRoot(HdfsZooInstance.getInstance()) + Constants.ZTABLES + "/"
         + tableId + Constants.ZTABLE_STATE;
 
@@ -252,12 +188,11 @@
               }
               if (!transition)
                 throw new IllegalTableTransitionException(oldState, newState);
-              log.debug("Transitioning state for table " + tableId + " from " + oldState + " to "
-                  + newState);
+              log.debug("Transitioning state for table {} from {} to {}", tableId, oldState,
+                  newState);
               return newState.name().getBytes(UTF_8);
             }
           });
->>>>>>> f4f43feb
     } catch (Exception e) {
       // ACCUMULO-3651 Changed level to error and added FATAL to message for slf4j compatibility
       log.error("FATAL Failed to transition table to state {}", newState);
@@ -267,17 +202,11 @@
 
   private void updateTableStateCache() {
     synchronized (tableStateCache) {
-<<<<<<< HEAD
-      for (String tableId : zooStateCache.getChildren(ZooUtil.getRoot(instance) + Constants.ZTABLES))
-        if (zooStateCache.get(ZooUtil.getRoot(instance) + Constants.ZTABLES + "/" + tableId + Constants.ZTABLE_STATE) != null)
-          updateTableStateCache(Table.ID.of(tableId));
-=======
       for (String tableId : zooStateCache
           .getChildren(ZooUtil.getRoot(instance) + Constants.ZTABLES))
         if (zooStateCache.get(ZooUtil.getRoot(instance) + Constants.ZTABLES + "/" + tableId
             + Constants.ZTABLE_STATE) != null)
-          updateTableStateCache(tableId);
->>>>>>> f4f43feb
+          updateTableStateCache(Table.ID.of(tableId));
     }
   }
 
@@ -299,22 +228,7 @@
     }
   }
 
-<<<<<<< HEAD
-  public void addTable(Table.ID tableId, Namespace.ID namespaceId, String tableName, NodeExistsPolicy existsPolicy) throws KeeperException,
-      InterruptedException, NamespaceNotFoundException {
-    prepareNewTableState(instance.getInstanceID(), tableId, namespaceId, tableName, TableState.NEW, existsPolicy);
-    updateTableStateCache(tableId);
-  }
-
-  public void cloneTable(Table.ID srcTableId, Table.ID tableId, String tableName, Namespace.ID namespaceId, Map<String,String> propertiesToSet,
-      Set<String> propertiesToExclude, NodeExistsPolicy existsPolicy) throws KeeperException, InterruptedException {
-    prepareNewTableState(instance.getInstanceID(), tableId, namespaceId, tableName, TableState.NEW, existsPolicy);
-
-    String srcTablePath = Constants.ZROOT + "/" + instance.getInstanceID() + Constants.ZTABLES + "/" + srcTableId + Constants.ZTABLE_CONF;
-    String newTablePath = Constants.ZROOT + "/" + instance.getInstanceID() + Constants.ZTABLES + "/" + tableId + Constants.ZTABLE_CONF;
-    ZooReaderWriter.getInstance().recursiveCopyPersistent(srcTablePath, newTablePath, NodeExistsPolicy.OVERWRITE);
-=======
-  public void addTable(String tableId, String namespaceId, String tableName,
+  public void addTable(Table.ID tableId, Namespace.ID namespaceId, String tableName,
       NodeExistsPolicy existsPolicy)
       throws KeeperException, InterruptedException, NamespaceNotFoundException {
     prepareNewTableState(instance.getInstanceID(), tableId, namespaceId, tableName, TableState.NEW,
@@ -322,19 +236,18 @@
     updateTableStateCache(tableId);
   }
 
-  public void cloneTable(String srcTable, String tableId, String tableName, String namespaceId,
-      Map<String,String> propertiesToSet, Set<String> propertiesToExclude,
+  public void cloneTable(Table.ID srcTableId, Table.ID tableId, String tableName,
+      Namespace.ID namespaceId, Map<String,String> propertiesToSet, Set<String> propertiesToExclude,
       NodeExistsPolicy existsPolicy) throws KeeperException, InterruptedException {
     prepareNewTableState(instance.getInstanceID(), tableId, namespaceId, tableName, TableState.NEW,
         existsPolicy);
 
     String srcTablePath = Constants.ZROOT + "/" + instance.getInstanceID() + Constants.ZTABLES + "/"
-        + srcTable + Constants.ZTABLE_CONF;
+        + srcTableId + Constants.ZTABLE_CONF;
     String newTablePath = Constants.ZROOT + "/" + instance.getInstanceID() + Constants.ZTABLES + "/"
         + tableId + Constants.ZTABLE_CONF;
     ZooReaderWriter.getInstance().recursiveCopyPersistent(srcTablePath, newTablePath,
         NodeExistsPolicy.OVERWRITE);
->>>>>>> f4f43feb
 
     for (Entry<String,String> entry : propertiesToSet.entrySet())
       TablePropUtil.setTableProperty(tableId, entry.getKey(), entry.getValue());
@@ -439,15 +352,11 @@
     }
   }
 
-<<<<<<< HEAD
-  public void removeNamespace(Namespace.ID namespaceId) throws KeeperException, InterruptedException {
-    ZooReaderWriter.getInstance().recursiveDelete(ZooUtil.getRoot(instance) + Constants.ZNAMESPACES + "/" + namespaceId, NodeMissingPolicy.SKIP);
-=======
-  public void removeNamespace(String namespaceId) throws KeeperException, InterruptedException {
+  public void removeNamespace(Namespace.ID namespaceId)
+      throws KeeperException, InterruptedException {
     ZooReaderWriter.getInstance().recursiveDelete(
         ZooUtil.getRoot(instance) + Constants.ZNAMESPACES + "/" + namespaceId,
         NodeMissingPolicy.SKIP);
->>>>>>> f4f43feb
   }
 
 }