--- conflicted
+++ resolved
@@ -43,29 +43,15 @@
   private static final String ZKUserAuths = "/Authorizations";
 
   private ServerContext context;
-<<<<<<< HEAD
-  private String zkUserPath;
-=======
-  private ZooCache zooCache;
->>>>>>> 4680c456
 
   @Override
   public void initialize(ServerContext context) {
     this.context = context;
-<<<<<<< HEAD
-    zkUserPath = context.zkUserPath();
-=======
-    zooCache = new ZooCache(context.getZooSession());
->>>>>>> 4680c456
   }
 
   @Override
   public Authorizations getCachedUserAuthorizations(String user) {
-<<<<<<< HEAD
-    byte[] authsBytes = context.getZooCache().get(zkUserPath + "/" + user + ZKUserAuths);
-=======
-    byte[] authsBytes = zooCache.get(Constants.ZUSERS + "/" + user + ZKUserAuths);
->>>>>>> 4680c456
+    byte[] authsBytes = context.getZooCache().get(Constants.ZUSERS + "/" + user + ZKUserAuths);
     if (authsBytes != null) {
       return ZKSecurityTool.convertAuthorizations(authsBytes);
     }
@@ -115,17 +101,9 @@
   @Override
   public void dropUser(String user) throws AccumuloSecurityException {
     try {
-<<<<<<< HEAD
       context.getZooSession().asReaderWriter()
-          .recursiveDelete(zkUserPath + "/" + user + ZKUserAuths, NodeMissingPolicy.SKIP);
-      context.getZooCache().clear((path) -> path.startsWith(zkUserPath + "/" + user));
-=======
-      synchronized (zooCache) {
-        ZooReaderWriter zoo = context.getZooSession().asReaderWriter();
-        zoo.recursiveDelete(Constants.ZUSERS + "/" + user + ZKUserAuths, NodeMissingPolicy.SKIP);
-        zooCache.clear(Constants.ZUSERS + "/" + user);
-      }
->>>>>>> 4680c456
+          .recursiveDelete(Constants.ZUSERS + "/" + user + ZKUserAuths, NodeMissingPolicy.SKIP);
+      context.getZooCache().clear((path) -> path.startsWith(Constants.ZUSERS + "/" + user));
     } catch (InterruptedException e) {
       log.error("{}", e.getMessage(), e);
       throw new IllegalStateException(e);
@@ -143,19 +121,10 @@
   public void changeAuthorizations(String user, Authorizations authorizations)
       throws AccumuloSecurityException {
     try {
-<<<<<<< HEAD
-      String userAuths = zkUserPath + "/" + user + ZKUserAuths;
+      String userAuths = Constants.ZUSERS + "/" + user + ZKUserAuths;
       context.getZooCache().clear(userAuths);
       context.getZooSession().asReaderWriter().putPersistentData(userAuths,
           ZKSecurityTool.convertAuthorizations(authorizations), NodeExistsPolicy.OVERWRITE);
-=======
-      synchronized (zooCache) {
-        zooCache.clear();
-        context.getZooSession().asReaderWriter().putPersistentData(
-            Constants.ZUSERS + "/" + user + ZKUserAuths,
-            ZKSecurityTool.convertAuthorizations(authorizations), NodeExistsPolicy.OVERWRITE);
-      }
->>>>>>> 4680c456
     } catch (KeeperException e) {
       log.error("{}", e.getMessage(), e);
       throw new AccumuloSecurityException(user, SecurityErrorCode.CONNECTION_ERROR, e);
