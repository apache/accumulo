/*
 * Licensed to the Apache Software Foundation (ASF) under one
 * or more contributor license agreements.  See the NOTICE file
 * distributed with this work for additional information
 * regarding copyright ownership.  The ASF licenses this file
 * to you under the Apache License, Version 2.0 (the
 * "License"); you may not use this file except in compliance
 * with the License.  You may obtain a copy of the License at
 *
 *   https://www.apache.org/licenses/LICENSE-2.0
 *
 * Unless required by applicable law or agreed to in writing,
 * software distributed under the License is distributed on an
 * "AS IS" BASIS, WITHOUT WARRANTIES OR CONDITIONS OF ANY
 * KIND, either express or implied.  See the License for the
 * specific language governing permissions and limitations
 * under the License.
 */
package org.apache.accumulo.server.rpc;

<<<<<<< HEAD
import org.apache.accumulo.core.metrics.MetricsUtil;
import org.apache.accumulo.core.util.time.NanoTime;
=======
import static java.util.concurrent.TimeUnit.NANOSECONDS;

import org.apache.accumulo.core.metrics.MetricsInfo;
>>>>>>> 65dd34fa
import org.apache.accumulo.server.metrics.ThriftMetrics;
import org.apache.thrift.TException;
import org.apache.thrift.TProcessor;
import org.apache.thrift.protocol.TProtocol;

/**
 * A {@link TProcessor} which tracks the duration of an RPC and adds it to the metrics subsystem.
 */
public class TimedProcessor implements TProcessor {

  private final TProcessor other;
  private final ThriftMetrics thriftMetrics;
  private NanoTime idleStart;

  public TimedProcessor(final TProcessor next, final MetricsInfo metricsInfo) {
    this.other = next;
    thriftMetrics = new ThriftMetrics();
<<<<<<< HEAD
    MetricsUtil.initializeProducers(thriftMetrics);
    idleStart = NanoTime.now();
=======
    metricsInfo.addMetricsProducers(thriftMetrics);
    idleStart = System.nanoTime();
>>>>>>> 65dd34fa
  }

  @Override
  public void process(TProtocol in, TProtocol out) throws TException {
    NanoTime processStart = NanoTime.now();
    thriftMetrics.addIdle(processStart.subtract(idleStart).toMillis());
    try {
      other.process(in, out);
    } finally {
      // set idle to now, calc time in process
      idleStart = NanoTime.now();
      thriftMetrics.addExecute(idleStart.subtract(processStart).toMillis());
    }
  }
}<|MERGE_RESOLUTION|>--- conflicted
+++ resolved
@@ -18,14 +18,8 @@
  */
 package org.apache.accumulo.server.rpc;
 
-<<<<<<< HEAD
-import org.apache.accumulo.core.metrics.MetricsUtil;
+import org.apache.accumulo.core.metrics.MetricsInfo;
 import org.apache.accumulo.core.util.time.NanoTime;
-=======
-import static java.util.concurrent.TimeUnit.NANOSECONDS;
-
-import org.apache.accumulo.core.metrics.MetricsInfo;
->>>>>>> 65dd34fa
 import org.apache.accumulo.server.metrics.ThriftMetrics;
 import org.apache.thrift.TException;
 import org.apache.thrift.TProcessor;
@@ -43,13 +37,8 @@
   public TimedProcessor(final TProcessor next, final MetricsInfo metricsInfo) {
     this.other = next;
     thriftMetrics = new ThriftMetrics();
-<<<<<<< HEAD
-    MetricsUtil.initializeProducers(thriftMetrics);
+    metricsInfo.addMetricsProducers(thriftMetrics);
     idleStart = NanoTime.now();
-=======
-    metricsInfo.addMetricsProducers(thriftMetrics);
-    idleStart = System.nanoTime();
->>>>>>> 65dd34fa
   }
 
   @Override
