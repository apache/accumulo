--- conflicted
+++ resolved
@@ -108,17 +108,12 @@
     context.getTableManager().prepareNewNamespaceState(Namespace.ACCUMULO.id(),
         Namespace.ACCUMULO.name(), ZooUtil.NodeExistsPolicy.FAIL);
 
-<<<<<<< HEAD
     zrwChroot.putPersistentData(TableMapping.getZTableMapPath(Namespace.ACCUMULO.id()),
-        NamespaceMapping.serializeMap(AccumuloTable.tableMapping()),
+        NamespaceMapping.serializeMap(SystemTables.tableIdToSimpleNameMap()),
         ZooUtil.NodeExistsPolicy.OVERWRITE);
 
-    context.getTableManager().prepareNewTableState(AccumuloTable.ROOT.tableId(),
-        Namespace.ACCUMULO.id(), AccumuloTable.ROOT.tableName(), TableState.ONLINE,
-=======
     context.getTableManager().prepareNewTableState(SystemTables.ROOT.tableId(),
         Namespace.ACCUMULO.id(), SystemTables.ROOT.tableName(), TableState.ONLINE,
->>>>>>> 3b0649d8
         ZooUtil.NodeExistsPolicy.FAIL);
     context.getTableManager().prepareNewTableState(SystemTables.METADATA.tableId(),
         Namespace.ACCUMULO.id(), SystemTables.METADATA.tableName(), TableState.ONLINE,
