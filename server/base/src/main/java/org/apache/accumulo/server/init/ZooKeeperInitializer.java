--- conflicted
+++ resolved
@@ -81,7 +81,7 @@
       if (zoo.exists(sysPropPath)) {
         return;
       }
-      var created = zoo.putPrivatePersistentData(zkInstanceRoot + sysPropPath,
+      var created = zoo.putPrivatePersistentData(sysPropPath,
           VersionedPropCodec.getDefault().toBytes(vProps), ZooUtil.NodeExistsPolicy.FAIL);
       if (!created) {
         throw new IllegalStateException(
@@ -92,13 +92,12 @@
     }
   }
 
-  void initialize(final ServerContext context, final String rootTabletDirName,
-      final String rootTabletFileUri) throws KeeperException, InterruptedException {
-
-    // setup the instance
+  void initialize(final ServerContext context, final boolean clearInstanceName,
+      final String instanceNamePath, final String rootTabletDirName, final String rootTabletFileUri)
+      throws KeeperException, InterruptedException {
     ZooReaderWriter zrwChroot = context.getZooSession().asReaderWriter();
     zrwChroot.putPersistentData(Constants.ZTABLES, Constants.ZTABLES_INITIAL_ID,
-        ZooUtil.NodeExistsPolicy.FAIL);
+            ZooUtil.NodeExistsPolicy.FAIL);
     zrwChroot.putPersistentData(Constants.ZNAMESPACES,
         NamespaceMapping
             .serialize(Map.of(Namespace.DEFAULT.id().canonical(), Namespace.DEFAULT.name(),
@@ -133,7 +132,8 @@
         ZooUtil.NodeExistsPolicy.FAIL);
     zrwChroot.putPersistentData(Constants.ZMANAGER_GOAL_STATE,
         ManagerGoalState.NORMAL.toString().getBytes(UTF_8), ZooUtil.NodeExistsPolicy.FAIL);
-    zrwChroot.putPersistentData(Constants.ZGC, EMPTY_BYTE_ARRAY, ZooUtil.NodeExistsPolicy.FAIL);
+    zrwChroot.putPersistentData(Constants.ZGC, EMPTY_BYTE_ARRAY,
+        ZooUtil.NodeExistsPolicy.FAIL);
     zrwChroot.putPersistentData(Constants.ZGC_LOCK, EMPTY_BYTE_ARRAY,
         ZooUtil.NodeExistsPolicy.FAIL);
     zrwChroot.putPersistentData(Constants.ZTABLE_LOCKS, EMPTY_BYTE_ARRAY,
@@ -150,19 +150,11 @@
         ZooUtil.NodeExistsPolicy.FAIL);
     zrwChroot.putPersistentData(WalStateManager.ZWALS, EMPTY_BYTE_ARRAY,
         ZooUtil.NodeExistsPolicy.FAIL);
-<<<<<<< HEAD
-    zoo.putPersistentData(zkInstanceRoot + Constants.ZCOMPACTORS, EMPTY_BYTE_ARRAY,
-=======
-    zrwChroot.putPersistentData(Constants.ZCOORDINATOR, EMPTY_BYTE_ARRAY,
-        ZooUtil.NodeExistsPolicy.FAIL);
-    zrwChroot.putPersistentData(Constants.ZCOORDINATOR_LOCK, EMPTY_BYTE_ARRAY,
-        ZooUtil.NodeExistsPolicy.FAIL);
     zrwChroot.putPersistentData(Constants.ZCOMPACTORS, EMPTY_BYTE_ARRAY,
->>>>>>> 4680c456
         ZooUtil.NodeExistsPolicy.FAIL);
     zrwChroot.putPersistentData(Constants.ZSSERVERS, EMPTY_BYTE_ARRAY,
         ZooUtil.NodeExistsPolicy.FAIL);
-    zoo.putPersistentData(zkInstanceRoot + Constants.ZCOMPACTIONS, EMPTY_BYTE_ARRAY,
+    zrwChroot.putPersistentData(Constants.ZCOMPACTIONS, EMPTY_BYTE_ARRAY,
         ZooUtil.NodeExistsPolicy.FAIL);
   }
 
@@ -201,7 +193,6 @@
     }
   }
 
-<<<<<<< HEAD
   public void initFateTableState(ServerContext context) {
     try {
       TableManager.prepareNewTableState(context, AccumuloTable.FATE.tableId(),
@@ -210,22 +201,22 @@
     } catch (KeeperException | InterruptedException e) {
       throw new RuntimeException(e);
     }
-=======
+  }
+
   public void initInstanceNameAndId(ZooReaderWriter zoo, InstanceId instanceId,
-      final boolean clearInstanceName, final String instanceNamePath)
-      throws InterruptedException, KeeperException {
+                                    final boolean clearInstanceName, final String instanceNamePath)
+          throws InterruptedException, KeeperException {
 
     // setup basic data in zookeeper
     zoo.putPersistentData(Constants.ZROOT + Constants.ZINSTANCES, new byte[0],
-        ZooUtil.NodeExistsPolicy.SKIP, ZooDefs.Ids.OPEN_ACL_UNSAFE);
+            ZooUtil.NodeExistsPolicy.SKIP, ZooDefs.Ids.OPEN_ACL_UNSAFE);
 
     // setup instance name
     if (clearInstanceName) {
       zoo.recursiveDelete(instanceNamePath, ZooUtil.NodeMissingPolicy.SKIP);
     }
     zoo.putPersistentData(instanceNamePath, instanceId.canonical().getBytes(UTF_8),
-        ZooUtil.NodeExistsPolicy.FAIL);
->>>>>>> 4680c456
+            ZooUtil.NodeExistsPolicy.FAIL);
   }
 
 }