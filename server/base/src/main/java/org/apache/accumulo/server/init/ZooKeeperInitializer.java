/*
 * Licensed to the Apache Software Foundation (ASF) under one
 * or more contributor license agreements.  See the NOTICE file
 * distributed with this work for additional information
 * regarding copyright ownership.  The ASF licenses this file
 * to you under the Apache License, Version 2.0 (the
 * "License"); you may not use this file except in compliance
 * with the License.  You may obtain a copy of the License at
 *
 *   https://www.apache.org/licenses/LICENSE-2.0
 *
 * Unless required by applicable law or agreed to in writing,
 * software distributed under the License is distributed on an
 * "AS IS" BASIS, WITHOUT WARRANTIES OR CONDITIONS OF ANY
 * KIND, either express or implied.  See the License for the
 * specific language governing permissions and limitations
 * under the License.
 */
package org.apache.accumulo.server.init;

import static java.nio.charset.StandardCharsets.UTF_8;

import java.io.IOException;
import java.util.Map;

import org.apache.accumulo.core.Constants;
import org.apache.accumulo.core.client.admin.TabletAvailability;
import org.apache.accumulo.core.client.admin.TimeType;
import org.apache.accumulo.core.clientImpl.Namespace;
import org.apache.accumulo.core.clientImpl.NamespaceMapping;
import org.apache.accumulo.core.clientImpl.TabletAvailabilityUtil;
import org.apache.accumulo.core.data.InstanceId;
import org.apache.accumulo.core.data.Mutation;
import org.apache.accumulo.core.data.Value;
import org.apache.accumulo.core.fate.zookeeper.ZooReaderWriter;
import org.apache.accumulo.core.fate.zookeeper.ZooUtil;
import org.apache.accumulo.core.manager.state.tables.TableState;
import org.apache.accumulo.core.manager.thrift.ManagerGoalState;
import org.apache.accumulo.core.metadata.AccumuloTable;
import org.apache.accumulo.core.metadata.RootTable;
import org.apache.accumulo.core.metadata.StoredTabletFile;
import org.apache.accumulo.core.metadata.schema.DataFileValue;
import org.apache.accumulo.core.metadata.schema.MetadataSchema;
import org.apache.accumulo.core.metadata.schema.MetadataTime;
import org.apache.accumulo.core.metadata.schema.RootTabletMetadata;
import org.apache.accumulo.core.util.tables.TableMapping;
import org.apache.accumulo.server.ServerContext;
import org.apache.accumulo.server.conf.codec.VersionedPropCodec;
import org.apache.accumulo.server.conf.codec.VersionedProperties;
import org.apache.accumulo.server.conf.store.SystemPropKey;
import org.apache.accumulo.server.log.WalStateManager;
import org.apache.accumulo.server.metadata.RootGcCandidates;
import org.apache.zookeeper.KeeperException;
import org.apache.zookeeper.ZooDefs;

public class ZooKeeperInitializer {

  private final byte[] EMPTY_BYTE_ARRAY = new byte[0];
  private final byte[] ZERO_CHAR_ARRAY = {'0'};

  /**
   * The prop store requires that the system config node exists so that it can set watchers. This
   * methods creates the ZooKeeper nodes /accumulo/INSTANCE_ID/config/encoded_props and sets the
   * encoded_props to a default, empty node if it does not exist. If any of the paths or the
   * encoded_props node exist, the are skipped and not modified.
   *
   * @param instanceId the instance id
   * @param zoo a ZooReaderWriter
   */
  void initializeConfig(final InstanceId instanceId, final ZooReaderWriter zoo) {
    try {

      zoo.putPersistentData(Constants.ZROOT, new byte[0], ZooUtil.NodeExistsPolicy.SKIP,
          ZooDefs.Ids.OPEN_ACL_UNSAFE);

      String zkInstanceRoot = ZooUtil.getRoot(instanceId);
      zoo.putPersistentData(zkInstanceRoot, EMPTY_BYTE_ARRAY, ZooUtil.NodeExistsPolicy.SKIP);
      var sysPropPath = SystemPropKey.of().getPath();
      VersionedProperties vProps = new VersionedProperties();
      // skip if the encoded props node exists
      if (zoo.exists(sysPropPath)) {
        return;
      }
      var created = zoo.putPrivatePersistentData(zkInstanceRoot + sysPropPath,
          VersionedPropCodec.getDefault().toBytes(vProps), ZooUtil.NodeExistsPolicy.FAIL);
      if (!created) {
        throw new IllegalStateException(
            "Failed to create default system props during initialization at: {}" + sysPropPath);
      }
    } catch (IOException | KeeperException | InterruptedException ex) {
      throw new IllegalStateException("Failed to initialize configuration for prop store", ex);
    }
  }

  void initialize(final ServerContext context, final String rootTabletDirName,
      final String rootTabletFileUri) throws KeeperException, InterruptedException {
    ZooReaderWriter zrwChroot = context.getZooSession().asReaderWriter();
    zrwChroot.putPersistentData(Constants.ZTABLES, Constants.ZTABLES_INITIAL_ID,
        ZooUtil.NodeExistsPolicy.FAIL);
    zrwChroot.putPersistentData(Constants.ZNAMESPACES,
        NamespaceMapping
            .serializeMap(Map.of(Namespace.DEFAULT.id().canonical(), Namespace.DEFAULT.name(),
                Namespace.ACCUMULO.id().canonical(), Namespace.ACCUMULO.name())),
        ZooUtil.NodeExistsPolicy.FAIL);

    context.getTableManager().prepareNewNamespaceState(Namespace.DEFAULT.id(),
        Namespace.DEFAULT.name(), ZooUtil.NodeExistsPolicy.FAIL);
    context.getTableManager().prepareNewNamespaceState(Namespace.ACCUMULO.id(),
        Namespace.ACCUMULO.name(), ZooUtil.NodeExistsPolicy.FAIL);

<<<<<<< HEAD
    zrwChroot.putPersistentData(TableMapping.getZTableMapPath(Namespace.DEFAULT.id()),
        NamespaceMapping.serializeMap(Map.of()), ZooUtil.NodeExistsPolicy.FAIL);
    zrwChroot.putPersistentData(TableMapping.getZTableMapPath(Namespace.ACCUMULO.id()),
        NamespaceMapping.serializeMap(Map.of(AccumuloTable.ROOT.tableId().canonical(),
            AccumuloTable.ROOT.simpleTableName(), AccumuloTable.METADATA.tableId().canonical(),
            AccumuloTable.METADATA.simpleTableName(), AccumuloTable.SCAN_REF.tableId().canonical(),
            AccumuloTable.SCAN_REF.simpleTableName(), AccumuloTable.FATE.tableId().canonical(),
            AccumuloTable.FATE.simpleTableName())),
        ZooUtil.NodeExistsPolicy.FAIL);

    TableManager.prepareNewTableState(context, AccumuloTable.ROOT.tableId(),
=======
    context.getTableManager().prepareNewTableState(AccumuloTable.ROOT.tableId(),
>>>>>>> 10e6e869
        Namespace.ACCUMULO.id(), AccumuloTable.ROOT.tableName(), TableState.ONLINE,
        ZooUtil.NodeExistsPolicy.FAIL);
    context.getTableManager().prepareNewTableState(AccumuloTable.METADATA.tableId(),
        Namespace.ACCUMULO.id(), AccumuloTable.METADATA.tableName(), TableState.ONLINE,
        ZooUtil.NodeExistsPolicy.FAIL);
    // Call this separately so the upgrader code can handle the zk node creation for scan refs
    initScanRefTableState(context);
    initFateTableState(context);

    zrwChroot.putPersistentData(Constants.ZTSERVERS, EMPTY_BYTE_ARRAY,
        ZooUtil.NodeExistsPolicy.FAIL);
    zrwChroot.putPersistentData(RootTable.ZROOT_TABLET,
        getInitialRootTabletJson(rootTabletDirName, rootTabletFileUri),
        ZooUtil.NodeExistsPolicy.FAIL);
    zrwChroot.putPersistentData(RootTable.ZROOT_TABLET_GC_CANDIDATES,
        new RootGcCandidates().toJson().getBytes(UTF_8), ZooUtil.NodeExistsPolicy.FAIL);
    zrwChroot.putPersistentData(Constants.ZMANAGERS, EMPTY_BYTE_ARRAY,
        ZooUtil.NodeExistsPolicy.FAIL);
    zrwChroot.putPersistentData(Constants.ZMANAGER_LOCK, EMPTY_BYTE_ARRAY,
        ZooUtil.NodeExistsPolicy.FAIL);
    zrwChroot.putPersistentData(Constants.ZMANAGER_GOAL_STATE,
        ManagerGoalState.NORMAL.toString().getBytes(UTF_8), ZooUtil.NodeExistsPolicy.FAIL);
    zrwChroot.putPersistentData(Constants.ZGC, EMPTY_BYTE_ARRAY, ZooUtil.NodeExistsPolicy.FAIL);
    zrwChroot.putPersistentData(Constants.ZGC_LOCK, EMPTY_BYTE_ARRAY,
        ZooUtil.NodeExistsPolicy.FAIL);
    zrwChroot.putPersistentData(Constants.ZTABLE_LOCKS, EMPTY_BYTE_ARRAY,
        ZooUtil.NodeExistsPolicy.FAIL);
    zrwChroot.putPersistentData(Constants.ZHDFS_RESERVATIONS, EMPTY_BYTE_ARRAY,
        ZooUtil.NodeExistsPolicy.FAIL);
    zrwChroot.putPersistentData(Constants.ZNEXT_FILE, ZERO_CHAR_ARRAY,
        ZooUtil.NodeExistsPolicy.FAIL);
    zrwChroot.putPersistentData(Constants.ZRECOVERY, ZERO_CHAR_ARRAY,
        ZooUtil.NodeExistsPolicy.FAIL);
    zrwChroot.putPersistentData(Constants.ZMONITOR, EMPTY_BYTE_ARRAY,
        ZooUtil.NodeExistsPolicy.FAIL);
    zrwChroot.putPersistentData(Constants.ZMONITOR_LOCK, EMPTY_BYTE_ARRAY,
        ZooUtil.NodeExistsPolicy.FAIL);
    zrwChroot.putPersistentData(WalStateManager.ZWALS, EMPTY_BYTE_ARRAY,
        ZooUtil.NodeExistsPolicy.FAIL);
    zrwChroot.putPersistentData(Constants.ZCOMPACTORS, EMPTY_BYTE_ARRAY,
        ZooUtil.NodeExistsPolicy.FAIL);
    zrwChroot.putPersistentData(Constants.ZSSERVERS, EMPTY_BYTE_ARRAY,
        ZooUtil.NodeExistsPolicy.FAIL);
    zrwChroot.putPersistentData(Constants.ZCOMPACTIONS, EMPTY_BYTE_ARRAY,
        ZooUtil.NodeExistsPolicy.FAIL);
  }

  /**
   * Generate initial json for the root tablet metadata. Return the JSON converted to a byte[].
   */
  public static byte[] getInitialRootTabletJson(String dirName, String file) {
    MetadataSchema.TabletsSection.ServerColumnFamily.validateDirCol(dirName);
    Mutation mutation =
        MetadataSchema.TabletsSection.TabletColumnFamily.createPrevRowMutation(RootTable.EXTENT);
    MetadataSchema.TabletsSection.ServerColumnFamily.DIRECTORY_COLUMN.put(mutation,
        new Value(dirName));

    mutation.put(MetadataSchema.TabletsSection.DataFileColumnFamily.STR_NAME,
        StoredTabletFile.serialize(file), new DataFileValue(0, 0).encodeAsValue());

    MetadataSchema.TabletsSection.ServerColumnFamily.TIME_COLUMN.put(mutation,
        new Value(new MetadataTime(0, TimeType.LOGICAL).encode()));

    MetadataSchema.TabletsSection.TabletColumnFamily.AVAILABILITY_COLUMN.put(mutation,
        TabletAvailabilityUtil.toValue(TabletAvailability.HOSTED));

    RootTabletMetadata rootTabletJson = new RootTabletMetadata();
    rootTabletJson.update(mutation);

    return rootTabletJson.toJson().getBytes(UTF_8);
  }

  public void initScanRefTableState(ServerContext context) {
    try {
      context.getTableManager().prepareNewTableState(AccumuloTable.SCAN_REF.tableId(),
          Namespace.ACCUMULO.id(), AccumuloTable.SCAN_REF.tableName(), TableState.ONLINE,
          ZooUtil.NodeExistsPolicy.FAIL);
    } catch (KeeperException | InterruptedException e) {
      throw new RuntimeException(e);
    }
  }

  public void initFateTableState(ServerContext context) {
    try {
      context.getTableManager().prepareNewTableState(AccumuloTable.FATE.tableId(),
          Namespace.ACCUMULO.id(), AccumuloTable.FATE.tableName(), TableState.ONLINE,
          ZooUtil.NodeExistsPolicy.FAIL);
    } catch (KeeperException | InterruptedException e) {
      throw new RuntimeException(e);
    }
  }

  public void initInstanceNameAndId(ZooReaderWriter zoo, InstanceId instanceId,
      final boolean clearInstanceName, final String instanceNamePath)
      throws InterruptedException, KeeperException {

    // setup basic data in zookeeper
    zoo.putPersistentData(Constants.ZROOT + Constants.ZINSTANCES, new byte[0],
        ZooUtil.NodeExistsPolicy.SKIP, ZooDefs.Ids.OPEN_ACL_UNSAFE);

    // setup instance name
    if (clearInstanceName) {
      zoo.recursiveDelete(instanceNamePath, ZooUtil.NodeMissingPolicy.SKIP);
    }
    zoo.putPersistentData(instanceNamePath, instanceId.canonical().getBytes(UTF_8),
        ZooUtil.NodeExistsPolicy.FAIL);
  }

}<|MERGE_RESOLUTION|>--- conflicted
+++ resolved
@@ -108,7 +108,6 @@
     context.getTableManager().prepareNewNamespaceState(Namespace.ACCUMULO.id(),
         Namespace.ACCUMULO.name(), ZooUtil.NodeExistsPolicy.FAIL);
 
-<<<<<<< HEAD
     zrwChroot.putPersistentData(TableMapping.getZTableMapPath(Namespace.DEFAULT.id()),
         NamespaceMapping.serializeMap(Map.of()), ZooUtil.NodeExistsPolicy.FAIL);
     zrwChroot.putPersistentData(TableMapping.getZTableMapPath(Namespace.ACCUMULO.id()),
@@ -119,10 +118,7 @@
             AccumuloTable.FATE.simpleTableName())),
         ZooUtil.NodeExistsPolicy.FAIL);
 
-    TableManager.prepareNewTableState(context, AccumuloTable.ROOT.tableId(),
-=======
     context.getTableManager().prepareNewTableState(AccumuloTable.ROOT.tableId(),
->>>>>>> 10e6e869
         Namespace.ACCUMULO.id(), AccumuloTable.ROOT.tableName(), TableState.ONLINE,
         ZooUtil.NodeExistsPolicy.FAIL);
     context.getTableManager().prepareNewTableState(AccumuloTable.METADATA.tableId(),
