--- conflicted
+++ resolved
@@ -34,15 +34,9 @@
 import org.apache.accumulo.fate.zookeeper.ZooReaderWriter;
 import org.apache.accumulo.fate.zookeeper.ZooUtil;
 import org.apache.accumulo.server.ServerContext;
-<<<<<<< HEAD
-import org.apache.accumulo.server.conf.codec.VersionedProperties;
-import org.apache.accumulo.server.conf.store.PropCacheKey;
-import org.apache.accumulo.server.conf.store.impl.ZooPropStore;
-=======
 import org.apache.accumulo.server.conf.codec.VersionedPropCodec;
 import org.apache.accumulo.server.conf.codec.VersionedProperties;
 import org.apache.accumulo.server.conf.store.PropCacheKey;
->>>>>>> 699c6deb
 import org.apache.accumulo.server.log.WalStateManager;
 import org.apache.accumulo.server.metadata.RootGcCandidates;
 import org.apache.accumulo.server.tables.TableManager;
@@ -82,13 +76,8 @@
       if (zoo.exists(sysPropPath)) {
         return;
       }
-<<<<<<< HEAD
-      var created = zoo.putPersistentData(sysPropPath, ZooPropStore.getCodec().toBytes(vProps),
-          ZooUtil.NodeExistsPolicy.FAIL);
-=======
       var created = zoo.putPersistentData(sysPropPath,
           VersionedPropCodec.getDefault().toBytes(vProps), ZooUtil.NodeExistsPolicy.FAIL);
->>>>>>> 699c6deb
       if (!created) {
         throw new IllegalStateException(
             "Failed to create default system props during initialization at: {}" + sysPropPath);
