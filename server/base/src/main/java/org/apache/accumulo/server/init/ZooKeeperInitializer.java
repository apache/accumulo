--- conflicted
+++ resolved
@@ -181,8 +181,6 @@
         ZooUtil.NodeExistsPolicy.FAIL);
     zoo.putPersistentData(zkInstanceRoot + Constants.ZSSERVERS, EMPTY_BYTE_ARRAY,
         ZooUtil.NodeExistsPolicy.FAIL);
-<<<<<<< HEAD
-=======
   }
 
   /**
@@ -205,7 +203,6 @@
     rootTabletJson.update(mutation);
 
     return rootTabletJson.toJson().getBytes(UTF_8);
->>>>>>> 0b11bfc2
   }
 
 }