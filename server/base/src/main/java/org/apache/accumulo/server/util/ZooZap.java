/*
 * Licensed to the Apache Software Foundation (ASF) under one
 * or more contributor license agreements.  See the NOTICE file
 * distributed with this work for additional information
 * regarding copyright ownership.  The ASF licenses this file
 * to you under the Apache License, Version 2.0 (the
 * "License"); you may not use this file except in compliance
 * with the License.  You may obtain a copy of the License at
 *
 *   https://www.apache.org/licenses/LICENSE-2.0
 *
 * Unless required by applicable law or agreed to in writing,
 * software distributed under the License is distributed on an
 * "AS IS" BASIS, WITHOUT WARRANTIES OR CONDITIONS OF ANY
 * KIND, either express or implied.  See the License for the
 * specific language governing permissions and limitations
 * under the License.
 */
package org.apache.accumulo.server.util;

import java.util.HashSet;
import java.util.List;
import java.util.Set;

import org.apache.accumulo.core.cli.Help;
import org.apache.accumulo.core.conf.Property;
import org.apache.accumulo.core.conf.SiteConfiguration;
import org.apache.accumulo.core.fate.zookeeper.ZooReaderWriter;
import org.apache.accumulo.core.fate.zookeeper.ZooUtil.NodeMissingPolicy;
<<<<<<< HEAD
import org.apache.accumulo.core.lock.ServiceLock;
import org.apache.accumulo.core.volume.VolumeConfiguration;
import org.apache.accumulo.core.zookeeper.ZooSession;
import org.apache.accumulo.server.fs.VolumeManager;
=======
import org.apache.accumulo.core.lock.ServiceLockPaths.AddressSelector;
import org.apache.accumulo.core.lock.ServiceLockPaths.ResourceGroupPredicate;
import org.apache.accumulo.core.lock.ServiceLockPaths.ServiceLockPath;
import org.apache.accumulo.core.singletons.SingletonManager;
import org.apache.accumulo.core.singletons.SingletonManager.Mode;
import org.apache.accumulo.server.ServerContext;
>>>>>>> ae9b6a78
import org.apache.accumulo.server.security.SecurityUtil;
import org.apache.accumulo.start.spi.KeywordExecutable;
import org.apache.zookeeper.KeeperException;
import org.slf4j.Logger;
import org.slf4j.LoggerFactory;

import com.beust.jcommander.JCommander;
import com.beust.jcommander.Parameter;
import com.google.auto.service.AutoService;

@AutoService(KeywordExecutable.class)
public class ZooZap implements KeywordExecutable {
  private static final Logger log = LoggerFactory.getLogger(ZooZap.class);

  private static void message(String msg, Opts opts) {
    if (opts.verbose) {
      System.out.println(msg);
    }
  }

  @Override
  public String keyword() {
    return "zoo-zap";
  }

  @Override
  public String description() {
    return "Utility for zapping Zookeeper locks";
  }

  static class Opts extends Help {
    @Parameter(names = "-manager", description = "remove manager locks")
    boolean zapManager = false;
    @Parameter(names = "-tservers", description = "remove tablet server locks")
    boolean zapTservers = false;
    @Parameter(names = "-group", description = "limit the zap to a specific resource group",
        arity = 1)
    String resourceGroup = "";
    @Parameter(names = "-compactors", description = "remove compactor locks")
    boolean zapCompactors = false;
    @Parameter(names = "-sservers", description = "remove scan server locks")
    boolean zapScanServers = false;
    @Parameter(names = "-verbose", description = "print out messages about progress")
    boolean verbose = false;
  }

  public static void main(String[] args) throws Exception {
    new ZooZap().execute(args);
  }

  @Override
  public void execute(String[] args) throws Exception {
    var siteConf = SiteConfiguration.auto();
<<<<<<< HEAD
    // Login as the server on secure HDFS
    if (siteConf.getBoolean(Property.INSTANCE_RPC_SASL_ENABLED)) {
      SecurityUtil.serverLogin(siteConf);
=======
    try (var context = new ServerContext(siteConf)) {
      // Login as the server on secure HDFS
      if (siteConf.getBoolean(Property.INSTANCE_RPC_SASL_ENABLED)) {
        SecurityUtil.serverLogin(siteConf);
      }
      zap(context, args);
    } finally {
      SingletonManager.setMode(Mode.CLOSED);
>>>>>>> ae9b6a78
    }
    zap(siteConf, args);
  }

  public void zap(ServerContext context, String... args) {
    Opts opts = new Opts();
    opts.parseArgs(keyword(), args);

    if (!opts.zapManager && !opts.zapTservers && !opts.zapCompactors && !opts.zapScanServers) {
      new JCommander(opts).usage();
      return;
    }

    var zrw = context.getZooSession().asReaderWriter();
    if (opts.zapManager) {
      ServiceLockPath managerLockPath = context.getServerPaths().createManagerPath();
      try {
        zapDirectory(zrw, managerLockPath, opts);
      } catch (KeeperException | InterruptedException e) {
        e.printStackTrace();
      }
    }

    ResourceGroupPredicate rgp;
    if (!opts.resourceGroup.isEmpty()) {
      rgp = rg -> rg.equals(opts.resourceGroup);
    } else {
      rgp = rg -> true;
    }

    if (opts.zapTservers) {
      try {
        Set<ServiceLockPath> tserverLockPaths =
            context.getServerPaths().getTabletServer(rgp, AddressSelector.all(), false);
        Set<String> tserverResourceGroupPaths = new HashSet<>();
        tserverLockPaths.forEach(p -> tserverResourceGroupPaths
            .add(p.toString().substring(0, p.toString().lastIndexOf('/'))));
        for (String group : tserverResourceGroupPaths) {
          message("Deleting tserver " + group + " from zookeeper", opts);
          zrw.recursiveDelete(group.toString(), NodeMissingPolicy.SKIP);
        }
      } catch (KeeperException | InterruptedException e) {
        log.error("{}", e.getMessage(), e);
      }
    }

    if (opts.zapCompactors) {
      Set<ServiceLockPath> compactorLockPaths =
          context.getServerPaths().getCompactor(rgp, AddressSelector.all(), false);
      Set<String> compactorResourceGroupPaths = new HashSet<>();
      compactorLockPaths.forEach(p -> compactorResourceGroupPaths
          .add(p.toString().substring(0, p.toString().lastIndexOf('/'))));
      try {
        for (String group : compactorResourceGroupPaths) {
          message("Deleting compactor " + group + " from zookeeper", opts);
          zrw.recursiveDelete(group, NodeMissingPolicy.SKIP);
        }
      } catch (KeeperException | InterruptedException e) {
        log.error("Error deleting compactors from zookeeper, {}", e.getMessage(), e);
      }

    }

    if (opts.zapScanServers) {
      Set<ServiceLockPath> sserverLockPaths =
          context.getServerPaths().getScanServer(rgp, AddressSelector.all(), false);
      Set<String> sserverResourceGroupPaths = new HashSet<>();
      sserverLockPaths.forEach(p -> sserverResourceGroupPaths
          .add(p.toString().substring(0, p.toString().lastIndexOf('/'))));

      try {
        for (String group : sserverResourceGroupPaths) {
          message("Deleting sserver " + group + " from zookeeper", opts);
          zrw.recursiveDelete(group, NodeMissingPolicy.SKIP);
        }
      } catch (KeeperException | InterruptedException e) {
        log.error("{}", e.getMessage(), e);
      }
    }
  }

  private static void zapDirectory(ZooReaderWriter zoo, ServiceLockPath path, Opts opts)
      throws KeeperException, InterruptedException {
    List<String> children = zoo.getChildren(path.toString());
    for (String child : children) {
      message("Deleting " + path + "/" + child + " from zookeeper", opts);
      zoo.recursiveDelete(path + "/" + child, NodeMissingPolicy.SKIP);
    }
  }
}<|MERGE_RESOLUTION|>--- conflicted
+++ resolved
@@ -27,19 +27,10 @@
 import org.apache.accumulo.core.conf.SiteConfiguration;
 import org.apache.accumulo.core.fate.zookeeper.ZooReaderWriter;
 import org.apache.accumulo.core.fate.zookeeper.ZooUtil.NodeMissingPolicy;
-<<<<<<< HEAD
-import org.apache.accumulo.core.lock.ServiceLock;
-import org.apache.accumulo.core.volume.VolumeConfiguration;
-import org.apache.accumulo.core.zookeeper.ZooSession;
-import org.apache.accumulo.server.fs.VolumeManager;
-=======
 import org.apache.accumulo.core.lock.ServiceLockPaths.AddressSelector;
 import org.apache.accumulo.core.lock.ServiceLockPaths.ResourceGroupPredicate;
 import org.apache.accumulo.core.lock.ServiceLockPaths.ServiceLockPath;
-import org.apache.accumulo.core.singletons.SingletonManager;
-import org.apache.accumulo.core.singletons.SingletonManager.Mode;
 import org.apache.accumulo.server.ServerContext;
->>>>>>> ae9b6a78
 import org.apache.accumulo.server.security.SecurityUtil;
 import org.apache.accumulo.start.spi.KeywordExecutable;
 import org.apache.zookeeper.KeeperException;
@@ -93,22 +84,13 @@
   @Override
   public void execute(String[] args) throws Exception {
     var siteConf = SiteConfiguration.auto();
-<<<<<<< HEAD
-    // Login as the server on secure HDFS
-    if (siteConf.getBoolean(Property.INSTANCE_RPC_SASL_ENABLED)) {
-      SecurityUtil.serverLogin(siteConf);
-=======
     try (var context = new ServerContext(siteConf)) {
       // Login as the server on secure HDFS
       if (siteConf.getBoolean(Property.INSTANCE_RPC_SASL_ENABLED)) {
         SecurityUtil.serverLogin(siteConf);
       }
       zap(context, args);
-    } finally {
-      SingletonManager.setMode(Mode.CLOSED);
->>>>>>> ae9b6a78
     }
-    zap(siteConf, args);
   }
 
   public void zap(ServerContext context, String... args) {
