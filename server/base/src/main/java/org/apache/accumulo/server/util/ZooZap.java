--- conflicted
+++ resolved
@@ -33,13 +33,7 @@
 import org.apache.accumulo.core.lock.ServiceLockPaths.ServiceLockPath;
 import org.apache.accumulo.core.singletons.SingletonManager;
 import org.apache.accumulo.core.singletons.SingletonManager.Mode;
-<<<<<<< HEAD
 import org.apache.accumulo.server.ServerContext;
-=======
-import org.apache.accumulo.core.volume.VolumeConfiguration;
-import org.apache.accumulo.core.zookeeper.ZooSession;
-import org.apache.accumulo.server.fs.VolumeManager;
->>>>>>> be22deed
 import org.apache.accumulo.server.security.SecurityUtil;
 import org.apache.accumulo.start.spi.KeywordExecutable;
 import org.apache.zookeeper.KeeperException;
@@ -100,20 +94,19 @@
       return;
     }
 
-    var siteConf = SiteConfiguration.auto();
-    try (var zk = new ZooSession(getClass().getSimpleName(), siteConf)) {
+    try {
+      var siteConf = SiteConfiguration.auto();
       // Login as the server on secure HDFS
       if (siteConf.getBoolean(Property.INSTANCE_RPC_SASL_ENABLED)) {
         SecurityUtil.serverLogin(siteConf);
       }
 
-<<<<<<< HEAD
       try (var context = new ServerContext(siteConf)) {
-        final ZooReaderWriter zoo = context.getZooReaderWriter();
+        final ZooReaderWriter zrw = context.getZooSession().asReaderWriter();
         if (opts.zapManager) {
           ServiceLockPath managerLockPath = context.getServerPaths().createManagerPath();
           try {
-            zapDirectory(zoo, managerLockPath, opts);
+            zapDirectory(zrw, managerLockPath, opts);
           } catch (KeeperException | InterruptedException e) {
             e.printStackTrace();
           }
@@ -124,23 +117,8 @@
           rgp = rg -> rg.equals(opts.resourceGroup);
         } else {
           rgp = rg -> true;
-=======
-      String volDir = VolumeConfiguration.getVolumeUris(siteConf).iterator().next();
-      Path instanceDir = new Path(volDir, "instance_id");
-      InstanceId iid = VolumeManager.getInstanceIDFromHdfs(instanceDir, new Configuration());
-      var zrw = zk.asReaderWriter();
-
-      if (opts.zapManager) {
-        String managerLockPath = ZooUtil.getRoot(iid) + Constants.ZMANAGER_LOCK;
-
-        try {
-          zapDirectory(zrw, managerLockPath, opts);
-        } catch (KeeperException | InterruptedException e) {
-          e.printStackTrace();
->>>>>>> be22deed
         }
 
-<<<<<<< HEAD
         if (opts.zapTservers) {
           try {
             Set<ServiceLockPath> tserverLockPaths =
@@ -150,53 +128,20 @@
               message("Deleting " + tserverPath + " from zookeeper", opts);
 
               if (opts.zapManager) {
-                zoo.recursiveDelete(tserverPath.toString(), NodeMissingPolicy.SKIP);
+                zrw.recursiveDelete(tserverPath.toString(), NodeMissingPolicy.SKIP);
               } else {
-                if (!zoo.getChildren(tserverPath.toString()).isEmpty()) {
-                  if (!ServiceLock.deleteLock(zoo, tserverPath, "tserver")) {
+                if (!zrw.getChildren(tserverPath.toString()).isEmpty()) {
+                  if (!ServiceLock.deleteLock(zrw, tserverPath, "tserver")) {
                     message("Did not delete " + tserverPath, opts);
                   }
-=======
-      if (opts.zapTservers) {
-        String tserversPath = ZooUtil.getRoot(iid) + Constants.ZTSERVERS;
-        try {
-          List<String> children = zrw.getChildren(tserversPath);
-          for (String child : children) {
-            message("Deleting " + tserversPath + "/" + child + " from zookeeper", opts);
-
-            if (opts.zapManager) {
-              zrw.recursiveDelete(tserversPath + "/" + child, NodeMissingPolicy.SKIP);
-            } else {
-              var zLockPath = ServiceLock.path(tserversPath + "/" + child);
-              if (!zrw.getChildren(zLockPath.toString()).isEmpty()) {
-                if (!ServiceLock.deleteLock(zrw, zLockPath, "tserver")) {
-                  message("Did not delete " + tserversPath + "/" + child, opts);
->>>>>>> be22deed
                 }
               }
             }
           } catch (KeeperException | InterruptedException e) {
             log.error("{}", e.getMessage(), e);
           }
-<<<<<<< HEAD
-=======
-        } catch (KeeperException | InterruptedException e) {
-          log.error("{}", e.getMessage(), e);
-        }
-      }
-
-      if (opts.zapCoordinators) {
-        final String coordinatorPath = ZooUtil.getRoot(iid) + Constants.ZCOORDINATOR_LOCK;
-        try {
-          if (zrw.exists(coordinatorPath)) {
-            zapDirectory(zrw, coordinatorPath, opts);
-          }
-        } catch (KeeperException | InterruptedException e) {
-          log.error("Error deleting coordinator from zookeeper, {}", e.getMessage(), e);
->>>>>>> be22deed
         }
 
-<<<<<<< HEAD
         if (opts.zapCompactors) {
           Set<ServiceLockPath> compactorLockPaths =
               context.getServerPaths().getCompactor(rgp, AddressSelector.all(), false);
@@ -206,17 +151,7 @@
           try {
             for (String group : compactorResourceGroupPaths) {
               message("Deleting " + group + " from zookeeper", opts);
-              zoo.recursiveDelete(group, NodeMissingPolicy.SKIP);
-=======
-      if (opts.zapCompactors) {
-        String compactorsBasepath = ZooUtil.getRoot(iid) + Constants.ZCOMPACTORS;
-        try {
-          if (zrw.exists(compactorsBasepath)) {
-            List<String> queues = zrw.getChildren(compactorsBasepath);
-            for (String queue : queues) {
-              message("Deleting " + compactorsBasepath + "/" + queue + " from zookeeper", opts);
-              zrw.recursiveDelete(compactorsBasepath + "/" + queue, NodeMissingPolicy.SKIP);
->>>>>>> be22deed
+              zrw.recursiveDelete(group, NodeMissingPolicy.SKIP);
             }
           } catch (KeeperException | InterruptedException e) {
             log.error("Error deleting compactors from zookeeper, {}", e.getMessage(), e);
@@ -224,28 +159,14 @@
 
         }
 
-<<<<<<< HEAD
         if (opts.zapScanServers) {
           try {
             Set<ServiceLockPath> sserverLockPaths =
                 context.getServerPaths().getScanServer(rgp, AddressSelector.all(), false);
             for (ServiceLockPath sserverPath : sserverLockPaths) {
               message("Deleting " + sserverPath + " from zookeeper", opts);
-              if (!zoo.getChildren(sserverPath.toString()).isEmpty()) {
-                ServiceLock.deleteLock(zoo, sserverPath);
-=======
-      if (opts.zapScanServers) {
-        String sserversPath = ZooUtil.getRoot(iid) + Constants.ZSSERVERS;
-        try {
-          if (zrw.exists(sserversPath)) {
-            List<String> children = zrw.getChildren(sserversPath);
-            for (String child : children) {
-              message("Deleting " + sserversPath + "/" + child + " from zookeeper", opts);
-
-              var zLockPath = ServiceLock.path(sserversPath + "/" + child);
-              if (!zrw.getChildren(zLockPath.toString()).isEmpty()) {
-                ServiceLock.deleteLock(zrw, zLockPath);
->>>>>>> be22deed
+              if (!zrw.getChildren(sserverPath.toString()).isEmpty()) {
+                ServiceLock.deleteLock(zrw, sserverPath);
               }
             }
           } catch (KeeperException | InterruptedException e) {
