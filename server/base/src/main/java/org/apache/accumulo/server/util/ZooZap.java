/*
 * Licensed to the Apache Software Foundation (ASF) under one
 * or more contributor license agreements.  See the NOTICE file
 * distributed with this work for additional information
 * regarding copyright ownership.  The ASF licenses this file
 * to you under the Apache License, Version 2.0 (the
 * "License"); you may not use this file except in compliance
 * with the License.  You may obtain a copy of the License at
 *
 *   https://www.apache.org/licenses/LICENSE-2.0
 *
 * Unless required by applicable law or agreed to in writing,
 * software distributed under the License is distributed on an
 * "AS IS" BASIS, WITHOUT WARRANTIES OR CONDITIONS OF ANY
 * KIND, either express or implied.  See the License for the
 * specific language governing permissions and limitations
 * under the License.
 */
package org.apache.accumulo.server.util;

import java.util.HashSet;
import java.util.List;
import java.util.Set;

import org.apache.accumulo.core.cli.Help;
import org.apache.accumulo.core.conf.Property;
import org.apache.accumulo.core.conf.SiteConfiguration;
<<<<<<< HEAD
import org.apache.accumulo.core.data.InstanceId;
import org.apache.accumulo.core.fate.AdminUtil;
import org.apache.accumulo.core.fate.ReadOnlyTStore;
import org.apache.accumulo.core.fate.ZooStore;
import org.apache.accumulo.core.fate.zookeeper.ZooReaderWriter;
import org.apache.accumulo.core.fate.zookeeper.ZooUtil;
import org.apache.accumulo.core.fate.zookeeper.ZooUtil.NodeExistsPolicy;
=======
import org.apache.accumulo.core.fate.zookeeper.ZooReaderWriter;
>>>>>>> 0c79e44e
import org.apache.accumulo.core.fate.zookeeper.ZooUtil.NodeMissingPolicy;
import org.apache.accumulo.core.lock.ServiceLockPaths.AddressSelector;
import org.apache.accumulo.core.lock.ServiceLockPaths.ResourceGroupPredicate;
import org.apache.accumulo.core.lock.ServiceLockPaths.ServiceLockPath;
import org.apache.accumulo.core.singletons.SingletonManager;
import org.apache.accumulo.core.singletons.SingletonManager.Mode;
import org.apache.accumulo.core.zookeeper.ZooSession;
import org.apache.accumulo.server.ServerContext;
import org.apache.accumulo.server.security.SecurityUtil;
import org.apache.accumulo.start.spi.KeywordExecutable;
import org.apache.zookeeper.KeeperException;
import org.slf4j.Logger;
import org.slf4j.LoggerFactory;

import com.beust.jcommander.JCommander;
import com.beust.jcommander.Parameter;
import com.google.auto.service.AutoService;

@AutoService(KeywordExecutable.class)
public class ZooZap implements KeywordExecutable {
  private static final Logger log = LoggerFactory.getLogger(ZooZap.class);

  private static void message(String msg, Opts opts) {
    if (opts.verbose) {
      System.out.println(msg);
    }
  }

  @Override
  public String keyword() {
    return "zoo-zap";
  }

  @Override
  public String description() {
    return "Utility for removing Zookeeper locks and other data";
  }

  static class Opts extends Help {
    @Parameter(names = "-manager", description = "remove manager locks")
    boolean zapManager = false;
    @Parameter(names = "-tservers", description = "remove tablet server locks")
    boolean zapTservers = false;
    @Parameter(names = "-group", description = "limit the zap to a specific resource group",
        arity = 1)
    String resourceGroup = "";
    @Parameter(names = "-compactors", description = "remove compactor locks")
    boolean zapCompactors = false;
    @Parameter(names = "-sservers", description = "remove scan server locks")
    boolean zapScanServers = false;
    @Parameter(names = "-verbose", description = "print out messages about progress")
    boolean verbose = false;
    @Parameter(names = "-prepare-for-upgrade",
        description = "prepare Accumulo for an upgrade to the next non-bugfix release")
    boolean upgrade = false;
    @Parameter(names = "-force", description = "allow prepare-for-upgrade to run again")
    boolean forceUpgradePrep = false;
  }

  public static void main(String[] args) throws Exception {
    new ZooZap().execute(args);
  }

  @Override
  public void execute(String[] args) throws Exception {
    try {
      var siteConf = SiteConfiguration.auto();
      // Login as the server on secure HDFS
      if (siteConf.getBoolean(Property.INSTANCE_RPC_SASL_ENABLED)) {
        SecurityUtil.serverLogin(siteConf);
      }
      zap(siteConf, args);
    } finally {
      SingletonManager.setMode(Mode.CLOSED);
    }
  }

  public void zap(SiteConfiguration siteConf, String... args) {
    Opts opts = new Opts();
    opts.parseArgs(keyword(), args);

    if (!opts.zapManager && !opts.zapTservers && !opts.zapCompactors && !opts.zapScanServers) {
      new JCommander(opts).usage();
      return;
    }

    try (var zk = new ZooSession(getClass().getSimpleName(), siteConf)) {
      // Login as the server on secure HDFS
      if (siteConf.getBoolean(Property.INSTANCE_RPC_SASL_ENABLED)) {
        SecurityUtil.serverLogin(siteConf);
      }

<<<<<<< HEAD
      final String volDir = VolumeConfiguration.getVolumeUris(siteConf).iterator().next();
      final Path instanceDir = new Path(volDir, "instance_id");
      final InstanceId iid = VolumeManager.getInstanceIDFromHdfs(instanceDir, new Configuration());
      final String zkRoot = ZooUtil.getRoot(iid);
      final var zrw = zk.asReaderWriter();
      final String upgradePath = zkRoot + Constants.ZPREPARE_FOR_UPGRADE;

      if (opts.upgrade) {

        try {
          if (zrw.exists(upgradePath)) {
            if (!opts.forceUpgradePrep) {
              throw new IllegalStateException(
                  "'ZooZap -prepare-for-upgrade' must have already been run."
                      + " To run again use the 'ZooZap -prepare-for-upgrade -force'");
            } else {
              zrw.delete(upgradePath);
            }
          }
        } catch (KeeperException | InterruptedException e) {
          throw new IllegalStateException("Error creating or checking for " + upgradePath
              + " node in zookeeper: " + e.getMessage(), e);
        }

        log.info("Upgrade specified, validating that Manager is stopped");
        AdminUtil<Admin> admin = new AdminUtil<>(false);
        if (!admin.checkGlobalLock(zk, ServiceLock.path(zkRoot + Constants.ZMANAGER_LOCK))) {
          throw new IllegalStateException(
              "Manager is running, shut it down and retry this operation");
        }

        log.info("Checking for existing fate transactions");
        try {
          final String fatePath = zkRoot + Constants.ZFATE;
          // Adapted from UpgradeCoordinator.abortIfFateTransactions
          final ReadOnlyTStore<ZooZap> fate = new ZooStore<>(fatePath, zk);
          if (!fate.list().isEmpty()) {
            throw new IllegalStateException("Cannot complete upgrade preparation"
                + " because FATE transactions exist. You can start a tserver, but"
                + " not the Manager, then use the shell to delete completed"
                + " transactions and fail pending or in-progress transactions."
                + " Once all of the FATE transactions have been removed you can"
                + " retry this operation.");
          }
        } catch (KeeperException | InterruptedException e) {
          throw new IllegalStateException("Error checking for existing FATE transactions", e);
        }

        log.info("Creating {} node in zookeeper, servers will be prevented from"
            + " starting while this node exists", upgradePath);
        try {
          zrw.putPersistentData(upgradePath, new byte[0], NodeExistsPolicy.SKIP);
        } catch (KeeperException | InterruptedException e) {
          throw new IllegalStateException("Error creating " + upgradePath
              + " node in zookeeper. Check for any issues and retry.", e);
        }
        log.info("Instance {} prepared for upgrade. Server processes will not start while"
            + " in this state. To undo this state and abort upgrade preparations delete"
            + " the zookeeper node: {}", iid.canonical(), upgradePath);

        log.info("Forcing removal of all server locks");
        // modify the options to remove all locks
        opts.zapCompactors = true;
        opts.zapCoordinators = true;
        opts.zapManager = true;
        opts.zapScanServers = true;
        opts.zapTservers = true;
      }

      if (opts.zapManager) {
        String managerLockPath = zkRoot + Constants.ZMANAGER_LOCK;

        try {
          zapDirectory(zrw, managerLockPath, opts);
        } catch (KeeperException | InterruptedException e) {
          e.printStackTrace();
=======
      try (var context = new ServerContext(siteConf)) {
        final ZooReaderWriter zrw = context.getZooSession().asReaderWriter();
        if (opts.zapManager) {
          ServiceLockPath managerLockPath = context.getServerPaths().createManagerPath();
          try {
            zapDirectory(zrw, managerLockPath, opts);
          } catch (KeeperException | InterruptedException e) {
            e.printStackTrace();
          }
>>>>>>> 0c79e44e
        }

<<<<<<< HEAD
      if (opts.zapTservers) {
        String tserversPath = zkRoot + Constants.ZTSERVERS;
        try {
          List<String> children = zrw.getChildren(tserversPath);
          for (String child : children) {
            message("Deleting " + tserversPath + "/" + child + " from zookeeper", opts);

            if (opts.zapManager) {
              zrw.recursiveDelete(tserversPath + "/" + child, NodeMissingPolicy.SKIP);
            } else {
              var zLockPath = ServiceLock.path(tserversPath + "/" + child);
              if (!zrw.getChildren(zLockPath.toString()).isEmpty()) {
                try {
                  ServiceLock.deleteLock(zrw, zLockPath);
                } catch (RuntimeException e) {
                  message("Did not delete " + tserversPath + "/" + child, opts);
                }
              }
            }
          }
        } catch (KeeperException | InterruptedException e) {
          log.error("{}", e.getMessage(), e);
=======
        ResourceGroupPredicate rgp;
        if (!opts.resourceGroup.isEmpty()) {
          rgp = rg -> rg.equals(opts.resourceGroup);
        } else {
          rgp = rg -> true;
>>>>>>> 0c79e44e
        }

<<<<<<< HEAD
      if (opts.zapCoordinators) {
        final String coordinatorPath = zkRoot + Constants.ZCOORDINATOR_LOCK;
        try {
          if (zrw.exists(coordinatorPath)) {
            zapDirectory(zrw, coordinatorPath, opts);
=======
        if (opts.zapTservers) {
          try {
            Set<ServiceLockPath> tserverLockPaths =
                context.getServerPaths().getTabletServer(rgp, AddressSelector.all(), false);
            Set<String> tserverResourceGroupPaths = new HashSet<>();
            tserverLockPaths.forEach(p -> tserverResourceGroupPaths
                .add(p.toString().substring(0, p.toString().lastIndexOf('/'))));
            for (String group : tserverResourceGroupPaths) {
              message("Deleting tserver " + group + " from zookeeper", opts);
              zrw.recursiveDelete(group.toString(), NodeMissingPolicy.SKIP);
            }
          } catch (KeeperException | InterruptedException e) {
            log.error("{}", e.getMessage(), e);
>>>>>>> 0c79e44e
          }
        }

<<<<<<< HEAD
      if (opts.zapCompactors) {
        String compactorsBasepath = zkRoot + Constants.ZCOMPACTORS;
        try {
          if (zrw.exists(compactorsBasepath)) {
            List<String> queues = zrw.getChildren(compactorsBasepath);
            for (String queue : queues) {
              message("Deleting " + compactorsBasepath + "/" + queue + " from zookeeper", opts);
              zrw.recursiveDelete(compactorsBasepath + "/" + queue, NodeMissingPolicy.SKIP);
=======
        if (opts.zapCompactors) {
          Set<ServiceLockPath> compactorLockPaths =
              context.getServerPaths().getCompactor(rgp, AddressSelector.all(), false);
          Set<String> compactorResourceGroupPaths = new HashSet<>();
          compactorLockPaths.forEach(p -> compactorResourceGroupPaths
              .add(p.toString().substring(0, p.toString().lastIndexOf('/'))));
          try {
            for (String group : compactorResourceGroupPaths) {
              message("Deleting compactor " + group + " from zookeeper", opts);
              zrw.recursiveDelete(group, NodeMissingPolicy.SKIP);
>>>>>>> 0c79e44e
            }
          } catch (KeeperException | InterruptedException e) {
            log.error("Error deleting compactors from zookeeper, {}", e.getMessage(), e);
          }

        }

<<<<<<< HEAD
      if (opts.zapScanServers) {
        String sserversPath = zkRoot + Constants.ZSSERVERS;
        try {
          if (zrw.exists(sserversPath)) {
            List<String> children = zrw.getChildren(sserversPath);
            for (String child : children) {
              message("Deleting " + sserversPath + "/" + child + " from zookeeper", opts);

              var zLockPath = ServiceLock.path(sserversPath + "/" + child);
              if (!zrw.getChildren(zLockPath.toString()).isEmpty()) {
                ServiceLock.deleteLock(zrw, zLockPath);
              }
=======
        if (opts.zapScanServers) {
          Set<ServiceLockPath> sserverLockPaths =
              context.getServerPaths().getScanServer(rgp, AddressSelector.all(), false);
          Set<String> sserverResourceGroupPaths = new HashSet<>();
          sserverLockPaths.forEach(p -> sserverResourceGroupPaths
              .add(p.toString().substring(0, p.toString().lastIndexOf('/'))));

          try {
            for (String group : sserverResourceGroupPaths) {
              message("Deleting sserver " + group + " from zookeeper", opts);
              zrw.recursiveDelete(group, NodeMissingPolicy.SKIP);
>>>>>>> 0c79e44e
            }
          } catch (KeeperException | InterruptedException e) {
            log.error("{}", e.getMessage(), e);
          }
<<<<<<< HEAD
        } catch (KeeperException | InterruptedException e) {
          log.error("Error deleting scan servers from zookeeper, {}", e.getMessage(), e);
=======
>>>>>>> 0c79e44e
        }
      }
    }
  }

  private static void zapDirectory(ZooReaderWriter zoo, ServiceLockPath path, Opts opts)
      throws KeeperException, InterruptedException {
    List<String> children = zoo.getChildren(path.toString());
    for (String child : children) {
      message("Deleting " + path + "/" + child + " from zookeeper", opts);
      zoo.recursiveDelete(path + "/" + child, NodeMissingPolicy.SKIP);
    }
  }
}<|MERGE_RESOLUTION|>--- conflicted
+++ resolved
@@ -22,30 +22,28 @@
 import java.util.List;
 import java.util.Set;
 
+import org.apache.accumulo.core.Constants;
 import org.apache.accumulo.core.cli.Help;
 import org.apache.accumulo.core.conf.Property;
 import org.apache.accumulo.core.conf.SiteConfiguration;
-<<<<<<< HEAD
 import org.apache.accumulo.core.data.InstanceId;
-import org.apache.accumulo.core.fate.AdminUtil;
-import org.apache.accumulo.core.fate.ReadOnlyTStore;
-import org.apache.accumulo.core.fate.ZooStore;
 import org.apache.accumulo.core.fate.zookeeper.ZooReaderWriter;
 import org.apache.accumulo.core.fate.zookeeper.ZooUtil;
 import org.apache.accumulo.core.fate.zookeeper.ZooUtil.NodeExistsPolicy;
-=======
-import org.apache.accumulo.core.fate.zookeeper.ZooReaderWriter;
->>>>>>> 0c79e44e
 import org.apache.accumulo.core.fate.zookeeper.ZooUtil.NodeMissingPolicy;
 import org.apache.accumulo.core.lock.ServiceLockPaths.AddressSelector;
 import org.apache.accumulo.core.lock.ServiceLockPaths.ResourceGroupPredicate;
 import org.apache.accumulo.core.lock.ServiceLockPaths.ServiceLockPath;
 import org.apache.accumulo.core.singletons.SingletonManager;
 import org.apache.accumulo.core.singletons.SingletonManager.Mode;
+import org.apache.accumulo.core.volume.VolumeConfiguration;
 import org.apache.accumulo.core.zookeeper.ZooSession;
 import org.apache.accumulo.server.ServerContext;
+import org.apache.accumulo.server.fs.VolumeManager;
 import org.apache.accumulo.server.security.SecurityUtil;
 import org.apache.accumulo.start.spi.KeywordExecutable;
+import org.apache.hadoop.conf.Configuration;
+import org.apache.hadoop.fs.Path;
 import org.apache.zookeeper.KeeperException;
 import org.slf4j.Logger;
 import org.slf4j.LoggerFactory;
@@ -128,86 +126,73 @@
         SecurityUtil.serverLogin(siteConf);
       }
 
-<<<<<<< HEAD
-      final String volDir = VolumeConfiguration.getVolumeUris(siteConf).iterator().next();
-      final Path instanceDir = new Path(volDir, "instance_id");
-      final InstanceId iid = VolumeManager.getInstanceIDFromHdfs(instanceDir, new Configuration());
-      final String zkRoot = ZooUtil.getRoot(iid);
-      final var zrw = zk.asReaderWriter();
-      final String upgradePath = zkRoot + Constants.ZPREPARE_FOR_UPGRADE;
-
-      if (opts.upgrade) {
-
-        try {
-          if (zrw.exists(upgradePath)) {
-            if (!opts.forceUpgradePrep) {
-              throw new IllegalStateException(
-                  "'ZooZap -prepare-for-upgrade' must have already been run."
-                      + " To run again use the 'ZooZap -prepare-for-upgrade -force'");
-            } else {
-              zrw.delete(upgradePath);
-            }
-          }
-        } catch (KeeperException | InterruptedException e) {
-          throw new IllegalStateException("Error creating or checking for " + upgradePath
-              + " node in zookeeper: " + e.getMessage(), e);
-        }
-
-        log.info("Upgrade specified, validating that Manager is stopped");
-        AdminUtil<Admin> admin = new AdminUtil<>(false);
-        if (!admin.checkGlobalLock(zk, ServiceLock.path(zkRoot + Constants.ZMANAGER_LOCK))) {
-          throw new IllegalStateException(
-              "Manager is running, shut it down and retry this operation");
-        }
-
-        log.info("Checking for existing fate transactions");
-        try {
-          final String fatePath = zkRoot + Constants.ZFATE;
-          // Adapted from UpgradeCoordinator.abortIfFateTransactions
-          final ReadOnlyTStore<ZooZap> fate = new ZooStore<>(fatePath, zk);
-          if (!fate.list().isEmpty()) {
-            throw new IllegalStateException("Cannot complete upgrade preparation"
-                + " because FATE transactions exist. You can start a tserver, but"
-                + " not the Manager, then use the shell to delete completed"
-                + " transactions and fail pending or in-progress transactions."
-                + " Once all of the FATE transactions have been removed you can"
-                + " retry this operation.");
-          }
-        } catch (KeeperException | InterruptedException e) {
-          throw new IllegalStateException("Error checking for existing FATE transactions", e);
-        }
-
-        log.info("Creating {} node in zookeeper, servers will be prevented from"
-            + " starting while this node exists", upgradePath);
-        try {
-          zrw.putPersistentData(upgradePath, new byte[0], NodeExistsPolicy.SKIP);
-        } catch (KeeperException | InterruptedException e) {
-          throw new IllegalStateException("Error creating " + upgradePath
-              + " node in zookeeper. Check for any issues and retry.", e);
-        }
-        log.info("Instance {} prepared for upgrade. Server processes will not start while"
-            + " in this state. To undo this state and abort upgrade preparations delete"
-            + " the zookeeper node: {}", iid.canonical(), upgradePath);
-
-        log.info("Forcing removal of all server locks");
-        // modify the options to remove all locks
-        opts.zapCompactors = true;
-        opts.zapCoordinators = true;
-        opts.zapManager = true;
-        opts.zapScanServers = true;
-        opts.zapTservers = true;
-      }
-
-      if (opts.zapManager) {
-        String managerLockPath = zkRoot + Constants.ZMANAGER_LOCK;
-
-        try {
-          zapDirectory(zrw, managerLockPath, opts);
-        } catch (KeeperException | InterruptedException e) {
-          e.printStackTrace();
-=======
       try (var context = new ServerContext(siteConf)) {
         final ZooReaderWriter zrw = context.getZooSession().asReaderWriter();
+
+        if (opts.upgrade) {
+          final String volDir = VolumeConfiguration.getVolumeUris(siteConf).iterator().next();
+          final Path instanceDir = new Path(volDir, "instance_id");
+          final InstanceId iid =
+              VolumeManager.getInstanceIDFromHdfs(instanceDir, new Configuration());
+          final String zkRoot = ZooUtil.getRoot(iid);
+          final String upgradePath = zkRoot + Constants.ZPREPARE_FOR_UPGRADE;
+
+          try {
+            if (zrw.exists(upgradePath)) {
+              if (!opts.forceUpgradePrep) {
+                throw new IllegalStateException(
+                    "'ZooZap -prepare-for-upgrade' must have already been run."
+                        + " To run again use the 'ZooZap -prepare-for-upgrade -force'");
+              } else {
+                zrw.delete(upgradePath);
+              }
+            }
+          } catch (KeeperException | InterruptedException e) {
+            throw new IllegalStateException("Error creating or checking for " + upgradePath
+                + " node in zookeeper: " + e.getMessage(), e);
+          }
+
+          log.info("Upgrade specified, validating that Manager is stopped");
+          if (context.getServerPaths().getManager(true) != null) {
+            throw new IllegalStateException(
+                "Manager is running, shut it down and retry this operation");
+          }
+
+          log.info("Checking for existing fate transactions");
+          try {
+            // Adapted from UpgradeCoordinator.abortIfFateTransactions
+            if (!zrw.getChildren(context.getZooKeeperRoot() + Constants.ZFATE).isEmpty()) {
+              throw new IllegalStateException("Cannot complete upgrade preparation"
+                  + " because FATE transactions exist. You can start a tserver, but"
+                  + " not the Manager, then use the shell to delete completed"
+                  + " transactions and fail pending or in-progress transactions."
+                  + " Once all of the FATE transactions have been removed you can"
+                  + " retry this operation.");
+            }
+          } catch (KeeperException | InterruptedException e) {
+            throw new IllegalStateException("Error checking for existing FATE transactions", e);
+          }
+
+          log.info("Creating {} node in zookeeper, servers will be prevented from"
+              + " starting while this node exists", upgradePath);
+          try {
+            zrw.putPersistentData(upgradePath, new byte[0], NodeExistsPolicy.SKIP);
+          } catch (KeeperException | InterruptedException e) {
+            throw new IllegalStateException("Error creating " + upgradePath
+                + " node in zookeeper. Check for any issues and retry.", e);
+          }
+          log.info("Instance {} prepared for upgrade. Server processes will not start while"
+              + " in this state. To undo this state and abort upgrade preparations delete"
+              + " the zookeeper node: {}", iid.canonical(), upgradePath);
+
+          log.info("Forcing removal of all server locks");
+          // modify the options to remove all locks
+          opts.zapCompactors = true;
+          opts.zapManager = true;
+          opts.zapScanServers = true;
+          opts.zapTservers = true;
+        }
+
         if (opts.zapManager) {
           ServiceLockPath managerLockPath = context.getServerPaths().createManagerPath();
           try {
@@ -215,48 +200,15 @@
           } catch (KeeperException | InterruptedException e) {
             e.printStackTrace();
           }
->>>>>>> 0c79e44e
-        }
-
-<<<<<<< HEAD
-      if (opts.zapTservers) {
-        String tserversPath = zkRoot + Constants.ZTSERVERS;
-        try {
-          List<String> children = zrw.getChildren(tserversPath);
-          for (String child : children) {
-            message("Deleting " + tserversPath + "/" + child + " from zookeeper", opts);
-
-            if (opts.zapManager) {
-              zrw.recursiveDelete(tserversPath + "/" + child, NodeMissingPolicy.SKIP);
-            } else {
-              var zLockPath = ServiceLock.path(tserversPath + "/" + child);
-              if (!zrw.getChildren(zLockPath.toString()).isEmpty()) {
-                try {
-                  ServiceLock.deleteLock(zrw, zLockPath);
-                } catch (RuntimeException e) {
-                  message("Did not delete " + tserversPath + "/" + child, opts);
-                }
-              }
-            }
-          }
-        } catch (KeeperException | InterruptedException e) {
-          log.error("{}", e.getMessage(), e);
-=======
+        }
+
         ResourceGroupPredicate rgp;
         if (!opts.resourceGroup.isEmpty()) {
           rgp = rg -> rg.equals(opts.resourceGroup);
         } else {
           rgp = rg -> true;
->>>>>>> 0c79e44e
-        }
-
-<<<<<<< HEAD
-      if (opts.zapCoordinators) {
-        final String coordinatorPath = zkRoot + Constants.ZCOORDINATOR_LOCK;
-        try {
-          if (zrw.exists(coordinatorPath)) {
-            zapDirectory(zrw, coordinatorPath, opts);
-=======
+        }
+
         if (opts.zapTservers) {
           try {
             Set<ServiceLockPath> tserverLockPaths =
@@ -270,20 +222,9 @@
             }
           } catch (KeeperException | InterruptedException e) {
             log.error("{}", e.getMessage(), e);
->>>>>>> 0c79e44e
-          }
-        }
-
-<<<<<<< HEAD
-      if (opts.zapCompactors) {
-        String compactorsBasepath = zkRoot + Constants.ZCOMPACTORS;
-        try {
-          if (zrw.exists(compactorsBasepath)) {
-            List<String> queues = zrw.getChildren(compactorsBasepath);
-            for (String queue : queues) {
-              message("Deleting " + compactorsBasepath + "/" + queue + " from zookeeper", opts);
-              zrw.recursiveDelete(compactorsBasepath + "/" + queue, NodeMissingPolicy.SKIP);
-=======
+          }
+        }
+
         if (opts.zapCompactors) {
           Set<ServiceLockPath> compactorLockPaths =
               context.getServerPaths().getCompactor(rgp, AddressSelector.all(), false);
@@ -294,7 +235,6 @@
             for (String group : compactorResourceGroupPaths) {
               message("Deleting compactor " + group + " from zookeeper", opts);
               zrw.recursiveDelete(group, NodeMissingPolicy.SKIP);
->>>>>>> 0c79e44e
             }
           } catch (KeeperException | InterruptedException e) {
             log.error("Error deleting compactors from zookeeper, {}", e.getMessage(), e);
@@ -302,20 +242,6 @@
 
         }
 
-<<<<<<< HEAD
-      if (opts.zapScanServers) {
-        String sserversPath = zkRoot + Constants.ZSSERVERS;
-        try {
-          if (zrw.exists(sserversPath)) {
-            List<String> children = zrw.getChildren(sserversPath);
-            for (String child : children) {
-              message("Deleting " + sserversPath + "/" + child + " from zookeeper", opts);
-
-              var zLockPath = ServiceLock.path(sserversPath + "/" + child);
-              if (!zrw.getChildren(zLockPath.toString()).isEmpty()) {
-                ServiceLock.deleteLock(zrw, zLockPath);
-              }
-=======
         if (opts.zapScanServers) {
           Set<ServiceLockPath> sserverLockPaths =
               context.getServerPaths().getScanServer(rgp, AddressSelector.all(), false);
@@ -327,16 +253,10 @@
             for (String group : sserverResourceGroupPaths) {
               message("Deleting sserver " + group + " from zookeeper", opts);
               zrw.recursiveDelete(group, NodeMissingPolicy.SKIP);
->>>>>>> 0c79e44e
             }
           } catch (KeeperException | InterruptedException e) {
             log.error("{}", e.getMessage(), e);
           }
-<<<<<<< HEAD
-        } catch (KeeperException | InterruptedException e) {
-          log.error("Error deleting scan servers from zookeeper, {}", e.getMessage(), e);
-=======
->>>>>>> 0c79e44e
         }
       }
     }
