--- conflicted
+++ resolved
@@ -18,39 +18,25 @@
  */
 package org.apache.accumulo.server.util;
 
-<<<<<<< HEAD
-import java.util.HashSet;
-import java.util.List;
-import java.util.Set;
-=======
-import static java.nio.charset.StandardCharsets.UTF_8;
-
 import java.io.IOException;
 import java.io.UncheckedIOException;
 import java.nio.file.Files;
 import java.util.Arrays;
+import java.util.HashSet;
 import java.util.List;
+import java.util.Set;
 import java.util.function.Predicate;
 import java.util.stream.Collectors;
->>>>>>> 48953e40
 
 import org.apache.accumulo.core.cli.Help;
 import org.apache.accumulo.core.conf.Property;
 import org.apache.accumulo.core.conf.SiteConfiguration;
 import org.apache.accumulo.core.fate.zookeeper.ZooReaderWriter;
 import org.apache.accumulo.core.fate.zookeeper.ZooUtil.NodeMissingPolicy;
-<<<<<<< HEAD
 import org.apache.accumulo.core.lock.ServiceLockPaths.AddressSelector;
 import org.apache.accumulo.core.lock.ServiceLockPaths.ResourceGroupPredicate;
 import org.apache.accumulo.core.lock.ServiceLockPaths.ServiceLockPath;
 import org.apache.accumulo.server.ServerContext;
-=======
-import org.apache.accumulo.core.singletons.SingletonManager;
-import org.apache.accumulo.core.singletons.SingletonManager.Mode;
-import org.apache.accumulo.core.util.HostAndPort;
-import org.apache.accumulo.core.volume.VolumeConfiguration;
-import org.apache.accumulo.server.fs.VolumeManager;
->>>>>>> 48953e40
 import org.apache.accumulo.server.security.SecurityUtil;
 import org.apache.accumulo.start.spi.KeywordExecutable;
 import org.apache.zookeeper.KeeperException;
@@ -60,6 +46,7 @@
 import com.beust.jcommander.JCommander;
 import com.beust.jcommander.Parameter;
 import com.google.auto.service.AutoService;
+import com.google.common.net.HostAndPort;
 
 @AutoService(KeywordExecutable.class)
 public class ZooZap implements KeywordExecutable {
@@ -86,9 +73,6 @@
     boolean zapManager = false;
     @Parameter(names = "-tservers", description = "remove tablet server locks")
     boolean zapTservers = false;
-    @Parameter(names = "-group", description = "limit the zap to a specific resource group",
-        arity = 1)
-    String resourceGroup = "";
     @Parameter(names = "-compactors", description = "remove compactor locks")
     boolean zapCompactors = false;
     @Parameter(names = "-sservers", description = "remove scan server locks")
@@ -130,35 +114,34 @@
     Opts opts = new Opts();
     opts.parseArgs(keyword(), args);
 
-<<<<<<< HEAD
-    if (!opts.zapManager && !opts.zapTservers && !opts.zapCompactors && !opts.zapScanServers) {
-=======
     final Predicate<String> groupPredicate;
-    final Predicate<HostAndPort> hostPortPredicate;
+    final AddressSelector addressSelector;
 
     if (opts.hostPortExcludeFile != null) {
       try {
         var hostPorts = Files.lines(java.nio.file.Path.of(opts.hostPortExcludeFile))
             .map(String::trim).map(HostAndPort::fromString).collect(Collectors.toSet());
-        hostPortPredicate = hp -> !hostPorts.contains(hp);
+        addressSelector =
+            AddressSelector.matching(hp -> !hostPorts.contains(HostAndPort.fromString(hp)));
       } catch (IOException e) {
         throw new UncheckedIOException(e);
       }
     } else {
-      hostPortPredicate = hp -> true;
-    }
+      addressSelector = AddressSelector.all();
+    }
+
+    final ResourceGroupPredicate rgp;
 
     if (opts.includeGroups != null) {
       var groups = Arrays.stream(opts.includeGroups.split(",")).map(String::trim)
           .collect(Collectors.toSet());
-      groupPredicate = groups::contains;
+      rgp = groups::contains;
     } else {
-      groupPredicate = g -> true;
-    }
-
-    if (!opts.zapMaster && !opts.zapManager && !opts.zapTservers && !opts.zapCompactors
-        && !opts.zapCoordinators && !opts.zapScanServers && !opts.zapGc && !opts.zapMonitor) {
->>>>>>> 48953e40
+      rgp = g -> true;
+    }
+
+    if (!opts.zapManager && !opts.zapTservers && !opts.zapCompactors && !opts.zapScanServers
+        && !opts.zapGc && !opts.zapMonitor) {
       new JCommander(opts).usage();
       return;
     }
@@ -167,76 +150,34 @@
     if (opts.zapManager) {
       ServiceLockPath managerLockPath = context.getServerPaths().createManagerPath();
       try {
-<<<<<<< HEAD
-        zapDirectory(zrw, managerLockPath, opts);
-=======
-        removeSingletonLock(zoo, managerLockPath, hostPortPredicate, opts);
+        removeSingletonLock(zrw, managerLockPath, addressSelector, opts);
       } catch (KeeperException | InterruptedException e) {
         log.error("Error deleting manager lock", e);
       }
     }
 
     if (opts.zapGc) {
-      String gcLockPath = Constants.ZROOT + "/" + iid + Constants.ZGC_LOCK;
-      try {
-        removeSingletonLock(zoo, gcLockPath, hostPortPredicate, opts);
+      ServiceLockPath gcLockPath = context.getServerPaths().createGarbageCollectorPath();
+      try {
+        removeSingletonLock(zrw, gcLockPath, addressSelector, opts);
       } catch (KeeperException | InterruptedException e) {
         log.error("Error deleting manager lock", e);
       }
     }
 
     if (opts.zapMonitor) {
-      String monitorLockPath = Constants.ZROOT + "/" + iid + Constants.ZMONITOR_LOCK;
-      try {
-        removeSingletonLock(zoo, monitorLockPath, hostPortPredicate, opts);
->>>>>>> 48953e40
+      ServiceLockPath monitorLockPath = context.getServerPaths().createMonitorPath();
+      try {
+        removeSingletonLock(zrw, monitorLockPath, addressSelector, opts);
       } catch (KeeperException | InterruptedException e) {
         log.error("Error deleting monitor lock", e);
       }
     }
 
-<<<<<<< HEAD
-    ResourceGroupPredicate rgp;
-    if (!opts.resourceGroup.isEmpty()) {
-      rgp = rg -> rg.equals(opts.resourceGroup);
-    } else {
-      rgp = rg -> true;
-=======
     if (opts.zapTservers) {
-      String tserversPath = Constants.ZROOT + "/" + iid + Constants.ZTSERVERS;
-      try {
-        if ((opts.zapManager || opts.zapMaster) && opts.hostPortExcludeFile == null
-            && !opts.dryRun) {
-          // When shutting down all tablet servers and the manager, then completely clean up all
-          // tservers entries in zookeeper
-          List<String> children = zoo.getChildren(tserversPath);
-          for (String child : children) {
-            message("Deleting " + tserversPath + "/" + child + " from zookeeper", opts);
-            zoo.recursiveDelete(tserversPath + "/" + child, NodeMissingPolicy.SKIP);
-          }
-        } else {
-          removeLocks(zoo, tserversPath, hostPortPredicate, opts);
-        }
-      } catch (KeeperException | InterruptedException e) {
-        log.error("Error deleting tserver locks", e);
-      }
-    }
-
-    // Remove the tracers, we don't use them anymore.
-    @SuppressWarnings("deprecation")
-    String path = siteConf.get(Property.TRACE_ZK_PATH);
-    try {
-      zapDirectory(zoo, path, opts);
-    } catch (Exception e) {
-      // do nothing if the /tracers node does not exist.
->>>>>>> 48953e40
-    }
-
-    if (opts.zapTservers) {
-      try {
-<<<<<<< HEAD
+      try {
         Set<ServiceLockPath> tserverLockPaths =
-            context.getServerPaths().getTabletServer(rgp, AddressSelector.all(), false);
+            context.getServerPaths().getTabletServer(rgp, addressSelector, false);
         Set<String> tserverResourceGroupPaths = new HashSet<>();
         tserverLockPaths.forEach(p -> tserverResourceGroupPaths
             .add(p.toString().substring(0, p.toString().lastIndexOf('/'))));
@@ -245,30 +186,21 @@
           zrw.recursiveDelete(group.toString(), NodeMissingPolicy.SKIP);
         }
       } catch (KeeperException | InterruptedException e) {
-        log.error("{}", e.getMessage(), e);
-=======
-        removeSingletonLock(zoo, coordinatorPath, hostPortPredicate, opts);
-      } catch (KeeperException | InterruptedException e) {
-        log.error("Error deleting coordinator from zookeeper", e);
->>>>>>> 48953e40
+        log.error("Error deleting tserver locks", e);
       }
     }
 
     if (opts.zapCompactors) {
       Set<ServiceLockPath> compactorLockPaths =
-          context.getServerPaths().getCompactor(rgp, AddressSelector.all(), false);
+          context.getServerPaths().getCompactor(rgp, addressSelector, false);
       Set<String> compactorResourceGroupPaths = new HashSet<>();
       compactorLockPaths.forEach(p -> compactorResourceGroupPaths
           .add(p.toString().substring(0, p.toString().lastIndexOf('/'))));
       try {
-<<<<<<< HEAD
         for (String group : compactorResourceGroupPaths) {
           message("Deleting compactor " + group + " from zookeeper", opts);
           zrw.recursiveDelete(group, NodeMissingPolicy.SKIP);
         }
-=======
-        removeGroupedLocks(zoo, compactorsBasepath, groupPredicate, hostPortPredicate, opts);
->>>>>>> 48953e40
       } catch (KeeperException | InterruptedException e) {
         log.error("Error deleting compactors from zookeeper", e);
       }
@@ -277,20 +209,16 @@
 
     if (opts.zapScanServers) {
       Set<ServiceLockPath> sserverLockPaths =
-          context.getServerPaths().getScanServer(rgp, AddressSelector.all(), false);
+          context.getServerPaths().getScanServer(rgp, addressSelector, false);
       Set<String> sserverResourceGroupPaths = new HashSet<>();
       sserverLockPaths.forEach(p -> sserverResourceGroupPaths
           .add(p.toString().substring(0, p.toString().lastIndexOf('/'))));
 
       try {
-<<<<<<< HEAD
         for (String group : sserverResourceGroupPaths) {
           message("Deleting sserver " + group + " from zookeeper", opts);
           zrw.recursiveDelete(group, NodeMissingPolicy.SKIP);
         }
-=======
-        removeGroupedLocks(zoo, sserversPath, groupPredicate, hostPortPredicate, opts);
->>>>>>> 48953e40
       } catch (KeeperException | InterruptedException e) {
         log.error("Error deleting scan server locks", e);
       }
@@ -308,43 +236,9 @@
     }
   }
 
-  private static void removeGroupedLocks(ZooReaderWriter zoo, String path,
-      Predicate<String> groupPredicate, Predicate<HostAndPort> hostPortPredicate, Opts opts)
-      throws KeeperException, InterruptedException {
-    if (zoo.exists(path)) {
-      List<String> groups = zoo.getChildren(path);
-      for (String group : groups) {
-        if (groupPredicate.test(group)) {
-          removeLocks(zoo, path + "/" + group, hostPortPredicate, opts);
-        }
-      }
-    }
-  }
-
-  private static void removeLocks(ZooReaderWriter zoo, String path,
-      Predicate<HostAndPort> hostPortPredicate, Opts opts)
-      throws KeeperException, InterruptedException {
-    if (zoo.exists(path)) {
-      List<String> children = zoo.getChildren(path);
-      for (String child : children) {
-        if (hostPortPredicate.test(HostAndPort.fromString(child))) {
-          message("Deleting " + path + "/" + child + " from zookeeper", opts);
-          if (!opts.dryRun) {
-            // TODO not sure this is the correct way to delete this lock.. the code was deleting
-            // locks in multiple different ways for diff servers types.
-            zoo.recursiveDelete(path + "/" + child, NodeMissingPolicy.SKIP);
-          }
-        }
-      }
-    }
-  }
-
-  private static void removeSingletonLock(ZooReaderWriter zoo, String path,
-      Predicate<HostAndPort> hostPortPredicate, Opts ops)
-      throws KeeperException, InterruptedException {
-    var lockData = ServiceLock.getLockData(zoo.getZooKeeper(), ServiceLock.path(path));
-    if (lockData != null
-        && hostPortPredicate.test(HostAndPort.fromString(new String(lockData, UTF_8)))) {
+  private static void removeSingletonLock(ZooReaderWriter zoo, ServiceLockPath path,
+      AddressSelector addressSelector, Opts ops) throws KeeperException, InterruptedException {
+    if (addressSelector.getPredicate().test(path.getServer())) {
       zapDirectory(zoo, path, ops);
     }
   }
