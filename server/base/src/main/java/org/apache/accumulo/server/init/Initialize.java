/*
 * Licensed to the Apache Software Foundation (ASF) under one or more
 * contributor license agreements.  See the NOTICE file distributed with
 * this work for additional information regarding copyright ownership.
 * The ASF licenses this file to You under the Apache License, Version 2.0
 * (the "License"); you may not use this file except in compliance with
 * the License.  You may obtain a copy of the License at
 *
 *     http://www.apache.org/licenses/LICENSE-2.0
 *
 * Unless required by applicable law or agreed to in writing, software
 * distributed under the License is distributed on an "AS IS" BASIS,
 * WITHOUT WARRANTIES OR CONDITIONS OF ANY KIND, either express or implied.
 * See the License for the specific language governing permissions and
 * limitations under the License.
 */
package org.apache.accumulo.server.init;

import static java.nio.charset.StandardCharsets.UTF_8;
import static org.apache.accumulo.core.metadata.schema.MetadataSchema.TabletsSection.ServerColumnFamily.DIRECTORY_COLUMN;
import static org.apache.accumulo.core.metadata.schema.MetadataSchema.TabletsSection.ServerColumnFamily.TIME_COLUMN;
import static org.apache.accumulo.core.metadata.schema.MetadataSchema.TabletsSection.TabletColumnFamily.PREV_ROW_COLUMN;

import java.io.FileNotFoundException;
import java.io.IOException;
import java.util.Arrays;
import java.util.Collections;
import java.util.EnumSet;
import java.util.HashMap;
import java.util.HashSet;
import java.util.Locale;
import java.util.Map;
import java.util.Map.Entry;
import java.util.Set;
import java.util.TreeMap;
import java.util.UUID;

import org.apache.accumulo.core.Constants;
import org.apache.accumulo.core.cli.Help;
import org.apache.accumulo.core.client.AccumuloSecurityException;
import org.apache.accumulo.core.client.Instance;
import org.apache.accumulo.core.client.IteratorSetting;
import org.apache.accumulo.core.client.IteratorSetting.Column;
import org.apache.accumulo.core.client.impl.Namespace;
import org.apache.accumulo.core.client.impl.Table;
import org.apache.accumulo.core.client.impl.thrift.ThriftSecurityException;
import org.apache.accumulo.core.conf.AccumuloConfiguration;
import org.apache.accumulo.core.conf.DefaultConfiguration;
import org.apache.accumulo.core.conf.Property;
import org.apache.accumulo.core.conf.SiteConfiguration;
import org.apache.accumulo.core.data.Key;
import org.apache.accumulo.core.data.Value;
import org.apache.accumulo.core.data.impl.KeyExtent;
import org.apache.accumulo.core.file.FileOperations;
import org.apache.accumulo.core.file.FileSKVWriter;
import org.apache.accumulo.core.iterators.Combiner;
import org.apache.accumulo.core.iterators.IteratorUtil.IteratorScope;
import org.apache.accumulo.core.iterators.user.VersioningIterator;
import org.apache.accumulo.core.master.state.tables.TableState;
import org.apache.accumulo.core.master.thrift.MasterGoalState;
import org.apache.accumulo.core.metadata.MetadataTable;
import org.apache.accumulo.core.metadata.RootTable;
import org.apache.accumulo.core.metadata.schema.DataFileValue;
import org.apache.accumulo.core.metadata.schema.MetadataSchema.ReplicationSection;
import org.apache.accumulo.core.metadata.schema.MetadataSchema.TabletsSection;
import org.apache.accumulo.core.metadata.schema.MetadataSchema.TabletsSection.CurrentLocationColumnFamily;
import org.apache.accumulo.core.metadata.schema.MetadataSchema.TabletsSection.DataFileColumnFamily;
import org.apache.accumulo.core.metadata.schema.MetadataSchema.TabletsSection.FutureLocationColumnFamily;
import org.apache.accumulo.core.metadata.schema.MetadataSchema.TabletsSection.LogColumnFamily;
import org.apache.accumulo.core.metadata.schema.MetadataSchema.TabletsSection.ServerColumnFamily;
import org.apache.accumulo.core.metadata.schema.MetadataSchema.TabletsSection.TabletColumnFamily;
import org.apache.accumulo.core.replication.ReplicationConstants;
import org.apache.accumulo.core.replication.ReplicationSchema.StatusSection;
import org.apache.accumulo.core.replication.ReplicationSchema.WorkSection;
import org.apache.accumulo.core.replication.ReplicationTable;
import org.apache.accumulo.core.util.CachedConfiguration;
import org.apache.accumulo.core.util.ColumnFQ;
import org.apache.accumulo.core.util.LocalityGroupUtil;
import org.apache.accumulo.core.util.Pair;
import org.apache.accumulo.core.volume.VolumeConfiguration;
import org.apache.accumulo.core.zookeeper.ZooUtil;
import org.apache.accumulo.fate.zookeeper.IZooReaderWriter;
import org.apache.accumulo.fate.zookeeper.ZooUtil.NodeExistsPolicy;
import org.apache.accumulo.fate.zookeeper.ZooUtil.NodeMissingPolicy;
import org.apache.accumulo.server.Accumulo;
import org.apache.accumulo.server.AccumuloServerContext;
import org.apache.accumulo.server.ServerConstants;
import org.apache.accumulo.server.client.HdfsZooInstance;
import org.apache.accumulo.server.conf.ServerConfigurationFactory;
import org.apache.accumulo.server.constraints.MetadataConstraints;
import org.apache.accumulo.server.fs.VolumeChooserEnvironment;
import org.apache.accumulo.server.fs.VolumeChooserEnvironment.ChooserScope;
import org.apache.accumulo.server.fs.VolumeManager;
import org.apache.accumulo.server.fs.VolumeManagerImpl;
import org.apache.accumulo.server.iterators.MetadataBulkLoadFilter;
import org.apache.accumulo.server.log.WalStateManager;
import org.apache.accumulo.server.replication.ReplicationUtil;
import org.apache.accumulo.server.replication.StatusCombiner;
import org.apache.accumulo.server.security.AuditedSecurityOperation;
import org.apache.accumulo.server.security.SecurityUtil;
import org.apache.accumulo.server.tables.TableManager;
import org.apache.accumulo.server.tablets.TabletTime;
import org.apache.accumulo.server.util.ReplicationTableUtil;
import org.apache.accumulo.server.util.SystemPropUtil;
import org.apache.accumulo.server.util.TablePropUtil;
import org.apache.accumulo.server.zookeeper.ZooReaderWriter;
import org.apache.accumulo.start.spi.KeywordExecutable;
import org.apache.commons.lang.StringUtils;
import org.apache.hadoop.conf.Configuration;
import org.apache.hadoop.fs.FileStatus;
import org.apache.hadoop.fs.FileSystem;
import org.apache.hadoop.fs.Path;
import org.apache.hadoop.fs.permission.FsPermission;
import org.apache.hadoop.io.Text;
import org.apache.hadoop.security.UserGroupInformation;
import org.apache.zookeeper.KeeperException;
import org.apache.zookeeper.ZooDefs.Ids;
import org.slf4j.Logger;
import org.slf4j.LoggerFactory;

import com.beust.jcommander.Parameter;
import com.google.auto.service.AutoService;
import com.google.common.base.Joiner;

import jline.console.ConsoleReader;

/**
<<<<<<< HEAD
 * This class is used to setup the directory structure and the root tablet to get an instance started
=======
 * This class is used to setup the directory structure and the root tablet to get an instance
 * started
 *
>>>>>>> f4f43feb
 */
@AutoService(KeywordExecutable.class)
public class Initialize implements KeywordExecutable {
  private static final Logger log = LoggerFactory.getLogger(Initialize.class);
  private static final String DEFAULT_ROOT_USER = "root";
  private static final String TABLE_TABLETS_TABLET_DIR = "/table_info";

  private static ConsoleReader reader = null;
  private static IZooReaderWriter zoo = null;

  private static ConsoleReader getConsoleReader() throws IOException {
    if (reader == null)
      reader = new ConsoleReader();
    return reader;
  }

  /**
   * Sets this class's ZooKeeper reader/writer.
   *
   * @param izoo
   *          reader/writer
   */
  static void setZooReaderWriter(IZooReaderWriter izoo) {
    zoo = izoo;
  }

  /**
   * Gets this class's ZooKeeper reader/writer.
   *
   * @return reader/writer
   */
  static IZooReaderWriter getZooReaderWriter() {
    return zoo;
  }

  private static HashMap<String,String> initialMetadataConf = new HashMap<>();
  private static HashMap<String,String> initialMetadataCombinerConf = new HashMap<>();
  private static HashMap<String,String> initialReplicationTableConf = new HashMap<>();

  static {
    initialMetadataConf.put(Property.TABLE_FILE_COMPRESSED_BLOCK_SIZE.getKey(), "32K");
    initialMetadataConf.put(Property.TABLE_FILE_REPLICATION.getKey(), "5");
    initialMetadataConf.put(Property.TABLE_DURABILITY.getKey(), "sync");
    initialMetadataConf.put(Property.TABLE_MAJC_RATIO.getKey(), "1");
    initialMetadataConf.put(Property.TABLE_SPLIT_THRESHOLD.getKey(), "64M");
    initialMetadataConf.put(Property.TABLE_CONSTRAINT_PREFIX.getKey() + "1",
        MetadataConstraints.class.getName());
    initialMetadataConf.put(Property.TABLE_ITERATOR_PREFIX.getKey() + "scan.vers",
        "10," + VersioningIterator.class.getName());
    initialMetadataConf.put(Property.TABLE_ITERATOR_PREFIX.getKey() + "scan.vers.opt.maxVersions",
        "1");
    initialMetadataConf.put(Property.TABLE_ITERATOR_PREFIX.getKey() + "minc.vers",
        "10," + VersioningIterator.class.getName());
    initialMetadataConf.put(Property.TABLE_ITERATOR_PREFIX.getKey() + "minc.vers.opt.maxVersions",
        "1");
    initialMetadataConf.put(Property.TABLE_ITERATOR_PREFIX.getKey() + "majc.vers",
        "10," + VersioningIterator.class.getName());
    initialMetadataConf.put(Property.TABLE_ITERATOR_PREFIX.getKey() + "majc.vers.opt.maxVersions",
        "1");
    initialMetadataConf.put(Property.TABLE_ITERATOR_PREFIX.getKey() + "majc.bulkLoadFilter",
        "20," + MetadataBulkLoadFilter.class.getName());
    initialMetadataConf.put(Property.TABLE_FAILURES_IGNORE.getKey(), "false");
    initialMetadataConf.put(Property.TABLE_LOCALITY_GROUP_PREFIX.getKey() + "tablet",
        String.format("%s,%s", TabletColumnFamily.NAME, CurrentLocationColumnFamily.NAME));
    initialMetadataConf.put(Property.TABLE_LOCALITY_GROUP_PREFIX.getKey() + "server",
        String.format("%s,%s,%s,%s", DataFileColumnFamily.NAME, LogColumnFamily.NAME,
            ServerColumnFamily.NAME, FutureLocationColumnFamily.NAME));
    initialMetadataConf.put(Property.TABLE_LOCALITY_GROUPS.getKey(), "tablet,server");
    initialMetadataConf.put(Property.TABLE_DEFAULT_SCANTIME_VISIBILITY.getKey(), "");
    initialMetadataConf.put(Property.TABLE_INDEXCACHE_ENABLED.getKey(), "true");
    initialMetadataConf.put(Property.TABLE_BLOCKCACHE_ENABLED.getKey(), "true");

    // ACCUMULO-3077 Set the combiner on accumulo.metadata during init to reduce the likelihood of a
    // race
    // condition where a tserver compacts away Status updates because it didn't see the Combiner
    // configured
    IteratorSetting setting = new IteratorSetting(9, ReplicationTableUtil.COMBINER_NAME,
        StatusCombiner.class);
    Combiner.setColumns(setting, Collections.singletonList(new Column(ReplicationSection.COLF)));
    for (IteratorScope scope : IteratorScope.values()) {
      String root = String.format("%s%s.%s", Property.TABLE_ITERATOR_PREFIX,
          scope.name().toLowerCase(), setting.getName());
      for (Entry<String,String> prop : setting.getOptions().entrySet()) {
        initialMetadataCombinerConf.put(root + ".opt." + prop.getKey(), prop.getValue());
      }
      initialMetadataCombinerConf.put(root,
          setting.getPriority() + "," + setting.getIteratorClass());
    }

    // add combiners to replication table
    setting = new IteratorSetting(30, ReplicationTable.COMBINER_NAME, StatusCombiner.class);
    setting.setPriority(30);
    Combiner.setColumns(setting,
        Arrays.asList(new Column(StatusSection.NAME), new Column(WorkSection.NAME)));
    for (IteratorScope scope : EnumSet.allOf(IteratorScope.class)) {
      String root = String.format("%s%s.%s", Property.TABLE_ITERATOR_PREFIX,
          scope.name().toLowerCase(), setting.getName());
      for (Entry<String,String> prop : setting.getOptions().entrySet()) {
        initialReplicationTableConf.put(root + ".opt." + prop.getKey(), prop.getValue());
      }
      initialReplicationTableConf.put(root,
          setting.getPriority() + "," + setting.getIteratorClass());
    }
    // add locality groups to replication table
    for (Entry<String,Set<Text>> g : ReplicationTable.LOCALITY_GROUPS.entrySet()) {
      initialReplicationTableConf.put(Property.TABLE_LOCALITY_GROUP_PREFIX + g.getKey(),
          LocalityGroupUtil.encodeColumnFamilies(g.getValue()));
    }
    initialReplicationTableConf.put(Property.TABLE_LOCALITY_GROUPS.getKey(),
        Joiner.on(",").join(ReplicationTable.LOCALITY_GROUPS.keySet()));
    // add formatter to replication table
    initialReplicationTableConf.put(Property.TABLE_FORMATTER_CLASS.getKey(),
        ReplicationUtil.STATUS_FORMATTER_CLASS_NAME);
  }

  static boolean checkInit(Configuration conf, VolumeManager fs, SiteConfiguration sconf)
      throws IOException {
    @SuppressWarnings("deprecation")
    String fsUri = sconf.get(Property.INSTANCE_DFS_URI);
    if (fsUri.equals(""))
      fsUri = FileSystem.getDefaultUri(conf).toString();
<<<<<<< HEAD
    log.info("Hadoop Filesystem is {}", fsUri);
    log.info("Accumulo data dirs are {}", Arrays.asList(VolumeConfiguration.getVolumeUris(SiteConfiguration.getInstance())));
    log.info("Zookeeper server is {}", sconf.get(Property.INSTANCE_ZK_HOST));
    log.info("Checking if Zookeeper is available. If this hangs, then you need to make sure zookeeper is running");
=======
    log.info("Hadoop Filesystem is " + fsUri);
    log.info("Accumulo data dirs are "
        + Arrays.asList(VolumeConfiguration.getVolumeUris(SiteConfiguration.getInstance())));
    log.info("Zookeeper server is " + sconf.get(Property.INSTANCE_ZK_HOST));
    log.info(
        "Checking if Zookeeper is available. If this hangs, then you need to make sure zookeeper is running");
>>>>>>> f4f43feb
    if (!zookeeperAvailable()) {
      // ACCUMULO-3651 Changed level to error and added FATAL to message for slf4j compatibility
      log.error("FATAL Zookeeper needs to be up and running in order to init. Exiting ...");
      return false;
    }
    if (sconf.get(Property.INSTANCE_SECRET).equals(Property.INSTANCE_SECRET.getDefaultValue())) {
      ConsoleReader c = getConsoleReader();
      c.beep();
      c.println();
      c.println();
      c.println(
          "Warning!!! Your instance secret is still set to the default, this is not secure. We highly recommend you change it.");
      c.println();
      c.println();
      c.println("You can change the instance secret in accumulo by using:");
<<<<<<< HEAD
      c.println("   bin/accumulo " + org.apache.accumulo.server.util.ChangeSecret.class.getName());
      c.println("You will also need to edit your secret in your configuration file by adding the property instance.secret to your accumulo-site.xml. "
          + "Without this accumulo will not operate correctly");
=======
      c.println("   bin/accumulo " + org.apache.accumulo.server.util.ChangeSecret.class.getName()
          + " oldPassword newPassword.");
      c.println(
          "You will also need to edit your secret in your configuration file by adding the property instance.secret to your conf/accumulo-site.xml. "
              + "Without this accumulo will not operate correctly");
>>>>>>> f4f43feb
    }
    try {
      if (isInitialized(fs)) {
        printInitializeFailureMessages(sconf);
        return false;
      }
    } catch (IOException e) {
      throw new IOException("Failed to check if filesystem already initialized", e);
    }

    return true;
  }

  static void printInitializeFailureMessages(SiteConfiguration sconf) {
    @SuppressWarnings("deprecation")
    Property INSTANCE_DFS_DIR = Property.INSTANCE_DFS_DIR;
    @SuppressWarnings("deprecation")
    Property INSTANCE_DFS_URI = Property.INSTANCE_DFS_URI;
    String instanceDfsDir = sconf.get(INSTANCE_DFS_DIR);
    // ACCUMULO-3651 Changed level to error and added FATAL to message for slf4j compatibility
<<<<<<< HEAD
    log.error("FATAL It appears the directories {}", Arrays.asList(VolumeConfiguration.getVolumeUris(SiteConfiguration.getInstance()))
=======
    log.error("FATAL It appears the directories "
        + Arrays.asList(VolumeConfiguration.getVolumeUris(SiteConfiguration.getInstance()))
>>>>>>> f4f43feb
        + " were previously initialized.");
    String instanceVolumes = sconf.get(Property.INSTANCE_VOLUMES);
    String instanceDfsUri = sconf.get(INSTANCE_DFS_URI);

    // ACCUMULO-3651 Changed level to error and added FATAL to message for slf4j compatibility

    if (!instanceVolumes.isEmpty()) {
<<<<<<< HEAD
      log.error("FATAL: Change the property {} to use different filesystems,", Property.INSTANCE_VOLUMES);
    } else if (!instanceDfsDir.isEmpty()) {
      log.error("FATAL: Change the property {} to use a different filesystem,", INSTANCE_DFS_URI);
    } else {
      log.error("FATAL: You are using the default URI for the filesystem. Set the property {} to use a different filesystem,", Property.INSTANCE_VOLUMES);
    }
    log.error("FATAL: or change the property {} to use a different directory.", INSTANCE_DFS_DIR);
    log.error("FATAL: The current value of {} is |{}|", INSTANCE_DFS_URI, instanceDfsUri);
    log.error("FATAL: The current value of {} is |{}|", INSTANCE_DFS_DIR, instanceDfsDir);
    log.error("FATAL: The current value of {} is |{}|", Property.INSTANCE_VOLUMES, instanceVolumes);
=======
      log.error("FATAL: Change the property " + Property.INSTANCE_VOLUMES
          + " to use different filesystems,");
    } else if (!instanceDfsDir.isEmpty()) {
      log.error(
          "FATAL: Change the property " + INSTANCE_DFS_URI + " to use a different filesystem,");
    } else {
      log.error("FATAL: You are using the default URI for the filesystem. Set the property "
          + Property.INSTANCE_VOLUMES + " to use a different filesystem,");
    }
    log.error(
        "FATAL: or change the property " + INSTANCE_DFS_DIR + " to use a different directory.");
    log.error("FATAL: The current value of " + INSTANCE_DFS_URI + " is |" + instanceDfsUri + "|");
    log.error("FATAL: The current value of " + INSTANCE_DFS_DIR + " is |" + instanceDfsDir + "|");
    log.error("FATAL: The current value of " + Property.INSTANCE_VOLUMES + " is |" + instanceVolumes
        + "|");
>>>>>>> f4f43feb
  }

  public boolean doInit(Opts opts, Configuration conf, VolumeManager fs) throws IOException {
    if (!checkInit(conf, fs, SiteConfiguration.getInstance())) {
      return false;
    }

    // prompt user for instance name and root password early, in case they
    // abort, we don't leave an inconsistent HDFS/ZooKeeper structure
    String instanceNamePath;
    try {
      instanceNamePath = getInstanceNamePath(opts);
    } catch (Exception e) {
      log.error("FATAL: Failed to talk to zookeeper", e);
      return false;
    }

    String rootUser;
    try {
      rootUser = getRootUserName(opts);
    } catch (Exception e) {
      log.error("FATAL: Failed to obtain user for administrative privileges");
      return false;
    }

    // Don't prompt for a password when we're running SASL(Kerberos)
    final AccumuloConfiguration siteConf = SiteConfiguration.getInstance();
    if (siteConf.getBoolean(Property.INSTANCE_RPC_SASL_ENABLED)) {
      opts.rootpass = UUID.randomUUID().toString().getBytes(UTF_8);
    } else {
      opts.rootpass = getRootPassword(opts, rootUser);
    }

    return initialize(opts, instanceNamePath, fs, rootUser);
  }

  private boolean initialize(Opts opts, String instanceNamePath, VolumeManager fs,
      String rootUser) {

    UUID uuid = UUID.randomUUID();
    // the actual disk locations of the root table and tablets
    String[] configuredVolumes = VolumeConfiguration.getVolumeUris(SiteConfiguration.getInstance());
<<<<<<< HEAD
    VolumeChooserEnvironment chooserEnv = new VolumeChooserEnvironment(ChooserScope.INIT);
    final String rootTabletDir = new Path(fs.choose(chooserEnv, configuredVolumes) + Path.SEPARATOR + ServerConstants.TABLE_DIR + Path.SEPARATOR + RootTable.ID
=======
    final String rootTabletDir = new Path(fs.choose(Optional.<String> absent(), configuredVolumes)
        + Path.SEPARATOR + ServerConstants.TABLE_DIR + Path.SEPARATOR + RootTable.ID
>>>>>>> f4f43feb
        + RootTable.ROOT_TABLET_LOCATION).toString();

    try {
      initZooKeeper(opts, uuid.toString(), instanceNamePath, rootTabletDir);
    } catch (Exception e) {
      log.error("FATAL: Failed to initialize zookeeper", e);
      return false;
    }

    try {
      initFileSystem(opts, fs, uuid, rootTabletDir);
    } catch (Exception e) {
      log.error("FATAL Failed to initialize filesystem", e);

      if (SiteConfiguration.getInstance().get(Property.INSTANCE_VOLUMES).trim().equals("")) {
        Configuration fsConf = CachedConfiguration.getInstance();

        final String defaultFsUri = "file:///";
        String fsDefaultName = fsConf.get("fs.default.name", defaultFsUri),
            fsDefaultFS = fsConf.get("fs.defaultFS", defaultFsUri);

        // Try to determine when we couldn't find an appropriate core-site.xml on the classpath
        if (defaultFsUri.equals(fsDefaultName) && defaultFsUri.equals(fsDefaultFS)) {
<<<<<<< HEAD
          log.error("FATAL: Default filesystem value ('fs.defaultFS' or 'fs.default.name') of '{}' was found in the Hadoop configuration", defaultFsUri);
          log.error("FATAL: Please ensure that the Hadoop core-site.xml is on the classpath using 'general.classpaths' in accumulo-site.xml");
=======
          log.error("FATAL: Default filesystem value ('fs.defaultFS' or 'fs.default.name') of '"
              + defaultFsUri + "' was found in the Hadoop configuration");
          log.error(
              "FATAL: Please ensure that the Hadoop core-site.xml is on the classpath using 'general.classpaths' in accumulo-site.xml");
>>>>>>> f4f43feb
        }
      }

      return false;
    }

<<<<<<< HEAD
    final Instance instance = HdfsZooInstance.getInstance();
    final ServerConfigurationFactory confFactory = new ServerConfigurationFactory(instance);
=======
    final ServerConfigurationFactory confFactory = new ServerConfigurationFactory(
        HdfsZooInstance.getInstance());
>>>>>>> f4f43feb

    // When we're using Kerberos authentication, we need valid credentials to perform
    // initialization. If the user provided some, use them.
    // If they did not, fall back to the credentials present in accumulo-site.xml that the servers
    // will use themselves.
    try {
      final SiteConfiguration siteConf = confFactory.getSiteConfiguration();
      if (siteConf.getBoolean(Property.INSTANCE_RPC_SASL_ENABLED)) {
        final UserGroupInformation ugi = UserGroupInformation.getCurrentUser();
        // We don't have any valid creds to talk to HDFS
        if (!ugi.hasKerberosCredentials()) {
          final String accumuloKeytab = siteConf.get(Property.GENERAL_KERBEROS_KEYTAB),
              accumuloPrincipal = siteConf.get(Property.GENERAL_KERBEROS_PRINCIPAL);

          // Fail if the site configuration doesn't contain appropriate credentials to login as
          // servers
          if (StringUtils.isBlank(accumuloKeytab) || StringUtils.isBlank(accumuloPrincipal)) {
            log.error(
                "FATAL: No Kerberos credentials provided, and Accumulo is not properly configured for server login");
            return false;
          }

          log.info("Logging in as {} with {}", accumuloPrincipal, accumuloKeytab);

          // Login using the keytab as the 'accumulo' user
          UserGroupInformation.loginUserFromKeytab(accumuloPrincipal, accumuloKeytab);
        }
      }
    } catch (IOException e) {
      log.error("FATAL: Failed to get the Kerberos user", e);
      return false;
    }

    try {
      AccumuloServerContext context = new AccumuloServerContext(instance, confFactory);
      initSecurity(context, opts, uuid.toString(), rootUser);
    } catch (Exception e) {
      log.error("FATAL: Failed to initialize security", e);
      return false;
    }

    if (opts.uploadAccumuloSite) {
      try {
        log.info("Uploading properties in accumulo-site.xml to Zookeeper. Properties that cannot be set in Zookeeper will be skipped:");
        Map<String,String> entries = new TreeMap<>();
        SiteConfiguration.getInstance().getProperties(entries, x -> true, false);
        for (Map.Entry<String,String> entry : entries.entrySet()) {
          String key = entry.getKey();
          String value = entry.getValue();
          if (Property.isValidZooPropertyKey(key)) {
            SystemPropUtil.setSystemProperty(key, value);
            log.info("Uploaded - {} = {}", key, Property.isSensitive(key) ? "<hidden>" : value);
          } else {
            log.info("Skipped - {} = {}", key, Property.isSensitive(key) ? "<hidden>" : value);
          }
        }
      } catch (Exception e) {
        log.error("FATAL: Failed to upload accumulo-site.xml to Zookeeper", e);
        return false;
      }
    }

    return true;
  }

  private static boolean zookeeperAvailable() {
    try {
      return zoo.exists("/");
    } catch (KeeperException | InterruptedException e) {
      return false;
    }
  }

  private static void initDirs(VolumeManager fs, UUID uuid, String[] baseDirs, boolean print)
      throws IOException {
    for (String baseDir : baseDirs) {
      fs.mkdirs(new Path(new Path(baseDir, ServerConstants.VERSION_DIR),
          "" + ServerConstants.DATA_VERSION), new FsPermission("700"));

      // create an instance id
      Path iidLocation = new Path(baseDir, ServerConstants.INSTANCE_ID_DIR);
      fs.mkdirs(iidLocation);
      fs.createNewFile(new Path(iidLocation, uuid.toString()));
      if (print)
        log.info("Initialized volume {}", baseDir);
    }
  }

  private void initFileSystem(Opts opts, VolumeManager fs, UUID uuid, String rootTabletDir)
      throws IOException {
    initDirs(fs, uuid, VolumeConfiguration.getVolumeUris(SiteConfiguration.getInstance()), false);

    // initialize initial system tables config in zookeeper
    initSystemTablesConfig();

<<<<<<< HEAD
    VolumeChooserEnvironment chooserEnv = new VolumeChooserEnvironment(ChooserScope.INIT);
    String tableMetadataTabletDir = fs.choose(chooserEnv, ServerConstants.getBaseUris()) + Constants.HDFS_TABLES_DIR + Path.SEPARATOR + MetadataTable.ID
        + TABLE_TABLETS_TABLET_DIR;
    String replicationTableDefaultTabletDir = fs.choose(chooserEnv, ServerConstants.getBaseUris()) + Constants.HDFS_TABLES_DIR + Path.SEPARATOR
        + ReplicationTable.ID + Constants.DEFAULT_TABLET_LOCATION;
    String defaultMetadataTabletDir = fs.choose(chooserEnv, ServerConstants.getBaseUris()) + Constants.HDFS_TABLES_DIR + Path.SEPARATOR + MetadataTable.ID
        + Constants.DEFAULT_TABLET_LOCATION;
=======
    String tableMetadataTabletDir = fs.choose(Optional.<String> absent(),
        ServerConstants.getBaseUris()) + Constants.HDFS_TABLES_DIR + Path.SEPARATOR
        + MetadataTable.ID + TABLE_TABLETS_TABLET_DIR;
    String replicationTableDefaultTabletDir = fs.choose(Optional.<String> absent(),
        ServerConstants.getBaseUris()) + Constants.HDFS_TABLES_DIR + Path.SEPARATOR
        + ReplicationTable.ID + Constants.DEFAULT_TABLET_LOCATION;
    String defaultMetadataTabletDir = fs.choose(Optional.<String> absent(),
        ServerConstants.getBaseUris()) + Constants.HDFS_TABLES_DIR + Path.SEPARATOR
        + MetadataTable.ID + Constants.DEFAULT_TABLET_LOCATION;
>>>>>>> f4f43feb

    // create table and default tablets directories
    createDirectories(fs, rootTabletDir, tableMetadataTabletDir, defaultMetadataTabletDir,
        replicationTableDefaultTabletDir);

<<<<<<< HEAD
    String ext = FileOperations.getNewFileExtension(DefaultConfiguration.getInstance());
=======
    String ext = FileOperations
        .getNewFileExtension(AccumuloConfiguration.getDefaultConfiguration());
>>>>>>> f4f43feb

    // populate the metadata tables tablet with info about the replication table's one initial
    // tablet
    String metadataFileName = tableMetadataTabletDir + Path.SEPARATOR + "0_1." + ext;
    Tablet replicationTablet = new Tablet(ReplicationTable.ID, replicationTableDefaultTabletDir,
        null, null);
    createMetadataFile(fs, metadataFileName, replicationTablet);

    // populate the root tablet with info about the metadata table's two initial tablets
    String rootTabletFileName = rootTabletDir + Path.SEPARATOR + "00000_00000." + ext;
    Text splitPoint = TabletsSection.getRange().getEndKey().getRow();
    Tablet tablesTablet = new Tablet(MetadataTable.ID, tableMetadataTabletDir, null, splitPoint,
        metadataFileName);
    Tablet defaultTablet = new Tablet(MetadataTable.ID, defaultMetadataTabletDir, splitPoint, null);
    createMetadataFile(fs, rootTabletFileName, tablesTablet, defaultTablet);
  }

  private static class Tablet {
    Table.ID tableId;
    String dir;
    Text prevEndRow, endRow;
    String[] files;

    Tablet(Table.ID tableId, String dir, Text prevEndRow, Text endRow, String... files) {
      this.tableId = tableId;
      this.dir = dir;
      this.prevEndRow = prevEndRow;
      this.endRow = endRow;
      this.files = files;
    }
  }

  private static void createMetadataFile(VolumeManager volmanager, String fileName,
      Tablet... tablets) throws IOException {
    // sort file contents in memory, then play back to the file
    TreeMap<Key,Value> sorted = new TreeMap<>();
    for (Tablet tablet : tablets) {
      createEntriesForTablet(sorted, tablet);
    }
    FileSystem fs = volmanager.getVolumeByPath(new Path(fileName)).getFileSystem();
<<<<<<< HEAD
    FileSKVWriter tabletWriter = FileOperations.getInstance().newWriterBuilder().forFile(fileName, fs, fs.getConf())
        .withTableConfiguration(DefaultConfiguration.getInstance()).build();
=======
    FileSKVWriter tabletWriter = FileOperations.getInstance().newWriterBuilder()
        .forFile(fileName, fs, fs.getConf())
        .withTableConfiguration(AccumuloConfiguration.getDefaultConfiguration()).build();
>>>>>>> f4f43feb
    tabletWriter.startDefaultLocalityGroup();

    for (Entry<Key,Value> entry : sorted.entrySet()) {
      tabletWriter.append(entry.getKey(), entry.getValue());
    }

    tabletWriter.close();
  }

  private static void createEntriesForTablet(TreeMap<Key,Value> map, Tablet tablet) {
    Value EMPTY_SIZE = new DataFileValue(0, 0).encodeAsValue();
    Text extent = new Text(KeyExtent.getMetadataEntry(tablet.tableId, tablet.endRow));
    addEntry(map, extent, DIRECTORY_COLUMN, new Value(tablet.dir.getBytes(UTF_8)));
    addEntry(map, extent, TIME_COLUMN,
        new Value((TabletTime.LOGICAL_TIME_ID + "0").getBytes(UTF_8)));
    addEntry(map, extent, PREV_ROW_COLUMN, KeyExtent.encodePrevEndRow(tablet.prevEndRow));
    for (String file : tablet.files) {
      addEntry(map, extent, new ColumnFQ(DataFileColumnFamily.NAME, new Text(file)), EMPTY_SIZE);
    }
  }

  private static void addEntry(TreeMap<Key,Value> map, Text row, ColumnFQ col, Value value) {
    map.put(new Key(row, col.getColumnFamily(), col.getColumnQualifier(), 0), value);
  }

  private static void createDirectories(VolumeManager fs, String... dirs) throws IOException {
    for (String s : dirs) {
      Path dir = new Path(s);
      try {
        FileStatus fstat = fs.getFileStatus(dir);
        if (!fstat.isDirectory()) {
          log.error("FATAL: location {} exists but is not a directory", dir);
          return;
        }
      } catch (FileNotFoundException fnfe) {
        // attempt to create directory, since it doesn't exist
        if (!fs.mkdirs(dir)) {
          log.error("FATAL: unable to create directory {}", dir);
          return;
        }
      }
    }
  }

  private static void initZooKeeper(Opts opts, String uuid, String instanceNamePath,
      String rootTabletDir) throws KeeperException, InterruptedException {
    // setup basic data in zookeeper
    zoo.putPersistentData(Constants.ZROOT, new byte[0], -1, NodeExistsPolicy.SKIP,
        Ids.OPEN_ACL_UNSAFE);
    zoo.putPersistentData(Constants.ZROOT + Constants.ZINSTANCES, new byte[0], -1,
        NodeExistsPolicy.SKIP, Ids.OPEN_ACL_UNSAFE);

    // setup instance name
    if (opts.clearInstanceName)
      zoo.recursiveDelete(instanceNamePath, NodeMissingPolicy.SKIP);
    zoo.putPersistentData(instanceNamePath, uuid.getBytes(UTF_8), NodeExistsPolicy.FAIL);

    final byte[] EMPTY_BYTE_ARRAY = new byte[0], ZERO_CHAR_ARRAY = new byte[] {'0'};

    // setup the instance
    String zkInstanceRoot = Constants.ZROOT + "/" + uuid;
    zoo.putPersistentData(zkInstanceRoot, EMPTY_BYTE_ARRAY, NodeExistsPolicy.FAIL);
<<<<<<< HEAD
    zoo.putPersistentData(zkInstanceRoot + Constants.ZTABLES, Constants.ZTABLES_INITIAL_ID, NodeExistsPolicy.FAIL);
    zoo.putPersistentData(zkInstanceRoot + Constants.ZNAMESPACES, new byte[0], NodeExistsPolicy.FAIL);
    TableManager.prepareNewNamespaceState(uuid, Namespace.ID.DEFAULT, Namespace.DEFAULT, NodeExistsPolicy.FAIL);
    TableManager.prepareNewNamespaceState(uuid, Namespace.ID.ACCUMULO, Namespace.ACCUMULO, NodeExistsPolicy.FAIL);
    TableManager.prepareNewTableState(uuid, RootTable.ID, Namespace.ID.ACCUMULO, RootTable.NAME, TableState.ONLINE, NodeExistsPolicy.FAIL);
    TableManager.prepareNewTableState(uuid, MetadataTable.ID, Namespace.ID.ACCUMULO, MetadataTable.NAME, TableState.ONLINE, NodeExistsPolicy.FAIL);
    TableManager.prepareNewTableState(uuid, ReplicationTable.ID, Namespace.ID.ACCUMULO, ReplicationTable.NAME, TableState.OFFLINE, NodeExistsPolicy.FAIL);
    zoo.putPersistentData(zkInstanceRoot + Constants.ZTSERVERS, EMPTY_BYTE_ARRAY, NodeExistsPolicy.FAIL);
    zoo.putPersistentData(zkInstanceRoot + Constants.ZPROBLEMS, EMPTY_BYTE_ARRAY, NodeExistsPolicy.FAIL);
    zoo.putPersistentData(zkInstanceRoot + RootTable.ZROOT_TABLET, EMPTY_BYTE_ARRAY, NodeExistsPolicy.FAIL);
    zoo.putPersistentData(zkInstanceRoot + RootTable.ZROOT_TABLET_WALOGS, EMPTY_BYTE_ARRAY, NodeExistsPolicy.FAIL);
    zoo.putPersistentData(zkInstanceRoot + RootTable.ZROOT_TABLET_CURRENT_LOGS, EMPTY_BYTE_ARRAY, NodeExistsPolicy.FAIL);
    zoo.putPersistentData(zkInstanceRoot + RootTable.ZROOT_TABLET_PATH, rootTabletDir.getBytes(UTF_8), NodeExistsPolicy.FAIL);
    zoo.putPersistentData(zkInstanceRoot + Constants.ZMASTERS, EMPTY_BYTE_ARRAY, NodeExistsPolicy.FAIL);
    zoo.putPersistentData(zkInstanceRoot + Constants.ZMASTER_LOCK, EMPTY_BYTE_ARRAY, NodeExistsPolicy.FAIL);
    zoo.putPersistentData(zkInstanceRoot + Constants.ZMASTER_GOAL_STATE, MasterGoalState.NORMAL.toString().getBytes(UTF_8), NodeExistsPolicy.FAIL);
=======
    zoo.putPersistentData(zkInstanceRoot + Constants.ZTABLES, Constants.ZTABLES_INITIAL_ID,
        NodeExistsPolicy.FAIL);
    zoo.putPersistentData(zkInstanceRoot + Constants.ZNAMESPACES, new byte[0],
        NodeExistsPolicy.FAIL);
    TableManager.prepareNewNamespaceState(uuid, Namespaces.DEFAULT_NAMESPACE_ID,
        Namespaces.DEFAULT_NAMESPACE, NodeExistsPolicy.FAIL);
    TableManager.prepareNewNamespaceState(uuid, Namespaces.ACCUMULO_NAMESPACE_ID,
        Namespaces.ACCUMULO_NAMESPACE, NodeExistsPolicy.FAIL);
    TableManager.prepareNewTableState(uuid, RootTable.ID, Namespaces.ACCUMULO_NAMESPACE_ID,
        RootTable.NAME, TableState.ONLINE, NodeExistsPolicy.FAIL);
    TableManager.prepareNewTableState(uuid, MetadataTable.ID, Namespaces.ACCUMULO_NAMESPACE_ID,
        MetadataTable.NAME, TableState.ONLINE, NodeExistsPolicy.FAIL);
    TableManager.prepareNewTableState(uuid, ReplicationTable.ID, Namespaces.ACCUMULO_NAMESPACE_ID,
        ReplicationTable.NAME, TableState.OFFLINE, NodeExistsPolicy.FAIL);
    zoo.putPersistentData(zkInstanceRoot + Constants.ZTSERVERS, EMPTY_BYTE_ARRAY,
        NodeExistsPolicy.FAIL);
    zoo.putPersistentData(zkInstanceRoot + Constants.ZPROBLEMS, EMPTY_BYTE_ARRAY,
        NodeExistsPolicy.FAIL);
    zoo.putPersistentData(zkInstanceRoot + RootTable.ZROOT_TABLET, EMPTY_BYTE_ARRAY,
        NodeExistsPolicy.FAIL);
    zoo.putPersistentData(zkInstanceRoot + RootTable.ZROOT_TABLET_WALOGS, EMPTY_BYTE_ARRAY,
        NodeExistsPolicy.FAIL);
    zoo.putPersistentData(zkInstanceRoot + RootTable.ZROOT_TABLET_CURRENT_LOGS, EMPTY_BYTE_ARRAY,
        NodeExistsPolicy.FAIL);
    zoo.putPersistentData(zkInstanceRoot + RootTable.ZROOT_TABLET_PATH,
        rootTabletDir.getBytes(UTF_8), NodeExistsPolicy.FAIL);
    zoo.putPersistentData(zkInstanceRoot + Constants.ZMASTERS, EMPTY_BYTE_ARRAY,
        NodeExistsPolicy.FAIL);
    zoo.putPersistentData(zkInstanceRoot + Constants.ZMASTER_LOCK, EMPTY_BYTE_ARRAY,
        NodeExistsPolicy.FAIL);
    zoo.putPersistentData(zkInstanceRoot + Constants.ZMASTER_GOAL_STATE,
        MasterGoalState.NORMAL.toString().getBytes(UTF_8), NodeExistsPolicy.FAIL);
>>>>>>> f4f43feb
    zoo.putPersistentData(zkInstanceRoot + Constants.ZGC, EMPTY_BYTE_ARRAY, NodeExistsPolicy.FAIL);
    zoo.putPersistentData(zkInstanceRoot + Constants.ZGC_LOCK, EMPTY_BYTE_ARRAY,
        NodeExistsPolicy.FAIL);
    zoo.putPersistentData(zkInstanceRoot + Constants.ZCONFIG, EMPTY_BYTE_ARRAY,
        NodeExistsPolicy.FAIL);
    zoo.putPersistentData(zkInstanceRoot + Constants.ZTABLE_LOCKS, EMPTY_BYTE_ARRAY,
        NodeExistsPolicy.FAIL);
    zoo.putPersistentData(zkInstanceRoot + Constants.ZHDFS_RESERVATIONS, EMPTY_BYTE_ARRAY,
        NodeExistsPolicy.FAIL);
    zoo.putPersistentData(zkInstanceRoot + Constants.ZNEXT_FILE, ZERO_CHAR_ARRAY,
        NodeExistsPolicy.FAIL);
    zoo.putPersistentData(zkInstanceRoot + Constants.ZRECOVERY, ZERO_CHAR_ARRAY,
        NodeExistsPolicy.FAIL);
    zoo.putPersistentData(zkInstanceRoot + Constants.ZMONITOR, EMPTY_BYTE_ARRAY,
        NodeExistsPolicy.FAIL);
    zoo.putPersistentData(zkInstanceRoot + Constants.ZMONITOR_LOCK, EMPTY_BYTE_ARRAY,
        NodeExistsPolicy.FAIL);
    zoo.putPersistentData(zkInstanceRoot + ReplicationConstants.ZOO_BASE, EMPTY_BYTE_ARRAY,
        NodeExistsPolicy.FAIL);
    zoo.putPersistentData(zkInstanceRoot + ReplicationConstants.ZOO_TSERVERS, EMPTY_BYTE_ARRAY,
        NodeExistsPolicy.FAIL);
    zoo.putPersistentData(zkInstanceRoot + WalStateManager.ZWALS, EMPTY_BYTE_ARRAY,
        NodeExistsPolicy.FAIL);
  }

  private String getInstanceNamePath(Opts opts)
      throws IOException, KeeperException, InterruptedException {
    // setup the instance name
    String instanceName, instanceNamePath = null;
    boolean exists = true;
    do {
      if (opts.cliInstanceName == null) {
        instanceName = getConsoleReader().readLine("Instance name : ");
      } else {
        instanceName = opts.cliInstanceName;
      }
      if (instanceName == null)
        System.exit(0);
      instanceName = instanceName.trim();
      if (instanceName.length() == 0)
        continue;
      instanceNamePath = Constants.ZROOT + Constants.ZINSTANCES + "/" + instanceName;
      if (opts.clearInstanceName) {
        exists = false;
        break;
      } else {
        // ACCUMULO-4401 setting exists=false is just as important as setting it to true
        exists = zoo.exists(instanceNamePath);
        if (exists) {
          String decision = getConsoleReader().readLine("Instance name \"" + instanceName
              + "\" exists. Delete existing entry from zookeeper? [Y/N] : ");
          if (decision == null)
            System.exit(0);
          if (decision.length() == 1 && decision.toLowerCase(Locale.ENGLISH).charAt(0) == 'y') {
            opts.clearInstanceName = true;
            exists = false;
          }
        }
      }
    } while (exists);
    return instanceNamePath;
  }

  private String getRootUserName(Opts opts) throws IOException {
    AccumuloConfiguration conf = SiteConfiguration.getInstance();
    final String keytab = conf.get(Property.GENERAL_KERBEROS_KEYTAB);
    if (keytab.equals(Property.GENERAL_KERBEROS_KEYTAB.getDefaultValue())
        || !conf.getBoolean(Property.INSTANCE_RPC_SASL_ENABLED)) {
      return DEFAULT_ROOT_USER;
    }

    ConsoleReader c = getConsoleReader();
    c.println("Running against secured HDFS");

    if (null != opts.rootUser) {
      return opts.rootUser;
    }

    do {
      String user = c.readLine("Principal (user) to grant administrative privileges to : ");
      if (user == null) {
        // should not happen
        System.exit(1);
      }
      if (!user.isEmpty()) {
        return user;
      }
    } while (true);
  }

  private byte[] getRootPassword(Opts opts, String rootUser) throws IOException {
    if (opts.cliPassword != null) {
      return opts.cliPassword.getBytes(UTF_8);
    }
    String rootpass;
    String confirmpass;
    do {
<<<<<<< HEAD
      rootpass = getConsoleReader().readLine("Enter initial password for " + rootUser + getInitialPasswordWarning(), '*');
=======
      rootpass = getConsoleReader().readLine("Enter initial password for " + rootUser
          + " (this may not be applicable for your security setup): ", '*');
>>>>>>> f4f43feb
      if (rootpass == null)
        System.exit(0);
      confirmpass = getConsoleReader().readLine("Confirm initial password for " + rootUser + ": ",
          '*');
      if (confirmpass == null)
        System.exit(0);
      if (!rootpass.equals(confirmpass))
        log.error("Passwords do not match");
    } while (!rootpass.equals(confirmpass));
    return rootpass.getBytes(UTF_8);
  }

<<<<<<< HEAD
  /**
   * Create warning message related to initial password, if appropriate.
   *
   * ACCUMULO-2907 Remove unnecessary security warning from console message unless its actually appropriate. The warning message should only be displayed when
   * the value of <code>instance.security.authenticator</code> differs between the SiteConfiguration and the DefaultConfiguration values.
   *
   * @return String containing warning portion of console message.
   */
  private String getInitialPasswordWarning() {
    String optionalWarning;
    Property authenticatorProperty = Property.INSTANCE_SECURITY_AUTHENTICATOR;
    if (SiteConfiguration.getInstance().get(authenticatorProperty).equals(authenticatorProperty.getDefaultValue()))
      optionalWarning = ": ";
    else
      optionalWarning = " (this may not be applicable for your security setup): ";
    return optionalWarning;
  }

  private static void initSecurity(AccumuloServerContext context, Opts opts, String iid, String rootUser) throws AccumuloSecurityException,
      ThriftSecurityException, IOException {
    AuditedSecurityOperation.getInstance(context, true).initializeSecurity(context.rpcCreds(), rootUser, opts.rootpass);
=======
  private static void initSecurity(AccumuloServerContext context, Opts opts, String iid,
      String rootUser) throws AccumuloSecurityException, ThriftSecurityException, IOException {
    AuditedSecurityOperation.getInstance(context, true).initializeSecurity(context.rpcCreds(),
        rootUser, opts.rootpass);
>>>>>>> f4f43feb
  }

  public static void initSystemTablesConfig() throws IOException {
    try {
      Configuration conf = CachedConfiguration.getInstance();
      int max = conf.getInt("dfs.replication.max", 512);
      // Hadoop 0.23 switched the min value configuration name
      int min = Math.max(conf.getInt("dfs.replication.min", 1),
          conf.getInt("dfs.namenode.replication.min", 1));
      if (max < 5)
        setMetadataReplication(max, "max");
      if (min > 5)
        setMetadataReplication(min, "min");
      for (Entry<String,String> entry : initialMetadataConf.entrySet()) {
        if (!TablePropUtil.setTableProperty(RootTable.ID, entry.getKey(), entry.getValue()))
          throw new IOException("Cannot create per-table property " + entry.getKey());
        if (!TablePropUtil.setTableProperty(MetadataTable.ID, entry.getKey(), entry.getValue()))
          throw new IOException("Cannot create per-table property " + entry.getKey());
      }
      // Only add combiner config to accumulo.metadata table (ACCUMULO-3077)
      for (Entry<String,String> entry : initialMetadataCombinerConf.entrySet()) {
        if (!TablePropUtil.setTableProperty(MetadataTable.ID, entry.getKey(), entry.getValue()))
          throw new IOException("Cannot create per-table property " + entry.getKey());
      }

      // add configuration to the replication table
      for (Entry<String,String> entry : initialReplicationTableConf.entrySet()) {
        if (!TablePropUtil.setTableProperty(ReplicationTable.ID, entry.getKey(), entry.getValue()))
          throw new IOException("Cannot create per-table property " + entry.getKey());
      }
    } catch (Exception e) {
      log.error("FATAL: Error talking to ZooKeeper", e);
      throw new IOException(e);
    }
  }

  private static void setMetadataReplication(int replication, String reason) throws IOException {
    String rep = getConsoleReader()
        .readLine("Your HDFS replication " + reason + " is not compatible with our default "
            + MetadataTable.NAME + " replication of 5. What do you want to set your "
            + MetadataTable.NAME + " replication to? (" + replication + ") ");
    if (rep == null || rep.length() == 0)
      rep = Integer.toString(replication);
    else
      // Lets make sure it's a number
      Integer.parseInt(rep);
    initialMetadataConf.put(Property.TABLE_FILE_REPLICATION.getKey(), rep);
  }

  public static boolean isInitialized(VolumeManager fs) throws IOException {
    for (String baseDir : VolumeConfiguration.getVolumeUris(SiteConfiguration.getInstance())) {
      if (fs.exists(new Path(baseDir, ServerConstants.INSTANCE_ID_DIR))
          || fs.exists(new Path(baseDir, ServerConstants.VERSION_DIR)))
        return true;
    }

    return false;
  }

  private static void addVolumes(VolumeManager fs) throws IOException {

    String[] volumeURIs = VolumeConfiguration.getVolumeUris(SiteConfiguration.getInstance());

    HashSet<String> initializedDirs = new HashSet<>();
    initializedDirs.addAll(Arrays.asList(ServerConstants.checkBaseUris(volumeURIs, true)));

    HashSet<String> uinitializedDirs = new HashSet<>();
    uinitializedDirs.addAll(Arrays.asList(volumeURIs));
    uinitializedDirs.removeAll(initializedDirs);

    Path aBasePath = new Path(initializedDirs.iterator().next());
    Path iidPath = new Path(aBasePath, ServerConstants.INSTANCE_ID_DIR);
    Path versionPath = new Path(aBasePath, ServerConstants.VERSION_DIR);

    UUID uuid = UUID
        .fromString(ZooUtil.getInstanceIDFromHdfs(iidPath, SiteConfiguration.getInstance()));
    for (Pair<Path,Path> replacementVolume : ServerConstants.getVolumeReplacements()) {
      if (aBasePath.equals(replacementVolume.getFirst()))
<<<<<<< HEAD
        log.error("{} is set to be replaced in {} and should not appear in {}"
            + ". It is highly recommended that this property be removed as data could still be written to this volume.", aBasePath,
            Property.INSTANCE_VOLUMES_REPLACEMENTS, Property.INSTANCE_VOLUMES);
=======
        log.error(aBasePath + " is set to be replaced in " + Property.INSTANCE_VOLUMES_REPLACEMENTS
            + " and should not appear in " + Property.INSTANCE_VOLUMES
            + ". It is highly recommended that this property be removed as data could still be written to this volume.");
>>>>>>> f4f43feb
    }

    if (ServerConstants.DATA_VERSION != Accumulo.getAccumuloPersistentVersion(
        versionPath.getFileSystem(CachedConfiguration.getInstance()), versionPath)) {
      throw new IOException("Accumulo " + Constants.VERSION + " cannot initialize data version "
          + Accumulo.getAccumuloPersistentVersion(fs));
    }

    initDirs(fs, uuid, uinitializedDirs.toArray(new String[uinitializedDirs.size()]), true);
  }

  static class Opts extends Help {
    @Parameter(names = "--add-volumes",
        description = "Initialize any uninitialized volumes listed in instance.volumes")
    boolean addVolumes = false;
    @Parameter(names = "--reset-security", description = "just update the security information, will prompt")
    boolean resetSecurity = false;
<<<<<<< HEAD
    @Parameter(names = {"-f", "--force"}, description = "force reset of the security information without prompting")
    boolean forceResetSecurity = false;
    @Parameter(names = "--clear-instance-name", description = "delete any existing instance name without prompting")
    boolean clearInstanceName = false;
    @Parameter(names = "--upload-accumulo-site", description = "Uploads properties in accumulo-site.xml to Zookeeper")
    boolean uploadAccumuloSite = false;
    @Parameter(names = "--instance-name", description = "the instance name, if not provided, will prompt")
=======
    @Parameter(names = "--clear-instance-name",
        description = "delete any existing instance name without prompting")
    boolean clearInstanceName = false;
    @Parameter(names = "--instance-name",
        description = "the instance name, if not provided, will prompt")
>>>>>>> f4f43feb
    String cliInstanceName;
    @Parameter(names = "--password", description = "set the password on the command line")
    String cliPassword;
    @Parameter(names = {"-u", "--user"},
        description = "the name of the user to grant system permissions to")
    String rootUser = null;

    byte[] rootpass = null;
  }

  @Override
  public String keyword() {
    return "init";
  }

  @Override
  public UsageGroup usageGroup() {
    return UsageGroup.CORE;
  }

  @Override
  public String description() {
    return "Initializes Accumulo";
  }

  @Override
  public void execute(final String[] args) {
    Opts opts = new Opts();
    opts.parseArgs("accumulo init", args);

    try {
      zoo = ZooReaderWriter.getInstance();
      AccumuloConfiguration acuConf = SiteConfiguration.getInstance();
      SecurityUtil.serverLogin(acuConf);
      Configuration conf = CachedConfiguration.getInstance();

      VolumeManager fs = VolumeManagerImpl.get(acuConf);

      if (opts.resetSecurity) {
<<<<<<< HEAD
        log.info("Resetting security on accumulo.");
        Instance instance = HdfsZooInstance.getInstance();
        AccumuloServerContext context = new AccumuloServerContext(instance, new ServerConfigurationFactory(instance));
=======
        AccumuloServerContext context = new AccumuloServerContext(
            new ServerConfigurationFactory(HdfsZooInstance.getInstance()));
>>>>>>> f4f43feb
        if (isInitialized(fs)) {
          if (!opts.forceResetSecurity) {
            ConsoleReader c = getConsoleReader();
            String userEnteredName = c.readLine("WARNING: This will remove all users from Accumulo! If you wish to proceed enter the instance name: ");
            if (userEnteredName != null && !instance.getInstanceName().equals(userEnteredName)) {
              log.error("Aborted reset security: Instance name did not match current instance.");
              return;
            }
          }

          final String rootUser = getRootUserName(opts);
          opts.rootpass = getRootPassword(opts, rootUser);
          initSecurity(context, opts, HdfsZooInstance.getInstance().getInstanceID(), rootUser);
        } else {
          log.error("FATAL: Attempted to reset security on accumulo before it was initialized");
        }
      }

      if (opts.addVolumes) {
        addVolumes(fs);
      }

      if (!opts.resetSecurity && !opts.addVolumes)
        if (!doInit(opts, conf, fs))
          System.exit(-1);
    } catch (Exception e) {
      log.error("Fatal exception", e);
      throw new RuntimeException(e);
    }
  }

  public static void main(String[] args) {
    new Initialize().execute(args);
  }
}<|MERGE_RESOLUTION|>--- conflicted
+++ resolved
@@ -125,13 +125,8 @@
 import jline.console.ConsoleReader;
 
 /**
-<<<<<<< HEAD
- * This class is used to setup the directory structure and the root tablet to get an instance started
-=======
  * This class is used to setup the directory structure and the root tablet to get an instance
  * started
- *
->>>>>>> f4f43feb
  */
 @AutoService(KeywordExecutable.class)
 public class Initialize implements KeywordExecutable {
@@ -253,19 +248,12 @@
     String fsUri = sconf.get(Property.INSTANCE_DFS_URI);
     if (fsUri.equals(""))
       fsUri = FileSystem.getDefaultUri(conf).toString();
-<<<<<<< HEAD
     log.info("Hadoop Filesystem is {}", fsUri);
-    log.info("Accumulo data dirs are {}", Arrays.asList(VolumeConfiguration.getVolumeUris(SiteConfiguration.getInstance())));
+    log.info("Accumulo data dirs are {}",
+        Arrays.asList(VolumeConfiguration.getVolumeUris(SiteConfiguration.getInstance())));
     log.info("Zookeeper server is {}", sconf.get(Property.INSTANCE_ZK_HOST));
-    log.info("Checking if Zookeeper is available. If this hangs, then you need to make sure zookeeper is running");
-=======
-    log.info("Hadoop Filesystem is " + fsUri);
-    log.info("Accumulo data dirs are "
-        + Arrays.asList(VolumeConfiguration.getVolumeUris(SiteConfiguration.getInstance())));
-    log.info("Zookeeper server is " + sconf.get(Property.INSTANCE_ZK_HOST));
     log.info(
         "Checking if Zookeeper is available. If this hangs, then you need to make sure zookeeper is running");
->>>>>>> f4f43feb
     if (!zookeeperAvailable()) {
       // ACCUMULO-3651 Changed level to error and added FATAL to message for slf4j compatibility
       log.error("FATAL Zookeeper needs to be up and running in order to init. Exiting ...");
@@ -281,17 +269,10 @@
       c.println();
       c.println();
       c.println("You can change the instance secret in accumulo by using:");
-<<<<<<< HEAD
       c.println("   bin/accumulo " + org.apache.accumulo.server.util.ChangeSecret.class.getName());
-      c.println("You will also need to edit your secret in your configuration file by adding the property instance.secret to your accumulo-site.xml. "
-          + "Without this accumulo will not operate correctly");
-=======
-      c.println("   bin/accumulo " + org.apache.accumulo.server.util.ChangeSecret.class.getName()
-          + " oldPassword newPassword.");
       c.println(
-          "You will also need to edit your secret in your configuration file by adding the property instance.secret to your conf/accumulo-site.xml. "
+          "You will also need to edit your secret in your configuration file by adding the property instance.secret to your accumulo-site.xml. "
               + "Without this accumulo will not operate correctly");
->>>>>>> f4f43feb
     }
     try {
       if (isInitialized(fs)) {
@@ -312,47 +293,28 @@
     Property INSTANCE_DFS_URI = Property.INSTANCE_DFS_URI;
     String instanceDfsDir = sconf.get(INSTANCE_DFS_DIR);
     // ACCUMULO-3651 Changed level to error and added FATAL to message for slf4j compatibility
-<<<<<<< HEAD
-    log.error("FATAL It appears the directories {}", Arrays.asList(VolumeConfiguration.getVolumeUris(SiteConfiguration.getInstance()))
-=======
-    log.error("FATAL It appears the directories "
-        + Arrays.asList(VolumeConfiguration.getVolumeUris(SiteConfiguration.getInstance()))
->>>>>>> f4f43feb
-        + " were previously initialized.");
+    log.error("FATAL It appears the directories {}",
+        Arrays.asList(VolumeConfiguration.getVolumeUris(SiteConfiguration.getInstance()))
+            + " were previously initialized.");
     String instanceVolumes = sconf.get(Property.INSTANCE_VOLUMES);
     String instanceDfsUri = sconf.get(INSTANCE_DFS_URI);
 
     // ACCUMULO-3651 Changed level to error and added FATAL to message for slf4j compatibility
 
     if (!instanceVolumes.isEmpty()) {
-<<<<<<< HEAD
-      log.error("FATAL: Change the property {} to use different filesystems,", Property.INSTANCE_VOLUMES);
+      log.error("FATAL: Change the property {} to use different filesystems,",
+          Property.INSTANCE_VOLUMES);
     } else if (!instanceDfsDir.isEmpty()) {
       log.error("FATAL: Change the property {} to use a different filesystem,", INSTANCE_DFS_URI);
     } else {
-      log.error("FATAL: You are using the default URI for the filesystem. Set the property {} to use a different filesystem,", Property.INSTANCE_VOLUMES);
+      log.error(
+          "FATAL: You are using the default URI for the filesystem. Set the property {} to use a different filesystem,",
+          Property.INSTANCE_VOLUMES);
     }
     log.error("FATAL: or change the property {} to use a different directory.", INSTANCE_DFS_DIR);
     log.error("FATAL: The current value of {} is |{}|", INSTANCE_DFS_URI, instanceDfsUri);
     log.error("FATAL: The current value of {} is |{}|", INSTANCE_DFS_DIR, instanceDfsDir);
     log.error("FATAL: The current value of {} is |{}|", Property.INSTANCE_VOLUMES, instanceVolumes);
-=======
-      log.error("FATAL: Change the property " + Property.INSTANCE_VOLUMES
-          + " to use different filesystems,");
-    } else if (!instanceDfsDir.isEmpty()) {
-      log.error(
-          "FATAL: Change the property " + INSTANCE_DFS_URI + " to use a different filesystem,");
-    } else {
-      log.error("FATAL: You are using the default URI for the filesystem. Set the property "
-          + Property.INSTANCE_VOLUMES + " to use a different filesystem,");
-    }
-    log.error(
-        "FATAL: or change the property " + INSTANCE_DFS_DIR + " to use a different directory.");
-    log.error("FATAL: The current value of " + INSTANCE_DFS_URI + " is |" + instanceDfsUri + "|");
-    log.error("FATAL: The current value of " + INSTANCE_DFS_DIR + " is |" + instanceDfsDir + "|");
-    log.error("FATAL: The current value of " + Property.INSTANCE_VOLUMES + " is |" + instanceVolumes
-        + "|");
->>>>>>> f4f43feb
   }
 
   public boolean doInit(Opts opts, Configuration conf, VolumeManager fs) throws IOException {
@@ -395,14 +357,10 @@
     UUID uuid = UUID.randomUUID();
     // the actual disk locations of the root table and tablets
     String[] configuredVolumes = VolumeConfiguration.getVolumeUris(SiteConfiguration.getInstance());
-<<<<<<< HEAD
     VolumeChooserEnvironment chooserEnv = new VolumeChooserEnvironment(ChooserScope.INIT);
-    final String rootTabletDir = new Path(fs.choose(chooserEnv, configuredVolumes) + Path.SEPARATOR + ServerConstants.TABLE_DIR + Path.SEPARATOR + RootTable.ID
-=======
-    final String rootTabletDir = new Path(fs.choose(Optional.<String> absent(), configuredVolumes)
-        + Path.SEPARATOR + ServerConstants.TABLE_DIR + Path.SEPARATOR + RootTable.ID
->>>>>>> f4f43feb
-        + RootTable.ROOT_TABLET_LOCATION).toString();
+    final String rootTabletDir = new Path(
+        fs.choose(chooserEnv, configuredVolumes) + Path.SEPARATOR + ServerConstants.TABLE_DIR
+            + Path.SEPARATOR + RootTable.ID + RootTable.ROOT_TABLET_LOCATION).toString();
 
     try {
       initZooKeeper(opts, uuid.toString(), instanceNamePath, rootTabletDir);
@@ -425,28 +383,19 @@
 
         // Try to determine when we couldn't find an appropriate core-site.xml on the classpath
         if (defaultFsUri.equals(fsDefaultName) && defaultFsUri.equals(fsDefaultFS)) {
-<<<<<<< HEAD
-          log.error("FATAL: Default filesystem value ('fs.defaultFS' or 'fs.default.name') of '{}' was found in the Hadoop configuration", defaultFsUri);
-          log.error("FATAL: Please ensure that the Hadoop core-site.xml is on the classpath using 'general.classpaths' in accumulo-site.xml");
-=======
-          log.error("FATAL: Default filesystem value ('fs.defaultFS' or 'fs.default.name') of '"
-              + defaultFsUri + "' was found in the Hadoop configuration");
+          log.error(
+              "FATAL: Default filesystem value ('fs.defaultFS' or 'fs.default.name') of '{}' was found in the Hadoop configuration",
+              defaultFsUri);
           log.error(
               "FATAL: Please ensure that the Hadoop core-site.xml is on the classpath using 'general.classpaths' in accumulo-site.xml");
->>>>>>> f4f43feb
         }
       }
 
       return false;
     }
 
-<<<<<<< HEAD
     final Instance instance = HdfsZooInstance.getInstance();
     final ServerConfigurationFactory confFactory = new ServerConfigurationFactory(instance);
-=======
-    final ServerConfigurationFactory confFactory = new ServerConfigurationFactory(
-        HdfsZooInstance.getInstance());
->>>>>>> f4f43feb
 
     // When we're using Kerberos authentication, we need valid credentials to perform
     // initialization. If the user provided some, use them.
@@ -490,7 +439,8 @@
 
     if (opts.uploadAccumuloSite) {
       try {
-        log.info("Uploading properties in accumulo-site.xml to Zookeeper. Properties that cannot be set in Zookeeper will be skipped:");
+        log.info(
+            "Uploading properties in accumulo-site.xml to Zookeeper. Properties that cannot be set in Zookeeper will be skipped:");
         Map<String,String> entries = new TreeMap<>();
         SiteConfiguration.getInstance().getProperties(entries, x -> true, false);
         for (Map.Entry<String,String> entry : entries.entrySet()) {
@@ -542,36 +492,21 @@
     // initialize initial system tables config in zookeeper
     initSystemTablesConfig();
 
-<<<<<<< HEAD
     VolumeChooserEnvironment chooserEnv = new VolumeChooserEnvironment(ChooserScope.INIT);
-    String tableMetadataTabletDir = fs.choose(chooserEnv, ServerConstants.getBaseUris()) + Constants.HDFS_TABLES_DIR + Path.SEPARATOR + MetadataTable.ID
-        + TABLE_TABLETS_TABLET_DIR;
-    String replicationTableDefaultTabletDir = fs.choose(chooserEnv, ServerConstants.getBaseUris()) + Constants.HDFS_TABLES_DIR + Path.SEPARATOR
-        + ReplicationTable.ID + Constants.DEFAULT_TABLET_LOCATION;
-    String defaultMetadataTabletDir = fs.choose(chooserEnv, ServerConstants.getBaseUris()) + Constants.HDFS_TABLES_DIR + Path.SEPARATOR + MetadataTable.ID
+    String tableMetadataTabletDir = fs.choose(chooserEnv, ServerConstants.getBaseUris())
+        + Constants.HDFS_TABLES_DIR + Path.SEPARATOR + MetadataTable.ID + TABLE_TABLETS_TABLET_DIR;
+    String replicationTableDefaultTabletDir = fs.choose(chooserEnv, ServerConstants.getBaseUris())
+        + Constants.HDFS_TABLES_DIR + Path.SEPARATOR + ReplicationTable.ID
         + Constants.DEFAULT_TABLET_LOCATION;
-=======
-    String tableMetadataTabletDir = fs.choose(Optional.<String> absent(),
-        ServerConstants.getBaseUris()) + Constants.HDFS_TABLES_DIR + Path.SEPARATOR
-        + MetadataTable.ID + TABLE_TABLETS_TABLET_DIR;
-    String replicationTableDefaultTabletDir = fs.choose(Optional.<String> absent(),
-        ServerConstants.getBaseUris()) + Constants.HDFS_TABLES_DIR + Path.SEPARATOR
-        + ReplicationTable.ID + Constants.DEFAULT_TABLET_LOCATION;
-    String defaultMetadataTabletDir = fs.choose(Optional.<String> absent(),
-        ServerConstants.getBaseUris()) + Constants.HDFS_TABLES_DIR + Path.SEPARATOR
-        + MetadataTable.ID + Constants.DEFAULT_TABLET_LOCATION;
->>>>>>> f4f43feb
+    String defaultMetadataTabletDir = fs.choose(chooserEnv, ServerConstants.getBaseUris())
+        + Constants.HDFS_TABLES_DIR + Path.SEPARATOR + MetadataTable.ID
+        + Constants.DEFAULT_TABLET_LOCATION;
 
     // create table and default tablets directories
     createDirectories(fs, rootTabletDir, tableMetadataTabletDir, defaultMetadataTabletDir,
         replicationTableDefaultTabletDir);
 
-<<<<<<< HEAD
     String ext = FileOperations.getNewFileExtension(DefaultConfiguration.getInstance());
-=======
-    String ext = FileOperations
-        .getNewFileExtension(AccumuloConfiguration.getDefaultConfiguration());
->>>>>>> f4f43feb
 
     // populate the metadata tables tablet with info about the replication table's one initial
     // tablet
@@ -612,14 +547,9 @@
       createEntriesForTablet(sorted, tablet);
     }
     FileSystem fs = volmanager.getVolumeByPath(new Path(fileName)).getFileSystem();
-<<<<<<< HEAD
-    FileSKVWriter tabletWriter = FileOperations.getInstance().newWriterBuilder().forFile(fileName, fs, fs.getConf())
-        .withTableConfiguration(DefaultConfiguration.getInstance()).build();
-=======
     FileSKVWriter tabletWriter = FileOperations.getInstance().newWriterBuilder()
         .forFile(fileName, fs, fs.getConf())
-        .withTableConfiguration(AccumuloConfiguration.getDefaultConfiguration()).build();
->>>>>>> f4f43feb
+        .withTableConfiguration(DefaultConfiguration.getInstance()).build();
     tabletWriter.startDefaultLocalityGroup();
 
     for (Entry<Key,Value> entry : sorted.entrySet()) {
@@ -682,37 +612,19 @@
     // setup the instance
     String zkInstanceRoot = Constants.ZROOT + "/" + uuid;
     zoo.putPersistentData(zkInstanceRoot, EMPTY_BYTE_ARRAY, NodeExistsPolicy.FAIL);
-<<<<<<< HEAD
-    zoo.putPersistentData(zkInstanceRoot + Constants.ZTABLES, Constants.ZTABLES_INITIAL_ID, NodeExistsPolicy.FAIL);
-    zoo.putPersistentData(zkInstanceRoot + Constants.ZNAMESPACES, new byte[0], NodeExistsPolicy.FAIL);
-    TableManager.prepareNewNamespaceState(uuid, Namespace.ID.DEFAULT, Namespace.DEFAULT, NodeExistsPolicy.FAIL);
-    TableManager.prepareNewNamespaceState(uuid, Namespace.ID.ACCUMULO, Namespace.ACCUMULO, NodeExistsPolicy.FAIL);
-    TableManager.prepareNewTableState(uuid, RootTable.ID, Namespace.ID.ACCUMULO, RootTable.NAME, TableState.ONLINE, NodeExistsPolicy.FAIL);
-    TableManager.prepareNewTableState(uuid, MetadataTable.ID, Namespace.ID.ACCUMULO, MetadataTable.NAME, TableState.ONLINE, NodeExistsPolicy.FAIL);
-    TableManager.prepareNewTableState(uuid, ReplicationTable.ID, Namespace.ID.ACCUMULO, ReplicationTable.NAME, TableState.OFFLINE, NodeExistsPolicy.FAIL);
-    zoo.putPersistentData(zkInstanceRoot + Constants.ZTSERVERS, EMPTY_BYTE_ARRAY, NodeExistsPolicy.FAIL);
-    zoo.putPersistentData(zkInstanceRoot + Constants.ZPROBLEMS, EMPTY_BYTE_ARRAY, NodeExistsPolicy.FAIL);
-    zoo.putPersistentData(zkInstanceRoot + RootTable.ZROOT_TABLET, EMPTY_BYTE_ARRAY, NodeExistsPolicy.FAIL);
-    zoo.putPersistentData(zkInstanceRoot + RootTable.ZROOT_TABLET_WALOGS, EMPTY_BYTE_ARRAY, NodeExistsPolicy.FAIL);
-    zoo.putPersistentData(zkInstanceRoot + RootTable.ZROOT_TABLET_CURRENT_LOGS, EMPTY_BYTE_ARRAY, NodeExistsPolicy.FAIL);
-    zoo.putPersistentData(zkInstanceRoot + RootTable.ZROOT_TABLET_PATH, rootTabletDir.getBytes(UTF_8), NodeExistsPolicy.FAIL);
-    zoo.putPersistentData(zkInstanceRoot + Constants.ZMASTERS, EMPTY_BYTE_ARRAY, NodeExistsPolicy.FAIL);
-    zoo.putPersistentData(zkInstanceRoot + Constants.ZMASTER_LOCK, EMPTY_BYTE_ARRAY, NodeExistsPolicy.FAIL);
-    zoo.putPersistentData(zkInstanceRoot + Constants.ZMASTER_GOAL_STATE, MasterGoalState.NORMAL.toString().getBytes(UTF_8), NodeExistsPolicy.FAIL);
-=======
     zoo.putPersistentData(zkInstanceRoot + Constants.ZTABLES, Constants.ZTABLES_INITIAL_ID,
         NodeExistsPolicy.FAIL);
     zoo.putPersistentData(zkInstanceRoot + Constants.ZNAMESPACES, new byte[0],
         NodeExistsPolicy.FAIL);
-    TableManager.prepareNewNamespaceState(uuid, Namespaces.DEFAULT_NAMESPACE_ID,
-        Namespaces.DEFAULT_NAMESPACE, NodeExistsPolicy.FAIL);
-    TableManager.prepareNewNamespaceState(uuid, Namespaces.ACCUMULO_NAMESPACE_ID,
-        Namespaces.ACCUMULO_NAMESPACE, NodeExistsPolicy.FAIL);
-    TableManager.prepareNewTableState(uuid, RootTable.ID, Namespaces.ACCUMULO_NAMESPACE_ID,
-        RootTable.NAME, TableState.ONLINE, NodeExistsPolicy.FAIL);
-    TableManager.prepareNewTableState(uuid, MetadataTable.ID, Namespaces.ACCUMULO_NAMESPACE_ID,
+    TableManager.prepareNewNamespaceState(uuid, Namespace.ID.DEFAULT, Namespace.DEFAULT,
+        NodeExistsPolicy.FAIL);
+    TableManager.prepareNewNamespaceState(uuid, Namespace.ID.ACCUMULO, Namespace.ACCUMULO,
+        NodeExistsPolicy.FAIL);
+    TableManager.prepareNewTableState(uuid, RootTable.ID, Namespace.ID.ACCUMULO, RootTable.NAME,
+        TableState.ONLINE, NodeExistsPolicy.FAIL);
+    TableManager.prepareNewTableState(uuid, MetadataTable.ID, Namespace.ID.ACCUMULO,
         MetadataTable.NAME, TableState.ONLINE, NodeExistsPolicy.FAIL);
-    TableManager.prepareNewTableState(uuid, ReplicationTable.ID, Namespaces.ACCUMULO_NAMESPACE_ID,
+    TableManager.prepareNewTableState(uuid, ReplicationTable.ID, Namespace.ID.ACCUMULO,
         ReplicationTable.NAME, TableState.OFFLINE, NodeExistsPolicy.FAIL);
     zoo.putPersistentData(zkInstanceRoot + Constants.ZTSERVERS, EMPTY_BYTE_ARRAY,
         NodeExistsPolicy.FAIL);
@@ -732,7 +644,6 @@
         NodeExistsPolicy.FAIL);
     zoo.putPersistentData(zkInstanceRoot + Constants.ZMASTER_GOAL_STATE,
         MasterGoalState.NORMAL.toString().getBytes(UTF_8), NodeExistsPolicy.FAIL);
->>>>>>> f4f43feb
     zoo.putPersistentData(zkInstanceRoot + Constants.ZGC, EMPTY_BYTE_ARRAY, NodeExistsPolicy.FAIL);
     zoo.putPersistentData(zkInstanceRoot + Constants.ZGC_LOCK, EMPTY_BYTE_ARRAY,
         NodeExistsPolicy.FAIL);
@@ -830,12 +741,8 @@
     String rootpass;
     String confirmpass;
     do {
-<<<<<<< HEAD
-      rootpass = getConsoleReader().readLine("Enter initial password for " + rootUser + getInitialPasswordWarning(), '*');
-=======
-      rootpass = getConsoleReader().readLine("Enter initial password for " + rootUser
-          + " (this may not be applicable for your security setup): ", '*');
->>>>>>> f4f43feb
+      rootpass = getConsoleReader()
+          .readLine("Enter initial password for " + rootUser + getInitialPasswordWarning(), '*');
       if (rootpass == null)
         System.exit(0);
       confirmpass = getConsoleReader().readLine("Confirm initial password for " + rootUser + ": ",
@@ -848,34 +755,31 @@
     return rootpass.getBytes(UTF_8);
   }
 
-<<<<<<< HEAD
   /**
    * Create warning message related to initial password, if appropriate.
    *
-   * ACCUMULO-2907 Remove unnecessary security warning from console message unless its actually appropriate. The warning message should only be displayed when
-   * the value of <code>instance.security.authenticator</code> differs between the SiteConfiguration and the DefaultConfiguration values.
+   * ACCUMULO-2907 Remove unnecessary security warning from console message unless its actually
+   * appropriate. The warning message should only be displayed when the value of
+   * <code>instance.security.authenticator</code> differs between the SiteConfiguration and the
+   * DefaultConfiguration values.
    *
    * @return String containing warning portion of console message.
    */
   private String getInitialPasswordWarning() {
     String optionalWarning;
     Property authenticatorProperty = Property.INSTANCE_SECURITY_AUTHENTICATOR;
-    if (SiteConfiguration.getInstance().get(authenticatorProperty).equals(authenticatorProperty.getDefaultValue()))
+    if (SiteConfiguration.getInstance().get(authenticatorProperty)
+        .equals(authenticatorProperty.getDefaultValue()))
       optionalWarning = ": ";
     else
       optionalWarning = " (this may not be applicable for your security setup): ";
     return optionalWarning;
   }
 
-  private static void initSecurity(AccumuloServerContext context, Opts opts, String iid, String rootUser) throws AccumuloSecurityException,
-      ThriftSecurityException, IOException {
-    AuditedSecurityOperation.getInstance(context, true).initializeSecurity(context.rpcCreds(), rootUser, opts.rootpass);
-=======
   private static void initSecurity(AccumuloServerContext context, Opts opts, String iid,
       String rootUser) throws AccumuloSecurityException, ThriftSecurityException, IOException {
     AuditedSecurityOperation.getInstance(context, true).initializeSecurity(context.rpcCreds(),
         rootUser, opts.rootpass);
->>>>>>> f4f43feb
   }
 
   public static void initSystemTablesConfig() throws IOException {
@@ -954,15 +858,9 @@
         .fromString(ZooUtil.getInstanceIDFromHdfs(iidPath, SiteConfiguration.getInstance()));
     for (Pair<Path,Path> replacementVolume : ServerConstants.getVolumeReplacements()) {
       if (aBasePath.equals(replacementVolume.getFirst()))
-<<<<<<< HEAD
         log.error("{} is set to be replaced in {} and should not appear in {}"
-            + ". It is highly recommended that this property be removed as data could still be written to this volume.", aBasePath,
-            Property.INSTANCE_VOLUMES_REPLACEMENTS, Property.INSTANCE_VOLUMES);
-=======
-        log.error(aBasePath + " is set to be replaced in " + Property.INSTANCE_VOLUMES_REPLACEMENTS
-            + " and should not appear in " + Property.INSTANCE_VOLUMES
-            + ". It is highly recommended that this property be removed as data could still be written to this volume.");
->>>>>>> f4f43feb
+            + ". It is highly recommended that this property be removed as data could still be written to this volume.",
+            aBasePath, Property.INSTANCE_VOLUMES_REPLACEMENTS, Property.INSTANCE_VOLUMES);
     }
 
     if (ServerConstants.DATA_VERSION != Accumulo.getAccumuloPersistentVersion(
@@ -978,23 +876,20 @@
     @Parameter(names = "--add-volumes",
         description = "Initialize any uninitialized volumes listed in instance.volumes")
     boolean addVolumes = false;
-    @Parameter(names = "--reset-security", description = "just update the security information, will prompt")
+    @Parameter(names = "--reset-security",
+        description = "just update the security information, will prompt")
     boolean resetSecurity = false;
-<<<<<<< HEAD
-    @Parameter(names = {"-f", "--force"}, description = "force reset of the security information without prompting")
+    @Parameter(names = {"-f", "--force"},
+        description = "force reset of the security information without prompting")
     boolean forceResetSecurity = false;
-    @Parameter(names = "--clear-instance-name", description = "delete any existing instance name without prompting")
-    boolean clearInstanceName = false;
-    @Parameter(names = "--upload-accumulo-site", description = "Uploads properties in accumulo-site.xml to Zookeeper")
-    boolean uploadAccumuloSite = false;
-    @Parameter(names = "--instance-name", description = "the instance name, if not provided, will prompt")
-=======
     @Parameter(names = "--clear-instance-name",
         description = "delete any existing instance name without prompting")
     boolean clearInstanceName = false;
+    @Parameter(names = "--upload-accumulo-site",
+        description = "Uploads properties in accumulo-site.xml to Zookeeper")
+    boolean uploadAccumuloSite = false;
     @Parameter(names = "--instance-name",
         description = "the instance name, if not provided, will prompt")
->>>>>>> f4f43feb
     String cliInstanceName;
     @Parameter(names = "--password", description = "set the password on the command line")
     String cliPassword;
@@ -1034,18 +929,15 @@
       VolumeManager fs = VolumeManagerImpl.get(acuConf);
 
       if (opts.resetSecurity) {
-<<<<<<< HEAD
         log.info("Resetting security on accumulo.");
         Instance instance = HdfsZooInstance.getInstance();
-        AccumuloServerContext context = new AccumuloServerContext(instance, new ServerConfigurationFactory(instance));
-=======
-        AccumuloServerContext context = new AccumuloServerContext(
-            new ServerConfigurationFactory(HdfsZooInstance.getInstance()));
->>>>>>> f4f43feb
+        AccumuloServerContext context = new AccumuloServerContext(instance,
+            new ServerConfigurationFactory(instance));
         if (isInitialized(fs)) {
           if (!opts.forceResetSecurity) {
             ConsoleReader c = getConsoleReader();
-            String userEnteredName = c.readLine("WARNING: This will remove all users from Accumulo! If you wish to proceed enter the instance name: ");
+            String userEnteredName = c.readLine(
+                "WARNING: This will remove all users from Accumulo! If you wish to proceed enter the instance name: ");
             if (userEnteredName != null && !instance.getInstanceName().equals(userEnteredName)) {
               log.error("Aborted reset security: Instance name did not match current instance.");
               return;
