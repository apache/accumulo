/*
 * Licensed to the Apache Software Foundation (ASF) under one
 * or more contributor license agreements.  See the NOTICE file
 * distributed with this work for additional information
 * regarding copyright ownership.  The ASF licenses this file
 * to you under the Apache License, Version 2.0 (the
 * "License"); you may not use this file except in compliance
 * with the License.  You may obtain a copy of the License at
 *
 *   https://www.apache.org/licenses/LICENSE-2.0
 *
 * Unless required by applicable law or agreed to in writing,
 * software distributed under the License is distributed on an
 * "AS IS" BASIS, WITHOUT WARRANTIES OR CONDITIONS OF ANY
 * KIND, either express or implied.  See the License for the
 * specific language governing permissions and limitations
 * under the License.
 */
package org.apache.accumulo.server.util;

import java.util.ArrayList;
import java.util.LinkedHashMap;
import java.util.List;
import java.util.Map;
import java.util.Set;
import java.util.TreeMap;
import java.util.stream.Collectors;

import org.apache.accumulo.core.client.admin.servers.ServerId;
import org.apache.accumulo.core.compaction.thrift.CompactionCoordinatorService;
import org.apache.accumulo.core.compaction.thrift.TExternalCompactionMap;
import org.apache.accumulo.core.dataImpl.KeyExtent;
import org.apache.accumulo.core.metadata.schema.ExternalCompactionId;
import org.apache.accumulo.core.rpc.ThriftUtil;
import org.apache.accumulo.core.rpc.clients.ThriftClientTypes;
import org.apache.accumulo.core.singletons.SingletonManager;
import org.apache.accumulo.core.singletons.SingletonManager.Mode;
import org.apache.accumulo.core.trace.TraceUtil;
import org.apache.accumulo.core.util.compaction.ExternalCompactionUtil;
import org.apache.accumulo.core.util.compaction.RunningCompaction;
import org.apache.accumulo.core.util.compaction.RunningCompactionInfo;
import org.apache.accumulo.server.ServerContext;
import org.apache.accumulo.server.cli.ServerUtilOpts;
import org.apache.accumulo.start.spi.KeywordExecutable;
import org.slf4j.Logger;
import org.slf4j.LoggerFactory;

import com.beust.jcommander.JCommander;
import com.beust.jcommander.Parameter;
import com.beust.jcommander.Parameters;
import com.fasterxml.jackson.databind.ObjectMapper;
import com.google.auto.service.AutoService;
import com.google.common.net.HostAndPort;

import edu.umd.cs.findbugs.annotations.SuppressFBWarnings;

/**
 * Admin utility for external compactions
 */
@AutoService(KeywordExecutable.class)
public class ECAdmin implements KeywordExecutable {
  private static final Logger log = LoggerFactory.getLogger(ECAdmin.class);

  @Parameters(commandDescription = "cancel the external compaction with given ECID")
  static class CancelCommand {
    @Parameter(names = "-ecid", description = "<ecid>", required = true)
    String ecid;
  }

  @Parameters(commandDescription = "list the running compactions")
  static class RunningCommand {
    @Parameter(names = {"-d", "--details"},
        description = "display details about the running compactions")
    boolean details = false;

    @Parameter(names = {"-f", "--format"},
        description = "output format: json, csv (default: human-readable)")
    String format = "human"; // Default format
  }

  @Parameters(commandDescription = "list all compactors in zookeeper")
  static class ListCompactorsCommand {}

  public static void main(String[] args) {
    new ECAdmin().execute(args);
  }

  @Override
  public String keyword() {
    return "ec-admin";
  }

  @Override
  public UsageGroup usageGroup() {
    return UsageGroup.CORE;
  }

  @Override
  public String description() {
    return "Executes administrative commands for external compactions";
  }

  @SuppressFBWarnings(value = "DM_EXIT", justification = "System.exit okay for CLI tool")
  @Override
  public void execute(final String[] args) {
    ServerUtilOpts opts = new ServerUtilOpts();
    JCommander cl = new JCommander(opts);
    cl.setProgramName("accumulo ec-admin");

    CancelCommand cancelOps = new CancelCommand();
    cl.addCommand("cancel", cancelOps);

    ListCompactorsCommand listCompactorsOpts = new ListCompactorsCommand();
    cl.addCommand("listCompactors", listCompactorsOpts);

    RunningCommand runningOpts = new RunningCommand();
    cl.addCommand("running", runningOpts);

    cl.parse(args);

    if (opts.help || cl.getParsedCommand() == null) {
      cl.usage();
      return;
    }

    ServerContext context = opts.getServerContext();
    try {
      if (cl.getParsedCommand().equals("listCompactors")) {
        listCompactorsByQueue(context);
      } else if (cl.getParsedCommand().equals("cancel")) {
        cancelCompaction(context, cancelOps.ecid);
      } else if (cl.getParsedCommand().equals("running")) {
        runningCompactions(context, runningOpts.details, runningOpts.format);
      } else {
        log.error("Unknown command {}", cl.getParsedCommand());
        cl.usage();
        System.exit(1);
      }
    } catch (Exception e) {
      log.error("{}", e.getMessage(), e);
      System.exit(1);
    } finally {
      SingletonManager.setMode(Mode.CLOSED);
    }
  }

  private void cancelCompaction(ServerContext context, String ecid) {
    CompactionCoordinatorService.Client coordinatorClient = null;
    ecid = ExternalCompactionId.from(ecid).canonical();
    try {
      coordinatorClient = getCoordinatorClient(context);
      coordinatorClient.cancel(TraceUtil.traceInfo(), context.rpcCreds(), ecid);
      System.out.println("Cancel sent to coordinator for " + ecid);
    } catch (Exception e) {
      throw new IllegalStateException("Exception calling cancel compaction for " + ecid, e);
    } finally {
      ThriftUtil.returnClient(coordinatorClient, context);
    }
  }

  private void listCompactorsByQueue(ServerContext context) {
    Set<ServerId> compactors = context.instanceOperations().getServers(ServerId.Type.COMPACTOR);
    if (compactors.isEmpty()) {
      System.out.println("No Compactors found.");
    } else {
      Map<String,List<ServerId>> m = new TreeMap<>();
      compactors.forEach(csi -> {
        m.putIfAbsent(csi.getResourceGroup(), new ArrayList<>()).add(csi);
      });
      m.forEach((q, c) -> System.out.println(q + ": " + c));
    }
  }

  private void runningCompactions(ServerContext context, boolean details, String format) {
    CompactionCoordinatorService.Client coordinatorClient = null;
<<<<<<< HEAD
    TExternalCompactionList running;

=======
    TExternalCompactionMap running;
>>>>>>> 7f7cf05c
    try {
      coordinatorClient = getCoordinatorClient(context);
      running = coordinatorClient.getRunningCompactions(TraceUtil.traceInfo(), context.rpcCreds());

      if (running == null || running.getCompactions() == null) {
        System.out.println("No running compactions found.");
        return;
      }

      var ecidMap = running.getCompactions();
      List<Map<String,Object>> compactionData = new ArrayList<>();

      ecidMap.forEach((ecid, ec) -> {
        if (ec != null) {
          var runningCompaction = new RunningCompaction(ec);
          var addr = runningCompaction.getCompactorAddress();
          var kind = runningCompaction.getJob().kind;
          var group = runningCompaction.getGroupName();
          var ke = KeyExtent.fromThrift(runningCompaction.getJob().extent);

          Map<String,Object> entry = new LinkedHashMap<>();
          entry.put("ecid", ecid);
          entry.put("address", addr);
          entry.put("kind", kind);
          entry.put("group", group);
          entry.put("tableId", ke.tableId());

          if (details) {
            var runningCompactionInfo = new RunningCompactionInfo(ec);
            entry.put("status", runningCompactionInfo.status);
            entry.put("lastUpdateMs", runningCompactionInfo.lastUpdate);
            entry.put("durationMs", runningCompactionInfo.duration);
            entry.put("numFiles", runningCompactionInfo.numFiles);
            entry.put("progress", runningCompactionInfo.progress);
          }

          compactionData.add(entry);
        }
      });

      // Handle output format
      switch (format.toLowerCase()) {
        case "json":
          ObjectMapper objectMapper = new ObjectMapper();
          System.out.println(
              objectMapper.writerWithDefaultPrettyPrinter().writeValueAsString(compactionData));
          break;
        case "csv":
          if (compactionData.isEmpty()) {
            System.out.println("No running compactions found.");
            return;
          }
          // Convert to CSV format
          List<String> csvLines = new ArrayList<>();
          var headers = String.join(",", compactionData.get(0).keySet());
          csvLines.add(headers);
          csvLines.addAll(compactionData.stream().map(
              row -> row.values().stream().map(Object::toString).collect(Collectors.joining(",")))
              .collect(Collectors.toList()));
          System.out.println(String.join("\n", csvLines));
          break;
        default:
          // Default human-readable output
          compactionData.forEach(entry -> {
            System.out.printf("%s %s %s %s TableId: %s\n", entry.get("ecid"), entry.get("address"),
                entry.get("kind"), entry.get("group"), entry.get("tableId"));
            if (details) {
              System.out.printf(
                  "  %s Last Update: %dms Duration: %dms Files: %d Progress: %.2f%%\n",
                  entry.get("status"), entry.get("lastUpdateMs"), entry.get("durationMs"),
                  entry.get("numFiles"), entry.get("progress"));
            }
          });
      }
    } catch (Exception e) {
      throw new IllegalStateException("Unable to get running compactions.", e);
    } finally {
      ThriftUtil.returnClient(coordinatorClient, context);
    }
  }

  private CompactionCoordinatorService.Client getCoordinatorClient(ServerContext context) {
    var coordinatorHost = ExternalCompactionUtil.findCompactionCoordinator(context);
    if (coordinatorHost.isEmpty()) {
      throw new IllegalStateException("Unable to find coordinator. Check that it is running.");
    }
    HostAndPort address = coordinatorHost.orElseThrow();
    CompactionCoordinatorService.Client coordinatorClient;
    try {
      coordinatorClient = ThriftUtil.getClient(ThriftClientTypes.COORDINATOR, address, context);
    } catch (Exception e) {
      throw new IllegalStateException("Unable to get Compaction coordinator at " + address, e);
    }
    System.out.println("Connected to coordinator at " + address);
    return coordinatorClient;
  }
}<|MERGE_RESOLUTION|>--- conflicted
+++ resolved
@@ -173,12 +173,8 @@
 
   private void runningCompactions(ServerContext context, boolean details, String format) {
     CompactionCoordinatorService.Client coordinatorClient = null;
-<<<<<<< HEAD
     TExternalCompactionList running;
 
-=======
-    TExternalCompactionMap running;
->>>>>>> 7f7cf05c
     try {
       coordinatorClient = getCoordinatorClient(context);
       running = coordinatorClient.getRunningCompactions(TraceUtil.traceInfo(), context.rpcCreds());
