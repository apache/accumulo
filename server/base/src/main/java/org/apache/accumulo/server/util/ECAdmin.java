/*
 * Licensed to the Apache Software Foundation (ASF) under one
 * or more contributor license agreements.  See the NOTICE file
 * distributed with this work for additional information
 * regarding copyright ownership.  The ASF licenses this file
 * to you under the Apache License, Version 2.0 (the
 * "License"); you may not use this file except in compliance
 * with the License.  You may obtain a copy of the License at
 *
 *   https://www.apache.org/licenses/LICENSE-2.0
 *
 * Unless required by applicable law or agreed to in writing,
 * software distributed under the License is distributed on an
 * "AS IS" BASIS, WITHOUT WARRANTIES OR CONDITIONS OF ANY
 * KIND, either express or implied.  See the License for the
 * specific language governing permissions and limitations
 * under the License.
 */
package org.apache.accumulo.server.util;

import java.util.ArrayList;
import java.util.LinkedHashMap;
import java.util.List;
import java.util.Map;
import java.util.Set;
import java.util.TreeMap;
import java.util.stream.Collectors;

import org.apache.accumulo.core.client.admin.servers.ServerId;
import org.apache.accumulo.core.compaction.thrift.CompactionCoordinatorService;
import org.apache.accumulo.core.compaction.thrift.TExternalCompactionMap;
import org.apache.accumulo.core.dataImpl.KeyExtent;
import org.apache.accumulo.core.metadata.schema.ExternalCompactionId;
import org.apache.accumulo.core.rpc.ThriftUtil;
import org.apache.accumulo.core.rpc.clients.ThriftClientTypes;
import org.apache.accumulo.core.singletons.SingletonManager;
import org.apache.accumulo.core.singletons.SingletonManager.Mode;
import org.apache.accumulo.core.trace.TraceUtil;
import org.apache.accumulo.core.util.compaction.ExternalCompactionUtil;
import org.apache.accumulo.core.util.compaction.RunningCompaction;
import org.apache.accumulo.core.util.compaction.RunningCompactionInfo;
import org.apache.accumulo.server.ServerContext;
import org.apache.accumulo.server.cli.ServerUtilOpts;
import org.apache.accumulo.start.spi.KeywordExecutable;
import org.slf4j.Logger;
import org.slf4j.LoggerFactory;

import com.beust.jcommander.JCommander;
import com.beust.jcommander.Parameter;
import com.beust.jcommander.Parameters;
import com.fasterxml.jackson.databind.ObjectMapper;
import com.google.auto.service.AutoService;
import com.google.common.net.HostAndPort;

import edu.umd.cs.findbugs.annotations.SuppressFBWarnings;

/**
 * Admin utility for external compactions
 */
@AutoService(KeywordExecutable.class)
public class ECAdmin implements KeywordExecutable {
  private static final Logger log = LoggerFactory.getLogger(ECAdmin.class);

  @Parameters(commandDescription = "cancel the external compaction with given ECID")
  static class CancelCommand {
    @Parameter(names = "-ecid", description = "<ecid>", required = true)
    String ecid;
  }

  @Parameters(commandDescription = "list the running compactions")
  static class RunningCommand {
    @Parameter(names = { "-d", "--details" }, description = "display details about the running compactions")
    boolean details = false;

    @Parameter(names = { "-f", "--format" }, description = "output format: json, csv (default: human-readable)")
    String format = "human"; // Default format
  }

  @Parameters(commandDescription = "list all compactors in zookeeper")
  static class ListCompactorsCommand {
  }

  public static void main(String[] args) {
    new ECAdmin().execute(args);
  }

  @Override
  public String keyword() {
    return "ec-admin";
  }

  @Override
  public UsageGroup usageGroup() {
    return UsageGroup.CORE;
  }

  @Override
  public String description() {
    return "Executes administrative commands for external compactions";
  }

  @SuppressFBWarnings(value = "DM_EXIT", justification = "System.exit okay for CLI tool")
  @Override
  public void execute(final String[] args) {
    ServerUtilOpts opts = new ServerUtilOpts();
    JCommander cl = new JCommander(opts);
    cl.setProgramName("accumulo ec-admin");

    CancelCommand cancelOps = new CancelCommand();
    cl.addCommand("cancel", cancelOps);

    ListCompactorsCommand listCompactorsOpts = new ListCompactorsCommand();
    cl.addCommand("listCompactors", listCompactorsOpts);

    RunningCommand runningOpts = new RunningCommand();
    cl.addCommand("running", runningOpts);

    cl.parse(args);

    if (opts.help || cl.getParsedCommand() == null) {
      cl.usage();
      return;
    }

    ServerContext context = opts.getServerContext();
    try {
      if (cl.getParsedCommand().equals("listCompactors")) {
        listCompactorsByQueue(context);
      } else if (cl.getParsedCommand().equals("cancel")) {
        cancelCompaction(context, cancelOps.ecid);
      } else if (cl.getParsedCommand().equals("running")) {
        runningCompactions(context, runningOpts.details, runningOpts.format);
      } else {
        log.error("Unknown command {}", cl.getParsedCommand());
        cl.usage();
        System.exit(1);
      }
    } catch (Exception e) {
      log.error("{}", e.getMessage(), e);
      System.exit(1);
    } finally {
      SingletonManager.setMode(Mode.CLOSED);
    }
  }

  private void cancelCompaction(ServerContext context, String ecid) {
    CompactionCoordinatorService.Client coordinatorClient = null;
    ecid = ExternalCompactionId.from(ecid).canonical();
    try {
      coordinatorClient = getCoordinatorClient(context);
      coordinatorClient.cancel(TraceUtil.traceInfo(), context.rpcCreds(), ecid);
      System.out.println("Cancel sent to coordinator for " + ecid);
    } catch (Exception e) {
      throw new IllegalStateException("Exception calling cancel compaction for " + ecid, e);
    } finally {
      ThriftUtil.returnClient(coordinatorClient, context);
    }
  }

  private void listCompactorsByQueue(ServerContext context) {
    Set<ServerId> compactors = context.instanceOperations().getServers(ServerId.Type.COMPACTOR);
    if (compactors.isEmpty()) {
      System.out.println("No Compactors found.");
    } else {
      Map<String, List<ServerId>> m = new TreeMap<>();
      compactors.forEach(csi -> {
        m.putIfAbsent(csi.getResourceGroup(), new ArrayList<>()).add(csi);
      });
      m.forEach((q, c) -> System.out.println(q + ": " + c));
    }
  }

<<<<<<< HEAD
  private void runningCompactions(ServerContext context, boolean details, String format) {
  CompactionCoordinatorService.Client coordinatorClient = null;
  TExternalCompactionList running;
  
  try {
    coordinatorClient = getCoordinatorClient(context);
    running = coordinatorClient.getRunningCompactions(TraceUtil.traceInfo(), context.rpcCreds());

    if (running == null || running.getCompactionsSize() == 0) {
      System.out.println("No running compactions found.");
      return;
    }

    var ecidMap = running.getCompactions();
    List<Map<String, Object>> compactionData = new ArrayList<>();

    ecidMap.forEach((ecid, ec) -> {
      if (ec != null) {
        var runningCompaction = new RunningCompaction(ec);
        var addr = runningCompaction.getCompactorAddress();
        var kind = runningCompaction.getJob().kind;
        var group = runningCompaction.getGroupName();
        var ke = KeyExtent.fromThrift(runningCompaction.getJob().extent);
        
        Map<String, Object> entry = new LinkedHashMap<>();
        entry.put("ecid", ecid);
        entry.put("address", addr);
        entry.put("kind", kind);
        entry.put("group", group);
        entry.put("tableId", ke.tableId());

        if (details) {
          var runningCompactionInfo = new RunningCompactionInfo(ec);
          entry.put("status", runningCompactionInfo.status);
          entry.put("lastUpdateMs", runningCompactionInfo.lastUpdate);
          entry.put("durationMs", runningCompactionInfo.duration);
          entry.put("numFiles", runningCompactionInfo.numFiles);
          entry.put("progress", runningCompactionInfo.progress);
        }

        compactionData.add(entry);
=======
  private void runningCompactions(ServerContext context, boolean details) {
    CompactionCoordinatorService.Client coordinatorClient = null;
    TExternalCompactionMap running;
    try {
      coordinatorClient = getCoordinatorClient(context);
      running = coordinatorClient.getRunningCompactions(TraceUtil.traceInfo(), context.rpcCreds());
      if (running == null) {
        System.out.println("No running compactions found.");
        return;
      }
      var ecidMap = running.getCompactions();
      if (ecidMap == null) {
        System.out.println("No running compactions found.");
        return;
>>>>>>> 5dffcd6b
      }
    });

    // Handle output format
    switch (format.toLowerCase()) {
      case "json":
        ObjectMapper objectMapper = new ObjectMapper();
        System.out.println(objectMapper.writerWithDefaultPrettyPrinter().writeValueAsString(compactionData));
        break;
      case "csv":
        if (compactionData.isEmpty()) {
          System.out.println("No running compactions found.");
          return;
        }
        // Convert to CSV format
        List<String> csvLines = new ArrayList<>();
        var headers = String.join(",", compactionData.get(0).keySet());
        csvLines.add(headers);
        csvLines.addAll(compactionData.stream()
            .map(row -> row.values().stream().map(Object::toString).collect(Collectors.joining(",")))
            .collect(Collectors.toList()));
        System.out.println(String.join("\n", csvLines));
        break;
      default:
        // Default human-readable output
        compactionData.forEach(entry -> {
          System.out.printf("%s %s %s %s TableId: %s\n",
              entry.get("ecid"), entry.get("address"), entry.get("kind"),
              entry.get("group"), entry.get("tableId"));
          if (details) {
            System.out.printf("  %s Last Update: %dms Duration: %dms Files: %d Progress: %.2f%%\n",
                entry.get("status"), entry.get("lastUpdateMs"), entry.get("durationMs"),
                entry.get("numFiles"), entry.get("progress"));
          }
        });
    }
  } catch (Exception e) {
    throw new IllegalStateException("Unable to get running compactions.", e);
  } finally {
    ThriftUtil.returnClient(coordinatorClient, context);
  }
}

  private CompactionCoordinatorService.Client getCoordinatorClient(ServerContext context) {
    var coordinatorHost = ExternalCompactionUtil.findCompactionCoordinator(context);
    if (coordinatorHost.isEmpty()) {
      throw new IllegalStateException("Unable to find coordinator. Check that it is running.");
    }
    HostAndPort address = coordinatorHost.orElseThrow();
    CompactionCoordinatorService.Client coordinatorClient;
    try {
      coordinatorClient = ThriftUtil.getClient(ThriftClientTypes.COORDINATOR, address, context);
    } catch (Exception e) {
      throw new IllegalStateException("Unable to get Compaction coordinator at " + address, e);
    }
    System.out.println("Connected to coordinator at " + address);
    return coordinatorClient;
  }
}<|MERGE_RESOLUTION|>--- conflicted
+++ resolved
@@ -170,7 +170,6 @@
     }
   }
 
-<<<<<<< HEAD
   private void runningCompactions(ServerContext context, boolean details, String format) {
   CompactionCoordinatorService.Client coordinatorClient = null;
   TExternalCompactionList running;
@@ -212,22 +211,6 @@
         }
 
         compactionData.add(entry);
-=======
-  private void runningCompactions(ServerContext context, boolean details) {
-    CompactionCoordinatorService.Client coordinatorClient = null;
-    TExternalCompactionMap running;
-    try {
-      coordinatorClient = getCoordinatorClient(context);
-      running = coordinatorClient.getRunningCompactions(TraceUtil.traceInfo(), context.rpcCreds());
-      if (running == null) {
-        System.out.println("No running compactions found.");
-        return;
-      }
-      var ecidMap = running.getCompactions();
-      if (ecidMap == null) {
-        System.out.println("No running compactions found.");
-        return;
->>>>>>> 5dffcd6b
       }
     });
 
