/*
 * Licensed to the Apache Software Foundation (ASF) under one or more
 * contributor license agreements.  See the NOTICE file distributed with
 * this work for additional information regarding copyright ownership.
 * The ASF licenses this file to You under the Apache License, Version 2.0
 * (the "License"); you may not use this file except in compliance with
 * the License.  You may obtain a copy of the License at
 *
 *     http://www.apache.org/licenses/LICENSE-2.0
 *
 * Unless required by applicable law or agreed to in writing, software
 * distributed under the License is distributed on an "AS IS" BASIS,
 * WITHOUT WARRANTIES OR CONDITIONS OF ANY KIND, either express or implied.
 * See the License for the specific language governing permissions and
 * limitations under the License.
 */
package org.apache.accumulo.server.util;

import static java.nio.charset.StandardCharsets.UTF_8;
import static org.apache.accumulo.fate.util.UtilWaitThread.sleepUninterruptibly;

import java.io.IOException;
import java.util.ArrayList;
import java.util.Collection;
import java.util.HashMap;
import java.util.List;
import java.util.Map;
import java.util.Map.Entry;
import java.util.Set;
import java.util.SortedMap;
import java.util.TreeMap;
import java.util.concurrent.TimeUnit;

import org.apache.accumulo.core.client.AccumuloException;
import org.apache.accumulo.core.client.Scanner;
import org.apache.accumulo.core.client.impl.ClientContext;
import org.apache.accumulo.core.client.impl.ScannerImpl;
import org.apache.accumulo.core.client.impl.Table;
import org.apache.accumulo.core.data.Key;
import org.apache.accumulo.core.data.Mutation;
import org.apache.accumulo.core.data.PartialKey;
import org.apache.accumulo.core.data.Range;
import org.apache.accumulo.core.data.Value;
import org.apache.accumulo.core.data.impl.KeyExtent;
import org.apache.accumulo.core.metadata.MetadataTable;
import org.apache.accumulo.core.metadata.schema.DataFileValue;
import org.apache.accumulo.core.metadata.schema.MetadataSchema.TabletsSection;
import org.apache.accumulo.core.metadata.schema.MetadataSchema.TabletsSection.DataFileColumnFamily;
import org.apache.accumulo.core.metadata.schema.MetadataSchema.TabletsSection.LogColumnFamily;
import org.apache.accumulo.core.metadata.schema.MetadataSchema.TabletsSection.ScanFileColumnFamily;
import org.apache.accumulo.core.security.Authorizations;
import org.apache.accumulo.core.util.ColumnFQ;
import org.apache.accumulo.fate.zookeeper.IZooReaderWriter;
import org.apache.accumulo.fate.zookeeper.ZooUtil.NodeMissingPolicy;
import org.apache.accumulo.server.fs.FileRef;
import org.apache.accumulo.server.fs.VolumeManager;
import org.apache.accumulo.server.fs.VolumeManagerImpl;
import org.apache.accumulo.server.master.state.TServerInstance;
import org.apache.accumulo.server.zookeeper.ZooLock;
import org.apache.accumulo.server.zookeeper.ZooReaderWriter;
import org.apache.hadoop.io.Text;
import org.apache.zookeeper.KeeperException;
import org.slf4j.Logger;
import org.slf4j.LoggerFactory;

/**
 *
 */
public class MasterMetadataUtil {

  private static final Logger log = LoggerFactory.getLogger(MasterMetadataUtil.class);

  public static void addNewTablet(ClientContext context, KeyExtent extent, String path,
      TServerInstance location, Map<FileRef,DataFileValue> datafileSizes,
      Map<Long,? extends Collection<FileRef>> bulkLoadedFiles, String time, long lastFlushID,
      long lastCompactID, ZooLock zooLock) {
    Mutation m = extent.getPrevRowUpdateMutation();

    TabletsSection.ServerColumnFamily.DIRECTORY_COLUMN.put(m, new Value(path.getBytes(UTF_8)));
    TabletsSection.ServerColumnFamily.TIME_COLUMN.put(m, new Value(time.getBytes(UTF_8)));
    if (lastFlushID > 0)
      TabletsSection.ServerColumnFamily.FLUSH_COLUMN.put(m,
          new Value(("" + lastFlushID).getBytes()));
    if (lastCompactID > 0)
      TabletsSection.ServerColumnFamily.COMPACT_COLUMN.put(m,
          new Value(("" + lastCompactID).getBytes()));

    if (location != null) {
      location.putLocation(m);
      location.clearFutureLocation(m);
    }

    for (Entry<FileRef,DataFileValue> entry : datafileSizes.entrySet()) {
      m.put(DataFileColumnFamily.NAME, entry.getKey().meta(), new Value(entry.getValue().encode()));
    }

    for (Entry<Long,? extends Collection<FileRef>> entry : bulkLoadedFiles.entrySet()) {
      Value tidBytes = new Value(Long.toString(entry.getKey()).getBytes());
      for (FileRef ref : entry.getValue()) {
        m.put(TabletsSection.BulkFileColumnFamily.NAME, ref.meta(), new Value(tidBytes));
      }
    }

    MetadataTableUtil.update(context, zooLock, m, extent);
  }

  public static KeyExtent fixSplit(ClientContext context, Text metadataEntry,
      SortedMap<ColumnFQ,Value> columns, TServerInstance tserver, ZooLock lock)
      throws AccumuloException, IOException {
    log.info("Incomplete split {} attempting to fix", metadataEntry);

    Value oper = columns.get(TabletsSection.TabletColumnFamily.OLD_PREV_ROW_COLUMN);

    if (columns.get(TabletsSection.TabletColumnFamily.SPLIT_RATIO_COLUMN) == null) {
      throw new IllegalArgumentException(
          "Metadata entry does not have split ratio (" + metadataEntry + ")");
    }

    double splitRatio = Double.parseDouble(
        new String(columns.get(TabletsSection.TabletColumnFamily.SPLIT_RATIO_COLUMN).get(), UTF_8));

    Value prevEndRowIBW = columns.get(TabletsSection.TabletColumnFamily.PREV_ROW_COLUMN);

    if (prevEndRowIBW == null) {
      throw new IllegalArgumentException(
          "Metadata entry does not have prev row (" + metadataEntry + ")");
    }

    Value time = columns.get(TabletsSection.ServerColumnFamily.TIME_COLUMN);

    if (time == null) {
      throw new IllegalArgumentException(
          "Metadata entry does not have time (" + metadataEntry + ")");
    }

    Value flushID = columns.get(TabletsSection.ServerColumnFamily.FLUSH_COLUMN);
    long initFlushID = -1;
    if (flushID != null)
      initFlushID = Long.parseLong(flushID.toString());

    Value compactID = columns.get(TabletsSection.ServerColumnFamily.COMPACT_COLUMN);
    long initCompactID = -1;
    if (compactID != null)
      initCompactID = Long.parseLong(compactID.toString());

    Text metadataPrevEndRow = KeyExtent.decodePrevEndRow(prevEndRowIBW);

    Table.ID tableId = (new KeyExtent(metadataEntry, (Text) null)).getTableId();

<<<<<<< HEAD
    return fixSplit(context, tableId, metadataEntry, metadataPrevEndRow, oper, splitRatio, tserver, time.toString(), initFlushID, initCompactID, lock);
  }

  private static KeyExtent fixSplit(ClientContext context, Table.ID tableId, Text metadataEntry, Text metadataPrevEndRow, Value oper, double splitRatio,
      TServerInstance tserver, String time, long initFlushID, long initCompactID, ZooLock lock) throws AccumuloException, IOException {
=======
    return fixSplit(context, table, metadataEntry, metadataPrevEndRow, oper, splitRatio, tserver,
        time.toString(), initFlushID, initCompactID, lock);
  }

  private static KeyExtent fixSplit(ClientContext context, String table, Text metadataEntry,
      Text metadataPrevEndRow, Value oper, double splitRatio, TServerInstance tserver, String time,
      long initFlushID, long initCompactID, ZooLock lock) throws AccumuloException, IOException {
>>>>>>> f4f43feb
    if (metadataPrevEndRow == null)
      // something is wrong, this should not happen... if a tablet is split, it will always have a
      // prev end row....
      throw new AccumuloException(
          "Split tablet does not have prev end row, something is amiss, extent = " + metadataEntry);

    // check to see if prev tablet exist in metadata tablet
    Key prevRowKey = new Key(new Text(KeyExtent.getMetadataEntry(tableId, metadataPrevEndRow)));

    try (ScannerImpl scanner2 = new ScannerImpl(context, MetadataTable.ID, Authorizations.EMPTY)) {
      scanner2.setRange(new Range(prevRowKey, prevRowKey.followingKey(PartialKey.ROW)));

      VolumeManager fs = VolumeManagerImpl.get();
      if (!scanner2.iterator().hasNext()) {
<<<<<<< HEAD
        log.info("Rolling back incomplete split {} {}", metadataEntry, metadataPrevEndRow);
        MetadataTableUtil.rollBackSplit(metadataEntry, KeyExtent.decodePrevEndRow(oper), context, lock);
=======
        log.info("Rolling back incomplete split " + metadataEntry + " " + metadataPrevEndRow);
        MetadataTableUtil.rollBackSplit(metadataEntry, KeyExtent.decodePrevEndRow(oper), context,
            lock);
>>>>>>> f4f43feb
        return new KeyExtent(metadataEntry, KeyExtent.decodePrevEndRow(oper));
      } else {
        log.info("Finishing incomplete split {} {}", metadataEntry, metadataPrevEndRow);

        List<FileRef> highDatafilesToRemove = new ArrayList<>();

        SortedMap<FileRef,DataFileValue> origDatafileSizes = new TreeMap<>();
        SortedMap<FileRef,DataFileValue> highDatafileSizes = new TreeMap<>();
        SortedMap<FileRef,DataFileValue> lowDatafileSizes = new TreeMap<>();

        try (Scanner scanner3 = new ScannerImpl(context, MetadataTable.ID, Authorizations.EMPTY)) {
          Key rowKey = new Key(metadataEntry);

          scanner3.fetchColumnFamily(DataFileColumnFamily.NAME);
          scanner3.setRange(new Range(rowKey, rowKey.followingKey(PartialKey.ROW)));

          for (Entry<Key,Value> entry : scanner3) {
            if (entry.getKey().compareColumnFamily(DataFileColumnFamily.NAME) == 0) {
              origDatafileSizes.put(new FileRef(fs, entry.getKey()),
                  new DataFileValue(entry.getValue().get()));
            }
          }
        }

<<<<<<< HEAD
        MetadataTableUtil.splitDatafiles(metadataPrevEndRow, splitRatio, new HashMap<>(), origDatafileSizes, lowDatafileSizes, highDatafileSizes,
            highDatafilesToRemove);
=======
        MetadataTableUtil.splitDatafiles(table, metadataPrevEndRow, splitRatio,
            new HashMap<FileRef,FileUtil.FileInfo>(), origDatafileSizes, lowDatafileSizes,
            highDatafileSizes, highDatafilesToRemove);
>>>>>>> f4f43feb

        MetadataTableUtil.finishSplit(metadataEntry, highDatafileSizes, highDatafilesToRemove,
            context, lock);

        return new KeyExtent(metadataEntry, KeyExtent.encodePrevEndRow(metadataPrevEndRow));
      }
    }
  }

  private static TServerInstance getTServerInstance(String address, ZooLock zooLock) {
    while (true) {
      try {
        return new TServerInstance(address, zooLock.getSessionId());
      } catch (KeeperException | InterruptedException e) {
        log.error("{}", e.getMessage(), e);
      }
      sleepUninterruptibly(1, TimeUnit.SECONDS);
    }
  }

  public static void replaceDatafiles(ClientContext context, KeyExtent extent,
      Set<FileRef> datafilesToDelete, Set<FileRef> scanFiles, FileRef path, Long compactionId,
      DataFileValue size, String address, TServerInstance lastLocation, ZooLock zooLock)
      throws IOException {
    replaceDatafiles(context, extent, datafilesToDelete, scanFiles, path, compactionId, size,
        address, lastLocation, zooLock, true);
  }

  public static void replaceDatafiles(ClientContext context, KeyExtent extent,
      Set<FileRef> datafilesToDelete, Set<FileRef> scanFiles, FileRef path, Long compactionId,
      DataFileValue size, String address, TServerInstance lastLocation, ZooLock zooLock,
      boolean insertDeleteFlags) throws IOException {

    if (insertDeleteFlags) {
      // add delete flags for those paths before the data file reference is removed
      MetadataTableUtil.addDeleteEntries(extent, datafilesToDelete, context);
    }

    // replace data file references to old mapfiles with the new mapfiles
    Mutation m = new Mutation(extent.getMetadataEntry());

    for (FileRef pathToRemove : datafilesToDelete)
      m.putDelete(DataFileColumnFamily.NAME, pathToRemove.meta());

    for (FileRef scanFile : scanFiles)
      m.put(ScanFileColumnFamily.NAME, scanFile.meta(), new Value(new byte[0]));

    if (size.getNumEntries() > 0)
      m.put(DataFileColumnFamily.NAME, path.meta(), new Value(size.encode()));

    if (compactionId != null)
      TabletsSection.ServerColumnFamily.COMPACT_COLUMN.put(m,
          new Value(("" + compactionId).getBytes()));

    TServerInstance self = getTServerInstance(address, zooLock);
    self.putLastLocation(m);

    // remove the old location
    if (lastLocation != null && !lastLocation.equals(self))
      lastLocation.clearLastLocation(m);

    MetadataTableUtil.update(context, zooLock, m, extent);
  }

  /**
   * new data file update function adds one data file to a tablet's list
   *
   * @param path
   *          should be relative to the table directory
   *
   */
  public static void updateTabletDataFile(ClientContext context, KeyExtent extent, FileRef path,
      FileRef mergeFile, DataFileValue dfv, String time, Set<FileRef> filesInUseByScans,
      String address, ZooLock zooLock, Set<String> unusedWalLogs, TServerInstance lastLocation,
      long flushId) {
    if (extent.isRootTablet()) {
      if (unusedWalLogs != null) {
        updateRootTabletDataFile(extent, path, mergeFile, dfv, time, filesInUseByScans, address,
            zooLock, unusedWalLogs, lastLocation, flushId);
      }
      return;
    }
    Mutation m = getUpdateForTabletDataFile(extent, path, mergeFile, dfv, time, filesInUseByScans,
        address, zooLock, unusedWalLogs, lastLocation, flushId);
    MetadataTableUtil.update(context, zooLock, m, extent);
  }

  /**
   * Update the data file for the root tablet
   */
  private static void updateRootTabletDataFile(KeyExtent extent, FileRef path, FileRef mergeFile,
      DataFileValue dfv, String time, Set<FileRef> filesInUseByScans, String address,
      ZooLock zooLock, Set<String> unusedWalLogs, TServerInstance lastLocation, long flushId) {
    IZooReaderWriter zk = ZooReaderWriter.getInstance();
    String root = MetadataTableUtil.getZookeeperLogLocation();
    for (String entry : unusedWalLogs) {
      String[] parts = entry.split("/");
      String zpath = root + "/" + parts[parts.length - 1];
      while (true) {
        try {
          if (zk.exists(zpath)) {
            log.debug("Removing WAL reference for root table {}", zpath);
            zk.recursiveDelete(zpath, NodeMissingPolicy.SKIP);
          }
          break;
        } catch (KeeperException | InterruptedException e) {
          log.error("{}", e.getMessage(), e);
        }
        sleepUninterruptibly(1, TimeUnit.SECONDS);
      }
    }
  }

  /**
   * Create an update that updates a tablet
   *
   * @return A Mutation to update a tablet from the given information
   */
  private static Mutation getUpdateForTabletDataFile(KeyExtent extent, FileRef path,
      FileRef mergeFile, DataFileValue dfv, String time, Set<FileRef> filesInUseByScans,
      String address, ZooLock zooLock, Set<String> unusedWalLogs, TServerInstance lastLocation,
      long flushId) {
    Mutation m = new Mutation(extent.getMetadataEntry());

    if (dfv.getNumEntries() > 0) {
      m.put(DataFileColumnFamily.NAME, path.meta(), new Value(dfv.encode()));
      TabletsSection.ServerColumnFamily.TIME_COLUMN.put(m, new Value(time.getBytes(UTF_8)));
      // stuff in this location
      TServerInstance self = getTServerInstance(address, zooLock);
      self.putLastLocation(m);
      // erase the old location
      if (lastLocation != null && !lastLocation.equals(self))
        lastLocation.clearLastLocation(m);
    }
    if (unusedWalLogs != null) {
      for (String entry : unusedWalLogs) {
        m.putDelete(LogColumnFamily.NAME, new Text(entry));
      }
    }

    for (FileRef scanFile : filesInUseByScans)
      m.put(ScanFileColumnFamily.NAME, scanFile.meta(), new Value(new byte[0]));

    if (mergeFile != null)
      m.putDelete(DataFileColumnFamily.NAME, mergeFile.meta());

    TabletsSection.ServerColumnFamily.FLUSH_COLUMN.put(m,
        new Value(Long.toString(flushId).getBytes(UTF_8)));

    return m;
  }
}<|MERGE_RESOLUTION|>--- conflicted
+++ resolved
@@ -147,21 +147,13 @@
 
     Table.ID tableId = (new KeyExtent(metadataEntry, (Text) null)).getTableId();
 
-<<<<<<< HEAD
-    return fixSplit(context, tableId, metadataEntry, metadataPrevEndRow, oper, splitRatio, tserver, time.toString(), initFlushID, initCompactID, lock);
-  }
-
-  private static KeyExtent fixSplit(ClientContext context, Table.ID tableId, Text metadataEntry, Text metadataPrevEndRow, Value oper, double splitRatio,
-      TServerInstance tserver, String time, long initFlushID, long initCompactID, ZooLock lock) throws AccumuloException, IOException {
-=======
-    return fixSplit(context, table, metadataEntry, metadataPrevEndRow, oper, splitRatio, tserver,
+    return fixSplit(context, tableId, metadataEntry, metadataPrevEndRow, oper, splitRatio, tserver,
         time.toString(), initFlushID, initCompactID, lock);
   }
 
-  private static KeyExtent fixSplit(ClientContext context, String table, Text metadataEntry,
+  private static KeyExtent fixSplit(ClientContext context, Table.ID tableId, Text metadataEntry,
       Text metadataPrevEndRow, Value oper, double splitRatio, TServerInstance tserver, String time,
       long initFlushID, long initCompactID, ZooLock lock) throws AccumuloException, IOException {
->>>>>>> f4f43feb
     if (metadataPrevEndRow == null)
       // something is wrong, this should not happen... if a tablet is split, it will always have a
       // prev end row....
@@ -176,14 +168,9 @@
 
       VolumeManager fs = VolumeManagerImpl.get();
       if (!scanner2.iterator().hasNext()) {
-<<<<<<< HEAD
         log.info("Rolling back incomplete split {} {}", metadataEntry, metadataPrevEndRow);
-        MetadataTableUtil.rollBackSplit(metadataEntry, KeyExtent.decodePrevEndRow(oper), context, lock);
-=======
-        log.info("Rolling back incomplete split " + metadataEntry + " " + metadataPrevEndRow);
         MetadataTableUtil.rollBackSplit(metadataEntry, KeyExtent.decodePrevEndRow(oper), context,
             lock);
->>>>>>> f4f43feb
         return new KeyExtent(metadataEntry, KeyExtent.decodePrevEndRow(oper));
       } else {
         log.info("Finishing incomplete split {} {}", metadataEntry, metadataPrevEndRow);
@@ -208,14 +195,8 @@
           }
         }
 
-<<<<<<< HEAD
-        MetadataTableUtil.splitDatafiles(metadataPrevEndRow, splitRatio, new HashMap<>(), origDatafileSizes, lowDatafileSizes, highDatafileSizes,
-            highDatafilesToRemove);
-=======
-        MetadataTableUtil.splitDatafiles(table, metadataPrevEndRow, splitRatio,
-            new HashMap<FileRef,FileUtil.FileInfo>(), origDatafileSizes, lowDatafileSizes,
-            highDatafileSizes, highDatafilesToRemove);
->>>>>>> f4f43feb
+        MetadataTableUtil.splitDatafiles(metadataPrevEndRow, splitRatio, new HashMap<>(),
+            origDatafileSizes, lowDatafileSizes, highDatafileSizes, highDatafilesToRemove);
 
         MetadataTableUtil.finishSplit(metadataEntry, highDatafileSizes, highDatafilesToRemove,
             context, lock);
