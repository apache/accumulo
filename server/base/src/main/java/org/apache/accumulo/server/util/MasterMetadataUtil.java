/*
 * Licensed to the Apache Software Foundation (ASF) under one
 * or more contributor license agreements.  See the NOTICE file
 * distributed with this work for additional information
 * regarding copyright ownership.  The ASF licenses this file
 * to you under the Apache License, Version 2.0 (the
 * "License"); you may not use this file except in compliance
 * with the License.  You may obtain a copy of the License at
 *
 *   http://www.apache.org/licenses/LICENSE-2.0
 *
 * Unless required by applicable law or agreed to in writing,
 * software distributed under the License is distributed on an
 * "AS IS" BASIS, WITHOUT WARRANTIES OR CONDITIONS OF ANY
 * KIND, either express or implied.  See the License for the
 * specific language governing permissions and limitations
 * under the License.
 */
package org.apache.accumulo.server.util;

import java.util.ArrayList;
import java.util.Collection;
import java.util.HashMap;
import java.util.List;
import java.util.Map;
import java.util.Map.Entry;
import java.util.Set;
import java.util.SortedMap;
import java.util.TreeMap;

import org.apache.accumulo.core.client.AccumuloException;
import org.apache.accumulo.core.client.Scanner;
import org.apache.accumulo.core.clientImpl.ScannerImpl;
import org.apache.accumulo.core.data.Key;
import org.apache.accumulo.core.data.PartialKey;
import org.apache.accumulo.core.data.Range;
import org.apache.accumulo.core.data.TableId;
import org.apache.accumulo.core.data.Value;
import org.apache.accumulo.core.dataImpl.KeyExtent;
import org.apache.accumulo.core.metadata.MetadataTable;
import org.apache.accumulo.core.metadata.StoredTabletFile;
import org.apache.accumulo.core.metadata.TabletFile;
import org.apache.accumulo.core.metadata.schema.Ample.TabletMutator;
import org.apache.accumulo.core.metadata.schema.DataFileValue;
import org.apache.accumulo.core.metadata.schema.MetadataSchema.TabletsSection;
import org.apache.accumulo.core.metadata.schema.MetadataSchema.TabletsSection.DataFileColumnFamily;
import org.apache.accumulo.core.metadata.schema.MetadataTime;
import org.apache.accumulo.core.metadata.schema.TabletMetadata;
import org.apache.accumulo.core.metadata.schema.TabletMetadata.LocationType;
import org.apache.accumulo.core.security.Authorizations;
import org.apache.accumulo.fate.zookeeper.ZooLock;
import org.apache.accumulo.server.ServerContext;
import org.apache.accumulo.server.master.state.TServerInstance;
import org.apache.hadoop.io.Text;
import org.slf4j.Logger;
import org.slf4j.LoggerFactory;

public class MasterMetadataUtil {

  private static final Logger log = LoggerFactory.getLogger(MasterMetadataUtil.class);

  public static void addNewTablet(ServerContext context, KeyExtent extent, String dirName,
      TServerInstance location, Map<StoredTabletFile,DataFileValue> datafileSizes,
      Map<Long,? extends Collection<TabletFile>> bulkLoadedFiles, MetadataTime time,
      long lastFlushID, long lastCompactID, ZooLock zooLock) {

    TabletMutator tablet = context.getAmple().mutateTablet(extent);
    tablet.putPrevEndRow(extent.getPrevEndRow());
    tablet.putZooLock(zooLock);
    tablet.putDirName(dirName);
    tablet.putTime(time);

    if (lastFlushID > 0)
      tablet.putFlushId(lastFlushID);

    if (lastCompactID > 0)
      tablet.putCompactionId(lastCompactID);

    if (location != null) {
      tablet.putLocation(location, LocationType.CURRENT);
      tablet.deleteLocation(location, LocationType.FUTURE);
    }

    datafileSizes.forEach(tablet::putFile);

    for (Entry<Long,? extends Collection<TabletFile>> entry : bulkLoadedFiles.entrySet()) {
      for (TabletFile ref : entry.getValue()) {
        tablet.putBulkFile(ref, entry.getKey());
      }
    }

    tablet.mutate();
  }

  public static KeyExtent fixSplit(ServerContext context, TabletMetadata meta, ZooLock lock)
      throws AccumuloException {
    log.info("Incomplete split {} attempting to fix", meta.getExtent());

    if (meta.getSplitRatio() == null) {
      throw new IllegalArgumentException(
          "Metadata entry does not have split ratio (" + meta.getExtent() + ")");
    }

    if (meta.getTime() == null) {
      throw new IllegalArgumentException(
          "Metadata entry does not have time (" + meta.getExtent() + ")");
    }

    return fixSplit(context, meta.getTableId(), meta.getExtent().getMetadataEntry(),
        meta.getPrevEndRow(), meta.getOldPrevEndRow(), meta.getSplitRatio(), lock);
  }

  private static KeyExtent fixSplit(ServerContext context, TableId tableId, Text metadataEntry,
      Text metadataPrevEndRow, Text oper, double splitRatio, ZooLock lock)
      throws AccumuloException {
    if (metadataPrevEndRow == null)
      // something is wrong, this should not happen... if a tablet is split, it will always have a
      // prev end row....
      throw new AccumuloException(
          "Split tablet does not have prev end row, something is amiss, extent = " + metadataEntry);

    // check to see if prev tablet exist in metadata tablet
    Key prevRowKey = new Key(new Text(TabletsSection.getRow(tableId, metadataPrevEndRow)));

    try (ScannerImpl scanner2 = new ScannerImpl(context, MetadataTable.ID, Authorizations.EMPTY)) {
      scanner2.setRange(new Range(prevRowKey, prevRowKey.followingKey(PartialKey.ROW)));

      if (scanner2.iterator().hasNext()) {
        log.info("Finishing incomplete split {} {}", metadataEntry, metadataPrevEndRow);

        List<StoredTabletFile> highDatafilesToRemove = new ArrayList<>();

        SortedMap<StoredTabletFile,DataFileValue> origDatafileSizes = new TreeMap<>();
        SortedMap<StoredTabletFile,DataFileValue> highDatafileSizes = new TreeMap<>();
        SortedMap<StoredTabletFile,DataFileValue> lowDatafileSizes = new TreeMap<>();

        try (Scanner scanner3 = new ScannerImpl(context, MetadataTable.ID, Authorizations.EMPTY)) {
          Key rowKey = new Key(metadataEntry);

          scanner3.fetchColumnFamily(DataFileColumnFamily.NAME);
          scanner3.setRange(new Range(rowKey, rowKey.followingKey(PartialKey.ROW)));

          for (Entry<Key,Value> entry : scanner3) {
            if (entry.getKey().compareColumnFamily(DataFileColumnFamily.NAME) == 0) {
              StoredTabletFile stf =
                  new StoredTabletFile(entry.getKey().getColumnQualifierData().toString());
              origDatafileSizes.put(stf, new DataFileValue(entry.getValue().get()));
            }
          }
        }

        MetadataTableUtil.splitDatafiles(metadataPrevEndRow, splitRatio, new HashMap<>(),
            origDatafileSizes, lowDatafileSizes, highDatafileSizes, highDatafilesToRemove);

        MetadataTableUtil.finishSplit(metadataEntry, highDatafileSizes, highDatafilesToRemove,
            context, lock);

        return new KeyExtent(metadataEntry, KeyExtent.encodePrevEndRow(metadataPrevEndRow));
      } else {
        log.info("Rolling back incomplete split {} {}", metadataEntry, metadataPrevEndRow);
        MetadataTableUtil.rollBackSplit(metadataEntry, oper, context, lock);
        return new KeyExtent(metadataEntry, oper);
      }
    }
  }

  public static void replaceDatafiles(ServerContext context, KeyExtent extent,
      Set<StoredTabletFile> datafilesToDelete, Set<StoredTabletFile> scanFiles, TabletFile path,
      Long compactionId, DataFileValue size, ZooLock zooLock) {

    context.getAmple().putGcCandidates(extent.getTableId(), datafilesToDelete);

    TabletMutator tablet = context.getAmple().mutateTablet(extent);

    datafilesToDelete.forEach(tablet::deleteFile);
    scanFiles.forEach(tablet::putScan);

    if (size.getNumEntries() > 0)
      tablet.putFile(path, size);

    if (compactionId != null)
      tablet.putCompactionId(compactionId);

    tablet.putZooLock(zooLock);

    tablet.mutate();
  }

  /**
   * new data file update function adds one data file to a tablet's list
   *
   * @param path
   *          should be relative to the table directory
   *
   */
  public static StoredTabletFile updateTabletDataFile(ServerContext context, KeyExtent extent,
<<<<<<< HEAD
      TabletFile path, StoredTabletFile mergeFile, DataFileValue dfv, MetadataTime time,
      Set<StoredTabletFile> filesInUseByScans, ZooLock zooLock, Set<String> unusedWalLogs,
      long flushId) {
=======
      TabletFile path, DataFileValue dfv, MetadataTime time, String address, ZooLock zooLock,
      Set<String> unusedWalLogs, TServerInstance lastLocation, long flushId) {
>>>>>>> 9c4f732e

    TabletMutator tablet = context.getAmple().mutateTablet(extent);
    StoredTabletFile newFile = null;

    if (dfv.getNumEntries() > 0) {
      tablet.putFile(path, dfv);
      tablet.putTime(time);
      newFile = path.insert();
    }
    tablet.putFlushId(flushId);

    unusedWalLogs.forEach(tablet::deleteWal);

    tablet.putZooLock(zooLock);

    tablet.mutate();
    return newFile;
  }
}<|MERGE_RESOLUTION|>--- conflicted
+++ resolved
@@ -194,14 +194,9 @@
    *
    */
   public static StoredTabletFile updateTabletDataFile(ServerContext context, KeyExtent extent,
-<<<<<<< HEAD
       TabletFile path, StoredTabletFile mergeFile, DataFileValue dfv, MetadataTime time,
       Set<StoredTabletFile> filesInUseByScans, ZooLock zooLock, Set<String> unusedWalLogs,
       long flushId) {
-=======
-      TabletFile path, DataFileValue dfv, MetadataTime time, String address, ZooLock zooLock,
-      Set<String> unusedWalLogs, TServerInstance lastLocation, long flushId) {
->>>>>>> 9c4f732e
 
     TabletMutator tablet = context.getAmple().mutateTablet(extent);
     StoredTabletFile newFile = null;
