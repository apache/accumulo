--- conflicted
+++ resolved
@@ -104,12 +104,7 @@
     implements CompactionCoordinatorService.Iface, LiveTServerSet.Listener {
 
   private static final Logger LOG = LoggerFactory.getLogger(CompactionCoordinator.class);
-<<<<<<< HEAD
-  private static final long FIFTEEN_MINUTES = TimeUnit.MINUTES.toMillis(15);
-
-=======
   private static final long TIME_BETWEEN_GC_CHECKS = 5000;
->>>>>>> 3298d6db
   protected static final QueueSummaries QUEUE_SUMMARIES = new QueueSummaries();
 
   /*
