/*
 * Licensed to the Apache Software Foundation (ASF) under one
 * or more contributor license agreements.  See the NOTICE file
 * distributed with this work for additional information
 * regarding copyright ownership.  The ASF licenses this file
 * to you under the Apache License, Version 2.0 (the
 * "License"); you may not use this file except in compliance
 * with the License.  You may obtain a copy of the License at
 *
 *   https://www.apache.org/licenses/LICENSE-2.0
 *
 * Unless required by applicable law or agreed to in writing,
 * software distributed under the License is distributed on an
 * "AS IS" BASIS, WITHOUT WARRANTIES OR CONDITIONS OF ANY
 * KIND, either express or implied.  See the License for the
 * specific language governing permissions and limitations
 * under the License.
 */
package org.apache.accumulo.coordinator;

import static java.nio.charset.StandardCharsets.UTF_8;
import static org.apache.accumulo.core.util.UtilWaitThread.sleepUninterruptibly;
import static org.apache.accumulo.core.util.threads.ThreadPoolNames.COMPACTION_COORDINATOR_SUMMARY_POOL;

import java.net.UnknownHostException;
import java.util.Collection;
import java.util.HashSet;
import java.util.List;
import java.util.Map;
import java.util.Set;
import java.util.UUID;
import java.util.concurrent.ConcurrentHashMap;
import java.util.concurrent.ConcurrentSkipListSet;
import java.util.concurrent.ExecutorService;
import java.util.concurrent.ScheduledFuture;
import java.util.concurrent.ScheduledThreadPoolExecutor;
import java.util.concurrent.TimeUnit;
import java.util.stream.Collectors;

import org.apache.accumulo.coordinator.QueueSummaries.PrioTserver;
import org.apache.accumulo.core.Constants;
import org.apache.accumulo.core.client.AccumuloSecurityException;
import org.apache.accumulo.core.client.TableNotFoundException;
import org.apache.accumulo.core.clientImpl.thrift.SecurityErrorCode;
import org.apache.accumulo.core.clientImpl.thrift.TableOperation;
import org.apache.accumulo.core.clientImpl.thrift.TableOperationExceptionType;
import org.apache.accumulo.core.clientImpl.thrift.ThriftSecurityException;
import org.apache.accumulo.core.clientImpl.thrift.ThriftTableOperationException;
import org.apache.accumulo.core.compaction.thrift.CompactionCoordinatorService;
import org.apache.accumulo.core.compaction.thrift.TCompactionState;
import org.apache.accumulo.core.compaction.thrift.TCompactionStatusUpdate;
import org.apache.accumulo.core.compaction.thrift.TExternalCompaction;
import org.apache.accumulo.core.compaction.thrift.TExternalCompactionList;
import org.apache.accumulo.core.compaction.thrift.TNextCompactionJob;
import org.apache.accumulo.core.conf.AccumuloConfiguration;
import org.apache.accumulo.core.conf.Property;
import org.apache.accumulo.core.data.NamespaceId;
import org.apache.accumulo.core.dataImpl.KeyExtent;
import org.apache.accumulo.core.dataImpl.thrift.TKeyExtent;
import org.apache.accumulo.core.fate.zookeeper.ServiceLock;
import org.apache.accumulo.core.fate.zookeeper.ServiceLockSupport.HAServiceLockWatcher;
import org.apache.accumulo.core.fate.zookeeper.ZooReaderWriter;
import org.apache.accumulo.core.metadata.TServerInstance;
import org.apache.accumulo.core.metadata.schema.Ample;
import org.apache.accumulo.core.metadata.schema.ExternalCompactionId;
import org.apache.accumulo.core.metadata.schema.TabletMetadata;
import org.apache.accumulo.core.metrics.MetricsInfo;
import org.apache.accumulo.core.process.thrift.ServerProcessService;
import org.apache.accumulo.core.rpc.ThriftUtil;
import org.apache.accumulo.core.rpc.clients.ThriftClientTypes;
import org.apache.accumulo.core.securityImpl.thrift.TCredentials;
import org.apache.accumulo.core.tabletserver.thrift.TCompactionQueueSummary;
import org.apache.accumulo.core.tabletserver.thrift.TCompactionStats;
import org.apache.accumulo.core.tabletserver.thrift.TExternalCompactionJob;
import org.apache.accumulo.core.tabletserver.thrift.TabletClientService;
import org.apache.accumulo.core.trace.TraceUtil;
import org.apache.accumulo.core.trace.thrift.TInfo;
import org.apache.accumulo.core.util.HostAndPort;
import org.apache.accumulo.core.util.compaction.ExternalCompactionUtil;
import org.apache.accumulo.core.util.compaction.RunningCompaction;
import org.apache.accumulo.core.util.threads.ThreadPools;
import org.apache.accumulo.server.AbstractServer;
import org.apache.accumulo.server.GarbageCollectionLogger;
import org.apache.accumulo.server.ServerContext;
import org.apache.accumulo.server.ServerOpts;
import org.apache.accumulo.server.manager.LiveTServerSet;
import org.apache.accumulo.server.manager.LiveTServerSet.TServerConnection;
import org.apache.accumulo.server.rpc.ServerAddress;
import org.apache.accumulo.server.rpc.TServerUtils;
import org.apache.accumulo.server.rpc.ThriftProcessorTypes;
import org.apache.accumulo.server.security.SecurityOperation;
import org.apache.thrift.TException;
import org.apache.thrift.transport.TTransport;
import org.apache.thrift.transport.TTransportException;
import org.apache.zookeeper.KeeperException;
import org.slf4j.Logger;
import org.slf4j.LoggerFactory;

import com.github.benmanes.caffeine.cache.Cache;
import com.github.benmanes.caffeine.cache.Caffeine;
import com.github.benmanes.caffeine.cache.LoadingCache;
import com.google.common.collect.Sets;

import io.micrometer.core.instrument.Tag;

public class CompactionCoordinator extends AbstractServer implements
    CompactionCoordinatorService.Iface, LiveTServerSet.Listener, ServerProcessService.Iface {

  private static final Logger LOG = LoggerFactory.getLogger(CompactionCoordinator.class);

  private static final Logger STATUS_LOG =
      LoggerFactory.getLogger(CompactionCoordinator.class.getName() + ".compaction.status");
  private static final long TIME_BETWEEN_GC_CHECKS = 5000;
  protected static final QueueSummaries QUEUE_SUMMARIES = new QueueSummaries();

  /*
   * Map of compactionId to RunningCompactions. This is an informational cache of what external
   * compactions may be running. Its possible it may contain external compactions that are not
   * actually running. It may not contain compactions that are actually running. The metadata table
   * is the most authoritative source of what external compactions are currently running, but it
   * does not have the stats that this map has.
   */
  protected static final Map<ExternalCompactionId,RunningCompaction> RUNNING_CACHE =
      new ConcurrentHashMap<>();

  private static final Cache<ExternalCompactionId,RunningCompaction> COMPLETED =
      Caffeine.newBuilder().maximumSize(200).expireAfterWrite(10, TimeUnit.MINUTES).build();

  /* Map of queue name to last time compactor called to get a compaction job */
  private static final Map<String,Long> TIME_COMPACTOR_LAST_CHECKED = new ConcurrentHashMap<>();

  private final GarbageCollectionLogger gcLogger = new GarbageCollectionLogger();
  protected SecurityOperation security;
  protected final AccumuloConfiguration aconf;
  protected CompactionFinalizer compactionFinalizer;
  protected LiveTServerSet tserverSet;

  private ServiceLock coordinatorLock;

  private final ScheduledThreadPoolExecutor schedExecutor;

  private final LoadingCache<String,Integer> compactorCounts;

  protected CompactionCoordinator(ServerOpts opts, String[] args) {
    this(opts, args, null);
  }

  protected CompactionCoordinator(ServerOpts opts, String[] args, AccumuloConfiguration conf) {
    super("compaction-coordinator", opts, args);
    aconf = conf == null ? super.getConfiguration() : conf;
    schedExecutor = ThreadPools.getServerThreadPools().createGeneralScheduledExecutorService(aconf);
    compactionFinalizer = createCompactionFinalizer(schedExecutor);
    tserverSet = createLiveTServerSet();
    setupSecurity();
    startGCLogger(schedExecutor);
    printStartupMsg();
    startCompactionCleaner(schedExecutor);
    startRunningCleaner(schedExecutor);
    compactorCounts = Caffeine.newBuilder().expireAfterWrite(30, TimeUnit.SECONDS)
        .build(queue -> ExternalCompactionUtil.countCompactors(queue, getContext()));
  }

  @Override
  public AccumuloConfiguration getConfiguration() {
    return aconf;
  }

  protected CompactionFinalizer
      createCompactionFinalizer(ScheduledThreadPoolExecutor schedExecutor) {
    return new CompactionFinalizer(getContext(), schedExecutor);
  }

  protected LiveTServerSet createLiveTServerSet() {
    return new LiveTServerSet(getContext(), this);
  }

  protected void setupSecurity() {
    security = getContext().getSecurityOperation();
  }

  protected void startGCLogger(ScheduledThreadPoolExecutor schedExecutor) {
    ScheduledFuture<?> future =
        schedExecutor.scheduleWithFixedDelay(() -> gcLogger.logGCInfo(getConfiguration()), 0,
            TIME_BETWEEN_GC_CHECKS, TimeUnit.MILLISECONDS);
    ThreadPools.watchNonCriticalScheduledTask(future);
  }

  protected void startCompactionCleaner(ScheduledThreadPoolExecutor schedExecutor) {
    ScheduledFuture<?> future =
        schedExecutor.scheduleWithFixedDelay(this::cleanUpCompactors, 0, 5, TimeUnit.MINUTES);
    ThreadPools.watchNonCriticalScheduledTask(future);
  }

  protected void startRunningCleaner(ScheduledThreadPoolExecutor schedExecutor) {
    ScheduledFuture<?> future =
        schedExecutor.scheduleWithFixedDelay(this::cleanUpRunning, 0, 5, TimeUnit.MINUTES);
    ThreadPools.watchNonCriticalScheduledTask(future);
  }

  protected void printStartupMsg() {
    LOG.info("Version " + Constants.VERSION);
    LOG.info("Instance " + getContext().getInstanceID());
  }

  /**
   * Set up nodes and locks in ZooKeeper for this CompactionCoordinator
   *
   * @param clientAddress address of this Compactor
   * @throws KeeperException zookeeper error
   * @throws InterruptedException thread interrupted
   */
  protected void getCoordinatorLock(HostAndPort clientAddress)
      throws KeeperException, InterruptedException {
    LOG.info("trying to get coordinator lock");

    final String coordinatorClientAddress = ExternalCompactionUtil.getHostPortString(clientAddress);
    final String lockPath = getContext().getZooKeeperRoot() + Constants.ZCOORDINATOR_LOCK;
    final UUID zooLockUUID = UUID.randomUUID();

    coordinatorLock = new ServiceLock(getContext().getZooReaderWriter().getZooKeeper(),
        ServiceLock.path(lockPath), zooLockUUID);
    while (true) {

<<<<<<< HEAD
      CoordinatorLockWatcher coordinatorLockWatcher =
          new CoordinatorLockWatcher(() -> isShutdownRequested());
=======
      HAServiceLockWatcher coordinatorLockWatcher = new HAServiceLockWatcher("coordinator");
>>>>>>> d758759f
      coordinatorLock.lock(coordinatorLockWatcher, coordinatorClientAddress.getBytes(UTF_8));

      coordinatorLockWatcher.waitForChange();
      if (coordinatorLockWatcher.isLockAcquired()) {
        break;
      }
      if (!coordinatorLockWatcher.isFailedToAcquireLock()) {
        throw new IllegalStateException("manager lock in unknown state");
      }
      coordinatorLock.tryToCancelAsyncLockOrUnlock();

      sleepUninterruptibly(1000, TimeUnit.MILLISECONDS);
    }
  }

  /**
   * Start this CompactionCoordinator thrift service to handle incoming client requests
   *
   * @return address of this CompactionCoordinator client service
   * @throws UnknownHostException host unknown
   */
  protected ServerAddress startCoordinatorClientService() throws UnknownHostException {
    var processor = ThriftProcessorTypes.getCoordinatorTProcessor(this, this, getContext());
    @SuppressWarnings("deprecation")
    var maxMessageSizeProperty = getConfiguration().resolve(Property.RPC_MAX_MESSAGE_SIZE,
        Property.GENERAL_MAX_MESSAGE_SIZE);
    ServerAddress sp = TServerUtils.startServer(getContext(), getHostname(),
        Property.COMPACTION_COORDINATOR_CLIENTPORT, processor, this.getClass().getSimpleName(),
        "Thrift Client Server", Property.COMPACTION_COORDINATOR_THRIFTCLIENT_PORTSEARCH,
        Property.COMPACTION_COORDINATOR_MINTHREADS,
        Property.COMPACTION_COORDINATOR_MINTHREADS_TIMEOUT,
        Property.COMPACTION_COORDINATOR_THREADCHECK, maxMessageSizeProperty);
    LOG.info("address = {}", sp.address);
    return sp;
  }

  protected Collection<Tag> getServiceTags(HostAndPort clientAddress) {
    return (MetricsInfo.serviceTags(getContext().getInstanceName(), getApplicationName(),
        clientAddress, ""));
  }

  @Override
  public void run() {

    ServerAddress coordinatorAddress = null;
    try {
      coordinatorAddress = startCoordinatorClientService();
    } catch (UnknownHostException e1) {
      throw new RuntimeException("Failed to start the coordinator service", e1);
    }
    final HostAndPort clientAddress = coordinatorAddress.address;

    try {
      getCoordinatorLock(clientAddress);
    } catch (KeeperException | InterruptedException e) {
      throw new IllegalStateException("Exception getting Coordinator lock", e);
    }

    MetricsInfo metricsInfo = getContext().getMetricsInfo();
    metricsInfo.init(getServiceTags(clientAddress));

    // On a re-start of the coordinator it's possible that external compactions are in-progress.
    // Attempt to get the running compactions on the compactors and then resolve which tserver
    // the external compaction came from to re-populate the RUNNING collection.
    LOG.info("Checking for running external compactions");
    // On re-start contact the running Compactors to try and seed the list of running compactions
    List<RunningCompaction> running =
        ExternalCompactionUtil.getCompactionsRunningOnCompactors(getContext());
    if (running.isEmpty()) {
      LOG.info("No running external compactions found");
    } else {
      LOG.info("Found {} running external compactions", running.size());
      running.forEach(rc -> {
        TCompactionStatusUpdate update = new TCompactionStatusUpdate();
        update.setState(TCompactionState.IN_PROGRESS);
        update.setMessage("Coordinator restarted, compaction found in progress");
        rc.addUpdate(System.currentTimeMillis(), update);
        RUNNING_CACHE.put(ExternalCompactionId.of(rc.getJob().getExternalCompactionId()), rc);
      });
    }

    tserverSet.startListeningForTabletServerChanges();
    startDeadCompactionDetector();

    LOG.info("Starting loop to check tservers for compaction summaries");
    while (!isShutdownRequested()) {
      try {
        long start = System.currentTimeMillis();

        updateSummaries();

        long now = System.currentTimeMillis();

        Map<String,List<HostAndPort>> idleCompactors = getIdleCompactors();
        TIME_COMPACTOR_LAST_CHECKED.forEach((queue, lastCheckTime) -> {
          if ((now - lastCheckTime) > getMissingCompactorWarningTime()
              && QUEUE_SUMMARIES.isCompactionsQueued(queue) && idleCompactors.containsKey(queue)) {
            LOG.warn("No compactors have checked in with coordinator for queue {} in {}ms", queue,
                getMissingCompactorWarningTime());
          }
        });

        long checkInterval = getTServerCheckInterval();
        long duration = (System.currentTimeMillis() - start);
        if (checkInterval - duration > 0) {
          LOG.debug("Waiting {}ms for next tserver check", (checkInterval - duration));
          Thread.sleep(checkInterval - duration);
        }
      } catch (InterruptedException e) {
        LOG.info("Interrupt Exception received, shutting down");
        gracefulShutdown(getContext().rpcCreds());
      }
    }

    LOG.debug("Stopping Thrift Servers");
    if (coordinatorAddress.server != null) {
      coordinatorAddress.server.stop();
    }
    LOG.info("stop requested. exiting ... ");
  }

  private Map<String,List<HostAndPort>> getIdleCompactors() {

    Map<String,List<HostAndPort>> allCompactors =
        ExternalCompactionUtil.getCompactorAddrs(getContext());

    Set<String> emptyQueues = new HashSet<>();

    // Remove all of the compactors that are running a compaction
    RUNNING_CACHE.values().forEach(rc -> {
      List<HostAndPort> busyCompactors = allCompactors.get(rc.getQueueName());
      if (busyCompactors != null
          && busyCompactors.remove(HostAndPort.fromString(rc.getCompactorAddress()))) {
        if (busyCompactors.isEmpty()) {
          emptyQueues.add(rc.getQueueName());
        }
      }
    });
    // Remove entries with empty queues
    emptyQueues.forEach(e -> allCompactors.remove(e));
    return allCompactors;
  }

  private void updateSummaries() {
    ExecutorService executor = ThreadPools.getServerThreadPools()
        .getPoolBuilder(COMPACTION_COORDINATOR_SUMMARY_POOL).numCoreThreads(10).build();
    try {
      Set<String> queuesSeen = new ConcurrentSkipListSet<>();

      tserverSet.getCurrentServers().forEach(tsi -> {
        executor.execute(() -> updateSummaries(tsi, queuesSeen));
      });

      executor.shutdown();

      try {
        while (!executor.awaitTermination(1, TimeUnit.MINUTES)) {}
      } catch (InterruptedException e) {
        Thread.currentThread().interrupt();
        throw new RuntimeException(e);
      }

      // remove any queues that were seen in the past, but were not seen in the latest gathering of
      // summaries
      TIME_COMPACTOR_LAST_CHECKED.keySet().retainAll(queuesSeen);

      // add any queues that were never seen before
      queuesSeen.forEach(q -> {
        TIME_COMPACTOR_LAST_CHECKED.computeIfAbsent(q, k -> System.currentTimeMillis());
      });
    } finally {
      executor.shutdownNow();
    }
  }

  private void updateSummaries(TServerInstance tsi, Set<String> queuesSeen) {
    try {
      TabletClientService.Client client = null;
      try {
        LOG.debug("Contacting tablet server {} to get external compaction summaries",
            tsi.getHostPort());
        client = getTabletServerConnection(tsi);
        List<TCompactionQueueSummary> summaries =
            client.getCompactionQueueInfo(TraceUtil.traceInfo(), getContext().rpcCreds());
        QUEUE_SUMMARIES.update(tsi, summaries);
        summaries.forEach(summary -> {
          queuesSeen.add(summary.getQueue());
        });
      } finally {
        ThriftUtil.returnClient(client, getContext());
      }
    } catch (TException e) {
      LOG.warn("Error getting external compaction summaries from tablet server: {}",
          tsi.getHostAndPort(), e);
      QUEUE_SUMMARIES.remove(Set.of(tsi));
    }
  }

  protected void startDeadCompactionDetector() {
    new DeadCompactionDetector(getContext(), this, schedExecutor).start();
  }

  protected long getMissingCompactorWarningTime() {
    return getConfiguration().getTimeInMillis(Property.COMPACTOR_MAX_JOB_WAIT_TIME) * 3;
  }

  protected long getTServerCheckInterval() {
    return getConfiguration()
        .getTimeInMillis(Property.COMPACTION_COORDINATOR_TSERVER_COMPACTION_CHECK_INTERVAL);
  }

  /**
   * Callback for the LiveTServerSet object to update current set of tablet servers, including ones
   * that were deleted and added
   *
   * @param current current set of live tservers
   * @param deleted set of tservers that were removed from current since last update
   * @param added set of tservers that were added to current since last update
   */
  @Override
  public void update(LiveTServerSet current, Set<TServerInstance> deleted,
      Set<TServerInstance> added) {

    // run() will iterate over the current and added tservers and add them to the internal
    // data structures. For tservers that are deleted, we need to remove them from QUEUES
    // and INDEX
    QUEUE_SUMMARIES.remove(deleted);
  }

  /**
   * Return the next compaction job from the queue to a Compactor
   *
   * @param queueName queue
   * @param compactorAddress compactor address
   * @throws ThriftSecurityException when permission error
   * @return compaction job
   */
  @Override
  public TNextCompactionJob getCompactionJob(TInfo tinfo, TCredentials credentials,
      String queueName, String compactorAddress, String externalCompactionId)
      throws ThriftSecurityException {

    // do not expect users to call this directly, expect compactors to call this method
    if (!security.canPerformSystemActions(credentials)) {
      throw new AccumuloSecurityException(credentials.getPrincipal(),
          SecurityErrorCode.PERMISSION_DENIED).asThriftException();
    }
    final String queue = queueName.intern();
    LOG.trace("getCompactionJob called for queue {} by compactor {}", queue, compactorAddress);
    TIME_COMPACTOR_LAST_CHECKED.put(queue, System.currentTimeMillis());

    TExternalCompactionJob result = null;

    PrioTserver prioTserver = QUEUE_SUMMARIES.getNextTserver(queue);

    while (prioTserver != null) {
      TServerInstance tserver = prioTserver.tserver;

      LOG.trace("Getting compaction for queue {} from tserver {}", queue, tserver.getHostAndPort());
      // Get a compaction from the tserver
      TabletClientService.Client client = null;
      try {
        client = getTabletServerConnection(tserver);
        TExternalCompactionJob job =
            client.reserveCompactionJob(TraceUtil.traceInfo(), getContext().rpcCreds(), queue,
                prioTserver.prio, compactorAddress, externalCompactionId);
        if (null == job.getExternalCompactionId()) {
          LOG.trace("No compactions found for queue {} on tserver {}, trying next tserver", queue,
              tserver.getHostAndPort());

          QUEUE_SUMMARIES.removeSummary(tserver, queue, prioTserver.prio);
          prioTserver = QUEUE_SUMMARIES.getNextTserver(queue);
          continue;
        }
        // It is possible that by the time this added that the tablet has already canceled the
        // compaction or the compactor that made this request is dead. In these cases the compaction
        // is not actually running.
        RUNNING_CACHE.put(ExternalCompactionId.of(job.getExternalCompactionId()),
            new RunningCompaction(job, compactorAddress, queue));
        LOG.debug("Returning external job {} to {}", job.externalCompactionId, compactorAddress);
        result = job;
        break;
      } catch (TException e) {
        LOG.warn("Error from tserver {} while trying to reserve compaction, trying next tserver",
            ExternalCompactionUtil.getHostPortString(tserver.getHostAndPort()), e);
        QUEUE_SUMMARIES.removeSummary(tserver, queue, prioTserver.prio);
        prioTserver = QUEUE_SUMMARIES.getNextTserver(queue);
      } finally {
        ThriftUtil.returnClient(client, getContext());
      }
    }

    if (result == null) {
      LOG.trace("No tservers found for queue {}, returning empty job to compactor {}", queue,
          compactorAddress);
      result = new TExternalCompactionJob();
    }

    return new TNextCompactionJob(result, compactorCounts.get(queue));

  }

  /**
   * Return the Thrift client for the TServer
   *
   * @param tserver tserver instance
   * @return thrift client
   * @throws TTransportException thrift error
   */
  protected TabletClientService.Client getTabletServerConnection(TServerInstance tserver)
      throws TTransportException {
    TServerConnection connection = tserverSet.getConnection(tserver);
    ServerContext serverContext = getContext();
    TTransport transport = serverContext.getTransportPool().getTransport(
        ThriftClientTypes.TABLET_SERVER, connection.getAddress(), 0, serverContext, true);
    return ThriftUtil.createClient(ThriftClientTypes.TABLET_SERVER, transport);
  }

  /**
   * Compactor calls compactionCompleted passing in the CompactionStats
   *
   * @param tinfo trace info
   * @param credentials tcredentials object
   * @param externalCompactionId compaction id
   * @param textent tablet extent
   * @param stats compaction stats
   * @throws ThriftSecurityException when permission error
   */
  @Override
  public void compactionCompleted(TInfo tinfo, TCredentials credentials,
      String externalCompactionId, TKeyExtent textent, TCompactionStats stats)
      throws ThriftSecurityException {
    // do not expect users to call this directly, expect other tservers to call this method
    if (!security.canPerformSystemActions(credentials)) {
      throw new AccumuloSecurityException(credentials.getPrincipal(),
          SecurityErrorCode.PERMISSION_DENIED).asThriftException();
    }

    var extent = KeyExtent.fromThrift(textent);
    LOG.info("Compaction completed, id: {}, stats: {}, extent: {}", externalCompactionId, stats,
        extent);
    final var ecid = ExternalCompactionId.of(externalCompactionId);
    compactionFinalizer.commitCompaction(ecid, extent, stats.fileSize, stats.entriesWritten);
    // It's possible that RUNNING might not have an entry for this ecid in the case
    // of a coordinator restart when the Coordinator can't find the TServer for the
    // corresponding external compaction.
    recordCompletion(ecid);
  }

  @Override
  public void compactionFailed(TInfo tinfo, TCredentials credentials, String externalCompactionId,
      TKeyExtent extent) throws ThriftSecurityException {
    // do not expect users to call this directly, expect other tservers to call this method
    if (!security.canPerformSystemActions(credentials)) {
      throw new AccumuloSecurityException(credentials.getPrincipal(),
          SecurityErrorCode.PERMISSION_DENIED).asThriftException();
    }
    KeyExtent fromThriftExtent = KeyExtent.fromThrift(extent);
    LOG.info("Compaction failed: id: {}, extent: {}", externalCompactionId, fromThriftExtent);
    final var ecid = ExternalCompactionId.of(externalCompactionId);
    compactionFailed(Map.of(ecid, KeyExtent.fromThrift(extent)));
  }

  void compactionFailed(Map<ExternalCompactionId,KeyExtent> compactions) {
    compactionFinalizer.failCompactions(compactions);
    compactions.forEach((k, v) -> recordCompletion(k));
  }

  /**
   * Compactor calls to update the status of the assigned compaction
   *
   * @param tinfo trace info
   * @param credentials tcredentials object
   * @param externalCompactionId compaction id
   * @param update compaction status update
   * @param timestamp timestamp of the message
   * @throws ThriftSecurityException when permission error
   */
  @Override
  public void updateCompactionStatus(TInfo tinfo, TCredentials credentials,
      String externalCompactionId, TCompactionStatusUpdate update, long timestamp)
      throws ThriftSecurityException {
    // do not expect users to call this directly, expect other tservers to call this method
    if (!security.canPerformSystemActions(credentials)) {
      throw new AccumuloSecurityException(credentials.getPrincipal(),
          SecurityErrorCode.PERMISSION_DENIED).asThriftException();
    }
    STATUS_LOG.debug("Compaction status update, id: {}, timestamp: {}, update: {}",
        externalCompactionId, timestamp, update);
    final RunningCompaction rc = RUNNING_CACHE.get(ExternalCompactionId.of(externalCompactionId));
    if (null != rc) {
      rc.addUpdate(timestamp, update);
    }
  }

  private void recordCompletion(ExternalCompactionId ecid) {
    var rc = RUNNING_CACHE.remove(ecid);
    if (rc != null) {
      COMPLETED.put(ecid, rc);
    }
  }

  protected Set<ExternalCompactionId> readExternalCompactionIds() {
    return getContext().getAmple().readTablets().forLevel(Ample.DataLevel.USER)
        .fetch(TabletMetadata.ColumnType.ECOMP).build().stream()
        .flatMap(tm -> tm.getExternalCompactions().keySet().stream()).collect(Collectors.toSet());
  }

  /**
   * The RUNNING_CACHE set may contain external compactions that are not actually running. This
   * method periodically cleans those up.
   */
  protected void cleanUpRunning() {

    // grab a snapshot of the ids in the set before reading the metadata table. This is done to
    // avoid removing things that are added while reading the metadata.
    Set<ExternalCompactionId> idsSnapshot = Set.copyOf(RUNNING_CACHE.keySet());

    // grab the ids that are listed as running in the metadata table. It important that this is done
    // after getting the snapshot.
    Set<ExternalCompactionId> idsInMetadata = readExternalCompactionIds();

    var idsToRemove = Sets.difference(idsSnapshot, idsInMetadata);

    // remove ids that are in the running set but not in the metadata table
    idsToRemove.forEach(ecid -> recordCompletion(ecid));

    if (idsToRemove.size() > 0) {
      LOG.debug("Removed stale entries from RUNNING_CACHE : {}", idsToRemove);
    }
  }

  /**
   * Return information about running compactions
   *
   * @param tinfo trace info
   * @param credentials tcredentials object
   * @return map of ECID to TExternalCompaction objects
   * @throws ThriftSecurityException permission error
   */
  @Override
  public TExternalCompactionList getRunningCompactions(TInfo tinfo, TCredentials credentials)
      throws ThriftSecurityException {
    // do not expect users to call this directly, expect other tservers to call this method
    if (!security.canPerformSystemActions(credentials)) {
      throw new AccumuloSecurityException(credentials.getPrincipal(),
          SecurityErrorCode.PERMISSION_DENIED).asThriftException();
    }

    final TExternalCompactionList result = new TExternalCompactionList();
    RUNNING_CACHE.forEach((ecid, rc) -> {
      TExternalCompaction trc = new TExternalCompaction();
      trc.setQueueName(rc.getQueueName());
      trc.setCompactor(rc.getCompactorAddress());
      trc.setUpdates(rc.getUpdates());
      trc.setJob(rc.getJob());
      result.putToCompactions(ecid.canonical(), trc);
    });
    return result;
  }

  /**
   * Return information about recently completed compactions
   *
   * @param tinfo trace info
   * @param credentials tcredentials object
   * @return map of ECID to TExternalCompaction objects
   * @throws ThriftSecurityException permission error
   */
  @Override
  public TExternalCompactionList getCompletedCompactions(TInfo tinfo, TCredentials credentials)
      throws ThriftSecurityException {
    // do not expect users to call this directly, expect other tservers to call this method
    if (!security.canPerformSystemActions(credentials)) {
      throw new AccumuloSecurityException(credentials.getPrincipal(),
          SecurityErrorCode.PERMISSION_DENIED).asThriftException();
    }
    final TExternalCompactionList result = new TExternalCompactionList();
    COMPLETED.asMap().forEach((ecid, rc) -> {
      TExternalCompaction trc = new TExternalCompaction();
      trc.setQueueName(rc.getQueueName());
      trc.setCompactor(rc.getCompactorAddress());
      trc.setJob(rc.getJob());
      trc.setUpdates(rc.getUpdates());
      result.putToCompactions(ecid.canonical(), trc);
    });
    return result;
  }

  @Override
  public void cancel(TInfo tinfo, TCredentials credentials, String externalCompactionId)
      throws TException {
    var runningCompaction = RUNNING_CACHE.get(ExternalCompactionId.of(externalCompactionId));
    var extent = KeyExtent.fromThrift(runningCompaction.getJob().getExtent());
    try {
      NamespaceId nsId = getContext().getNamespaceId(extent.tableId());
      if (!security.canCompact(credentials, extent.tableId(), nsId)) {
        throw new AccumuloSecurityException(credentials.getPrincipal(),
            SecurityErrorCode.PERMISSION_DENIED).asThriftException();
      }
    } catch (TableNotFoundException e) {
      throw new ThriftTableOperationException(extent.tableId().canonical(), null,
          TableOperation.COMPACT_CANCEL, TableOperationExceptionType.NOTFOUND, e.getMessage());
    }

    HostAndPort address = HostAndPort.fromString(runningCompaction.getCompactorAddress());
    ExternalCompactionUtil.cancelCompaction(getContext(), address, externalCompactionId);
  }

  private void deleteEmpty(ZooReaderWriter zoorw, String path)
      throws KeeperException, InterruptedException {
    try {
      LOG.debug("Deleting empty ZK node {}", path);
      zoorw.delete(path);
    } catch (KeeperException.NotEmptyException e) {
      LOG.debug("Failed to delete {} its not empty, likely an expected race condition.", path);
    }
  }

  private void cleanUpCompactors() {
    final String compactorQueuesPath = getContext().getZooKeeperRoot() + Constants.ZCOMPACTORS;

    var zoorw = getContext().getZooReaderWriter();

    try {
      var queues = zoorw.getChildren(compactorQueuesPath);

      for (String queue : queues) {
        String qpath = compactorQueuesPath + "/" + queue;

        var compactors = zoorw.getChildren(qpath);

        if (compactors.isEmpty()) {
          deleteEmpty(zoorw, qpath);
        }

        for (String compactor : compactors) {
          String cpath = compactorQueuesPath + "/" + queue + "/" + compactor;
          var lockNodes = zoorw.getChildren(compactorQueuesPath + "/" + queue + "/" + compactor);
          if (lockNodes.isEmpty()) {
            deleteEmpty(zoorw, cpath);
          }
        }
      }

    } catch (KeeperException | RuntimeException e) {
      LOG.warn("Failed to clean up compactors", e);
    } catch (InterruptedException e) {
      Thread.currentThread().interrupt();
      throw new RuntimeException(e);
    }
  }

  @Override
  public ServiceLock getLock() {
    return coordinatorLock;
  }

  public static void main(String[] args) throws Exception {
    try (CompactionCoordinator compactor = new CompactionCoordinator(new ServerOpts(), args)) {
      compactor.runServer();
    }
  }

}<|MERGE_RESOLUTION|>--- conflicted
+++ resolved
@@ -219,14 +219,10 @@
 
     coordinatorLock = new ServiceLock(getContext().getZooReaderWriter().getZooKeeper(),
         ServiceLock.path(lockPath), zooLockUUID);
+    HAServiceLockWatcher coordinatorLockWatcher =
+        new HAServiceLockWatcher("coordinator", () -> isShutdownRequested());
     while (true) {
 
-<<<<<<< HEAD
-      CoordinatorLockWatcher coordinatorLockWatcher =
-          new CoordinatorLockWatcher(() -> isShutdownRequested());
-=======
-      HAServiceLockWatcher coordinatorLockWatcher = new HAServiceLockWatcher("coordinator");
->>>>>>> d758759f
       coordinatorLock.lock(coordinatorLockWatcher, coordinatorClientAddress.getBytes(UTF_8));
 
       coordinatorLockWatcher.waitForChange();
