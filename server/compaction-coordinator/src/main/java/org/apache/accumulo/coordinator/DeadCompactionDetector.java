/*
 * Licensed to the Apache Software Foundation (ASF) under one
 * or more contributor license agreements.  See the NOTICE file
 * distributed with this work for additional information
 * regarding copyright ownership.  The ASF licenses this file
 * to you under the Apache License, Version 2.0 (the
 * "License"); you may not use this file except in compliance
 * with the License.  You may obtain a copy of the License at
 *
 *   http://www.apache.org/licenses/LICENSE-2.0
 *
 * Unless required by applicable law or agreed to in writing,
 * software distributed under the License is distributed on an
 * "AS IS" BASIS, WITHOUT WARRANTIES OR CONDITIONS OF ANY
 * KIND, either express or implied.  See the License for the
 * specific language governing permissions and limitations
 * under the License.
 */
package org.apache.accumulo.coordinator;

import java.util.Collection;
import java.util.HashMap;
import java.util.Map;
import java.util.concurrent.ConcurrentHashMap;
import java.util.concurrent.ScheduledThreadPoolExecutor;
import java.util.concurrent.TimeUnit;

import org.apache.accumulo.core.conf.Property;
import org.apache.accumulo.core.dataImpl.KeyExtent;
import org.apache.accumulo.core.metadata.schema.Ample.DataLevel;
import org.apache.accumulo.core.metadata.schema.ExternalCompactionId;
import org.apache.accumulo.core.metadata.schema.TabletMetadata.ColumnType;
import org.apache.accumulo.core.util.compaction.ExternalCompactionUtil;
import org.apache.accumulo.server.ServerContext;
import org.slf4j.Logger;
import org.slf4j.LoggerFactory;

public class DeadCompactionDetector {

  private static final Logger log = LoggerFactory.getLogger(DeadCompactionDetector.class);

  private final ServerContext context;
  private final CompactionCoordinator coordinator;
  private final ScheduledThreadPoolExecutor schedExecutor;
  private final ConcurrentHashMap<ExternalCompactionId,Long> deadCompactions;
  private long threshold;

  public DeadCompactionDetector(ServerContext context, CompactionCoordinator coordinator,
      ScheduledThreadPoolExecutor stpe) {
    this.context = context;
    this.coordinator = coordinator;
    this.schedExecutor = stpe;
    this.deadCompactions = new ConcurrentHashMap<>();
  }

  private void detectDeadCompactions() {

    // The order of obtaining information is very important to avoid race conditions.

    log.trace("Starting to look for dead compactions");

    Map<ExternalCompactionId,KeyExtent> tabletCompactions = new HashMap<>();

    // find what external compactions tablets think are running
    context.getAmple().readTablets().forLevel(DataLevel.USER)
        .fetch(ColumnType.ECOMP, ColumnType.PREV_ROW).build().forEach(tm -> {
          tm.getExternalCompactions().keySet().forEach(ecid -> {
            tabletCompactions.put(ecid, tm.getExtent());
          });
        });

    if (tabletCompactions.isEmpty()) {
      // Clear out dead compactions, tservers don't think anything is running
      log.trace("Clearing the dead compaction map, no tablets have compactions running");
      this.deadCompactions.clear();
      // no need to look for dead compactions when tablets don't have anything recorded as running
      return;
    }

    if (log.isTraceEnabled()) {
      tabletCompactions.forEach((ecid, extent) -> log.trace("Saw {} for {}", ecid, extent));
    }

    // Remove from the dead map any compactions that the Tablet's
    // do not think are running any more.
    this.deadCompactions.keySet().forEach(eci -> {
      if (!tabletCompactions.containsKey(eci)) {
        if (this.deadCompactions.remove(eci) != null)
          log.trace(
              "Removed {} from the dead compaction map, no tablet thinks this compaction is running",
              eci);
      }
    });

    // Determine what compactions are currently running and remove those.
    //
    // In order for this overall algorithm to be correct and avoid race conditions, the compactor
    // must return ids covering the time period from before reservation until after commit. If the
    // ids do not cover this time period then legitimate running compactions could be canceled.
    Collection<ExternalCompactionId> running =
        ExternalCompactionUtil.getCompactionIdsRunningOnCompactors(context);

    running.forEach((ecid) -> {
      if (tabletCompactions.remove(ecid) != null) {
        log.trace("Removed compaction {} running on a compactor", ecid);
      }
      if (this.deadCompactions.remove(ecid) != null) {
        log.trace("Removed {} from the dead compaction map, it's running on a compactor", ecid);
      }
    });

    // Determine which compactions are currently committing and remove those
    context.getAmple().getExternalCompactionFinalStates()
        .map(ecfs -> ecfs.getExternalCompactionId()).forEach(ecid -> {
          if (tabletCompactions.remove(ecid) != null) {
            log.trace("Removed compaction {} that is committing", ecid);
          }
          if (this.deadCompactions.remove(ecid) != null) {
            log.trace("Removed {} from the dead compaction map, it's committing", ecid);
          }
        });

    tabletCompactions.forEach((ecid, extent) -> {
      log.debug("Possible dead compaction detected {} {}", ecid, extent);
      this.deadCompactions.putIfAbsent(ecid, System.currentTimeMillis());
    });

    // Everything left in tabletCompactions is no longer running anywhere and should be failed.
    // Its possible that a compaction committed while going through the steps above, if so then
    // that is ok and marking it failed will end up being a no-op.
<<<<<<< HEAD
    long now = System.currentTimeMillis();
    this.deadCompactions.forEach((eci, startTime) -> {
      if ((now - startTime) > threshold) {
        // Compaction believed to be dead for two cycles. Fail it.
        try {
          log.warn(
              "Failing compaction {} which is believed to be dead. Last seen at {} and not seen since.",
              eci, startTime);
          coordinator.compactionFailed(tabletCompactions);
          this.deadCompactions.remove(eci);
        } catch (UnknownCompactionIdException e) {
          // One or more Ids was not in the Running compaction list. This is ok to ignore.
        }
      }
    });
=======
    coordinator.compactionFailed(tabletCompactions);
>>>>>>> 7cbeb67f
  }

  public void start() {
    long interval = this.context.getConfiguration()
        .getTimeInMillis(Property.COORDINATOR_DEAD_COMPACTOR_CHECK_INTERVAL);

    this.threshold = 2 * interval;

    schedExecutor.scheduleWithFixedDelay(() -> {
      try {
        detectDeadCompactions();
      } catch (RuntimeException e) {
        log.warn("Failed to look for dead compactions", e);
      }
    }, 0, interval, TimeUnit.MILLISECONDS);
  }
}<|MERGE_RESOLUTION|>--- conflicted
+++ resolved
@@ -21,9 +21,12 @@
 import java.util.Collection;
 import java.util.HashMap;
 import java.util.Map;
+import java.util.Set;
+import java.util.TreeSet;
 import java.util.concurrent.ConcurrentHashMap;
 import java.util.concurrent.ScheduledThreadPoolExecutor;
 import java.util.concurrent.TimeUnit;
+import java.util.stream.Collectors;
 
 import org.apache.accumulo.core.conf.Property;
 import org.apache.accumulo.core.dataImpl.KeyExtent;
@@ -43,7 +46,6 @@
   private final CompactionCoordinator coordinator;
   private final ScheduledThreadPoolExecutor schedExecutor;
   private final ConcurrentHashMap<ExternalCompactionId,Long> deadCompactions;
-  private long threshold;
 
   public DeadCompactionDetector(ServerContext context, CompactionCoordinator coordinator,
       ScheduledThreadPoolExecutor stpe) {
@@ -83,14 +85,7 @@
 
     // Remove from the dead map any compactions that the Tablet's
     // do not think are running any more.
-    this.deadCompactions.keySet().forEach(eci -> {
-      if (!tabletCompactions.containsKey(eci)) {
-        if (this.deadCompactions.remove(eci) != null)
-          log.trace(
-              "Removed {} from the dead compaction map, no tablet thinks this compaction is running",
-              eci);
-      }
-    });
+    this.deadCompactions.keySet().retainAll(tabletCompactions.keySet());
 
     // Determine what compactions are currently running and remove those.
     //
@@ -123,37 +118,26 @@
     tabletCompactions.forEach((ecid, extent) -> {
       log.debug("Possible dead compaction detected {} {}", ecid, extent);
       this.deadCompactions.putIfAbsent(ecid, System.currentTimeMillis());
+      this.deadCompactions.merge(ecid, 1L, Long::sum);
     });
 
     // Everything left in tabletCompactions is no longer running anywhere and should be failed.
     // Its possible that a compaction committed while going through the steps above, if so then
     // that is ok and marking it failed will end up being a no-op.
-<<<<<<< HEAD
-    long now = System.currentTimeMillis();
-    this.deadCompactions.forEach((eci, startTime) -> {
-      if ((now - startTime) > threshold) {
-        // Compaction believed to be dead for two cycles. Fail it.
-        try {
-          log.warn(
-              "Failing compaction {} which is believed to be dead. Last seen at {} and not seen since.",
-              eci, startTime);
-          coordinator.compactionFailed(tabletCompactions);
-          this.deadCompactions.remove(eci);
-        } catch (UnknownCompactionIdException e) {
-          // One or more Ids was not in the Running compaction list. This is ok to ignore.
-        }
-      }
+    Set<ExternalCompactionId> toFail =
+        this.deadCompactions.entrySet().stream().filter(e -> e.getValue() > 2).map(e -> e.getKey())
+            .collect(Collectors.toCollection(TreeSet::new));
+    tabletCompactions.keySet().retainAll(toFail);
+    tabletCompactions.forEach((eci, v) -> {
+      log.warn("Compaction {} believed to be dead, failing it.", eci);
     });
-=======
     coordinator.compactionFailed(tabletCompactions);
->>>>>>> 7cbeb67f
+    this.deadCompactions.keySet().removeAll(toFail);
   }
 
   public void start() {
     long interval = this.context.getConfiguration()
         .getTimeInMillis(Property.COORDINATOR_DEAD_COMPACTOR_CHECK_INTERVAL);
-
-    this.threshold = 2 * interval;
 
     schedExecutor.scheduleWithFixedDelay(() -> {
       try {
