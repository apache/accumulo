--- conflicted
+++ resolved
@@ -344,13 +344,8 @@
 
     // Get the next job
     ExternalCompactionId eci = ExternalCompactionId.generate(UUID.randomUUID());
-<<<<<<< HEAD
-    TNextCompactionJob nextJob =
-        coordinator.getCompactionJob(creds, GROUP_ID.toString(), "localhost:10241", eci.toString());
-=======
-    TNextCompactionJob nextJob = coordinator.getCompactionJob(new TInfo(), rpcCreds,
-        GROUP_ID.toString(), "localhost:10241", eci.toString());
->>>>>>> c72f2b20
+    TNextCompactionJob nextJob = coordinator.getCompactionJob(rpcCreds, GROUP_ID.toString(),
+        "localhost:10241", eci.toString());
     assertEquals(3, nextJob.getCompactorCount());
     TExternalCompactionJob createdJob = nextJob.getJob();
     assertEquals(eci.toString(), createdJob.getExternalCompactionId());
@@ -369,31 +364,9 @@
 
   @Test
   public void testGetCompactionJobNoJobs() throws Exception {
-<<<<<<< HEAD
-
-    ServerContext context = EasyMock.createNiceMock(ServerContext.class);
-    expect(context.getCaches()).andReturn(Caches.getInstance()).anyTimes();
-    expect(context.getConfiguration()).andReturn(DefaultConfiguration.getInstance()).anyTimes();
-
-    TCredentials creds = EasyMock.createNiceMock(TCredentials.class);
-
-    AuditedSecurityOperation security = EasyMock.createNiceMock(AuditedSecurityOperation.class);
-    expect(security.canPerformSystemActions(creds)).andReturn(true);
-
-    Manager manager = EasyMock.createNiceMock(Manager.class);
-    expect(manager.getSteadyTime()).andReturn(SteadyTime.from(100000, TimeUnit.NANOSECONDS))
-        .anyTimes();
-
-    EasyMock.replay(context, creds, security, manager);
-
-    var coordinator = new TestCoordinator(context, security, new ArrayList<>(), manager);
-    TNextCompactionJob nextJob = coordinator.getCompactionJob(creds, GROUP_ID.toString(),
+    var coordinator = new TestCoordinator(manager, new ArrayList<>());
+    TNextCompactionJob nextJob = coordinator.getCompactionJob(rpcCreds, GROUP_ID.toString(),
         "localhost:10240", UUID.randomUUID().toString());
-=======
-    var coordinator = new TestCoordinator(manager, new ArrayList<>());
-    TNextCompactionJob nextJob = coordinator.getCompactionJob(TraceUtil.traceInfo(), rpcCreds,
-        GROUP_ID.toString(), "localhost:10240", UUID.randomUUID().toString());
->>>>>>> c72f2b20
     assertEquals(3, nextJob.getCompactorCount());
     assertNull(nextJob.getJob().getExternalCompactionId());
   }
