--- conflicted
+++ resolved
@@ -30,11 +30,7 @@
 import java.util.ArrayList;
 import java.util.Collection;
 import java.util.List;
-<<<<<<< HEAD
-=======
-import java.util.Optional;
 import java.util.Set;
->>>>>>> 714cad4a
 import java.util.concurrent.ExecutionException;
 import java.util.concurrent.Executors;
 import java.util.concurrent.Future;
@@ -411,12 +407,10 @@
     var tid = TableId.of("1");
     var extent1 = new KeyExtent(tid, new Text("z"), new Text("q"));
 
-    var tm1 = TabletMetadata.builder(extent1).build();
-
     var cg1 = CompactorGroupId.of("CG1");
     var cg2 = CompactorGroupId.of("CG2");
 
-    jobQueues.add(tm1, List.of(newJob((short) 1, 5, cg1)));
+    jobQueues.add(extent1, List.of(newJob((short) 1, 5, cg1)));
 
     assertEquals(Set.of(cg1), jobQueues.getQueueIds());
     assertEquals(1000000, jobQueues.getQueueMaxSize(cg1));
@@ -427,7 +421,7 @@
     assertEquals(500000, jobQueues.getQueueMaxSize(cg1));
 
     // create a new queue and ensure it uses the updated max size
-    jobQueues.add(tm1, List.of(newJob((short) 1, 5, cg2)));
+    jobQueues.add(extent1, List.of(newJob((short) 1, 5, cg2)));
     assertEquals(Set.of(cg1, cg2), jobQueues.getQueueIds());
     assertEquals(500000, jobQueues.getQueueMaxSize(cg1));
     assertEquals(500000, jobQueues.getQueueMaxSize(cg2));
