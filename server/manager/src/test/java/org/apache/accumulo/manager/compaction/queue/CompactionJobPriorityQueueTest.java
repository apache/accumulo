--- conflicted
+++ resolved
@@ -70,13 +70,8 @@
 
     EasyMock.replay(cj1, cj2);
 
-<<<<<<< HEAD
-    CompactionJobPriorityQueue queue = new CompactionJobPriorityQueue(GROUP, 2);
+    CompactionJobPriorityQueue queue = new CompactionJobPriorityQueue(GROUP, 2, mj -> 1);
     assertEquals(1, queue.add(extent, List.of(cj1), 1L));
-=======
-    CompactionJobPriorityQueue queue = new CompactionJobPriorityQueue(GROUP, 2, mj -> 1);
-    assertEquals(1, queue.add(tm, List.of(cj1), 1L));
->>>>>>> ea5e68a0
 
     CompactionJob job = queue.peek();
     assertEquals(cj1, job);
@@ -127,13 +122,8 @@
 
     EasyMock.replay(cj1, cj2);
 
-<<<<<<< HEAD
-    CompactionJobPriorityQueue queue = new CompactionJobPriorityQueue(GROUP, 2);
+    CompactionJobPriorityQueue queue = new CompactionJobPriorityQueue(GROUP, 2, mj -> 1);
     assertEquals(2, queue.add(extent, List.of(cj1, cj2), 1L));
-=======
-    CompactionJobPriorityQueue queue = new CompactionJobPriorityQueue(GROUP, 2, mj -> 1);
-    assertEquals(2, queue.add(tm, List.of(cj1, cj2), 1L));
->>>>>>> ea5e68a0
 
     EasyMock.verify(cj1, cj2);
 
@@ -185,13 +175,8 @@
 
     EasyMock.replay(cj1, cj2, cj3);
 
-<<<<<<< HEAD
-    CompactionJobPriorityQueue queue = new CompactionJobPriorityQueue(GROUP, 2);
+    CompactionJobPriorityQueue queue = new CompactionJobPriorityQueue(GROUP, 2, mj -> 1);
     assertEquals(2, queue.add(extent, List.of(cj1, cj2, cj3), 1L));
-=======
-    CompactionJobPriorityQueue queue = new CompactionJobPriorityQueue(GROUP, 2, mj -> 1);
-    assertEquals(2, queue.add(tm, List.of(cj1, cj2, cj3), 1L));
->>>>>>> ea5e68a0
 
     EasyMock.verify(cj1, cj2, cj3);
 
