/*
 * Licensed to the Apache Software Foundation (ASF) under one
 * or more contributor license agreements.  See the NOTICE file
 * distributed with this work for additional information
 * regarding copyright ownership.  The ASF licenses this file
 * to you under the Apache License, Version 2.0 (the
 * "License"); you may not use this file except in compliance
 * with the License.  You may obtain a copy of the License at
 *
 *   https://www.apache.org/licenses/LICENSE-2.0
 *
 * Unless required by applicable law or agreed to in writing,
 * software distributed under the License is distributed on an
 * "AS IS" BASIS, WITHOUT WARRANTIES OR CONDITIONS OF ANY
 * KIND, either express or implied.  See the License for the
 * specific language governing permissions and limitations
 * under the License.
 */
package org.apache.accumulo.manager.tableOps.clone;

import org.apache.accumulo.core.client.NamespaceNotFoundException;
import org.apache.accumulo.core.clientImpl.ClientContext;
import org.apache.accumulo.core.clientImpl.thrift.TableOperation;
import org.apache.accumulo.core.fate.FateId;
import org.apache.accumulo.core.fate.Repo;
import org.apache.accumulo.core.fate.zookeeper.DistributedReadWriteLock.LockType;
import org.apache.accumulo.manager.Manager;
import org.apache.accumulo.manager.tableOps.ManagerRepo;
import org.apache.accumulo.manager.tableOps.Utils;

class CloneZookeeper extends ManagerRepo {

  private static final long serialVersionUID = 1L;

  private final CloneInfo cloneInfo;

  public CloneZookeeper(CloneInfo cloneInfo, ClientContext context)
      throws NamespaceNotFoundException {
    this.cloneInfo = cloneInfo;
  }

  @Override
  public long isReady(FateId fateId, Manager environment) throws Exception {
    long val = 0;
    if (!cloneInfo.getSrcNamespaceId().equals(cloneInfo.getNamespaceId())) {
      val += Utils.reserveNamespace(environment, cloneInfo.getNamespaceId(), fateId, LockType.READ,
          true, TableOperation.CLONE);
    }
    val += Utils.reserveTable(environment, cloneInfo.getTableId(), fateId, LockType.WRITE, false,
        TableOperation.CLONE);
    return val;
  }

  @Override
  public Repo<Manager> call(FateId fateId, Manager environment) throws Exception {
    Utils.getTableNameLock().lock();
    try {
<<<<<<< HEAD
      var context = environment.getContext();
      // write tableName & tableId, first to Table Mapping and then to Zookeeper
      context.getTableMapping(cloneInfo.namespaceId).put(context, cloneInfo.tableId,
          cloneInfo.tableName, TableOperation.CLONE);
      environment.getTableManager().cloneTable(cloneInfo.srcTableId, cloneInfo.tableId,
          cloneInfo.tableName, cloneInfo.namespaceId, cloneInfo.propertiesToSet,
          cloneInfo.propertiesToExclude);
      context.clearTableListCache();
=======
      // write tableName & tableId to zookeeper

      Utils.checkTableNameDoesNotExist(environment.getContext(), cloneInfo.getTableName(),
          cloneInfo.getNamespaceId(), cloneInfo.getTableId(), TableOperation.CLONE);

      environment.getTableManager().cloneTable(cloneInfo.getSrcTableId(), cloneInfo.getTableId(),
          cloneInfo.getTableName(), cloneInfo.getNamespaceId(), cloneInfo.getPropertiesToSet(),
          cloneInfo.getPropertiesToExclude());
      environment.getContext().clearTableListCache();
>>>>>>> 5912bf14

      return new CloneMetadata(cloneInfo);
    } finally {
      Utils.getTableNameLock().unlock();
    }
  }

  @Override
  public void undo(FateId fateId, Manager environment) throws Exception {
<<<<<<< HEAD
    environment.getTableManager().removeTable(cloneInfo.tableId, cloneInfo.namespaceId);
    if (!cloneInfo.srcNamespaceId.equals(cloneInfo.namespaceId)) {
      Utils.unreserveNamespace(environment, cloneInfo.namespaceId, fateId, LockType.READ);
=======
    environment.getTableManager().removeTable(cloneInfo.getTableId());
    if (!cloneInfo.getSrcNamespaceId().equals(cloneInfo.getNamespaceId())) {
      Utils.unreserveNamespace(environment, cloneInfo.getNamespaceId(), fateId, LockType.READ);
>>>>>>> 5912bf14
    }
    Utils.unreserveTable(environment, cloneInfo.getTableId(), fateId, LockType.WRITE);
    environment.getContext().clearTableListCache();
  }

}<|MERGE_RESOLUTION|>--- conflicted
+++ resolved
@@ -55,26 +55,14 @@
   public Repo<Manager> call(FateId fateId, Manager environment) throws Exception {
     Utils.getTableNameLock().lock();
     try {
-<<<<<<< HEAD
       var context = environment.getContext();
       // write tableName & tableId, first to Table Mapping and then to Zookeeper
-      context.getTableMapping(cloneInfo.namespaceId).put(context, cloneInfo.tableId,
-          cloneInfo.tableName, TableOperation.CLONE);
-      environment.getTableManager().cloneTable(cloneInfo.srcTableId, cloneInfo.tableId,
-          cloneInfo.tableName, cloneInfo.namespaceId, cloneInfo.propertiesToSet,
-          cloneInfo.propertiesToExclude);
-      context.clearTableListCache();
-=======
-      // write tableName & tableId to zookeeper
-
-      Utils.checkTableNameDoesNotExist(environment.getContext(), cloneInfo.getTableName(),
-          cloneInfo.getNamespaceId(), cloneInfo.getTableId(), TableOperation.CLONE);
-
+      context.getTableMapping(cloneInfo.getNamespaceId()).put(context, cloneInfo.getTableId(),
+          cloneInfo.getTableName(), TableOperation.CLONE);
       environment.getTableManager().cloneTable(cloneInfo.getSrcTableId(), cloneInfo.getTableId(),
           cloneInfo.getTableName(), cloneInfo.getNamespaceId(), cloneInfo.getPropertiesToSet(),
           cloneInfo.getPropertiesToExclude());
-      environment.getContext().clearTableListCache();
->>>>>>> 5912bf14
+      context.clearTableListCache();
 
       return new CloneMetadata(cloneInfo);
     } finally {
@@ -84,15 +72,9 @@
 
   @Override
   public void undo(FateId fateId, Manager environment) throws Exception {
-<<<<<<< HEAD
-    environment.getTableManager().removeTable(cloneInfo.tableId, cloneInfo.namespaceId);
-    if (!cloneInfo.srcNamespaceId.equals(cloneInfo.namespaceId)) {
-      Utils.unreserveNamespace(environment, cloneInfo.namespaceId, fateId, LockType.READ);
-=======
-    environment.getTableManager().removeTable(cloneInfo.getTableId());
+    environment.getTableManager().removeTable(cloneInfo.getTableId(), cloneInfo.getNamespaceId());
     if (!cloneInfo.getSrcNamespaceId().equals(cloneInfo.getNamespaceId())) {
       Utils.unreserveNamespace(environment, cloneInfo.getNamespaceId(), fateId, LockType.READ);
->>>>>>> 5912bf14
     }
     Utils.unreserveTable(environment, cloneInfo.getTableId(), fateId, LockType.WRITE);
     environment.getContext().clearTableListCache();
