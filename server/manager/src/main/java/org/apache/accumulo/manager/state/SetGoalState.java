--- conflicted
+++ resolved
@@ -39,26 +39,12 @@
       System.exit(-1);
     }
 
-<<<<<<< HEAD
     var siteConfig = SiteConfiguration.auto();
     SecurityUtil.serverLogin(siteConfig);
     try (var context = new ServerContext(siteConfig)) {
       context.waitForZookeeperAndHdfs();
-      context.getZooSession().asReaderWriter().putPersistentData(
-          context.getZooKeeperRoot() + Constants.ZMANAGER_GOAL_STATE, args[0].getBytes(UTF_8),
-          NodeExistsPolicy.OVERWRITE);
-=======
-    try {
-      var siteConfig = SiteConfiguration.auto();
-      SecurityUtil.serverLogin(siteConfig);
-      try (var context = new ServerContext(siteConfig)) {
-        context.waitForZookeeperAndHdfs();
-        context.getZooSession().asReaderWriter().putPersistentData(Constants.ZMANAGER_GOAL_STATE,
-            args[0].getBytes(UTF_8), NodeExistsPolicy.OVERWRITE);
-      }
-    } finally {
-      SingletonManager.setMode(Mode.CLOSED);
->>>>>>> ae9b6a78
+      context.getZooSession().asReaderWriter().putPersistentData(Constants.ZMANAGER_GOAL_STATE,
+          args[0].getBytes(UTF_8), NodeExistsPolicy.OVERWRITE);
     }
   }
 
