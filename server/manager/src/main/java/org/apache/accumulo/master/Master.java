/*
 * Licensed to the Apache Software Foundation (ASF) under one
 * or more contributor license agreements.  See the NOTICE file
 * distributed with this work for additional information
 * regarding copyright ownership.  The ASF licenses this file
 * to you under the Apache License, Version 2.0 (the
 * "License"); you may not use this file except in compliance
 * with the License.  You may obtain a copy of the License at
 *
 *   http://www.apache.org/licenses/LICENSE-2.0
 *
 * Unless required by applicable law or agreed to in writing,
 * software distributed under the License is distributed on an
 * "AS IS" BASIS, WITHOUT WARRANTIES OR CONDITIONS OF ANY
 * KIND, either express or implied.  See the License for the
 * specific language governing permissions and limitations
 * under the License.
 */
package org.apache.accumulo.master;

import static java.nio.charset.StandardCharsets.UTF_8;
import static org.apache.accumulo.fate.util.UtilWaitThread.sleepUninterruptibly;

import java.io.IOException;
import java.net.UnknownHostException;
import java.util.ArrayList;
import java.util.Collection;
import java.util.Collections;
import java.util.HashMap;
import java.util.HashSet;
import java.util.Iterator;
import java.util.List;
import java.util.Map;
import java.util.Map.Entry;
import java.util.Set;
import java.util.SortedMap;
import java.util.TreeMap;
import java.util.UUID;
import java.util.concurrent.ConcurrentSkipListMap;
import java.util.concurrent.ExecutionException;
import java.util.concurrent.ExecutorService;
import java.util.concurrent.Future;
import java.util.concurrent.TimeUnit;
import java.util.concurrent.atomic.AtomicBoolean;
import java.util.concurrent.atomic.AtomicInteger;
import java.util.concurrent.atomic.AtomicReference;

import org.apache.accumulo.core.Constants;
import org.apache.accumulo.core.client.AccumuloClient;
import org.apache.accumulo.core.client.Scanner;
import org.apache.accumulo.core.client.TableNotFoundException;
import org.apache.accumulo.core.clientImpl.Tables;
import org.apache.accumulo.core.clientImpl.ThriftTransportPool;
import org.apache.accumulo.core.clientImpl.thrift.TableOperation;
import org.apache.accumulo.core.clientImpl.thrift.TableOperationExceptionType;
import org.apache.accumulo.core.clientImpl.thrift.ThriftTableOperationException;
import org.apache.accumulo.core.conf.AccumuloConfiguration;
import org.apache.accumulo.core.conf.Property;
import org.apache.accumulo.core.data.Key;
import org.apache.accumulo.core.data.TableId;
import org.apache.accumulo.core.data.Value;
import org.apache.accumulo.core.dataImpl.KeyExtent;
import org.apache.accumulo.core.master.state.tables.TableState;
import org.apache.accumulo.core.master.thrift.BulkImportState;
import org.apache.accumulo.core.master.thrift.MasterClientService.Iface;
import org.apache.accumulo.core.master.thrift.MasterClientService.Processor;
import org.apache.accumulo.core.master.thrift.MasterGoalState;
import org.apache.accumulo.core.master.thrift.MasterMonitorInfo;
import org.apache.accumulo.core.master.thrift.MasterState;
import org.apache.accumulo.core.master.thrift.TableInfo;
import org.apache.accumulo.core.master.thrift.TabletServerStatus;
import org.apache.accumulo.core.metadata.MetadataTable;
import org.apache.accumulo.core.metadata.RootTable;
import org.apache.accumulo.core.metadata.TServerInstance;
import org.apache.accumulo.core.metadata.TabletLocationState;
import org.apache.accumulo.core.metadata.TabletState;
import org.apache.accumulo.core.metadata.schema.Ample.DataLevel;
import org.apache.accumulo.core.metadata.schema.MetadataSchema.TabletsSection.TabletColumnFamily;
import org.apache.accumulo.core.replication.thrift.ReplicationCoordinator;
import org.apache.accumulo.core.security.Authorizations;
import org.apache.accumulo.core.tabletserver.thrift.TUnloadTabletGoal;
import org.apache.accumulo.core.trace.TraceUtil;
import org.apache.accumulo.core.util.Halt;
import org.apache.accumulo.core.util.threads.ThreadPools;
import org.apache.accumulo.core.util.threads.Threads;
import org.apache.accumulo.fate.AgeOffStore;
import org.apache.accumulo.fate.Fate;
import org.apache.accumulo.fate.util.Retry;
import org.apache.accumulo.fate.zookeeper.ZooLock;
import org.apache.accumulo.fate.zookeeper.ZooLock.LockLossReason;
import org.apache.accumulo.fate.zookeeper.ZooReaderWriter;
import org.apache.accumulo.fate.zookeeper.ZooUtil;
import org.apache.accumulo.fate.zookeeper.ZooUtil.NodeExistsPolicy;
import org.apache.accumulo.fate.zookeeper.ZooUtil.NodeMissingPolicy;
import org.apache.accumulo.master.metrics.MasterMetricsFactory;
import org.apache.accumulo.master.recovery.RecoveryManager;
import org.apache.accumulo.master.replication.MasterReplicationCoordinator;
import org.apache.accumulo.master.replication.ReplicationDriver;
import org.apache.accumulo.master.replication.WorkDriver;
import org.apache.accumulo.master.state.TableCounts;
import org.apache.accumulo.master.tableOps.TraceRepo;
import org.apache.accumulo.master.upgrade.UpgradeCoordinator;
import org.apache.accumulo.server.AbstractServer;
import org.apache.accumulo.server.HighlyAvailableService;
import org.apache.accumulo.server.ServerContext;
import org.apache.accumulo.server.ServerOpts;
import org.apache.accumulo.server.fs.VolumeManager;
import org.apache.accumulo.server.master.LiveTServerSet;
import org.apache.accumulo.server.master.LiveTServerSet.TServerConnection;
import org.apache.accumulo.server.master.balancer.DefaultLoadBalancer;
import org.apache.accumulo.server.master.balancer.TabletBalancer;
import org.apache.accumulo.server.master.state.CurrentState;
import org.apache.accumulo.server.master.state.DeadServerList;
import org.apache.accumulo.server.master.state.MergeInfo;
import org.apache.accumulo.server.master.state.MergeState;
import org.apache.accumulo.server.master.state.TabletMigration;
import org.apache.accumulo.server.master.state.TabletServerState;
import org.apache.accumulo.server.master.state.TabletStateStore;
import org.apache.accumulo.server.replication.ZooKeeperInitialization;
import org.apache.accumulo.server.rpc.HighlyAvailableServiceWrapper;
import org.apache.accumulo.server.rpc.ServerAddress;
import org.apache.accumulo.server.rpc.TCredentialsUpdatingWrapper;
import org.apache.accumulo.server.rpc.TServerUtils;
import org.apache.accumulo.server.rpc.ThriftServerType;
import org.apache.accumulo.server.security.AuditedSecurityOperation;
import org.apache.accumulo.server.security.SecurityOperation;
import org.apache.accumulo.server.security.delegation.AuthenticationTokenKeyManager;
import org.apache.accumulo.server.security.delegation.AuthenticationTokenSecretManager;
import org.apache.accumulo.server.security.delegation.ZooAuthenticationKeyDistributor;
import org.apache.accumulo.server.tables.TableManager;
import org.apache.accumulo.server.tables.TableObserver;
import org.apache.accumulo.server.util.ServerBulkImportStatus;
import org.apache.accumulo.server.util.TableInfoUtil;
import org.apache.hadoop.io.DataInputBuffer;
import org.apache.hadoop.io.DataOutputBuffer;
import org.apache.thrift.TException;
import org.apache.thrift.server.TServer;
import org.apache.thrift.transport.TTransportException;
import org.apache.zookeeper.KeeperException;
import org.apache.zookeeper.KeeperException.NoAuthException;
import org.apache.zookeeper.WatchedEvent;
import org.apache.zookeeper.Watcher;
import org.slf4j.Logger;
import org.slf4j.LoggerFactory;

import com.google.common.collect.ImmutableSortedMap;
import com.google.common.util.concurrent.RateLimiter;

import edu.umd.cs.findbugs.annotations.SuppressFBWarnings;

/**
 * The Master is responsible for assigning and balancing tablets to tablet servers.
 * <p>
 * The master will also coordinate log recoveries and reports general status.
 */
public class Master extends AbstractServer
    implements LiveTServerSet.Listener, TableObserver, CurrentState, HighlyAvailableService {

  static final Logger log = LoggerFactory.getLogger(Master.class);

  static final int ONE_SECOND = 1000;
  static final long TIME_TO_WAIT_BETWEEN_SCANS = 60 * ONE_SECOND;
  // made this less than TIME_TO_WAIT_BETWEEN_SCANS, so that the cache is cleared between cycles
  static final long TIME_TO_CACHE_RECOVERY_WAL_EXISTENCE = TIME_TO_WAIT_BETWEEN_SCANS / 4;
  private static final long TIME_BETWEEN_MIGRATION_CLEANUPS = 5 * 60 * ONE_SECOND;
  static final long WAIT_BETWEEN_ERRORS = ONE_SECOND;
  private static final long DEFAULT_WAIT_FOR_WATCHER = 10 * ONE_SECOND;
  private static final int MAX_CLEANUP_WAIT_TIME = ONE_SECOND;
  private static final int TIME_TO_WAIT_BETWEEN_LOCK_CHECKS = ONE_SECOND;
  static final int MAX_TSERVER_WORK_CHUNK = 5000;
  private static final int MAX_BAD_STATUS_COUNT = 3;
  private static final double MAX_SHUTDOWNS_PER_SEC = 10D / 60D;

  private final Object balancedNotifier = new Object();
  final LiveTServerSet tserverSet;
  private final List<TabletGroupWatcher> watchers = new ArrayList<>();
  final SecurityOperation security;
  final Map<TServerInstance,AtomicInteger> badServers =
      Collections.synchronizedMap(new HashMap<>());
  final Set<TServerInstance> serversToShutdown = Collections.synchronizedSet(new HashSet<>());
  final SortedMap<KeyExtent,TServerInstance> migrations =
      Collections.synchronizedSortedMap(new TreeMap<>());
  final EventCoordinator nextEvent = new EventCoordinator();
  private final Object mergeLock = new Object();
  private Thread replicationWorkThread;
  private Thread replicationAssignerThread;
  RecoveryManager recoveryManager = null;
  private final MasterTime timeKeeper;

  // Delegation Token classes
  private final boolean delegationTokensAvailable;
  private ZooAuthenticationKeyDistributor keyDistributor;
  private AuthenticationTokenKeyManager authenticationTokenKeyManager;

  ZooLock masterLock = null;
  private TServer clientService = null;
  TabletBalancer tabletBalancer;

  private MasterState state = MasterState.INITIAL;

  Fate<Master> fate;

  volatile SortedMap<TServerInstance,TabletServerStatus> tserverStatus =
      Collections.unmodifiableSortedMap(new TreeMap<>());
  final ServerBulkImportStatus bulkImportStatus = new ServerBulkImportStatus();

  private final AtomicBoolean masterInitialized = new AtomicBoolean(false);

  @Override
  public synchronized MasterState getMasterState() {
    return state;
  }

  public boolean stillMaster() {
    return getMasterState() != MasterState.STOP;
  }

  static final boolean X = true;
  static final boolean O = false;
  // @formatter:off
  static final boolean[][] transitionOK = {
      //                            INITIAL HAVE_LOCK SAFE_MODE NORMAL UNLOAD_META UNLOAD_ROOT STOP
      /* INITIAL */                 {X, X, O, O, O, O, X},
      /* HAVE_LOCK */               {O, X, X, X, O, O, X},
      /* SAFE_MODE */               {O, O, X, X, X, O, X},
      /* NORMAL */                  {O, O, X, X, X, O, X},
      /* UNLOAD_METADATA_TABLETS */ {O, O, X, X, X, X, X},
      /* UNLOAD_ROOT_TABLET */      {O, O, O, X, X, X, X},
      /* STOP */                    {O, O, O, O, O, X, X}};
  //@formatter:on
  synchronized void setMasterState(MasterState newState) {
    if (state.equals(newState)) {
      return;
    }
    if (!transitionOK[state.ordinal()][newState.ordinal()]) {
      log.error("Programmer error: master should not transition from {} to {}", state, newState);
    }
    MasterState oldState = state;
    state = newState;
    nextEvent.event("State changed from %s to %s", oldState, newState);
    if (newState == MasterState.STOP) {
      // Give the server a little time before shutdown so the client
      // thread requesting the stop can return
      ThreadPools.createGeneralScheduledExecutorService(getConfiguration())
          .scheduleWithFixedDelay(() -> {
            // This frees the main thread and will cause the master to exit
            clientService.stop();
            Master.this.nextEvent.event("stopped event loop");
          }, 100L, 1000L, TimeUnit.MILLISECONDS);
    }

    if (oldState != newState && (newState == MasterState.HAVE_LOCK)) {
      upgradeCoordinator.upgradeZookeeper(getContext(), nextEvent);
    }

    if (oldState != newState && (newState == MasterState.NORMAL)) {
      if (fate != null) {
        throw new IllegalStateException("Access to Fate should not have been"
            + " initialized prior to the Master finishing upgrades. Please save"
            + " all logs and file a bug.");
      }
      upgradeMetadataFuture = upgradeCoordinator.upgradeMetadata(getContext(), nextEvent);
    }
  }

  private final UpgradeCoordinator upgradeCoordinator = new UpgradeCoordinator();

  private Future<Void> upgradeMetadataFuture;

  private MasterClientServiceHandler clientHandler;

  private int assignedOrHosted(TableId tableId) {
    int result = 0;
    for (TabletGroupWatcher watcher : watchers) {
      TableCounts count = watcher.getStats(tableId);
      result += count.hosted() + count.assigned();
    }
    return result;
  }

  private int totalAssignedOrHosted() {
    int result = 0;
    for (TabletGroupWatcher watcher : watchers) {
      for (TableCounts counts : watcher.getStats().values()) {
        result += counts.assigned() + counts.hosted();
      }
    }
    return result;
  }

  private int nonMetaDataTabletsAssignedOrHosted() {
    return totalAssignedOrHosted() - assignedOrHosted(MetadataTable.ID)
        - assignedOrHosted(RootTable.ID);
  }

  private int notHosted() {
    int result = 0;
    for (TabletGroupWatcher watcher : watchers) {
      for (TableCounts counts : watcher.getStats().values()) {
        result += counts.assigned() + counts.assignedToDeadServers() + counts.suspended();
      }
    }
    return result;
  }

  // The number of unassigned tablets that should be assigned: displayed on the monitor page
  int displayUnassigned() {
    int result = 0;
    switch (getMasterState()) {
      case NORMAL:
        // Count offline tablets for online tables
        for (TabletGroupWatcher watcher : watchers) {
          TableManager manager = getContext().getTableManager();
          for (Entry<TableId,TableCounts> entry : watcher.getStats().entrySet()) {
            TableId tableId = entry.getKey();
            TableCounts counts = entry.getValue();
            TableState tableState = manager.getTableState(tableId);
            if (tableState != null && tableState.equals(TableState.ONLINE)) {
              result += counts.unassigned() + counts.assignedToDeadServers() + counts.assigned()
                  + counts.suspended();
            }
          }
        }
        break;
      case SAFE_MODE:
        // Count offline tablets for the metadata table
        for (TabletGroupWatcher watcher : watchers) {
          TableCounts counts = watcher.getStats(MetadataTable.ID);
          result += counts.unassigned() + counts.suspended();
        }
        break;
      case UNLOAD_METADATA_TABLETS:
      case UNLOAD_ROOT_TABLET:
        for (TabletGroupWatcher watcher : watchers) {
          TableCounts counts = watcher.getStats(MetadataTable.ID);
          result += counts.unassigned() + counts.suspended();
        }
        break;
      default:
        break;
    }
    return result;
  }

  public void mustBeOnline(final TableId tableId) throws ThriftTableOperationException {
    ServerContext context = getContext();
    Tables.clearCache(context);
    if (!Tables.getTableState(context, tableId).equals(TableState.ONLINE)) {
      throw new ThriftTableOperationException(tableId.canonical(), null, TableOperation.MERGE,
          TableOperationExceptionType.OFFLINE, "table is not online");
    }
  }

  public TableManager getTableManager() {
    return getContext().getTableManager();
  }

  public static void main(String[] args) throws Exception {
    try (Master master = new Master(new ServerOpts(), args)) {
      master.runServer();
    }
  }

  Master(ServerOpts opts, String[] args) throws IOException {
    super("master", opts, args);
    ServerContext context = super.getContext();

    AccumuloConfiguration aconf = context.getConfiguration();

    log.info("Version {}", Constants.VERSION);
    log.info("Instance {}", getInstanceID());
    timeKeeper = new MasterTime(this, aconf);
    ThriftTransportPool.getInstance()
        .setIdleTime(aconf.getTimeInMillis(Property.GENERAL_RPC_TIMEOUT));
    tserverSet = new LiveTServerSet(context, this);
    this.tabletBalancer = Property.createInstanceFromPropertyName(aconf,
        Property.MANAGER_TABLET_BALANCER, TabletBalancer.class, new DefaultLoadBalancer());
    this.tabletBalancer.init(context);

    this.security = AuditedSecurityOperation.getInstance(context);

    // Create the secret manager (can generate and verify delegation tokens)
    final long tokenLifetime = aconf.getTimeInMillis(Property.GENERAL_DELEGATION_TOKEN_LIFETIME);
    context.setSecretManager(new AuthenticationTokenSecretManager(getInstanceID(), tokenLifetime));

    authenticationTokenKeyManager = null;
    keyDistributor = null;
    if (getConfiguration().getBoolean(Property.INSTANCE_RPC_SASL_ENABLED)) {
      // SASL is enabled, create the key distributor (ZooKeeper) and manager (generates/rolls secret
      // keys)
      log.info("SASL is enabled, creating delegation token key manager and distributor");
      final long tokenUpdateInterval =
          aconf.getTimeInMillis(Property.GENERAL_DELEGATION_TOKEN_UPDATE_INTERVAL);
      keyDistributor = new ZooAuthenticationKeyDistributor(context.getZooReaderWriter(),
          getZooKeeperRoot() + Constants.ZDELEGATION_TOKEN_KEYS);
      authenticationTokenKeyManager = new AuthenticationTokenKeyManager(context.getSecretManager(),
          keyDistributor, tokenUpdateInterval, tokenLifetime);
      delegationTokensAvailable = true;
    } else {
      log.info("SASL is not enabled, delegation tokens will not be available");
      delegationTokensAvailable = false;
    }
  }

  public String getInstanceID() {
    return getContext().getInstanceID();
  }

  public String getZooKeeperRoot() {
    return getContext().getZooKeeperRoot();
  }

  public TServerConnection getConnection(TServerInstance server) {
    return tserverSet.getConnection(server);
  }

  public MergeInfo getMergeInfo(TableId tableId) {
    ServerContext context = getContext();
    synchronized (mergeLock) {
      try {
        String path = getZooKeeperRoot() + Constants.ZTABLES + "/" + tableId + "/merge";
        if (!context.getZooReaderWriter().exists(path)) {
          return new MergeInfo();
        }
        byte[] data = context.getZooReaderWriter().getData(path);
        DataInputBuffer in = new DataInputBuffer();
        in.reset(data, data.length);
        MergeInfo info = new MergeInfo();
        info.readFields(in);
        return info;
      } catch (KeeperException.NoNodeException ex) {
        log.info("Error reading merge state, it probably just finished");
        return new MergeInfo();
      } catch (Exception ex) {
        log.warn("Unexpected error reading merge state", ex);
        return new MergeInfo();
      }
    }
  }

  public void setMergeState(MergeInfo info, MergeState state)
      throws KeeperException, InterruptedException {
    ServerContext context = getContext();
    synchronized (mergeLock) {
      String path =
          getZooKeeperRoot() + Constants.ZTABLES + "/" + info.getExtent().tableId() + "/merge";
      info.setState(state);
      if (state.equals(MergeState.NONE)) {
        context.getZooReaderWriter().recursiveDelete(path, NodeMissingPolicy.SKIP);
      } else {
        DataOutputBuffer out = new DataOutputBuffer();
        try {
          info.write(out);
        } catch (IOException ex) {
          throw new AssertionError("Unlikely", ex);
        }
        context.getZooReaderWriter().putPersistentData(path, out.getData(),
            state.equals(MergeState.STARTED) ? ZooUtil.NodeExistsPolicy.FAIL
                : ZooUtil.NodeExistsPolicy.OVERWRITE);
      }
      mergeLock.notifyAll();
    }
    nextEvent.event("Merge state of %s set to %s", info.getExtent(), state);
  }

  public void clearMergeState(TableId tableId) throws KeeperException, InterruptedException {
    synchronized (mergeLock) {
      String path = getZooKeeperRoot() + Constants.ZTABLES + "/" + tableId + "/merge";
      getContext().getZooReaderWriter().recursiveDelete(path, NodeMissingPolicy.SKIP);
      mergeLock.notifyAll();
    }
    nextEvent.event("Merge state of %s cleared", tableId);
  }

  void setMasterGoalState(MasterGoalState state) {
    try {
      getContext().getZooReaderWriter().putPersistentData(
          getZooKeeperRoot() + Constants.ZMASTER_GOAL_STATE, state.name().getBytes(),
          NodeExistsPolicy.OVERWRITE);
    } catch (Exception ex) {
      log.error("Unable to set master goal state in zookeeper");
    }
  }

  MasterGoalState getMasterGoalState() {
    while (true) {
      try {
        byte[] data = getContext().getZooReaderWriter()
            .getData(getZooKeeperRoot() + Constants.ZMASTER_GOAL_STATE);
        return MasterGoalState.valueOf(new String(data));
      } catch (Exception e) {
        log.error("Problem getting real goal state from zookeeper: ", e);
        sleepUninterruptibly(1, TimeUnit.SECONDS);
      }
    }
  }

  public boolean hasCycled(long time) {
    for (TabletGroupWatcher watcher : watchers) {
      if (watcher.stats.lastScanFinished() < time) {
        return false;
      }
    }

    return true;
  }

  public void clearMigrations(TableId tableId) {
    synchronized (migrations) {
      migrations.keySet().removeIf(extent -> extent.tableId().equals(tableId));
    }
  }

  enum TabletGoalState {
    HOSTED(TUnloadTabletGoal.UNKNOWN),
    UNASSIGNED(TUnloadTabletGoal.UNASSIGNED),
    DELETED(TUnloadTabletGoal.DELETED),
    SUSPENDED(TUnloadTabletGoal.SUSPENDED);

    private final TUnloadTabletGoal unloadGoal;

    TabletGoalState(TUnloadTabletGoal unloadGoal) {
      this.unloadGoal = unloadGoal;
    }

    /** The purpose of unloading this tablet. */
    public TUnloadTabletGoal howUnload() {
      return unloadGoal;
    }
  }

  TabletGoalState getSystemGoalState(TabletLocationState tls) {
    switch (getMasterState()) {
      case NORMAL:
        return TabletGoalState.HOSTED;
      case HAVE_LOCK: // fall-through intended
      case INITIAL: // fall-through intended
      case SAFE_MODE:
        if (tls.extent.isMeta()) {
          return TabletGoalState.HOSTED;
        }
        return TabletGoalState.UNASSIGNED;
      case UNLOAD_METADATA_TABLETS:
        if (tls.extent.isRootTablet()) {
          return TabletGoalState.HOSTED;
        }
        return TabletGoalState.UNASSIGNED;
      case UNLOAD_ROOT_TABLET:
        return TabletGoalState.UNASSIGNED;
      case STOP:
        return TabletGoalState.UNASSIGNED;
      default:
        throw new IllegalStateException("Unknown Master State");
    }
  }

  TabletGoalState getTableGoalState(KeyExtent extent) {
    TableState tableState = getContext().getTableManager().getTableState(extent.tableId());
    if (tableState == null) {
      return TabletGoalState.DELETED;
    }
    switch (tableState) {
      case DELETING:
        return TabletGoalState.DELETED;
      case OFFLINE:
      case NEW:
        return TabletGoalState.UNASSIGNED;
      default:
        return TabletGoalState.HOSTED;
    }
  }

  TabletGoalState getGoalState(TabletLocationState tls, MergeInfo mergeInfo) {
    KeyExtent extent = tls.extent;
    // Shutting down?
    TabletGoalState state = getSystemGoalState(tls);
    if (state == TabletGoalState.HOSTED) {
      if (!upgradeCoordinator.getStatus().isParentLevelUpgraded(extent)) {
        // The place where this tablet stores its metadata was not upgraded, so do not assign this
        // tablet yet.
        return TabletGoalState.UNASSIGNED;
      }

      if (tls.current != null && serversToShutdown.contains(tls.current)) {
        return TabletGoalState.SUSPENDED;
      }
      // Handle merge transitions
      if (mergeInfo.getExtent() != null) {

        final boolean overlaps = mergeInfo.overlaps(extent);

        if (overlaps) {
          log.debug("mergeInfo overlaps: {} true", extent);
          switch (mergeInfo.getState()) {
            case NONE:
            case COMPLETE:
              break;
            case STARTED:
            case SPLITTING:
              return TabletGoalState.HOSTED;
            case WAITING_FOR_CHOPPED:
              if (tls.getState(tserverSet.getCurrentServers()).equals(TabletState.HOSTED)) {
                if (tls.chopped) {
                  return TabletGoalState.UNASSIGNED;
                }
              } else {
                if (tls.chopped && tls.walogs.isEmpty()) {
                  return TabletGoalState.UNASSIGNED;
                }
              }

              return TabletGoalState.HOSTED;
            case WAITING_FOR_OFFLINE:
            case MERGING:
              return TabletGoalState.UNASSIGNED;
          }
        } else {
          log.trace("mergeInfo overlaps: {} false", extent);
        }
      }

      // taking table offline?
      state = getTableGoalState(extent);
      if (state == TabletGoalState.HOSTED) {
        // Maybe this tablet needs to be migrated
        TServerInstance dest = migrations.get(extent);
        if (dest != null && tls.current != null && !dest.equals(tls.current)) {
          return TabletGoalState.UNASSIGNED;
        }
      }
    }
    return state;
  }

  private class MigrationCleanupThread implements Runnable {

    @Override
    public void run() {
      while (stillMaster()) {
        if (!migrations.isEmpty()) {
          try {
            cleanupOfflineMigrations();
            cleanupNonexistentMigrations(getContext());
          } catch (Exception ex) {
            log.error("Error cleaning up migrations", ex);
          }
        }
        sleepUninterruptibly(TIME_BETWEEN_MIGRATION_CLEANUPS, TimeUnit.MILLISECONDS);
      }
    }

    /**
     * If a migrating tablet splits, and the tablet dies before sending the master a message, the
     * migration will refer to a non-existing tablet, so it can never complete. Periodically scan
     * the metadata table and remove any migrating tablets that no longer exist.
     */
    private void cleanupNonexistentMigrations(final AccumuloClient accumuloClient)
        throws TableNotFoundException {
      Scanner scanner = accumuloClient.createScanner(MetadataTable.NAME, Authorizations.EMPTY);
      TabletColumnFamily.PREV_ROW_COLUMN.fetch(scanner);
      Set<KeyExtent> found = new HashSet<>();
      for (Entry<Key,Value> entry : scanner) {
        KeyExtent extent = KeyExtent.fromMetaPrevRow(entry);
        if (migrations.containsKey(extent)) {
          found.add(extent);
        }
      }
      migrations.keySet().retainAll(found);
    }

    /**
     * If migrating a tablet for a table that is offline, the migration can never succeed because no
     * tablet server will load the tablet. check for offline tables and remove their migrations.
     */
    private void cleanupOfflineMigrations() {
      ServerContext context = getContext();
      TableManager manager = context.getTableManager();
      for (TableId tableId : Tables.getIdToNameMap(context).keySet()) {
        TableState state = manager.getTableState(tableId);
        if (state == TableState.OFFLINE) {
          clearMigrations(tableId);
        }
      }
    }
  }

  private class StatusThread implements Runnable {

    private boolean goodStats() {
      int start;
      switch (getMasterState()) {
        case UNLOAD_METADATA_TABLETS:
          start = 1;
          break;
        case UNLOAD_ROOT_TABLET:
          start = 2;
          break;
        default:
          start = 0;
      }
      for (int i = start; i < watchers.size(); i++) {
        TabletGroupWatcher watcher = watchers.get(i);
        if (watcher.stats.getLastMasterState() != getMasterState()) {
          log.debug("{}: {} != {}", watcher.getName(), watcher.stats.getLastMasterState(),
              getMasterState());
          return false;
        }
      }
      return true;
    }

    @Override
    public void run() {
      EventCoordinator.Listener eventListener = nextEvent.getListener();
      while (stillMaster()) {
        long wait = DEFAULT_WAIT_FOR_WATCHER;
        try {
          switch (getMasterGoalState()) {
            case NORMAL:
              setMasterState(MasterState.NORMAL);
              break;
            case SAFE_MODE:
              if (getMasterState() == MasterState.NORMAL) {
                setMasterState(MasterState.SAFE_MODE);
              }
              if (getMasterState() == MasterState.HAVE_LOCK) {
                setMasterState(MasterState.SAFE_MODE);
              }
              break;
            case CLEAN_STOP:
              switch (getMasterState()) {
                case NORMAL:
                  setMasterState(MasterState.SAFE_MODE);
                  break;
                case SAFE_MODE: {
                  int count = nonMetaDataTabletsAssignedOrHosted();
                  log.debug(
                      String.format("There are %d non-metadata tablets assigned or hosted", count));
                  if (count == 0 && goodStats()) {
                    setMasterState(MasterState.UNLOAD_METADATA_TABLETS);
                  }
                }
                  break;
                case UNLOAD_METADATA_TABLETS: {
                  int count = assignedOrHosted(MetadataTable.ID);
                  log.debug(
                      String.format("There are %d metadata tablets assigned or hosted", count));
                  if (count == 0 && goodStats()) {
                    setMasterState(MasterState.UNLOAD_ROOT_TABLET);
                  }
                }
                  break;
                case UNLOAD_ROOT_TABLET:
                  int count = assignedOrHosted(MetadataTable.ID);
                  if (count > 0 && goodStats()) {
                    log.debug(String.format("%d metadata tablets online", count));
                    setMasterState(MasterState.UNLOAD_ROOT_TABLET);
                  }
                  int root_count = assignedOrHosted(RootTable.ID);
                  if (root_count > 0 && goodStats()) {
                    log.debug("The root tablet is still assigned or hosted");
                  }
                  if (count + root_count == 0 && goodStats()) {
                    Set<TServerInstance> currentServers = tserverSet.getCurrentServers();
                    log.debug("stopping {} tablet servers", currentServers.size());
                    for (TServerInstance server : currentServers) {
                      try {
                        serversToShutdown.add(server);
                        tserverSet.getConnection(server).fastHalt(masterLock);
                      } catch (TException e) {
                        // its probably down, and we don't care
                      } finally {
                        tserverSet.remove(server);
                      }
                    }
                    if (currentServers.isEmpty()) {
                      setMasterState(MasterState.STOP);
                    }
                  }
                  break;
                default:
                  break;
              }
          }
        } catch (Exception t) {
          log.error("Error occurred reading / switching master goal state. Will"
              + " continue with attempt to update status", t);
        }

        try {
          wait = updateStatus();
          eventListener.waitForEvents(wait);
        } catch (Exception t) {
          log.error("Error balancing tablets, will wait for {} (seconds) and then retry ",
              WAIT_BETWEEN_ERRORS / ONE_SECOND, t);
          sleepUninterruptibly(WAIT_BETWEEN_ERRORS, TimeUnit.MILLISECONDS);
        }
      }
    }

    private long updateStatus() {
      Set<TServerInstance> currentServers = tserverSet.getCurrentServers();
      tserverStatus = gatherTableInformation(currentServers);
      checkForHeldServer(tserverStatus);

      if (!badServers.isEmpty()) {
        log.debug("not balancing because the balance information is out-of-date {}",
            badServers.keySet());
      } else if (notHosted() > 0) {
        log.debug("not balancing because there are unhosted tablets: {}", notHosted());
      } else if (getMasterGoalState() == MasterGoalState.CLEAN_STOP) {
        log.debug("not balancing because the master is attempting to stop cleanly");
      } else if (!serversToShutdown.isEmpty()) {
        log.debug("not balancing while shutting down servers {}", serversToShutdown);
      } else {
        for (TabletGroupWatcher tgw : watchers) {
          if (!tgw.isSameTserversAsLastScan(currentServers)) {
            log.debug("not balancing just yet, as collection of live tservers is in flux");
            return DEFAULT_WAIT_FOR_WATCHER;
          }
        }
        return balanceTablets();
      }
      return DEFAULT_WAIT_FOR_WATCHER;
    }

    private void checkForHeldServer(SortedMap<TServerInstance,TabletServerStatus> tserverStatus) {
      TServerInstance instance = null;
      int crazyHoldTime = 0;
      int someHoldTime = 0;
      final long maxWait = getConfiguration().getTimeInMillis(Property.TSERV_HOLD_TIME_SUICIDE);
      for (Entry<TServerInstance,TabletServerStatus> entry : tserverStatus.entrySet()) {
        if (entry.getValue().getHoldTime() > 0) {
          someHoldTime++;
          if (entry.getValue().getHoldTime() > maxWait) {
            instance = entry.getKey();
            crazyHoldTime++;
          }
        }
      }
      if (crazyHoldTime == 1 && someHoldTime == 1 && tserverStatus.size() > 1) {
        log.warn("Tablet server {} exceeded maximum hold time: attempting to kill it", instance);
        try {
          TServerConnection connection = tserverSet.getConnection(instance);
          if (connection != null) {
            connection.fastHalt(masterLock);
          }
        } catch (TException e) {
          log.error("{}", e.getMessage(), e);
        }
        badServers.putIfAbsent(instance, new AtomicInteger(1));
      }
    }

    private long balanceTablets() {
      List<TabletMigration> migrationsOut = new ArrayList<>();
      long wait = tabletBalancer.balance(Collections.unmodifiableSortedMap(tserverStatus),
          migrationsSnapshot(), migrationsOut);

      for (TabletMigration m : TabletBalancer.checkMigrationSanity(tserverStatus.keySet(),
          migrationsOut)) {
        if (migrations.containsKey(m.tablet)) {
          log.warn("balancer requested migration more than once, skipping {}", m);
          continue;
        }
        migrations.put(m.tablet, m.newServer);
        log.debug("migration {}", m);
      }
      if (migrationsOut.isEmpty()) {
        synchronized (balancedNotifier) {
          balancedNotifier.notifyAll();
        }
      } else {
        nextEvent.event("Migrating %d more tablets, %d total", migrationsOut.size(),
            migrations.size());
      }
      return wait;
    }

  }

  private SortedMap<TServerInstance,TabletServerStatus>
      gatherTableInformation(Set<TServerInstance> currentServers) {
    final long rpcTimeout = getConfiguration().getTimeInMillis(Property.GENERAL_RPC_TIMEOUT);
    int threads = getConfiguration().getCount(Property.MANAGER_STATUS_THREAD_POOL_SIZE);
    ExecutorService tp = ThreadPools.createExecutorService(getConfiguration(),
        Property.MANAGER_STATUS_THREAD_POOL_SIZE);
    long start = System.currentTimeMillis();
    final SortedMap<TServerInstance,TabletServerStatus> result = new ConcurrentSkipListMap<>();
    final RateLimiter shutdownServerRateLimiter = RateLimiter.create(MAX_SHUTDOWNS_PER_SEC);
    for (TServerInstance serverInstance : currentServers) {
      final TServerInstance server = serverInstance;
      if (threads == 0) {
        // Since an unbounded thread pool is being used, rate limit how fast task are added to the
        // executor. This prevents the threads from growing large unless there are lots of
        // unresponsive tservers.
        sleepUninterruptibly(Math.max(1, rpcTimeout / 120_000), TimeUnit.MILLISECONDS);
      }
      tp.submit(() -> {
        try {
          Thread t = Thread.currentThread();
          String oldName = t.getName();
          try {
            String message = "Getting status from " + server;
            t.setName(message);
            long startForServer = System.currentTimeMillis();
            log.trace(message);
            TServerConnection connection1 = tserverSet.getConnection(server);
            if (connection1 == null) {
              throw new IOException("No connection to " + server);
            }
            TabletServerStatus status = connection1.getTableMap(false);
            result.put(server, status);

            long duration = System.currentTimeMillis() - startForServer;
            log.trace("Got status from {} in {} ms", server, duration);

          } finally {
            t.setName(oldName);
          }
        } catch (Exception ex) {
          log.error("unable to get tablet server status {} {}", server, ex.toString());
          log.debug("unable to get tablet server status {}", server, ex);
          // Attempt to shutdown server only if able to acquire. If unable, this tablet server
          // will be removed from the badServers set below and status will be reattempted again
          // MAX_BAD_STATUS_COUNT times
          if (badServers.computeIfAbsent(server, k -> new AtomicInteger(0)).incrementAndGet()
              > MAX_BAD_STATUS_COUNT) {
            if (shutdownServerRateLimiter.tryAcquire()) {
              log.warn("attempting to stop {}", server);
              try {
                TServerConnection connection2 = tserverSet.getConnection(server);
                if (connection2 != null) {
                  connection2.halt(masterLock);
                }
              } catch (TTransportException e1) {
                // ignore: it's probably down
              } catch (Exception e2) {
                log.info("error talking to troublesome tablet server", e2);
              }
            } else {
              log.warn("Unable to shutdown {} as over the shutdown limit of {} per minute", server,
                  MAX_SHUTDOWNS_PER_SEC * 60);
            }
            badServers.remove(server);
          }
        }
      });
    }
    tp.shutdown();
    try {
      tp.awaitTermination(Math.max(10000, rpcTimeout / 3), TimeUnit.MILLISECONDS);
    } catch (InterruptedException e) {
      log.debug("Interrupted while fetching status");
    }

    tp.shutdownNow();

    // Threads may still modify map after shutdownNow is called, so create an immutable snapshot.
    SortedMap<TServerInstance,TabletServerStatus> info = ImmutableSortedMap.copyOf(result);

    synchronized (badServers) {
      badServers.keySet().retainAll(currentServers);
      badServers.keySet().removeAll(info.keySet());
    }
    log.debug(String.format("Finished gathering information from %d of %d servers in %.2f seconds",
        info.size(), currentServers.size(), (System.currentTimeMillis() - start) / 1000.));

    return info;
  }

  @Override
  public void run() {
    final ServerContext context = getContext();
    final String zroot = getZooKeeperRoot();

    // ACCUMULO-4424 Put up the Thrift servers before getting the lock as a sign of process health
    // when a hot-standby
    //
    // Start the Master's Client service
    clientHandler = new MasterClientServiceHandler(this);
    // Ensure that calls before the master gets the lock fail
    Iface haProxy = HighlyAvailableServiceWrapper.service(clientHandler, this);
    Iface rpcProxy = TraceUtil.wrapService(haProxy);
    final Processor<Iface> processor;
    if (context.getThriftServerType() == ThriftServerType.SASL) {
      Iface tcredsProxy = TCredentialsUpdatingWrapper.service(rpcProxy, clientHandler.getClass(),
          getConfiguration());
      processor = new Processor<>(tcredsProxy);
    } else {
      processor = new Processor<>(rpcProxy);
    }
    ServerAddress sa;
    try {
      sa = TServerUtils.startServer(getMetricsSystem(), context, getHostname(),
          Property.MANAGER_CLIENTPORT, processor, "Master", "Master Client Service Handler", null,
          Property.MANAGER_MINTHREADS, Property.MANAGER_MINTHREADS_TIMEOUT,
          Property.MANAGER_THREADCHECK, Property.GENERAL_MAX_MESSAGE_SIZE);
    } catch (UnknownHostException e) {
      throw new IllegalStateException("Unable to start server on host " + getHostname(), e);
    }
    clientService = sa.server;
    log.info("Started Master client service at {}", sa.address);

    // block until we can obtain the ZK lock for the master
    try {
      getMasterLock(zroot + Constants.ZMASTER_LOCK);
    } catch (KeeperException | InterruptedException e) {
      throw new IllegalStateException("Exception getting master lock", e);
    }

    recoveryManager = new RecoveryManager(this, TIME_TO_CACHE_RECOVERY_WAL_EXISTENCE);

    context.getTableManager().addObserver(this);

    Thread statusThread = Threads.createThread("Status Thread", new StatusThread());
    statusThread.start();

    Threads.createThread("Migration Cleanup Thread", new MigrationCleanupThread()).start();

    tserverSet.startListeningForTabletServerChanges();

    try {
      blockForTservers();
    } catch (InterruptedException ex) {
      Thread.currentThread().interrupt();
    }

    ZooReaderWriter zReaderWriter = context.getZooReaderWriter();

    try {
      zReaderWriter.getChildren(zroot + Constants.ZRECOVERY, new Watcher() {
        @Override
        public void process(WatchedEvent event) {
          nextEvent.event("Noticed recovery changes %s", event.getType());
          try {
            // watcher only fires once, add it back
            zReaderWriter.getChildren(zroot + Constants.ZRECOVERY, this);
          } catch (Exception e) {
            log.error("Failed to add log recovery watcher back", e);
          }
        }
      });
    } catch (KeeperException | InterruptedException e) {
      throw new IllegalStateException("Unable to read " + zroot + Constants.ZRECOVERY, e);
    }

    watchers.add(new TabletGroupWatcher(this,
        TabletStateStore.getStoreForLevel(DataLevel.USER, context, this), null) {
      @Override
      boolean canSuspendTablets() {
        // Always allow user data tablets to enter suspended state.
        return true;
      }
    });

    watchers.add(new TabletGroupWatcher(this,
        TabletStateStore.getStoreForLevel(DataLevel.METADATA, context, this), watchers.get(0)) {
      @Override
      boolean canSuspendTablets() {
        // Allow metadata tablets to enter suspended state only if so configured. Generally
        // we'll want metadata tablets to
        // be immediately reassigned, even if there's a global table.suspension.duration
        // setting.
        return getConfiguration().getBoolean(Property.MANAGER_METADATA_SUSPENDABLE);
      }
    });

    watchers.add(new TabletGroupWatcher(this,
        TabletStateStore.getStoreForLevel(DataLevel.ROOT, context), watchers.get(1)) {
      @Override
      boolean canSuspendTablets() {
        // Never allow root tablet to enter suspended state.
        return false;
      }
    });
    for (TabletGroupWatcher watcher : watchers) {
      watcher.start();
    }

    // Once we are sure the upgrade is complete, we can safely allow fate use.
    try {
      // wait for metadata upgrade running in background to complete
      if (null != upgradeMetadataFuture) {
        upgradeMetadataFuture.get();
      }
    } catch (ExecutionException | InterruptedException e) {
      throw new IllegalStateException("Metadata upgrade failed", e);
    }

    try {
      final AgeOffStore<Master> store = new AgeOffStore<>(new org.apache.accumulo.fate.ZooStore<>(
          getZooKeeperRoot() + Constants.ZFATE, context.getZooReaderWriter()), 1000 * 60 * 60 * 8);

      fate = new Fate<>(this, store, TraceRepo::toLogString);
      fate.startTransactionRunners(getConfiguration());

      ThreadPools.createGeneralScheduledExecutorService(getConfiguration())
          .scheduleWithFixedDelay(store::ageOff, 63000, 63000, TimeUnit.MILLISECONDS);
    } catch (KeeperException | InterruptedException e) {
      throw new IllegalStateException("Exception setting up FaTE cleanup thread", e);
    }

    try {
      ZooKeeperInitialization.ensureZooKeeperInitialized(zReaderWriter, zroot);
    } catch (KeeperException | InterruptedException e) {
      throw new IllegalStateException("Exception while ensuring ZooKeeper is initialized", e);
    }

    // Make sure that we have a secret key (either a new one or an old one from ZK) before we start
    // the master client service.
    Thread authenticationTokenKeyManagerThread = null;
    if (authenticationTokenKeyManager != null && keyDistributor != null) {
      log.info("Starting delegation-token key manager");
      try {
        keyDistributor.initialize();
      } catch (KeeperException | InterruptedException e) {
        throw new IllegalStateException("Exception setting up delegation-token key manager", e);
      }
      authenticationTokenKeyManagerThread =
          Threads.createThread("Delegation Token Key Manager", authenticationTokenKeyManager);
      authenticationTokenKeyManagerThread.start();
      boolean logged = false;
      while (!authenticationTokenKeyManager.isInitialized()) {
        // Print out a status message when we start waiting for the key manager to get initialized
        if (!logged) {
          log.info("Waiting for AuthenticationTokenKeyManager to be initialized");
          logged = true;
        }
        sleepUninterruptibly(200, TimeUnit.MILLISECONDS);
      }
      // And log when we are initialized
      log.info("AuthenticationTokenSecretManager is initialized");
    }

    String address = sa.address.toString();
    log.info("Setting master lock data to {}", address);
    try {
      masterLock.replaceLockData(address.getBytes());
    } catch (KeeperException | InterruptedException e) {
      throw new IllegalStateException("Exception updating master lock", e);
    }

    while (!clientService.isServing()) {
      sleepUninterruptibly(100, TimeUnit.MILLISECONDS);
    }

    // if the replication name is ever set, then start replication services
    final AtomicReference<TServer> replServer = new AtomicReference<>();
    ThreadPools.createGeneralScheduledExecutorService(getConfiguration())
        .scheduleWithFixedDelay(() -> {
          try {
            if (replServer.get() == null) {
              if (!getConfiguration().get(Property.REPLICATION_NAME).isEmpty()) {
                log.info(Property.REPLICATION_NAME.getKey() + " was set, starting repl services.");
                replServer.set(setupReplication());
              }
            }
          } catch (UnknownHostException | KeeperException | InterruptedException e) {
            log.error("Error occurred starting replication services. ", e);
          }
        }, 0, 5000, TimeUnit.MILLISECONDS);

    // Register metrics modules
    int failureCount = new MasterMetricsFactory(getConfiguration()).register(this);

    if (failureCount > 0) {
      log.info("Failed to register {} metrics modules", failureCount);
    } else {
      log.info("All metrics modules registered");
    }

    // checking stored user hashes if any of them uses an outdated algorithm
    security.validateStoredUserCreditentials();

    // The master is fully initialized. Clients are allowed to connect now.
    masterInitialized.set(true);

    while (clientService.isServing()) {
      sleepUninterruptibly(500, TimeUnit.MILLISECONDS);
    }
    log.info("Shutting down fate.");
    fate.shutdown();

    final long deadline = System.currentTimeMillis() + MAX_CLEANUP_WAIT_TIME;
    try {
      statusThread.join(remaining(deadline));
      if (null != replicationAssignerThread) {
        replicationAssignerThread.join(remaining(deadline));
      }
      if (null != replicationWorkThread) {
        replicationWorkThread.join(remaining(deadline));
      }
    } catch (InterruptedException e) {
      throw new IllegalStateException("Exception stopping replication workers", e);
    }
    TServerUtils.stopTServer(replServer.get());

    // Signal that we want it to stop, and wait for it to do so.
    if (authenticationTokenKeyManager != null) {
      authenticationTokenKeyManager.gracefulStop();
      try {
        if (null != authenticationTokenKeyManagerThread) {
          authenticationTokenKeyManagerThread.join(remaining(deadline));
        }
      } catch (InterruptedException e) {
        throw new IllegalStateException("Exception waiting on delegation-token key manager", e);
      }
    }

    // quit, even if the tablet servers somehow jam up and the watchers
    // don't stop
    for (TabletGroupWatcher watcher : watchers) {
      try {
        watcher.join(remaining(deadline));
      } catch (InterruptedException e) {
        throw new IllegalStateException("Exception waiting on watcher", e);
      }
    }
    log.info("exiting");
  }

  /**
   * Allows property configuration to block master start-up waiting for a minimum number of tservers
   * to register in zookeeper. It also accepts a maximum time to wait - if the time expires, the
   * start-up will continue with any tservers available. This check is only performed at master
   * initialization, when the master acquires the lock. The following properties are used to control
   * the behaviour:
   * <ul>
   * <li>MASTER_STARTUP_TSERVER_AVAIL_MIN_COUNT - when set to 0 or less, no blocking occurs (default
   * behaviour) otherwise will block until the number of tservers are available.</li>
   * <li>MASTER_STARTUP_TSERVER_AVAIL_MAX_WAIT - time to wait in milliseconds. When set to 0 or
   * less, will block indefinitely.</li>
   * </ul>
   *
   * @throws InterruptedException
   *           if interrupted while blocking, propagated for caller to handle.
   */
  private void blockForTservers() throws InterruptedException {

    long waitStart = System.currentTimeMillis();

    long minTserverCount =
        getConfiguration().getCount(Property.MANAGER_STARTUP_TSERVER_AVAIL_MIN_COUNT);

    if (minTserverCount <= 0) {
      log.info("tserver availability check disabled, continuing with-{} servers. To enable, set {}",
          tserverSet.size(), Property.MANAGER_STARTUP_TSERVER_AVAIL_MIN_COUNT.getKey());
      return;
    }

    long maxWait =
        getConfiguration().getTimeInMillis(Property.MANAGER_STARTUP_TSERVER_AVAIL_MAX_WAIT);

    if (maxWait <= 0) {
      log.info("tserver availability check set to block indefinitely, To change, set {} > 0.",
          Property.MANAGER_STARTUP_TSERVER_AVAIL_MAX_WAIT.getKey());
      maxWait = Long.MAX_VALUE;
    }

    // honor Retry condition that initial wait < max wait, otherwise use small value to allow thread
    // yield to happen
    long initialWait = Math.min(50, maxWait / 2);

    Retry tserverRetry =
        Retry.builder().infiniteRetries().retryAfter(initialWait, TimeUnit.MILLISECONDS)
            .incrementBy(15_000, TimeUnit.MILLISECONDS).maxWait(maxWait, TimeUnit.MILLISECONDS)
            .backOffFactor(1).logInterval(30_000, TimeUnit.MILLISECONDS).createRetry();

    log.info("Checking for tserver availability - need to reach {} servers. Have {}",
        minTserverCount, tserverSet.size());

    boolean needTservers = tserverSet.size() < minTserverCount;

    while (needTservers && tserverRetry.canRetry()) {

      tserverRetry.waitForNextAttempt();

      needTservers = tserverSet.size() < minTserverCount;

      // suppress last message once threshold reached.
      if (needTservers) {
        log.info(
            "Blocking for tserver availability - need to reach {} servers. Have {}"
                + " Time spent blocking {} sec.",
            minTserverCount, tserverSet.size(),
            TimeUnit.MILLISECONDS.toSeconds(System.currentTimeMillis() - waitStart));
      }
    }

    if (tserverSet.size() < minTserverCount) {
      log.warn(
          "tserver availability check time expired - continuing. Requested {}, have {} tservers on line. "
              + " Time waiting {} ms",
          tserverSet.size(), minTserverCount,
          TimeUnit.MILLISECONDS.toSeconds(System.currentTimeMillis() - waitStart));

    } else {
      log.info(
          "tserver availability check completed. Requested {}, have {} tservers on line. "
              + " Time waiting {} ms",
          tserverSet.size(), minTserverCount,
          TimeUnit.MILLISECONDS.toSeconds(System.currentTimeMillis() - waitStart));
    }
  }

  private TServer setupReplication()
      throws UnknownHostException, KeeperException, InterruptedException {
    ServerContext context = getContext();
    // Start the replication coordinator which assigns tservers to service replication requests
    MasterReplicationCoordinator impl = new MasterReplicationCoordinator(this);
    ReplicationCoordinator.Iface haReplicationProxy =
        HighlyAvailableServiceWrapper.service(impl, this);
    ReplicationCoordinator.Processor<ReplicationCoordinator.Iface> replicationCoordinatorProcessor =
        new ReplicationCoordinator.Processor<>(TraceUtil.wrapService(haReplicationProxy));
    ServerAddress replAddress = TServerUtils.startServer(getMetricsSystem(), context, getHostname(),
        Property.MANAGER_REPLICATION_COORDINATOR_PORT, replicationCoordinatorProcessor,
        "Master Replication Coordinator", "Replication Coordinator", null,
        Property.MANAGER_REPLICATION_COORDINATOR_MINTHREADS, null,
        Property.MANAGER_REPLICATION_COORDINATOR_THREADCHECK, Property.GENERAL_MAX_MESSAGE_SIZE);

    log.info("Started replication coordinator service at " + replAddress.address);
    // Start the daemon to scan the replication table and make units of work
    replicationWorkThread = Threads.createThread("Replication Driver", new ReplicationDriver(this));
    replicationWorkThread.start();

    // Start the daemon to assign work to tservers to replicate to our peers
    WorkDriver wd = new WorkDriver(this);
    replicationAssignerThread = Threads.createThread(wd.getName(), wd);
    replicationAssignerThread.start();

    // Advertise that port we used so peers don't have to be told what it is
    context.getZooReaderWriter().putPersistentData(
        getZooKeeperRoot() + Constants.ZMASTER_REPLICATION_COORDINATOR_ADDR,
        replAddress.address.toString().getBytes(UTF_8), NodeExistsPolicy.OVERWRITE);
    return replAddress.server;
  }

  private long remaining(long deadline) {
    return Math.max(1, deadline - System.currentTimeMillis());
  }

  public ZooLock getMasterLock() {
    return masterLock;
  }

  private static class MasterLockWatcher implements ZooLock.AccumuloLockWatcher {

    boolean acquiredLock = false;
    boolean failedToAcquireLock = false;

    @Override
    public void lostLock(LockLossReason reason) {
      Halt.halt("Master lock in zookeeper lost (reason = " + reason + "), exiting!", -1);
    }

    @Override
    public void unableToMonitorLockNode(final Exception e) {
      // ACCUMULO-3651 Changed level to error and added FATAL to message for slf4j compatibility
      Halt.halt(-1, () -> log.error("FATAL: No longer able to monitor master lock node", e));

    }

    @Override
    public synchronized void acquiredLock() {
      log.debug("Acquired master lock");

      if (acquiredLock || failedToAcquireLock) {
        Halt.halt("Zoolock in unexpected state AL " + acquiredLock + " " + failedToAcquireLock, -1);
      }

      acquiredLock = true;
      notifyAll();
    }

    @Override
    public synchronized void failedToAcquireLock(Exception e) {
      log.warn("Failed to get master lock", e);

      if (e instanceof NoAuthException) {
        String msg = "Failed to acquire master lock due to incorrect ZooKeeper authentication.";
        log.error("{} Ensure instance.secret is consistent across Accumulo configuration", msg, e);
        Halt.halt(msg, -1);
      }

      if (acquiredLock) {
        Halt.halt("Zoolock in unexpected state FAL " + acquiredLock + " " + failedToAcquireLock,
            -1);
      }

      failedToAcquireLock = true;
      notifyAll();
    }

    public synchronized void waitForChange() {
      while (!acquiredLock && !failedToAcquireLock) {
        try {
          wait();
        } catch (InterruptedException e) {}
      }
    }
  }

  private void getMasterLock(final String zMasterLoc) throws KeeperException, InterruptedException {
    ServerContext context = getContext();
    log.info("trying to get master lock");

    final String masterClientAddress =
        getHostname() + ":" + getConfiguration().getPort(Property.MANAGER_CLIENTPORT)[0];

    UUID zooLockUUID = UUID.randomUUID();
    while (true) {

      MasterLockWatcher masterLockWatcher = new MasterLockWatcher();
<<<<<<< HEAD
      masterLock = new ZooLock(context.getSiteConfiguration(), zMasterLoc);
=======
      masterLock = new ZooLock(context.getZooReaderWriter(), zMasterLoc, zooLockUUID);
>>>>>>> cbd3e0e0
      masterLock.lock(masterLockWatcher, masterClientAddress.getBytes());

      masterLockWatcher.waitForChange();

      if (masterLockWatcher.acquiredLock) {
        break;
      }

      if (!masterLockWatcher.failedToAcquireLock) {
        throw new IllegalStateException("master lock in unknown state");
      }

      masterLock.tryToCancelAsyncLockOrUnlock();

      sleepUninterruptibly(TIME_TO_WAIT_BETWEEN_LOCK_CHECKS, TimeUnit.MILLISECONDS);
    }

    setMasterState(MasterState.HAVE_LOCK);
  }

  @Override
  public void update(LiveTServerSet current, Set<TServerInstance> deleted,
      Set<TServerInstance> added) {
    // if we have deleted or added tservers, then adjust our dead server list
    if (!deleted.isEmpty() || !added.isEmpty()) {
      DeadServerList obit = new DeadServerList(getContext());
      if (!added.isEmpty()) {
        log.info("New servers: {}", added);
        for (TServerInstance up : added) {
          obit.delete(up.getHostPort());
        }
      }
      for (TServerInstance dead : deleted) {
        String cause = "unexpected failure";
        if (serversToShutdown.contains(dead)) {
          cause = "clean shutdown"; // maybe an incorrect assumption
        }
        if (!getMasterGoalState().equals(MasterGoalState.CLEAN_STOP)) {
          obit.post(dead.getHostPort(), cause);
        }
      }

      Set<TServerInstance> unexpected = new HashSet<>(deleted);
      unexpected.removeAll(this.serversToShutdown);
      if (!unexpected.isEmpty()) {
        if (stillMaster() && !getMasterGoalState().equals(MasterGoalState.CLEAN_STOP)) {
          log.warn("Lost servers {}", unexpected);
        }
      }
      serversToShutdown.removeAll(deleted);
      badServers.keySet().removeAll(deleted);
      // clear out any bad server with the same host/port as a new server
      synchronized (badServers) {
        cleanListByHostAndPort(badServers.keySet(), deleted, added);
      }
      synchronized (serversToShutdown) {
        cleanListByHostAndPort(serversToShutdown, deleted, added);
      }

      synchronized (migrations) {
        Iterator<Entry<KeyExtent,TServerInstance>> iter = migrations.entrySet().iterator();
        while (iter.hasNext()) {
          Entry<KeyExtent,TServerInstance> entry = iter.next();
          if (deleted.contains(entry.getValue())) {
            log.info("Canceling migration of {} to {}", entry.getKey(), entry.getValue());
            iter.remove();
          }
        }
      }
      nextEvent.event("There are now %d tablet servers", current.size());
    }

    // clear out any servers that are no longer current
    // this is needed when we are using a fate operation to shutdown a tserver as it
    // will continue to add the server to the serversToShutdown (ACCUMULO-4410)
    serversToShutdown.retainAll(current.getCurrentServers());
  }

  private static void cleanListByHostAndPort(Collection<TServerInstance> badServers,
      Set<TServerInstance> deleted, Set<TServerInstance> added) {
    Iterator<TServerInstance> badIter = badServers.iterator();
    while (badIter.hasNext()) {
      TServerInstance bad = badIter.next();
      for (TServerInstance add : added) {
        if (bad.getHostPort().equals(add.getHostPort())) {
          badIter.remove();
          break;
        }
      }
      for (TServerInstance del : deleted) {
        if (bad.getHostPort().equals(del.getHostPort())) {
          badIter.remove();
          break;
        }
      }
    }
  }

  @Override
  public void stateChanged(TableId tableId, TableState state) {
    nextEvent.event("Table state in zookeeper changed for %s to %s", tableId, state);
    if (state == TableState.OFFLINE) {
      clearMigrations(tableId);
    }
  }

  @Override
  public void initialize() {}

  @Override
  public void sessionExpired() {}

  @Override
  public Set<TableId> onlineTables() {
    Set<TableId> result = new HashSet<>();
    if (getMasterState() != MasterState.NORMAL) {
      if (getMasterState() != MasterState.UNLOAD_METADATA_TABLETS) {
        result.add(MetadataTable.ID);
      }
      if (getMasterState() != MasterState.UNLOAD_ROOT_TABLET) {
        result.add(RootTable.ID);
      }
      return result;
    }
    ServerContext context = getContext();
    TableManager manager = context.getTableManager();

    for (TableId tableId : Tables.getIdToNameMap(context).keySet()) {
      TableState state = manager.getTableState(tableId);
      if (state != null) {
        if (state == TableState.ONLINE) {
          result.add(tableId);
        }
      }
    }
    return result;
  }

  @Override
  public Set<TServerInstance> onlineTabletServers() {
    return tserverSet.getCurrentServers();
  }

  @Override
  public Collection<MergeInfo> merges() {
    List<MergeInfo> result = new ArrayList<>();
    for (TableId tableId : Tables.getIdToNameMap(getContext()).keySet()) {
      result.add(getMergeInfo(tableId));
    }
    return result;
  }

  // recovers state from the persistent transaction to shutdown a server
  public void shutdownTServer(TServerInstance server) {
    nextEvent.event("Tablet Server shutdown requested for %s", server);
    serversToShutdown.add(server);
  }

  public EventCoordinator getEventCoordinator() {
    return nextEvent;
  }

  public VolumeManager getVolumeManager() {
    return getContext().getVolumeManager();
  }

  public void assignedTablet(KeyExtent extent) {
    if (extent.isMeta()) {
      if (getMasterState().equals(MasterState.UNLOAD_ROOT_TABLET)) {
        setMasterState(MasterState.UNLOAD_METADATA_TABLETS);
      }
    }
    if (extent.isRootTablet()) {
      // probably too late, but try anyhow
      if (getMasterState().equals(MasterState.STOP)) {
        setMasterState(MasterState.UNLOAD_ROOT_TABLET);
      }
    }
  }

  @SuppressFBWarnings(value = "UW_UNCOND_WAIT", justification = "TODO needs triage")
  public void waitForBalance() {
    synchronized (balancedNotifier) {
      long eventCounter;
      do {
        eventCounter = nextEvent.waitForEvents(0, 0);
        try {
          balancedNotifier.wait();
        } catch (InterruptedException e) {
          log.debug(e.toString(), e);
        }
      } while (displayUnassigned() > 0 || !migrations.isEmpty()
          || eventCounter != nextEvent.waitForEvents(0, 0));
    }
  }

  public MasterMonitorInfo getMasterMonitorInfo() {
    final MasterMonitorInfo result = new MasterMonitorInfo();

    result.tServerInfo = new ArrayList<>();
    result.tableMap = new HashMap<>();
    for (Entry<TServerInstance,TabletServerStatus> serverEntry : tserverStatus.entrySet()) {
      final TabletServerStatus status = serverEntry.getValue();
      result.tServerInfo.add(status);
      for (Entry<String,TableInfo> entry : status.tableMap.entrySet()) {
        TableInfoUtil.add(result.tableMap.computeIfAbsent(entry.getKey(), k -> new TableInfo()),
            entry.getValue());
      }
    }
    result.badTServers = new HashMap<>();
    synchronized (badServers) {
      for (TServerInstance bad : badServers.keySet()) {
        result.badTServers.put(bad.getHostPort(), TabletServerState.UNRESPONSIVE.getId());
      }
    }
    result.state = getMasterState();
    result.goalState = getMasterGoalState();
    result.unassignedTablets = displayUnassigned();
    result.serversShuttingDown = new HashSet<>();
    synchronized (serversToShutdown) {
      for (TServerInstance server : serversToShutdown) {
        result.serversShuttingDown.add(server.getHostPort());
      }
    }
    DeadServerList obit = new DeadServerList(getContext());
    result.deadTabletServers = obit.getList();
    result.bulkImports = bulkImportStatus.getBulkLoadStatus();
    return result;
  }

  /**
   * Can delegation tokens be generated for users
   */
  public boolean delegationTokensAvailable() {
    return delegationTokensAvailable;
  }

  @Override
  public Set<KeyExtent> migrationsSnapshot() {
    Set<KeyExtent> migrationKeys = new HashSet<>();
    synchronized (migrations) {
      migrationKeys.addAll(migrations.keySet());
    }
    return Collections.unmodifiableSet(migrationKeys);
  }

  @Override
  public Set<TServerInstance> shutdownServers() {
    synchronized (serversToShutdown) {
      return new HashSet<>(serversToShutdown);
    }
  }

  public void updateBulkImportStatus(String directory, BulkImportState state) {
    bulkImportStatus.updateBulkImportStatus(Collections.singletonList(directory), state);
  }

  public void removeBulkImportStatus(String directory) {
    bulkImportStatus.removeBulkImportStatus(Collections.singletonList(directory));
  }

  /**
   * Return how long (in milliseconds) there has been a master overseeing this cluster. This is an
   * approximately monotonic clock, which will be approximately consistent between different masters
   * or different runs of the same master.
   */
  public Long getSteadyTime() {
    return timeKeeper.getTime();
  }

  @Override
  public boolean isActiveService() {
    return masterInitialized.get();
  }

}<|MERGE_RESOLUTION|>--- conflicted
+++ resolved
@@ -1412,11 +1412,7 @@
     while (true) {
 
       MasterLockWatcher masterLockWatcher = new MasterLockWatcher();
-<<<<<<< HEAD
-      masterLock = new ZooLock(context.getSiteConfiguration(), zMasterLoc);
-=======
-      masterLock = new ZooLock(context.getZooReaderWriter(), zMasterLoc, zooLockUUID);
->>>>>>> cbd3e0e0
+      masterLock = new ZooLock(context.getSiteConfiguration(), zMasterLoc, zooLockUUID);
       masterLock.lock(masterLockWatcher, masterClientAddress.getBytes());
 
       masterLockWatcher.waitForChange();
