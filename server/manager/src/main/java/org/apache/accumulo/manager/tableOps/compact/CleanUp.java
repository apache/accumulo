/*
 * Licensed to the Apache Software Foundation (ASF) under one
 * or more contributor license agreements.  See the NOTICE file
 * distributed with this work for additional information
 * regarding copyright ownership.  The ASF licenses this file
 * to you under the Apache License, Version 2.0 (the
 * "License"); you may not use this file except in compliance
 * with the License.  You may obtain a copy of the License at
 *
 *   https://www.apache.org/licenses/LICENSE-2.0
 *
 * Unless required by applicable law or agreed to in writing,
 * software distributed under the License is distributed on an
 * "AS IS" BASIS, WITHOUT WARRANTIES OR CONDITIONS OF ANY
 * KIND, either express or implied.  See the License for the
 * specific language governing permissions and limitations
 * under the License.
 */
package org.apache.accumulo.manager.tableOps.compact;

import static org.apache.accumulo.core.metadata.schema.TabletMetadata.ColumnType.COMPACTED;
import static org.apache.accumulo.core.metadata.schema.TabletMetadata.ColumnType.COMPACTION_REQUESTED;
import static org.apache.accumulo.core.metadata.schema.TabletMetadata.ColumnType.PREV_ROW;

import java.time.Duration;
import java.util.concurrent.atomic.AtomicLong;
import java.util.function.Consumer;

import org.apache.accumulo.core.data.NamespaceId;
import org.apache.accumulo.core.data.TableId;
import org.apache.accumulo.core.fate.FateId;
import org.apache.accumulo.core.fate.Repo;
import org.apache.accumulo.core.metadata.schema.Ample;
import org.apache.accumulo.core.metadata.schema.Ample.ConditionalResult.Status;
import org.apache.accumulo.core.metadata.schema.TabletMetadata;
import org.apache.accumulo.manager.Manager;
import org.apache.accumulo.manager.tableOps.ManagerRepo;
import org.apache.accumulo.manager.tableOps.Utils;
import org.apache.accumulo.server.compaction.CompactionConfigStorage;
import org.slf4j.Logger;
import org.slf4j.LoggerFactory;

public class CleanUp extends ManagerRepo {

  private static final Logger log = LoggerFactory.getLogger(CleanUp.class);

  private static final long serialVersionUID = 1L;

  private final TableId tableId;
  private final NamespaceId namespaceId;
  private final byte[] startRow;
  private final byte[] endRow;

  public CleanUp(TableId tableId, NamespaceId namespaceId, byte[] startRow, byte[] endRow) {
    this.tableId = tableId;
    this.namespaceId = namespaceId;
    this.startRow = startRow;
    this.endRow = endRow;
  }

  @Override
  public long isReady(FateId fateId, Manager manager) throws Exception {

    var ample = manager.getContext().getAmple();

    AtomicLong rejectedCount = new AtomicLong(0);
    Consumer<Ample.ConditionalResult> resultConsumer = result -> {
      if (result.getStatus() == Status.REJECTED) {
        log.debug("{} update for {} was rejected ", fateId, result.getExtent());
        rejectedCount.incrementAndGet();
      }
    };

    long t1, t2, submitted = 0, total = 0;

    try (
        var tablets = ample.readTablets().forTable(tableId).overlapping(startRow, endRow)
            .fetch(PREV_ROW, COMPACTED, COMPACTION_REQUESTED).checkConsistency().build();
        var tabletsMutator = ample.conditionallyMutateTablets(resultConsumer)) {

      t1 = System.nanoTime();
      for (TabletMetadata tablet : tablets) {
        total++;
<<<<<<< HEAD
        // ELASTICITY_TODO DEFERRED - ISSUE 4044
        if (tablet.getCompacted().contains(fateId.getTid())) {
          var mutator = tabletsMutator.mutateTablet(tablet.getExtent()).requireAbsentOperation()
              .requireSame(tablet, COMPACTED).deleteCompacted(fateId.getTid());
          if (tablet.getCompactionRequested()) {
            mutator.deleteCompactionRequested();
          }

          mutator.submit(tabletMetadata -> !tabletMetadata.getCompacted().contains(fateId.getTid())
              && !tabletMetadata.getCompactionRequested());
=======
        if (tablet.getCompacted().contains(fateId)) {
          tabletsMutator.mutateTablet(tablet.getExtent()).requireAbsentOperation()
              .requireSame(tablet, COMPACTED).deleteCompacted(fateId)
              .submit(tabletMetadata -> !tabletMetadata.getCompacted().contains(fateId));
>>>>>>> da7b3b00
          submitted++;
        }
      }

      t2 = System.nanoTime();
    }

    long scanTime = Duration.ofNanos(t2 - t1).toMillis();

    log.debug("{} removed {} of {} compacted markers for {} tablets in {}ms", fateId,
        submitted - rejectedCount.get(), submitted, total, scanTime);

    if (rejectedCount.get() > 0) {
      long sleepTime = scanTime;
      sleepTime = Math.max(100, Math.min(30000, sleepTime * 2));
      return sleepTime;
    }

    return 0;
  }

  @Override
  public Repo<Manager> call(FateId fateId, Manager manager) throws Exception {
    CompactionConfigStorage.deleteConfig(manager.getContext(), fateId);
    Utils.getReadLock(manager, tableId, fateId).unlock();
    Utils.getReadLock(manager, namespaceId, fateId).unlock();
    return null;
  }
}<|MERGE_RESOLUTION|>--- conflicted
+++ resolved
@@ -81,23 +81,15 @@
       t1 = System.nanoTime();
       for (TabletMetadata tablet : tablets) {
         total++;
-<<<<<<< HEAD
-        // ELASTICITY_TODO DEFERRED - ISSUE 4044
-        if (tablet.getCompacted().contains(fateId.getTid())) {
+        if (tablet.getCompacted().contains(fateId)) {
           var mutator = tabletsMutator.mutateTablet(tablet.getExtent()).requireAbsentOperation()
-              .requireSame(tablet, COMPACTED).deleteCompacted(fateId.getTid());
+              .requireSame(tablet, COMPACTED).deleteCompacted(fateId);
           if (tablet.getCompactionRequested()) {
             mutator.deleteCompactionRequested();
           }
 
-          mutator.submit(tabletMetadata -> !tabletMetadata.getCompacted().contains(fateId.getTid())
+          mutator.submit(tabletMetadata -> !tabletMetadata.getCompacted().contains(fateId)
               && !tabletMetadata.getCompactionRequested());
-=======
-        if (tablet.getCompacted().contains(fateId)) {
-          tabletsMutator.mutateTablet(tablet.getExtent()).requireAbsentOperation()
-              .requireSame(tablet, COMPACTED).deleteCompacted(fateId)
-              .submit(tabletMetadata -> !tabletMetadata.getCompacted().contains(fateId));
->>>>>>> da7b3b00
           submitted++;
         }
       }
