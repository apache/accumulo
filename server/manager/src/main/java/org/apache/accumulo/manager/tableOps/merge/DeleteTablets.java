--- conflicted
+++ resolved
@@ -89,7 +89,7 @@
         MergeTablets.validateTablet(tabletMeta, fateId, opid, data.tableId);
 
         var tabletMutator = tabletsMutator.mutateTablet(tabletMeta.getExtent())
-            .requireOperation(opid).requireAbsentLocation();
+            .requireOperation(opid).requireAbsentLocation().requireAbsentLogs();
 
         // do not delete the last tablet
         if (Objects.equals(tabletMeta.getExtent().endRow(), lastEndRow)) {
@@ -100,12 +100,6 @@
           break;
         }
 
-<<<<<<< HEAD
-        var tabletMutator = tabletsMutator.mutateTablet(tabletMeta.getExtent())
-            .requireOperation(opid).requireAbsentLocation().requireAbsentLogs();
-
-=======
->>>>>>> c65c90f6
         tabletMeta.getKeyValues().keySet().forEach(key -> {
           log.trace("{} deleting {}", fateId, key);
         });
