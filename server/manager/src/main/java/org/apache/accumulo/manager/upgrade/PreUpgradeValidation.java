/*
 * Licensed to the Apache Software Foundation (ASF) under one
 * or more contributor license agreements.  See the NOTICE file
 * distributed with this work for additional information
 * regarding copyright ownership.  The ASF licenses this file
 * to you under the Apache License, Version 2.0 (the
 * "License"); you may not use this file except in compliance
 * with the License.  You may obtain a copy of the License at
 *
 *   https://www.apache.org/licenses/LICENSE-2.0
 *
 * Unless required by applicable law or agreed to in writing,
 * software distributed under the License is distributed on an
 * "AS IS" BASIS, WITHOUT WARRANTIES OR CONDITIONS OF ANY
 * KIND, either express or implied.  See the License for the
 * specific language governing permissions and limitations
 * under the License.
 */
package org.apache.accumulo.manager.upgrade;

import static java.util.concurrent.TimeUnit.MINUTES;

import java.util.ArrayList;
import java.util.List;
import java.util.Map;
import java.util.Objects;
import java.util.Optional;
import java.util.Set;
<<<<<<< HEAD
=======
import java.util.TreeMap;
import java.util.concurrent.ConcurrentHashMap;
>>>>>>> 35c51cef
import java.util.concurrent.ThreadPoolExecutor;
import java.util.concurrent.atomic.AtomicBoolean;

import org.apache.accumulo.core.Constants;
import org.apache.accumulo.core.fate.zookeeper.ZooReaderWriter;
import org.apache.accumulo.core.lock.ServiceLock;
import org.apache.accumulo.core.lock.ServiceLockData;
import org.apache.accumulo.core.rpc.ThriftUtil;
import org.apache.accumulo.core.util.Pair;
import org.apache.accumulo.core.util.threads.ThreadPools;
import org.apache.accumulo.manager.EventCoordinator;
import org.apache.accumulo.server.AccumuloDataVersion;
import org.apache.accumulo.server.ServerContext;
import org.apache.thrift.TException;
import org.apache.thrift.transport.TTransport;
import org.apache.zookeeper.KeeperException;
import org.apache.zookeeper.ZKUtil;
import org.apache.zookeeper.ZooDefs;
import org.apache.zookeeper.ZooKeeper;
import org.apache.zookeeper.data.ACL;
import org.apache.zookeeper.data.Stat;
import org.slf4j.Logger;
import org.slf4j.LoggerFactory;

import com.google.common.net.HostAndPort;

import edu.umd.cs.findbugs.annotations.SuppressFBWarnings;

/**
 * Provide checks before upgraders run that can perform checks that the environment from previous
 * versions match expectations. Checks include:
 * <ul>
 * <li>ACL validation of ZooKeeper nodes</li>
 * </ul>
 */
public class PreUpgradeValidation {

  private final static Logger log = LoggerFactory.getLogger(PreUpgradeValidation.class);

  public void validate(final ServerContext context, final EventCoordinator eventCoordinator) {
    int cv = AccumuloDataVersion.getCurrentVersion(context);
    if (cv == AccumuloDataVersion.get()) {
      log.debug("already at current data version: {}, skipping validation", cv);
      return;
    }
    log.debug("Starting pre-upgrade validation checks.");

    validateACLs(context);
    validateTableLocks(context);

    log.debug("Completed pre-upgrade validation checks.");
  }

  private void validateACLs(ServerContext context) {

    final AtomicBoolean aclErrorOccurred = new AtomicBoolean(false);
    final ZooReaderWriter zrw = context.getZooReaderWriter();
    final ZooKeeper zk = zrw.getZooKeeper();
    final String rootPath = context.getZooKeeperRoot();
    final Set<String> users = Set.of("accumulo", "anyone");

    log.debug("Starting validation on ZooKeeper ACLs");

    try {
      ZKUtil.visitSubTreeDFS(zk, rootPath, false, (rc, path, ctx, name) -> {
        try {
          final List<ACL> acls = zk.getACL(path, new Stat());
          if (!hasAllPermissions(users, acls)) {
            log.error(
                "ZNode at {} does not have an ACL that allows accumulo to write to it. ZNode ACL will need to be modified. Current ACLs: {}",
                path, acls);
            aclErrorOccurred.set(true);
          }
        } catch (KeeperException | InterruptedException e) {
          log.error("Error getting ACL for path: {}", path, e);
          aclErrorOccurred.set(true);
        }
      });
      if (aclErrorOccurred.get()) {
        fail(new RuntimeException(
            "Upgrade precondition failed! ACLs will need to be modified for some ZooKeeper nodes. "
                + "Check the log for specific failed paths, check ZooKeeper troubleshooting in user documentation "
                + "for instructions on how to fix."));
      }
    } catch (KeeperException | InterruptedException e) {
      fail(new RuntimeException("Upgrade Failed! Error validating nodes under " + rootPath, e));
    }
    log.debug("Successfully completed validation on ZooKeeper ACLs");
  }

  private static boolean hasAllPermissions(final Set<String> users, final List<ACL> acls) {
    return acls.stream()
        .anyMatch(a -> users.contains(extractAuthName(a)) && a.getPerms() == ZooDefs.Perms.ALL);
  }

  private static String extractAuthName(ACL acl) {
    Objects.requireNonNull(acl, "provided ACL cannot be null");
    try {
      return acl.getId().getId().trim().split(":")[0];
    } catch (Exception ex) {
      log.debug("Invalid ACL passed, cannot parse id from '{}'", acl);
      return "";
    }
  }

  @SuppressFBWarnings(value = "DM_EXIT",
      justification = "Want to immediately stop all threads on upgrade error")
  protected void fail(Exception e) {
    log.error("FATAL: Error performing pre-upgrade checks", e);
    System.exit(1);
  }

  private void validateTableLocks(final ServerContext context) {

    final ZooReaderWriter zrw = context.getZooReaderWriter();
    final ZooKeeper zk = zrw.getZooKeeper();
    final String rootPath = context.getZooKeeperRoot();
    final String tserverLockRoot = rootPath + Constants.ZTSERVERS;

    log.debug("Looking for locks that may be from previous version in path: {}", tserverLockRoot);

    List<Pair<HostAndPort,ServiceLock.ServiceLockPath>> hostsWithLocks =
        gatherLocks(zk, tserverLockRoot);

    int numCheckThreads = Math.max(32, Runtime.getRuntime().availableProcessors() - 2);
    ThreadPoolExecutor lockCheckPool = ThreadPools.getServerThreadPools().createThreadPool(8,
        numCheckThreads, 10, MINUTES, "update-lock-check", false);

    // try a thrift call to the hosts - hosts running previous versions will fail the call
<<<<<<< HEAD
    ThreadPoolExecutor lockCheckPool = ThreadPools.getServerThreadPools().createThreadPool(8, 64,
        10, MINUTES, "update-lock-check", false);

=======
    final Map<String,String> pathErrors = new ConcurrentHashMap<>(0);
>>>>>>> 35c51cef
    hostsWithLocks.forEach(h -> lockCheckPool.execute(() -> {
      HostAndPort host = h.getFirst();
      ServiceLock.ServiceLockPath lockPath = h.getSecond();
      try (TTransport transport = ThriftUtil.createTransport(host, context)) {
        log.trace("found valid lock at: {}", lockPath);
      } catch (TException ex) {
        log.debug("Could not establish a connection for to service holding lock. Deleting node: {}",
            lockPath, ex);
        try {
          zk.delete(lockPath.toString(), -1);
<<<<<<< HEAD
          errorCount.incrementAndGet();
=======
>>>>>>> 35c51cef
        } catch (KeeperException.NoNodeException e) {
          // ignore - node already gone.
        } catch (InterruptedException | KeeperException e) {
          // task will be terminated - ignore interrupt.
<<<<<<< HEAD
          errorCount.incrementAndGet();
=======
          pathErrors.put(lockPath.toString(), "");
>>>>>>> 35c51cef
        }
      }
    }));
    lockCheckPool.shutdown();
    try {
      // wait to all to finish
      if (!lockCheckPool.awaitTermination(10, MINUTES)) {
        log.warn(
            "Timed out waiting for lock check to finish - continuing, but tservers running prior versions may be present");
      }
    } catch (InterruptedException ex) {
      Thread.currentThread().interrupt();
      throw new IllegalStateException("interrupted validating service locks in ZooKeeper", ex);
<<<<<<< HEAD
=======
    }
    if (pathErrors.size() == 0) {
      log.info("Completed tserver lock check with no lock path errors");
    } else {
      log.info(
          "Completed tserver lock check with error count of: {}. (Paths printed at debug level)",
          pathErrors.size());
      if (log.isDebugEnabled()) {
        log.debug("tserver lock paths that could not be processed: {}", new TreeMap<>(pathErrors));
      }
>>>>>>> 35c51cef
    }
  }

  private List<Pair<HostAndPort,ServiceLock.ServiceLockPath>> gatherLocks(final ZooKeeper zk,
      final String zkPathRoot) {
    List<Pair<HostAndPort,ServiceLock.ServiceLockPath>> hosts = new ArrayList<>();
    try {
      ZKUtil.visitSubTreeDFS(zk, zkPathRoot, false, (rc, path, ctx, name) -> {
        if (name.startsWith(ServiceLock.ZLOCK_PREFIX)) {
          log.trace("found lock at {}", path);
          try {
            Stat stat = new Stat();
            final var zLockPath = ServiceLock.path(path);
            byte[] lockData = zk.getData(zLockPath.toString(), false, stat);
            if (lockData == null || !validLockData(lockData, hosts, zLockPath)) {
              log.debug("Invalid lock data - trying to delete path: {}", zLockPath);
              zk.delete(zLockPath.toString(), stat.getVersion());
            }
          } catch (KeeperException.NoNodeException ex) {
            // empty - lock no longer exists.
          } catch (KeeperException ex) {
            log.trace("could not read lock from ZooKeeper for {}, skipping", path, ex);
          } catch (InterruptedException ex) {
            Thread.currentThread().interrupt();
            throw new IllegalStateException(
                "interrupted reading lock from ZooKeeper for path: " + path);
          }
        }
      });
    } catch (InterruptedException ex) {
      Thread.currentThread().interrupt();
      throw new IllegalStateException(
          "interrupted reading lock from ZooKeeper for path: " + zkPathRoot);
    } catch (KeeperException ex) {
      log.trace("could not read lock all locks from ZooKeeper for {}, lost list may be incomplete",
          zkPathRoot, ex);
    }
    return hosts;
  }

  /**
   * Decode the lock data and if valid add the host, port pair to the hosts map. If the data cannot
   * be read return false to indicate invalid data.
   */
  private boolean validLockData(final byte[] lockData,
      List<Pair<HostAndPort,ServiceLock.ServiceLockPath>> hosts,
      ServiceLock.ServiceLockPath zLockPath) {
    try {
      Optional<ServiceLockData> sld = ServiceLockData.parse(lockData);
      if (sld.isPresent()) {
        HostAndPort hostAndPort = sld.get().getAddress(ServiceLockData.ThriftService.TSERV);
        hosts.add(new Pair<>(hostAndPort, zLockPath));
      }
      return true;
    } catch (Exception ex) {
      log.trace("Invalid lock data for path: {}", zLockPath, ex);
    }
    return false;
  }
}<|MERGE_RESOLUTION|>--- conflicted
+++ resolved
@@ -26,11 +26,8 @@
 import java.util.Objects;
 import java.util.Optional;
 import java.util.Set;
-<<<<<<< HEAD
-=======
 import java.util.TreeMap;
 import java.util.concurrent.ConcurrentHashMap;
->>>>>>> 35c51cef
 import java.util.concurrent.ThreadPoolExecutor;
 import java.util.concurrent.atomic.AtomicBoolean;
 
@@ -160,13 +157,7 @@
         numCheckThreads, 10, MINUTES, "update-lock-check", false);
 
     // try a thrift call to the hosts - hosts running previous versions will fail the call
-<<<<<<< HEAD
-    ThreadPoolExecutor lockCheckPool = ThreadPools.getServerThreadPools().createThreadPool(8, 64,
-        10, MINUTES, "update-lock-check", false);
-
-=======
     final Map<String,String> pathErrors = new ConcurrentHashMap<>(0);
->>>>>>> 35c51cef
     hostsWithLocks.forEach(h -> lockCheckPool.execute(() -> {
       HostAndPort host = h.getFirst();
       ServiceLock.ServiceLockPath lockPath = h.getSecond();
@@ -177,19 +168,11 @@
             lockPath, ex);
         try {
           zk.delete(lockPath.toString(), -1);
-<<<<<<< HEAD
-          errorCount.incrementAndGet();
-=======
->>>>>>> 35c51cef
         } catch (KeeperException.NoNodeException e) {
           // ignore - node already gone.
         } catch (InterruptedException | KeeperException e) {
           // task will be terminated - ignore interrupt.
-<<<<<<< HEAD
-          errorCount.incrementAndGet();
-=======
           pathErrors.put(lockPath.toString(), "");
->>>>>>> 35c51cef
         }
       }
     }));
@@ -203,8 +186,6 @@
     } catch (InterruptedException ex) {
       Thread.currentThread().interrupt();
       throw new IllegalStateException("interrupted validating service locks in ZooKeeper", ex);
-<<<<<<< HEAD
-=======
     }
     if (pathErrors.size() == 0) {
       log.info("Completed tserver lock check with no lock path errors");
@@ -215,7 +196,6 @@
       if (log.isDebugEnabled()) {
         log.debug("tserver lock paths that could not be processed: {}", new TreeMap<>(pathErrors));
       }
->>>>>>> 35c51cef
     }
   }
 
