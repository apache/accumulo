--- conflicted
+++ resolved
@@ -42,13 +42,7 @@
 
   @Override
   public void execute(final String[] args) throws Exception {
-<<<<<<< HEAD
-    try (Manager manager = new Manager(new ServerOpts(), args)) {
-      manager.runServer();
-    }
-=======
     Manager.main(args);
->>>>>>> c00fb38f
   }
 
 }