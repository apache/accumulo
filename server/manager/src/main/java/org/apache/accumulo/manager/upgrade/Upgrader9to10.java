/*
 * Licensed to the Apache Software Foundation (ASF) under one
 * or more contributor license agreements.  See the NOTICE file
 * distributed with this work for additional information
 * regarding copyright ownership.  The ASF licenses this file
 * to you under the Apache License, Version 2.0 (the
 * "License"); you may not use this file except in compliance
 * with the License.  You may obtain a copy of the License at
 *
 *   http://www.apache.org/licenses/LICENSE-2.0
 *
 * Unless required by applicable law or agreed to in writing,
 * software distributed under the License is distributed on an
 * "AS IS" BASIS, WITHOUT WARRANTIES OR CONDITIONS OF ANY
 * KIND, either express or implied.  See the License for the
 * specific language governing permissions and limitations
 * under the License.
 */
package org.apache.accumulo.manager.upgrade;

import static java.nio.charset.StandardCharsets.UTF_8;
import static org.apache.accumulo.core.metadata.RootTable.ZROOT_TABLET;
import static org.apache.accumulo.core.metadata.RootTable.ZROOT_TABLET_GC_CANDIDATES;
import static org.apache.accumulo.core.metadata.schema.MetadataSchema.TabletsSection.ServerColumnFamily.DIRECTORY_COLUMN;
import static org.apache.accumulo.server.util.MetadataTableUtil.EMPTY_TEXT;

import java.io.IOException;
import java.io.UncheckedIOException;
import java.util.ArrayList;
import java.util.Collection;
import java.util.HashMap;
import java.util.Iterator;
import java.util.List;
import java.util.Map;
import java.util.Map.Entry;
import java.util.Objects;
import java.util.stream.StreamSupport;

import org.apache.accumulo.core.Constants;
import org.apache.accumulo.core.client.AccumuloClient;
import org.apache.accumulo.core.client.AccumuloException;
import org.apache.accumulo.core.client.BatchWriter;
import org.apache.accumulo.core.client.MutationsRejectedException;
import org.apache.accumulo.core.client.Scanner;
import org.apache.accumulo.core.client.TableNotFoundException;
import org.apache.accumulo.core.client.admin.TimeType;
import org.apache.accumulo.core.conf.Property;
import org.apache.accumulo.core.data.Key;
import org.apache.accumulo.core.data.Mutation;
import org.apache.accumulo.core.data.Range;
import org.apache.accumulo.core.data.TableId;
import org.apache.accumulo.core.data.Value;
import org.apache.accumulo.core.dataImpl.KeyExtent;
import org.apache.accumulo.core.file.FileOperations;
import org.apache.accumulo.core.file.FileSKVIterator;
import org.apache.accumulo.core.metadata.RootTable;
import org.apache.accumulo.core.metadata.TServerInstance;
import org.apache.accumulo.core.metadata.TabletFile;
import org.apache.accumulo.core.metadata.schema.Ample;
import org.apache.accumulo.core.metadata.schema.DataFileValue;
import org.apache.accumulo.core.metadata.schema.MetadataSchema.DeletesSection;
import org.apache.accumulo.core.metadata.schema.MetadataSchema.DeletesSection.SkewedKeyValue;
import org.apache.accumulo.core.metadata.schema.MetadataSchema.TabletsSection.DataFileColumnFamily;
import org.apache.accumulo.core.metadata.schema.MetadataTime;
import org.apache.accumulo.core.metadata.schema.RootTabletMetadata;
import org.apache.accumulo.core.metadata.schema.TabletMetadata.LocationType;
import org.apache.accumulo.core.security.Authorizations;
import org.apache.accumulo.core.spi.compaction.SimpleCompactionDispatcher;
import org.apache.accumulo.core.tabletserver.log.LogEntry;
import org.apache.accumulo.core.util.HostAndPort;
import org.apache.accumulo.fate.zookeeper.ZooReaderWriter;
import org.apache.accumulo.fate.zookeeper.ZooUtil.NodeExistsPolicy;
import org.apache.accumulo.fate.zookeeper.ZooUtil.NodeMissingPolicy;
import org.apache.accumulo.server.ServerContext;
import org.apache.accumulo.server.conf.store.PropStoreException;
<<<<<<< HEAD
import org.apache.accumulo.server.conf.util.ConfigConverter;
=======
>>>>>>> 699c6deb
import org.apache.accumulo.server.fs.VolumeManager;
import org.apache.accumulo.server.gc.GcVolumeUtil;
import org.apache.accumulo.server.metadata.RootGcCandidates;
import org.apache.accumulo.server.metadata.TabletMutatorBase;
import org.apache.accumulo.server.util.TablePropUtil;
import org.apache.hadoop.fs.FileStatus;
import org.apache.hadoop.fs.FileSystem;
import org.apache.hadoop.fs.Path;
import org.apache.zookeeper.KeeperException;
import org.apache.zookeeper.KeeperException.NoNodeException;
import org.slf4j.Logger;
import org.slf4j.LoggerFactory;

import com.google.common.annotations.VisibleForTesting;
import com.google.common.base.Preconditions;

/**
 * Handles upgrading from 2.0 to 2.1.
 * <ul>
 * <li><strong>Rename master properties (Issue
 * <a href="https://github.com/apache/accumulo/issues/1640">#1640</a>):</strong> Rename any
 * ZooKeeper system properties that start with "master." to the equivalent property starting with
 * "manager." instead (see the {@code renameOldMasterPropsinZK(ServerContext)} method). Note that
 * this change was part of a larger effort to replace references to master with manager. See issues
 * <a href="https://github.com/apache/accumulo/issues/1641">#1641</a>,
 * <a href="https://github.com/apache/accumulo/issues/1642">#1642</a>, and
 * <a href="https://github.com/apache/accumulo/issues/1643">#1643</a> as well.</li>
 * </ul>
 */
public class Upgrader9to10 implements Upgrader {

  private static final Logger log = LoggerFactory.getLogger(Upgrader9to10.class);

  public static final String ZROOT_TABLET_LOCATION = ZROOT_TABLET + "/location";
  public static final String ZROOT_TABLET_FUTURE_LOCATION = ZROOT_TABLET + "/future_location";
  public static final String ZROOT_TABLET_LAST_LOCATION = ZROOT_TABLET + "/lastlocation";
  public static final String ZROOT_TABLET_WALOGS = ZROOT_TABLET + "/walogs";
  public static final String ZROOT_TABLET_CURRENT_LOGS = ZROOT_TABLET + "/current_logs";
  public static final String ZROOT_TABLET_PATH = ZROOT_TABLET + "/dir";
  public static final Value UPGRADED = SkewedKeyValue.NAME;
  public static final String OLD_DELETE_PREFIX = "~del";

  // effectively an 8MB batch size, since this number is the number of Chars
  public static final long CANDIDATE_BATCH_SIZE = 4_000_000;

  @Override
  public void upgradeZookeeper(ServerContext context) {
    convertZKConfigProps(context);
    setMetaTableProps(context);
    upgradeRootTabletMetadata(context);
    // renameOldMasterPropsinZK(context);
    createExternalCompactionNodes(context);
    // special case where old files need to be deleted
    dropSortedMapWALFiles(context);
  }

  @Override
  public void upgradeRoot(ServerContext context) {
    upgradeRelativePaths(context, Ample.DataLevel.METADATA);
    upgradeDirColumns(context, Ample.DataLevel.METADATA);
    upgradeFileDeletes(context, Ample.DataLevel.METADATA);
  }

  @Override
  public void upgradeMetadata(ServerContext context) {
    upgradeRelativePaths(context, Ample.DataLevel.USER);
    upgradeDirColumns(context, Ample.DataLevel.USER);
    upgradeFileDeletes(context, Ample.DataLevel.USER);
  }

  /**
   * Convert properties stored in ZooKeeper from individual properties to a single node. As part of
   * the conversion, all the system properties only set in ZooKeeper that start with "master." to
   * rename and store them starting with "manager." instead.
   */
  private void convertZKConfigProps(final ServerContext context) {
    log.info("Upgrade ZooKeeper properties for instance: {}", context);
    ConfigConverter.convert(context, true);
  }

  /**
   * Setup properties for External compactions.
   */
  private void setMetaTableProps(ServerContext context) {
    try {
      TablePropUtil.factory().setProperties(context, RootTable.ID, Map.of(
          Property.TABLE_COMPACTION_DISPATCHER.getKey(), SimpleCompactionDispatcher.class.getName(),
          Property.TABLE_COMPACTION_DISPATCHER_OPTS.getKey() + "service", "root",
          Property.TABLE_COMPACTION_DISPATCHER.getKey(), SimpleCompactionDispatcher.class.getName(),
          Property.TABLE_COMPACTION_DISPATCHER_OPTS.getKey() + "service", "meta"));
    } catch (PropStoreException e) {
      throw new RuntimeException("Unable to set system table properties", e);
    }
  }

  private void createExternalCompactionNodes(ServerContext context) {

    final byte[] EMPTY_BYTE_ARRAY = new byte[0];
    try {
      context.getZooReaderWriter().putPersistentData(
          context.getZooKeeperRoot() + Constants.ZCOORDINATOR, EMPTY_BYTE_ARRAY,
          NodeExistsPolicy.SKIP);
      context.getZooReaderWriter().putPersistentData(
          context.getZooKeeperRoot() + Constants.ZCOORDINATOR_LOCK, EMPTY_BYTE_ARRAY,
          NodeExistsPolicy.SKIP);
      context.getZooReaderWriter().putPersistentData(
          context.getZooKeeperRoot() + Constants.ZCOMPACTORS, EMPTY_BYTE_ARRAY,
          NodeExistsPolicy.SKIP);
    } catch (KeeperException | InterruptedException e) {
      throw new RuntimeException("Unable to create external compaction paths", e);
    }
  }

  /**
   * Improvements to the metadata and root tables were made in this version. See pull request
   * <a href="https://github.com/apache/accumulo/pull/1174">#1174</a> for more details.
   */
  private void upgradeRootTabletMetadata(ServerContext context) {
    String rootMetaSer = getFromZK(context, ZROOT_TABLET);

    if (rootMetaSer == null || rootMetaSer.isEmpty()) {
      String dir = getFromZK(context, ZROOT_TABLET_PATH);
      List<LogEntry> logs = getRootLogEntries(context);

      TServerInstance last = getLocation(context, ZROOT_TABLET_LAST_LOCATION);
      TServerInstance future = getLocation(context, ZROOT_TABLET_FUTURE_LOCATION);
      TServerInstance current = getLocation(context, ZROOT_TABLET_LOCATION);

      UpgradeMutator tabletMutator = new UpgradeMutator(context);

      tabletMutator.putPrevEndRow(RootTable.EXTENT.prevEndRow());

      tabletMutator.putDirName(upgradeDirColumn(dir));

      if (last != null)
        tabletMutator.putLocation(last, LocationType.LAST);

      if (future != null)
        tabletMutator.putLocation(future, LocationType.FUTURE);

      if (current != null)
        tabletMutator.putLocation(current, LocationType.CURRENT);

      logs.forEach(tabletMutator::putWal);

      Map<String,DataFileValue> files = cleanupRootTabletFiles(context.getVolumeManager(), dir);
      files.forEach((path, dfv) -> tabletMutator.putFile(new TabletFile(new Path(path)), dfv));

      tabletMutator.putTime(computeRootTabletTime(context, files.keySet()));

      tabletMutator.mutate();
    }

    try {
      context.getZooReaderWriter().putPersistentData(
          context.getZooKeeperRoot() + ZROOT_TABLET_GC_CANDIDATES,
          new RootGcCandidates().toJson().getBytes(UTF_8), NodeExistsPolicy.SKIP);
    } catch (KeeperException | InterruptedException e) {
      throw new RuntimeException(e);
    }

    // this operation must be idempotent, so deleting after updating is very important

    delete(context, ZROOT_TABLET_CURRENT_LOGS);
    delete(context, ZROOT_TABLET_FUTURE_LOCATION);
    delete(context, ZROOT_TABLET_LAST_LOCATION);
    delete(context, ZROOT_TABLET_LOCATION);
    delete(context, ZROOT_TABLET_WALOGS);
    delete(context, ZROOT_TABLET_PATH);
  }

  private static class UpgradeMutator extends TabletMutatorBase {

    private final ServerContext context;

    UpgradeMutator(ServerContext context) {
      super(context, RootTable.EXTENT);
      this.context = context;
    }

    @Override
    public void mutate() {
      Mutation mutation = getMutation();

      try {
        context.getZooReaderWriter().mutateOrCreate(
            context.getZooKeeperRoot() + RootTable.ZROOT_TABLET, new byte[0], currVal -> {
              // Earlier, it was checked that root tablet metadata did not exists. However the
              // earlier check does handle race conditions. Race conditions are unexpected. This is
              // a sanity check when making the update in ZK using compare and set. If this fails
              // and its not a bug, then its likely some concurrency issue. For example two managers
              // concurrently running upgrade could cause this to fail.
              Preconditions.checkState(currVal.length == 0,
                  "Expected root tablet metadata to be empty!");
              var rtm = new RootTabletMetadata();
              rtm.update(mutation);
              String json = rtm.toJson();
              log.info("Upgrading root tablet metadata, writing following to ZK : \n {}", json);
              return json.getBytes(UTF_8);
            });
      } catch (Exception e) {
        throw new RuntimeException(e);
      }

    }

  }

  protected TServerInstance getLocation(ServerContext context, String relpath) {
    String str = getFromZK(context, relpath);
    if (str == null) {
      return null;
    }

    String[] parts = str.split("[|]", 2);
    HostAndPort address = HostAndPort.fromString(parts[0]);
    if (parts.length > 1 && parts[1] != null && !parts[1].isEmpty()) {
      return new TServerInstance(address, parts[1]);
    } else {
      // a 1.2 location specification: DO NOT WANT
      return null;
    }
  }

  static List<LogEntry> getRootLogEntries(ServerContext context) {

    try {
      ArrayList<LogEntry> result = new ArrayList<>();

      ZooReaderWriter zoo = context.getZooReaderWriter();
      String root = context.getZooKeeperRoot() + ZROOT_TABLET_WALOGS;
      // there's a little race between getting the children and fetching
      // the data. The log can be removed in between.
      outer: while (true) {
        result.clear();
        for (String child : zoo.getChildren(root)) {
          try {
            @SuppressWarnings("removal")
            LogEntry e = LogEntry.fromBytes(zoo.getData(root + "/" + child));
            // upgrade from !0;!0<< -> +r<<
            e = new LogEntry(RootTable.EXTENT, 0, e.filename);
            result.add(e);
          } catch (KeeperException.NoNodeException ex) {
            // TODO I think this is a bug, probably meant to continue to while loop... was probably
            // a bug in the original code.
            continue outer;
          }
        }
        break;
      }

      return result;
    } catch (KeeperException | InterruptedException | IOException e) {
      throw new RuntimeException(e);
    }
  }

  private String getFromZK(ServerContext context, String relpath) {
    try {
      byte[] data = context.getZooReaderWriter().getData(context.getZooKeeperRoot() + relpath);
      if (data == null)
        return null;

      return new String(data, UTF_8);
    } catch (NoNodeException e) {
      return null;
    } catch (KeeperException | InterruptedException e) {
      throw new RuntimeException(e);
    }
  }

  private void delete(ServerContext context, String relpath) {
    try {
      context.getZooReaderWriter().recursiveDelete(context.getZooKeeperRoot() + relpath,
          NodeMissingPolicy.SKIP);
    } catch (KeeperException | InterruptedException e) {
      throw new RuntimeException(e);
    }
  }

  MetadataTime computeRootTabletTime(ServerContext context, Collection<String> goodPaths) {

    try {
      context.setupCrypto();

      long rtime = Long.MIN_VALUE;
      for (String good : goodPaths) {
        Path path = new Path(good);

        FileSystem ns = context.getVolumeManager().getFileSystemByPath(path);
        long maxTime = -1;
        try (FileSKVIterator reader = FileOperations.getInstance().newReaderBuilder()
            .forFile(path.toString(), ns, ns.getConf(), context.getCryptoService())
            .withTableConfiguration(context.getTableConfiguration(RootTable.ID)).seekToBeginning()
            .build()) {
          while (reader.hasTop()) {
            maxTime = Math.max(maxTime, reader.getTopKey().getTimestamp());
            reader.next();
          }
        }
        if (maxTime > rtime) {

          rtime = maxTime;
        }
      }

      if (rtime < 0) {
        throw new IllegalStateException("Unexpected root tablet logical time " + rtime);
      }

      return new MetadataTime(rtime, TimeType.LOGICAL);
    } catch (IOException e) {
      throw new UncheckedIOException(e);
    }
  }

  static Map<String,DataFileValue> cleanupRootTabletFiles(VolumeManager fs, String dir) {

    try {
      FileStatus[] files = fs.listStatus(new Path(dir));

      Map<String,DataFileValue> goodFiles = new HashMap<>(files.length);

      for (FileStatus file : files) {

        String path = file.getPath().toString();
        if (file.getPath().toUri().getScheme() == null) {
          // depending on the behavior of HDFS, if list status does not return fully qualified
          // volumes
          // then could switch to the default volume
          throw new IllegalArgumentException("Require fully qualified paths " + file.getPath());
        }

        String filename = file.getPath().getName();

        // check for incomplete major compaction, this should only occur
        // for root tablet
        if (filename.startsWith("delete+")) {
          String expectedCompactedFile =
              path.substring(0, path.lastIndexOf("/delete+")) + "/" + filename.split("\\+")[1];
          if (fs.exists(new Path(expectedCompactedFile))) {
            // compaction finished, but did not finish deleting compacted files.. so delete it
            if (!fs.deleteRecursively(file.getPath()))
              log.warn("Delete of file: {} return false", file.getPath());
            continue;
          }
          // compaction did not finish, so put files back

          // reset path and filename for rest of loop
          filename = filename.split("\\+", 3)[2];
          path = path.substring(0, path.lastIndexOf("/delete+")) + "/" + filename;
          Path src = file.getPath();
          Path dst = new Path(path);

          if (!fs.rename(src, dst)) {
            throw new IOException("Rename " + src + " to " + dst + " returned false ");
          }
        }

        if (filename.endsWith("_tmp")) {
          log.warn("cleaning up old tmp file: {}", path);
          if (!fs.deleteRecursively(file.getPath()))
            log.warn("Delete of tmp file: {} return false", file.getPath());

          continue;
        }

        if (!filename.startsWith(Constants.MAPFILE_EXTENSION + "_")
            && !FileOperations.getValidExtensions().contains(filename.split("\\.")[1])) {
          log.error("unknown file in tablet: {}", path);
          continue;
        }

        goodFiles.put(path, new DataFileValue(file.getLen(), 0));
      }

      return goodFiles;
    } catch (IOException e) {
      throw new UncheckedIOException(e);
    }
  }

  /**
   * Improve how Delete markers are stored. For more information see:
   * <a href="https://github.com/apache/accumulo/issues/1043">#1043</a>
   * <a href="https://github.com/apache/accumulo/pull/1366">#1366</a>
   */
  public void upgradeFileDeletes(ServerContext context, Ample.DataLevel level) {

    String tableName = level.metaTable();
    Ample ample = context.getAmple();

    // find all deletes
    try (BatchWriter writer = ((AccumuloClient) context).createBatchWriter(tableName)) {
      log.info("looking for candidates in table {}", tableName);
      Iterator<String> oldCandidates = getOldCandidates(context, tableName);
      String upgradeProp =
          context.getConfiguration().get(Property.INSTANCE_VOLUMES_UPGRADE_RELATIVE);

      while (oldCandidates.hasNext()) {
        List<String> deletes = readCandidatesInBatch(oldCandidates);
        log.info("found {} deletes to upgrade", deletes.size());
        for (String olddelete : deletes) {
          // create new formatted delete
          log.trace("upgrading delete entry for {}", olddelete);

          Path absolutePath = resolveRelativeDelete(olddelete, upgradeProp);
          String updatedDel = switchToAllVolumes(absolutePath);

          writer.addMutation(ample.createDeleteMutation(updatedDel));
        }
        writer.flush();
        // if nothing thrown then we're good so mark all deleted
        log.info("upgrade processing completed so delete old entries");
        for (String olddelete : deletes) {
          log.trace("deleting old entry for {}", olddelete);
          writer.addMutation(deleteOldDeleteMutation(olddelete));
        }
        writer.flush();
      }
    } catch (TableNotFoundException | MutationsRejectedException e) {
      throw new RuntimeException(e);
    }
  }

  /**
   * If path of file to delete is a directory, change it to all volumes. See {@link GcVolumeUtil}.
   * For example: A directory "hdfs://localhost:9000/accumulo/tables/5a/t-0005" with volume removed
   * "tables/5a/t-0005" depth = 3 will be switched to "agcav:/tables/5a/t-0005". A file
   * "hdfs://localhost:9000/accumulo/tables/5a/t-0005/A0012.rf" with volume removed
   * "tables/5a/t-0005/A0012.rf" depth = 4 will be returned as is.
   */
  @VisibleForTesting
  static String switchToAllVolumes(Path olddelete) {
    Path pathNoVolume = Objects.requireNonNull(VolumeManager.FileType.TABLE.removeVolume(olddelete),
        "Invalid delete marker. No volume in path: " + olddelete);

    // a directory path with volume removed will have a depth of 3 so change volume to all volumes
    if (pathNoVolume.depth() == 3 && !pathNoVolume.getName().startsWith(Constants.BULK_PREFIX)) {
      return GcVolumeUtil.getDeleteTabletOnAllVolumesUri(
          TableId.of(pathNoVolume.getParent().getName()), pathNoVolume.getName());
    } else {
      return olddelete.toString();
    }
  }

  /**
   * Return path of the file from old delete markers
   */
  private Iterator<String> getOldCandidates(ServerContext context, String tableName)
      throws TableNotFoundException {
    Range range = DeletesSection.getRange();
    Scanner scanner = context.createScanner(tableName, Authorizations.EMPTY);
    scanner.setRange(range);
    return StreamSupport.stream(scanner.spliterator(), false)
        .filter(entry -> !entry.getValue().equals(UPGRADED))
        .map(entry -> entry.getKey().getRow().toString().substring(OLD_DELETE_PREFIX.length()))
        .iterator();
  }

  private List<String> readCandidatesInBatch(Iterator<String> candidates) {
    long candidateLength = 0;
    List<String> result = new ArrayList<>();
    while (candidates.hasNext()) {
      String candidate = candidates.next();
      candidateLength += candidate.length();
      result.add(candidate);
      if (candidateLength > CANDIDATE_BATCH_SIZE) {
        log.trace("List of delete candidates has exceeded the batch size"
            + " threshold. Attempting to delete what has been gathered so far.");
        break;
      }
    }
    return result;
  }

  private Mutation deleteOldDeleteMutation(final String delete) {
    Mutation m = new Mutation(OLD_DELETE_PREFIX + delete);
    m.putDelete(EMPTY_TEXT, EMPTY_TEXT);
    return m;
  }

  /**
   * Changes to how volumes were stored in the metadata and have Accumulo always call the volume
   * chooser for new tablet files. These changes were done in
   * <a href="https://github.com/apache/accumulo/pull/1389">#1389</a>
   */
  public void upgradeDirColumns(ServerContext context, Ample.DataLevel level) {
    String tableName = level.metaTable();

    try (
        Scanner scanner = ((AccumuloClient) context).createScanner(tableName, Authorizations.EMPTY);
        BatchWriter writer = ((AccumuloClient) context).createBatchWriter(tableName)) {
      DIRECTORY_COLUMN.fetch(scanner);

      for (Entry<Key,Value> entry : scanner) {
        Mutation m = new Mutation(entry.getKey().getRow());
        DIRECTORY_COLUMN.put(m, new Value(upgradeDirColumn(entry.getValue().toString())));
        writer.addMutation(m);
      }
    } catch (TableNotFoundException | AccumuloException e) {
      throw new RuntimeException(e);
    }
  }

  public static String upgradeDirColumn(String dir) {
    return new Path(dir).getName();
  }

  /**
   * Remove all file entries containing relative paths and replace them with absolute URI paths.
   * Absolute paths are resolved by prefixing relative paths with a volume configured by the user in
   * the instance.volumes.upgrade.relative property, which is only used during an upgrade. If any
   * relative paths are found and this property is not configured, or if any resolved absolute path
   * does not correspond to a file that actually exists, the upgrade step fails and aborts without
   * making changes. See the property {@link Property#INSTANCE_VOLUMES_UPGRADE_RELATIVE} and the
   * pull request <a href="https://github.com/apache/accumulo/pull/1461">#1461</a>.
   */
  public static void upgradeRelativePaths(ServerContext context, Ample.DataLevel level) {
    String tableName = level.metaTable();
    VolumeManager fs = context.getVolumeManager();
    String upgradeProp = context.getConfiguration().get(Property.INSTANCE_VOLUMES_UPGRADE_RELATIVE);

    // first pass check for relative paths - if any, check existence of the file path
    // constructed from the upgrade property + relative path
    if (checkForRelativePaths(context, fs, tableName, upgradeProp)) {
      log.info("Relative Tablet File paths exist in {}, replacing with absolute using {}",
          tableName, upgradeProp);
    } else {
      log.info("No relative paths found in {} during upgrade.", tableName);
      return;
    }

    // second pass, create atomic mutations to replace the relative path
    replaceRelativePaths(context, fs, tableName, upgradeProp);
  }

  /**
   * Replace relative paths but only if the constructed absolute path exists on FileSystem
   */
  public static void replaceRelativePaths(AccumuloClient c, VolumeManager fs, String tableName,
      String upgradeProperty) {
    try (Scanner scanner = c.createScanner(tableName, Authorizations.EMPTY);
        BatchWriter writer = c.createBatchWriter(tableName)) {

      scanner.fetchColumnFamily(DataFileColumnFamily.NAME);
      for (Entry<Key,Value> entry : scanner) {
        Key key = entry.getKey();
        String metaEntry = key.getColumnQualifier().toString();
        if (!metaEntry.contains(":")) {
          // found relative paths so get the property used to build the absolute paths
          if (upgradeProperty == null || upgradeProperty.isBlank()) {
            throw new IllegalArgumentException(
                "Missing required property " + Property.INSTANCE_VOLUMES_UPGRADE_RELATIVE.getKey());
          }
          Path relPath = resolveRelativePath(metaEntry, key);
          Path absPath = new Path(upgradeProperty, relPath);
          if (fs.exists(absPath)) {
            log.debug("Changing Tablet File path from {} to {}", metaEntry, absPath);
            Mutation m = new Mutation(key.getRow());
            // add the new path
            m.at().family(key.getColumnFamily()).qualifier(absPath.toString())
                .visibility(key.getColumnVisibility()).put(entry.getValue());
            // delete the old path
            m.at().family(key.getColumnFamily()).qualifier(key.getColumnQualifierData().toArray())
                .visibility(key.getColumnVisibility()).delete();
            writer.addMutation(m);
          } else {
            throw new IllegalArgumentException(
                "Relative Tablet file " + relPath + " not found at " + absPath);
          }
        }
      }
    } catch (MutationsRejectedException | TableNotFoundException e) {
      throw new IllegalStateException(e);
    } catch (IOException ioe) {
      throw new UncheckedIOException(ioe);
    }
  }

  /**
   * Check if table has any relative paths, return false if none are found. When a relative path is
   * found, check existence of the file path constructed from the upgrade property + relative path
   */
  public static boolean checkForRelativePaths(AccumuloClient client, VolumeManager fs,
      String tableName, String upgradeProperty) {
    boolean hasRelatives = false;

    try (Scanner scanner = client.createScanner(tableName, Authorizations.EMPTY)) {
      log.info("Looking for relative paths in {}", tableName);
      scanner.fetchColumnFamily(DataFileColumnFamily.NAME);
      for (Entry<Key,Value> entry : scanner) {
        Key key = entry.getKey();
        String metaEntry = key.getColumnQualifier().toString();
        if (!metaEntry.contains(":")) {
          // found relative paths so verify the property used to build the absolute paths
          hasRelatives = true;
          if (upgradeProperty == null || upgradeProperty.isBlank()) {
            throw new IllegalArgumentException(
                "Missing required property " + Property.INSTANCE_VOLUMES_UPGRADE_RELATIVE.getKey());
          }
          Path relPath = resolveRelativePath(metaEntry, key);
          Path absPath = new Path(upgradeProperty, relPath);
          if (!fs.exists(absPath)) {
            throw new IllegalArgumentException("Tablet file " + relPath + " not found at " + absPath
                + " using volume: " + upgradeProperty);
          }
        }
      }
    } catch (TableNotFoundException e) {
      throw new IllegalStateException(e);
    } catch (IOException e) {
      throw new UncheckedIOException(e);
    }

    return hasRelatives;
  }

  /**
   * Resolve old-style relative paths, returning Path of everything except volume and base
   */
  private static Path resolveRelativePath(String metadataEntry, Key key) {
    String prefix = VolumeManager.FileType.TABLE.getDirectory() + "/";
    if (metadataEntry.startsWith("../")) {
      // resolve style "../2a/t-0003/C0004.rf"
      return new Path(prefix + metadataEntry.substring(3));
    } else {
      // resolve style "/t-0003/C0004.rf"
      TableId tableId = KeyExtent.fromMetaRow(key.getRow()).tableId();
      return new Path(prefix + tableId.canonical() + metadataEntry);
    }
  }

  /**
   * Resolve old relative delete markers of the form /tableId/tabletDir/[file] to
   * UpgradeVolume/tables/tableId/tabletDir/[file]
   */
  static Path resolveRelativeDelete(String oldDelete, String upgradeProperty) {
    Path pathNoVolume = VolumeManager.FileType.TABLE.removeVolume(new Path(oldDelete));
    Path pathToCheck = new Path(oldDelete);

    // if the volume was removed properly, the path is absolute so return, otherwise
    // it is a relative path so proceed with more checks
    if (pathNoVolume != null)
      return pathToCheck;

    // A relative path directory of the form "/tableId/tabletDir" will have depth == 2
    // A relative path file of the form "/tableId/tabletDir/file" will have depth == 3
    Preconditions.checkState(
        oldDelete.startsWith("/") && (pathToCheck.depth() == 2 || pathToCheck.depth() == 3),
        "Unrecognized relative delete marker {}", oldDelete);

    // found relative paths so verify the property used to build the absolute paths
    if (upgradeProperty == null || upgradeProperty.isBlank()) {
      throw new IllegalArgumentException(
          "Missing required property " + Property.INSTANCE_VOLUMES_UPGRADE_RELATIVE.getKey());
    }
    return new Path(upgradeProperty, VolumeManager.FileType.TABLE.getDirectory() + oldDelete);
  }

  /**
   * Remove old temporary map files to prevent problems during recovery. Sorted recovery was updated
   * to use RFiles instead of map files. So to prevent issues during tablet recovery, remove the old
   * temporary map files and resort using RFiles. For more information see the following issues:
   * <a href="https://github.com/apache/accumulo/issues/2117">#2117</a> and
   * <a href="https://github.com/apache/accumulo/issues/2179">#2179</a>
   */
  static void dropSortedMapWALFiles(ServerContext context) {
    VolumeManager vm = context.getVolumeManager();
    for (String recoveryDir : context.getRecoveryDirs()) {
      Path recoveryDirPath = new Path(recoveryDir);
      try {
        if (!vm.exists(recoveryDirPath)) {
          log.info("There are no recovery files in {}", recoveryDir);
          continue;
        }
        List<Path> directoriesToDrop = new ArrayList<>();
        for (FileStatus walDir : vm.listStatus(recoveryDirPath)) {
          // map files will be in a directory starting with "part"
          Path walDirPath = walDir.getPath();
          for (FileStatus dirOrFile : vm.listStatus(walDirPath)) {
            if (dirOrFile.isDirectory()) {
              directoriesToDrop.add(walDirPath);
              break;
            }
          }
        }
        if (!directoriesToDrop.isEmpty()) {
          log.info("Found {} old sorted map directories to delete.", directoriesToDrop.size());
          for (Path dir : directoriesToDrop) {
            log.info("Deleting everything in old sorted map directory: {}", dir);
            vm.deleteRecursively(dir);
          }
        }
      } catch (IOException ioe) {
        throw new UncheckedIOException(ioe);
      }
    }
  }
}<|MERGE_RESOLUTION|>--- conflicted
+++ resolved
@@ -73,10 +73,6 @@
 import org.apache.accumulo.fate.zookeeper.ZooUtil.NodeMissingPolicy;
 import org.apache.accumulo.server.ServerContext;
 import org.apache.accumulo.server.conf.store.PropStoreException;
-<<<<<<< HEAD
-import org.apache.accumulo.server.conf.util.ConfigConverter;
-=======
->>>>>>> 699c6deb
 import org.apache.accumulo.server.fs.VolumeManager;
 import org.apache.accumulo.server.gc.GcVolumeUtil;
 import org.apache.accumulo.server.metadata.RootGcCandidates;
@@ -124,7 +120,6 @@
 
   @Override
   public void upgradeZookeeper(ServerContext context) {
-    convertZKConfigProps(context);
     setMetaTableProps(context);
     upgradeRootTabletMetadata(context);
     // renameOldMasterPropsinZK(context);
@@ -145,16 +140,6 @@
     upgradeRelativePaths(context, Ample.DataLevel.USER);
     upgradeDirColumns(context, Ample.DataLevel.USER);
     upgradeFileDeletes(context, Ample.DataLevel.USER);
-  }
-
-  /**
-   * Convert properties stored in ZooKeeper from individual properties to a single node. As part of
-   * the conversion, all the system properties only set in ZooKeeper that start with "master." to
-   * rename and store them starting with "manager." instead.
-   */
-  private void convertZKConfigProps(final ServerContext context) {
-    log.info("Upgrade ZooKeeper properties for instance: {}", context);
-    ConfigConverter.convert(context, true);
   }
 
   /**
