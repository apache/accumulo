/*
 * Licensed to the Apache Software Foundation (ASF) under one
 * or more contributor license agreements.  See the NOTICE file
 * distributed with this work for additional information
 * regarding copyright ownership.  The ASF licenses this file
 * to you under the Apache License, Version 2.0 (the
 * "License"); you may not use this file except in compliance
 * with the License.  You may obtain a copy of the License at
 *
 *   https://www.apache.org/licenses/LICENSE-2.0
 *
 * Unless required by applicable law or agreed to in writing,
 * software distributed under the License is distributed on an
 * "AS IS" BASIS, WITHOUT WARRANTIES OR CONDITIONS OF ANY
 * KIND, either express or implied.  See the License for the
 * specific language governing permissions and limitations
 * under the License.
 */
package org.apache.accumulo.manager.metrics.fate;

import java.util.Map.Entry;
import java.util.concurrent.ScheduledExecutorService;
import java.util.concurrent.ScheduledFuture;
import java.util.concurrent.TimeUnit;
import java.util.concurrent.atomic.AtomicLong;

import org.apache.accumulo.core.Constants;
import org.apache.accumulo.core.metrics.MetricsProducer;
import org.apache.accumulo.core.metrics.MetricsUtil;
import org.apache.accumulo.core.util.threads.ThreadPools;
<<<<<<< HEAD
import org.apache.accumulo.fate.FateTransactionStatus;
import org.apache.accumulo.manager.fate.ReadOnlyTStore;
import org.apache.accumulo.manager.fate.ZooStore;
=======
import org.apache.accumulo.fate.ReadOnlyStore;
import org.apache.accumulo.fate.ReadOnlyTStore;
import org.apache.accumulo.fate.ZooStore;
>>>>>>> acd457ac
import org.apache.accumulo.server.ServerContext;
import org.apache.zookeeper.KeeperException;
import org.slf4j.Logger;
import org.slf4j.LoggerFactory;

import io.micrometer.core.instrument.MeterRegistry;
import io.micrometer.core.instrument.Metrics;
import io.micrometer.core.instrument.Tags;

public class FateMetrics implements MetricsProducer {

  private static final Logger log = LoggerFactory.getLogger(FateMetrics.class);

  // limit calls to update fate counters to guard against hammering zookeeper.
  private static final long DEFAULT_MIN_REFRESH_DELAY = TimeUnit.SECONDS.toMillis(5);

  private static final String OP_TYPE_TAG = "op.type";

  private final ServerContext context;
<<<<<<< HEAD
  private final ReadOnlyTStore zooStore;
=======
  private final ReadOnlyStore<FateMetrics> zooStore;
>>>>>>> acd457ac
  private final String fateRootPath;
  private final long refreshDelay;

  private AtomicLong totalCurrentOpsGauge;
  private AtomicLong totalOpsGauge;
  private AtomicLong fateErrorsGauge;
  private AtomicLong newTxGauge;
  private AtomicLong submittedTxGauge;
  private AtomicLong inProgressTxGauge;
  private AtomicLong failedInProgressTxGauge;
  private AtomicLong failedTxGauge;
  private AtomicLong successfulTxGauge;
  private AtomicLong unknownTxGauge;

  public FateMetrics(final ServerContext context, final long minimumRefreshDelay) {

    this.context = context;
    this.fateRootPath = context.getZooKeeperRoot() + Constants.ZFATE;
    this.refreshDelay = Math.max(DEFAULT_MIN_REFRESH_DELAY, minimumRefreshDelay);

    try {
<<<<<<< HEAD
      this.zooStore = new ZooStore(fateRootPath, context.getZooReaderWriter());
=======
      this.zooStore =
          new ReadOnlyStore<>(new ZooStore<>(fateRootPath, context.getZooReaderWriter()));
>>>>>>> acd457ac
    } catch (KeeperException ex) {
      throw new IllegalStateException(
          "FATE Metrics - Failed to create zoo store - metrics unavailable", ex);
    } catch (InterruptedException ex) {
      Thread.currentThread().interrupt();
      throw new IllegalStateException(
          "FATE Metrics - Interrupt received while initializing zoo store");
    }

  }

  private void update() {

    FateMetricValues metricValues =
        FateMetricValues.getFromZooKeeper(context, fateRootPath, zooStore);

    totalCurrentOpsGauge.set(metricValues.getCurrentFateOps());
    totalOpsGauge.set(metricValues.getZkFateChildOpsTotal());
    fateErrorsGauge.set(metricValues.getZkConnectionErrors());

    for (Entry<String,Long> vals : metricValues.getTxStateCounters().entrySet()) {
      switch (FateTransactionStatus.valueOf(vals.getKey())) {
        case NEW:
          newTxGauge.set(vals.getValue());
          break;
        case SUBMITTED:
          submittedTxGauge.set(vals.getValue());
          break;
        case IN_PROGRESS:
          inProgressTxGauge.set(vals.getValue());
          break;
        case FAILED_IN_PROGRESS:
          failedInProgressTxGauge.set(vals.getValue());
          break;
        case FAILED:
          failedTxGauge.set(vals.getValue());
          break;
        case SUCCESSFUL:
          successfulTxGauge.set(vals.getValue());
          break;
        case UNKNOWN:
          unknownTxGauge.set(vals.getValue());
          break;
        default:
          log.warn("Unhandled status type: {}", vals.getKey());
      }
    }

    metricValues.getOpTypeCounters().forEach((name, count) -> Metrics
        .gauge(METRICS_FATE_TYPE_IN_PROGRESS, Tags.of(OP_TYPE_TAG, name), count));
  }

  @Override
  public void registerMetrics(final MeterRegistry registry) {
    totalCurrentOpsGauge = registry.gauge(METRICS_FATE_TOTAL_IN_PROGRESS,
        MetricsUtil.getCommonTags(), new AtomicLong(0));
    totalOpsGauge =
        registry.gauge(METRICS_FATE_OPS_ACTIVITY, MetricsUtil.getCommonTags(), new AtomicLong(0));
    fateErrorsGauge = registry.gauge(METRICS_FATE_ERRORS,
        Tags.concat(MetricsUtil.getCommonTags(), "type", "zk.connection"), new AtomicLong(0));
    newTxGauge = registry.gauge(METRICS_FATE_TX, Tags.concat(MetricsUtil.getCommonTags(), "state",
        FateTransactionStatus.NEW.name().toLowerCase()), new AtomicLong(0));
    submittedTxGauge = registry.gauge(METRICS_FATE_TX, Tags.concat(MetricsUtil.getCommonTags(),
        "state", FateTransactionStatus.SUBMITTED.name().toLowerCase()), new AtomicLong(0));
    inProgressTxGauge = registry.gauge(METRICS_FATE_TX, Tags.concat(MetricsUtil.getCommonTags(),
        "state", FateTransactionStatus.IN_PROGRESS.name().toLowerCase()), new AtomicLong(0));
    failedInProgressTxGauge =
        registry.gauge(METRICS_FATE_TX, Tags.concat(MetricsUtil.getCommonTags(), "state",
            FateTransactionStatus.FAILED_IN_PROGRESS.name().toLowerCase()), new AtomicLong(0));
    failedTxGauge = registry.gauge(METRICS_FATE_TX, Tags.concat(MetricsUtil.getCommonTags(),
        "state", FateTransactionStatus.FAILED.name().toLowerCase()), new AtomicLong(0));
    successfulTxGauge = registry.gauge(METRICS_FATE_TX, Tags.concat(MetricsUtil.getCommonTags(),
        "state", FateTransactionStatus.SUCCESSFUL.name().toLowerCase()), new AtomicLong(0));
    unknownTxGauge = registry.gauge(METRICS_FATE_TX, Tags.concat(MetricsUtil.getCommonTags(),
        "state", FateTransactionStatus.UNKNOWN.name().toLowerCase()), new AtomicLong(0));

    update();

    // get fate status is read only operation - no reason to be nice on shutdown.
    ScheduledExecutorService scheduler = ThreadPools.getServerThreadPools()
        .createScheduledExecutorService(1, "fateMetricsPoller", false);
    Runtime.getRuntime().addShutdownHook(new Thread(scheduler::shutdownNow));

    ScheduledFuture<?> future = scheduler.scheduleAtFixedRate(() -> {
      try {
        update();
      } catch (Exception ex) {
        log.info("Failed to update fate metrics due to exception", ex);
      }
    }, refreshDelay, refreshDelay, TimeUnit.MILLISECONDS);
    ThreadPools.watchNonCriticalScheduledTask(future);
  }

}<|MERGE_RESOLUTION|>--- conflicted
+++ resolved
@@ -28,15 +28,10 @@
 import org.apache.accumulo.core.metrics.MetricsProducer;
 import org.apache.accumulo.core.metrics.MetricsUtil;
 import org.apache.accumulo.core.util.threads.ThreadPools;
-<<<<<<< HEAD
+import org.apache.accumulo.fate.ReadOnlyStore;
 import org.apache.accumulo.fate.FateTransactionStatus;
 import org.apache.accumulo.manager.fate.ReadOnlyTStore;
 import org.apache.accumulo.manager.fate.ZooStore;
-=======
-import org.apache.accumulo.fate.ReadOnlyStore;
-import org.apache.accumulo.fate.ReadOnlyTStore;
-import org.apache.accumulo.fate.ZooStore;
->>>>>>> acd457ac
 import org.apache.accumulo.server.ServerContext;
 import org.apache.zookeeper.KeeperException;
 import org.slf4j.Logger;
@@ -56,11 +51,7 @@
   private static final String OP_TYPE_TAG = "op.type";
 
   private final ServerContext context;
-<<<<<<< HEAD
   private final ReadOnlyTStore zooStore;
-=======
-  private final ReadOnlyStore<FateMetrics> zooStore;
->>>>>>> acd457ac
   private final String fateRootPath;
   private final long refreshDelay;
 
@@ -82,12 +73,8 @@
     this.refreshDelay = Math.max(DEFAULT_MIN_REFRESH_DELAY, minimumRefreshDelay);
 
     try {
-<<<<<<< HEAD
-      this.zooStore = new ZooStore(fateRootPath, context.getZooReaderWriter());
-=======
       this.zooStore =
-          new ReadOnlyStore<>(new ZooStore<>(fateRootPath, context.getZooReaderWriter()));
->>>>>>> acd457ac
+          new ReadOnlyStore<>(new ZooStore(fateRootPath, context.getZooReaderWriter()));
     } catch (KeeperException ex) {
       throw new IllegalStateException(
           "FATE Metrics - Failed to create zoo store - metrics unavailable", ex);
