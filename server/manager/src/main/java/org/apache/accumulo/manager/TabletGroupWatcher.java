--- conflicted
+++ resolved
@@ -351,26 +351,17 @@
                 TServerConnection client =
                     manager.tserverSet.getConnection(location.getServerInstance());
                 if (client != null) {
-<<<<<<< HEAD
-                  Manager.log.trace("[{}] Requesting TabletServer {} unload {} {}", store.name(),
-                      location.getServerInstance(), tls.extent, goal.howUnload());
-                  client.unloadTablet(manager.managerLock, tls.extent, goal.howUnload(),
-                      manager.getSteadyTime().getMillis());
-                  unloaded++;
-                  totalUnloaded++;
-=======
                   try {
                     Manager.log.trace("[{}] Requesting TabletServer {} unload {} {}", store.name(),
                         location.getServerInstance(), tls.extent, goal.howUnload());
                     client.unloadTablet(manager.managerLock, tls.extent, goal.howUnload(),
-                        manager.getSteadyTime());
+                        manager.getSteadyTime().getMillis());
                     unloaded++;
                     totalUnloaded++;
                   } catch (TException tException) {
                     Manager.log.warn("[{}] Failed to request tablet unload {} {} {}", store.name(),
                         location.getServerInstance(), tls.extent, goal.howUnload(), tException);
                   }
->>>>>>> 279cd598
                 } else {
                   Manager.log.warn("Could not connect to server {}", location);
                 }
