/*
 * Licensed to the Apache Software Foundation (ASF) under one
 * or more contributor license agreements.  See the NOTICE file
 * distributed with this work for additional information
 * regarding copyright ownership.  The ASF licenses this file
 * to you under the Apache License, Version 2.0 (the
 * "License"); you may not use this file except in compliance
 * with the License.  You may obtain a copy of the License at
 *
 *   https://www.apache.org/licenses/LICENSE-2.0
 *
 * Unless required by applicable law or agreed to in writing,
 * software distributed under the License is distributed on an
 * "AS IS" BASIS, WITHOUT WARRANTIES OR CONDITIONS OF ANY
 * KIND, either express or implied.  See the License for the
 * specific language governing permissions and limitations
 * under the License.
 */
package org.apache.accumulo.manager;

import static com.google.common.util.concurrent.Uninterruptibles.sleepUninterruptibly;
import static java.lang.Math.min;
import static java.util.Objects.requireNonNull;

import java.io.IOException;
import java.util.ArrayList;
import java.util.Collections;
import java.util.HashMap;
import java.util.HashSet;
import java.util.Iterator;
import java.util.List;
import java.util.Map;
import java.util.Map.Entry;
import java.util.Set;
import java.util.SortedMap;
import java.util.SortedSet;
import java.util.TreeMap;
import java.util.concurrent.ArrayBlockingQueue;
import java.util.concurrent.BlockingQueue;
import java.util.concurrent.TimeUnit;
import java.util.concurrent.locks.Lock;
import java.util.concurrent.locks.ReentrantLock;

import org.apache.accumulo.core.client.BatchWriter;
import org.apache.accumulo.core.client.Scanner;
import org.apache.accumulo.core.conf.Property;
import org.apache.accumulo.core.data.Key;
import org.apache.accumulo.core.data.Mutation;
import org.apache.accumulo.core.data.Range;
import org.apache.accumulo.core.data.TableId;
import org.apache.accumulo.core.data.Value;
import org.apache.accumulo.core.dataImpl.KeyExtent;
import org.apache.accumulo.core.dataImpl.thrift.TKeyExtent;
import org.apache.accumulo.core.logging.TabletLogger;
import org.apache.accumulo.core.manager.state.TabletManagement;
import org.apache.accumulo.core.manager.state.TabletManagement.ManagementAction;
import org.apache.accumulo.core.manager.state.tables.TableState;
import org.apache.accumulo.core.manager.thrift.ManagerGoalState;
import org.apache.accumulo.core.manager.thrift.ManagerState;
import org.apache.accumulo.core.manager.thrift.TabletServerStatus;
import org.apache.accumulo.core.metadata.MetadataTable;
import org.apache.accumulo.core.metadata.ReferencedTabletFile;
import org.apache.accumulo.core.metadata.RootTable;
import org.apache.accumulo.core.metadata.StoredTabletFile;
import org.apache.accumulo.core.metadata.TServerInstance;
import org.apache.accumulo.core.metadata.TabletState;
<<<<<<< HEAD
import org.apache.accumulo.core.metadata.schema.Ample.DataLevel;
import org.apache.accumulo.core.metadata.schema.DataFileValue;
=======
import org.apache.accumulo.core.metadata.schema.Ample;
>>>>>>> 300b39f7
import org.apache.accumulo.core.metadata.schema.MetadataSchema.TabletsSection.CurrentLocationColumnFamily;
import org.apache.accumulo.core.metadata.schema.MetadataSchema.TabletsSection.FutureLocationColumnFamily;
import org.apache.accumulo.core.metadata.schema.TabletMetadata;
import org.apache.accumulo.core.metadata.schema.TabletMetadata.ColumnType;
import org.apache.accumulo.core.metadata.schema.TabletMetadata.Location;
import org.apache.accumulo.core.security.Authorizations;
<<<<<<< HEAD
import org.apache.accumulo.core.spi.balancer.data.TabletServerId;
import org.apache.accumulo.core.tabletserver.log.LogEntry;
=======
>>>>>>> 300b39f7
import org.apache.accumulo.core.util.TextUtil;
import org.apache.accumulo.core.util.threads.Threads;
import org.apache.accumulo.core.util.threads.Threads.AccumuloDaemonThread;
import org.apache.accumulo.manager.metrics.ManagerMetrics;
import org.apache.accumulo.manager.split.SplitTask;
import org.apache.accumulo.manager.state.TableCounts;
import org.apache.accumulo.manager.state.TableStats;
import org.apache.accumulo.manager.upgrade.UpgradeCoordinator;
import org.apache.accumulo.server.ServiceEnvironmentImpl;
import org.apache.accumulo.server.compaction.CompactionJobGenerator;
import org.apache.accumulo.server.conf.TableConfiguration;
import org.apache.accumulo.server.fs.VolumeUtil;
import org.apache.accumulo.server.log.WalStateManager;
import org.apache.accumulo.server.log.WalStateManager.WalMarkerException;
import org.apache.accumulo.server.manager.LiveTServerSet.TServerConnection;
import org.apache.accumulo.server.manager.state.Assignment;
import org.apache.accumulo.server.manager.state.ClosableIterator;
import org.apache.accumulo.server.manager.state.DistributedStoreException;
import org.apache.accumulo.server.manager.state.TabletGoalState;
import org.apache.accumulo.server.manager.state.TabletManagementIterator;
import org.apache.accumulo.server.manager.state.TabletManagementParameters;
import org.apache.accumulo.server.manager.state.TabletStateStore;
import org.apache.accumulo.server.manager.state.UnassignedTablet;
import org.apache.accumulo.server.util.MetadataTableUtil;
import org.apache.hadoop.fs.Path;
import org.apache.hadoop.io.Text;
import org.apache.thrift.TException;
import org.slf4j.Logger;
import org.slf4j.LoggerFactory;

import com.google.common.collect.ImmutableSortedSet;
import com.google.common.collect.Iterators;

abstract class TabletGroupWatcher extends AccumuloDaemonThread {

  public static class BadLocationStateException extends Exception {
    private static final long serialVersionUID = 2L;

    // store as byte array because Text isn't Serializable
    private final byte[] metadataTableEntry;

    public BadLocationStateException(String msg, Text row) {
      super(msg);
      this.metadataTableEntry = TextUtil.getBytes(requireNonNull(row));
    }

    public Text getEncodedEndRow() {
      return new Text(metadataTableEntry);
    }
  }

  private static final Logger LOG = LoggerFactory.getLogger(TabletGroupWatcher.class);
  private final Manager manager;
  private final TabletStateStore store;
  private final TabletGroupWatcher dependentWatcher;
  final TableStats stats = new TableStats();
  private SortedSet<TServerInstance> lastScanServers = Collections.emptySortedSet();
  private final EventHandler eventHandler;
  private final ManagerMetrics metrics;
  private WalStateManager walStateManager;
  private volatile Set<TServerInstance> filteredServersToShutdown = Set.of();

  TabletGroupWatcher(Manager manager, TabletStateStore store, TabletGroupWatcher dependentWatcher,
      ManagerMetrics metrics) {
    super("Watching " + store.name());
    this.manager = manager;
    this.store = store;
    this.dependentWatcher = dependentWatcher;
    this.metrics = metrics;
    this.walStateManager = new WalStateManager(manager.getContext());
    this.eventHandler = new EventHandler();
    manager.getEventCoordinator().addListener(store.getLevel(), eventHandler);
  }

  /** Should this {@code TabletGroupWatcher} suspend tablets? */
  abstract boolean canSuspendTablets();

  Map<TableId,TableCounts> getStats() {
    return stats.getLast();
  }

  TableCounts getStats(TableId tableId) {
    return stats.getLast(tableId);
  }

  /**
   * True if the collection of live tservers specified in 'candidates' hasn't changed since the last
   * time an assignment scan was started.
   */
  synchronized boolean isSameTserversAsLastScan(Set<TServerInstance> candidates) {
    return candidates.equals(lastScanServers);
  }

  /**
   * Collection of data structures used to track Tablet assignments
   */
  private static class TabletLists {
    private final List<Assignment> assignments = new ArrayList<>();
    private final List<Assignment> assigned = new ArrayList<>();
    private final List<TabletMetadata> assignedToDeadServers = new ArrayList<>();
    private final List<TabletMetadata> suspendedToGoneServers = new ArrayList<>();
    private final Map<KeyExtent,UnassignedTablet> unassigned = new HashMap<>();
    private final Map<TServerInstance,List<Path>> logsForDeadServers = new TreeMap<>();
    // read only list of tablet servers that are not shutting down
    private final SortedMap<TServerInstance,TabletServerStatus> destinations;
    private final Map<String,Set<TServerInstance>> currentTServerGrouping;

    public TabletLists(SortedMap<TServerInstance,TabletServerStatus> curTServers,
        Map<String,Set<TServerInstance>> grouping, Set<TServerInstance> serversToShutdown) {

      var destinationsMod = new TreeMap<>(curTServers);
      if (!serversToShutdown.isEmpty()) {
        // Remove servers that are in the process of shutting down from the lists of tablet
        // servers.
        destinationsMod.keySet().removeAll(serversToShutdown);
        HashMap<String,Set<TServerInstance>> groupingCopy = new HashMap<>();
        grouping.forEach((group, groupsServers) -> {
          if (Collections.disjoint(groupsServers, serversToShutdown)) {
            groupingCopy.put(group, groupsServers);
          } else {
            var serversCopy = new HashSet<>(groupsServers);
            serversCopy.removeAll(serversToShutdown);
            groupingCopy.put(group, Collections.unmodifiableSet(serversCopy));
          }
        });

        this.currentTServerGrouping = Collections.unmodifiableMap(groupingCopy);
      } else {
        this.currentTServerGrouping = grouping;
      }

      this.destinations = Collections.unmodifiableSortedMap(destinationsMod);
    }

    public void reset() {
      assignments.clear();
      assigned.clear();
      assignedToDeadServers.clear();
      suspendedToGoneServers.clear();
      unassigned.clear();
    }
  }

  class EventHandler implements EventCoordinator.Listener {

    // Setting this to true to start with because its not know what happended before this object was
    // created, so just start off with full scan.
    private boolean needsFullScan = true;

    private final BlockingQueue<Range> rangesToProcess;

    class RangeProccessor implements Runnable {
      @Override
      public void run() {
        try {
          while (manager.stillManager()) {
            var range = rangesToProcess.poll(100, TimeUnit.MILLISECONDS);
            if (range == null) {
              // check to see if still the manager
              continue;
            }

            ArrayList<Range> ranges = new ArrayList<>();
            ranges.add(range);

            rangesToProcess.drainTo(ranges);

            if (manager.getManagerGoalState() == ManagerGoalState.CLEAN_STOP) {
              // only do full scans when trying to shutdown
              setNeedsFullScan();
              continue;
            }

            TabletManagementParameters tabletMgmtParams = createTabletManagementParameters();

            var currentTservers = getCurrentTservers(tabletMgmtParams.getOnlineTsevers());
            if (currentTservers.isEmpty()) {
              setNeedsFullScan();
              continue;
            }

            try (var iter = store.iterator(ranges, tabletMgmtParams)) {
              long t1 = System.currentTimeMillis();
              manageTablets(iter, tabletMgmtParams, currentTservers, false);
              long t2 = System.currentTimeMillis();
              Manager.log.debug(String.format("[%s]: partial scan time %.2f seconds for %,d ranges",
                  store.name(), (t2 - t1) / 1000., ranges.size()));
            } catch (Exception e) {
              Manager.log.error("Error processing {} ranges for store {} ", ranges.size(),
                  store.name(), e);
            }
          }
        } catch (InterruptedException e) {
          throw new RuntimeException(e);
        }
      }
    }

    EventHandler() {
      rangesToProcess = new ArrayBlockingQueue<>(3000);

      Threads
          .createThread("TGW [" + store.name() + "] event range processor", new RangeProccessor())
          .start();
    }

    private synchronized void setNeedsFullScan() {
      needsFullScan = true;
      notifyAll();
    }

    public synchronized void clearNeedsFullScan() {
      needsFullScan = false;
    }

    @Override
    public void process(EventCoordinator.Event event) {

      switch (event.getScope()) {
        case ALL:
        case DATA_LEVEL:
          setNeedsFullScan();
          break;
        case TABLE:
        case TABLE_RANGE:
          if (!rangesToProcess.offer(event.getExtent().toMetaRange())) {
            Manager.log.debug("[{}] unable to process event range {} because queue is full",
                store.name(), event.getExtent());
            setNeedsFullScan();
          }
          break;
        default:
          throw new IllegalArgumentException("Unhandled scope " + event.getScope());
      }
    }

    synchronized void waitForFullScan(long millis) {
      if (!needsFullScan) {
        try {
          wait(millis);
        } catch (InterruptedException e) {
          throw new RuntimeException(e);
        }
      }
    }
  }

  private TabletManagementParameters createTabletManagementParameters() {

    HashMap<Ample.DataLevel,Boolean> parentLevelUpgrade = new HashMap<>();
    UpgradeCoordinator.UpgradeStatus upgradeStatus = manager.getUpgradeStatus();
    for (var level : Ample.DataLevel.values()) {
      parentLevelUpgrade.put(level, upgradeStatus.isParentLevelUpgraded(level));
    }

    Set<TServerInstance> shutdownServers;
    if (store.getLevel() == Ample.DataLevel.USER) {
      shutdownServers = manager.shutdownServers();
    } else {
      // Use the servers to shutdown filtered by the dependent watcher. These are servers to
      // shutdown that the dependent watcher has determined it has no tablets hosted on or assigned
      // to.
      shutdownServers = dependentWatcher.getFilteredServersToShutdown();
    }

    var tServersSnapshot = manager.tserversSnapshot();

    return new TabletManagementParameters(manager.getManagerState(), parentLevelUpgrade,
        manager.onlineTables(), tServersSnapshot, shutdownServers, manager.migrationsSnapshot(),
        store.getLevel(), manager.getCompactionHints(), canSuspendTablets());
  }

  private Set<TServerInstance> getFilteredServersToShutdown() {
    return filteredServersToShutdown;
  }

  private static class TableMgmtStats {
    int[] counts = new int[TabletState.values().length];
    private int totalUnloaded;
  }

  private TableMgmtStats manageTablets(Iterator<TabletManagement> iter,
      TabletManagementParameters tableMgmtParams,
      SortedMap<TServerInstance,TabletServerStatus> currentTServers, boolean isFullScan)
      throws BadLocationStateException, TException, DistributedStoreException, WalMarkerException,
      IOException {

    TableMgmtStats tableMgmtStats = new TableMgmtStats();
    final boolean shuttingDownAllTabletServers =
        tableMgmtParams.getServersToShutdown().equals(currentTServers.keySet());
    if (shuttingDownAllTabletServers && !isFullScan) {
      // If we are shutting down all of the TabletServers, then don't process any events
      // from the EventCoordinator.
      LOG.debug("Partial scan requested, but aborted due to shutdown of all TabletServers");
      return tableMgmtStats;
    }

    int unloaded = 0;

    TabletLists tLists = new TabletLists(currentTServers, tableMgmtParams.getGroupedTServers(),
        tableMgmtParams.getServersToShutdown());

    CompactionJobGenerator compactionGenerator = new CompactionJobGenerator(
        new ServiceEnvironmentImpl(manager.getContext()), tableMgmtParams.getCompactionHints());

    Set<TServerInstance> filteredServersToShutdown =
        new HashSet<>(tableMgmtParams.getServersToShutdown());

    while (iter.hasNext()) {
      final TabletManagement mti = iter.next();
      if (mti == null) {
        throw new IllegalStateException("State store returned a null ManagerTabletInfo object");
      }

      TabletMetadata tabletMeta = mti.getTabletMetadata();

      final String mtiError = mti.getErrorMessage();
      if (mtiError != null) {
        // An error happened on the TabletServer in the TabletManagementIterator
        // when trying to process this extent.
        LOG.warn(
            "Error on TabletServer trying to get Tablet management information for extent: {}. Error message: {}",
            tabletMeta.getExtent(), mtiError);
        this.metrics.incrementTabletGroupWatcherError(this.store.getLevel());
        continue;
      }

      if (tabletMeta.isFutureAndCurrentLocationSet()) {
        throw new BadLocationStateException(tabletMeta.getExtent()
            + " is both assigned and hosted, which should never happen: " + this,
            tabletMeta.getExtent().toMetaRow());
      }

      final TableId tableId = tabletMeta.getTableId();
      // ignore entries for tables that do not exist in zookeeper
      if (manager.getTableManager().getTableState(tableId) == null) {
        continue;
      }

      // Don't overwhelm the tablet servers with work
      if (tLists.unassigned.size() + unloaded
          > Manager.MAX_TSERVER_WORK_CHUNK * currentTServers.size()) {
        flushChanges(tLists);
        tLists.reset();
        unloaded = 0;
      }

      final TableConfiguration tableConf = manager.getContext().getTableConfiguration(tableId);

<<<<<<< HEAD
      TabletGoalState goal = manager.getGoalState(tabletMeta);
      TabletState state = TabletState.compute(tabletMeta, currentTServers.keySet(),
          manager.tabletBalancer, resourceGroups);

      final Set<ManagementAction> actions = mti.getActions();
      final Location location = tabletMeta.getLocation();

      if (actions.contains(ManagementAction.NEEDS_VOLUME_REPLACEMENT)) {
        LOG.debug("{} may need volume replacement", tabletMeta.getExtent());
        final List<LogEntry> logsToRemove = new ArrayList<>();
        final List<LogEntry> logsToAdd = new ArrayList<>();
        final List<StoredTabletFile> filesToRemove = new ArrayList<>();
        final SortedMap<ReferencedTabletFile,DataFileValue> filesToAdd = new TreeMap<>();

        VolumeUtil.volumeReplacementEvaluation(manager.getVolumeReplacements(), tabletMeta,
            logsToRemove, logsToAdd, filesToRemove, filesToAdd);

        if (logsToRemove.size() + filesToRemove.size() > 0) {
          // ELASTICITY_TODO: Is using the Manager lock here correct?
          LOG.debug("Volume replacement needed for {}.", tabletMeta.getExtent());
          MetadataTableUtil.updateTabletVolumes(tabletMeta.getExtent(), logsToRemove, logsToAdd,
              filesToRemove, filesToAdd, manager.getManagerLock(), manager.getContext());
          // We need to refresh the TabletMetadata
          tabletMeta = manager.getContext().getAmple().readTablet(tabletMeta.getExtent(),
              TabletManagement.CONFIGURED_COLUMNS.toArray(ColumnType.values()));
          LOG.debug("Volume replacement completed for {}.", tabletMeta.getExtent());
        } else {
          LOG.debug("Volume replacement evaluation for {} returned no changes.",
              tabletMeta.getExtent());
        }
        if (state == TabletState.HOSTED) {
          try {
            TServerConnection connection =
                manager.tserverSet.getConnection(location.getServerInstance());
            if (connection != null) {
              List<TKeyExtent> unrefreshed = connection.refreshTablet(tabletMeta.getExtent());
              if (unrefreshed != null && !unrefreshed.isEmpty()) {
                // tablet was not refreshed, let's un-host it so that it
                // can be re-hosted
                goal = TabletGoalState.UNASSIGNED;
              }
            } else {
              // We could not get connection to server, un-host the tablet
              goal = TabletGoalState.UNASSIGNED;
            }
          } catch (TException e) {
            // Error calling refreshTablet, let's un-host it so that it
            // can be re-hosted.
            goal = TabletGoalState.UNASSIGNED;
          }
        }
        if (goal == TabletGoalState.UNASSIGNED) {
          LOG.debug(
              "Issue occurred telling Tablet Server to refresh tablet metadata for {} after volume replacement. Unhosting tablet.",
              tabletMeta.getExtent());
          actions.add(ManagementAction.NEEDS_LOCATION_UPDATE);
        }
      }
      final TabletMetadata tm = tabletMeta;
=======
      final TabletState state = TabletState.compute(tm, currentTServers.keySet());
      // This is final because nothing in this method should change the goal. All computation of the
      // goal should be done in TabletGoalState.compute() so that all parts of the Accumulo code
      // will compute a consistent goal.
      final TabletGoalState goal =
          TabletGoalState.compute(tm, state, manager.tabletBalancer, tableMgmtParams);
>>>>>>> 300b39f7

      Location current = null;
      Location future = null;
      if (tm.hasCurrent()) {
        current = tm.getLocation();
      } else {
        future = tm.getLocation();
      }
      TabletLogger.missassigned(tm.getExtent(), goal.toString(), state.toString(),
          future != null ? future.getServerInstance() : null,
          current != null ? current.getServerInstance() : null, tm.getLogs().size());

      if (isFullScan) {
        stats.update(tableId, state);
      }

      if (Manager.log.isTraceEnabled()) {
        Manager.log.trace(
            "[{}] Shutting down all Tservers: {}, dependentCount: {} Extent: {}, state: {}, goal: {} actions:{}",
            store.name(), tableMgmtParams.getServersToShutdown().equals(currentTServers.keySet()),
            dependentWatcher == null ? "null" : dependentWatcher.assignedOrHosted(), tm.getExtent(),
            state, goal, actions);
      }

      if (actions.contains(ManagementAction.NEEDS_SPLITTING)) {
        LOG.debug("{} may need splitting.", tm.getExtent());
        if (manager.getSplitter().isSplittable(tm)) {
          if (manager.getSplitter().addSplitStarting(tm.getExtent())) {
            LOG.debug("submitting tablet {} for split", tm.getExtent());
            manager.getSplitter().executeSplit(new SplitTask(manager.getContext(), tm, manager));
          }
        } else {
          LOG.debug("{} is not splittable.", tm.getExtent());
        }
        // ELASITICITY_TODO: See #3605. Merge is non-functional. Left this commented out code to
        // show where merge used to make a call to split a tablet.
        // sendSplitRequest(mergeStats.getMergeInfo(), state, tm);
      }

      if (actions.contains(ManagementAction.NEEDS_COMPACTING)) {
        var jobs = compactionGenerator.generateJobs(tm,
            TabletManagementIterator.determineCompactionKinds(actions));
        LOG.debug("{} may need compacting adding {} jobs", tm.getExtent(), jobs.size());
        manager.getCompactionQueues().add(tm, jobs);
      }

      // ELASITICITY_TODO the case where a planner generates compactions at time T1 for tablet
      // and later at time T2 generates nothing for the same tablet is not being handled. At
      // time T1 something could have been queued. However at time T2 we will not clear those
      // entries from the queue because we see nothing here for that case. After a full
      // metadata scan could remove any tablets that were not updated during the scan.

      if (actions.contains(ManagementAction.NEEDS_LOCATION_UPDATE)) {

        if (tm.getLocation() != null) {
          filteredServersToShutdown.remove(tm.getLocation().getServerInstance());
        }

        if (goal == TabletGoalState.HOSTED) {
          if ((state != TabletState.HOSTED && !tm.getLogs().isEmpty())
              && manager.recoveryManager.recoverLogs(tm.getExtent(), tm.getLogs())) {
            continue;
          }
          switch (state) {
            case HOSTED:
              if (location.getServerInstance().equals(manager.migrations.get(tm.getExtent()))) {
                manager.migrations.remove(tm.getExtent());
              }
              break;
            case ASSIGNED_TO_DEAD_SERVER:
              hostDeadTablet(tLists, tm, location);
              break;
            case SUSPENDED:
              hostSuspendedTablet(tLists, tm, location, tableConf);
              break;
            case UNASSIGNED:
              hostUnassignedTablet(tLists, tm.getExtent(),
                  new UnassignedTablet(location, tm.getLast()));
              break;
            case ASSIGNED:
              // Send another reminder
              tLists.assigned.add(new Assignment(tm.getExtent(),
                  future != null ? future.getServerInstance() : null, tm.getLast()));
              break;
            default:
              break;
          }
        } else {
          switch (state) {
            case SUSPENDED:
              // Request a move to UNASSIGNED, so as to allow balancing to continue.
              tLists.suspendedToGoneServers.add(tm);
              cancelOfflineTableMigrations(tm.getExtent());
              break;
            case UNASSIGNED:
              cancelOfflineTableMigrations(tm.getExtent());
              break;
            case ASSIGNED_TO_DEAD_SERVER:
              unassignDeadTablet(tLists, tm);
              break;
            case HOSTED:
              TServerConnection client =
                  manager.tserverSet.getConnection(location.getServerInstance());
              if (client != null) {
                LOG.debug("Requesting tserver {} unload tablet {}", location.getServerInstance(),
                    tm.getExtent());
                client.unloadTablet(manager.managerLock, tm.getExtent(), goal.howUnload(),
                    manager.getSteadyTime());
                tableMgmtStats.totalUnloaded++;
                unloaded++;
              } else {
                Manager.log.warn("Could not connect to server {}", location);
              }
              break;
            case ASSIGNED:
              break;
          }
        }
        tableMgmtStats.counts[state.ordinal()]++;
      }
    }

    flushChanges(tLists);

    if (isFullScan) {
      this.filteredServersToShutdown = Set.copyOf(filteredServersToShutdown);
    }

    return tableMgmtStats;
  }

  private SortedMap<TServerInstance,TabletServerStatus>
      getCurrentTservers(Set<TServerInstance> onlineTservers) {
    // Get the current status for the current list of tservers
    final SortedMap<TServerInstance,TabletServerStatus> currentTServers = new TreeMap<>();
    for (TServerInstance entry : onlineTservers) {
      currentTServers.put(entry, manager.tserverStatus.get(entry));
    }
    return currentTServers;
  }

  @Override
  public void run() {
    int[] oldCounts = new int[TabletState.values().length];

    while (manager.stillManager()) {
      // slow things down a little, otherwise we spam the logs when there are many wake-up events
      sleepUninterruptibly(100, TimeUnit.MILLISECONDS);
      // ELASTICITY_TODO above sleep in the case when not doing a full scan to make manager more
      // responsive

      final long waitTimeBetweenScans = manager.getConfiguration()
          .getTimeInMillis(Property.MANAGER_TABLET_GROUP_WATCHER_INTERVAL);

      TabletManagementParameters tableMgmtParams = createTabletManagementParameters();
      var currentTServers = getCurrentTservers(tableMgmtParams.getOnlineTsevers());

      ClosableIterator<TabletManagement> iter = null;
      try {
        if (currentTServers.isEmpty()) {
          eventHandler.waitForFullScan(waitTimeBetweenScans);
          synchronized (this) {
            lastScanServers = Collections.emptySortedSet();
          }
          continue;
        }

        stats.begin();

        ManagerState managerState = tableMgmtParams.getManagerState();

        // Clear the need for a full scan before starting a full scan inorder to detect events that
        // happen during the full scan.
        eventHandler.clearNeedsFullScan();

        iter = store.iterator(tableMgmtParams);
        var tabletMgmtStats = manageTablets(iter, tableMgmtParams, currentTServers, true);

        // provide stats after flushing changes to avoid race conditions w/ delete table
        stats.end(managerState);
        Manager.log.trace("[{}] End stats collection: {}", store.name(), stats);

        // Report changes
        for (TabletState state : TabletState.values()) {
          int i = state.ordinal();
          if (tabletMgmtStats.counts[i] > 0 && tabletMgmtStats.counts[i] != oldCounts[i]) {
            manager.nextEvent.event(store.getLevel(), "[%s]: %d tablets are %s", store.name(),
                tabletMgmtStats.counts[i], state.name());
          }
        }
        Manager.log.debug(String.format("[%s]: full scan time %.2f seconds", store.name(),
            stats.getScanTime() / 1000.));
        oldCounts = tabletMgmtStats.counts;
        if (tabletMgmtStats.totalUnloaded > 0) {
          manager.nextEvent.event(store.getLevel(), "[%s]: %d tablets unloaded", store.name(),
              tabletMgmtStats.totalUnloaded);
        }

        synchronized (this) {
          lastScanServers = ImmutableSortedSet.copyOf(currentTServers.keySet());
        }
        if (manager.tserverSet.getCurrentServers().equals(currentTServers.keySet())) {
          Manager.log.debug(String.format("[%s] sleeping for %.2f seconds", store.name(),
              waitTimeBetweenScans / 1000.));
          eventHandler.waitForFullScan(waitTimeBetweenScans);
        } else {
          // Create an event at the store level, this will force the next scan to be a full scan
          manager.nextEvent.event(store.getLevel(), "Set of tablet servers changed");
        }
      } catch (Exception ex) {
        Manager.log.error("Error processing table state for store " + store.name(), ex);
        if (ex.getCause() != null && ex.getCause() instanceof BadLocationStateException) {
          // ELASTICITY_TODO review this function
          repairMetadata(((BadLocationStateException) ex.getCause()).getEncodedEndRow());
        } else {
          sleepUninterruptibly(Manager.WAIT_BETWEEN_ERRORS, TimeUnit.MILLISECONDS);
        }
      } finally {
        if (iter != null) {
          try {
            iter.close();
          } catch (IOException ex) {
            Manager.log.warn("Error closing TabletLocationState iterator: " + ex, ex);
          }
        }
      }
    }
  }

  private void unassignDeadTablet(TabletLists tLists, TabletMetadata tm) throws WalMarkerException {
    tLists.assignedToDeadServers.add(tm);
    if (!tLists.logsForDeadServers.containsKey(tm.getLocation().getServerInstance())) {
      tLists.logsForDeadServers.put(tm.getLocation().getServerInstance(),
          walStateManager.getWalsInUse(tm.getLocation().getServerInstance()));
    }
  }

  private void hostUnassignedTablet(TabletLists tLists, KeyExtent tablet,
      UnassignedTablet unassignedTablet) {
    // maybe it's a finishing migration
    TServerInstance dest = manager.migrations.get(tablet);
    if (dest != null) {
      // if destination is still good, assign it
      if (tLists.destinations.containsKey(dest)) {
        tLists.assignments.add(new Assignment(tablet, dest, unassignedTablet.getLastLocation()));
      } else {
        // get rid of this migration
        manager.migrations.remove(tablet);
        tLists.unassigned.put(tablet, unassignedTablet);
      }
    } else {
      tLists.unassigned.put(tablet, unassignedTablet);
    }
  }

  private void hostSuspendedTablet(TabletLists tLists, TabletMetadata tm, Location location,
      TableConfiguration tableConf) {
    if (manager.getSteadyTime() - tm.getSuspend().suspensionTime
        < tableConf.getTimeInMillis(Property.TABLE_SUSPEND_DURATION)) {
      // Tablet is suspended. See if its tablet server is back.
      TServerInstance returnInstance = null;
      Iterator<TServerInstance> find = tLists.destinations
          .tailMap(new TServerInstance(tm.getSuspend().server, " ")).keySet().iterator();
      if (find.hasNext()) {
        TServerInstance found = find.next();
        if (found.getHostAndPort().equals(tm.getSuspend().server)) {
          returnInstance = found;
        }
      }

      // Old tablet server is back. Return this tablet to its previous owner.
      if (returnInstance != null) {
        tLists.assignments.add(new Assignment(tm.getExtent(), returnInstance, tm.getLast()));
      }
      // else - tablet server not back. Don't ask for a new assignment right now.

    } else {
      // Treat as unassigned, ask for a new assignment.
      tLists.unassigned.put(tm.getExtent(), new UnassignedTablet(location, tm.getLast()));
    }
  }

  private void hostDeadTablet(TabletLists tLists, TabletMetadata tm, Location location)
      throws WalMarkerException {
    tLists.assignedToDeadServers.add(tm);
    if (location.getServerInstance().equals(manager.migrations.get(tm.getExtent()))) {
      manager.migrations.remove(tm.getExtent());
    }
    TServerInstance tserver = tm.getLocation().getServerInstance();
    if (!tLists.logsForDeadServers.containsKey(tserver)) {
      tLists.logsForDeadServers.put(tserver, walStateManager.getWalsInUse(tserver));
    }
  }

  private void cancelOfflineTableMigrations(KeyExtent extent) {
    TServerInstance dest = manager.migrations.get(extent);
    TableState tableState = manager.getTableManager().getTableState(extent.tableId());
    if (dest != null && tableState == TableState.OFFLINE) {
      manager.migrations.remove(extent);
    }
  }

  private void repairMetadata(Text row) {
    Manager.log.debug("Attempting repair on {}", row);
    // ACCUMULO-2261 if a dying tserver writes a location before its lock information propagates, it
    // may cause duplicate assignment.
    // Attempt to find the dead server entry and remove it.
    try {
      Map<Key,Value> future = new HashMap<>();
      Map<Key,Value> assigned = new HashMap<>();
      KeyExtent extent = KeyExtent.fromMetaRow(row);
      String table = MetadataTable.NAME;
      if (extent.isMeta()) {
        table = RootTable.NAME;
      }
      Scanner scanner = manager.getContext().createScanner(table, Authorizations.EMPTY);
      scanner.fetchColumnFamily(CurrentLocationColumnFamily.NAME);
      scanner.fetchColumnFamily(FutureLocationColumnFamily.NAME);
      scanner.setRange(new Range(row));
      for (Entry<Key,Value> entry : scanner) {
        if (entry.getKey().getColumnFamily().equals(CurrentLocationColumnFamily.NAME)) {
          assigned.put(entry.getKey(), entry.getValue());
        } else if (entry.getKey().getColumnFamily().equals(FutureLocationColumnFamily.NAME)) {
          future.put(entry.getKey(), entry.getValue());
        }
      }
      if (!future.isEmpty() && !assigned.isEmpty()) {
        Manager.log.warn("Found a tablet assigned and hosted, attempting to repair");
      } else if (future.size() > 1 && assigned.isEmpty()) {
        Manager.log.warn("Found a tablet assigned to multiple servers, attempting to repair");
      } else if (future.isEmpty() && assigned.size() > 1) {
        Manager.log.warn("Found a tablet hosted on multiple servers, attempting to repair");
      } else {
        Manager.log.info("Attempted a repair, but nothing seems to be obviously wrong. {} {}",
            assigned, future);
        return;
      }
      Iterator<Entry<Key,Value>> iter =
          Iterators.concat(future.entrySet().iterator(), assigned.entrySet().iterator());
      while (iter.hasNext()) {
        Entry<Key,Value> entry = iter.next();
        TServerInstance alive = manager.tserverSet.find(entry.getValue().toString());
        if (alive == null) {
          Manager.log.info("Removing entry  {}", entry);
          BatchWriter bw = manager.getContext().createBatchWriter(table);
          Mutation m = new Mutation(entry.getKey().getRow());
          m.putDelete(entry.getKey().getColumnFamily(), entry.getKey().getColumnQualifier());
          bw.addMutation(m);
          bw.close();
          return;
        }
      }
      Manager.log.error(
          "Metadata table is inconsistent at {} and all assigned/future tservers are still online.",
          row);
    } catch (Exception e) {
      Manager.log.error("Error attempting repair of metadata " + row + ": " + e, e);
    }
  }

  private int assignedOrHosted() {
    return assignedOrHosted(stats.getLast());
  }

  private int assignedOrHosted(Map<TableId,TableCounts> last) {
    int result = 0;
    for (TableCounts counts : last.values()) {
      result += counts.assigned() + counts.hosted();
    }
    return result;
  }

  private void handleDeadTablets(TabletLists tLists)
      throws WalMarkerException, DistributedStoreException {
    var deadTablets = tLists.assignedToDeadServers;
    var deadLogs = tLists.logsForDeadServers;

    if (!deadTablets.isEmpty()) {
      int maxServersToShow = min(deadTablets.size(), 100);
      Manager.log.debug("{} assigned to dead servers: {}...", deadTablets.size(),
          deadTablets.subList(0, maxServersToShow));
      Manager.log.debug("logs for dead servers: {}", deadLogs);
      if (canSuspendTablets()) {
        store.suspend(deadTablets, deadLogs, manager.getSteadyTime());
      } else {
        store.unassign(deadTablets, deadLogs);
      }
      markDeadServerLogsAsClosed(walStateManager, deadLogs);
      manager.nextEvent.event(store.getLevel(),
          "Marked %d tablets as suspended because they don't have current servers",
          deadTablets.size());
    }
    if (!tLists.suspendedToGoneServers.isEmpty()) {
      int maxServersToShow = min(deadTablets.size(), 100);
      Manager.log.debug(deadTablets.size() + " suspended to gone servers: "
          + deadTablets.subList(0, maxServersToShow) + "...");
      store.unsuspend(tLists.suspendedToGoneServers);
    }
  }

  private void getAssignmentsFromBalancer(TabletLists tLists,
      Map<KeyExtent,UnassignedTablet> unassigned) {
    if (!tLists.destinations.isEmpty()) {
      Map<KeyExtent,TServerInstance> assignedOut = new HashMap<>();
      manager.getAssignments(tLists.destinations, tLists.currentTServerGrouping, unassigned,
          assignedOut);
      for (Entry<KeyExtent,TServerInstance> assignment : assignedOut.entrySet()) {
        if (unassigned.containsKey(assignment.getKey())) {
          if (assignment.getValue() != null) {
            if (!tLists.destinations.containsKey(assignment.getValue())) {
              Manager.log.warn(
                  "balancer assigned {} to a tablet server that is not current {} ignoring",
                  assignment.getKey(), assignment.getValue());
              continue;
            }

            final UnassignedTablet unassignedTablet = unassigned.get(assignment.getKey());
            tLists.assignments.add(new Assignment(assignment.getKey(), assignment.getValue(),
                unassignedTablet != null ? unassignedTablet.getLastLocation() : null));
          }
        } else {
          Manager.log.warn(
              "{} load balancer assigning tablet that was not nominated for assignment {}",
              store.name(), assignment.getKey());
        }
      }

      if (!unassigned.isEmpty() && assignedOut.isEmpty()) {
        Manager.log.warn("Load balancer failed to assign any tablets");
      }
    }
  }

  private final Lock flushLock = new ReentrantLock();

  private void flushChanges(TabletLists tLists)
      throws DistributedStoreException, TException, WalMarkerException {
    var unassigned = Collections.unmodifiableMap(tLists.unassigned);

    flushLock.lock();
    try {
      // This method was originally only ever called by one thread. The code was modified so that
      // two threads could possibly call this flush method concurrently. It is not clear the
      // following methods are thread safe so a lock is acquired out of caution. Balancer plugins
      // may not expect multiple threads to call them concurrently, Accumulo has not done this in
      // the past. The log recovery code needs to be evaluated for thread safety.
      handleDeadTablets(tLists);

      getAssignmentsFromBalancer(tLists, unassigned);
    } finally {
      flushLock.unlock();
    }

    if (!tLists.assignments.isEmpty()) {
      Manager.log.info(String.format("Assigning %d tablets", tLists.assignments.size()));
      store.setFutureLocations(tLists.assignments);
    }
    tLists.assignments.addAll(tLists.assigned);
    for (Assignment a : tLists.assignments) {
      TServerConnection client = manager.tserverSet.getConnection(a.server);
      if (client != null) {
        client.assignTablet(manager.managerLock, a.tablet);
      } else {
        Manager.log.warn("Could not connect to server {}", a.server);
      }
      manager.assignedTablet(a.tablet);
    }
  }

  private static void markDeadServerLogsAsClosed(WalStateManager mgr,
      Map<TServerInstance,List<Path>> logsForDeadServers) throws WalMarkerException {
    for (Entry<TServerInstance,List<Path>> server : logsForDeadServers.entrySet()) {
      for (Path path : server.getValue()) {
        mgr.closeWal(server.getKey(), path);
      }
    }
  }

}<|MERGE_RESOLUTION|>--- conflicted
+++ resolved
@@ -64,23 +64,15 @@
 import org.apache.accumulo.core.metadata.StoredTabletFile;
 import org.apache.accumulo.core.metadata.TServerInstance;
 import org.apache.accumulo.core.metadata.TabletState;
-<<<<<<< HEAD
-import org.apache.accumulo.core.metadata.schema.Ample.DataLevel;
+import org.apache.accumulo.core.metadata.schema.Ample;
 import org.apache.accumulo.core.metadata.schema.DataFileValue;
-=======
-import org.apache.accumulo.core.metadata.schema.Ample;
->>>>>>> 300b39f7
 import org.apache.accumulo.core.metadata.schema.MetadataSchema.TabletsSection.CurrentLocationColumnFamily;
 import org.apache.accumulo.core.metadata.schema.MetadataSchema.TabletsSection.FutureLocationColumnFamily;
 import org.apache.accumulo.core.metadata.schema.TabletMetadata;
 import org.apache.accumulo.core.metadata.schema.TabletMetadata.ColumnType;
 import org.apache.accumulo.core.metadata.schema.TabletMetadata.Location;
 import org.apache.accumulo.core.security.Authorizations;
-<<<<<<< HEAD
-import org.apache.accumulo.core.spi.balancer.data.TabletServerId;
 import org.apache.accumulo.core.tabletserver.log.LogEntry;
-=======
->>>>>>> 300b39f7
 import org.apache.accumulo.core.util.TextUtil;
 import org.apache.accumulo.core.util.threads.Threads;
 import org.apache.accumulo.core.util.threads.Threads.AccumuloDaemonThread;
@@ -254,7 +246,7 @@
               continue;
             }
 
-            TabletManagementParameters tabletMgmtParams = createTabletManagementParameters();
+            TabletManagementParameters tabletMgmtParams = createTabletManagementParameters(false);
 
             var currentTservers = getCurrentTservers(tabletMgmtParams.getOnlineTsevers());
             if (currentTservers.isEmpty()) {
@@ -328,7 +320,7 @@
     }
   }
 
-  private TabletManagementParameters createTabletManagementParameters() {
+  private TabletManagementParameters createTabletManagementParameters(boolean firstTime) {
 
     HashMap<Ample.DataLevel,Boolean> parentLevelUpgrade = new HashMap<>();
     UpgradeCoordinator.UpgradeStatus upgradeStatus = manager.getUpgradeStatus();
@@ -350,7 +342,8 @@
 
     return new TabletManagementParameters(manager.getManagerState(), parentLevelUpgrade,
         manager.onlineTables(), tServersSnapshot, shutdownServers, manager.migrationsSnapshot(),
-        store.getLevel(), manager.getCompactionHints(), canSuspendTablets());
+        store.getLevel(), manager.getCompactionHints(), canSuspendTablets(),
+        firstTime ? manager.getContext().getVolumeReplacements() : List.of());
   }
 
   private Set<TServerInstance> getFilteredServersToShutdown() {
@@ -408,6 +401,7 @@
         continue;
       }
 
+      final Set<ManagementAction> actions = mti.getActions();
       if (tabletMeta.isFutureAndCurrentLocationSet()) {
         throw new BadLocationStateException(tabletMeta.getExtent()
             + " is both assigned and hosted, which should never happen: " + this,
@@ -430,12 +424,13 @@
 
       final TableConfiguration tableConf = manager.getContext().getTableConfiguration(tableId);
 
-<<<<<<< HEAD
-      TabletGoalState goal = manager.getGoalState(tabletMeta);
-      TabletState state = TabletState.compute(tabletMeta, currentTServers.keySet(),
-          manager.tabletBalancer, resourceGroups);
-
-      final Set<ManagementAction> actions = mti.getActions();
+      final TabletState state = TabletState.compute(tabletMeta, currentTServers.keySet());
+      // This is final because nothing in this method should change the goal. All computation of the
+      // goal should be done in TabletGoalState.compute() so that all parts of the Accumulo code
+      // will compute a consistent goal.
+      TabletGoalState goal =
+          TabletGoalState.compute(tabletMeta, state, manager.tabletBalancer, tableMgmtParams);
+
       final Location location = tabletMeta.getLocation();
 
       if (actions.contains(ManagementAction.NEEDS_VOLUME_REPLACEMENT)) {
@@ -445,7 +440,7 @@
         final List<StoredTabletFile> filesToRemove = new ArrayList<>();
         final SortedMap<ReferencedTabletFile,DataFileValue> filesToAdd = new TreeMap<>();
 
-        VolumeUtil.volumeReplacementEvaluation(manager.getVolumeReplacements(), tabletMeta,
+        VolumeUtil.volumeReplacementEvaluation(tableMgmtParams.getVolumeReplacements(), tabletMeta,
             logsToRemove, logsToAdd, filesToRemove, filesToAdd);
 
         if (logsToRemove.size() + filesToRemove.size() > 0) {
@@ -490,14 +485,6 @@
         }
       }
       final TabletMetadata tm = tabletMeta;
-=======
-      final TabletState state = TabletState.compute(tm, currentTServers.keySet());
-      // This is final because nothing in this method should change the goal. All computation of the
-      // goal should be done in TabletGoalState.compute() so that all parts of the Accumulo code
-      // will compute a consistent goal.
-      final TabletGoalState goal =
-          TabletGoalState.compute(tm, state, manager.tabletBalancer, tableMgmtParams);
->>>>>>> 300b39f7
 
       Location current = null;
       Location future = null;
@@ -642,6 +629,7 @@
   @Override
   public void run() {
     int[] oldCounts = new int[TabletState.values().length];
+    boolean firstCall = true;
 
     while (manager.stillManager()) {
       // slow things down a little, otherwise we spam the logs when there are many wake-up events
@@ -652,7 +640,8 @@
       final long waitTimeBetweenScans = manager.getConfiguration()
           .getTimeInMillis(Property.MANAGER_TABLET_GROUP_WATCHER_INTERVAL);
 
-      TabletManagementParameters tableMgmtParams = createTabletManagementParameters();
+      TabletManagementParameters tableMgmtParams = createTabletManagementParameters(firstCall);
+      firstCall = false;
       var currentTServers = getCurrentTservers(tableMgmtParams.getOnlineTsevers());
 
       ClosableIterator<TabletManagement> iter = null;
