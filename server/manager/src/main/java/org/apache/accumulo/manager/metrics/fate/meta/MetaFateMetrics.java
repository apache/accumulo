/*
 * Licensed to the Apache Software Foundation (ASF) under one
 * or more contributor license agreements.  See the NOTICE file
 * distributed with this work for additional information
 * regarding copyright ownership.  The ASF licenses this file
 * to you under the Apache License, Version 2.0 (the
 * "License"); you may not use this file except in compliance
 * with the License.  You may obtain a copy of the License at
 *
 *   https://www.apache.org/licenses/LICENSE-2.0
 *
 * Unless required by applicable law or agreed to in writing,
 * software distributed under the License is distributed on an
 * "AS IS" BASIS, WITHOUT WARRANTIES OR CONDITIONS OF ANY
 * KIND, either express or implied.  See the License for the
 * specific language governing permissions and limitations
 * under the License.
 */
package org.apache.accumulo.manager.metrics.fate.meta;

import static org.apache.accumulo.core.metrics.Metric.FATE_ERRORS;
import static org.apache.accumulo.core.metrics.Metric.FATE_OPS_ACTIVITY;

import java.util.concurrent.atomic.AtomicLong;

import org.apache.accumulo.core.Constants;
import org.apache.accumulo.core.fate.ReadOnlyFateStore;
import org.apache.accumulo.core.fate.zookeeper.MetaFateStore;
import org.apache.accumulo.manager.metrics.fate.FateMetrics;
import org.apache.accumulo.server.ServerContext;
import org.apache.zookeeper.KeeperException;

import io.micrometer.core.instrument.Gauge;
import io.micrometer.core.instrument.MeterRegistry;

public class MetaFateMetrics extends FateMetrics<MetaFateMetricValues> {

  private final String fateRootPath;
  private final AtomicLong totalOpsGauge = new AtomicLong(0);
  private final AtomicLong fateErrorsGauge = new AtomicLong(0);

  public MetaFateMetrics(ServerContext context, long minimumRefreshDelay) {
    super(context, minimumRefreshDelay);
    this.fateRootPath = getFateRootPath(context);
  }

  @Override
  protected void update(MetaFateMetricValues metricValues) {
    super.update(metricValues);
    totalOpsGauge.set(metricValues.getZkFateChildOpsTotal());
    fateErrorsGauge.set(metricValues.getZkConnectionErrors());
  }

  @Override
  public void registerMetrics(MeterRegistry registry) {
    super.registerMetrics(registry);
    Gauge.builder(FATE_OPS_ACTIVITY.getName(), totalOpsGauge, AtomicLong::get)
        .description(FATE_OPS_ACTIVITY.getDescription()).register(registry);
    Gauge.builder(FATE_ERRORS.getName(), fateErrorsGauge, AtomicLong::get)
        .tag("type", "zk.connection").description(FATE_ERRORS.getDescription()).register(registry);
  }

  @Override
  protected ReadOnlyFateStore<FateMetrics<MetaFateMetricValues>>
      buildReadOnlyStore(ServerContext context) {
    try {
<<<<<<< HEAD
      return new MetaFateStore<>(getFateRootPath(context), context.getZooReaderWriter(), null,
          null);
=======
      return new MetaFateStore<>(getFateRootPath(context), context.getZooSession(),
          AbstractFateStore.createDummyLockID(), null);
>>>>>>> 7fada715
    } catch (KeeperException ex) {
      throw new IllegalStateException(
          "FATE Metrics - Failed to create zoo store - metrics unavailable", ex);
    } catch (InterruptedException ex) {
      Thread.currentThread().interrupt();
      throw new IllegalStateException(
          "FATE Metrics - Interrupt received while initializing zoo store");
    }
  }

  @Override
  protected MetaFateMetricValues getMetricValues() {
    return MetaFateMetricValues.getMetaStoreMetrics(context, fateRootPath, readOnlyFateStore);
  }

  private static String getFateRootPath(ServerContext context) {
    return context.getZooKeeperRoot() + Constants.ZFATE;
  }
}<|MERGE_RESOLUTION|>--- conflicted
+++ resolved
@@ -64,13 +64,7 @@
   protected ReadOnlyFateStore<FateMetrics<MetaFateMetricValues>>
       buildReadOnlyStore(ServerContext context) {
     try {
-<<<<<<< HEAD
-      return new MetaFateStore<>(getFateRootPath(context), context.getZooReaderWriter(), null,
-          null);
-=======
-      return new MetaFateStore<>(getFateRootPath(context), context.getZooSession(),
-          AbstractFateStore.createDummyLockID(), null);
->>>>>>> 7fada715
+      return new MetaFateStore<>(getFateRootPath(context), context.getZooSession(), null, null);
     } catch (KeeperException ex) {
       throw new IllegalStateException(
           "FATE Metrics - Failed to create zoo store - metrics unavailable", ex);
