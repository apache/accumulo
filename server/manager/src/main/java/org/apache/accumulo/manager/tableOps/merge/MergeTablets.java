--- conflicted
+++ resolved
@@ -189,39 +189,7 @@
     // Accumulo GC will delete the dir
     manager.getContext().getAmple().putGcFileAndDirCandidates(range.tableId(), dirs);
 
-<<<<<<< HEAD
-    // delete tablets
-    try (
-        var tabletsMetadata =
-            manager.getContext().getAmple().readTablets().forTable(range.tableId())
-                .overlapping(range.prevEndRow(), range.endRow()).saveKeyValues().build();
-        var tabletsMutator = manager.getContext().getAmple().conditionallyMutateTablets()) {
-
-      for (var tabletMeta : tabletsMetadata) {
-        validateTablet(tabletMeta, fateStr, opid, data.tableId);
-
-        // do not delete the last tablet
-        if (Objects.equals(tabletMeta.getExtent().endRow(), lastTabletMeta.getExtent().endRow())) {
-          break;
-        }
-
-        var tabletMutator = tabletsMutator.mutateTablet(tabletMeta.getExtent())
-            .requireOperation(opid).requireAbsentLocation().requireAbsentLogs();
-
-        tabletMeta.getKeyValues().keySet().forEach(key -> {
-          log.debug("{} deleting {}", fateStr, key);
-        });
-
-        tabletMutator.deleteAll(tabletMeta.getKeyValues().keySet());
-        // if the tablet no longer exists, then it was successful
-        tabletMutator.submit(Ample.RejectionHandler.acceptAbsentTablet());
-      }
-
-      verifyAccepted(tabletsMutator.process(), fateStr);
-    }
-=======
     return new DeleteTablets(data, lastTabletMeta.getEndRow());
->>>>>>> 8b3cc087
   }
 
   static void validateTablet(TabletMetadata tabletMeta, String fateStr, TabletOperationId opid,
