--- conflicted
+++ resolved
@@ -175,10 +175,6 @@
 
   private void removeCompactColumnsFromTable(ServerContext context, String tableName) {
 
-<<<<<<< HEAD
-    // TODO if empty auths are not passed then this blows up
-=======
->>>>>>> f6909cd7
     try (var scanner = context.createScanner(tableName, Authorizations.EMPTY);
         var writer = context.createBatchWriter(tableName)) {
       scanner.setRange(MetadataSchema.TabletsSection.getRange());
