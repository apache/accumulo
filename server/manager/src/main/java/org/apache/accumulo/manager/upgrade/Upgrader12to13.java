/*
 * Licensed to the Apache Software Foundation (ASF) under one
 * or more contributor license agreements.  See the NOTICE file
 * distributed with this work for additional information
 * regarding copyright ownership.  The ASF licenses this file
 * to you under the Apache License, Version 2.0 (the
 * "License"); you may not use this file except in compliance
 * with the License.  You may obtain a copy of the License at
 *
 *   https://www.apache.org/licenses/LICENSE-2.0
 *
 * Unless required by applicable law or agreed to in writing,
 * software distributed under the License is distributed on an
 * "AS IS" BASIS, WITHOUT WARRANTIES OR CONDITIONS OF ANY
 * KIND, either express or implied.  See the License for the
 * specific language governing permissions and limitations
 * under the License.
 */
package org.apache.accumulo.manager.upgrade;

import static org.apache.accumulo.core.metadata.schema.MetadataSchema.RESERVED_PREFIX;

import java.util.List;
import java.util.Map;
import java.util.Map.Entry;

import org.apache.accumulo.core.Constants;
import org.apache.accumulo.core.client.admin.TabletHostingGoal;
import org.apache.accumulo.core.conf.Property;
import org.apache.accumulo.core.data.Key;
import org.apache.accumulo.core.data.Mutation;
import org.apache.accumulo.core.data.TableId;
import org.apache.accumulo.core.data.Value;
import org.apache.accumulo.core.metadata.MetadataTable;
import org.apache.accumulo.core.metadata.RootTable;
import org.apache.accumulo.core.metadata.schema.Ample.DataLevel;
import org.apache.accumulo.core.metadata.schema.Ample.TabletsMutator;
import org.apache.accumulo.core.metadata.schema.MetadataSchema;
import org.apache.accumulo.core.metadata.schema.MetadataSchema.TabletsSection;
import org.apache.accumulo.core.metadata.schema.MetadataSchema.TabletsSection.ExternalCompactionColumnFamily;
import org.apache.accumulo.core.metadata.schema.TabletMetadata.ColumnType;
import org.apache.accumulo.core.metadata.schema.TabletsMetadata;
import org.apache.accumulo.core.schema.Section;
import org.apache.accumulo.server.ServerContext;
<<<<<<< HEAD
import org.apache.hadoop.io.Text;
import org.apache.zookeeper.KeeperException;
=======
import org.apache.accumulo.server.conf.store.TablePropKey;
import org.apache.accumulo.server.util.PropUtil;
>>>>>>> 07cb0727
import org.slf4j.Logger;
import org.slf4j.LoggerFactory;

import com.google.common.base.Preconditions;

public class Upgrader12to13 implements Upgrader {

  private static final Logger LOG = LoggerFactory.getLogger(Upgrader12to13.class);

  @Override
  public void upgradeZookeeper(ServerContext context) {
    LOG.info("setting root table stored hosting goal");
    addHostingGoalToRootTable(context);
    removeCompactIds(context);
  }

  @Override
  public void upgradeRoot(ServerContext context) {
    LOG.info("setting metadata table hosting goal");
    addHostingGoalToMetadataTable(context);
    removeMetaDataBulkLoadFilter(context, RootTable.ID);
  }

  @Override
  public void upgradeMetadata(ServerContext context) {
    LOG.info("setting hosting goal on user tables");
    addHostingGoalToUserTables(context);
    deleteExternalCompactionFinalStates(context);
    deleteExternalCompactions(context);
<<<<<<< HEAD
    removeCompactColumns(context);
  }

  private void removeCompactColumns(ServerContext context) {

    final Text COMPACT_QUAL = new Text("compact");

    try (var scanner = context.createScanner(MetadataTable.NAME);
        var writer = context.createBatchWriter(MetadataTable.NAME)) {
      scanner.setRange(MetadataSchema.TabletsSection.getRange());

      for (Map.Entry<Key,Value> entry : scanner) {
        var key = entry.getKey();
        var row = key.getRow();
        Preconditions.checkState(key.getColumnVisibilityData().length() == 0,
            "Expected empty visibility, saw %s ", key.getColumnVisibilityData());
        Mutation m = new Mutation(row);
        m.putDelete(MetadataSchema.TabletsSection.ServerColumnFamily.NAME, COMPACT_QUAL);
        writer.addMutation(m);
      }
    } catch (Exception e) {
      throw new IllegalStateException(e);
    }
  }

  private void removeCompactIds(ServerContext context) {
    final String ZTABLE_COMPACT_ID = "/compact-id";
    final String ZTABLE_COMPACT_CANCEL_ID = "/compact-cancel-id";

    for (Entry<String,String> e : context.tableOperations().tableIdMap().entrySet()) {
      final String tName = e.getKey();
      final String tId = e.getValue();
      final String zTablePath = Constants.ZROOT + "/" + context.getInstanceID().canonical()
          + Constants.ZTABLES + "/" + tId;
      try {
        context.getZooReaderWriter().delete(zTablePath + ZTABLE_COMPACT_ID);
        context.getZooReaderWriter().delete(zTablePath + ZTABLE_COMPACT_CANCEL_ID);
      } catch (KeeperException | InterruptedException e1) {
        throw new IllegalStateException(
            "Error removing compaction ids from ZooKeeper for table: " + tName);
      }
    }

=======
    removeMetaDataBulkLoadFilter(context, MetadataTable.ID);
  }

  private void removeMetaDataBulkLoadFilter(ServerContext context, TableId tableId) {
    final String propName = Property.TABLE_ITERATOR_PREFIX.getKey() + "majc.bulkLoadFilter";
    PropUtil.removeProperties(context, TablePropKey.of(context, tableId), List.of(propName));
>>>>>>> 07cb0727
  }

  private void deleteExternalCompactionFinalStates(ServerContext context) {
    // This metadata was only written for user tablets as part of the compaction commit process.
    // Compactions are committed in a completely different way now, so delete these entries. Its
    // possible some completed compactions may need to be redone, but processing these entries would
    // not be easy to test so its better for correctness to delete them and redo the work.
    try (var scanner = context.createScanner(MetadataTable.NAME);
        var writer = context.createBatchWriter(MetadataTable.NAME)) {
      var section = new Section(RESERVED_PREFIX + "ecomp", true, RESERVED_PREFIX + "ecomq", false);
      scanner.setRange(section.getRange());

      for (Map.Entry<Key,Value> entry : scanner) {
        var key = entry.getKey();
        var row = key.getRow();
        Preconditions.checkState(row.toString().startsWith(section.getRowPrefix()));
        Mutation m = new Mutation(row);
        Preconditions.checkState(key.getColumnVisibilityData().length() == 0,
            "Expected empty visibility, saw %s ", key.getColumnVisibilityData());
        m.putDelete(key.getColumnFamily(), key.getColumnQualifier());
        writer.addMutation(m);
      }
    } catch (Exception e) {
      throw new IllegalStateException(e);
    }
  }

  private void addHostingGoalToSystemTable(ServerContext context, TableId tableId) {
    try (
        TabletsMetadata tm =
            context.getAmple().readTablets().forTable(tableId).fetch(ColumnType.PREV_ROW).build();
        TabletsMutator mut = context.getAmple().mutateTablets()) {
      tm.forEach(
          t -> mut.mutateTablet(t.getExtent()).putHostingGoal(TabletHostingGoal.ALWAYS).mutate());
    }
  }

  private void addHostingGoalToRootTable(ServerContext context) {
    addHostingGoalToSystemTable(context, RootTable.ID);
  }

  private void addHostingGoalToMetadataTable(ServerContext context) {
    addHostingGoalToSystemTable(context, MetadataTable.ID);
  }

  private void addHostingGoalToUserTables(ServerContext context) {
    try (
        TabletsMetadata tm = context.getAmple().readTablets().forLevel(DataLevel.USER)
            .fetch(ColumnType.PREV_ROW).build();
        TabletsMutator mut = context.getAmple().mutateTablets()) {
      tm.forEach(
          t -> mut.mutateTablet(t.getExtent()).putHostingGoal(TabletHostingGoal.ONDEMAND).mutate());
    }
  }

  private void deleteExternalCompactions(ServerContext context) {
    // External compactions were only written for user tablets in 3.x and earlier, so only need to
    // process the metadata table. The metadata related to an external compaction has changed so
    // delete any that exists. Not using Ample in case there are problems deserializing the old
    // external compaction metadata.
    try (var scanner = context.createScanner(MetadataTable.NAME);
        var writer = context.createBatchWriter(MetadataTable.NAME)) {
      scanner.setRange(TabletsSection.getRange());
      scanner.fetchColumnFamily(ExternalCompactionColumnFamily.NAME);

      for (Map.Entry<Key,Value> entry : scanner) {
        var key = entry.getKey();
        Mutation m = new Mutation(key.getRow());
        Preconditions.checkState(key.getColumnFamily().equals(ExternalCompactionColumnFamily.NAME),
            "Expected family %s, saw %s ", ExternalCompactionColumnFamily.NAME,
            key.getColumnVisibilityData());
        Preconditions.checkState(key.getColumnVisibilityData().length() == 0,
            "Expected empty visibility, saw %s ", key.getColumnVisibilityData());
        m.putDelete(key.getColumnFamily(), key.getColumnQualifier());
        writer.addMutation(m);
      }
    } catch (Exception e) {
      throw new IllegalStateException(e);
    }
  }
}<|MERGE_RESOLUTION|>--- conflicted
+++ resolved
@@ -42,13 +42,10 @@
 import org.apache.accumulo.core.metadata.schema.TabletsMetadata;
 import org.apache.accumulo.core.schema.Section;
 import org.apache.accumulo.server.ServerContext;
-<<<<<<< HEAD
+import org.apache.accumulo.server.conf.store.TablePropKey;
+import org.apache.accumulo.server.util.PropUtil;
 import org.apache.hadoop.io.Text;
 import org.apache.zookeeper.KeeperException;
-=======
-import org.apache.accumulo.server.conf.store.TablePropKey;
-import org.apache.accumulo.server.util.PropUtil;
->>>>>>> 07cb0727
 import org.slf4j.Logger;
 import org.slf4j.LoggerFactory;
 
@@ -78,7 +75,7 @@
     addHostingGoalToUserTables(context);
     deleteExternalCompactionFinalStates(context);
     deleteExternalCompactions(context);
-<<<<<<< HEAD
+    removeMetaDataBulkLoadFilter(context, MetadataTable.ID);
     removeCompactColumns(context);
   }
 
@@ -121,15 +118,11 @@
             "Error removing compaction ids from ZooKeeper for table: " + tName);
       }
     }
-
-=======
-    removeMetaDataBulkLoadFilter(context, MetadataTable.ID);
   }
 
   private void removeMetaDataBulkLoadFilter(ServerContext context, TableId tableId) {
     final String propName = Property.TABLE_ITERATOR_PREFIX.getKey() + "majc.bulkLoadFilter";
     PropUtil.removeProperties(context, TablePropKey.of(context, tableId), List.of(propName));
->>>>>>> 07cb0727
   }
 
   private void deleteExternalCompactionFinalStates(ServerContext context) {
