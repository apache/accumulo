--- conflicted
+++ resolved
@@ -75,12 +75,12 @@
     try {
       for (String tid : context.getZooReader()
           .getChildren(context.getZooKeeperRoot() + Constants.ZTABLES)) {
+
         final String zTablePath = context.getZooKeeperRoot() + Constants.ZTABLES + "/" + tid;
         try {
           final byte[] tname = context.getZooReader().getData(zTablePath + Constants.ZTABLE_NAME);
           Preconditions.checkState(tname != null, "Malformed table entry in ZooKeeper at %s",
               zTablePath);
-<<<<<<< HEAD
 
           String namespaceName = Namespace.DEFAULT.name();
           if (namespaceInTableName) {
@@ -105,10 +105,8 @@
             }
           }
 
-          if (tableName.equals(TableNameUtil.qualified(new String(tname, UTF_8), namespaceName))) {
-=======
-          if (tableName.equals(new String(tname, UTF_8)) && !tableId.equals(TableId.of(tid))) {
->>>>>>> fdd8ce31
+          if (tableName.equals(TableNameUtil.qualified(new String(tname, UTF_8), namespaceName))
+              && !tableId.equals(TableId.of(tid))) {
             throw new AcceptableThriftTableOperationException(tid, tableName, operation,
                 TableOperationExceptionType.EXISTS, null);
           }
