--- conflicted
+++ resolved
@@ -125,13 +125,8 @@
   // behavior is not supported with a PriorityQueue. Second a PriorityQueue does not support
   // efficiently removing entries from anywhere in the queue. Efficient removal is needed for the
   // case where tablets decided to issues different compaction jobs than what is currently queued.
-<<<<<<< HEAD
-  private final TreeMap<CjpqKey,MetaJob> jobQueue;
-  private final AtomicInteger maxSize;
-=======
-  private final SizeTrackingTreeMap<CjpqKey,CompactionJobQueues.MetaJob> jobQueue;
+  private final SizeTrackingTreeMap<CjpqKey,MetaJob> jobQueue;
   private final AtomicLong maxSize;
->>>>>>> ea5e68a0
   private final AtomicLong rejectedJobs;
   private final AtomicLong dequeuedJobs;
   private final ArrayDeque<CompletableFuture<CompactionJob>> futures;
@@ -157,8 +152,8 @@
   private final AtomicLong nextSeq = new AtomicLong(0);
 
   public CompactionJobPriorityQueue(CompactorGroupId groupId, long maxSize,
-      SizeTrackingTreeMap.Weigher<CompactionJobQueues.MetaJob> weigher) {
-    this.jobQueue = new SizeTrackingTreeMap<>(weigher);
+      SizeTrackingTreeMap.Weigher<CompactionJob> weigher) {
+    this.jobQueue = new SizeTrackingTreeMap<>(mj -> weigher.weigh(mj.job));
     this.maxSize = new AtomicLong(maxSize);
     this.tabletJobs = new HashMap<>();
     this.groupId = groupId;
@@ -344,13 +339,8 @@
     }
   }
 
-<<<<<<< HEAD
   private CjpqKey addJobToQueue(KeyExtent extent, CompactionJob job) {
-    if (jobQueue.size() >= maxSize.get()) {
-=======
-  private CjpqKey addJobToQueue(TabletMetadata tabletMetadata, CompactionJob job) {
     if (jobQueue.dataSize() >= maxSize.get()) {
->>>>>>> ea5e68a0
       var lastEntry = jobQueue.lastKey();
       if (job.getPriority() <= lastEntry.getPriority()) {
         // the queue is full and this job has a lower or same priority than the lowest job in the
