/*
 * Licensed to the Apache Software Foundation (ASF) under one
 * or more contributor license agreements.  See the NOTICE file
 * distributed with this work for additional information
 * regarding copyright ownership.  The ASF licenses this file
 * to you under the Apache License, Version 2.0 (the
 * "License"); you may not use this file except in compliance
 * with the License.  You may obtain a copy of the License at
 *
 *   https://www.apache.org/licenses/LICENSE-2.0
 *
 * Unless required by applicable law or agreed to in writing,
 * software distributed under the License is distributed on an
 * "AS IS" BASIS, WITHOUT WARRANTIES OR CONDITIONS OF ANY
 * KIND, either express or implied.  See the License for the
 * specific language governing permissions and limitations
 * under the License.
 */
package org.apache.accumulo.manager;

import static com.google.common.util.concurrent.Uninterruptibles.sleepUninterruptibly;
import static java.nio.charset.StandardCharsets.UTF_8;
import static org.apache.accumulo.core.metadata.schema.TabletMetadata.ColumnType.FLUSH_ID;
import static org.apache.accumulo.core.metadata.schema.TabletMetadata.ColumnType.LOCATION;
import static org.apache.accumulo.core.metadata.schema.TabletMetadata.ColumnType.LOGS;
import static org.apache.accumulo.core.metadata.schema.TabletMetadata.ColumnType.PREV_ROW;

import java.nio.ByteBuffer;
import java.util.ArrayList;
import java.util.ConcurrentModificationException;
import java.util.HashSet;
import java.util.List;
import java.util.Map;
import java.util.Map.Entry;
import java.util.Set;
import java.util.concurrent.TimeUnit;

import org.apache.accumulo.core.Constants;
import org.apache.accumulo.core.client.TableNotFoundException;
import org.apache.accumulo.core.client.admin.DelegationTokenConfig;
import org.apache.accumulo.core.clientImpl.AuthenticationTokenIdentifier;
import org.apache.accumulo.core.clientImpl.ClientContext;
import org.apache.accumulo.core.clientImpl.DelegationTokenConfigSerializer;
import org.apache.accumulo.core.clientImpl.TabletMergeabilityUtil;
import org.apache.accumulo.core.clientImpl.thrift.SecurityErrorCode;
import org.apache.accumulo.core.clientImpl.thrift.TVersionedProperties;
import org.apache.accumulo.core.clientImpl.thrift.TableOperation;
import org.apache.accumulo.core.clientImpl.thrift.TableOperationExceptionType;
import org.apache.accumulo.core.clientImpl.thrift.ThriftConcurrentModificationException;
import org.apache.accumulo.core.clientImpl.thrift.ThriftNotActiveServiceException;
import org.apache.accumulo.core.clientImpl.thrift.ThriftSecurityException;
import org.apache.accumulo.core.clientImpl.thrift.ThriftTableOperationException;
import org.apache.accumulo.core.conf.DeprecatedPropertyUtil;
import org.apache.accumulo.core.conf.Property;
import org.apache.accumulo.core.data.NamespaceId;
import org.apache.accumulo.core.data.TableId;
import org.apache.accumulo.core.dataImpl.KeyExtent;
import org.apache.accumulo.core.dataImpl.thrift.TKeyExtent;
import org.apache.accumulo.core.fate.Fate;
import org.apache.accumulo.core.fate.FateId;
import org.apache.accumulo.core.fate.FateInstanceType;
import org.apache.accumulo.core.fate.zookeeper.ZooReaderWriter;
import org.apache.accumulo.core.manager.thrift.ManagerClientService;
import org.apache.accumulo.core.manager.thrift.ManagerGoalState;
import org.apache.accumulo.core.manager.thrift.ManagerMonitorInfo;
import org.apache.accumulo.core.manager.thrift.ManagerState;
import org.apache.accumulo.core.manager.thrift.TTabletMergeability;
import org.apache.accumulo.core.manager.thrift.TabletLoadState;
import org.apache.accumulo.core.manager.thrift.ThriftPropertyException;
import org.apache.accumulo.core.metadata.AccumuloTable;
import org.apache.accumulo.core.metadata.TServerInstance;
import org.apache.accumulo.core.metadata.schema.Ample.ConditionalResult.Status;
import org.apache.accumulo.core.metadata.schema.TabletDeletedException;
import org.apache.accumulo.core.metadata.schema.TabletMergeabilityMetadata;
import org.apache.accumulo.core.metadata.schema.TabletMetadata;
import org.apache.accumulo.core.metadata.schema.TabletsMetadata;
import org.apache.accumulo.core.securityImpl.thrift.TCredentials;
import org.apache.accumulo.core.securityImpl.thrift.TDelegationToken;
import org.apache.accumulo.core.securityImpl.thrift.TDelegationTokenConfig;
import org.apache.accumulo.core.util.ByteBufferUtil;
import org.apache.accumulo.manager.tableOps.TraceRepo;
import org.apache.accumulo.manager.tserverOps.ShutdownTServer;
import org.apache.accumulo.server.ServerContext;
import org.apache.accumulo.server.client.ClientServiceHandler;
import org.apache.accumulo.server.conf.store.NamespacePropKey;
import org.apache.accumulo.server.conf.store.TablePropKey;
import org.apache.accumulo.server.manager.LiveTServerSet.TServerConnection;
import org.apache.accumulo.server.security.AuditedSecurityOperation;
import org.apache.accumulo.server.security.delegation.AuthenticationTokenSecretManager;
import org.apache.accumulo.server.util.PropUtil;
import org.apache.accumulo.server.util.SystemPropUtil;
import org.apache.hadoop.io.Text;
import org.apache.hadoop.security.token.Token;
import org.apache.thrift.TException;
import org.apache.zookeeper.KeeperException.NoNodeException;
import org.slf4j.Logger;

import com.google.common.collect.Lists;

public class ManagerClientServiceHandler implements ManagerClientService.Iface {

  private static final Logger log = Manager.log;
  private final Manager manager;
  private final ServerContext context;
  private final AuditedSecurityOperation security;

  protected ManagerClientServiceHandler(Manager manager) {
    this.manager = manager;
    this.context = manager.getContext();
    this.security = context.getSecurityOperation();
  }

  @Override
  public long initiateFlush(TCredentials c, String tableIdStr)
      throws ThriftSecurityException, ThriftTableOperationException {
    TableId tableId = TableId.of(tableIdStr);
    NamespaceId namespaceId = getNamespaceIdFromTableId(TableOperation.FLUSH, tableId);
    if (!security.canFlush(c, tableId, namespaceId)) {
      throw new ThriftSecurityException(c.getPrincipal(), SecurityErrorCode.PERMISSION_DENIED);
    }

    String zTablePath = Constants.ZTABLES + "/" + tableId + Constants.ZTABLE_FLUSH_ID;

    ZooReaderWriter zoo = context.getZooSession().asReaderWriter();
    byte[] fid;
    try {
      fid = zoo.mutateExisting(zTablePath, currentValue -> {
        long flushID = Long.parseLong(new String(currentValue, UTF_8));
        return Long.toString(flushID + 1).getBytes(UTF_8);
      });
    } catch (NoNodeException nne) {
      throw new ThriftTableOperationException(tableId.canonical(), null, TableOperation.FLUSH,
          TableOperationExceptionType.NOTFOUND, null);
    } catch (Exception e) {
      Manager.log.warn("{}", e.getMessage(), e);
      throw new ThriftTableOperationException(tableId.canonical(), null, TableOperation.FLUSH,
          TableOperationExceptionType.OTHER, null);
    }
    return Long.parseLong(new String(fid, UTF_8));
  }

  @Override
  public void waitForFlush(TCredentials c, String tableIdStr, ByteBuffer startRowBB,
      ByteBuffer endRowBB, long flushID, long maxLoops)
      throws ThriftSecurityException, ThriftTableOperationException {
    TableId tableId = TableId.of(tableIdStr);
    NamespaceId namespaceId = getNamespaceIdFromTableId(TableOperation.FLUSH, tableId);
    if (!security.canFlush(c, tableId, namespaceId)) {
      throw new ThriftSecurityException(c.getPrincipal(), SecurityErrorCode.PERMISSION_DENIED);
    }

    Text startRow = ByteBufferUtil.toText(startRowBB);
    Text endRow = ByteBufferUtil.toText(endRowBB);

    if (endRow != null && startRow != null && startRow.compareTo(endRow) >= 0) {
      throw new ThriftTableOperationException(tableId.canonical(), null, TableOperation.FLUSH,
          TableOperationExceptionType.BAD_RANGE, "start row must be less than end row");
    }

    Set<TServerInstance> serversToFlush = new HashSet<>(manager.tserverSet.getCurrentServers());

    for (long l = 0; l < maxLoops; l++) {

      for (TServerInstance instance : serversToFlush) {
        try {
          final TServerConnection server = manager.tserverSet.getConnection(instance);
          if (server != null) {
            server.flush(manager.managerLock, tableId, ByteBufferUtil.toBytes(startRowBB),
                ByteBufferUtil.toBytes(endRowBB));
          }
        } catch (TException ex) {
          Manager.log.error(ex.toString());
        }
      }

      if (tableId.equals(AccumuloTable.ROOT.tableId())) {
        break; // this code does not properly handle the root tablet. See #798
      }

      if (l == maxLoops - 1) {
        break;
      }

      sleepUninterruptibly(50, TimeUnit.MILLISECONDS);

      serversToFlush.clear();

      try (TabletsMetadata tablets = TabletsMetadata.builder(context).forTable(tableId)
          .overlapping(startRow, endRow).fetch(FLUSH_ID, LOCATION, LOGS, PREV_ROW).build()) {
        int tabletsToWaitFor = 0;
        int tabletCount = 0;

        for (TabletMetadata tablet : tablets) {
          int logs = tablet.getLogs().size();

          // when tablet is not online and has no logs, there is no reason to wait for it
          if ((tablet.hasCurrent() || logs > 0) && tablet.getFlushId().orElse(-1) < flushID) {
            tabletsToWaitFor++;
            if (tablet.hasCurrent()) {
              serversToFlush.add(tablet.getLocation().getServerInstance());
            }
          }

          tabletCount++;
        }

        if (tabletsToWaitFor == 0) {
          break;
        }

        // TODO detect case of table offline AND tablets w/ logs? - ACCUMULO-1296

        if (tabletCount == 0 && !context.tableNodeExists(tableId)) {
          throw new ThriftTableOperationException(tableId.canonical(), null, TableOperation.FLUSH,
              TableOperationExceptionType.NOTFOUND, null);
        }

      } catch (TabletDeletedException e) {
        Manager.log.debug("Failed to scan {} table to wait for flush {}",
            AccumuloTable.METADATA.tableName(), tableId, e);
      }
    }

  }

  private NamespaceId getNamespaceIdFromTableId(TableOperation tableOp, TableId tableId)
      throws ThriftTableOperationException {
    NamespaceId namespaceId;
    try {
      namespaceId = context.getNamespaceId(tableId);
    } catch (TableNotFoundException e) {
      throw new ThriftTableOperationException(tableId.canonical(), null, tableOp,
          TableOperationExceptionType.NOTFOUND, e.getMessage());
    }
    return namespaceId;
  }

  @Override
  public ManagerMonitorInfo getManagerStats(TCredentials credentials) {
    return manager.getManagerMonitorInfo();
  }

  @Override
  public void removeTableProperty(TCredentials credentials, String tableName, String property)
      throws ThriftSecurityException, ThriftTableOperationException, ThriftPropertyException {
    alterTableProperty(credentials, tableName, property, null, TableOperation.REMOVE_PROPERTY);
  }

  @Override
  public void setTableProperty(TCredentials credentials, String tableName, String property,
      String value)
      throws ThriftSecurityException, ThriftTableOperationException, ThriftPropertyException {
    alterTableProperty(credentials, tableName, property, value, TableOperation.SET_PROPERTY);
  }

  @Override
  public void modifyTableProperties(TCredentials credentials, String tableName,
      TVersionedProperties properties)
      throws ThriftSecurityException, ThriftTableOperationException,
      ThriftConcurrentModificationException, ThriftPropertyException {
    final TableId tableId =
        ClientServiceHandler.checkTableId(context, tableName, TableOperation.SET_PROPERTY);
    NamespaceId namespaceId = getNamespaceIdFromTableId(TableOperation.SET_PROPERTY, tableId);
    if (!security.canAlterTable(credentials, tableId, namespaceId)) {
      throw new ThriftSecurityException(credentials.getPrincipal(),
          SecurityErrorCode.PERMISSION_DENIED);
    }

    try {
      PropUtil.replaceProperties(context, TablePropKey.of(tableId), properties.getVersion(),
          properties.getProperties());
    } catch (ConcurrentModificationException cme) {
      log.warn("Error modifying table properties, properties have changed", cme);
      throw new ThriftConcurrentModificationException(cme.getMessage());
    } catch (IllegalStateException ex) {
      log.warn("Error modifying table properties: tableId: {}", tableId.canonical());
      // race condition... table no longer exists? This call will throw an exception if the table
      // was deleted:
      ClientServiceHandler.checkTableId(context, tableName, TableOperation.SET_PROPERTY);
      throw new ThriftTableOperationException(tableId.canonical(), tableName,
          TableOperation.SET_PROPERTY, TableOperationExceptionType.OTHER,
          "Error modifying table properties: tableId: " + tableId.canonical());
    } catch (IllegalArgumentException iae) {
      throw new ThriftPropertyException();
    }

  }

  @Override
<<<<<<< HEAD
  public void shutdown(TCredentials c, boolean stopTabletServers) throws ThriftSecurityException {
    if (!manager.security.canPerformSystemActions(c)) {
=======
  public void shutdown(TInfo info, TCredentials c, boolean stopTabletServers)
      throws ThriftSecurityException {
    if (!security.canPerformSystemActions(c)) {
>>>>>>> c72f2b20
      throw new ThriftSecurityException(c.getPrincipal(), SecurityErrorCode.PERMISSION_DENIED);
    }
    if (stopTabletServers) {
      manager.setManagerGoalState(ManagerGoalState.CLEAN_STOP);
      EventCoordinator.Tracker eventTracker = manager.nextEvent.getTracker();
      do {
        eventTracker.waitForEvents(Manager.ONE_SECOND);
      } while (manager.tserverSet.size() > 0);
    }
    manager.setManagerState(ManagerState.STOP);
  }

  @Override
  public void shutdownTabletServer(TCredentials c, String tabletServer, boolean force)
      throws ThriftSecurityException {
    if (!security.canPerformSystemActions(c)) {
      throw new ThriftSecurityException(c.getPrincipal(), SecurityErrorCode.PERMISSION_DENIED);
    }

    final TServerInstance doomed = manager.tserverSet.find(tabletServer);
    if (doomed == null) {
      Manager.log.warn("No server found for name {}, unable to shut it down", tabletServer);
      return;
    }
    if (!force) {
      final TServerConnection server = manager.tserverSet.getConnection(doomed);
      if (server == null) {
        Manager.log.warn("No server found for name {}, unable to shut it down", tabletServer);
        return;
      }
    }

    Fate<Manager> fate = manager.fate(FateInstanceType.META);
    FateId fateId = fate.startTransaction();

    String msg = "Shutdown tserver " + tabletServer;

    fate.seedTransaction(Fate.FateOperation.SHUTDOWN_TSERVER, fateId,
        new TraceRepo<>(
            new ShutdownTServer(doomed, manager.tserverSet.getResourceGroup(doomed), force)),
        false, msg);
    fate.waitForCompletion(fateId);
    fate.delete(fateId);

    log.debug("FATE op shutting down " + tabletServer + " finished");
  }

  @Override
  public void tabletServerStopping(TCredentials credentials, String tabletServer)
      throws ThriftSecurityException, ThriftNotActiveServiceException, TException {
    if (!security.canPerformSystemActions(credentials)) {
      throw new ThriftSecurityException(credentials.getPrincipal(),
          SecurityErrorCode.PERMISSION_DENIED);
    }
    log.info("Tablet Server {} has reported it's shutting down", tabletServer);
    manager.tserverSet.tabletServerShuttingDown(tabletServer);
  }

  @Override
  public void reportTabletStatus(TCredentials credentials, String serverName,
      TabletLoadState status, TKeyExtent ttablet) throws ThriftSecurityException {
    if (!security.canPerformSystemActions(credentials)) {
      throw new ThriftSecurityException(credentials.getPrincipal(),
          SecurityErrorCode.PERMISSION_DENIED);
    }

    KeyExtent tablet = KeyExtent.fromThrift(ttablet);

    switch (status) {
      case LOAD_FAILURE:
        Manager.log.error("{} reports assignment failed for tablet {}", serverName, tablet);
        break;
      case LOADED:
        manager.nextEvent.event(tablet, "tablet %s was loaded on %s", tablet, serverName);
        break;
      case UNLOADED:
        manager.nextEvent.event(tablet, "tablet %s was unloaded from %s", tablet, serverName);
        break;
      case UNLOAD_ERROR:
        Manager.log.error("{} reports unload failed for tablet {}", serverName, tablet);
        break;
      case UNLOAD_FAILURE_NOT_SERVING:
        if (Manager.log.isTraceEnabled()) {
          Manager.log.trace("{} reports unload failed: not serving tablet, could be a split: {}",
              serverName, tablet);
        }
        break;
    }
  }

  @Override
  public void setManagerGoalState(TCredentials c, ManagerGoalState state)
      throws ThriftSecurityException {
    if (!security.canPerformSystemActions(c)) {
      throw new ThriftSecurityException(c.getPrincipal(), SecurityErrorCode.PERMISSION_DENIED);
    }

    manager.setManagerGoalState(state);
  }

  @Override
<<<<<<< HEAD
  public void removeSystemProperty(TCredentials c, String property) throws ThriftSecurityException {
    if (!manager.security.canPerformSystemActions(c)) {
=======
  public void removeSystemProperty(TInfo info, TCredentials c, String property)
      throws ThriftSecurityException {
    if (!security.canPerformSystemActions(c)) {
>>>>>>> c72f2b20
      throw new ThriftSecurityException(c.getPrincipal(), SecurityErrorCode.PERMISSION_DENIED);
    }

    try {
      SystemPropUtil.removeSystemProperty(context, property);
      updatePlugins(property);
    } catch (Exception e) {
      Manager.log.error("Problem removing config property in zookeeper", e);
      throw new RuntimeException(e.getMessage());
    }
  }

  @Override
<<<<<<< HEAD
  public void setSystemProperty(TCredentials c, String property, String value) throws TException {
    if (!manager.security.canPerformSystemActions(c)) {
=======
  public void setSystemProperty(TInfo info, TCredentials c, String property, String value)
      throws TException {
    if (!security.canPerformSystemActions(c)) {
>>>>>>> c72f2b20
      throw new ThriftSecurityException(c.getPrincipal(), SecurityErrorCode.PERMISSION_DENIED);
    }

    try {
      SystemPropUtil.setSystemProperty(context, property, value);
      updatePlugins(property);
    } catch (IllegalArgumentException iae) {
      Manager.log.error("Problem setting invalid property", iae);
      throw new ThriftPropertyException(property, value, "Property is invalid");
    } catch (Exception e) {
      Manager.log.error("Problem setting config property in zookeeper", e);
      throw new TException(e.getMessage());
    }
  }

  @Override
  public void modifySystemProperties(TCredentials c, TVersionedProperties properties)
      throws TException {
    if (!security.canPerformSystemActions(c)) {
      throw new ThriftSecurityException(c.getPrincipal(), SecurityErrorCode.PERMISSION_DENIED);
    }

    try {
      SystemPropUtil.modifyProperties(context, properties.getVersion(), properties.getProperties());
      for (Map.Entry<String,String> entry : properties.getProperties().entrySet()) {
        updatePlugins(entry.getKey());
      }
    } catch (IllegalArgumentException iae) {
      Manager.log.error("Problem setting invalid property", iae);
      throw new ThriftPropertyException("Modify properties", "failed", iae.getMessage());
    } catch (ConcurrentModificationException cme) {
      log.warn("Error modifying system properties, properties have changed", cme);
      throw new ThriftConcurrentModificationException(cme.getMessage());
    } catch (Exception e) {
      Manager.log.error("Problem setting config property in zookeeper", e);
      throw new TException(e.getMessage());
    }
  }

  @Override
  public void setNamespaceProperty(TCredentials credentials, String ns, String property,
      String value)
      throws ThriftSecurityException, ThriftTableOperationException, ThriftPropertyException {
    alterNamespaceProperty(credentials, ns, property, value, TableOperation.SET_PROPERTY);
  }

  @Override
  public void modifyNamespaceProperties(TCredentials credentials, String ns,
      TVersionedProperties properties) throws TException {
    final NamespaceId namespaceId =
        ClientServiceHandler.checkNamespaceId(context, ns, TableOperation.SET_PROPERTY);
    if (!security.canAlterNamespace(credentials, namespaceId)) {
      throw new ThriftSecurityException(credentials.getPrincipal(),
          SecurityErrorCode.PERMISSION_DENIED);
    }

    try {
      PropUtil.replaceProperties(context, NamespacePropKey.of(namespaceId), properties.getVersion(),
          properties.getProperties());
    } catch (ConcurrentModificationException cme) {
      log.warn("Error modifying namespace properties, properties have changed", cme);
      throw new ThriftConcurrentModificationException(cme.getMessage());
    } catch (IllegalStateException ex) {
      // race condition on delete... namespace no longer exists? An undelying ZooKeeper.NoNode
      // exception will be thrown an exception if the namespace was deleted:
      ClientServiceHandler.checkNamespaceId(context, ns, TableOperation.SET_PROPERTY);
      log.warn("Error modifying namespace properties", ex);
      throw new ThriftTableOperationException(namespaceId.canonical(), ns,
          TableOperation.SET_PROPERTY, TableOperationExceptionType.OTHER,
          "Error modifying namespace properties");
    } catch (IllegalArgumentException iae) {
      throw new ThriftPropertyException("All properties", "failed", iae.getMessage());
    }
  }

  @Override
  public void removeNamespaceProperty(TCredentials credentials, String ns, String property)
      throws ThriftSecurityException, ThriftTableOperationException, ThriftPropertyException {
    alterNamespaceProperty(credentials, ns, property, null, TableOperation.REMOVE_PROPERTY);
  }

  private void alterNamespaceProperty(TCredentials c, String namespace, String property,
      String value, TableOperation op)
      throws ThriftSecurityException, ThriftTableOperationException, ThriftPropertyException {

    NamespaceId namespaceId = ClientServiceHandler.checkNamespaceId(context, namespace, op);

    if (!security.canAlterNamespace(c, namespaceId)) {
      throw new ThriftSecurityException(c.getPrincipal(), SecurityErrorCode.PERMISSION_DENIED);
    }

    try {
      if (value == null) {
        PropUtil.removeProperties(context, NamespacePropKey.of(namespaceId), List.of(property));
      } else {
        PropUtil.setProperties(context, NamespacePropKey.of(namespaceId), Map.of(property, value));
      }
    } catch (IllegalStateException ex) {
      // race condition on delete... namespace no longer exists? An undelying ZooKeeper.NoNode
      // exception will be thrown an exception if the namespace was deleted:
      ClientServiceHandler.checkNamespaceId(context, namespace, op);
      log.info("Error altering namespace property", ex);
      throw new ThriftTableOperationException(namespaceId.canonical(), namespace, op,
          TableOperationExceptionType.OTHER, "Problem altering namespace property");
    } catch (IllegalArgumentException iae) {
      throw new ThriftPropertyException(property, value, iae.getMessage());
    }
  }

  private void alterTableProperty(TCredentials c, String tableName, String property, String value,
      TableOperation op)
      throws ThriftSecurityException, ThriftTableOperationException, ThriftPropertyException {
    final TableId tableId = ClientServiceHandler.checkTableId(context, tableName, op);
    NamespaceId namespaceId = getNamespaceIdFromTableId(op, tableId);
    if (!security.canAlterTable(c, tableId, namespaceId)) {
      throw new ThriftSecurityException(c.getPrincipal(), SecurityErrorCode.PERMISSION_DENIED);
    }

    try {
      if (op == TableOperation.REMOVE_PROPERTY) {
        PropUtil.removeProperties(context, TablePropKey.of(tableId), List.of(property));
      } else if (op == TableOperation.SET_PROPERTY) {
        if (value == null || value.isEmpty()) {
          value = "";
        }
        PropUtil.setProperties(context, TablePropKey.of(tableId), Map.of(property, value));
      }
    } catch (IllegalStateException ex) {
      log.warn("Invalid table property, tried to set: tableId: " + tableId.canonical() + " to: "
          + property + "=" + value);
      // race condition... table no longer exists? This call will throw an exception if the table
      // was deleted:
      ClientServiceHandler.checkTableId(context, tableName, op);
      throw new ThriftTableOperationException(tableId.canonical(), tableName, op,
          TableOperationExceptionType.OTHER, "Invalid table property, tried to set: tableId: "
              + tableId.canonical() + " to: " + property + "=" + value);
    } catch (IllegalArgumentException iae) {
      throw new ThriftPropertyException(property, value, iae.getMessage());
    }
  }

  private void updatePlugins(String property) {
    // resolve without warning; any warnings should have already occurred
    String resolved = DeprecatedPropertyUtil.getReplacementName(property, (log, replacement) -> {});
    if (resolved.equals(Property.MANAGER_TABLET_BALANCER.getKey())) {
      manager.initializeBalancer();
      log.info("tablet balancer changed to {}", manager.getBalancerClass().getName());
    }
  }

  @Override
  public void waitForBalance() {
    manager.waitForBalance();
  }

  @Override
<<<<<<< HEAD
  public List<String> getActiveTservers(TCredentials credentials) throws ThriftSecurityException {
    if (!manager.security.canPerformSystemActions(credentials)) {
=======
  public List<String> getActiveTservers(TInfo tinfo, TCredentials credentials)
      throws ThriftSecurityException {
    if (!security.canPerformSystemActions(credentials)) {
>>>>>>> c72f2b20
      throw new ThriftSecurityException(credentials.getPrincipal(),
          SecurityErrorCode.PERMISSION_DENIED);
    }

    Set<TServerInstance> tserverInstances = manager.onlineTabletServers();
    List<String> servers = new ArrayList<>();
    for (TServerInstance tserverInstance : tserverInstances) {
      servers.add(tserverInstance.getHostPort());
    }

    return servers;
  }

  @Override
  public TDelegationToken getDelegationToken(TCredentials credentials,
      TDelegationTokenConfig tConfig) throws ThriftSecurityException, TException {
    if (!security.canObtainDelegationToken(credentials)) {
      throw new ThriftSecurityException(credentials.getPrincipal(),
          SecurityErrorCode.PERMISSION_DENIED);
    }

    // Make sure we're actually generating the secrets to make delegation tokens
    // Round-about way to verify that SASL is also enabled.
    if (!manager.delegationTokensAvailable()) {
      throw new TException("Delegation tokens are not available for use");
    }

    final DelegationTokenConfig config = DelegationTokenConfigSerializer.deserialize(tConfig);
    final AuthenticationTokenSecretManager secretManager = context.getSecretManager();
    try {
      Entry<Token<AuthenticationTokenIdentifier>,AuthenticationTokenIdentifier> pair =
          secretManager.generateToken(credentials.principal, config);

      return new TDelegationToken(ByteBuffer.wrap(pair.getKey().getPassword()),
          pair.getValue().getThriftIdentifier());
    } catch (Exception e) {
      throw new TException(e.getMessage());
    }
  }

  @Override
  public void requestTabletHosting(TCredentials credentials, String tableIdStr,
      List<TKeyExtent> extents) throws ThriftSecurityException, ThriftTableOperationException {

    final TableId tableId = TableId.of(tableIdStr);
    NamespaceId namespaceId = getNamespaceIdFromTableId(null, tableId);
    if (!security.canScan(credentials, tableId, namespaceId)) {
      throw new ThriftSecurityException(credentials.getPrincipal(),
          SecurityErrorCode.PERMISSION_DENIED);
    }

    manager.mustBeOnline(tableId);

    manager.hostOndemand(Lists.transform(extents, KeyExtent::fromThrift));
  }

  @Override
  public List<TKeyExtent> updateTabletMergeability(TCredentials credentials, String tableName,
      Map<TKeyExtent,TTabletMergeability> splits)
      throws ThriftTableOperationException, ThriftSecurityException {

    final TableId tableId = getTableId(context, tableName);
    NamespaceId namespaceId = getNamespaceIdFromTableId(null, tableId);

    if (!security.canSplitTablet(credentials, tableId, namespaceId)) {
      throw new ThriftSecurityException(credentials.getPrincipal(),
          SecurityErrorCode.PERMISSION_DENIED);
    }

    try (var tabletsMutator = context.getAmple().conditionallyMutateTablets()) {
      for (Entry<TKeyExtent,TTabletMergeability> split : splits.entrySet()) {
        var currentTime = manager.getSteadyTime();
        var extent = KeyExtent.fromThrift(split.getKey());
        var tabletMergeability = TabletMergeabilityUtil.fromThrift(split.getValue());

        // Update the TabletMergeabilty metadata with the current manager time as
        // long as there is no existing operation set
        var updatedTm = TabletMergeabilityMetadata.toMetadata(tabletMergeability, currentTime);
        tabletsMutator.mutateTablet(extent).requireAbsentOperation()
            .putTabletMergeability(updatedTm)
            .submit(tm -> updatedTm.equals(tm.getTabletMergeability()),
                () -> "update TabletMergeability for " + extent + " to " + updatedTm);
      }

      var results = tabletsMutator.process();
      List<TKeyExtent> updated = new ArrayList<>();
      results.forEach((key, result) -> {
        if (result.getStatus() == Status.ACCEPTED) {
          updated.add(result.getExtent().toThrift());
        } else {
          log.debug("Unable to update TableMergeabilty: {}", result.getExtent());
        }
      });
      return updated;
    }
  }

  @Override
<<<<<<< HEAD
  public long getManagerTimeNanos(TCredentials credentials) throws ThriftSecurityException {
    manager.security.authenticateUser(credentials, credentials);
=======
  public long getManagerTimeNanos(TInfo tinfo, TCredentials credentials)
      throws ThriftSecurityException {
    security.authenticateUser(credentials, credentials);
>>>>>>> c72f2b20
    return manager.getSteadyTime().getNanos();
  }

  protected TableId getTableId(ClientContext context, String tableName)
      throws ThriftTableOperationException {
    return ClientServiceHandler.checkTableId(context, tableName, null);
  }
}<|MERGE_RESOLUTION|>--- conflicted
+++ resolved
@@ -287,14 +287,8 @@
   }
 
   @Override
-<<<<<<< HEAD
   public void shutdown(TCredentials c, boolean stopTabletServers) throws ThriftSecurityException {
-    if (!manager.security.canPerformSystemActions(c)) {
-=======
-  public void shutdown(TInfo info, TCredentials c, boolean stopTabletServers)
-      throws ThriftSecurityException {
     if (!security.canPerformSystemActions(c)) {
->>>>>>> c72f2b20
       throw new ThriftSecurityException(c.getPrincipal(), SecurityErrorCode.PERMISSION_DENIED);
     }
     if (stopTabletServers) {
@@ -396,14 +390,8 @@
   }
 
   @Override
-<<<<<<< HEAD
   public void removeSystemProperty(TCredentials c, String property) throws ThriftSecurityException {
-    if (!manager.security.canPerformSystemActions(c)) {
-=======
-  public void removeSystemProperty(TInfo info, TCredentials c, String property)
-      throws ThriftSecurityException {
     if (!security.canPerformSystemActions(c)) {
->>>>>>> c72f2b20
       throw new ThriftSecurityException(c.getPrincipal(), SecurityErrorCode.PERMISSION_DENIED);
     }
 
@@ -417,14 +405,8 @@
   }
 
   @Override
-<<<<<<< HEAD
   public void setSystemProperty(TCredentials c, String property, String value) throws TException {
-    if (!manager.security.canPerformSystemActions(c)) {
-=======
-  public void setSystemProperty(TInfo info, TCredentials c, String property, String value)
-      throws TException {
     if (!security.canPerformSystemActions(c)) {
->>>>>>> c72f2b20
       throw new ThriftSecurityException(c.getPrincipal(), SecurityErrorCode.PERMISSION_DENIED);
     }
 
@@ -581,14 +563,8 @@
   }
 
   @Override
-<<<<<<< HEAD
   public List<String> getActiveTservers(TCredentials credentials) throws ThriftSecurityException {
-    if (!manager.security.canPerformSystemActions(credentials)) {
-=======
-  public List<String> getActiveTservers(TInfo tinfo, TCredentials credentials)
-      throws ThriftSecurityException {
     if (!security.canPerformSystemActions(credentials)) {
->>>>>>> c72f2b20
       throw new ThriftSecurityException(credentials.getPrincipal(),
           SecurityErrorCode.PERMISSION_DENIED);
     }
@@ -687,14 +663,8 @@
   }
 
   @Override
-<<<<<<< HEAD
   public long getManagerTimeNanos(TCredentials credentials) throws ThriftSecurityException {
-    manager.security.authenticateUser(credentials, credentials);
-=======
-  public long getManagerTimeNanos(TInfo tinfo, TCredentials credentials)
-      throws ThriftSecurityException {
     security.authenticateUser(credentials, credentials);
->>>>>>> c72f2b20
     return manager.getSteadyTime().getNanos();
   }
 
