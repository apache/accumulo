--- conflicted
+++ resolved
@@ -547,13 +547,6 @@
     }
   }
 
-<<<<<<< HEAD
-  private void updatePlugins(String property) {
-    manager.getBalanceManager().propertyChanged(property);
-  }
-
-=======
->>>>>>> 22c3e236
   @Override
   public void waitForBalance(TInfo tinfo) {
     manager.getBalanceManager().waitForBalance();
