/*
 * Licensed to the Apache Software Foundation (ASF) under one
 * or more contributor license agreements.  See the NOTICE file
 * distributed with this work for additional information
 * regarding copyright ownership.  The ASF licenses this file
 * to you under the Apache License, Version 2.0 (the
 * "License"); you may not use this file except in compliance
 * with the License.  You may obtain a copy of the License at
 *
 *   https://www.apache.org/licenses/LICENSE-2.0
 *
 * Unless required by applicable law or agreed to in writing,
 * software distributed under the License is distributed on an
 * "AS IS" BASIS, WITHOUT WARRANTIES OR CONDITIONS OF ANY
 * KIND, either express or implied.  See the License for the
 * specific language governing permissions and limitations
 * under the License.
 */
package org.apache.accumulo.manager;

import static com.google.common.util.concurrent.Uninterruptibles.sleepUninterruptibly;
import static java.nio.charset.StandardCharsets.UTF_8;
import static java.util.Collections.emptyMap;
import static java.util.Collections.emptySortedMap;
import static java.util.concurrent.TimeUnit.HOURS;
import static java.util.concurrent.TimeUnit.MILLISECONDS;
import static java.util.concurrent.TimeUnit.MINUTES;
import static java.util.concurrent.TimeUnit.NANOSECONDS;
import static java.util.concurrent.TimeUnit.SECONDS;

import java.io.IOException;
import java.lang.reflect.InvocationTargetException;
import java.net.UnknownHostException;
import java.util.ArrayList;
import java.util.Collection;
import java.util.Collections;
import java.util.HashMap;
import java.util.HashSet;
import java.util.Iterator;
import java.util.List;
import java.util.Map;
import java.util.Map.Entry;
import java.util.Set;
import java.util.SortedMap;
import java.util.TreeMap;
import java.util.UUID;
import java.util.concurrent.ConcurrentSkipListMap;
import java.util.concurrent.CountDownLatch;
import java.util.concurrent.ExecutionException;
import java.util.concurrent.ExecutorService;
import java.util.concurrent.Future;
import java.util.concurrent.ScheduledFuture;
import java.util.concurrent.atomic.AtomicBoolean;
import java.util.concurrent.atomic.AtomicInteger;
import java.util.concurrent.atomic.AtomicReference;
import java.util.stream.Collectors;

import org.apache.accumulo.core.Constants;
import org.apache.accumulo.core.cli.ConfigOpts;
import org.apache.accumulo.core.client.AccumuloClient;
import org.apache.accumulo.core.client.Scanner;
import org.apache.accumulo.core.client.TableNotFoundException;
import org.apache.accumulo.core.client.admin.CompactionConfig;
import org.apache.accumulo.core.clientImpl.thrift.TableOperation;
import org.apache.accumulo.core.clientImpl.thrift.TableOperationExceptionType;
import org.apache.accumulo.core.clientImpl.thrift.ThriftTableOperationException;
import org.apache.accumulo.core.conf.AccumuloConfiguration;
import org.apache.accumulo.core.conf.Property;
import org.apache.accumulo.core.data.InstanceId;
import org.apache.accumulo.core.data.Key;
import org.apache.accumulo.core.data.TableId;
import org.apache.accumulo.core.data.Value;
import org.apache.accumulo.core.dataImpl.KeyExtent;
import org.apache.accumulo.core.fate.AgeOffStore;
import org.apache.accumulo.core.fate.Fate;
import org.apache.accumulo.core.fate.zookeeper.ZooReaderWriter;
import org.apache.accumulo.core.fate.zookeeper.ZooUtil.NodeExistsPolicy;
import org.apache.accumulo.core.lock.ServiceLock;
import org.apache.accumulo.core.lock.ServiceLock.LockLossReason;
import org.apache.accumulo.core.lock.ServiceLock.ServiceLockPath;
import org.apache.accumulo.core.lock.ServiceLockData;
import org.apache.accumulo.core.lock.ServiceLockData.ServiceDescriptor;
import org.apache.accumulo.core.lock.ServiceLockData.ServiceDescriptors;
import org.apache.accumulo.core.lock.ServiceLockData.ThriftService;
import org.apache.accumulo.core.manager.balancer.AssignmentParamsImpl;
import org.apache.accumulo.core.manager.balancer.BalanceParamsImpl;
import org.apache.accumulo.core.manager.balancer.TServerStatusImpl;
import org.apache.accumulo.core.manager.balancer.TabletServerIdImpl;
import org.apache.accumulo.core.manager.state.tables.TableState;
import org.apache.accumulo.core.manager.thrift.BulkImportState;
import org.apache.accumulo.core.manager.thrift.ManagerClientService;
import org.apache.accumulo.core.manager.thrift.ManagerGoalState;
import org.apache.accumulo.core.manager.thrift.ManagerMonitorInfo;
import org.apache.accumulo.core.manager.thrift.ManagerState;
import org.apache.accumulo.core.manager.thrift.TableInfo;
import org.apache.accumulo.core.manager.thrift.TabletServerStatus;
import org.apache.accumulo.core.metadata.MetadataTable;
import org.apache.accumulo.core.metadata.RootTable;
import org.apache.accumulo.core.metadata.TServerInstance;
import org.apache.accumulo.core.metadata.schema.Ample.DataLevel;
import org.apache.accumulo.core.metadata.schema.MetadataSchema.TabletsSection.TabletColumnFamily;
import org.apache.accumulo.core.metrics.MetricsUtil;
import org.apache.accumulo.core.security.Authorizations;
import org.apache.accumulo.core.spi.balancer.BalancerEnvironment;
import org.apache.accumulo.core.spi.balancer.SimpleLoadBalancer;
import org.apache.accumulo.core.spi.balancer.TabletBalancer;
import org.apache.accumulo.core.spi.balancer.data.TServerStatus;
import org.apache.accumulo.core.spi.balancer.data.TabletMigration;
import org.apache.accumulo.core.spi.balancer.data.TabletServerId;
import org.apache.accumulo.core.trace.TraceUtil;
import org.apache.accumulo.core.util.Halt;
import org.apache.accumulo.core.util.Retry;
import org.apache.accumulo.core.util.threads.ThreadPools;
import org.apache.accumulo.core.util.threads.Threads;
import org.apache.accumulo.manager.compaction.coordinator.CompactionCoordinator;
import org.apache.accumulo.manager.compaction.queue.CompactionJobQueues;
import org.apache.accumulo.manager.metrics.ManagerMetrics;
import org.apache.accumulo.manager.recovery.RecoveryManager;
import org.apache.accumulo.manager.split.Splitter;
import org.apache.accumulo.manager.state.TableCounts;
import org.apache.accumulo.manager.tableOps.TraceRepo;
import org.apache.accumulo.manager.upgrade.PreUpgradeValidation;
import org.apache.accumulo.manager.upgrade.UpgradeCoordinator;
import org.apache.accumulo.server.AbstractServer;
import org.apache.accumulo.server.HighlyAvailableService;
import org.apache.accumulo.server.ServerContext;
import org.apache.accumulo.server.compaction.CompactionConfigStorage;
import org.apache.accumulo.server.fs.VolumeManager;
import org.apache.accumulo.server.manager.LiveTServerSet;
import org.apache.accumulo.server.manager.LiveTServerSet.LiveTServersSnapshot;
import org.apache.accumulo.server.manager.LiveTServerSet.TServerConnection;
import org.apache.accumulo.server.manager.balancer.BalancerEnvironmentImpl;
import org.apache.accumulo.server.manager.state.DeadServerList;
import org.apache.accumulo.server.manager.state.TabletServerState;
import org.apache.accumulo.server.manager.state.TabletStateStore;
import org.apache.accumulo.server.manager.state.UnassignedTablet;
import org.apache.accumulo.server.rpc.HighlyAvailableServiceWrapper;
import org.apache.accumulo.server.rpc.ServerAddress;
import org.apache.accumulo.server.rpc.TServerUtils;
import org.apache.accumulo.server.rpc.ThriftProcessorTypes;
import org.apache.accumulo.server.security.SecurityOperation;
import org.apache.accumulo.server.security.delegation.AuthenticationTokenKeyManager;
import org.apache.accumulo.server.security.delegation.ZooAuthenticationKeyDistributor;
import org.apache.accumulo.server.tables.TableManager;
import org.apache.accumulo.server.tables.TableObserver;
import org.apache.accumulo.server.util.ScanServerMetadataEntries;
import org.apache.accumulo.server.util.ServerBulkImportStatus;
import org.apache.accumulo.server.util.TableInfoUtil;
import org.apache.thrift.TException;
import org.apache.thrift.server.TServer;
import org.apache.thrift.transport.TTransportException;
import org.apache.zookeeper.KeeperException;
import org.apache.zookeeper.KeeperException.NoAuthException;
import org.apache.zookeeper.WatchedEvent;
import org.apache.zookeeper.Watcher;
import org.slf4j.Logger;
import org.slf4j.LoggerFactory;

import com.google.common.collect.ImmutableSortedMap;
import com.google.common.collect.Maps;
import com.google.common.util.concurrent.RateLimiter;
import com.google.common.util.concurrent.Uninterruptibles;

import edu.umd.cs.findbugs.annotations.SuppressFBWarnings;
import io.opentelemetry.api.trace.Span;
import io.opentelemetry.context.Scope;

/**
 * The Manager is responsible for assigning and balancing tablets to tablet servers.
 * <p>
 * The manager will also coordinate log recoveries and reports general status.
 */
public class Manager extends AbstractServer
    implements LiveTServerSet.Listener, TableObserver, HighlyAvailableService {

  static final Logger log = LoggerFactory.getLogger(Manager.class);

  static final int ONE_SECOND = 1000;
  private static final long TIME_BETWEEN_MIGRATION_CLEANUPS = 5 * 60 * ONE_SECOND;
  static final long WAIT_BETWEEN_ERRORS = ONE_SECOND;
  private static final long DEFAULT_WAIT_FOR_WATCHER = 10 * ONE_SECOND;
  private static final int MAX_CLEANUP_WAIT_TIME = ONE_SECOND;
  private static final int TIME_TO_WAIT_BETWEEN_LOCK_CHECKS = ONE_SECOND;
  static final int MAX_TSERVER_WORK_CHUNK = 5000;
  private static final int MAX_BAD_STATUS_COUNT = 3;
  private static final double MAX_SHUTDOWNS_PER_SEC = 10D / 60D;

  private final Object balancedNotifier = new Object();
  final LiveTServerSet tserverSet;
  private final List<TabletGroupWatcher> watchers = new ArrayList<>();
  final SecurityOperation security;
  final Map<TServerInstance,AtomicInteger> badServers =
      Collections.synchronizedMap(new HashMap<>());
  final Set<TServerInstance> serversToShutdown = Collections.synchronizedSet(new HashSet<>());
  final SortedMap<KeyExtent,TServerInstance> migrations =
      Collections.synchronizedSortedMap(new TreeMap<>());
  final EventCoordinator nextEvent = new EventCoordinator();
  RecoveryManager recoveryManager = null;
  private final ManagerTime timeKeeper;

  // Delegation Token classes
  private final boolean delegationTokensAvailable;
  private ZooAuthenticationKeyDistributor keyDistributor;
  private AuthenticationTokenKeyManager authenticationTokenKeyManager;

  ServiceLock managerLock = null;
  private TServer clientService = null;
  protected volatile TabletBalancer tabletBalancer;
  private final BalancerEnvironment balancerEnvironment;

  private ManagerState state = ManagerState.INITIAL;

  // fateReadyLatch and fateRef go together; when this latch is ready, then the fate reference
  // should already have been set; still need to use atomic reference or volatile for fateRef, so no
  // thread's cached view shows that fateRef is still null after the latch is ready
  private final CountDownLatch fateReadyLatch = new CountDownLatch(1);
  private final AtomicReference<Fate<Manager>> fateRef = new AtomicReference<>(null);

  volatile SortedMap<TServerInstance,TabletServerStatus> tserverStatus = emptySortedMap();
  volatile SortedMap<TabletServerId,TServerStatus> tserverStatusForBalancer = emptySortedMap();
  volatile Map<String,Set<TServerInstance>> tServerGroupingForBalancer = emptyMap();

  // ELASTICITY_TODO is this still needed?
  final ServerBulkImportStatus bulkImportStatus = new ServerBulkImportStatus();

  private final AtomicBoolean managerInitialized = new AtomicBoolean(false);
  private final AtomicBoolean managerUpgrading = new AtomicBoolean(false);

  private final long timeToCacheRecoveryWalExistence;
  private ExecutorService tableInformationStatusPool = null;

  private final TabletStateStore rootTabletStore;
  private final TabletStateStore metadataTabletStore;
  private final TabletStateStore userTabletStore;

  public synchronized ManagerState getManagerState() {
    return state;
  }

  // ELASTICITIY_TODO it would be nice if this method could take DataLevel as an argument and only
  // retrieve information about compactions in that data level. Attempted this and a lot of
  // refactoring was needed to get that small bit of information to this method. Would be best to
  // address this after issue. May be best to attempt this after #3576.
  public Map<Long,Map<String,String>> getCompactionHints() {
    Map<Long,CompactionConfig> allConfig = null;
    try {
      allConfig = CompactionConfigStorage.getAllConfig(getContext(), tableId -> true);
    } catch (InterruptedException | KeeperException e) {
      throw new RuntimeException(e);
    }
    return Maps.transformValues(allConfig, CompactionConfig::getExecutionHints);
  }

  public boolean stillManager() {
    return getManagerState() != ManagerState.STOP;
  }

  /**
   * Retrieve the Fate object, blocking until it is ready. This could cause problems if Fate
   * operations are attempted to be used prior to the Manager being ready for them. If these
   * operations are triggered by a client side request from a tserver or client, it should be safe
   * to wait to handle those until Fate is ready, but if it occurs during an upgrade, or some other
   * time in the Manager before Fate is started, that may result in a deadlock and will need to be
   * fixed.
   *
   * @return the Fate object, only after the fate components are running and ready
   */
  public Fate<Manager> fate() {
    try {
      // block up to 30 seconds until it's ready; if it's still not ready, introduce some logging
      if (!fateReadyLatch.await(30, SECONDS)) {
        String msgPrefix = "Unexpected use of fate in thread " + Thread.currentThread().getName()
            + " at time " + System.currentTimeMillis();
        // include stack trace so we know where it's coming from, in case we need to troubleshoot it
        log.warn("{} blocked until fate starts", msgPrefix,
            new IllegalStateException("Attempted fate action before manager finished starting up; "
                + "if this doesn't make progress, please report it as a bug to the developers"));
        int minutes = 0;
        while (!fateReadyLatch.await(5, MINUTES)) {
          minutes += 5;
          log.warn("{} still blocked after {} minutes; this is getting weird", msgPrefix, minutes);
        }
        log.debug("{} no longer blocked", msgPrefix);
      }
    } catch (InterruptedException e) {
      Thread.currentThread().interrupt();
      throw new IllegalStateException("Thread was interrupted; cannot proceed");
    }
    return fateRef.get();
  }

  static final boolean X = true;
  static final boolean O = false;
  // @formatter:off
  static final boolean[][] transitionOK = {
      //                            INITIAL HAVE_LOCK SAFE_MODE NORMAL UNLOAD_META UNLOAD_ROOT STOP
      /* INITIAL */                 {X, X, O, O, O, O, X},
      /* HAVE_LOCK */               {O, X, X, X, O, O, X},
      /* SAFE_MODE */               {O, O, X, X, X, O, X},
      /* NORMAL */                  {O, O, X, X, X, O, X},
      /* UNLOAD_METADATA_TABLETS */ {O, O, X, X, X, X, X},
      /* UNLOAD_ROOT_TABLET */      {O, O, O, X, X, X, X},
      /* STOP */                    {O, O, O, O, O, X, X}};
  //@formatter:on
  synchronized void setManagerState(ManagerState newState) {
    if (state.equals(newState)) {
      return;
    }
    if (!transitionOK[state.ordinal()][newState.ordinal()]) {
      log.error("Programmer error: manager should not transition from {} to {}", state, newState);
    }
    ManagerState oldState = state;
    state = newState;
    nextEvent.event("State changed from %s to %s", oldState, newState);
    if (newState == ManagerState.STOP) {
      // Give the server a little time before shutdown so the client
      // thread requesting the stop can return
      ScheduledFuture<?> future = getContext().getScheduledExecutor().scheduleWithFixedDelay(() -> {
        // This frees the main thread and will cause the manager to exit
        clientService.stop();
        Manager.this.nextEvent.event("stopped event loop");
      }, 100L, 1000L, MILLISECONDS);
      ThreadPools.watchNonCriticalScheduledTask(future);
    }

    if (oldState != newState && (newState == ManagerState.HAVE_LOCK)) {
      new PreUpgradeValidation().validate(getContext(), nextEvent);
      upgradeCoordinator.upgradeZookeeper(getContext(), nextEvent);
    }

    if (oldState != newState && (newState == ManagerState.NORMAL)) {
      if (fateRef.get() != null) {
        throw new IllegalStateException("Access to Fate should not have been"
            + " initialized prior to the Manager finishing upgrades. Please save"
            + " all logs and file a bug.");
      }
      upgradeMetadataFuture = upgradeCoordinator.upgradeMetadata(getContext(), nextEvent);
    }
  }

  private final UpgradeCoordinator upgradeCoordinator = new UpgradeCoordinator();

  private Future<Void> upgradeMetadataFuture;

  private FateServiceHandler fateServiceHandler;
  private ManagerClientServiceHandler managerClientHandler;
  private CompactionCoordinator compactionCoordinator;

  private int assignedOrHosted(TableId tableId) {
    int result = 0;
    for (TabletGroupWatcher watcher : watchers) {
      TableCounts count = watcher.getStats(tableId);
      result += count.hosted() + count.assigned();
    }
    return result;
  }

  private int totalAssignedOrHosted() {
    int result = 0;
    for (TabletGroupWatcher watcher : watchers) {
      for (TableCounts counts : watcher.getStats().values()) {
        result += counts.assigned() + counts.hosted();
      }
    }
    return result;
  }

  private int nonMetaDataTabletsAssignedOrHosted() {
    return totalAssignedOrHosted() - assignedOrHosted(MetadataTable.ID)
        - assignedOrHosted(RootTable.ID);
  }

  private int notHosted() {
    int result = 0;
    for (TabletGroupWatcher watcher : watchers) {
      for (TableCounts counts : watcher.getStats().values()) {
        result += counts.assigned() + counts.assignedToDeadServers() + counts.suspended();
      }
    }
    return result;
  }

  // The number of unassigned tablets that should be assigned: displayed on the monitor page
  int displayUnassigned() {
    int result = 0;
    switch (getManagerState()) {
      case NORMAL:
        // Count offline tablets for online tables
        for (TabletGroupWatcher watcher : watchers) {
          TableManager manager = getContext().getTableManager();
          for (Entry<TableId,TableCounts> entry : watcher.getStats().entrySet()) {
            TableId tableId = entry.getKey();
            TableCounts counts = entry.getValue();
            if (manager.getTableState(tableId) == TableState.ONLINE) {
              result += counts.unassigned() + counts.assignedToDeadServers() + counts.assigned()
                  + counts.suspended();
            }
          }
        }
        break;
      case SAFE_MODE:
        // Count offline tablets for the metadata table
        for (TabletGroupWatcher watcher : watchers) {
          TableCounts counts = watcher.getStats(MetadataTable.ID);
          result += counts.unassigned() + counts.suspended();
        }
        break;
      case UNLOAD_METADATA_TABLETS:
      case UNLOAD_ROOT_TABLET:
        for (TabletGroupWatcher watcher : watchers) {
          TableCounts counts = watcher.getStats(MetadataTable.ID);
          result += counts.unassigned() + counts.suspended();
        }
        break;
      default:
        break;
    }
    return result;
  }

  public void mustBeOnline(final TableId tableId) throws ThriftTableOperationException {
    ServerContext context = getContext();
    context.clearTableListCache();
    if (context.getTableState(tableId) != TableState.ONLINE) {
      throw new ThriftTableOperationException(tableId.canonical(), null, TableOperation.MERGE,
          TableOperationExceptionType.OFFLINE, "table is not online");
    }
  }

  public TableManager getTableManager() {
    return getContext().getTableManager();
  }

  public static void main(String[] args) throws Exception {
    try (Manager manager = new Manager(new ConfigOpts(), args)) {
      manager.runServer();
    }
  }

  Manager(ConfigOpts opts, String[] args) throws IOException {
    super("manager", opts, args);
    ServerContext context = super.getContext();
    balancerEnvironment = new BalancerEnvironmentImpl(context);

    AccumuloConfiguration aconf = context.getConfiguration();

    log.info("Version {}", Constants.VERSION);
    log.info("Instance {}", getInstanceID());
    timeKeeper = new ManagerTime(this, aconf);
    tserverSet = new LiveTServerSet(context, this);
    initializeBalancer();

    this.security = context.getSecurityOperation();

    final long tokenLifetime = aconf.getTimeInMillis(Property.GENERAL_DELEGATION_TOKEN_LIFETIME);

    this.rootTabletStore = TabletStateStore.getStoreForLevel(DataLevel.ROOT, context);
    this.metadataTabletStore = TabletStateStore.getStoreForLevel(DataLevel.METADATA, context);
    this.userTabletStore = TabletStateStore.getStoreForLevel(DataLevel.USER, context);

    authenticationTokenKeyManager = null;
    keyDistributor = null;
    if (getConfiguration().getBoolean(Property.INSTANCE_RPC_SASL_ENABLED)) {
      // SASL is enabled, create the key distributor (ZooKeeper) and manager (generates/rolls secret
      // keys)
      log.info("SASL is enabled, creating delegation token key manager and distributor");
      final long tokenUpdateInterval =
          aconf.getTimeInMillis(Property.GENERAL_DELEGATION_TOKEN_UPDATE_INTERVAL);
      keyDistributor = new ZooAuthenticationKeyDistributor(context.getZooReaderWriter(),
          getZooKeeperRoot() + Constants.ZDELEGATION_TOKEN_KEYS);
      authenticationTokenKeyManager = new AuthenticationTokenKeyManager(context.getSecretManager(),
          keyDistributor, tokenUpdateInterval, tokenLifetime);
      delegationTokensAvailable = true;
    } else {
      log.info("SASL is not enabled, delegation tokens will not be available");
      delegationTokensAvailable = false;
    }
    this.timeToCacheRecoveryWalExistence =
        aconf.getTimeInMillis(Property.MANAGER_RECOVERY_WAL_EXISTENCE_CACHE_TIME);
  }

  public InstanceId getInstanceID() {
    return getContext().getInstanceID();
  }

  public String getZooKeeperRoot() {
    return getContext().getZooKeeperRoot();
  }

  public TServerConnection getConnection(TServerInstance server) {
    return tserverSet.getConnection(server);
  }

  void setManagerGoalState(ManagerGoalState state) {
    try {
      getContext().getZooReaderWriter().putPersistentData(
          getZooKeeperRoot() + Constants.ZMANAGER_GOAL_STATE, state.name().getBytes(UTF_8),
          NodeExistsPolicy.OVERWRITE);
    } catch (Exception ex) {
      log.error("Unable to set manager goal state in zookeeper");
    }
  }

  ManagerGoalState getManagerGoalState() {
    while (true) {
      try {
        byte[] data = getContext().getZooReaderWriter()
            .getData(getZooKeeperRoot() + Constants.ZMANAGER_GOAL_STATE);
        return ManagerGoalState.valueOf(new String(data, UTF_8));
      } catch (Exception e) {
        log.error("Problem getting real goal state from zookeeper: ", e);
        sleepUninterruptibly(1, SECONDS);
      }
    }
  }

  public boolean hasCycled(long time) {
    for (TabletGroupWatcher watcher : watchers) {
      if (watcher.stats.lastScanFinished() < time) {
        return false;
      }
    }

    return true;
  }

  public void clearMigrations(TableId tableId) {
    synchronized (migrations) {
      migrations.keySet().removeIf(extent -> extent.tableId().equals(tableId));
    }
  }

  private Splitter splitter;

  public Splitter getSplitter() {
    return splitter;
  }

  private CompactionJobQueues compactionJobQueues;

  public CompactionJobQueues getCompactionQueues() {
    return compactionJobQueues;
  }

  public UpgradeCoordinator.UpgradeStatus getUpgradeStatus() {
    return upgradeCoordinator.getStatus();
  }

  private class MigrationCleanupThread implements Runnable {

    @Override
    public void run() {
      while (stillManager()) {
        if (!migrations.isEmpty()) {
          try {
            cleanupOfflineMigrations();
            cleanupNonexistentMigrations(getContext());
          } catch (Exception ex) {
            log.error("Error cleaning up migrations", ex);
          }
        }
        sleepUninterruptibly(TIME_BETWEEN_MIGRATION_CLEANUPS, MILLISECONDS);
      }
    }

    /**
     * If a migrating tablet splits, and the tablet dies before sending the manager a message, the
     * migration will refer to a non-existing tablet, so it can never complete. Periodically scan
     * the metadata table and remove any migrating tablets that no longer exist.
     */
    private void cleanupNonexistentMigrations(final AccumuloClient accumuloClient)
        throws TableNotFoundException {
      Scanner scanner = accumuloClient.createScanner(MetadataTable.NAME, Authorizations.EMPTY);
      TabletColumnFamily.PREV_ROW_COLUMN.fetch(scanner);
      Set<KeyExtent> found = new HashSet<>();
      for (Entry<Key,Value> entry : scanner) {
        KeyExtent extent = KeyExtent.fromMetaPrevRow(entry);
        if (migrations.containsKey(extent)) {
          found.add(extent);
        }
      }
      migrations.keySet().retainAll(found);
    }

    /**
     * If migrating a tablet for a table that is offline, the migration can never succeed because no
     * tablet server will load the tablet. check for offline tables and remove their migrations.
     */
    private void cleanupOfflineMigrations() {
      ServerContext context = getContext();
      TableManager manager = context.getTableManager();
      for (TableId tableId : context.getTableIdToNameMap().keySet()) {
        TableState state = manager.getTableState(tableId);
        if (state == TableState.OFFLINE) {
          clearMigrations(tableId);
        }
      }
    }
  }

  private class StatusThread implements Runnable {

    private boolean goodStats() {
      int start;
      switch (getManagerState()) {
        case UNLOAD_METADATA_TABLETS:
          start = 1;
          break;
        case UNLOAD_ROOT_TABLET:
          start = 2;
          break;
        default:
          start = 0;
      }
      for (int i = start; i < watchers.size(); i++) {
        TabletGroupWatcher watcher = watchers.get(i);
        if (watcher.stats.getLastManagerState() != getManagerState()) {
          log.debug("{}: {} != {}", watcher.getName(), watcher.stats.getLastManagerState(),
              getManagerState());
          return false;
        }
      }
      return true;
    }

    @Override
    public void run() {
      EventCoordinator.Tracker eventTracker = nextEvent.getTracker();
      while (stillManager()) {
        long wait = DEFAULT_WAIT_FOR_WATCHER;
        try {
          switch (getManagerGoalState()) {
            case NORMAL:
              setManagerState(ManagerState.NORMAL);
              break;
            case SAFE_MODE:
              if (getManagerState() == ManagerState.NORMAL) {
                setManagerState(ManagerState.SAFE_MODE);
              }
              if (getManagerState() == ManagerState.HAVE_LOCK) {
                setManagerState(ManagerState.SAFE_MODE);
              }
              break;
            case CLEAN_STOP:
              switch (getManagerState()) {
                case NORMAL:
                  setManagerState(ManagerState.SAFE_MODE);
                  break;
                case SAFE_MODE: {
                  int count = nonMetaDataTabletsAssignedOrHosted();
                  log.debug(
                      String.format("There are %d non-metadata tablets assigned or hosted", count));
                  if (count == 0 && goodStats()) {
                    setManagerState(ManagerState.UNLOAD_METADATA_TABLETS);
                  }
                }
                  break;
                case UNLOAD_METADATA_TABLETS: {
                  int count = assignedOrHosted(MetadataTable.ID);
                  log.debug(
                      String.format("There are %d metadata tablets assigned or hosted", count));
                  if (count == 0 && goodStats()) {
                    setManagerState(ManagerState.UNLOAD_ROOT_TABLET);
                  }
                }
                  break;
                case UNLOAD_ROOT_TABLET:
                  int count = assignedOrHosted(MetadataTable.ID);
                  if (count > 0 && goodStats()) {
                    log.debug(String.format("%d metadata tablets online", count));
                    setManagerState(ManagerState.UNLOAD_ROOT_TABLET);
                  }
                  int root_count = assignedOrHosted(RootTable.ID);
                  if (root_count > 0 && goodStats()) {
                    log.debug("The root tablet is still assigned or hosted");
                  }
                  if (count + root_count == 0 && goodStats()) {
                    Set<TServerInstance> currentServers = tserverSet.getCurrentServers();
                    log.debug("stopping {} tablet servers", currentServers.size());
                    for (TServerInstance server : currentServers) {
                      try {
                        serversToShutdown.add(server);
                        tserverSet.getConnection(server).fastHalt(managerLock);
                      } catch (TException e) {
                        // its probably down, and we don't care
                      } finally {
                        tserverSet.remove(server);
                      }
                    }
                    if (currentServers.isEmpty()) {
                      setManagerState(ManagerState.STOP);
                    }
                  }
                  break;
                default:
                  break;
              }
          }
        } catch (Exception t) {
          log.error("Error occurred reading / switching manager goal state. Will"
              + " continue with attempt to update status", t);
        }

        Span span = TraceUtil.startSpan(this.getClass(), "run::updateStatus");
        try (Scope scope = span.makeCurrent()) {
          wait = updateStatus();
          eventTracker.waitForEvents(wait);
        } catch (Exception t) {
          TraceUtil.setException(span, t, false);
          log.error("Error balancing tablets, will wait for {} (seconds) and then retry ",
              WAIT_BETWEEN_ERRORS / ONE_SECOND, t);
          sleepUninterruptibly(WAIT_BETWEEN_ERRORS, MILLISECONDS);
        } finally {
          span.end();
        }
      }
    }

    private long updateStatus() {
      var tseversSnapshot = tserverSet.getSnapshot();
      TreeMap<TabletServerId,TServerStatus> temp = new TreeMap<>();
      tserverStatus = gatherTableInformation(tseversSnapshot.getTservers(), temp);
      tserverStatusForBalancer = Collections.unmodifiableSortedMap(temp);
      tServerGroupingForBalancer = tseversSnapshot.getTserverGroups();
      checkForHeldServer(tserverStatus);

      if (!badServers.isEmpty()) {
        log.debug("not balancing because the balance information is out-of-date {}",
            badServers.keySet());
      } else if (notHosted() > 0) {
        log.debug("not balancing because there are unhosted tablets: {}", notHosted());
      } else if (getManagerGoalState() == ManagerGoalState.CLEAN_STOP) {
        log.debug("not balancing because the manager is attempting to stop cleanly");
      } else if (!serversToShutdown.isEmpty()) {
        log.debug("not balancing while shutting down servers {}", serversToShutdown);
      } else {
        for (TabletGroupWatcher tgw : watchers) {
          if (!tgw.isSameTserversAsLastScan(tseversSnapshot.getTservers())) {
            log.debug("not balancing just yet, as collection of live tservers is in flux");
            return DEFAULT_WAIT_FOR_WATCHER;
          }
        }
        return balanceTablets();
      }
      return DEFAULT_WAIT_FOR_WATCHER;
    }

    private void checkForHeldServer(SortedMap<TServerInstance,TabletServerStatus> tserverStatus) {
      TServerInstance instance = null;
      int crazyHoldTime = 0;
      int someHoldTime = 0;
      final long maxWait = getConfiguration().getTimeInMillis(Property.TSERV_HOLD_TIME_SUICIDE);
      for (Entry<TServerInstance,TabletServerStatus> entry : tserverStatus.entrySet()) {
        if (entry.getValue().getHoldTime() > 0) {
          someHoldTime++;
          if (entry.getValue().getHoldTime() > maxWait) {
            instance = entry.getKey();
            crazyHoldTime++;
          }
        }
      }
      if (crazyHoldTime == 1 && someHoldTime == 1 && tserverStatus.size() > 1) {
        log.warn("Tablet server {} exceeded maximum hold time: attempting to kill it", instance);
        try {
          TServerConnection connection = tserverSet.getConnection(instance);
          if (connection != null) {
            connection.fastHalt(managerLock);
          }
        } catch (TException e) {
          log.error("{}", e.getMessage(), e);
        }
        badServers.putIfAbsent(instance, new AtomicInteger(1));
      }
    }

    private long balanceTablets() {
      BalanceParamsImpl params = BalanceParamsImpl.fromThrift(tserverStatusForBalancer,
          tServerGroupingForBalancer, tserverStatus, migrationsSnapshot().keySet());
      long wait = tabletBalancer.balance(params);

      for (TabletMigration m : checkMigrationSanity(tserverStatusForBalancer.keySet(),
          params.migrationsOut())) {
        KeyExtent ke = KeyExtent.fromTabletId(m.getTablet());
        if (migrations.containsKey(ke)) {
          log.warn("balancer requested migration more than once, skipping {}", m);
          continue;
        }
        TServerInstance tserverInstance = TabletServerIdImpl.toThrift(m.getNewTabletServer());
        migrations.put(ke, tserverInstance);
        log.debug("migration {}", m);
      }
      if (params.migrationsOut().isEmpty()) {
        synchronized (balancedNotifier) {
          balancedNotifier.notifyAll();
        }
      } else {
        nextEvent.event("Migrating %d more tablets, %d total", params.migrationsOut().size(),
            migrations.size());
      }
      return wait;
    }

    private List<TabletMigration> checkMigrationSanity(Set<TabletServerId> current,
        List<TabletMigration> migrations) {
      return migrations.stream().filter(m -> {
        boolean includeMigration = false;
        if (m.getTablet() == null) {
          log.error("Balancer gave back a null tablet {}", m);
        } else if (m.getNewTabletServer() == null) {
          log.error("Balancer did not set the destination {}", m);
        } else if (m.getOldTabletServer() == null) {
          log.error("Balancer did not set the source {}", m);
        } else if (!current.contains(m.getOldTabletServer())) {
          log.warn("Balancer wants to move a tablet from a server that is not current: {}", m);
        } else if (!current.contains(m.getNewTabletServer())) {
          log.warn("Balancer wants to move a tablet to a server that is not current: {}", m);
        } else {
          includeMigration = true;
        }
        return includeMigration;
      }).collect(Collectors.toList());
    }

  }

  private SortedMap<TServerInstance,TabletServerStatus> gatherTableInformation(
      Set<TServerInstance> currentServers, SortedMap<TabletServerId,TServerStatus> balancerMap) {
    final long rpcTimeout = getConfiguration().getTimeInMillis(Property.GENERAL_RPC_TIMEOUT);
    int threads = getConfiguration().getCount(Property.MANAGER_STATUS_THREAD_POOL_SIZE);
    long start = System.currentTimeMillis();
    final SortedMap<TServerInstance,TabletServerStatus> result = new ConcurrentSkipListMap<>();
    final RateLimiter shutdownServerRateLimiter = RateLimiter.create(MAX_SHUTDOWNS_PER_SEC);
    final ArrayList<Future<?>> tasks = new ArrayList<>();
    for (TServerInstance serverInstance : currentServers) {
      final TServerInstance server = serverInstance;
      if (threads == 0) {
        // Since an unbounded thread pool is being used, rate limit how fast task are added to the
        // executor. This prevents the threads from growing large unless there are lots of
        // unresponsive tservers.
        sleepUninterruptibly(Math.max(1, rpcTimeout / 120_000), MILLISECONDS);
      }
      tasks.add(tableInformationStatusPool.submit(() -> {
        try {
          Thread t = Thread.currentThread();
          String oldName = t.getName();
          try {
            String message = "Getting status from " + server;
            t.setName(message);
            long startForServer = System.currentTimeMillis();
            log.trace(message);
            TServerConnection connection1 = tserverSet.getConnection(server);
            if (connection1 == null) {
              throw new IOException("No connection to " + server);
            }
            TabletServerStatus status = connection1.getTableMap(false);
            result.put(server, status);

            long duration = System.currentTimeMillis() - startForServer;
            log.trace("Got status from {} in {} ms", server, duration);

          } finally {
            t.setName(oldName);
          }
        } catch (Exception ex) {
          log.error("unable to get tablet server status {} {}", server, ex.toString());
          log.debug("unable to get tablet server status {}", server, ex);
          // Attempt to shutdown server only if able to acquire. If unable, this tablet server
          // will be removed from the badServers set below and status will be reattempted again
          // MAX_BAD_STATUS_COUNT times
          if (badServers.computeIfAbsent(server, k -> new AtomicInteger(0)).incrementAndGet()
              > MAX_BAD_STATUS_COUNT) {
            if (shutdownServerRateLimiter.tryAcquire()) {
              log.warn("attempting to stop {}", server);
              try {
                TServerConnection connection2 = tserverSet.getConnection(server);
                if (connection2 != null) {
                  connection2.halt(managerLock);
                }
              } catch (TTransportException e1) {
                // ignore: it's probably down
              } catch (Exception e2) {
                log.info("error talking to troublesome tablet server", e2);
              }
            } else {
              log.warn("Unable to shutdown {} as over the shutdown limit of {} per minute", server,
                  MAX_SHUTDOWNS_PER_SEC * 60);
            }
            badServers.remove(server);
          }
        }
      }));
    }
    // wait at least 10 seconds
    final long nanosToWait = Math.max(SECONDS.toNanos(10), MILLISECONDS.toNanos(rpcTimeout) / 3);
    final long startTime = System.nanoTime();
    // Wait for all tasks to complete
    while (!tasks.isEmpty()) {
      boolean cancel = ((System.nanoTime() - startTime) > nanosToWait);
      Iterator<Future<?>> iter = tasks.iterator();
      while (iter.hasNext()) {
        Future<?> f = iter.next();
        if (cancel) {
          f.cancel(true);
        } else {
          if (f.isDone()) {
            iter.remove();
          }
        }
      }
      Uninterruptibles.sleepUninterruptibly(1, MILLISECONDS);
    }

    // Threads may still modify map after shutdownNow is called, so create an immutable snapshot.
    SortedMap<TServerInstance,TabletServerStatus> info = ImmutableSortedMap.copyOf(result);
    tserverStatus.forEach((tsi, status) -> balancerMap.put(new TabletServerIdImpl(tsi),
        TServerStatusImpl.fromThrift(status)));

    synchronized (badServers) {
      badServers.keySet().retainAll(currentServers);
      badServers.keySet().removeAll(info.keySet());
    }
    log.debug(String.format("Finished gathering information from %d of %d servers in %.2f seconds",
        info.size(), currentServers.size(), (System.currentTimeMillis() - start) / 1000.));

    return info;
  }

  @Override
  public void run() {
    final ServerContext context = getContext();
    final String zroot = getZooKeeperRoot();

    this.compactionJobQueues = new CompactionJobQueues(
        getConfiguration().getCount(Property.MANAGER_COMPACTION_SERVICE_PRIORITY_QUEUE_SIZE));

    // ACCUMULO-4424 Put up the Thrift servers before getting the lock as a sign of process health
    // when a hot-standby
    //
    // Start the Manager's Fate Service
    fateServiceHandler = new FateServiceHandler(this);
    managerClientHandler = new ManagerClientServiceHandler(this);
    compactionCoordinator =
        new CompactionCoordinator(context, tserverSet, security, compactionJobQueues, nextEvent);
    // Start the Manager's Client service
    // Ensure that calls before the manager gets the lock fail
    ManagerClientService.Iface haProxy =
        HighlyAvailableServiceWrapper.service(managerClientHandler, this);

    ServerAddress sa;
    var processor = ThriftProcessorTypes.getManagerTProcessor(fateServiceHandler,
        compactionCoordinator, haProxy, getContext());

    try {
      sa = TServerUtils.startServer(context, getHostname(), Property.MANAGER_CLIENTPORT, processor,
          "Manager", "Manager Client Service Handler", null, Property.MANAGER_MINTHREADS,
          Property.MANAGER_MINTHREADS_TIMEOUT, Property.MANAGER_THREADCHECK,
          Property.GENERAL_MAX_MESSAGE_SIZE);
    } catch (UnknownHostException e) {
      throw new IllegalStateException("Unable to start server on host " + getHostname(), e);
    }
    clientService = sa.server;
    log.info("Started Manager client service at {}", sa.address);

    // block until we can obtain the ZK lock for the manager
    ServiceLockData sld = null;
    try {
      sld = getManagerLock(ServiceLock.path(zroot + Constants.ZMANAGER_LOCK));
    } catch (KeeperException | InterruptedException e) {
      throw new IllegalStateException("Exception getting manager lock", e);
    }

    // If UpgradeStatus is not at complete by this moment, then things are currently
    // upgrading.
    if (upgradeCoordinator.getStatus() != UpgradeCoordinator.UpgradeStatus.COMPLETE) {
      managerUpgrading.set(true);
    }

    ManagerMetrics mm = new ManagerMetrics(getConfiguration(), this);
    try {
      MetricsUtil.initializeMetrics(getContext().getConfiguration(), this.applicationName,
          sa.getAddress());
      MetricsUtil.initializeProducers(this, mm);
    } catch (ClassNotFoundException | InstantiationException | IllegalAccessException
        | IllegalArgumentException | InvocationTargetException | NoSuchMethodException
        | SecurityException e1) {
      log.error("Error initializing metrics, metrics will not be emitted.", e1);
    }

    recoveryManager = new RecoveryManager(this, timeToCacheRecoveryWalExistence);

    context.getTableManager().addObserver(this);

    tableInformationStatusPool = ThreadPools.getServerThreadPools()
        .createExecutorService(getConfiguration(), Property.MANAGER_STATUS_THREAD_POOL_SIZE, false);

    Thread statusThread = Threads.createThread("Status Thread", new StatusThread());
    statusThread.start();

    Threads.createThread("Migration Cleanup Thread", new MigrationCleanupThread()).start();

    tserverSet.startListeningForTabletServerChanges();

    try {
      blockForTservers();
    } catch (InterruptedException ex) {
      Thread.currentThread().interrupt();
    }

    // Don't call run on the CompactionCoordinator until we have tservers.
    Thread compactionCoordinatorThread =
        Threads.createThread("CompactionCoordinator Thread", compactionCoordinator);
    compactionCoordinatorThread.start();

    ZooReaderWriter zReaderWriter = context.getZooReaderWriter();

    try {
      zReaderWriter.getChildren(zroot + Constants.ZRECOVERY, new Watcher() {
        @Override
        public void process(WatchedEvent event) {
          nextEvent.event("Noticed recovery changes %s", event.getType());
          try {
            // watcher only fires once, add it back
            zReaderWriter.getChildren(zroot + Constants.ZRECOVERY, this);
          } catch (Exception e) {
            log.error("Failed to add log recovery watcher back", e);
          }
        }
      });
    } catch (KeeperException | InterruptedException e) {
      throw new IllegalStateException("Unable to read " + zroot + Constants.ZRECOVERY, e);
    }

    this.splitter = new Splitter(context);
    this.splitter.start();

    watchers.add(new TabletGroupWatcher(this, this.userTabletStore, null, mm) {
      @Override
      boolean canSuspendTablets() {
        // Always allow user data tablets to enter suspended state.
        return true;
      }
    });

    watchers.add(new TabletGroupWatcher(this, this.metadataTabletStore, watchers.get(0), mm) {
      @Override
      boolean canSuspendTablets() {
        // Allow metadata tablets to enter suspended state only if so configured. Generally
        // we'll want metadata tablets to
        // be immediately reassigned, even if there's a global table.suspension.duration
        // setting.
        return getConfiguration().getBoolean(Property.MANAGER_METADATA_SUSPENDABLE);
      }
    });

    watchers.add(new TabletGroupWatcher(this, this.rootTabletStore, watchers.get(1), mm) {
      @Override
      boolean canSuspendTablets() {
        // Never allow root tablet to enter suspended state.
        return false;
      }
    });
    for (TabletGroupWatcher watcher : watchers) {
      watcher.start();
    }

    // Once we are sure the upgrade is complete, we can safely allow fate use.
    try {
      // wait for metadata upgrade running in background to complete
      if (null != upgradeMetadataFuture) {
        upgradeMetadataFuture.get();
      }
      // Everything is fully upgraded by this point.
      managerUpgrading.set(false);
    } catch (ExecutionException | InterruptedException e) {
      throw new IllegalStateException("Metadata upgrade failed", e);
    }

    try {
      final AgeOffStore<Manager> store = new AgeOffStore<>(
          new org.apache.accumulo.core.fate.ZooStore<>(getZooKeeperRoot() + Constants.ZFATE,
              context.getZooReaderWriter()),
          HOURS.toMillis(8), System::currentTimeMillis);

      Fate<Manager> f = new Fate<>(this, store, TraceRepo::toLogString, getConfiguration());
      fateRef.set(f);
      fateReadyLatch.countDown();

      ThreadPools.watchCriticalScheduledTask(context.getScheduledExecutor()
          .scheduleWithFixedDelay(store::ageOff, 63000, 63000, MILLISECONDS));
    } catch (KeeperException | InterruptedException e) {
      throw new IllegalStateException("Exception setting up FaTE cleanup thread", e);
    }

    ThreadPools.watchCriticalScheduledTask(context.getScheduledExecutor()
        .scheduleWithFixedDelay(() -> ScanServerMetadataEntries.clean(context), 10, 10, MINUTES));

    // Make sure that we have a secret key (either a new one or an old one from ZK) before we start
    // the manager client service.
    Thread authenticationTokenKeyManagerThread = null;
    if (authenticationTokenKeyManager != null && keyDistributor != null) {
      log.info("Starting delegation-token key manager");
      try {
        keyDistributor.initialize();
      } catch (KeeperException | InterruptedException e) {
        throw new IllegalStateException("Exception setting up delegation-token key manager", e);
      }
      authenticationTokenKeyManagerThread =
          Threads.createThread("Delegation Token Key Manager", authenticationTokenKeyManager);
      authenticationTokenKeyManagerThread.start();
      boolean logged = false;
      while (!authenticationTokenKeyManager.isInitialized()) {
        // Print out a status message when we start waiting for the key manager to get initialized
        if (!logged) {
          log.info("Waiting for AuthenticationTokenKeyManager to be initialized");
          logged = true;
        }
        sleepUninterruptibly(200, MILLISECONDS);
      }
      // And log when we are initialized
      log.info("AuthenticationTokenSecretManager is initialized");
    }

    String address = sa.address.toString();
    UUID uuid = sld.getServerUUID(ThriftService.MANAGER);
    ServiceDescriptors descriptors = new ServiceDescriptors();
    for (ThriftService svc : new ThriftService[] {ThriftService.MANAGER, ThriftService.COORDINATOR,
        ThriftService.FATE}) {
      descriptors.addService(new ServiceDescriptor(uuid, svc, address, this.getResourceGroup()));
    }

    sld = new ServiceLockData(descriptors);
    log.info("Setting manager lock data to {}", sld.toString());
    try {
      managerLock.replaceLockData(sld);
    } catch (KeeperException | InterruptedException e) {
      throw new IllegalStateException("Exception updating manager lock", e);
    }

    while (!clientService.isServing()) {
      sleepUninterruptibly(100, MILLISECONDS);
    }

    // The manager is fully initialized. Clients are allowed to connect now.
    managerInitialized.set(true);

    while (clientService.isServing()) {
      sleepUninterruptibly(500, MILLISECONDS);
    }
    log.info("Shutting down fate.");
    fate().shutdown();

    splitter.stop();

    final long deadline = System.currentTimeMillis() + MAX_CLEANUP_WAIT_TIME;
    try {
      statusThread.join(remaining(deadline));
    } catch (InterruptedException e) {
      throw new IllegalStateException("Exception stopping status thread", e);
    }

    tableInformationStatusPool.shutdownNow();

    compactionCoordinator.shutdown();
    try {
      compactionCoordinatorThread.join();
    } catch (InterruptedException e) {
      log.error("Exception compaction coordinator thread", e);
    }

    // Signal that we want it to stop, and wait for it to do so.
    if (authenticationTokenKeyManager != null) {
      authenticationTokenKeyManager.gracefulStop();
      try {
        if (null != authenticationTokenKeyManagerThread) {
          authenticationTokenKeyManagerThread.join(remaining(deadline));
        }
      } catch (InterruptedException e) {
        throw new IllegalStateException("Exception waiting on delegation-token key manager", e);
      }
    }

    // quit, even if the tablet servers somehow jam up and the watchers
    // don't stop
    for (TabletGroupWatcher watcher : watchers) {
      try {
        watcher.join(remaining(deadline));
      } catch (InterruptedException e) {
        throw new IllegalStateException("Exception waiting on watcher", e);
      }
    }
    log.info("exiting");
  }

  /**
   * Allows property configuration to block manager start-up waiting for a minimum number of
   * tservers to register in zookeeper. It also accepts a maximum time to wait - if the time
   * expires, the start-up will continue with any tservers available. This check is only performed
   * at manager initialization, when the manager acquires the lock. The following properties are
   * used to control the behaviour:
   * <ul>
   * <li>MANAGER_STARTUP_TSERVER_AVAIL_MIN_COUNT - when set to 0 or less, no blocking occurs
   * (default behaviour) otherwise will block until the number of tservers are available.</li>
   * <li>MANAGER_STARTUP_TSERVER_AVAIL_MAX_WAIT - time to wait in milliseconds. When set to 0 or
   * less, will block indefinitely.</li>
   * </ul>
   *
   * @throws InterruptedException if interrupted while blocking, propagated for caller to handle.
   */
  private void blockForTservers() throws InterruptedException {
    long waitStart = System.nanoTime();

    long minTserverCount =
        getConfiguration().getCount(Property.MANAGER_STARTUP_TSERVER_AVAIL_MIN_COUNT);

    if (minTserverCount <= 0) {
      log.info("tserver availability check disabled, continuing with-{} servers. To enable, set {}",
          tserverSet.size(), Property.MANAGER_STARTUP_TSERVER_AVAIL_MIN_COUNT.getKey());
      return;
    }
    long userWait = MILLISECONDS.toSeconds(
        getConfiguration().getTimeInMillis(Property.MANAGER_STARTUP_TSERVER_AVAIL_MAX_WAIT));

    // Setting retry values for defined wait timeouts
    long retries = 10;
    // Set these to the same value so the max possible wait time always matches the provided maxWait
    long initialWait = userWait / retries;
    long maxWaitPeriod = initialWait;
    long waitIncrement = 0;

    if (userWait <= 0) {
      log.info("tserver availability check set to block indefinitely, To change, set {} > 0.",
          Property.MANAGER_STARTUP_TSERVER_AVAIL_MAX_WAIT.getKey());
      userWait = Long.MAX_VALUE;

      // If indefinitely blocking, change retry values to support incremental backoff and logging.
      retries = userWait;
      initialWait = 1;
      maxWaitPeriod = 30;
      waitIncrement = 5;
    }

    Retry tserverRetry = Retry.builder().maxRetries(retries).retryAfter(initialWait, SECONDS)
        .incrementBy(waitIncrement, SECONDS).maxWait(maxWaitPeriod, SECONDS).backOffFactor(1)
        .logInterval(30, SECONDS).createRetry();

    log.info("Checking for tserver availability - need to reach {} servers. Have {}",
        minTserverCount, tserverSet.size());

    boolean needTservers = tserverSet.size() < minTserverCount;

    while (needTservers && tserverRetry.canRetry()) {

      tserverRetry.waitForNextAttempt(log, "block until minimum tservers reached");

      needTservers = tserverSet.size() < minTserverCount;

      // suppress last message once threshold reached.
      if (needTservers) {
        tserverRetry.logRetry(log, String.format(
            "Blocking for tserver availability - need to reach %s servers. Have %s Time spent blocking %s seconds.",
            minTserverCount, tserverSet.size(),
            NANOSECONDS.toSeconds(System.nanoTime() - waitStart)));
      }
      tserverRetry.useRetry();
    }

    if (tserverSet.size() < minTserverCount) {
      log.warn(
          "tserver availability check time expired - continuing. Requested {}, have {} tservers on line. "
              + " Time waiting {} sec",
          tserverSet.size(), minTserverCount, NANOSECONDS.toSeconds(System.nanoTime() - waitStart));

    } else {
      log.info(
          "tserver availability check completed. Requested {}, have {} tservers on line. "
              + " Time waiting {} sec",
          tserverSet.size(), minTserverCount, NANOSECONDS.toSeconds(System.nanoTime() - waitStart));
    }
  }

  private long remaining(long deadline) {
    return Math.max(1, deadline - System.currentTimeMillis());
  }

  public ServiceLock getManagerLock() {
    return managerLock;
  }

  private static class ManagerLockWatcher implements ServiceLock.AccumuloLockWatcher {

    boolean acquiredLock = false;
    boolean failedToAcquireLock = false;

    @Override
    public void lostLock(LockLossReason reason) {
      Halt.halt("Manager lock in zookeeper lost (reason = " + reason + "), exiting!", -1);
    }

    @Override
    public void unableToMonitorLockNode(final Exception e) {
      // ACCUMULO-3651 Changed level to error and added FATAL to message for slf4j compatibility
      Halt.halt(-1, () -> log.error("FATAL: No longer able to monitor manager lock node", e));

    }

    @Override
    public synchronized void acquiredLock() {
      log.debug("Acquired manager lock");

      if (acquiredLock || failedToAcquireLock) {
        Halt.halt("Zoolock in unexpected state AL " + acquiredLock + " " + failedToAcquireLock, -1);
      }

      acquiredLock = true;
      notifyAll();
    }

    @Override
    public synchronized void failedToAcquireLock(Exception e) {
      log.warn("Failed to get manager lock", e);

      if (e instanceof NoAuthException) {
        String msg = "Failed to acquire manager lock due to incorrect ZooKeeper authentication.";
        log.error("{} Ensure instance.secret is consistent across Accumulo configuration", msg, e);
        Halt.halt(msg, -1);
      }

      if (acquiredLock) {
        Halt.halt("Zoolock in unexpected state FAL " + acquiredLock + " " + failedToAcquireLock,
            -1);
      }

      failedToAcquireLock = true;
      notifyAll();
    }

    public synchronized void waitForChange() {
      while (!acquiredLock && !failedToAcquireLock) {
        try {
          wait();
        } catch (InterruptedException e) {}
      }
    }
  }

  private ServiceLockData getManagerLock(final ServiceLockPath zManagerLoc)
      throws KeeperException, InterruptedException {
    var zooKeeper = getContext().getZooReaderWriter().getZooKeeper();
    log.info("trying to get manager lock");

    final String managerClientAddress =
        getHostname() + ":" + getConfiguration().getPort(Property.MANAGER_CLIENTPORT)[0];

    UUID zooLockUUID = UUID.randomUUID();

    ServiceDescriptors descriptors = new ServiceDescriptors();
    descriptors.addService(new ServiceDescriptor(zooLockUUID, ThriftService.MANAGER,
        managerClientAddress, this.getResourceGroup()));

    ServiceLockData sld = new ServiceLockData(descriptors);
    while (true) {

      ManagerLockWatcher managerLockWatcher = new ManagerLockWatcher();
      managerLock = new ServiceLock(zooKeeper, zManagerLoc, zooLockUUID);
      managerLock.lock(managerLockWatcher, sld);

      managerLockWatcher.waitForChange();

      if (managerLockWatcher.acquiredLock) {
        break;
      }

      if (!managerLockWatcher.failedToAcquireLock) {
        throw new IllegalStateException("manager lock in unknown state");
      }

      managerLock.tryToCancelAsyncLockOrUnlock();

      sleepUninterruptibly(TIME_TO_WAIT_BETWEEN_LOCK_CHECKS, MILLISECONDS);
    }

    setManagerState(ManagerState.HAVE_LOCK);
    return sld;
  }

  @Override
  public void update(LiveTServerSet current, Set<TServerInstance> deleted,
      Set<TServerInstance> added) {

    compactionCoordinator.updateTServerSet(current, deleted, added);

    // if we have deleted or added tservers, then adjust our dead server list
    if (!deleted.isEmpty() || !added.isEmpty()) {
      DeadServerList obit = new DeadServerList(getContext());
      if (!added.isEmpty()) {
        log.info("New servers: {}", added);
        for (TServerInstance up : added) {
          obit.delete(up.getHostPort());
        }
      }
      for (TServerInstance dead : deleted) {
        String cause = "unexpected failure";
        if (serversToShutdown.contains(dead)) {
          cause = "clean shutdown"; // maybe an incorrect assumption
        }
        if (!getManagerGoalState().equals(ManagerGoalState.CLEAN_STOP)) {
          obit.post(dead.getHostPort(), cause);
        }
      }

      Set<TServerInstance> unexpected = new HashSet<>(deleted);
      unexpected.removeAll(this.serversToShutdown);
      if (!unexpected.isEmpty()
          && (stillManager() && !getManagerGoalState().equals(ManagerGoalState.CLEAN_STOP))) {
        log.warn("Lost servers {}", unexpected);
      }
      serversToShutdown.removeAll(deleted);
      badServers.keySet().removeAll(deleted);
      // clear out any bad server with the same host/port as a new server
      synchronized (badServers) {
        cleanListByHostAndPort(badServers.keySet(), deleted, added);
      }
      synchronized (serversToShutdown) {
        cleanListByHostAndPort(serversToShutdown, deleted, added);
      }

      synchronized (migrations) {
        Iterator<Entry<KeyExtent,TServerInstance>> iter = migrations.entrySet().iterator();
        while (iter.hasNext()) {
          Entry<KeyExtent,TServerInstance> entry = iter.next();
          if (deleted.contains(entry.getValue())) {
            log.info("Canceling migration of {} to {}", entry.getKey(), entry.getValue());
            iter.remove();
          }
        }
      }
      nextEvent.event("There are now %d tablet servers", current.size());
    }

    // clear out any servers that are no longer current
    // this is needed when we are using a fate operation to shutdown a tserver as it
    // will continue to add the server to the serversToShutdown (ACCUMULO-4410)
    serversToShutdown.retainAll(current.getCurrentServers());
  }

  private static void cleanListByHostAndPort(Collection<TServerInstance> badServers,
      Set<TServerInstance> deleted, Set<TServerInstance> added) {
    Iterator<TServerInstance> badIter = badServers.iterator();
    while (badIter.hasNext()) {
      TServerInstance bad = badIter.next();
      for (TServerInstance add : added) {
        if (bad.getHostPort().equals(add.getHostPort())) {
          badIter.remove();
          break;
        }
      }
      for (TServerInstance del : deleted) {
        if (bad.getHostPort().equals(del.getHostPort())) {
          badIter.remove();
          break;
        }
      }
    }
  }

  @Override
  public void stateChanged(TableId tableId, TableState state) {
    nextEvent.event(tableId, "Table state in zookeeper changed for %s to %s", tableId, state);
    if (state == TableState.OFFLINE) {
      clearMigrations(tableId);
    }
  }

  @Override
  public void initialize() {}

  @Override
  public void sessionExpired() {}

  public Set<TableId> onlineTables() {
    Set<TableId> result = new HashSet<>();
    if (getManagerState() != ManagerState.NORMAL) {
      if (getManagerState() != ManagerState.UNLOAD_METADATA_TABLETS) {
        result.add(MetadataTable.ID);
      }
      if (getManagerState() != ManagerState.UNLOAD_ROOT_TABLET) {
        result.add(RootTable.ID);
      }
      return result;
    }
    ServerContext context = getContext();
    TableManager manager = context.getTableManager();

    for (TableId tableId : context.getTableIdToNameMap().keySet()) {
      TableState state = manager.getTableState(tableId);
      if ((state != null) && (state == TableState.ONLINE)) {
        result.add(tableId);
      }
    }
    return result;
  }

  public Set<TServerInstance> onlineTabletServers() {
    return tserverSet.getSnapshot().getTservers();
  }

<<<<<<< HEAD
  public Map<String,Set<TServerInstance>> tServerResourceGroups() {
    return tserverSet.getCurrentServersGroups();
=======
  @Override
  public LiveTServersSnapshot tserversSnapshot() {
    return tserverSet.getSnapshot();
>>>>>>> 9ead4b45
  }

  // recovers state from the persistent transaction to shutdown a server
  public void shutdownTServer(TServerInstance server) {
    nextEvent.event("Tablet Server shutdown requested for %s", server);
    serversToShutdown.add(server);
  }

  public EventCoordinator getEventCoordinator() {
    return nextEvent;
  }

  public VolumeManager getVolumeManager() {
    return getContext().getVolumeManager();
  }

  public void assignedTablet(KeyExtent extent) {
    if (extent.isMeta() && getManagerState().equals(ManagerState.UNLOAD_ROOT_TABLET)) {
      setManagerState(ManagerState.UNLOAD_METADATA_TABLETS);
    }
    // probably too late, but try anyhow
    if (extent.isRootTablet() && getManagerState().equals(ManagerState.STOP)) {
      setManagerState(ManagerState.UNLOAD_ROOT_TABLET);
    }
  }

  @SuppressFBWarnings(value = "UW_UNCOND_WAIT", justification = "TODO needs triage")
  public void waitForBalance() {
    synchronized (balancedNotifier) {
      long eventCounter;
      do {
        eventCounter = nextEvent.waitForEvents(0, 0);
        try {
          balancedNotifier.wait();
        } catch (InterruptedException e) {
          log.debug(e.toString(), e);
        }
      } while (displayUnassigned() > 0 || !migrations.isEmpty()
          || eventCounter != nextEvent.waitForEvents(0, 0));
    }
  }

  public ManagerMonitorInfo getManagerMonitorInfo() {
    final ManagerMonitorInfo result = new ManagerMonitorInfo();

    result.tServerInfo = new ArrayList<>();
    result.tableMap = new HashMap<>();
    for (Entry<TServerInstance,TabletServerStatus> serverEntry : tserverStatus.entrySet()) {
      final TabletServerStatus status = serverEntry.getValue();
      result.tServerInfo.add(status);
      for (Entry<String,TableInfo> entry : status.tableMap.entrySet()) {
        TableInfoUtil.add(result.tableMap.computeIfAbsent(entry.getKey(), k -> new TableInfo()),
            entry.getValue());
      }
    }
    result.badTServers = new HashMap<>();
    synchronized (badServers) {
      for (TServerInstance bad : badServers.keySet()) {
        result.badTServers.put(bad.getHostPort(), TabletServerState.UNRESPONSIVE.getId());
      }
    }
    result.state = getManagerState();
    result.goalState = getManagerGoalState();
    result.unassignedTablets = displayUnassigned();
    result.serversShuttingDown = new HashSet<>();
    synchronized (serversToShutdown) {
      for (TServerInstance server : serversToShutdown) {
        result.serversShuttingDown.add(server.getHostPort());
      }
    }
    DeadServerList obit = new DeadServerList(getContext());
    result.deadTabletServers = obit.getList();
    result.bulkImports = bulkImportStatus.getBulkLoadStatus();
    return result;
  }

  /**
   * Can delegation tokens be generated for users
   */
  public boolean delegationTokensAvailable() {
    return delegationTokensAvailable;
  }

  public Map<KeyExtent,TServerInstance> migrationsSnapshot() {
    synchronized (migrations) {
      return Map.copyOf(migrations);
    }
  }

  public Set<TServerInstance> shutdownServers() {
    synchronized (serversToShutdown) {
      return Set.copyOf(serversToShutdown);
    }
  }

  public void updateBulkImportStatus(String directory, BulkImportState state) {
    bulkImportStatus.updateBulkImportStatus(Collections.singletonList(directory), state);
  }

  public void removeBulkImportStatus(String directory) {
    bulkImportStatus.removeBulkImportStatus(Collections.singletonList(directory));
  }

  /**
   * Return how long (in milliseconds) there has been a manager overseeing this cluster. This is an
   * approximately monotonic clock, which will be approximately consistent between different
   * managers or different runs of the same manager.
   */
  public Long getSteadyTime() {
    return timeKeeper.getTime();
  }

  @Override
  public boolean isActiveService() {
    return managerInitialized.get();
  }

  @Override
  public boolean isUpgrading() {
    return managerUpgrading.get();
  }

  void initializeBalancer() {
    var localTabletBalancer = Property.createInstanceFromPropertyName(getConfiguration(),
        Property.MANAGER_TABLET_BALANCER, TabletBalancer.class, new SimpleLoadBalancer());
    localTabletBalancer.init(balancerEnvironment);
    tabletBalancer = localTabletBalancer;
  }

  Class<?> getBalancerClass() {
    return tabletBalancer.getClass();
  }

  void getAssignments(SortedMap<TServerInstance,TabletServerStatus> currentStatus,
      Map<String,Set<TServerInstance>> currentTServerGroups,
      Map<KeyExtent,UnassignedTablet> unassigned, Map<KeyExtent,TServerInstance> assignedOut) {
    AssignmentParamsImpl params =
        AssignmentParamsImpl.fromThrift(currentStatus, currentTServerGroups,
            unassigned.entrySet().stream().collect(HashMap::new,
                (m, e) -> m.put(e.getKey(), e.getValue().getServerInstance()), Map::putAll),
            assignedOut);
    tabletBalancer.getAssignments(params);
  }

  public TabletStateStore getTabletStateStore(DataLevel level) {
    switch (level) {
      case METADATA:
        return this.metadataTabletStore;
      case ROOT:
        return this.rootTabletStore;
      case USER:
        return this.userTabletStore;
      default:
        throw new IllegalStateException("Unhandled DataLevel value: " + level);
    }
  }
}<|MERGE_RESOLUTION|>--- conflicted
+++ resolved
@@ -1504,14 +1504,8 @@
     return tserverSet.getSnapshot().getTservers();
   }
 
-<<<<<<< HEAD
-  public Map<String,Set<TServerInstance>> tServerResourceGroups() {
-    return tserverSet.getCurrentServersGroups();
-=======
-  @Override
   public LiveTServersSnapshot tserversSnapshot() {
     return tserverSet.getSnapshot();
->>>>>>> 9ead4b45
   }
 
   // recovers state from the persistent transaction to shutdown a server
