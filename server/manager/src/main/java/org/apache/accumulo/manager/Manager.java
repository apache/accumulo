/*
 * Licensed to the Apache Software Foundation (ASF) under one
 * or more contributor license agreements.  See the NOTICE file
 * distributed with this work for additional information
 * regarding copyright ownership.  The ASF licenses this file
 * to you under the Apache License, Version 2.0 (the
 * "License"); you may not use this file except in compliance
 * with the License.  You may obtain a copy of the License at
 *
 *   https://www.apache.org/licenses/LICENSE-2.0
 *
 * Unless required by applicable law or agreed to in writing,
 * software distributed under the License is distributed on an
 * "AS IS" BASIS, WITHOUT WARRANTIES OR CONDITIONS OF ANY
 * KIND, either express or implied.  See the License for the
 * specific language governing permissions and limitations
 * under the License.
 */
package org.apache.accumulo.manager;

import static com.google.common.util.concurrent.Uninterruptibles.sleepUninterruptibly;
import static java.lang.Thread.State.NEW;
import static java.nio.charset.StandardCharsets.UTF_8;
import static java.util.Collections.emptyMap;
import static java.util.Collections.emptySortedMap;
import static java.util.concurrent.TimeUnit.MILLISECONDS;
import static java.util.concurrent.TimeUnit.MINUTES;
import static java.util.concurrent.TimeUnit.NANOSECONDS;
import static java.util.concurrent.TimeUnit.SECONDS;

import java.io.IOException;
import java.net.UnknownHostException;
import java.time.Duration;
import java.util.ArrayList;
import java.util.Collection;
import java.util.Collections;
import java.util.HashMap;
import java.util.HashSet;
import java.util.Iterator;
import java.util.List;
import java.util.Map;
import java.util.Map.Entry;
import java.util.Optional;
import java.util.Set;
import java.util.SortedMap;
import java.util.UUID;
import java.util.concurrent.ConcurrentSkipListMap;
import java.util.concurrent.CountDownLatch;
import java.util.concurrent.ExecutionException;
import java.util.concurrent.ExecutorService;
import java.util.concurrent.Future;
import java.util.concurrent.ThreadPoolExecutor;
import java.util.concurrent.atomic.AtomicInteger;
import java.util.concurrent.atomic.AtomicReference;
import java.util.function.Function;
import java.util.function.Predicate;

import org.apache.accumulo.core.Constants;
import org.apache.accumulo.core.cli.ConfigOpts;
import org.apache.accumulo.core.client.admin.CompactionConfig;
import org.apache.accumulo.core.client.admin.servers.ServerId;
import org.apache.accumulo.core.client.admin.servers.ServerId.Type;
import org.apache.accumulo.core.clientImpl.thrift.TableOperation;
import org.apache.accumulo.core.clientImpl.thrift.TableOperationExceptionType;
import org.apache.accumulo.core.clientImpl.thrift.ThriftTableOperationException;
import org.apache.accumulo.core.conf.AccumuloConfiguration;
import org.apache.accumulo.core.conf.Property;
import org.apache.accumulo.core.conf.SiteConfiguration;
import org.apache.accumulo.core.data.TableId;
import org.apache.accumulo.core.dataImpl.KeyExtent;
import org.apache.accumulo.core.fate.Fate;
import org.apache.accumulo.core.fate.FateCleaner;
import org.apache.accumulo.core.fate.FateId;
import org.apache.accumulo.core.fate.FateInstanceType;
import org.apache.accumulo.core.fate.FateStore;
import org.apache.accumulo.core.fate.user.UserFateStore;
import org.apache.accumulo.core.fate.zookeeper.MetaFateStore;
import org.apache.accumulo.core.fate.zookeeper.ZooReaderWriter;
import org.apache.accumulo.core.fate.zookeeper.ZooUtil;
import org.apache.accumulo.core.fate.zookeeper.ZooUtil.NodeExistsPolicy;
import org.apache.accumulo.core.lock.ServiceLock;
import org.apache.accumulo.core.lock.ServiceLockData;
import org.apache.accumulo.core.lock.ServiceLockData.ServiceDescriptor;
import org.apache.accumulo.core.lock.ServiceLockData.ServiceDescriptors;
import org.apache.accumulo.core.lock.ServiceLockData.ThriftService;
import org.apache.accumulo.core.lock.ServiceLockPaths.AddressSelector;
import org.apache.accumulo.core.lock.ServiceLockPaths.ServiceLockPath;
import org.apache.accumulo.core.lock.ServiceLockSupport.HAServiceLockWatcher;
import org.apache.accumulo.core.manager.state.tables.TableState;
import org.apache.accumulo.core.manager.thrift.BulkImportState;
import org.apache.accumulo.core.manager.thrift.ManagerGoalState;
import org.apache.accumulo.core.manager.thrift.ManagerMonitorInfo;
import org.apache.accumulo.core.manager.thrift.ManagerState;
import org.apache.accumulo.core.manager.thrift.TableInfo;
import org.apache.accumulo.core.manager.thrift.TabletServerStatus;
import org.apache.accumulo.core.metadata.SystemTables;
import org.apache.accumulo.core.metadata.TServerInstance;
import org.apache.accumulo.core.metadata.schema.Ample.DataLevel;
import org.apache.accumulo.core.metadata.schema.TabletMetadata;
import org.apache.accumulo.core.metrics.MetricsInfo;
import org.apache.accumulo.core.metrics.MetricsProducer;
import org.apache.accumulo.core.trace.TraceUtil;
import org.apache.accumulo.core.util.Retry;
import org.apache.accumulo.core.util.Timer;
import org.apache.accumulo.core.util.threads.ThreadPools;
import org.apache.accumulo.core.util.threads.Threads;
import org.apache.accumulo.core.util.time.SteadyTime;
import org.apache.accumulo.core.zookeeper.ZcStat;
import org.apache.accumulo.manager.compaction.coordinator.CompactionCoordinator;
import org.apache.accumulo.manager.merge.FindMergeableRangeTask;
import org.apache.accumulo.manager.metrics.ManagerMetrics;
import org.apache.accumulo.manager.recovery.RecoveryManager;
import org.apache.accumulo.manager.split.Splitter;
import org.apache.accumulo.manager.state.TableCounts;
import org.apache.accumulo.manager.tableOps.TraceRepo;
import org.apache.accumulo.manager.upgrade.UpgradeCoordinator;
import org.apache.accumulo.manager.upgrade.UpgradeCoordinator.UpgradeStatus;
import org.apache.accumulo.server.AbstractServer;
import org.apache.accumulo.server.ServerContext;
import org.apache.accumulo.server.compaction.CompactionConfigStorage;
import org.apache.accumulo.server.fs.VolumeManager;
import org.apache.accumulo.server.manager.LiveTServerSet;
import org.apache.accumulo.server.manager.LiveTServerSet.LiveTServersSnapshot;
import org.apache.accumulo.server.manager.LiveTServerSet.TServerConnection;
import org.apache.accumulo.server.manager.state.DeadServerList;
import org.apache.accumulo.server.manager.state.TabletServerState;
import org.apache.accumulo.server.manager.state.TabletStateStore;
import org.apache.accumulo.server.rpc.ServerAddress;
import org.apache.accumulo.server.rpc.TServerUtils;
import org.apache.accumulo.server.rpc.ThriftProcessorTypes;
import org.apache.accumulo.server.security.delegation.AuthenticationTokenKeyManager;
import org.apache.accumulo.server.security.delegation.ZooAuthenticationKeyDistributor;
import org.apache.accumulo.server.tables.TableManager;
import org.apache.accumulo.server.util.ScanServerMetadataEntries;
import org.apache.accumulo.server.util.ServerBulkImportStatus;
import org.apache.accumulo.server.util.TableInfoUtil;
import org.apache.thrift.TException;
import org.apache.thrift.server.TServer;
import org.apache.thrift.transport.TTransportException;
import org.apache.zookeeper.KeeperException;
import org.apache.zookeeper.WatchedEvent;
import org.apache.zookeeper.Watcher;
import org.slf4j.Logger;
import org.slf4j.LoggerFactory;

import com.google.common.base.Preconditions;
import com.google.common.collect.Comparators;
import com.google.common.collect.ImmutableSortedMap;
import com.google.common.collect.Maps;
import com.google.common.util.concurrent.RateLimiter;
import com.google.common.util.concurrent.Uninterruptibles;

import io.micrometer.core.instrument.MeterRegistry;
import io.opentelemetry.api.trace.Span;
import io.opentelemetry.context.Scope;

/**
 * The Manager is responsible for assigning and balancing tablets to tablet servers.
 * <p>
 * The manager will also coordinate log recoveries and reports general status.
 */
public class Manager extends AbstractServer implements LiveTServerSet.Listener {

  static final Logger log = LoggerFactory.getLogger(Manager.class);

  static final int ONE_SECOND = 1000;
  private static final long CLEANUP_INTERVAL_MINUTES = 5;
  static final long WAIT_BETWEEN_ERRORS = ONE_SECOND;
  private static final long DEFAULT_WAIT_FOR_WATCHER = 10 * ONE_SECOND;
  private static final int MAX_CLEANUP_WAIT_TIME = ONE_SECOND;
  private static final int TIME_TO_WAIT_BETWEEN_LOCK_CHECKS = ONE_SECOND;
  static final int MAX_TSERVER_WORK_CHUNK = 5000;
  private static final int MAX_BAD_STATUS_COUNT = 3;
  private static final double MAX_SHUTDOWNS_PER_SEC = 10D / 60D;

  final LiveTServerSet tserverSet;
  private final List<TabletGroupWatcher> watchers = new ArrayList<>();
  final Map<TServerInstance,AtomicInteger> badServers =
      Collections.synchronizedMap(new HashMap<>());
  final Set<TServerInstance> serversToShutdown = Collections.synchronizedSet(new HashSet<>());
  final EventCoordinator nextEvent = new EventCoordinator();
  RecoveryManager recoveryManager = null;
  private final ManagerTime timeKeeper;

  // Delegation Token classes
  private final boolean delegationTokensAvailable;
  private ZooAuthenticationKeyDistributor keyDistributor;
  private AuthenticationTokenKeyManager authenticationTokenKeyManager;

  ServiceLock managerLock = null;
  private TServer clientService = null;
  private final BalanceManager balanceManager;

  private ManagerState state = ManagerState.INITIAL;

  // fateReadyLatch and fateRefs go together; when this latch is ready, then the fate references
  // should already have been set; ConcurrentHashMap will guarantee that all threads will see
  // the initialized fate references after the latch is ready
  private final CountDownLatch fateReadyLatch = new CountDownLatch(1);
  private final AtomicReference<Map<FateInstanceType,Fate<Manager>>> fateRefs =
      new AtomicReference<>();

  volatile SortedMap<TServerInstance,TabletServerStatus> tserverStatus = emptySortedMap();
  volatile Map<String,Set<TServerInstance>> tServerGroupingForBalancer = emptyMap();

  final ServerBulkImportStatus bulkImportStatus = new ServerBulkImportStatus();

  private final long timeToCacheRecoveryWalExistence;
  private ExecutorService tableInformationStatusPool = null;
  private ThreadPoolExecutor tabletRefreshThreadPool;

  private final TabletStateStore rootTabletStore;
  private final TabletStateStore metadataTabletStore;
  private final TabletStateStore userTabletStore;

  public synchronized ManagerState getManagerState() {
    return state;
  }

  public BalanceManager getBalanceManager() {
    return balanceManager;
  }

  public Map<FateId,Map<String,String>> getCompactionHints(DataLevel level) {
    Predicate<TableId> tablePredicate = (tableId) -> DataLevel.of(tableId) == level;
    Map<FateId,CompactionConfig> allConfig;
    try {
      allConfig = CompactionConfigStorage.getAllConfig(getContext(), tablePredicate);
    } catch (InterruptedException | KeeperException e) {
      throw new RuntimeException(e);
    }
    return Maps.transformValues(allConfig, CompactionConfig::getExecutionHints);
  }

  public boolean stillManager() {
    return getManagerState() != ManagerState.STOP;
  }

  /**
   * Retrieve the Fate object, blocking until it is ready. This could cause problems if Fate
   * operations are attempted to be used prior to the Manager being ready for them. If these
   * operations are triggered by a client side request from a tserver or client, it should be safe
   * to wait to handle those until Fate is ready, but if it occurs during an upgrade, or some other
   * time in the Manager before Fate is started, that may result in a deadlock and will need to be
   * fixed.
   *
   * @return the Fate object, only after the fate components are running and ready
   */
  public Fate<Manager> fate(FateInstanceType type) {
    try {
      // block up to 30 seconds until it's ready; if it's still not ready, introduce some logging
      if (!fateReadyLatch.await(30, SECONDS)) {
        String msgPrefix = "Unexpected use of fate in thread " + Thread.currentThread().getName()
            + " at time " + System.currentTimeMillis();
        // include stack trace so we know where it's coming from, in case we need to troubleshoot it
        log.warn("{} blocked until fate starts", msgPrefix,
            new IllegalStateException("Attempted fate action before manager finished starting up; "
                + "if this doesn't make progress, please report it as a bug to the developers"));
        int minutes = 0;
        while (!fateReadyLatch.await(5, MINUTES)) {
          minutes += 5;
          log.warn("{} still blocked after {} minutes; this is getting weird", msgPrefix, minutes);
        }
        log.debug("{} no longer blocked", msgPrefix);
      }
    } catch (InterruptedException e) {
      Thread.currentThread().interrupt();
      throw new IllegalStateException("Thread was interrupted; cannot proceed");
    }
    return getFateRefs().get(type);
  }

  static final boolean X = true;
  static final boolean O = false;
  // @formatter:off
  static final boolean[][] transitionOK = {
      //                            INITIAL HAVE_LOCK SAFE_MODE NORMAL UNLOAD_META UNLOAD_ROOT STOP
      /* INITIAL */                 {X, X, O, O, O, O, X},
      /* HAVE_LOCK */               {O, X, X, X, O, O, X},
      /* SAFE_MODE */               {O, O, X, X, X, O, X},
      /* NORMAL */                  {O, O, X, X, X, O, X},
      /* UNLOAD_METADATA_TABLETS */ {O, O, X, X, X, X, X},
      /* UNLOAD_ROOT_TABLET */      {O, O, O, X, X, X, X},
      /* STOP */                    {O, O, O, O, O, X, X}};
  //@formatter:on
  synchronized void setManagerState(final ManagerState newState) {
    if (state == newState) {
      return;
    }
    if (!transitionOK[state.ordinal()][newState.ordinal()]) {
      throw new IllegalStateException(String.format(
          "Programmer error: manager should not transition from %s to %s", state, newState));
    }
    final ManagerState oldState = state;
    state = newState;
    nextEvent.event("State changed from %s to %s", oldState, newState);
    switch (newState) {
      case STOP:
        // Give the server a little time before shutdown so the client
        // thread requesting the stop can return
        final var future = getContext().getScheduledExecutor().scheduleWithFixedDelay(() -> {
          // This frees the main thread and will cause the manager to exit
          clientService.stop();
          Manager.this.nextEvent.event("stopped event loop");
        }, 100L, 1000L, MILLISECONDS);
        ThreadPools.watchNonCriticalScheduledTask(future);
        break;
      case HAVE_LOCK:
        if (isUpgrading()) {
          upgradeCoordinator.continueUpgrade();
          upgradeCoordinator.upgradeZookeeper(nextEvent);
        }
        break;
      case NORMAL:
        if (isUpgrading()) {
          upgradeMetadataFuture = upgradeCoordinator.upgradeMetadata(nextEvent);
        }
        break;
      default:
        break;
    }
  }

  private final UpgradeCoordinator upgradeCoordinator;

  private Future<Void> upgradeMetadataFuture;

  private FateServiceHandler fateServiceHandler;
  private ManagerClientServiceHandler managerClientHandler;
  private CompactionCoordinator compactionCoordinator;

  private int assignedOrHosted(TableId tableId) {
    int result = 0;
    for (TabletGroupWatcher watcher : watchers) {
      TableCounts count = watcher.getStats(tableId);
      result += count.hosted() + count.assigned();
    }
    return result;
  }

  private int totalAssignedOrHosted() {
    int result = 0;
    for (TabletGroupWatcher watcher : watchers) {
      for (Entry<TableId,TableCounts> entry : watcher.getStats().entrySet()) {
        var tableId = entry.getKey();
        var counts = entry.getValue();
        log.debug(
            "Watcher: {}: TableId: {}, Assigned Tablets: {}, Hosted Tablets:{}, "
                + " Unassigned Tablets: {}, Dead tserver assignments: {}, Suspended Tablets: {}",
            watcher.getName(), tableId, counts.assigned(), counts.hosted(), counts.unassigned(),
            counts.assignedToDeadServers(), counts.suspended());
        result += counts.assigned() + counts.hosted();
      }
    }
    return result;
  }

  private int nonMetaDataTabletsAssignedOrHosted() {
    return totalAssignedOrHosted() - assignedOrHosted(SystemTables.METADATA.tableId())
        - assignedOrHosted(SystemTables.ROOT.tableId());
  }

  int notHosted() {
    int result = 0;
    for (TabletGroupWatcher watcher : watchers) {
      for (TableCounts counts : watcher.getStats().values()) {
        result += counts.assigned() + counts.assignedToDeadServers() + counts.suspended();
      }
    }
    return result;
  }

  // The number of unassigned tablets that should be assigned: displayed on the monitor page
  int displayUnassigned() {
    int result = 0;
    switch (getManagerState()) {
      case NORMAL:
        // Count offline tablets for online tables
        for (TabletGroupWatcher watcher : watchers) {
          TableManager manager = getContext().getTableManager();
          for (Entry<TableId,TableCounts> entry : watcher.getStats().entrySet()) {
            TableId tableId = entry.getKey();
            TableCounts counts = entry.getValue();
            if (manager.getTableState(tableId) == TableState.ONLINE) {
              result += counts.unassigned() + counts.assignedToDeadServers() + counts.assigned()
                  + counts.suspended();
            }
          }
        }
        break;
      case SAFE_MODE:
        // Count offline tablets for the metadata table
        for (TabletGroupWatcher watcher : watchers) {
          TableCounts counts = watcher.getStats(SystemTables.METADATA.tableId());
          result += counts.unassigned() + counts.suspended();
        }
        break;
      case UNLOAD_METADATA_TABLETS:
      case UNLOAD_ROOT_TABLET:
        for (TabletGroupWatcher watcher : watchers) {
          TableCounts counts = watcher.getStats(SystemTables.METADATA.tableId());
          result += counts.unassigned() + counts.suspended();
        }
        break;
      default:
        break;
    }
    return result;
  }

  public void mustBeOnline(final TableId tableId) throws ThriftTableOperationException {
    ServerContext context = getContext();
    context.clearTableListCache();
    if (context.getTableState(tableId) != TableState.ONLINE) {
      throw new ThriftTableOperationException(tableId.canonical(), null, TableOperation.MERGE,
          TableOperationExceptionType.OFFLINE, "table is not online");
    }
  }

  public TableManager getTableManager() {
    return getContext().getTableManager();
  }

  public ThreadPoolExecutor getTabletRefreshThreadPool() {
    return tabletRefreshThreadPool;
  }

  public static void main(String[] args) throws Exception {
    try (Manager manager = new Manager(new ConfigOpts(), ServerContext::new, args)) {
      manager.runServer();
    }
  }

  protected Manager(ConfigOpts opts, Function<SiteConfiguration,ServerContext> serverContextFactory,
      String[] args) throws IOException {
    super(ServerId.Type.MANAGER, opts, serverContextFactory, args);
    ServerContext context = super.getContext();
    upgradeCoordinator = new UpgradeCoordinator(context);
    balanceManager = new BalanceManager(this);

    AccumuloConfiguration aconf = context.getConfiguration();

    log.info("Version {}", Constants.VERSION);
    log.info("Instance {}", context.getInstanceID());
    timeKeeper = new ManagerTime(this, aconf);
    tserverSet = new LiveTServerSet(context, this);

    final long tokenLifetime = aconf.getTimeInMillis(Property.GENERAL_DELEGATION_TOKEN_LIFETIME);

    this.rootTabletStore = TabletStateStore.getStoreForLevel(DataLevel.ROOT, context);
    this.metadataTabletStore = TabletStateStore.getStoreForLevel(DataLevel.METADATA, context);
    this.userTabletStore = TabletStateStore.getStoreForLevel(DataLevel.USER, context);

    authenticationTokenKeyManager = null;
    keyDistributor = null;
    if (getConfiguration().getBoolean(Property.INSTANCE_RPC_SASL_ENABLED)) {
      // SASL is enabled, create the key distributor (ZooKeeper) and manager (generates/rolls secret
      // keys)
      log.info("SASL is enabled, creating delegation token key manager and distributor");
      final long tokenUpdateInterval =
          aconf.getTimeInMillis(Property.GENERAL_DELEGATION_TOKEN_UPDATE_INTERVAL);
      keyDistributor = new ZooAuthenticationKeyDistributor(context.getZooSession(),
          Constants.ZDELEGATION_TOKEN_KEYS);
      authenticationTokenKeyManager = new AuthenticationTokenKeyManager(context.getSecretManager(),
          keyDistributor, tokenUpdateInterval, tokenLifetime);
      delegationTokensAvailable = true;
    } else {
      log.info("SASL is not enabled, delegation tokens will not be available");
      delegationTokensAvailable = false;
    }
    this.timeToCacheRecoveryWalExistence =
        aconf.getTimeInMillis(Property.MANAGER_RECOVERY_WAL_EXISTENCE_CACHE_TIME);
  }

  public TServerConnection getConnection(TServerInstance server) {
    return tserverSet.getConnection(server);
  }

  void setManagerGoalState(ManagerGoalState state) {
    try {
      getContext().getZooSession().asReaderWriter().putPersistentData(Constants.ZMANAGER_GOAL_STATE,
          state.name().getBytes(UTF_8), NodeExistsPolicy.OVERWRITE);
    } catch (Exception ex) {
      log.error("Unable to set manager goal state in zookeeper");
    }
  }

  ManagerGoalState getManagerGoalState() {
    while (true) {
      try {
        byte[] data =
            getContext().getZooSession().asReaderWriter().getData(Constants.ZMANAGER_GOAL_STATE);
        return ManagerGoalState.valueOf(new String(data, UTF_8));
      } catch (Exception e) {
        log.error("Problem getting real goal state from zookeeper: ", e);
        sleepUninterruptibly(1, SECONDS);
      }
    }
  }

  private Splitter splitter;

  public Splitter getSplitter() {
    return splitter;
  }

  public UpgradeCoordinator.UpgradeStatus getUpgradeStatus() {
    return upgradeCoordinator.getStatus();
  }

  public CompactionCoordinator getCompactionCoordinator() {
    return compactionCoordinator;
  }

  public void hostOndemand(List<KeyExtent> extents) {
    extents.forEach(e -> Preconditions.checkArgument(DataLevel.of(e.tableId()) == DataLevel.USER));

    for (var watcher : watchers) {
      if (watcher.getLevel() == DataLevel.USER) {
        watcher.hostOndemand(extents);
      }
    }
  }

  private class MigrationCleanupThread implements Runnable {

    @Override
    public void run() {
      while (stillManager()) {
        try {
          // - Remove any migrations for tablets of offline tables, as the migration can never
          // succeed because no tablet server will load the tablet
          // - Remove any migrations to tablet servers that are not live
          // - Remove any migrations where the tablets current location equals the migration
          // (the migration has completed)
          var ample = getContext().getAmple();
          for (DataLevel dl : DataLevel.values()) {
            // prev row needed for the extent
            try (
                var tabletsMetadata = ample.readTablets().forLevel(dl)
                    .fetch(TabletMetadata.ColumnType.PREV_ROW, TabletMetadata.ColumnType.MIGRATION,
                        TabletMetadata.ColumnType.LOCATION)
                    .build();
                var tabletsMutator = ample.conditionallyMutateTablets(result -> {})) {
              for (var tabletMetadata : tabletsMetadata) {
                var migration = tabletMetadata.getMigration();
                if (migration != null && shouldCleanupMigration(tabletMetadata)) {
                  tabletsMutator.mutateTablet(tabletMetadata.getExtent()).requireAbsentOperation()
                      .requireMigration(migration).deleteMigration().submit(tm -> false);
                }
              }
            }
          }
        } catch (Exception ex) {
          log.error("Error cleaning up migrations", ex);
        }
        sleepUninterruptibly(CLEANUP_INTERVAL_MINUTES, MINUTES);
      }
    }
  }

  boolean shouldCleanupMigration(TabletMetadata tabletMetadata) {
    var tableState = getContext().getTableManager().getTableState(tabletMetadata.getTableId());
    var migration = tabletMetadata.getMigration();
    Preconditions.checkState(migration != null,
        "This method should only be called if there is a migration");
    return tableState == TableState.OFFLINE || !onlineTabletServers().contains(migration)
        || (tabletMetadata.getLocation() != null
            && tabletMetadata.getLocation().getServerInstance().equals(migration));
  }

  private class ScanServerZKCleaner implements Runnable {

    @Override
    public void run() {

      final ZooReaderWriter zrw = getContext().getZooSession().asReaderWriter();

      while (stillManager()) {
        try {
          Set<ServiceLockPath> scanServerPaths =
              getContext().getServerPaths().getScanServer(rg -> true, AddressSelector.all(), false);
          for (ServiceLockPath path : scanServerPaths) {

            ZcStat stat = new ZcStat();
            Optional<ServiceLockData> lockData =
                ServiceLock.getLockData(getContext().getZooCache(), path, stat);

            if (lockData.isEmpty()) {
              try {
                log.debug("Deleting empty ScanServer ZK node {}", path);
                zrw.delete(path.toString());
              } catch (KeeperException.NotEmptyException e) {
                log.debug(
                    "Failed to delete ScanServer ZK node {} its not empty, likely an expected race condition.",
                    path);
              }
            }
          }
        } catch (KeeperException e) {
          log.error("Exception trying to delete empty scan server ZNodes, will retry", e);
        } catch (InterruptedException e) {
          Thread.interrupted();
          log.error("Interrupted trying to delete empty scan server ZNodes, will retry", e);
        } finally {
          // sleep for 5 mins
          sleepUninterruptibly(CLEANUP_INTERVAL_MINUTES, MINUTES);
        }
      }
    }

  }

<<<<<<< HEAD
=======
  /**
   * balanceTablets() balances tables by DataLevel. Return the current set of migrations partitioned
   * by DataLevel
   */
  private Map<DataLevel,Set<KeyExtent>> partitionMigrations() {
    final Map<DataLevel,Set<KeyExtent>> partitionedMigrations = new EnumMap<>(DataLevel.class);
    for (DataLevel dl : DataLevel.values()) {
      Set<KeyExtent> extents = new HashSet<>();
      // prev row needed for the extent
      try (
          var tabletsMetadata = getContext()
              .getAmple().readTablets().forLevel(dl).fetch(TabletMetadata.ColumnType.PREV_ROW,
                  TabletMetadata.ColumnType.MIGRATION, TabletMetadata.ColumnType.LOCATION)
              .build()) {
        // filter out migrations that are awaiting cleanup
        tabletsMetadata.stream()
            .filter(tm -> tm.getMigration() != null && !shouldCleanupMigration(tm))
            .forEach(tm -> extents.add(tm.getExtent()));
      }
      partitionedMigrations.put(dl, extents);
    }
    return partitionedMigrations;
  }

>>>>>>> 802c7002
  private class StatusThread implements Runnable {

    private boolean goodStats() {
      int start;
      switch (getManagerState()) {
        case UNLOAD_METADATA_TABLETS:
          start = 1;
          break;
        case UNLOAD_ROOT_TABLET:
          start = 2;
          break;
        default:
          start = 0;
      }
      for (int i = start; i < watchers.size(); i++) {
        TabletGroupWatcher watcher = watchers.get(i);
        if (watcher.stats.getLastManagerState() != getManagerState()) {
          log.debug("{}: {} != {}", watcher.getName(), watcher.stats.getLastManagerState(),
              getManagerState());
          return false;
        }
      }
      return true;
    }

    @Override
    public void run() {
      EventCoordinator.Tracker eventTracker = nextEvent.getTracker();
      while (stillManager()) {
        long wait;
        try {
          switch (getManagerGoalState()) {
            case NORMAL:
              setManagerState(ManagerState.NORMAL);
              break;
            case SAFE_MODE:
              if (getManagerState() == ManagerState.NORMAL
                  || getManagerState() == ManagerState.HAVE_LOCK) {
                setManagerState(ManagerState.SAFE_MODE);
              }
              break;
            case CLEAN_STOP:
              switch (getManagerState()) {
                case NORMAL:
                  // USER fate stores its data in a user table and its operations may interact with
                  // all tables, need to completely shut it down before unloading user tablets
                  fate(FateInstanceType.USER).shutdown(1, MINUTES);
                  setManagerState(ManagerState.SAFE_MODE);
                  break;
                case SAFE_MODE: {
                  // META fate stores its data in Zookeeper and its operations interact with
                  // metadata and root tablets, need to completely shut it down before unloading
                  // metadata and root tablets
                  fate(FateInstanceType.META).shutdown(1, MINUTES);
                  int count = nonMetaDataTabletsAssignedOrHosted();
                  log.debug(
                      String.format("There are %d non-metadata tablets assigned or hosted", count));
                  if (count == 0 && goodStats()) {
                    setManagerState(ManagerState.UNLOAD_METADATA_TABLETS);
                  }
                }
                  break;
                case UNLOAD_METADATA_TABLETS: {
                  int count = assignedOrHosted(SystemTables.METADATA.tableId());
                  log.debug(
                      String.format("There are %d metadata tablets assigned or hosted", count));
                  if (count == 0 && goodStats()) {
                    setManagerState(ManagerState.UNLOAD_ROOT_TABLET);
                  }
                }
                  break;
                case UNLOAD_ROOT_TABLET:
                  int count = assignedOrHosted(SystemTables.METADATA.tableId());
                  if (count > 0 && goodStats()) {
                    log.debug(String.format("%d metadata tablets online", count));
                    setManagerState(ManagerState.UNLOAD_ROOT_TABLET);
                  }
                  int root_count = assignedOrHosted(SystemTables.ROOT.tableId());
                  if (root_count > 0 && goodStats()) {
                    log.debug("The root tablet is still assigned or hosted");
                  }
                  if (count + root_count == 0 && goodStats()) {
                    Set<TServerInstance> currentServers = tserverSet.getCurrentServers();
                    log.debug("stopping {} tablet servers", currentServers.size());
                    for (TServerInstance server : currentServers) {
                      try {
                        serversToShutdown.add(server);
                        tserverSet.getConnection(server).fastHalt(managerLock);
                      } catch (TException e) {
                        // its probably down, and we don't care
                      } finally {
                        tserverSet.remove(server);
                      }
                    }
                    if (currentServers.isEmpty()) {
                      setManagerState(ManagerState.STOP);
                    }
                  }
                  break;
                default:
                  break;
              }
          }
        } catch (Exception t) {
          log.error("Error occurred reading / switching manager goal state. Will"
              + " continue with attempt to update status", t);
        }

        Span span = TraceUtil.startSpan(this.getClass(), "run::updateStatus");
        try (Scope scope = span.makeCurrent()) {
          wait = updateStatus();
          eventTracker.waitForEvents(wait);
        } catch (Exception t) {
          TraceUtil.setException(span, t, false);
          log.error("Error balancing tablets, will wait for {} (seconds) and then retry ",
              WAIT_BETWEEN_ERRORS / ONE_SECOND, t);
          sleepUninterruptibly(WAIT_BETWEEN_ERRORS, MILLISECONDS);
        } finally {
          span.end();
        }
      }
    }

    private long updateStatus() {
      var tseversSnapshot = tserverSet.getSnapshot();
      tserverStatus = gatherTableInformation(tseversSnapshot.getTservers());
      tServerGroupingForBalancer = tseversSnapshot.getTserverGroups();

      checkForHeldServer(tserverStatus);

      if (!badServers.isEmpty()) {
        log.debug("not balancing because the balance information is out-of-date {}",
            badServers.keySet());
      } else if (getManagerGoalState() == ManagerGoalState.CLEAN_STOP) {
        log.debug("not balancing because the manager is attempting to stop cleanly");
      } else if (!serversToShutdown.isEmpty()) {
        log.debug("not balancing while shutting down servers {}", serversToShutdown);
      } else {
        for (TabletGroupWatcher tgw : watchers) {
          if (!tgw.isSameTserversAsLastScan(tseversSnapshot.getTservers())) {
            log.debug("not balancing just yet, as collection of live tservers is in flux");
            return DEFAULT_WAIT_FOR_WATCHER;
          }
        }
        return balanceManager.balanceTablets();
      }
      return DEFAULT_WAIT_FOR_WATCHER;
    }

    private void checkForHeldServer(SortedMap<TServerInstance,TabletServerStatus> tserverStatus) {
      TServerInstance instance = null;
      int crazyHoldTime = 0;
      int someHoldTime = 0;
      final long maxWait = getConfiguration().getTimeInMillis(Property.TSERV_HOLD_TIME_SUICIDE);
      for (Entry<TServerInstance,TabletServerStatus> entry : tserverStatus.entrySet()) {
        if (entry.getValue().getHoldTime() > 0) {
          someHoldTime++;
          if (entry.getValue().getHoldTime() > maxWait) {
            instance = entry.getKey();
            crazyHoldTime++;
          }
        }
      }
      if (crazyHoldTime == 1 && someHoldTime == 1 && tserverStatus.size() > 1) {
        log.warn("Tablet server {} exceeded maximum hold time: attempting to kill it", instance);
        try {
          TServerConnection connection = tserverSet.getConnection(instance);
          if (connection != null) {
            connection.fastHalt(managerLock);
          }
        } catch (TException e) {
          log.error("{}", e.getMessage(), e);
        }
        badServers.putIfAbsent(instance, new AtomicInteger(1));
      }
    }
  }

  private SortedMap<TServerInstance,TabletServerStatus>
      gatherTableInformation(Set<TServerInstance> currentServers) {
    final long rpcTimeout = getConfiguration().getTimeInMillis(Property.GENERAL_RPC_TIMEOUT);
    int threads = getConfiguration().getCount(Property.MANAGER_STATUS_THREAD_POOL_SIZE);
    long start = System.currentTimeMillis();
    final SortedMap<TServerInstance,TabletServerStatus> result = new ConcurrentSkipListMap<>();
    final RateLimiter shutdownServerRateLimiter = RateLimiter.create(MAX_SHUTDOWNS_PER_SEC);
    final ArrayList<Future<?>> tasks = new ArrayList<>();
    for (TServerInstance serverInstance : currentServers) {
      final TServerInstance server = serverInstance;
      if (threads == 0) {
        // Since an unbounded thread pool is being used, rate limit how fast task are added to the
        // executor. This prevents the threads from growing large unless there are lots of
        // unresponsive tservers.
        sleepUninterruptibly(Math.max(1, rpcTimeout / 120_000), MILLISECONDS);
      }
      tasks.add(tableInformationStatusPool.submit(() -> {
        try {
          Thread t = Thread.currentThread();
          String oldName = t.getName();
          try {
            String message = "Getting status from " + server;
            t.setName(message);
            long startForServer = System.currentTimeMillis();
            log.trace(message);
            TServerConnection connection1 = tserverSet.getConnection(server);
            if (connection1 == null) {
              throw new IOException("No connection to " + server);
            }
            TabletServerStatus status = connection1.getTableMap(false);
            result.put(server, status);

            long duration = System.currentTimeMillis() - startForServer;
            log.trace("Got status from {} in {} ms", server, duration);

          } finally {
            t.setName(oldName);
          }
        } catch (Exception ex) {
          log.error("unable to get tablet server status {} {}", server, ex.toString());
          log.debug("unable to get tablet server status {}", server, ex);
          // Attempt to shutdown server only if able to acquire. If unable, this tablet server
          // will be removed from the badServers set below and status will be reattempted again
          // MAX_BAD_STATUS_COUNT times
          if (badServers.computeIfAbsent(server, k -> new AtomicInteger(0)).incrementAndGet()
              > MAX_BAD_STATUS_COUNT) {
            if (shutdownServerRateLimiter.tryAcquire()) {
              log.warn("attempting to stop {}", server);
              try {
                TServerConnection connection2 = tserverSet.getConnection(server);
                if (connection2 != null) {
                  connection2.halt(managerLock);
                }
              } catch (TTransportException e1) {
                // ignore: it's probably down
              } catch (Exception e2) {
                log.info("error talking to troublesome tablet server", e2);
              }
            } else {
              log.warn("Unable to shutdown {} as over the shutdown limit of {} per minute", server,
                  MAX_SHUTDOWNS_PER_SEC * 60);
            }
            badServers.remove(server);
          }
        }
      }));
    }
    // wait at least 10 seconds
    final Duration timeToWait =
        Comparators.max(Duration.ofSeconds(10), Duration.ofMillis(rpcTimeout / 3));
    final Timer startTime = Timer.startNew();
    // Wait for all tasks to complete
    while (!tasks.isEmpty()) {
      boolean cancel = startTime.hasElapsed(timeToWait);
      Iterator<Future<?>> iter = tasks.iterator();
      while (iter.hasNext()) {
        Future<?> f = iter.next();
        if (f.isDone()) {
          iter.remove();
        } else if (cancel) {
          f.cancel(true);
        }
      }
      Uninterruptibles.sleepUninterruptibly(1, MILLISECONDS);
    }

    // Threads may still modify map after shutdownNow is called, so create an immutable snapshot.
    SortedMap<TServerInstance,TabletServerStatus> info = ImmutableSortedMap.copyOf(result);

    synchronized (badServers) {
      badServers.keySet().retainAll(currentServers);
      badServers.keySet().removeAll(info.keySet());
    }
    log.debug(String.format("Finished gathering information from %d of %d servers in %.2f seconds",
        info.size(), currentServers.size(), (System.currentTimeMillis() - start) / 1000.));

    return info;
  }

  @Override
  public void run() {
    final ServerContext context = getContext();

    // ACCUMULO-4424 Put up the Thrift servers before getting the lock as a sign of process health
    // when a hot-standby
    //
    // Start the Manager's Fate Service
    fateServiceHandler = new FateServiceHandler(this);
    managerClientHandler = new ManagerClientServiceHandler(this);
    compactionCoordinator = new CompactionCoordinator(this, fateRefs);

    ServerAddress sa;
    var processor = ThriftProcessorTypes.getManagerTProcessor(this, fateServiceHandler,
        compactionCoordinator.getThriftService(), managerClientHandler, getContext());

    try {
      sa = TServerUtils.createThriftServer(context, getHostname(), Property.MANAGER_CLIENTPORT,
          processor, "Manager", null, Property.MANAGER_MINTHREADS,
          Property.MANAGER_MINTHREADS_TIMEOUT, Property.MANAGER_THREADCHECK);
    } catch (UnknownHostException e) {
      throw new IllegalStateException("Unable to start server on host " + getHostname(), e);
    }

    // block until we can obtain the ZK lock for the manager. Create the
    // initial lock using ThriftService.NONE. This will allow the lock
    // allocation to occur, but prevent any services from getting the
    // Manager address for the COORDINATOR, FATE, and MANAGER services.
    // The lock data is replaced below and the manager address is exposed
    // for each of these services.
    ServiceLockData sld;
    try {
      sld = getManagerLock(context.getServerPaths().createManagerPath());
    } catch (KeeperException | InterruptedException e) {
      throw new IllegalStateException("Exception getting manager lock", e);
    }
    // Setting the Manager state to HAVE_LOCK has the side-effect of
    // starting the upgrade process if necessary.
    setManagerState(ManagerState.HAVE_LOCK);

    // Set the HostName **after** initially creating the lock. The lock data is
    // updated below with the correct address. This prevents clients from accessing
    // the Manager until all of the internal processes are started.
    setHostname(sa.address);

    recoveryManager = new RecoveryManager(this, timeToCacheRecoveryWalExistence);

    context.getZooCache().addZooCacheWatcher(new TableStateWatcher((tableId, event) -> {
      TableState state = getTableManager().getTableState(tableId);
      log.debug("Table state transition to {} @ {}", state, event);
      nextEvent.event(tableId, "Table state in zookeeper changed for %s to %s", tableId, state);
    }));

    tableInformationStatusPool = ThreadPools.getServerThreadPools()
        .createExecutorService(getConfiguration(), Property.MANAGER_STATUS_THREAD_POOL_SIZE, false);

    tabletRefreshThreadPool = ThreadPools.getServerThreadPools().getPoolBuilder("Tablet refresh ")
        .numCoreThreads(getConfiguration().getCount(Property.MANAGER_TABLET_REFRESH_MINTHREADS))
        .numMaxThreads(getConfiguration().getCount(Property.MANAGER_TABLET_REFRESH_MAXTHREADS))
        .build();

    Thread statusThread = Threads.createThread("Status Thread", new StatusThread());
    statusThread.start();

    tserverSet.startListeningForTabletServerChanges();
    try {
      blockForTservers();
    } catch (InterruptedException ex) {
      Thread.currentThread().interrupt();
    }

    ZooReaderWriter zReaderWriter = context.getZooSession().asReaderWriter();
    try {
      zReaderWriter.getChildren(Constants.ZRECOVERY, new Watcher() {
        @Override
        public void process(WatchedEvent event) {
          nextEvent.event("Noticed recovery changes %s", event.getType());
          try {
            // watcher only fires once, add it back
            zReaderWriter.getChildren(Constants.ZRECOVERY, this);
          } catch (Exception e) {
            log.error("Failed to add log recovery watcher back", e);
          }
        }
      });
    } catch (KeeperException | InterruptedException e) {
      throw new IllegalStateException("Unable to read " + Constants.ZRECOVERY, e);
    }

    MetricsInfo metricsInfo = getContext().getMetricsInfo();
    ManagerMetrics managerMetrics = new ManagerMetrics(getConfiguration(), this);
    var producers = managerMetrics.getProducers(getConfiguration(), this);
    producers.add(balanceManager.getMetrics());

    final TabletGroupWatcher userTableTGW =
        new TabletGroupWatcher(this, this.userTabletStore, null, managerMetrics) {
          @Override
          boolean canSuspendTablets() {
            // Always allow user data tablets to enter suspended state.
            return true;
          }
        };
    watchers.add(userTableTGW);

    final TabletGroupWatcher metadataTableTGW =
        new TabletGroupWatcher(this, this.metadataTabletStore, watchers.get(0), managerMetrics) {
          @Override
          boolean canSuspendTablets() {
            // Allow metadata tablets to enter suspended state only if so configured. Generally
            // we'll want metadata tablets to
            // be immediately reassigned, even if there's a global table.suspension.duration
            // setting.
            return getConfiguration().getBoolean(Property.MANAGER_METADATA_SUSPENDABLE);
          }
        };
    watchers.add(metadataTableTGW);

    final TabletGroupWatcher rootTableTGW =
        new TabletGroupWatcher(this, this.rootTabletStore, watchers.get(1), managerMetrics) {
          @Override
          boolean canSuspendTablets() {
            // Never allow root tablet to enter suspended state.
            return false;
          }
        };
    watchers.add(rootTableTGW);

    while (isUpgrading()) {
      UpgradeStatus currentStatus = upgradeCoordinator.getStatus();
      if (currentStatus == UpgradeStatus.FAILED || currentStatus == UpgradeStatus.COMPLETE) {
        break;
      }
      switch (currentStatus) {
        case UPGRADED_METADATA:
          if (rootTableTGW.getState() == NEW) {
            rootTableTGW.start();
          }
          if (metadataTableTGW.getState() == NEW) {
            metadataTableTGW.start();
          }
          if (userTableTGW.getState() == NEW) {
            userTableTGW.start();
          }
          break;
        case UPGRADED_ROOT:
          if (rootTableTGW.getState() == NEW) {
            rootTableTGW.start();
          }
          if (metadataTableTGW.getState() == NEW) {
            metadataTableTGW.start();
          }
          break;
        case UPGRADED_ZOOKEEPER:
          // Start processing the root table
          if (rootTableTGW.getState() == NEW) {
            rootTableTGW.start();
          }
          break;
        case FAILED:
        case COMPLETE:
        case INITIAL:
        default:
          break;
      }
      try {
        log.debug("Manager main thread is waiting for upgrade to complete");
        Thread.sleep(1000);
      } catch (InterruptedException e) {
        throw new IllegalStateException("Interrupted while waiting for upgrade to complete", e);
      }
    }

    // In the case where an upgrade is not needed, then we may not
    // have stepped through all of the steps in the previous code
    // block. Make sure all TGWs are started.
    if (upgradeCoordinator.getStatus() != UpgradeStatus.FAILED) {
      if (rootTableTGW.getState() == NEW) {
        rootTableTGW.start();
      }
      if (metadataTableTGW.getState() == NEW) {
        metadataTableTGW.start();
      }
      if (userTableTGW.getState() == NEW) {
        userTableTGW.start();
      }
    }

    // Once we are sure the upgrade is complete, we can safely allow fate use.
    try {
      // wait for metadata upgrade running in background to complete
      if (upgradeMetadataFuture != null) {
        upgradeMetadataFuture.get();
      }
    } catch (ExecutionException | InterruptedException e) {
      throw new IllegalStateException("Metadata upgrade failed", e);
    }

    // Everything should be fully upgraded by this point, but check before starting fate
    // and other processes that depend on the metadata table being available and any
    // other tables that may have been created during the upgrade to exist.
    if (isUpgrading()) {
      throw new IllegalStateException("Upgrade coordinator is unexpectedly not complete");
    }

    metricsInfo.addMetricsProducers(producers.toArray(new MetricsProducer[0]));
    metricsInfo.init(MetricsInfo.serviceTags(getContext().getInstanceName(), getApplicationName(),
        sa.getAddress(), getResourceGroup()));

    Threads.createThread("Migration Cleanup Thread", new MigrationCleanupThread()).start();
    Threads.createThread("ScanServer Cleanup Thread", new ScanServerZKCleaner()).start();

    // Don't call start the CompactionCoordinator until we have tservers and upgrade is complete.
    compactionCoordinator.start();

    this.splitter = new Splitter(this);
    this.splitter.start();

    try {
      Predicate<ZooUtil.LockID> isLockHeld =
          lock -> ServiceLock.isLockHeld(context.getZooCache(), lock);
      var metaInstance = initializeFateInstance(context,
          new MetaFateStore<>(context.getZooSession(), managerLock.getLockID(), isLockHeld));
      var userInstance = initializeFateInstance(context, new UserFateStore<>(context,
          SystemTables.FATE.tableName(), managerLock.getLockID(), isLockHeld));

      if (!fateRefs.compareAndSet(null,
          Map.of(FateInstanceType.META, metaInstance, FateInstanceType.USER, userInstance))) {
        throw new IllegalStateException(
            "Unexpected previous fate reference map already initialized");
      }
      fateReadyLatch.countDown();
    } catch (KeeperException | InterruptedException e) {
      throw new IllegalStateException("Exception setting up FaTE cleanup thread", e);
    }

    ThreadPools.watchCriticalScheduledTask(context.getScheduledExecutor()
        .scheduleWithFixedDelay(() -> ScanServerMetadataEntries.clean(context), 10, 10, MINUTES));

    var tabletMergeabilityInterval =
        getConfiguration().getDuration(Property.MANAGER_TABLET_MERGEABILITY_INTERVAL);
    ThreadPools.watchCriticalScheduledTask(context.getScheduledExecutor().scheduleWithFixedDelay(
        new FindMergeableRangeTask(this), tabletMergeabilityInterval.toMillis(),
        tabletMergeabilityInterval.toMillis(), MILLISECONDS));

    // Make sure that we have a secret key (either a new one or an old one from ZK) before we start
    // the manager client service.
    Thread authenticationTokenKeyManagerThread = null;
    if (authenticationTokenKeyManager != null && keyDistributor != null) {
      log.info("Starting delegation-token key manager");
      try {
        keyDistributor.initialize();
      } catch (KeeperException | InterruptedException e) {
        throw new IllegalStateException("Exception setting up delegation-token key manager", e);
      }
      authenticationTokenKeyManagerThread =
          Threads.createThread("Delegation Token Key Manager", authenticationTokenKeyManager);
      authenticationTokenKeyManagerThread.start();
      boolean logged = false;
      while (!authenticationTokenKeyManager.isInitialized()) {
        // Print out a status message when we start waiting for the key manager to get initialized
        if (!logged) {
          log.info("Waiting for AuthenticationTokenKeyManager to be initialized");
          logged = true;
        }
        sleepUninterruptibly(200, MILLISECONDS);
      }
      // And log when we are initialized
      log.info("AuthenticationTokenSecretManager is initialized");
    }

    // Now that the Manager is up, start the ThriftServer
    sa.startThriftServer("Manager Client Service Handler");
    clientService = sa.server;
    log.info("Started Manager client service at {}", sa.address);

    // Replace the ServiceLockData information in the Manager lock node in ZooKeeper.
    // This advertises the address that clients can use to connect to the Manager
    // for the Coordinator, Fate, and Manager services. Do **not** do this until
    // after the upgrade process is finished and the dependent services are started.
    UUID uuid = sld.getServerUUID(ThriftService.NONE);
    ServiceDescriptors descriptors = new ServiceDescriptors();
    for (ThriftService svc : new ThriftService[] {ThriftService.MANAGER, ThriftService.COORDINATOR,
        ThriftService.FATE}) {
      descriptors
          .addService(new ServiceDescriptor(uuid, svc, getHostname(), this.getResourceGroup()));
    }

    sld = new ServiceLockData(descriptors);
    log.info("Setting manager lock data to {}", sld);
    try {
      managerLock.replaceLockData(sld);
    } catch (KeeperException | InterruptedException e) {
      throw new IllegalStateException("Exception updating manager lock", e);
    }

    while (!isShutdownRequested() && clientService.isServing()) {
      if (Thread.currentThread().isInterrupted()) {
        log.info("Server process thread has been interrupted, shutting down");
        break;
      }
      try {
        Thread.sleep(500);
      } catch (InterruptedException e) {
        log.info("Interrupt Exception received, shutting down");
        gracefulShutdown(context.rpcCreds());
      }
    }

    log.debug("Shutting down fate.");
    getFateRefs().keySet().forEach(type -> fate(type).shutdown(0, MINUTES));

    splitter.stop();

    log.debug("Stopping Thrift Servers");
    sa.server.stop();

    final long deadline = System.currentTimeMillis() + MAX_CLEANUP_WAIT_TIME;
    try {
      statusThread.join(remaining(deadline));
    } catch (InterruptedException e) {
      throw new IllegalStateException("Exception stopping status thread", e);
    }

    tableInformationStatusPool.shutdownNow();
    tabletRefreshThreadPool.shutdownNow();

    compactionCoordinator.shutdown();

    // Signal that we want it to stop, and wait for it to do so.
    if (authenticationTokenKeyManager != null) {
      authenticationTokenKeyManager.gracefulStop();
      try {
        if (null != authenticationTokenKeyManagerThread) {
          authenticationTokenKeyManagerThread.join(remaining(deadline));
        }
      } catch (InterruptedException e) {
        throw new IllegalStateException("Exception waiting on delegation-token key manager", e);
      }
    }

    // quit, even if the tablet servers somehow jam up and the watchers
    // don't stop
    for (TabletGroupWatcher watcher : watchers) {
      try {
        watcher.join(remaining(deadline));
      } catch (InterruptedException e) {
        throw new IllegalStateException("Exception waiting on watcher", e);
      }
    }
    getShutdownComplete().set(true);
    log.info("stop requested. exiting ... ");
    try {
      managerLock.unlock();
    } catch (Exception e) {
      log.warn("Failed to release Manager lock", e);
    }
  }

  protected Fate<Manager> initializeFateInstance(ServerContext context, FateStore<Manager> store) {

    final Fate<Manager> fateInstance = new Fate<>(this, store, true, TraceRepo::toLogString,
        getConfiguration(), context.getScheduledExecutor());

    var fateCleaner = new FateCleaner<>(store, Duration.ofHours(8), this::getSteadyTime);
    ThreadPools.watchCriticalScheduledTask(context.getScheduledExecutor()
        .scheduleWithFixedDelay(fateCleaner::ageOff, 10, 4 * 60, MINUTES));

    return fateInstance;
  }

  /**
   * Allows property configuration to block manager start-up waiting for a minimum number of
   * tservers to register in zookeeper. It also accepts a maximum time to wait - if the time
   * expires, the start-up will continue with any tservers available. This check is only performed
   * at manager initialization, when the manager acquires the lock. The following properties are
   * used to control the behaviour:
   * <ul>
   * <li>MANAGER_STARTUP_TSERVER_AVAIL_MIN_COUNT - when set to 0 or less, no blocking occurs
   * (default behaviour) otherwise will block until the number of tservers are available.</li>
   * <li>MANAGER_STARTUP_TSERVER_AVAIL_MAX_WAIT - time to wait in milliseconds. When set to 0 or
   * less, will block indefinitely.</li>
   * </ul>
   *
   * @throws InterruptedException if interrupted while blocking, propagated for caller to handle.
   */
  private void blockForTservers() throws InterruptedException {
    long waitStart = System.nanoTime();

    long minTserverCount =
        getConfiguration().getCount(Property.MANAGER_STARTUP_TSERVER_AVAIL_MIN_COUNT);

    if (minTserverCount <= 0) {
      log.info("tserver availability check disabled, continuing with-{} servers. To enable, set {}",
          tserverSet.size(), Property.MANAGER_STARTUP_TSERVER_AVAIL_MIN_COUNT.getKey());
      return;
    }
    long userWait = MILLISECONDS.toSeconds(
        getConfiguration().getTimeInMillis(Property.MANAGER_STARTUP_TSERVER_AVAIL_MAX_WAIT));

    // Setting retry values for defined wait timeouts
    long retries = 10;
    // Set these to the same value so the max possible wait time always matches the provided maxWait
    long initialWait = userWait / retries;
    long maxWaitPeriod = initialWait;
    long waitIncrement = 0;

    if (userWait <= 0) {
      log.info("tserver availability check set to block indefinitely, To change, set {} > 0.",
          Property.MANAGER_STARTUP_TSERVER_AVAIL_MAX_WAIT.getKey());
      userWait = Long.MAX_VALUE;

      // If indefinitely blocking, change retry values to support incremental backoff and logging.
      retries = userWait;
      initialWait = 1;
      maxWaitPeriod = 30;
      waitIncrement = 5;
    }

    Retry tserverRetry = Retry.builder().maxRetries(retries)
        .retryAfter(Duration.ofSeconds(initialWait)).incrementBy(Duration.ofSeconds(waitIncrement))
        .maxWait(Duration.ofSeconds(maxWaitPeriod)).backOffFactor(1)
        .logInterval(Duration.ofSeconds(30)).createRetry();

    log.info("Checking for tserver availability - need to reach {} servers. Have {}",
        minTserverCount, tserverSet.size());

    boolean needTservers = tserverSet.size() < minTserverCount;

    while (needTservers && tserverRetry.canRetry()) {

      tserverRetry.waitForNextAttempt(log, "block until minimum tservers reached");

      needTservers = tserverSet.size() < minTserverCount;

      // suppress last message once threshold reached.
      if (needTservers) {
        tserverRetry.logRetry(log, String.format(
            "Blocking for tserver availability - need to reach %s servers. Have %s Time spent blocking %s seconds.",
            minTserverCount, tserverSet.size(),
            NANOSECONDS.toSeconds(System.nanoTime() - waitStart)));
      }
      tserverRetry.useRetry();
    }

    if (tserverSet.size() < minTserverCount) {
      log.warn(
          "tserver availability check time expired - continuing. Requested {}, have {} tservers on line. "
              + " Time waiting {} sec",
          tserverSet.size(), minTserverCount, NANOSECONDS.toSeconds(System.nanoTime() - waitStart));

    } else {
      log.info(
          "tserver availability check completed. Requested {}, have {} tservers on line. "
              + " Time waiting {} sec",
          tserverSet.size(), minTserverCount, NANOSECONDS.toSeconds(System.nanoTime() - waitStart));
    }
  }

  private long remaining(long deadline) {
    return Math.max(1, deadline - System.currentTimeMillis());
  }

  public ServiceLock getManagerLock() {
    return managerLock;
  }

  private ServiceLockData getManagerLock(final ServiceLockPath zManagerLoc)
      throws KeeperException, InterruptedException {
    var zooKeeper = getContext().getZooSession();
    log.info("trying to get manager lock");

    final String managerClientAddress =
        getHostname() + ":" + getConfiguration().getPort(Property.MANAGER_CLIENTPORT)[0];

    UUID zooLockUUID = UUID.randomUUID();

    ServiceDescriptors descriptors = new ServiceDescriptors();
    descriptors.addService(new ServiceDescriptor(zooLockUUID, ThriftService.NONE,
        managerClientAddress, this.getResourceGroup()));
    ServiceLockData sld = new ServiceLockData(descriptors);
    managerLock = new ServiceLock(zooKeeper, zManagerLoc, zooLockUUID);
    HAServiceLockWatcher managerLockWatcher =
        new HAServiceLockWatcher(Type.MANAGER, () -> getShutdownComplete().get());

    while (true) {

      managerLock.lock(managerLockWatcher, sld);

      managerLockWatcher.waitForChange();

      if (managerLockWatcher.isLockAcquired()) {
        startServiceLockVerificationThread();
        break;
      }

      if (!managerLockWatcher.isFailedToAcquireLock()) {
        throw new IllegalStateException("manager lock in unknown state");
      }

      managerLock.tryToCancelAsyncLockOrUnlock();

      sleepUninterruptibly(TIME_TO_WAIT_BETWEEN_LOCK_CHECKS, MILLISECONDS);
    }

    this.getContext().setServiceLock(getManagerLock());
    return sld;
  }

  @Override
  public void update(LiveTServerSet current, Set<TServerInstance> deleted,
      Set<TServerInstance> added) {

    // if we have deleted or added tservers, then adjust our dead server list
    if (!deleted.isEmpty() || !added.isEmpty()) {
      DeadServerList obit = new DeadServerList(getContext());
      if (!added.isEmpty()) {
        log.info("New servers: {}", added);
        for (TServerInstance up : added) {
          obit.delete(up.getHostPort());
        }
      }
      for (TServerInstance dead : deleted) {
        String cause = "unexpected failure";
        if (serversToShutdown.contains(dead)) {
          cause = "clean shutdown"; // maybe an incorrect assumption
        }
        if (!getManagerGoalState().equals(ManagerGoalState.CLEAN_STOP)) {
          obit.post(dead.getHostPort(), cause);
        }
      }

      Set<TServerInstance> unexpected = new HashSet<>(deleted);
      unexpected.removeAll(this.serversToShutdown);
      if (!unexpected.isEmpty()
          && (stillManager() && !getManagerGoalState().equals(ManagerGoalState.CLEAN_STOP))) {
        log.warn("Lost servers {}", unexpected);
      }
      serversToShutdown.removeAll(deleted);
      badServers.keySet().removeAll(deleted);
      // clear out any bad server with the same host/port as a new server
      synchronized (badServers) {
        cleanListByHostAndPort(badServers.keySet(), deleted, added);
      }
      synchronized (serversToShutdown) {
        cleanListByHostAndPort(serversToShutdown, deleted, added);
      }
      nextEvent.event("There are now %d tablet servers", current.size());
    }

    // clear out any servers that are no longer current
    // this is needed when we are using a fate operation to shutdown a tserver as it
    // will continue to add the server to the serversToShutdown (ACCUMULO-4410)
    serversToShutdown.retainAll(current.getCurrentServers());
  }

  private static void cleanListByHostAndPort(Collection<TServerInstance> badServers,
      Set<TServerInstance> deleted, Set<TServerInstance> added) {
    Iterator<TServerInstance> badIter = badServers.iterator();
    while (badIter.hasNext()) {
      TServerInstance bad = badIter.next();
      for (TServerInstance add : added) {
        if (bad.getHostPort().equals(add.getHostPort())) {
          badIter.remove();
          break;
        }
      }
      for (TServerInstance del : deleted) {
        if (bad.getHostPort().equals(del.getHostPort())) {
          badIter.remove();
          break;
        }
      }
    }
  }

  public Set<TableId> onlineTables() {
    Set<TableId> result = new HashSet<>();
    if (getManagerState() != ManagerState.NORMAL) {
      if (getManagerState() != ManagerState.UNLOAD_METADATA_TABLETS) {
        result.add(SystemTables.METADATA.tableId());
      }
      if (getManagerState() != ManagerState.UNLOAD_ROOT_TABLET) {
        result.add(SystemTables.ROOT.tableId());
      }
      return result;
    }
    ServerContext context = getContext();
    TableManager manager = context.getTableManager();

    for (TableId tableId : context.createTableIdToQualifiedNameMap().keySet()) {
      TableState state = manager.getTableState(tableId);
      if (state == TableState.ONLINE) {
        result.add(tableId);
      }
    }
    return result;
  }

  public Set<TServerInstance> onlineTabletServers() {
    return tserverSet.getSnapshot().getTservers();
  }

  public LiveTServersSnapshot tserversSnapshot() {
    return tserverSet.getSnapshot();
  }

  // recovers state from the persistent transaction to shutdown a server
  public void shutdownTServer(TServerInstance server) {
    nextEvent.event("Tablet Server shutdown requested for %s", server);
    serversToShutdown.add(server);
  }

  public EventCoordinator getEventCoordinator() {
    return nextEvent;
  }

  public VolumeManager getVolumeManager() {
    return getContext().getVolumeManager();
  }

  public void assignedTablet(KeyExtent extent) {
    if (extent.isMeta() && getManagerState() == ManagerState.UNLOAD_ROOT_TABLET) {
      setManagerState(ManagerState.UNLOAD_METADATA_TABLETS);
    }
    // probably too late, but try anyhow
    if (extent.isRootTablet() && getManagerState() == ManagerState.STOP) {
      setManagerState(ManagerState.UNLOAD_ROOT_TABLET);
    }
  }

  public ManagerMonitorInfo getManagerMonitorInfo() {
    final ManagerMonitorInfo result = new ManagerMonitorInfo();

    result.tServerInfo = new ArrayList<>();
    result.tableMap = new HashMap<>();
    for (Entry<TServerInstance,TabletServerStatus> serverEntry : tserverStatus.entrySet()) {
      final TabletServerStatus status = serverEntry.getValue();
      result.tServerInfo.add(status);
      for (Entry<String,TableInfo> entry : status.tableMap.entrySet()) {
        TableInfoUtil.add(result.tableMap.computeIfAbsent(entry.getKey(), k -> new TableInfo()),
            entry.getValue());
      }
    }
    result.badTServers = new HashMap<>();
    synchronized (badServers) {
      for (TServerInstance bad : badServers.keySet()) {
        result.badTServers.put(bad.getHostPort(), TabletServerState.UNRESPONSIVE.getId());
      }
    }
    result.state = getManagerState();
    result.goalState = getManagerGoalState();
    result.unassignedTablets = displayUnassigned();
    result.serversShuttingDown = new HashSet<>();
    synchronized (serversToShutdown) {
      for (TServerInstance server : serversToShutdown) {
        result.serversShuttingDown.add(server.getHostPort());
      }
    }
    DeadServerList obit = new DeadServerList(getContext());
    result.deadTabletServers = obit.getList();
    result.bulkImports = bulkImportStatus.getBulkLoadStatus();
    return result;
  }

  /**
   * Can delegation tokens be generated for users
   */
  public boolean delegationTokensAvailable() {
    return delegationTokensAvailable;
  }

  public Set<TServerInstance> shutdownServers() {
    synchronized (serversToShutdown) {
      return Set.copyOf(serversToShutdown);
    }
  }

  public void updateBulkImportStatus(String directory, BulkImportState state) {
    bulkImportStatus.updateBulkImportStatus(Collections.singletonList(directory), state);
  }

  public void removeBulkImportStatus(String directory) {
    bulkImportStatus.removeBulkImportStatus(Collections.singletonList(directory));
  }

  /**
   * Return how long there has been a manager overseeing this cluster. This is an approximately
   * monotonic clock, which will be approximately consistent between different managers or different
   * runs of the same manager. SteadyTime supports both nanoseconds and milliseconds.
   */
  public SteadyTime getSteadyTime() {
    return timeKeeper.getTime();
  }

  public boolean isUpgrading() {
    return upgradeCoordinator.getStatus() != UpgradeCoordinator.UpgradeStatus.COMPLETE;
  }

  @Override
  public void registerMetrics(MeterRegistry registry) {
    super.registerMetrics(registry);
    compactionCoordinator.registerMetrics(registry);
  }

  private Map<FateInstanceType,Fate<Manager>> getFateRefs() {
    var fateRefs = this.fateRefs.get();
    Preconditions.checkState(fateRefs != null, "Unexpected null fate references map");
    return fateRefs;
  }

  @Override
  public ServiceLock getLock() {
    return managerLock;
  }

  long numMigrations() {
    long count = 0;
    for (DataLevel dl : DataLevel.values()) {
      // prev row needed for the extent
      try (var tabletsMetadata = getContext().getAmple().readTablets().forLevel(dl)
          .fetch(TabletMetadata.ColumnType.PREV_ROW, TabletMetadata.ColumnType.MIGRATION).build()) {
        count += tabletsMetadata.stream()
            .filter(tabletMetadata -> tabletMetadata.getMigration() != null).count();
      }
    }
    return count;
  }
}<|MERGE_RESOLUTION|>--- conflicted
+++ resolved
@@ -611,33 +611,6 @@
 
   }
 
-<<<<<<< HEAD
-=======
-  /**
-   * balanceTablets() balances tables by DataLevel. Return the current set of migrations partitioned
-   * by DataLevel
-   */
-  private Map<DataLevel,Set<KeyExtent>> partitionMigrations() {
-    final Map<DataLevel,Set<KeyExtent>> partitionedMigrations = new EnumMap<>(DataLevel.class);
-    for (DataLevel dl : DataLevel.values()) {
-      Set<KeyExtent> extents = new HashSet<>();
-      // prev row needed for the extent
-      try (
-          var tabletsMetadata = getContext()
-              .getAmple().readTablets().forLevel(dl).fetch(TabletMetadata.ColumnType.PREV_ROW,
-                  TabletMetadata.ColumnType.MIGRATION, TabletMetadata.ColumnType.LOCATION)
-              .build()) {
-        // filter out migrations that are awaiting cleanup
-        tabletsMetadata.stream()
-            .filter(tm -> tm.getMigration() != null && !shouldCleanupMigration(tm))
-            .forEach(tm -> extents.add(tm.getExtent()));
-      }
-      partitionedMigrations.put(dl, extents);
-    }
-    return partitionedMigrations;
-  }
-
->>>>>>> 802c7002
   private class StatusThread implements Runnable {
 
     private boolean goodStats() {
