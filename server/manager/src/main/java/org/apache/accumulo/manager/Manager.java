/*
 * Licensed to the Apache Software Foundation (ASF) under one
 * or more contributor license agreements.  See the NOTICE file
 * distributed with this work for additional information
 * regarding copyright ownership.  The ASF licenses this file
 * to you under the Apache License, Version 2.0 (the
 * "License"); you may not use this file except in compliance
 * with the License.  You may obtain a copy of the License at
 *
 *   https://www.apache.org/licenses/LICENSE-2.0
 *
 * Unless required by applicable law or agreed to in writing,
 * software distributed under the License is distributed on an
 * "AS IS" BASIS, WITHOUT WARRANTIES OR CONDITIONS OF ANY
 * KIND, either express or implied.  See the License for the
 * specific language governing permissions and limitations
 * under the License.
 */
package org.apache.accumulo.manager;

import static com.google.common.util.concurrent.Uninterruptibles.sleepUninterruptibly;
import static java.lang.Thread.State.NEW;
import static java.nio.charset.StandardCharsets.UTF_8;
import static java.util.Collections.emptyMap;
import static java.util.Collections.emptySortedMap;
import static java.util.concurrent.TimeUnit.MILLISECONDS;
import static java.util.concurrent.TimeUnit.MINUTES;
import static java.util.concurrent.TimeUnit.NANOSECONDS;
import static java.util.concurrent.TimeUnit.SECONDS;

import java.io.IOException;
import java.net.UnknownHostException;
import java.time.Duration;
import java.util.ArrayList;
import java.util.Collection;
import java.util.Collections;
import java.util.EnumMap;
import java.util.HashMap;
import java.util.HashSet;
import java.util.Iterator;
import java.util.List;
import java.util.Map;
import java.util.Map.Entry;
import java.util.Optional;
import java.util.Set;
import java.util.SortedMap;
import java.util.TreeMap;
import java.util.UUID;
import java.util.concurrent.ConcurrentSkipListMap;
import java.util.concurrent.CountDownLatch;
import java.util.concurrent.ExecutionException;
import java.util.concurrent.ExecutorService;
import java.util.concurrent.Future;
import java.util.concurrent.ThreadPoolExecutor;
import java.util.concurrent.atomic.AtomicInteger;
import java.util.concurrent.atomic.AtomicReference;
import java.util.function.Function;
import java.util.function.Predicate;
import java.util.stream.Collectors;

import org.apache.accumulo.core.Constants;
import org.apache.accumulo.core.cli.ConfigOpts;
import org.apache.accumulo.core.client.admin.CompactionConfig;
import org.apache.accumulo.core.client.admin.servers.ServerId;
import org.apache.accumulo.core.client.admin.servers.ServerId.Type;
import org.apache.accumulo.core.clientImpl.ClientContext;
import org.apache.accumulo.core.clientImpl.thrift.TableOperation;
import org.apache.accumulo.core.clientImpl.thrift.TableOperationExceptionType;
import org.apache.accumulo.core.clientImpl.thrift.ThriftTableOperationException;
import org.apache.accumulo.core.conf.AccumuloConfiguration;
import org.apache.accumulo.core.conf.Property;
import org.apache.accumulo.core.conf.SiteConfiguration;
import org.apache.accumulo.core.data.TableId;
import org.apache.accumulo.core.dataImpl.KeyExtent;
import org.apache.accumulo.core.fate.Fate;
import org.apache.accumulo.core.fate.FateCleaner;
import org.apache.accumulo.core.fate.FateId;
import org.apache.accumulo.core.fate.FateInstanceType;
import org.apache.accumulo.core.fate.FateStore;
import org.apache.accumulo.core.fate.user.UserFateStore;
import org.apache.accumulo.core.fate.zookeeper.MetaFateStore;
import org.apache.accumulo.core.fate.zookeeper.ZooReaderWriter;
import org.apache.accumulo.core.fate.zookeeper.ZooUtil;
import org.apache.accumulo.core.fate.zookeeper.ZooUtil.NodeExistsPolicy;
import org.apache.accumulo.core.lock.ServiceLock;
import org.apache.accumulo.core.lock.ServiceLockData;
import org.apache.accumulo.core.lock.ServiceLockData.ServiceDescriptor;
import org.apache.accumulo.core.lock.ServiceLockData.ServiceDescriptors;
import org.apache.accumulo.core.lock.ServiceLockData.ThriftService;
import org.apache.accumulo.core.lock.ServiceLockPaths.AddressSelector;
import org.apache.accumulo.core.lock.ServiceLockPaths.ServiceLockPath;
import org.apache.accumulo.core.lock.ServiceLockSupport.HAServiceLockWatcher;
import org.apache.accumulo.core.manager.balancer.AssignmentParamsImpl;
import org.apache.accumulo.core.manager.balancer.BalanceParamsImpl;
import org.apache.accumulo.core.manager.balancer.TServerStatusImpl;
import org.apache.accumulo.core.manager.balancer.TabletServerIdImpl;
import org.apache.accumulo.core.manager.state.tables.TableState;
import org.apache.accumulo.core.manager.thrift.BulkImportState;
import org.apache.accumulo.core.manager.thrift.ManagerGoalState;
import org.apache.accumulo.core.manager.thrift.ManagerMonitorInfo;
import org.apache.accumulo.core.manager.thrift.ManagerState;
import org.apache.accumulo.core.manager.thrift.TableInfo;
import org.apache.accumulo.core.manager.thrift.TabletServerStatus;
import org.apache.accumulo.core.metadata.AccumuloTable;
import org.apache.accumulo.core.metadata.TServerInstance;
import org.apache.accumulo.core.metadata.schema.Ample.DataLevel;
import org.apache.accumulo.core.metadata.schema.TabletMetadata;
import org.apache.accumulo.core.metrics.MetricsInfo;
import org.apache.accumulo.core.metrics.MetricsProducer;
import org.apache.accumulo.core.spi.balancer.BalancerEnvironment;
import org.apache.accumulo.core.spi.balancer.TableLoadBalancer;
import org.apache.accumulo.core.spi.balancer.TabletBalancer;
import org.apache.accumulo.core.spi.balancer.data.TServerStatus;
import org.apache.accumulo.core.spi.balancer.data.TabletMigration;
import org.apache.accumulo.core.spi.balancer.data.TabletServerId;
import org.apache.accumulo.core.trace.TraceUtil;
import org.apache.accumulo.core.util.Retry;
import org.apache.accumulo.core.util.Timer;
import org.apache.accumulo.core.util.threads.ThreadPools;
import org.apache.accumulo.core.util.threads.Threads;
import org.apache.accumulo.core.util.time.SteadyTime;
import org.apache.accumulo.core.zookeeper.ZcStat;
import org.apache.accumulo.manager.compaction.coordinator.CompactionCoordinator;
import org.apache.accumulo.manager.merge.FindMergeableRangeTask;
import org.apache.accumulo.manager.metrics.BalancerMetrics;
import org.apache.accumulo.manager.metrics.ManagerMetrics;
import org.apache.accumulo.manager.recovery.RecoveryManager;
import org.apache.accumulo.manager.split.Splitter;
import org.apache.accumulo.manager.state.TableCounts;
import org.apache.accumulo.manager.tableOps.TraceRepo;
import org.apache.accumulo.manager.upgrade.UpgradeCoordinator;
import org.apache.accumulo.manager.upgrade.UpgradeCoordinator.UpgradeStatus;
import org.apache.accumulo.server.AbstractServer;
import org.apache.accumulo.server.ServerContext;
import org.apache.accumulo.server.compaction.CompactionConfigStorage;
import org.apache.accumulo.server.fs.VolumeManager;
import org.apache.accumulo.server.manager.LiveTServerSet;
import org.apache.accumulo.server.manager.LiveTServerSet.LiveTServersSnapshot;
import org.apache.accumulo.server.manager.LiveTServerSet.TServerConnection;
import org.apache.accumulo.server.manager.balancer.BalancerEnvironmentImpl;
import org.apache.accumulo.server.manager.state.DeadServerList;
import org.apache.accumulo.server.manager.state.TabletServerState;
import org.apache.accumulo.server.manager.state.TabletStateStore;
import org.apache.accumulo.server.manager.state.UnassignedTablet;
import org.apache.accumulo.server.rpc.ServerAddress;
import org.apache.accumulo.server.rpc.TServerUtils;
import org.apache.accumulo.server.rpc.ThriftProcessorTypes;
import org.apache.accumulo.server.security.AuditedSecurityOperation;
import org.apache.accumulo.server.security.delegation.AuthenticationTokenKeyManager;
import org.apache.accumulo.server.security.delegation.ZooAuthenticationKeyDistributor;
import org.apache.accumulo.server.tables.TableManager;
import org.apache.accumulo.server.util.ScanServerMetadataEntries;
import org.apache.accumulo.server.util.ServerBulkImportStatus;
import org.apache.accumulo.server.util.TableInfoUtil;
import org.apache.thrift.TException;
import org.apache.thrift.server.TServer;
import org.apache.thrift.transport.TTransportException;
import org.apache.zookeeper.KeeperException;
import org.apache.zookeeper.WatchedEvent;
import org.apache.zookeeper.Watcher;
import org.slf4j.Logger;
import org.slf4j.LoggerFactory;

import com.google.common.base.Preconditions;
import com.google.common.collect.Comparators;
import com.google.common.collect.ImmutableSortedMap;
import com.google.common.collect.Maps;
import com.google.common.util.concurrent.RateLimiter;
import com.google.common.util.concurrent.Uninterruptibles;

import edu.umd.cs.findbugs.annotations.SuppressFBWarnings;
import io.micrometer.core.instrument.MeterRegistry;
import io.opentelemetry.api.trace.Span;
import io.opentelemetry.context.Scope;

/**
 * The Manager is responsible for assigning and balancing tablets to tablet servers.
 * <p>
 * The manager will also coordinate log recoveries and reports general status.
 */
public class Manager extends AbstractServer implements LiveTServerSet.Listener {

  static final Logger log = LoggerFactory.getLogger(Manager.class);

  static final int ONE_SECOND = 1000;
  private static final long CLEANUP_INTERVAL_MINUTES = 5;
  static final long WAIT_BETWEEN_ERRORS = ONE_SECOND;
  private static final long DEFAULT_WAIT_FOR_WATCHER = 10 * ONE_SECOND;
  private static final int MAX_CLEANUP_WAIT_TIME = ONE_SECOND;
  private static final int TIME_TO_WAIT_BETWEEN_LOCK_CHECKS = ONE_SECOND;
  static final int MAX_TSERVER_WORK_CHUNK = 5000;
  private static final int MAX_BAD_STATUS_COUNT = 3;
  private static final double MAX_SHUTDOWNS_PER_SEC = 10D / 60D;

  private final Object balancedNotifier = new Object();
  final LiveTServerSet tserverSet;
  private final List<TabletGroupWatcher> watchers = new ArrayList<>();
  final AuditedSecurityOperation security;
  final Map<TServerInstance,AtomicInteger> badServers =
      Collections.synchronizedMap(new HashMap<>());
  final Set<TServerInstance> serversToShutdown = Collections.synchronizedSet(new HashSet<>());
  final SortedMap<KeyExtent,TServerInstance> migrations =
      Collections.synchronizedSortedMap(new TreeMap<>());
  final EventCoordinator nextEvent = new EventCoordinator();
  RecoveryManager recoveryManager = null;
  private final ManagerTime timeKeeper;

  // Delegation Token classes
  private final boolean delegationTokensAvailable;
  private ZooAuthenticationKeyDistributor keyDistributor;
  private AuthenticationTokenKeyManager authenticationTokenKeyManager;

  ServiceLock managerLock = null;
  private TServer clientService = null;
  protected volatile TabletBalancer tabletBalancer;
  private final BalancerEnvironment balancerEnvironment;
  private final BalancerMetrics balancerMetrics = new BalancerMetrics();

  private ManagerState state = ManagerState.INITIAL;

  // fateReadyLatch and fateRefs go together; when this latch is ready, then the fate references
  // should already have been set; ConcurrentHashMap will guarantee that all threads will see
  // the initialized fate references after the latch is ready
  private final CountDownLatch fateReadyLatch = new CountDownLatch(1);
  private final AtomicReference<Map<FateInstanceType,Fate<Manager>>> fateRefs =
      new AtomicReference<>();

  volatile SortedMap<TServerInstance,TabletServerStatus> tserverStatus = emptySortedMap();
  volatile Map<String,Set<TServerInstance>> tServerGroupingForBalancer = emptyMap();

  final ServerBulkImportStatus bulkImportStatus = new ServerBulkImportStatus();

  private final long timeToCacheRecoveryWalExistence;
  private ExecutorService tableInformationStatusPool = null;
  private ThreadPoolExecutor tabletRefreshThreadPool;

  private final TabletStateStore rootTabletStore;
  private final TabletStateStore metadataTabletStore;
  private final TabletStateStore userTabletStore;

  public synchronized ManagerState getManagerState() {
    return state;
  }

  public Map<FateId,Map<String,String>> getCompactionHints(DataLevel level) {
    Predicate<TableId> tablePredicate = (tableId) -> DataLevel.of(tableId) == level;
    Map<FateId,CompactionConfig> allConfig;
    try {
      allConfig = CompactionConfigStorage.getAllConfig(getContext(), tablePredicate);
    } catch (InterruptedException | KeeperException e) {
      throw new RuntimeException(e);
    }
    return Maps.transformValues(allConfig, CompactionConfig::getExecutionHints);
  }

  public boolean stillManager() {
    return getManagerState() != ManagerState.STOP;
  }

  /**
   * Retrieve the Fate object, blocking until it is ready. This could cause problems if Fate
   * operations are attempted to be used prior to the Manager being ready for them. If these
   * operations are triggered by a client side request from a tserver or client, it should be safe
   * to wait to handle those until Fate is ready, but if it occurs during an upgrade, or some other
   * time in the Manager before Fate is started, that may result in a deadlock and will need to be
   * fixed.
   *
   * @return the Fate object, only after the fate components are running and ready
   */
  public Fate<Manager> fate(FateInstanceType type) {
    try {
      // block up to 30 seconds until it's ready; if it's still not ready, introduce some logging
      if (!fateReadyLatch.await(30, SECONDS)) {
        String msgPrefix = "Unexpected use of fate in thread " + Thread.currentThread().getName()
            + " at time " + System.currentTimeMillis();
        // include stack trace so we know where it's coming from, in case we need to troubleshoot it
        log.warn("{} blocked until fate starts", msgPrefix,
            new IllegalStateException("Attempted fate action before manager finished starting up; "
                + "if this doesn't make progress, please report it as a bug to the developers"));
        int minutes = 0;
        while (!fateReadyLatch.await(5, MINUTES)) {
          minutes += 5;
          log.warn("{} still blocked after {} minutes; this is getting weird", msgPrefix, minutes);
        }
        log.debug("{} no longer blocked", msgPrefix);
      }
    } catch (InterruptedException e) {
      Thread.currentThread().interrupt();
      throw new IllegalStateException("Thread was interrupted; cannot proceed");
    }
    return getFateRefs().get(type);
  }

  static final boolean X = true;
  static final boolean O = false;
  // @formatter:off
  static final boolean[][] transitionOK = {
      //                            INITIAL HAVE_LOCK SAFE_MODE NORMAL UNLOAD_META UNLOAD_ROOT STOP
      /* INITIAL */                 {X, X, O, O, O, O, X},
      /* HAVE_LOCK */               {O, X, X, X, O, O, X},
      /* SAFE_MODE */               {O, O, X, X, X, O, X},
      /* NORMAL */                  {O, O, X, X, X, O, X},
      /* UNLOAD_METADATA_TABLETS */ {O, O, X, X, X, X, X},
      /* UNLOAD_ROOT_TABLET */      {O, O, O, X, X, X, X},
      /* STOP */                    {O, O, O, O, O, X, X}};
  //@formatter:on
  synchronized void setManagerState(final ManagerState newState) {
    if (state == newState) {
      return;
    }
    if (!transitionOK[state.ordinal()][newState.ordinal()]) {
      throw new IllegalStateException(String.format(
          "Programmer error: manager should not transition from %s to %s", state, newState));
    }
    final ManagerState oldState = state;
    state = newState;
    nextEvent.event("State changed from %s to %s", oldState, newState);
    switch (newState) {
      case STOP:
        // Give the server a little time before shutdown so the client
        // thread requesting the stop can return
        final var future = getContext().getScheduledExecutor().scheduleWithFixedDelay(() -> {
          // This frees the main thread and will cause the manager to exit
          clientService.stop();
          Manager.this.nextEvent.event("stopped event loop");
        }, 100L, 1000L, MILLISECONDS);
        ThreadPools.watchNonCriticalScheduledTask(future);
        break;
      case HAVE_LOCK:
        if (isUpgrading()) {
          upgradeCoordinator.continueUpgrade();
          upgradeCoordinator.upgradeZookeeper(nextEvent);
        }
        break;
      case NORMAL:
        if (isUpgrading()) {
          upgradeMetadataFuture = upgradeCoordinator.upgradeMetadata(nextEvent);
        }
        break;
      default:
        break;
    }
  }

  private final UpgradeCoordinator upgradeCoordinator;

  private Future<Void> upgradeMetadataFuture;

  private FateServiceHandler fateServiceHandler;
  private ManagerClientServiceHandler managerClientHandler;
  private CompactionCoordinator compactionCoordinator;

  private int assignedOrHosted(TableId tableId) {
    int result = 0;
    for (TabletGroupWatcher watcher : watchers) {
      TableCounts count = watcher.getStats(tableId);
      result += count.hosted() + count.assigned();
    }
    return result;
  }

  private int totalAssignedOrHosted() {
    int result = 0;
    for (TabletGroupWatcher watcher : watchers) {
      for (Entry<TableId,TableCounts> entry : watcher.getStats().entrySet()) {
        var tableId = entry.getKey();
        var counts = entry.getValue();
        log.debug(
            "Watcher: {}: TableId: {}, Assigned Tablets: {}, Hosted Tablets:{}, "
                + " Unassigned Tablets: {}, Dead tserver assignments: {}, Suspended Tablets: {}",
            watcher.getName(), tableId, counts.assigned(), counts.hosted(), counts.unassigned(),
            counts.assignedToDeadServers(), counts.suspended());
        result += counts.assigned() + counts.hosted();
      }
    }
    return result;
  }

  private int nonMetaDataTabletsAssignedOrHosted() {
    return totalAssignedOrHosted() - assignedOrHosted(AccumuloTable.METADATA.tableId())
        - assignedOrHosted(AccumuloTable.ROOT.tableId());
  }

  private int notHosted() {
    int result = 0;
    for (TabletGroupWatcher watcher : watchers) {
      for (TableCounts counts : watcher.getStats().values()) {
        result += counts.assigned() + counts.assignedToDeadServers() + counts.suspended();
      }
    }
    return result;
  }

  // The number of unassigned tablets that should be assigned: displayed on the monitor page
  int displayUnassigned() {
    int result = 0;
    switch (getManagerState()) {
      case NORMAL:
        // Count offline tablets for online tables
        for (TabletGroupWatcher watcher : watchers) {
          TableManager manager = getContext().getTableManager();
          for (Entry<TableId,TableCounts> entry : watcher.getStats().entrySet()) {
            TableId tableId = entry.getKey();
            TableCounts counts = entry.getValue();
            if (manager.getTableState(tableId) == TableState.ONLINE) {
              result += counts.unassigned() + counts.assignedToDeadServers() + counts.assigned()
                  + counts.suspended();
            }
          }
        }
        break;
      case SAFE_MODE:
        // Count offline tablets for the metadata table
        for (TabletGroupWatcher watcher : watchers) {
          TableCounts counts = watcher.getStats(AccumuloTable.METADATA.tableId());
          result += counts.unassigned() + counts.suspended();
        }
        break;
      case UNLOAD_METADATA_TABLETS:
      case UNLOAD_ROOT_TABLET:
        for (TabletGroupWatcher watcher : watchers) {
          TableCounts counts = watcher.getStats(AccumuloTable.METADATA.tableId());
          result += counts.unassigned() + counts.suspended();
        }
        break;
      default:
        break;
    }
    return result;
  }

  public void mustBeOnline(final TableId tableId) throws ThriftTableOperationException {
    ServerContext context = getContext();
    context.clearTableListCache();
    if (context.getTableState(tableId) != TableState.ONLINE) {
      throw new ThriftTableOperationException(tableId.canonical(), null, TableOperation.MERGE,
          TableOperationExceptionType.OFFLINE, "table is not online");
    }
  }

  public TableManager getTableManager() {
    return getContext().getTableManager();
  }

  public ThreadPoolExecutor getTabletRefreshThreadPool() {
    return tabletRefreshThreadPool;
  }

  public static void main(String[] args) throws Exception {
    try (Manager manager = new Manager(new ConfigOpts(), ServerContext::new, args)) {
      manager.runServer();
    }
  }

  protected Manager(ConfigOpts opts, Function<SiteConfiguration,ServerContext> serverContextFactory,
      String[] args) throws IOException {
    super(ServerId.Type.MANAGER, opts, serverContextFactory, args);
    ServerContext context = super.getContext();
    upgradeCoordinator = new UpgradeCoordinator(context);
    balancerEnvironment = new BalancerEnvironmentImpl(context);

    AccumuloConfiguration aconf = context.getConfiguration();

    log.info("Version {}", Constants.VERSION);
    log.info("Instance {}", context.getInstanceID());
    timeKeeper = new ManagerTime(this, aconf);
    tserverSet = new LiveTServerSet(context, this);
    initializeBalancer();

    this.security = context.getSecurityOperation();

    final long tokenLifetime = aconf.getTimeInMillis(Property.GENERAL_DELEGATION_TOKEN_LIFETIME);

    this.rootTabletStore = TabletStateStore.getStoreForLevel(DataLevel.ROOT, context);
    this.metadataTabletStore = TabletStateStore.getStoreForLevel(DataLevel.METADATA, context);
    this.userTabletStore = TabletStateStore.getStoreForLevel(DataLevel.USER, context);

    authenticationTokenKeyManager = null;
    keyDistributor = null;
    if (getConfiguration().getBoolean(Property.INSTANCE_RPC_SASL_ENABLED)) {
      // SASL is enabled, create the key distributor (ZooKeeper) and manager (generates/rolls secret
      // keys)
      log.info("SASL is enabled, creating delegation token key manager and distributor");
      final long tokenUpdateInterval =
          aconf.getTimeInMillis(Property.GENERAL_DELEGATION_TOKEN_UPDATE_INTERVAL);
      keyDistributor = new ZooAuthenticationKeyDistributor(context.getZooSession(),
          Constants.ZDELEGATION_TOKEN_KEYS);
      authenticationTokenKeyManager = new AuthenticationTokenKeyManager(context.getSecretManager(),
          keyDistributor, tokenUpdateInterval, tokenLifetime);
      delegationTokensAvailable = true;
    } else {
      log.info("SASL is not enabled, delegation tokens will not be available");
      delegationTokensAvailable = false;
    }
    this.timeToCacheRecoveryWalExistence =
        aconf.getTimeInMillis(Property.MANAGER_RECOVERY_WAL_EXISTENCE_CACHE_TIME);
  }

  public TServerConnection getConnection(TServerInstance server) {
    return tserverSet.getConnection(server);
  }

  void setManagerGoalState(ManagerGoalState state) {
    try {
      getContext().getZooSession().asReaderWriter().putPersistentData(Constants.ZMANAGER_GOAL_STATE,
          state.name().getBytes(UTF_8), NodeExistsPolicy.OVERWRITE);
    } catch (Exception ex) {
      log.error("Unable to set manager goal state in zookeeper");
    }
  }

  ManagerGoalState getManagerGoalState() {
    while (true) {
      try {
        byte[] data =
            getContext().getZooSession().asReaderWriter().getData(Constants.ZMANAGER_GOAL_STATE);
        return ManagerGoalState.valueOf(new String(data, UTF_8));
      } catch (Exception e) {
        log.error("Problem getting real goal state from zookeeper: ", e);
        sleepUninterruptibly(1, SECONDS);
      }
    }
  }

  public void clearMigrations(TableId tableId) {
    synchronized (migrations) {
      migrations.keySet().removeIf(extent -> extent.tableId().equals(tableId));
    }
  }

  private Splitter splitter;

  public Splitter getSplitter() {
    return splitter;
  }

  public MetricsProducer getBalancerMetrics() {
    return balancerMetrics;
  }

  public UpgradeCoordinator.UpgradeStatus getUpgradeStatus() {
    return upgradeCoordinator.getStatus();
  }

  public CompactionCoordinator getCompactionCoordinator() {
    return compactionCoordinator;
  }

  public void hostOndemand(List<KeyExtent> extents) {
    extents.forEach(e -> Preconditions.checkArgument(DataLevel.of(e.tableId()) == DataLevel.USER));

    for (var watcher : watchers) {
      if (watcher.getLevel() == DataLevel.USER) {
        watcher.hostOndemand(extents);
      }
    }
  }

  private class MigrationCleanupThread implements Runnable {

    @Override
    public void run() {
      while (stillManager()) {
        if (!migrations.isEmpty()) {
          try {
            cleanupOfflineMigrations();
            cleanupNonexistentMigrations(getContext());
          } catch (Exception ex) {
            log.error("Error cleaning up migrations", ex);
          }
        }
        sleepUninterruptibly(CLEANUP_INTERVAL_MINUTES, MINUTES);
      }
    }

    /**
     * If a migrating tablet splits, and the tablet dies before sending the manager a message, the
     * migration will refer to a non-existing tablet, so it can never complete. Periodically scan
     * the metadata table and remove any migrating tablets that no longer exist.
     */
    private void cleanupNonexistentMigrations(final ClientContext clientContext) {

      Map<DataLevel,Set<KeyExtent>> notSeen;

      synchronized (migrations) {
        notSeen = partitionMigrations(migrations.keySet());
      }

      // for each level find the set of migrating tablets that do not exists in metadata store
      for (DataLevel dataLevel : DataLevel.values()) {
        var notSeenForLevel = notSeen.getOrDefault(dataLevel, Set.of());
        if (notSeenForLevel.isEmpty() || dataLevel == DataLevel.ROOT) {
          // No need to scan this level if there are no migrations. The root tablet is always
          // expected to exists, so no need to read its metadata.
          continue;
        }

        try (var tablets = clientContext.getAmple().readTablets().forLevel(dataLevel)
            .fetch(TabletMetadata.ColumnType.PREV_ROW).build()) {
          // A goal of this code is to avoid reading all extents in the metadata table into memory
          // when finding extents that exists in the migrating set and not in the metadata table.
          tablets.forEach(tabletMeta -> notSeenForLevel.remove(tabletMeta.getExtent()));
        }

        // remove any tablets that previously existed in migrations for this level but were not seen
        // in the metadata table for the level
        migrations.keySet().removeAll(notSeenForLevel);
      }
    }

    /**
     * If migrating a tablet for a table that is offline, the migration can never succeed because no
     * tablet server will load the tablet. check for offline tables and remove their migrations.
     */
    private void cleanupOfflineMigrations() {
      ServerContext context = getContext();
      TableManager manager = context.getTableManager();
      for (TableId tableId : context.getTableIdToNameMap().keySet()) {
        TableState state = manager.getTableState(tableId);
        if (state == TableState.OFFLINE) {
          clearMigrations(tableId);
        }
      }
    }
  }

  private class ScanServerZKCleaner implements Runnable {

    @Override
    public void run() {

      final ZooReaderWriter zrw = getContext().getZooSession().asReaderWriter();

      while (stillManager()) {
        try {
          Set<ServiceLockPath> scanServerPaths =
              getContext().getServerPaths().getScanServer(rg -> true, AddressSelector.all(), false);
          for (ServiceLockPath path : scanServerPaths) {

            ZcStat stat = new ZcStat();
            Optional<ServiceLockData> lockData =
                ServiceLock.getLockData(getContext().getZooCache(), path, stat);

            if (lockData.isEmpty()) {
              try {
                log.debug("Deleting empty ScanServer ZK node {}", path);
                zrw.delete(path.toString());
              } catch (KeeperException.NotEmptyException e) {
                log.debug(
                    "Failed to delete ScanServer ZK node {} its not empty, likely an expected race condition.",
                    path);
              }
            }
          }
        } catch (KeeperException e) {
          log.error("Exception trying to delete empty scan server ZNodes, will retry", e);
        } catch (InterruptedException e) {
          Thread.interrupted();
          log.error("Interrupted trying to delete empty scan server ZNodes, will retry", e);
        } finally {
          // sleep for 5 mins
          sleepUninterruptibly(CLEANUP_INTERVAL_MINUTES, MINUTES);
        }
      }
    }

  }

  /**
   * balanceTablets() balances tables by DataLevel. Return the current set of migrations partitioned
   * by DataLevel
   */
  private static Map<DataLevel,Set<KeyExtent>>
      partitionMigrations(final Set<KeyExtent> migrations) {
    final Map<DataLevel,Set<KeyExtent>> partitionedMigrations = new EnumMap<>(DataLevel.class);
    // populate to prevent NPE
    for (DataLevel dl : DataLevel.values()) {
      partitionedMigrations.put(dl, new HashSet<>());
    }
    migrations.forEach(ke -> {
      partitionedMigrations.get(DataLevel.of(ke.tableId())).add(ke);
    });
    return partitionedMigrations;
  }

  private class StatusThread implements Runnable {

    private boolean goodStats() {
      int start;
      switch (getManagerState()) {
        case UNLOAD_METADATA_TABLETS:
          start = 1;
          break;
        case UNLOAD_ROOT_TABLET:
          start = 2;
          break;
        default:
          start = 0;
      }
      for (int i = start; i < watchers.size(); i++) {
        TabletGroupWatcher watcher = watchers.get(i);
        if (watcher.stats.getLastManagerState() != getManagerState()) {
          log.debug("{}: {} != {}", watcher.getName(), watcher.stats.getLastManagerState(),
              getManagerState());
          return false;
        }
      }
      return true;
    }

    @Override
    public void run() {
      EventCoordinator.Tracker eventTracker = nextEvent.getTracker();
      while (stillManager()) {
        long wait;
        try {
          switch (getManagerGoalState()) {
            case NORMAL:
              setManagerState(ManagerState.NORMAL);
              break;
            case SAFE_MODE:
              if (getManagerState() == ManagerState.NORMAL
                  || getManagerState() == ManagerState.HAVE_LOCK) {
                setManagerState(ManagerState.SAFE_MODE);
              }
              break;
            case CLEAN_STOP:
              switch (getManagerState()) {
                case NORMAL:
                  // USER fate stores its data in a user table and its operations may interact with
                  // all tables, need to completely shut it down before unloading user tablets
                  fate(FateInstanceType.USER).shutdown(1, MINUTES);
                  setManagerState(ManagerState.SAFE_MODE);
                  break;
                case SAFE_MODE: {
                  // META fate stores its data in Zookeeper and its operations interact with
                  // metadata and root tablets, need to completely shut it down before unloading
                  // metadata and root tablets
                  fate(FateInstanceType.META).shutdown(1, MINUTES);
                  int count = nonMetaDataTabletsAssignedOrHosted();
                  log.debug(
                      String.format("There are %d non-metadata tablets assigned or hosted", count));
                  if (count == 0 && goodStats()) {
                    setManagerState(ManagerState.UNLOAD_METADATA_TABLETS);
                  }
                }
                  break;
                case UNLOAD_METADATA_TABLETS: {
                  int count = assignedOrHosted(AccumuloTable.METADATA.tableId());
                  log.debug(
                      String.format("There are %d metadata tablets assigned or hosted", count));
                  if (count == 0 && goodStats()) {
                    setManagerState(ManagerState.UNLOAD_ROOT_TABLET);
                  }
                }
                  break;
                case UNLOAD_ROOT_TABLET:
                  int count = assignedOrHosted(AccumuloTable.METADATA.tableId());
                  if (count > 0 && goodStats()) {
                    log.debug(String.format("%d metadata tablets online", count));
                    setManagerState(ManagerState.UNLOAD_ROOT_TABLET);
                  }
                  int root_count = assignedOrHosted(AccumuloTable.ROOT.tableId());
                  if (root_count > 0 && goodStats()) {
                    log.debug("The root tablet is still assigned or hosted");
                  }
                  if (count + root_count == 0 && goodStats()) {
                    Set<TServerInstance> currentServers = tserverSet.getCurrentServers();
                    log.debug("stopping {} tablet servers", currentServers.size());
                    for (TServerInstance server : currentServers) {
                      try {
                        serversToShutdown.add(server);
                        tserverSet.getConnection(server).fastHalt(managerLock);
                      } catch (TException e) {
                        // its probably down, and we don't care
                      } finally {
                        tserverSet.remove(server);
                      }
                    }
                    if (currentServers.isEmpty()) {
                      setManagerState(ManagerState.STOP);
                    }
                  }
                  break;
                default:
                  break;
              }
          }
        } catch (Exception t) {
          log.error("Error occurred reading / switching manager goal state. Will"
              + " continue with attempt to update status", t);
        }

        Span span = TraceUtil.startSpan(this.getClass(), "run::updateStatus");
        try (Scope scope = span.makeCurrent()) {
          wait = updateStatus();
          eventTracker.waitForEvents(wait);
        } catch (Exception t) {
          TraceUtil.setException(span, t, false);
          log.error("Error balancing tablets, will wait for {} (seconds) and then retry ",
              WAIT_BETWEEN_ERRORS / ONE_SECOND, t);
          sleepUninterruptibly(WAIT_BETWEEN_ERRORS, MILLISECONDS);
        } finally {
          span.end();
        }
      }
    }

    private long updateStatus() {
      var tseversSnapshot = tserverSet.getSnapshot();
      tserverStatus = gatherTableInformation(tseversSnapshot.getTservers());
      tServerGroupingForBalancer = tseversSnapshot.getTserverGroups();

      checkForHeldServer(tserverStatus);

      if (!badServers.isEmpty()) {
        log.debug("not balancing because the balance information is out-of-date {}",
            badServers.keySet());
      } else if (getManagerGoalState() == ManagerGoalState.CLEAN_STOP) {
        log.debug("not balancing because the manager is attempting to stop cleanly");
      } else if (!serversToShutdown.isEmpty()) {
        log.debug("not balancing while shutting down servers {}", serversToShutdown);
      } else {
        for (TabletGroupWatcher tgw : watchers) {
          if (!tgw.isSameTserversAsLastScan(tseversSnapshot.getTservers())) {
            log.debug("not balancing just yet, as collection of live tservers is in flux");
            return DEFAULT_WAIT_FOR_WATCHER;
          }
        }
        return balanceTablets();
      }
      return DEFAULT_WAIT_FOR_WATCHER;
    }

    private void checkForHeldServer(SortedMap<TServerInstance,TabletServerStatus> tserverStatus) {
      TServerInstance instance = null;
      int crazyHoldTime = 0;
      int someHoldTime = 0;
      final long maxWait = getConfiguration().getTimeInMillis(Property.TSERV_HOLD_TIME_SUICIDE);
      for (Entry<TServerInstance,TabletServerStatus> entry : tserverStatus.entrySet()) {
        if (entry.getValue().getHoldTime() > 0) {
          someHoldTime++;
          if (entry.getValue().getHoldTime() > maxWait) {
            instance = entry.getKey();
            crazyHoldTime++;
          }
        }
      }
      if (crazyHoldTime == 1 && someHoldTime == 1 && tserverStatus.size() > 1) {
        log.warn("Tablet server {} exceeded maximum hold time: attempting to kill it", instance);
        try {
          TServerConnection connection = tserverSet.getConnection(instance);
          if (connection != null) {
            connection.fastHalt(managerLock);
          }
        } catch (TException e) {
          log.error("{}", e.getMessage(), e);
        }
        badServers.putIfAbsent(instance, new AtomicInteger(1));
      }
    }

    /**
     * Given the current tserverStatus map and a DataLevel, return a view of the tserverStatus map
     * that only contains entries for tables in the DataLevel
     */
    private SortedMap<TServerInstance,TabletServerStatus> createTServerStatusView(
        final DataLevel dl, final SortedMap<TServerInstance,TabletServerStatus> status) {
      final SortedMap<TServerInstance,TabletServerStatus> tserverStatusForLevel = new TreeMap<>();
      status.forEach((tsi, tss) -> {
        final TabletServerStatus copy = tss.deepCopy();
        final Map<String,TableInfo> oldTableMap = copy.getTableMap();
        final Map<String,TableInfo> newTableMap =
            new HashMap<>(dl == DataLevel.USER ? oldTableMap.size() : 1);
        if (dl == DataLevel.ROOT) {
          if (oldTableMap.containsKey(AccumuloTable.ROOT.tableId().canonical())) {
            newTableMap.put(AccumuloTable.ROOT.tableId().canonical(),
                oldTableMap.get(AccumuloTable.ROOT.tableId().canonical()));
          }
        } else if (dl == DataLevel.METADATA) {
          if (oldTableMap.containsKey(AccumuloTable.METADATA.tableId().canonical())) {
            newTableMap.put(AccumuloTable.METADATA.tableId().canonical(),
                oldTableMap.get(AccumuloTable.METADATA.tableId().canonical()));
          }
        } else if (dl == DataLevel.USER) {
          if (!oldTableMap.containsKey(AccumuloTable.METADATA.tableId().canonical())
              && !oldTableMap.containsKey(AccumuloTable.ROOT.tableId().canonical())) {
            newTableMap.putAll(oldTableMap);
          } else {
            oldTableMap.forEach((table, info) -> {
              if (!table.equals(AccumuloTable.ROOT.tableId().canonical())
                  && !table.equals(AccumuloTable.METADATA.tableId().canonical())) {
                newTableMap.put(table, info);
              }
            });
          }
        } else {
          throw new IllegalArgumentException("Unhandled DataLevel value: " + dl);
        }
        copy.setTableMap(newTableMap);
        tserverStatusForLevel.put(tsi, copy);
      });
      return tserverStatusForLevel;
    }

    private Map<String,TableId> getTablesForLevel(DataLevel dataLevel) {
      switch (dataLevel) {
        case ROOT:
          return Map.of(AccumuloTable.ROOT.tableName(), AccumuloTable.ROOT.tableId());
        case METADATA:
          return Map.of(AccumuloTable.METADATA.tableName(), AccumuloTable.METADATA.tableId());
        case USER: {
          Map<String,TableId> userTables = new HashMap<>(getContext().getTableNameToIdMap());
          for (var accumuloTable : AccumuloTable.values()) {
            if (DataLevel.of(accumuloTable.tableId()) != DataLevel.USER) {
              userTables.remove(accumuloTable.tableName());
            }
          }
          return Collections.unmodifiableMap(userTables);
        }
        default:
          throw new IllegalArgumentException("Unknown data level " + dataLevel);
      }
    }

    private long balanceTablets() {

      final int tabletsNotHosted = notHosted();
      BalanceParamsImpl params = null;
      long wait = 0;
      long totalMigrationsOut = 0;
      final Map<DataLevel,Set<KeyExtent>> partitionedMigrations =
          partitionMigrations(migrationsSnapshot().keySet());
      int levelsCompleted = 0;

      for (DataLevel dl : DataLevel.values()) {
        if (dl == DataLevel.USER && tabletsNotHosted > 0) {
          log.debug("not balancing user tablets because there are {} unhosted tablets",
              tabletsNotHosted);
          continue;
        }

        if ((dl == DataLevel.METADATA || dl == DataLevel.USER)
            && !partitionedMigrations.get(DataLevel.ROOT).isEmpty()) {
          log.debug("Not balancing {} because {} has migrations", dl, DataLevel.ROOT);
          continue;
        }

        if (dl == DataLevel.USER && !partitionedMigrations.get(DataLevel.METADATA).isEmpty()) {
          log.debug("Not balancing {} because {} has migrations", dl, DataLevel.METADATA);
          continue;
        }

        // Create a view of the tserver status such that it only contains the tables
        // for this level in the tableMap.
        SortedMap<TServerInstance,TabletServerStatus> tserverStatusForLevel =
            createTServerStatusView(dl, tserverStatus);
        // Construct the Thrift variant of the map above for the BalancerParams
        final SortedMap<TabletServerId,TServerStatus> tserverStatusForBalancerLevel =
            new TreeMap<>();
        tserverStatusForLevel.forEach((tsi, status) -> tserverStatusForBalancerLevel
            .put(new TabletServerIdImpl(tsi), TServerStatusImpl.fromThrift(status)));

        log.debug("Balancing for tables at level {}", dl);

        SortedMap<TabletServerId,TServerStatus> statusForBalancerLevel =
            tserverStatusForBalancerLevel;
        params = BalanceParamsImpl.fromThrift(statusForBalancerLevel, tServerGroupingForBalancer,
            tserverStatusForLevel, partitionedMigrations.get(dl), dl, getTablesForLevel(dl));
        wait = Math.max(tabletBalancer.balance(params), wait);
        long migrationsOutForLevel = 0;
        for (TabletMigration m : checkMigrationSanity(statusForBalancerLevel.keySet(),
            params.migrationsOut(), dl)) {
          final KeyExtent ke = KeyExtent.fromTabletId(m.getTablet());
          if (partitionedMigrations.get(dl).contains(ke)) {
            log.warn("balancer requested migration more than once, skipping {}", m);
            continue;
          }
          migrationsOutForLevel++;
          migrations.put(ke, TabletServerIdImpl.toThrift(m.getNewTabletServer()));
          log.debug("migration {}", m);
        }
        totalMigrationsOut += migrationsOutForLevel;

        // increment this at end of loop to signal complete run w/o any continue
        levelsCompleted++;
      }
      balancerMetrics.assignMigratingCount(migrations::size);

      if (totalMigrationsOut == 0 && levelsCompleted == DataLevel.values().length) {
        synchronized (balancedNotifier) {
          balancedNotifier.notifyAll();
        }
      } else if (totalMigrationsOut > 0) {
        nextEvent.event("Migrating %d more tablets, %d total", totalMigrationsOut,
            migrations.size());
      }
      return wait;
    }

    private List<TabletMigration> checkMigrationSanity(Set<TabletServerId> current,
        List<TabletMigration> migrations, DataLevel level) {
      return migrations.stream().filter(m -> {
        boolean includeMigration = false;
        if (m.getTablet() == null) {
          log.error("Balancer gave back a null tablet {}", m);
        } else if (DataLevel.of(m.getTablet().getTable()) != level) {
          log.warn(
              "Balancer wants to move a tablet ({}) outside of the current processing level ({}), "
                  + "ignoring and should be processed at the correct level ({})",
              m.getTablet(), level, DataLevel.of(m.getTablet().getTable()));
        } else if (m.getNewTabletServer() == null) {
          log.error("Balancer did not set the destination {}", m);
        } else if (m.getOldTabletServer() == null) {
          log.error("Balancer did not set the source {}", m);
        } else if (!current.contains(m.getOldTabletServer())) {
          log.warn("Balancer wants to move a tablet from a server that is not current: {}", m);
        } else if (!current.contains(m.getNewTabletServer())) {
          log.warn("Balancer wants to move a tablet to a server that is not current: {}", m);
        } else {
          includeMigration = true;
        }
        return includeMigration;
      }).collect(Collectors.toList());
    }

  }

  private SortedMap<TServerInstance,TabletServerStatus>
      gatherTableInformation(Set<TServerInstance> currentServers) {
    final long rpcTimeout = getConfiguration().getTimeInMillis(Property.GENERAL_RPC_TIMEOUT);
    int threads = getConfiguration().getCount(Property.MANAGER_STATUS_THREAD_POOL_SIZE);
    long start = System.currentTimeMillis();
    final SortedMap<TServerInstance,TabletServerStatus> result = new ConcurrentSkipListMap<>();
    final RateLimiter shutdownServerRateLimiter = RateLimiter.create(MAX_SHUTDOWNS_PER_SEC);
    final ArrayList<Future<?>> tasks = new ArrayList<>();
    for (TServerInstance serverInstance : currentServers) {
      final TServerInstance server = serverInstance;
      if (threads == 0) {
        // Since an unbounded thread pool is being used, rate limit how fast task are added to the
        // executor. This prevents the threads from growing large unless there are lots of
        // unresponsive tservers.
        sleepUninterruptibly(Math.max(1, rpcTimeout / 120_000), MILLISECONDS);
      }
      tasks.add(tableInformationStatusPool.submit(() -> {
        try {
          Thread t = Thread.currentThread();
          String oldName = t.getName();
          try {
            String message = "Getting status from " + server;
            t.setName(message);
            long startForServer = System.currentTimeMillis();
            log.trace(message);
            TServerConnection connection1 = tserverSet.getConnection(server);
            if (connection1 == null) {
              throw new IOException("No connection to " + server);
            }
            TabletServerStatus status = connection1.getTableMap(false);
            result.put(server, status);

            long duration = System.currentTimeMillis() - startForServer;
            log.trace("Got status from {} in {} ms", server, duration);

          } finally {
            t.setName(oldName);
          }
        } catch (Exception ex) {
          log.error("unable to get tablet server status {} {}", server, ex.toString());
          log.debug("unable to get tablet server status {}", server, ex);
          // Attempt to shutdown server only if able to acquire. If unable, this tablet server
          // will be removed from the badServers set below and status will be reattempted again
          // MAX_BAD_STATUS_COUNT times
          if (badServers.computeIfAbsent(server, k -> new AtomicInteger(0)).incrementAndGet()
              > MAX_BAD_STATUS_COUNT) {
            if (shutdownServerRateLimiter.tryAcquire()) {
              log.warn("attempting to stop {}", server);
              try {
                TServerConnection connection2 = tserverSet.getConnection(server);
                if (connection2 != null) {
                  connection2.halt(managerLock);
                }
              } catch (TTransportException e1) {
                // ignore: it's probably down
              } catch (Exception e2) {
                log.info("error talking to troublesome tablet server", e2);
              }
            } else {
              log.warn("Unable to shutdown {} as over the shutdown limit of {} per minute", server,
                  MAX_SHUTDOWNS_PER_SEC * 60);
            }
            badServers.remove(server);
          }
        }
      }));
    }
    // wait at least 10 seconds
    final Duration timeToWait =
        Comparators.max(Duration.ofSeconds(10), Duration.ofMillis(rpcTimeout / 3));
    final Timer startTime = Timer.startNew();
    // Wait for all tasks to complete
    while (!tasks.isEmpty()) {
      boolean cancel = startTime.hasElapsed(timeToWait);
      Iterator<Future<?>> iter = tasks.iterator();
      while (iter.hasNext()) {
        Future<?> f = iter.next();
        if (f.isDone()) {
          iter.remove();
        } else if (cancel) {
          f.cancel(true);
        }
      }
      Uninterruptibles.sleepUninterruptibly(1, MILLISECONDS);
    }

    // Threads may still modify map after shutdownNow is called, so create an immutable snapshot.
    SortedMap<TServerInstance,TabletServerStatus> info = ImmutableSortedMap.copyOf(result);

    synchronized (badServers) {
      badServers.keySet().retainAll(currentServers);
      badServers.keySet().removeAll(info.keySet());
    }
    log.debug(String.format("Finished gathering information from %d of %d servers in %.2f seconds",
        info.size(), currentServers.size(), (System.currentTimeMillis() - start) / 1000.));

    return info;
  }

  @Override
  public void run() {
    final ServerContext context = getContext();

    // ACCUMULO-4424 Put up the Thrift servers before getting the lock as a sign of process health
    // when a hot-standby
    //
    // Start the Manager's Fate Service
    fateServiceHandler = new FateServiceHandler(this);
    managerClientHandler = new ManagerClientServiceHandler(this);
    compactionCoordinator = new CompactionCoordinator(context, security, fateRefs, this);

    ServerAddress sa;
    var processor = ThriftProcessorTypes.getManagerTProcessor(this, fateServiceHandler,
        compactionCoordinator.getThriftService(), managerClientHandler, getContext());

    try {
      sa = TServerUtils.createThriftServer(context, getHostname(), Property.MANAGER_CLIENTPORT,
          processor, "Manager", null, Property.MANAGER_MINTHREADS,
          Property.MANAGER_MINTHREADS_TIMEOUT, Property.MANAGER_THREADCHECK);
    } catch (UnknownHostException e) {
      throw new IllegalStateException("Unable to start server on host " + getHostname(), e);
    }

    // block until we can obtain the ZK lock for the manager. Create the
    // initial lock using ThriftService.NONE. This will allow the lock
    // allocation to occur, but prevent any services from getting the
    // Manager address for the COORDINATOR, FATE, and MANAGER services.
    // The lock data is replaced below and the manager address is exposed
    // for each of these services.
    ServiceLockData sld;
    try {
      sld = getManagerLock(context.getServerPaths().createManagerPath());
    } catch (KeeperException | InterruptedException e) {
      throw new IllegalStateException("Exception getting manager lock", e);
    }
    // Setting the Manager state to HAVE_LOCK has the side-effect of
    // starting the upgrade process if necessary.
    setManagerState(ManagerState.HAVE_LOCK);

    // Set the HostName **after** initially creating the lock. The lock data is
    // updated below with the correct address. This prevents clients from accessing
    // the Manager until all of the internal processes are started.
    setHostname(sa.address);

    recoveryManager = new RecoveryManager(this, timeToCacheRecoveryWalExistence);

    context.getZooCache().addZooCacheWatcher(new TableStateWatcher((tableId, event) -> {
      TableState state = getTableManager().getTableState(tableId);
      log.debug("Table state transition to {} @ {}", state, event);
      nextEvent.event(tableId, "Table state in zookeeper changed for %s to %s", tableId, state);
      if (state == TableState.OFFLINE) {
        clearMigrations(tableId);
      }
    }));

    tableInformationStatusPool = ThreadPools.getServerThreadPools()
        .createExecutorService(getConfiguration(), Property.MANAGER_STATUS_THREAD_POOL_SIZE, false);

    tabletRefreshThreadPool = ThreadPools.getServerThreadPools().getPoolBuilder("Tablet refresh ")
        .numCoreThreads(getConfiguration().getCount(Property.MANAGER_TABLET_REFRESH_MINTHREADS))
        .numMaxThreads(getConfiguration().getCount(Property.MANAGER_TABLET_REFRESH_MAXTHREADS))
        .build();

    Thread statusThread = Threads.createThread("Status Thread", new StatusThread());
    statusThread.start();

    tserverSet.startListeningForTabletServerChanges();
    try {
      blockForTservers();
    } catch (InterruptedException ex) {
      Thread.currentThread().interrupt();
    }

    ZooReaderWriter zReaderWriter = context.getZooSession().asReaderWriter();
    try {
      zReaderWriter.getChildren(Constants.ZRECOVERY, new Watcher() {
        @Override
        public void process(WatchedEvent event) {
          nextEvent.event("Noticed recovery changes %s", event.getType());
          try {
            // watcher only fires once, add it back
            zReaderWriter.getChildren(Constants.ZRECOVERY, this);
          } catch (Exception e) {
            log.error("Failed to add log recovery watcher back", e);
          }
        }
      });
    } catch (KeeperException | InterruptedException e) {
      throw new IllegalStateException("Unable to read " + Constants.ZRECOVERY, e);
    }

    MetricsInfo metricsInfo = getContext().getMetricsInfo();
    ManagerMetrics managerMetrics = new ManagerMetrics(getConfiguration(), this);
    var producers = managerMetrics.getProducers(getConfiguration(), this);
    producers.add(balancerMetrics);

    final TabletGroupWatcher userTableTGW =
        new TabletGroupWatcher(this, this.userTabletStore, null, managerMetrics) {
          @Override
          boolean canSuspendTablets() {
            // Always allow user data tablets to enter suspended state.
            return true;
          }
        };
    watchers.add(userTableTGW);

    final TabletGroupWatcher metadataTableTGW =
        new TabletGroupWatcher(this, this.metadataTabletStore, watchers.get(0), managerMetrics) {
          @Override
          boolean canSuspendTablets() {
            // Allow metadata tablets to enter suspended state only if so configured. Generally
            // we'll want metadata tablets to
            // be immediately reassigned, even if there's a global table.suspension.duration
            // setting.
            return getConfiguration().getBoolean(Property.MANAGER_METADATA_SUSPENDABLE);
          }
        };
    watchers.add(metadataTableTGW);

    final TabletGroupWatcher rootTableTGW =
        new TabletGroupWatcher(this, this.rootTabletStore, watchers.get(1), managerMetrics) {
          @Override
          boolean canSuspendTablets() {
            // Never allow root tablet to enter suspended state.
            return false;
          }
        };
    watchers.add(rootTableTGW);

    while (isUpgrading()) {
      UpgradeStatus currentStatus = upgradeCoordinator.getStatus();
      if (currentStatus == UpgradeStatus.FAILED || currentStatus == UpgradeStatus.COMPLETE) {
        break;
      }
      switch (currentStatus) {
        case UPGRADED_METADATA:
          if (rootTableTGW.getState() == NEW) {
            rootTableTGW.start();
          }
          if (metadataTableTGW.getState() == NEW) {
            metadataTableTGW.start();
          }
          if (userTableTGW.getState() == NEW) {
            userTableTGW.start();
          }
          break;
        case UPGRADED_ROOT:
          if (rootTableTGW.getState() == NEW) {
            rootTableTGW.start();
          }
          if (metadataTableTGW.getState() == NEW) {
            metadataTableTGW.start();
          }
          break;
        case UPGRADED_ZOOKEEPER:
          // Start processing the root table
          if (rootTableTGW.getState() == NEW) {
            rootTableTGW.start();
          }
          break;
        case FAILED:
        case COMPLETE:
        case INITIAL:
        default:
          break;
      }
      try {
        log.debug("Manager main thread is waiting for upgrade to complete");
        Thread.sleep(1000);
      } catch (InterruptedException e) {
        throw new IllegalStateException("Interrupted while waiting for upgrade to complete", e);
      }
    }

    // In the case where an upgrade is not needed, then we may not
    // have stepped through all of the steps in the previous code
    // block. Make sure all TGWs are started.
    if (upgradeCoordinator.getStatus() != UpgradeStatus.FAILED) {
      if (rootTableTGW.getState() == NEW) {
        rootTableTGW.start();
      }
      if (metadataTableTGW.getState() == NEW) {
        metadataTableTGW.start();
      }
      if (userTableTGW.getState() == NEW) {
        userTableTGW.start();
      }
    }

    // Once we are sure the upgrade is complete, we can safely allow fate use.
    try {
      // wait for metadata upgrade running in background to complete
      if (upgradeMetadataFuture != null) {
        upgradeMetadataFuture.get();
      }
    } catch (ExecutionException | InterruptedException e) {
      throw new IllegalStateException("Metadata upgrade failed", e);
    }

    // Everything should be fully upgraded by this point, but check before starting fate
    // and other processes that depend on the metadata table being available and any
    // other tables that may have been created during the upgrade to exist.
    if (isUpgrading()) {
      throw new IllegalStateException("Upgrade coordinator is unexpectedly not complete");
    }

    metricsInfo.addMetricsProducers(producers.toArray(new MetricsProducer[0]));
    metricsInfo.init(MetricsInfo.serviceTags(getContext().getInstanceName(), getApplicationName(),
        sa.getAddress(), getResourceGroup()));

    Threads.createThread("Migration Cleanup Thread", new MigrationCleanupThread()).start();
    Threads.createThread("ScanServer Cleanup Thread", new ScanServerZKCleaner()).start();

    // Don't call start the CompactionCoordinator until we have tservers and upgrade is complete.
    compactionCoordinator.start();

    this.splitter = new Splitter(this);
    this.splitter.start();

    try {
      Predicate<ZooUtil.LockID> isLockHeld =
          lock -> ServiceLock.isLockHeld(context.getZooCache(), lock);
      var metaInstance = initializeFateInstance(context,
          new MetaFateStore<>(context.getZooSession(), managerLock.getLockID(), isLockHeld));
      var userInstance = initializeFateInstance(context, new UserFateStore<>(context,
          AccumuloTable.FATE.tableName(), managerLock.getLockID(), isLockHeld));

      if (!fateRefs.compareAndSet(null,
          Map.of(FateInstanceType.META, metaInstance, FateInstanceType.USER, userInstance))) {
        throw new IllegalStateException(
            "Unexpected previous fate reference map already initialized");
      }
      fateReadyLatch.countDown();
    } catch (KeeperException | InterruptedException e) {
      throw new IllegalStateException("Exception setting up FaTE cleanup thread", e);
    }

    ThreadPools.watchCriticalScheduledTask(context.getScheduledExecutor()
        .scheduleWithFixedDelay(() -> ScanServerMetadataEntries.clean(context), 10, 10, MINUTES));

    var tabletMergeabilityInterval =
        getConfiguration().getDuration(Property.MANAGER_TABLET_MERGEABILITY_INTERVAL);
    ThreadPools.watchCriticalScheduledTask(context.getScheduledExecutor().scheduleWithFixedDelay(
        new FindMergeableRangeTask(this), tabletMergeabilityInterval.toMillis(),
        tabletMergeabilityInterval.toMillis(), MILLISECONDS));

    // Make sure that we have a secret key (either a new one or an old one from ZK) before we start
    // the manager client service.
    Thread authenticationTokenKeyManagerThread = null;
    if (authenticationTokenKeyManager != null && keyDistributor != null) {
      log.info("Starting delegation-token key manager");
      try {
        keyDistributor.initialize();
      } catch (KeeperException | InterruptedException e) {
        throw new IllegalStateException("Exception setting up delegation-token key manager", e);
      }
      authenticationTokenKeyManagerThread =
          Threads.createThread("Delegation Token Key Manager", authenticationTokenKeyManager);
      authenticationTokenKeyManagerThread.start();
      boolean logged = false;
      while (!authenticationTokenKeyManager.isInitialized()) {
        // Print out a status message when we start waiting for the key manager to get initialized
        if (!logged) {
          log.info("Waiting for AuthenticationTokenKeyManager to be initialized");
          logged = true;
        }
        sleepUninterruptibly(200, MILLISECONDS);
      }
      // And log when we are initialized
      log.info("AuthenticationTokenSecretManager is initialized");
    }

    // Now that the Manager is up, start the ThriftServer
    sa.startThriftServer("Manager Client Service Handler");
    clientService = sa.server;
    log.info("Started Manager client service at {}", sa.address);

    // Replace the ServiceLockData information in the Manager lock node in ZooKeeper.
    // This advertises the address that clients can use to connect to the Manager
    // for the Coordinator, Fate, and Manager services. Do **not** do this until
    // after the upgrade process is finished and the dependent services are started.
    UUID uuid = sld.getServerUUID(ThriftService.NONE);
    ServiceDescriptors descriptors = new ServiceDescriptors();
    for (ThriftService svc : new ThriftService[] {ThriftService.MANAGER, ThriftService.COORDINATOR,
        ThriftService.FATE}) {
      descriptors
          .addService(new ServiceDescriptor(uuid, svc, getHostname(), this.getResourceGroup()));
    }

    sld = new ServiceLockData(descriptors);
    log.info("Setting manager lock data to {}", sld);
    try {
      managerLock.replaceLockData(sld);
    } catch (KeeperException | InterruptedException e) {
      throw new IllegalStateException("Exception updating manager lock", e);
    }

<<<<<<< HEAD
=======
    while (!clientService.isServing()) {
      sleepUninterruptibly(100, MILLISECONDS);
    }

    // if the replication name is ever set, then start replication services
    final AtomicReference<TServer> replServer = new AtomicReference<>();
    ScheduledFuture<?> future = context.getScheduledExecutor().scheduleWithFixedDelay(() -> {
      try {
        @SuppressWarnings("deprecation")
        Property p = Property.REPLICATION_NAME;
        if ((replServer.get() == null) && !getConfiguration().get(p).isEmpty()) {
          log.info("{} was set, starting repl services.", p.getKey());
          replServer.set(setupReplication());
        }
      } catch (UnknownHostException | KeeperException | InterruptedException e) {
        log.error("Error occurred starting replication services. ", e);
      }
    }, 0, 5000, MILLISECONDS);
    ThreadPools.watchNonCriticalScheduledTask(future);

    // checking stored user hashes if any of them uses an outdated algorithm
    security.validateStoredUserCredentials();

    // The manager is fully initialized. Clients are allowed to connect now.
    managerInitialized.set(true);

>>>>>>> 3af3fde6
    while (!isShutdownRequested() && clientService.isServing()) {
      if (Thread.currentThread().isInterrupted()) {
        log.info("Server process thread has been interrupted, shutting down");
        break;
      }
      try {
        Thread.sleep(500);
      } catch (InterruptedException e) {
        log.info("Interrupt Exception received, shutting down");
        gracefulShutdown(context.rpcCreds());
      }
    }

    log.debug("Shutting down fate.");
    getFateRefs().keySet().forEach(type -> fate(type).shutdown(0, MINUTES));

    splitter.stop();

    log.debug("Stopping Thrift Servers");
    sa.server.stop();

    final long deadline = System.currentTimeMillis() + MAX_CLEANUP_WAIT_TIME;
    try {
      statusThread.join(remaining(deadline));
    } catch (InterruptedException e) {
      throw new IllegalStateException("Exception stopping status thread", e);
    }

    tableInformationStatusPool.shutdownNow();
    tabletRefreshThreadPool.shutdownNow();

    compactionCoordinator.shutdown();

    // Signal that we want it to stop, and wait for it to do so.
    if (authenticationTokenKeyManager != null) {
      authenticationTokenKeyManager.gracefulStop();
      try {
        if (null != authenticationTokenKeyManagerThread) {
          authenticationTokenKeyManagerThread.join(remaining(deadline));
        }
      } catch (InterruptedException e) {
        throw new IllegalStateException("Exception waiting on delegation-token key manager", e);
      }
    }

    // quit, even if the tablet servers somehow jam up and the watchers
    // don't stop
    for (TabletGroupWatcher watcher : watchers) {
      try {
        watcher.join(remaining(deadline));
      } catch (InterruptedException e) {
        throw new IllegalStateException("Exception waiting on watcher", e);
      }
    }
    getShutdownComplete().set(true);
    log.info("stop requested. exiting ... ");
    try {
      managerLock.unlock();
    } catch (Exception e) {
      log.warn("Failed to release Manager lock", e);
    }
  }

  protected Fate<Manager> initializeFateInstance(ServerContext context, FateStore<Manager> store) {

    final Fate<Manager> fateInstance = new Fate<>(this, store, true, TraceRepo::toLogString,
        getConfiguration(), context.getScheduledExecutor());

    var fateCleaner = new FateCleaner<>(store, Duration.ofHours(8), this::getSteadyTime);
    ThreadPools.watchCriticalScheduledTask(context.getScheduledExecutor()
        .scheduleWithFixedDelay(fateCleaner::ageOff, 10, 4 * 60, MINUTES));

    return fateInstance;
  }

  /**
   * Allows property configuration to block manager start-up waiting for a minimum number of
   * tservers to register in zookeeper. It also accepts a maximum time to wait - if the time
   * expires, the start-up will continue with any tservers available. This check is only performed
   * at manager initialization, when the manager acquires the lock. The following properties are
   * used to control the behaviour:
   * <ul>
   * <li>MANAGER_STARTUP_TSERVER_AVAIL_MIN_COUNT - when set to 0 or less, no blocking occurs
   * (default behaviour) otherwise will block until the number of tservers are available.</li>
   * <li>MANAGER_STARTUP_TSERVER_AVAIL_MAX_WAIT - time to wait in milliseconds. When set to 0 or
   * less, will block indefinitely.</li>
   * </ul>
   *
   * @throws InterruptedException if interrupted while blocking, propagated for caller to handle.
   */
  private void blockForTservers() throws InterruptedException {
    long waitStart = System.nanoTime();

    long minTserverCount =
        getConfiguration().getCount(Property.MANAGER_STARTUP_TSERVER_AVAIL_MIN_COUNT);

    if (minTserverCount <= 0) {
      log.info("tserver availability check disabled, continuing with-{} servers. To enable, set {}",
          tserverSet.size(), Property.MANAGER_STARTUP_TSERVER_AVAIL_MIN_COUNT.getKey());
      return;
    }
    long userWait = MILLISECONDS.toSeconds(
        getConfiguration().getTimeInMillis(Property.MANAGER_STARTUP_TSERVER_AVAIL_MAX_WAIT));

    // Setting retry values for defined wait timeouts
    long retries = 10;
    // Set these to the same value so the max possible wait time always matches the provided maxWait
    long initialWait = userWait / retries;
    long maxWaitPeriod = initialWait;
    long waitIncrement = 0;

    if (userWait <= 0) {
      log.info("tserver availability check set to block indefinitely, To change, set {} > 0.",
          Property.MANAGER_STARTUP_TSERVER_AVAIL_MAX_WAIT.getKey());
      userWait = Long.MAX_VALUE;

      // If indefinitely blocking, change retry values to support incremental backoff and logging.
      retries = userWait;
      initialWait = 1;
      maxWaitPeriod = 30;
      waitIncrement = 5;
    }

    Retry tserverRetry = Retry.builder().maxRetries(retries)
        .retryAfter(Duration.ofSeconds(initialWait)).incrementBy(Duration.ofSeconds(waitIncrement))
        .maxWait(Duration.ofSeconds(maxWaitPeriod)).backOffFactor(1)
        .logInterval(Duration.ofSeconds(30)).createRetry();

    log.info("Checking for tserver availability - need to reach {} servers. Have {}",
        minTserverCount, tserverSet.size());

    boolean needTservers = tserverSet.size() < minTserverCount;

    while (needTservers && tserverRetry.canRetry()) {

      tserverRetry.waitForNextAttempt(log, "block until minimum tservers reached");

      needTservers = tserverSet.size() < minTserverCount;

      // suppress last message once threshold reached.
      if (needTservers) {
        tserverRetry.logRetry(log, String.format(
            "Blocking for tserver availability - need to reach %s servers. Have %s Time spent blocking %s seconds.",
            minTserverCount, tserverSet.size(),
            NANOSECONDS.toSeconds(System.nanoTime() - waitStart)));
      }
      tserverRetry.useRetry();
    }

    if (tserverSet.size() < minTserverCount) {
      log.warn(
          "tserver availability check time expired - continuing. Requested {}, have {} tservers on line. "
              + " Time waiting {} sec",
          tserverSet.size(), minTserverCount, NANOSECONDS.toSeconds(System.nanoTime() - waitStart));

    } else {
      log.info(
          "tserver availability check completed. Requested {}, have {} tservers on line. "
              + " Time waiting {} sec",
          tserverSet.size(), minTserverCount, NANOSECONDS.toSeconds(System.nanoTime() - waitStart));
    }
  }

  private long remaining(long deadline) {
    return Math.max(1, deadline - System.currentTimeMillis());
  }

  public ServiceLock getManagerLock() {
    return managerLock;
  }

  private ServiceLockData getManagerLock(final ServiceLockPath zManagerLoc)
      throws KeeperException, InterruptedException {
    var zooKeeper = getContext().getZooSession();
    log.info("trying to get manager lock");

    final String managerClientAddress =
        getHostname() + ":" + getConfiguration().getPort(Property.MANAGER_CLIENTPORT)[0];

    UUID zooLockUUID = UUID.randomUUID();

    ServiceDescriptors descriptors = new ServiceDescriptors();
    descriptors.addService(new ServiceDescriptor(zooLockUUID, ThriftService.NONE,
        managerClientAddress, this.getResourceGroup()));
    ServiceLockData sld = new ServiceLockData(descriptors);
    managerLock = new ServiceLock(zooKeeper, zManagerLoc, zooLockUUID);
    HAServiceLockWatcher managerLockWatcher =
        new HAServiceLockWatcher(Type.MANAGER, () -> getShutdownComplete().get());

    while (true) {

      managerLock.lock(managerLockWatcher, sld);

      managerLockWatcher.waitForChange();

      if (managerLockWatcher.isLockAcquired()) {
        startServiceLockVerificationThread();
        break;
      }

      if (!managerLockWatcher.isFailedToAcquireLock()) {
        throw new IllegalStateException("manager lock in unknown state");
      }

      managerLock.tryToCancelAsyncLockOrUnlock();

      sleepUninterruptibly(TIME_TO_WAIT_BETWEEN_LOCK_CHECKS, MILLISECONDS);
    }

    this.getContext().setServiceLock(getManagerLock());
    return sld;
  }

  @Override
  public void update(LiveTServerSet current, Set<TServerInstance> deleted,
      Set<TServerInstance> added) {

    // if we have deleted or added tservers, then adjust our dead server list
    if (!deleted.isEmpty() || !added.isEmpty()) {
      DeadServerList obit = new DeadServerList(getContext());
      if (!added.isEmpty()) {
        log.info("New servers: {}", added);
        for (TServerInstance up : added) {
          obit.delete(up.getHostPort());
        }
      }
      for (TServerInstance dead : deleted) {
        String cause = "unexpected failure";
        if (serversToShutdown.contains(dead)) {
          cause = "clean shutdown"; // maybe an incorrect assumption
        }
        if (!getManagerGoalState().equals(ManagerGoalState.CLEAN_STOP)) {
          obit.post(dead.getHostPort(), cause);
        }
      }

      Set<TServerInstance> unexpected = new HashSet<>(deleted);
      unexpected.removeAll(this.serversToShutdown);
      if (!unexpected.isEmpty()
          && (stillManager() && !getManagerGoalState().equals(ManagerGoalState.CLEAN_STOP))) {
        log.warn("Lost servers {}", unexpected);
      }
      serversToShutdown.removeAll(deleted);
      badServers.keySet().removeAll(deleted);
      // clear out any bad server with the same host/port as a new server
      synchronized (badServers) {
        cleanListByHostAndPort(badServers.keySet(), deleted, added);
      }
      synchronized (serversToShutdown) {
        cleanListByHostAndPort(serversToShutdown, deleted, added);
      }

      synchronized (migrations) {
        Iterator<Entry<KeyExtent,TServerInstance>> iter = migrations.entrySet().iterator();
        while (iter.hasNext()) {
          Entry<KeyExtent,TServerInstance> entry = iter.next();
          if (deleted.contains(entry.getValue())) {
            log.info("Canceling migration of {} to {}", entry.getKey(), entry.getValue());
            iter.remove();
          }
        }
      }
      nextEvent.event("There are now %d tablet servers", current.size());
    }

    // clear out any servers that are no longer current
    // this is needed when we are using a fate operation to shutdown a tserver as it
    // will continue to add the server to the serversToShutdown (ACCUMULO-4410)
    serversToShutdown.retainAll(current.getCurrentServers());
  }

  private static void cleanListByHostAndPort(Collection<TServerInstance> badServers,
      Set<TServerInstance> deleted, Set<TServerInstance> added) {
    Iterator<TServerInstance> badIter = badServers.iterator();
    while (badIter.hasNext()) {
      TServerInstance bad = badIter.next();
      for (TServerInstance add : added) {
        if (bad.getHostPort().equals(add.getHostPort())) {
          badIter.remove();
          break;
        }
      }
      for (TServerInstance del : deleted) {
        if (bad.getHostPort().equals(del.getHostPort())) {
          badIter.remove();
          break;
        }
      }
    }
  }

  public Set<TableId> onlineTables() {
    Set<TableId> result = new HashSet<>();
    if (getManagerState() != ManagerState.NORMAL) {
      if (getManagerState() != ManagerState.UNLOAD_METADATA_TABLETS) {
        result.add(AccumuloTable.METADATA.tableId());
      }
      if (getManagerState() != ManagerState.UNLOAD_ROOT_TABLET) {
        result.add(AccumuloTable.ROOT.tableId());
      }
      return result;
    }
    ServerContext context = getContext();
    TableManager manager = context.getTableManager();

    for (TableId tableId : context.getTableIdToNameMap().keySet()) {
      TableState state = manager.getTableState(tableId);
      if (state == TableState.ONLINE) {
        result.add(tableId);
      }
    }
    return result;
  }

  public Set<TServerInstance> onlineTabletServers() {
    return tserverSet.getSnapshot().getTservers();
  }

  public LiveTServersSnapshot tserversSnapshot() {
    return tserverSet.getSnapshot();
  }

  // recovers state from the persistent transaction to shutdown a server
  public void shutdownTServer(TServerInstance server) {
    nextEvent.event("Tablet Server shutdown requested for %s", server);
    serversToShutdown.add(server);
  }

  public EventCoordinator getEventCoordinator() {
    return nextEvent;
  }

  public VolumeManager getVolumeManager() {
    return getContext().getVolumeManager();
  }

  public void assignedTablet(KeyExtent extent) {
    if (extent.isMeta() && getManagerState() == ManagerState.UNLOAD_ROOT_TABLET) {
      setManagerState(ManagerState.UNLOAD_METADATA_TABLETS);
    }
    // probably too late, but try anyhow
    if (extent.isRootTablet() && getManagerState() == ManagerState.STOP) {
      setManagerState(ManagerState.UNLOAD_ROOT_TABLET);
    }
  }

  @SuppressFBWarnings(value = "UW_UNCOND_WAIT", justification = "TODO needs triage")
  public void waitForBalance() {
    synchronized (balancedNotifier) {
      long eventCounter;
      do {
        eventCounter = nextEvent.waitForEvents(0, 0);
        try {
          balancedNotifier.wait();
        } catch (InterruptedException e) {
          log.debug(e.toString(), e);
        }
      } while (displayUnassigned() > 0 || !migrations.isEmpty()
          || eventCounter != nextEvent.waitForEvents(0, 0));
    }
  }

  public ManagerMonitorInfo getManagerMonitorInfo() {
    final ManagerMonitorInfo result = new ManagerMonitorInfo();

    result.tServerInfo = new ArrayList<>();
    result.tableMap = new HashMap<>();
    for (Entry<TServerInstance,TabletServerStatus> serverEntry : tserverStatus.entrySet()) {
      final TabletServerStatus status = serverEntry.getValue();
      result.tServerInfo.add(status);
      for (Entry<String,TableInfo> entry : status.tableMap.entrySet()) {
        TableInfoUtil.add(result.tableMap.computeIfAbsent(entry.getKey(), k -> new TableInfo()),
            entry.getValue());
      }
    }
    result.badTServers = new HashMap<>();
    synchronized (badServers) {
      for (TServerInstance bad : badServers.keySet()) {
        result.badTServers.put(bad.getHostPort(), TabletServerState.UNRESPONSIVE.getId());
      }
    }
    result.state = getManagerState();
    result.goalState = getManagerGoalState();
    result.unassignedTablets = displayUnassigned();
    result.serversShuttingDown = new HashSet<>();
    synchronized (serversToShutdown) {
      for (TServerInstance server : serversToShutdown) {
        result.serversShuttingDown.add(server.getHostPort());
      }
    }
    DeadServerList obit = new DeadServerList(getContext());
    result.deadTabletServers = obit.getList();
    result.bulkImports = bulkImportStatus.getBulkLoadStatus();
    return result;
  }

  /**
   * Can delegation tokens be generated for users
   */
  public boolean delegationTokensAvailable() {
    return delegationTokensAvailable;
  }

  public Map<KeyExtent,TServerInstance> migrationsSnapshot() {
    synchronized (migrations) {
      return Map.copyOf(migrations);
    }
  }

  public Set<TServerInstance> shutdownServers() {
    synchronized (serversToShutdown) {
      return Set.copyOf(serversToShutdown);
    }
  }

  public void updateBulkImportStatus(String directory, BulkImportState state) {
    bulkImportStatus.updateBulkImportStatus(Collections.singletonList(directory), state);
  }

  public void removeBulkImportStatus(String directory) {
    bulkImportStatus.removeBulkImportStatus(Collections.singletonList(directory));
  }

  /**
   * Return how long there has been a manager overseeing this cluster. This is an approximately
   * monotonic clock, which will be approximately consistent between different managers or different
   * runs of the same manager. SteadyTime supports both nanoseconds and milliseconds.
   */
  public SteadyTime getSteadyTime() {
    return timeKeeper.getTime();
  }

  public boolean isUpgrading() {
    return upgradeCoordinator.getStatus() != UpgradeCoordinator.UpgradeStatus.COMPLETE;
  }

  void initializeBalancer() {
    var localTabletBalancer = Property.createInstanceFromPropertyName(getConfiguration(),
        Property.MANAGER_TABLET_BALANCER, TabletBalancer.class, new TableLoadBalancer());
    localTabletBalancer.init(balancerEnvironment);
    tabletBalancer = localTabletBalancer;
  }

  Class<?> getBalancerClass() {
    return tabletBalancer.getClass();
  }

  void getAssignments(SortedMap<TServerInstance,TabletServerStatus> currentStatus,
      Map<String,Set<TServerInstance>> currentTServerGroups,
      Map<KeyExtent,UnassignedTablet> unassigned, Map<KeyExtent,TServerInstance> assignedOut) {
    AssignmentParamsImpl params =
        AssignmentParamsImpl.fromThrift(currentStatus, currentTServerGroups,
            unassigned.entrySet().stream().collect(HashMap::new,
                (m, e) -> m.put(e.getKey(),
                    e.getValue().getLastLocation() == null ? null
                        : e.getValue().getLastLocation().getServerInstance()),
                Map::putAll),
            assignedOut);
    tabletBalancer.getAssignments(params);
  }

  public TabletStateStore getTabletStateStore(DataLevel level) {
    switch (level) {
      case METADATA:
        return this.metadataTabletStore;
      case ROOT:
        return this.rootTabletStore;
      case USER:
        return this.userTabletStore;
      default:
        throw new IllegalStateException("Unhandled DataLevel value: " + level);
    }
  }

  @Override
  public void registerMetrics(MeterRegistry registry) {
    super.registerMetrics(registry);
    compactionCoordinator.registerMetrics(registry);
  }

  private Map<FateInstanceType,Fate<Manager>> getFateRefs() {
    var fateRefs = this.fateRefs.get();
    Preconditions.checkState(fateRefs != null, "Unexpected null fate references map");
    return fateRefs;
  }

  @Override
  public ServiceLock getLock() {
    return managerLock;
  }
}<|MERGE_RESOLUTION|>--- conflicted
+++ resolved
@@ -145,7 +145,6 @@
 import org.apache.accumulo.server.rpc.ServerAddress;
 import org.apache.accumulo.server.rpc.TServerUtils;
 import org.apache.accumulo.server.rpc.ThriftProcessorTypes;
-import org.apache.accumulo.server.security.AuditedSecurityOperation;
 import org.apache.accumulo.server.security.delegation.AuthenticationTokenKeyManager;
 import org.apache.accumulo.server.security.delegation.ZooAuthenticationKeyDistributor;
 import org.apache.accumulo.server.tables.TableManager;
@@ -195,7 +194,6 @@
   private final Object balancedNotifier = new Object();
   final LiveTServerSet tserverSet;
   private final List<TabletGroupWatcher> watchers = new ArrayList<>();
-  final AuditedSecurityOperation security;
   final Map<TServerInstance,AtomicInteger> badServers =
       Collections.synchronizedMap(new HashMap<>());
   final Set<TServerInstance> serversToShutdown = Collections.synchronizedSet(new HashSet<>());
@@ -466,8 +464,6 @@
     timeKeeper = new ManagerTime(this, aconf);
     tserverSet = new LiveTServerSet(context, this);
     initializeBalancer();
-
-    this.security = context.getSecurityOperation();
 
     final long tokenLifetime = aconf.getTimeInMillis(Property.GENERAL_DELEGATION_TOKEN_LIFETIME);
 
@@ -1135,7 +1131,7 @@
     // Start the Manager's Fate Service
     fateServiceHandler = new FateServiceHandler(this);
     managerClientHandler = new ManagerClientServiceHandler(this);
-    compactionCoordinator = new CompactionCoordinator(context, security, fateRefs, this);
+    compactionCoordinator = new CompactionCoordinator(this, fateRefs);
 
     ServerAddress sa;
     var processor = ThriftProcessorTypes.getManagerTProcessor(this, fateServiceHandler,
@@ -1423,35 +1419,6 @@
       throw new IllegalStateException("Exception updating manager lock", e);
     }
 
-<<<<<<< HEAD
-=======
-    while (!clientService.isServing()) {
-      sleepUninterruptibly(100, MILLISECONDS);
-    }
-
-    // if the replication name is ever set, then start replication services
-    final AtomicReference<TServer> replServer = new AtomicReference<>();
-    ScheduledFuture<?> future = context.getScheduledExecutor().scheduleWithFixedDelay(() -> {
-      try {
-        @SuppressWarnings("deprecation")
-        Property p = Property.REPLICATION_NAME;
-        if ((replServer.get() == null) && !getConfiguration().get(p).isEmpty()) {
-          log.info("{} was set, starting repl services.", p.getKey());
-          replServer.set(setupReplication());
-        }
-      } catch (UnknownHostException | KeeperException | InterruptedException e) {
-        log.error("Error occurred starting replication services. ", e);
-      }
-    }, 0, 5000, MILLISECONDS);
-    ThreadPools.watchNonCriticalScheduledTask(future);
-
-    // checking stored user hashes if any of them uses an outdated algorithm
-    security.validateStoredUserCredentials();
-
-    // The manager is fully initialized. Clients are allowed to connect now.
-    managerInitialized.set(true);
-
->>>>>>> 3af3fde6
     while (!isShutdownRequested() && clientService.isServing()) {
       if (Thread.currentThread().isInterrupted()) {
         log.info("Server process thread has been interrupted, shutting down");
