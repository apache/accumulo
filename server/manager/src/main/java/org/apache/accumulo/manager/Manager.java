/*
 * Licensed to the Apache Software Foundation (ASF) under one
 * or more contributor license agreements.  See the NOTICE file
 * distributed with this work for additional information
 * regarding copyright ownership.  The ASF licenses this file
 * to you under the Apache License, Version 2.0 (the
 * "License"); you may not use this file except in compliance
 * with the License.  You may obtain a copy of the License at
 *
 *   https://www.apache.org/licenses/LICENSE-2.0
 *
 * Unless required by applicable law or agreed to in writing,
 * software distributed under the License is distributed on an
 * "AS IS" BASIS, WITHOUT WARRANTIES OR CONDITIONS OF ANY
 * KIND, either express or implied.  See the License for the
 * specific language governing permissions and limitations
 * under the License.
 */
package org.apache.accumulo.manager;

import static com.google.common.util.concurrent.Uninterruptibles.sleepUninterruptibly;
import static java.lang.Thread.State.NEW;
import static java.nio.charset.StandardCharsets.UTF_8;
import static java.util.Collections.emptyMap;
import static java.util.Collections.emptySortedMap;
import static java.util.concurrent.TimeUnit.MILLISECONDS;
import static java.util.concurrent.TimeUnit.MINUTES;
import static java.util.concurrent.TimeUnit.NANOSECONDS;
import static java.util.concurrent.TimeUnit.SECONDS;

import java.io.IOException;
import java.net.UnknownHostException;
import java.time.Duration;
import java.util.ArrayList;
import java.util.Collection;
import java.util.Collections;
import java.util.EnumMap;
import java.util.HashMap;
import java.util.HashSet;
import java.util.Iterator;
import java.util.List;
import java.util.Map;
import java.util.Map.Entry;
import java.util.Optional;
import java.util.Set;
import java.util.SortedMap;
import java.util.TreeMap;
import java.util.UUID;
import java.util.concurrent.ConcurrentSkipListMap;
import java.util.concurrent.CountDownLatch;
import java.util.concurrent.ExecutionException;
import java.util.concurrent.ExecutorService;
import java.util.concurrent.Future;
import java.util.concurrent.ThreadPoolExecutor;
import java.util.concurrent.atomic.AtomicInteger;
import java.util.concurrent.atomic.AtomicReference;
import java.util.function.Function;
import java.util.function.Predicate;
import java.util.stream.Collectors;

import org.apache.accumulo.core.Constants;
import org.apache.accumulo.core.cli.ConfigOpts;
import org.apache.accumulo.core.client.admin.CompactionConfig;
import org.apache.accumulo.core.client.admin.servers.ServerId;
import org.apache.accumulo.core.client.admin.servers.ServerId.Type;
import org.apache.accumulo.core.clientImpl.ClientContext;
import org.apache.accumulo.core.clientImpl.thrift.TableOperation;
import org.apache.accumulo.core.clientImpl.thrift.TableOperationExceptionType;
import org.apache.accumulo.core.clientImpl.thrift.ThriftTableOperationException;
import org.apache.accumulo.core.conf.AccumuloConfiguration;
import org.apache.accumulo.core.conf.Property;
import org.apache.accumulo.core.conf.SiteConfiguration;
import org.apache.accumulo.core.data.TableId;
import org.apache.accumulo.core.dataImpl.KeyExtent;
import org.apache.accumulo.core.fate.Fate;
import org.apache.accumulo.core.fate.FateCleaner;
import org.apache.accumulo.core.fate.FateId;
import org.apache.accumulo.core.fate.FateInstanceType;
import org.apache.accumulo.core.fate.FateStore;
import org.apache.accumulo.core.fate.user.UserFateStore;
import org.apache.accumulo.core.fate.zookeeper.MetaFateStore;
import org.apache.accumulo.core.fate.zookeeper.ZooReaderWriter;
import org.apache.accumulo.core.fate.zookeeper.ZooUtil;
import org.apache.accumulo.core.fate.zookeeper.ZooUtil.NodeExistsPolicy;
import org.apache.accumulo.core.lock.ServiceLock;
import org.apache.accumulo.core.lock.ServiceLockData;
import org.apache.accumulo.core.lock.ServiceLockData.ServiceDescriptor;
import org.apache.accumulo.core.lock.ServiceLockData.ServiceDescriptors;
import org.apache.accumulo.core.lock.ServiceLockData.ThriftService;
import org.apache.accumulo.core.lock.ServiceLockPaths.AddressSelector;
import org.apache.accumulo.core.lock.ServiceLockPaths.ServiceLockPath;
import org.apache.accumulo.core.lock.ServiceLockSupport.HAServiceLockWatcher;
import org.apache.accumulo.core.manager.balancer.AssignmentParamsImpl;
import org.apache.accumulo.core.manager.balancer.BalanceParamsImpl;
import org.apache.accumulo.core.manager.balancer.TServerStatusImpl;
import org.apache.accumulo.core.manager.balancer.TabletServerIdImpl;
import org.apache.accumulo.core.manager.state.tables.TableState;
import org.apache.accumulo.core.manager.thrift.BulkImportState;
import org.apache.accumulo.core.manager.thrift.ManagerGoalState;
import org.apache.accumulo.core.manager.thrift.ManagerMonitorInfo;
import org.apache.accumulo.core.manager.thrift.ManagerState;
import org.apache.accumulo.core.manager.thrift.TableInfo;
import org.apache.accumulo.core.manager.thrift.TabletServerStatus;
import org.apache.accumulo.core.metadata.SystemTables;
import org.apache.accumulo.core.metadata.TServerInstance;
import org.apache.accumulo.core.metadata.schema.Ample.DataLevel;
import org.apache.accumulo.core.metadata.schema.TabletMetadata;
import org.apache.accumulo.core.metrics.MetricsInfo;
import org.apache.accumulo.core.metrics.MetricsProducer;
import org.apache.accumulo.core.spi.balancer.BalancerEnvironment;
import org.apache.accumulo.core.spi.balancer.TableLoadBalancer;
import org.apache.accumulo.core.spi.balancer.TabletBalancer;
import org.apache.accumulo.core.spi.balancer.data.TServerStatus;
import org.apache.accumulo.core.spi.balancer.data.TabletMigration;
import org.apache.accumulo.core.spi.balancer.data.TabletServerId;
import org.apache.accumulo.core.trace.TraceUtil;
import org.apache.accumulo.core.util.Retry;
import org.apache.accumulo.core.util.Timer;
import org.apache.accumulo.core.util.threads.ThreadPools;
import org.apache.accumulo.core.util.threads.Threads;
import org.apache.accumulo.core.util.time.SteadyTime;
import org.apache.accumulo.core.zookeeper.ZcStat;
import org.apache.accumulo.manager.compaction.coordinator.CompactionCoordinator;
import org.apache.accumulo.manager.merge.FindMergeableRangeTask;
import org.apache.accumulo.manager.metrics.BalancerMetrics;
import org.apache.accumulo.manager.metrics.ManagerMetrics;
import org.apache.accumulo.manager.recovery.RecoveryManager;
import org.apache.accumulo.manager.split.Splitter;
import org.apache.accumulo.manager.state.TableCounts;
import org.apache.accumulo.manager.tableOps.TraceRepo;
import org.apache.accumulo.manager.upgrade.UpgradeCoordinator;
import org.apache.accumulo.manager.upgrade.UpgradeCoordinator.UpgradeStatus;
import org.apache.accumulo.server.AbstractServer;
import org.apache.accumulo.server.ServerContext;
import org.apache.accumulo.server.compaction.CompactionConfigStorage;
import org.apache.accumulo.server.fs.VolumeManager;
import org.apache.accumulo.server.manager.LiveTServerSet;
import org.apache.accumulo.server.manager.LiveTServerSet.LiveTServersSnapshot;
import org.apache.accumulo.server.manager.LiveTServerSet.TServerConnection;
import org.apache.accumulo.server.manager.balancer.BalancerEnvironmentImpl;
import org.apache.accumulo.server.manager.state.DeadServerList;
import org.apache.accumulo.server.manager.state.TabletServerState;
import org.apache.accumulo.server.manager.state.TabletStateStore;
import org.apache.accumulo.server.manager.state.UnassignedTablet;
import org.apache.accumulo.server.rpc.ServerAddress;
import org.apache.accumulo.server.rpc.TServerUtils;
import org.apache.accumulo.server.rpc.ThriftProcessorTypes;
import org.apache.accumulo.server.security.delegation.AuthenticationTokenKeyManager;
import org.apache.accumulo.server.security.delegation.ZooAuthenticationKeyDistributor;
import org.apache.accumulo.server.tables.TableManager;
import org.apache.accumulo.server.util.ScanServerMetadataEntries;
import org.apache.accumulo.server.util.ServerBulkImportStatus;
import org.apache.accumulo.server.util.TableInfoUtil;
import org.apache.thrift.TException;
import org.apache.thrift.server.TServer;
import org.apache.thrift.transport.TTransportException;
import org.apache.zookeeper.KeeperException;
import org.apache.zookeeper.WatchedEvent;
import org.apache.zookeeper.Watcher;
import org.slf4j.Logger;
import org.slf4j.LoggerFactory;

import com.google.common.base.Preconditions;
import com.google.common.collect.Comparators;
import com.google.common.collect.ImmutableSortedMap;
import com.google.common.collect.Maps;
import com.google.common.util.concurrent.RateLimiter;
import com.google.common.util.concurrent.Uninterruptibles;

import edu.umd.cs.findbugs.annotations.SuppressFBWarnings;
import io.micrometer.core.instrument.MeterRegistry;
import io.opentelemetry.api.trace.Span;
import io.opentelemetry.context.Scope;

/**
 * The Manager is responsible for assigning and balancing tablets to tablet servers.
 * <p>
 * The manager will also coordinate log recoveries and reports general status.
 */
public class Manager extends AbstractServer implements LiveTServerSet.Listener {

  static final Logger log = LoggerFactory.getLogger(Manager.class);

  static final int ONE_SECOND = 1000;
  private static final long CLEANUP_INTERVAL_MINUTES = 5;
  static final long WAIT_BETWEEN_ERRORS = ONE_SECOND;
  private static final long DEFAULT_WAIT_FOR_WATCHER = 10 * ONE_SECOND;
  private static final int MAX_CLEANUP_WAIT_TIME = ONE_SECOND;
  private static final int TIME_TO_WAIT_BETWEEN_LOCK_CHECKS = ONE_SECOND;
  static final int MAX_TSERVER_WORK_CHUNK = 5000;
  private static final int MAX_BAD_STATUS_COUNT = 3;
  private static final double MAX_SHUTDOWNS_PER_SEC = 10D / 60D;

  private final Object balancedNotifier = new Object();
  final LiveTServerSet tserverSet;
  private final List<TabletGroupWatcher> watchers = new ArrayList<>();
  final Map<TServerInstance,AtomicInteger> badServers =
      Collections.synchronizedMap(new HashMap<>());
  final Set<TServerInstance> serversToShutdown = Collections.synchronizedSet(new HashSet<>());
  final SortedMap<KeyExtent,TServerInstance> migrations =
      Collections.synchronizedSortedMap(new TreeMap<>());
  final EventCoordinator nextEvent = new EventCoordinator();
  RecoveryManager recoveryManager = null;
  private final ManagerTime timeKeeper;

  // Delegation Token classes
  private final boolean delegationTokensAvailable;
  private ZooAuthenticationKeyDistributor keyDistributor;
  private AuthenticationTokenKeyManager authenticationTokenKeyManager;

  ServiceLock managerLock = null;
  private TServer clientService = null;
  protected volatile TabletBalancer tabletBalancer;
  private final BalancerEnvironment balancerEnvironment;
  private final BalancerMetrics balancerMetrics = new BalancerMetrics();

  private ManagerState state = ManagerState.INITIAL;

  // fateReadyLatch and fateRefs go together; when this latch is ready, then the fate references
  // should already have been set; ConcurrentHashMap will guarantee that all threads will see
  // the initialized fate references after the latch is ready
  private final CountDownLatch fateReadyLatch = new CountDownLatch(1);
  private final AtomicReference<Map<FateInstanceType,Fate<Manager>>> fateRefs =
      new AtomicReference<>();

  volatile SortedMap<TServerInstance,TabletServerStatus> tserverStatus = emptySortedMap();
  volatile Map<String,Set<TServerInstance>> tServerGroupingForBalancer = emptyMap();

  final ServerBulkImportStatus bulkImportStatus = new ServerBulkImportStatus();

  private final long timeToCacheRecoveryWalExistence;
  private ExecutorService tableInformationStatusPool = null;
  private ThreadPoolExecutor tabletRefreshThreadPool;

  private final TabletStateStore rootTabletStore;
  private final TabletStateStore metadataTabletStore;
  private final TabletStateStore userTabletStore;

  public synchronized ManagerState getManagerState() {
    return state;
  }

  public Map<FateId,Map<String,String>> getCompactionHints(DataLevel level) {
    Predicate<TableId> tablePredicate = (tableId) -> DataLevel.of(tableId) == level;
    Map<FateId,CompactionConfig> allConfig;
    try {
      allConfig = CompactionConfigStorage.getAllConfig(getContext(), tablePredicate);
    } catch (InterruptedException | KeeperException e) {
      throw new RuntimeException(e);
    }
    return Maps.transformValues(allConfig, CompactionConfig::getExecutionHints);
  }

  public boolean stillManager() {
    return getManagerState() != ManagerState.STOP;
  }

  /**
   * Retrieve the Fate object, blocking until it is ready. This could cause problems if Fate
   * operations are attempted to be used prior to the Manager being ready for them. If these
   * operations are triggered by a client side request from a tserver or client, it should be safe
   * to wait to handle those until Fate is ready, but if it occurs during an upgrade, or some other
   * time in the Manager before Fate is started, that may result in a deadlock and will need to be
   * fixed.
   *
   * @return the Fate object, only after the fate components are running and ready
   */
  public Fate<Manager> fate(FateInstanceType type) {
    try {
      // block up to 30 seconds until it's ready; if it's still not ready, introduce some logging
      if (!fateReadyLatch.await(30, SECONDS)) {
        String msgPrefix = "Unexpected use of fate in thread " + Thread.currentThread().getName()
            + " at time " + System.currentTimeMillis();
        // include stack trace so we know where it's coming from, in case we need to troubleshoot it
        log.warn("{} blocked until fate starts", msgPrefix,
            new IllegalStateException("Attempted fate action before manager finished starting up; "
                + "if this doesn't make progress, please report it as a bug to the developers"));
        int minutes = 0;
        while (!fateReadyLatch.await(5, MINUTES)) {
          minutes += 5;
          log.warn("{} still blocked after {} minutes; this is getting weird", msgPrefix, minutes);
        }
        log.debug("{} no longer blocked", msgPrefix);
      }
    } catch (InterruptedException e) {
      Thread.currentThread().interrupt();
      throw new IllegalStateException("Thread was interrupted; cannot proceed");
    }
    return getFateRefs().get(type);
  }

  static final boolean X = true;
  static final boolean O = false;
  // @formatter:off
  static final boolean[][] transitionOK = {
      //                            INITIAL HAVE_LOCK SAFE_MODE NORMAL UNLOAD_META UNLOAD_ROOT STOP
      /* INITIAL */                 {X, X, O, O, O, O, X},
      /* HAVE_LOCK */               {O, X, X, X, O, O, X},
      /* SAFE_MODE */               {O, O, X, X, X, O, X},
      /* NORMAL */                  {O, O, X, X, X, O, X},
      /* UNLOAD_METADATA_TABLETS */ {O, O, X, X, X, X, X},
      /* UNLOAD_ROOT_TABLET */      {O, O, O, X, X, X, X},
      /* STOP */                    {O, O, O, O, O, X, X}};
  //@formatter:on
  synchronized void setManagerState(final ManagerState newState) {
    if (state == newState) {
      return;
    }
    if (!transitionOK[state.ordinal()][newState.ordinal()]) {
      throw new IllegalStateException(String.format(
          "Programmer error: manager should not transition from %s to %s", state, newState));
    }
    final ManagerState oldState = state;
    state = newState;
    nextEvent.event("State changed from %s to %s", oldState, newState);
    switch (newState) {
      case STOP:
        // Give the server a little time before shutdown so the client
        // thread requesting the stop can return
        final var future = getContext().getScheduledExecutor().scheduleWithFixedDelay(() -> {
          // This frees the main thread and will cause the manager to exit
          clientService.stop();
          Manager.this.nextEvent.event("stopped event loop");
        }, 100L, 1000L, MILLISECONDS);
        ThreadPools.watchNonCriticalScheduledTask(future);
        break;
      case HAVE_LOCK:
        if (isUpgrading()) {
          upgradeCoordinator.continueUpgrade();
          upgradeCoordinator.upgradeZookeeper(nextEvent);
        }
        break;
      case NORMAL:
        if (isUpgrading()) {
          upgradeMetadataFuture = upgradeCoordinator.upgradeMetadata(nextEvent);
        }
        break;
      default:
        break;
    }
  }

  private final UpgradeCoordinator upgradeCoordinator;

  private Future<Void> upgradeMetadataFuture;

  private FateServiceHandler fateServiceHandler;
  private ManagerClientServiceHandler managerClientHandler;
  private CompactionCoordinator compactionCoordinator;

  private int assignedOrHosted(TableId tableId) {
    int result = 0;
    for (TabletGroupWatcher watcher : watchers) {
      TableCounts count = watcher.getStats(tableId);
      result += count.hosted() + count.assigned();
    }
    return result;
  }

  private int totalAssignedOrHosted() {
    int result = 0;
    for (TabletGroupWatcher watcher : watchers) {
      for (Entry<TableId,TableCounts> entry : watcher.getStats().entrySet()) {
        var tableId = entry.getKey();
        var counts = entry.getValue();
        log.debug(
            "Watcher: {}: TableId: {}, Assigned Tablets: {}, Hosted Tablets:{}, "
                + " Unassigned Tablets: {}, Dead tserver assignments: {}, Suspended Tablets: {}",
            watcher.getName(), tableId, counts.assigned(), counts.hosted(), counts.unassigned(),
            counts.assignedToDeadServers(), counts.suspended());
        result += counts.assigned() + counts.hosted();
      }
    }
    return result;
  }

  private int nonMetaDataTabletsAssignedOrHosted() {
    return totalAssignedOrHosted() - assignedOrHosted(SystemTables.METADATA.tableId())
        - assignedOrHosted(SystemTables.ROOT.tableId());
  }

  private int notHosted() {
    int result = 0;
    for (TabletGroupWatcher watcher : watchers) {
      for (TableCounts counts : watcher.getStats().values()) {
        result += counts.assigned() + counts.assignedToDeadServers() + counts.suspended();
      }
    }
    return result;
  }

  // The number of unassigned tablets that should be assigned: displayed on the monitor page
  int displayUnassigned() {
    int result = 0;
    switch (getManagerState()) {
      case NORMAL:
        // Count offline tablets for online tables
        for (TabletGroupWatcher watcher : watchers) {
          TableManager manager = getContext().getTableManager();
          for (Entry<TableId,TableCounts> entry : watcher.getStats().entrySet()) {
            TableId tableId = entry.getKey();
            TableCounts counts = entry.getValue();
            if (manager.getTableState(tableId) == TableState.ONLINE) {
              result += counts.unassigned() + counts.assignedToDeadServers() + counts.assigned()
                  + counts.suspended();
            }
          }
        }
        break;
      case SAFE_MODE:
        // Count offline tablets for the metadata table
        for (TabletGroupWatcher watcher : watchers) {
          TableCounts counts = watcher.getStats(SystemTables.METADATA.tableId());
          result += counts.unassigned() + counts.suspended();
        }
        break;
      case UNLOAD_METADATA_TABLETS:
      case UNLOAD_ROOT_TABLET:
        for (TabletGroupWatcher watcher : watchers) {
          TableCounts counts = watcher.getStats(SystemTables.METADATA.tableId());
          result += counts.unassigned() + counts.suspended();
        }
        break;
      default:
        break;
    }
    return result;
  }

  public void mustBeOnline(final TableId tableId) throws ThriftTableOperationException {
    ServerContext context = getContext();
    context.clearTableListCache();
    if (context.getTableState(tableId) != TableState.ONLINE) {
      throw new ThriftTableOperationException(tableId.canonical(), null, TableOperation.MERGE,
          TableOperationExceptionType.OFFLINE, "table is not online");
    }
  }

  public TableManager getTableManager() {
    return getContext().getTableManager();
  }

  public ThreadPoolExecutor getTabletRefreshThreadPool() {
    return tabletRefreshThreadPool;
  }

  public static void main(String[] args) throws Exception {
    try (Manager manager = new Manager(new ConfigOpts(), ServerContext::new, args)) {
      manager.runServer();
    }
  }

  protected Manager(ConfigOpts opts, Function<SiteConfiguration,ServerContext> serverContextFactory,
      String[] args) throws IOException {
    super(ServerId.Type.MANAGER, opts, serverContextFactory, args);
    ServerContext context = super.getContext();
    upgradeCoordinator = new UpgradeCoordinator(context);
    balancerEnvironment = new BalancerEnvironmentImpl(context);

    AccumuloConfiguration aconf = context.getConfiguration();

    log.info("Version {}", Constants.VERSION);
    log.info("Instance {}", context.getInstanceID());
    timeKeeper = new ManagerTime(this, aconf);
    tserverSet = new LiveTServerSet(context, this);
    initializeBalancer();

    final long tokenLifetime = aconf.getTimeInMillis(Property.GENERAL_DELEGATION_TOKEN_LIFETIME);

    this.rootTabletStore = TabletStateStore.getStoreForLevel(DataLevel.ROOT, context);
    this.metadataTabletStore = TabletStateStore.getStoreForLevel(DataLevel.METADATA, context);
    this.userTabletStore = TabletStateStore.getStoreForLevel(DataLevel.USER, context);

    authenticationTokenKeyManager = null;
    keyDistributor = null;
    if (getConfiguration().getBoolean(Property.INSTANCE_RPC_SASL_ENABLED)) {
      // SASL is enabled, create the key distributor (ZooKeeper) and manager (generates/rolls secret
      // keys)
      log.info("SASL is enabled, creating delegation token key manager and distributor");
      final long tokenUpdateInterval =
          aconf.getTimeInMillis(Property.GENERAL_DELEGATION_TOKEN_UPDATE_INTERVAL);
      keyDistributor = new ZooAuthenticationKeyDistributor(context.getZooSession(),
          Constants.ZDELEGATION_TOKEN_KEYS);
      authenticationTokenKeyManager = new AuthenticationTokenKeyManager(context.getSecretManager(),
          keyDistributor, tokenUpdateInterval, tokenLifetime);
      delegationTokensAvailable = true;
    } else {
      log.info("SASL is not enabled, delegation tokens will not be available");
      delegationTokensAvailable = false;
    }
    this.timeToCacheRecoveryWalExistence =
        aconf.getTimeInMillis(Property.MANAGER_RECOVERY_WAL_EXISTENCE_CACHE_TIME);
  }

  public TServerConnection getConnection(TServerInstance server) {
    return tserverSet.getConnection(server);
  }

  void setManagerGoalState(ManagerGoalState state) {
    try {
      getContext().getZooSession().asReaderWriter().putPersistentData(Constants.ZMANAGER_GOAL_STATE,
          state.name().getBytes(UTF_8), NodeExistsPolicy.OVERWRITE);
    } catch (Exception ex) {
      log.error("Unable to set manager goal state in zookeeper");
    }
  }

  ManagerGoalState getManagerGoalState() {
    while (true) {
      try {
        byte[] data =
            getContext().getZooSession().asReaderWriter().getData(Constants.ZMANAGER_GOAL_STATE);
        return ManagerGoalState.valueOf(new String(data, UTF_8));
      } catch (Exception e) {
        log.error("Problem getting real goal state from zookeeper: ", e);
        sleepUninterruptibly(1, SECONDS);
      }
    }
  }

  public void clearMigrations(TableId tableId) {
    synchronized (migrations) {
      migrations.keySet().removeIf(extent -> extent.tableId().equals(tableId));
    }
  }

  private Splitter splitter;

  public Splitter getSplitter() {
    return splitter;
  }

  public MetricsProducer getBalancerMetrics() {
    return balancerMetrics;
  }

  public UpgradeCoordinator.UpgradeStatus getUpgradeStatus() {
    return upgradeCoordinator.getStatus();
  }

  public CompactionCoordinator getCompactionCoordinator() {
    return compactionCoordinator;
  }

  public void hostOndemand(List<KeyExtent> extents) {
    extents.forEach(e -> Preconditions.checkArgument(DataLevel.of(e.tableId()) == DataLevel.USER));

    for (var watcher : watchers) {
      if (watcher.getLevel() == DataLevel.USER) {
        watcher.hostOndemand(extents);
      }
    }
  }

  private class MigrationCleanupThread implements Runnable {

    @Override
    public void run() {
      while (stillManager()) {
        if (!migrations.isEmpty()) {
          try {
            cleanupOfflineMigrations();
            cleanupNonexistentMigrations(getContext());
          } catch (Exception ex) {
            log.error("Error cleaning up migrations", ex);
          }
        }
        sleepUninterruptibly(CLEANUP_INTERVAL_MINUTES, MINUTES);
      }
    }

    /**
     * If a migrating tablet splits, and the tablet dies before sending the manager a message, the
     * migration will refer to a non-existing tablet, so it can never complete. Periodically scan
     * the metadata table and remove any migrating tablets that no longer exist.
     */
    private void cleanupNonexistentMigrations(final ClientContext clientContext) {

      Map<DataLevel,Set<KeyExtent>> notSeen;

      synchronized (migrations) {
        notSeen = partitionMigrations(migrations.keySet());
      }

      // for each level find the set of migrating tablets that do not exists in metadata store
      for (DataLevel dataLevel : DataLevel.values()) {
        var notSeenForLevel = notSeen.getOrDefault(dataLevel, Set.of());
        if (notSeenForLevel.isEmpty() || dataLevel == DataLevel.ROOT) {
          // No need to scan this level if there are no migrations. The root tablet is always
          // expected to exists, so no need to read its metadata.
          continue;
        }

        try (var tablets = clientContext.getAmple().readTablets().forLevel(dataLevel)
            .fetch(TabletMetadata.ColumnType.PREV_ROW).build()) {
          // A goal of this code is to avoid reading all extents in the metadata table into memory
          // when finding extents that exists in the migrating set and not in the metadata table.
          tablets.forEach(tabletMeta -> notSeenForLevel.remove(tabletMeta.getExtent()));
        }

        // remove any tablets that previously existed in migrations for this level but were not seen
        // in the metadata table for the level
        migrations.keySet().removeAll(notSeenForLevel);
      }
    }

    /**
     * If migrating a tablet for a table that is offline, the migration can never succeed because no
     * tablet server will load the tablet. check for offline tables and remove their migrations.
     */
    private void cleanupOfflineMigrations() {
      ServerContext context = getContext();
      TableManager manager = context.getTableManager();
      for (TableId tableId : context.createTableIdToQualifiedNameMap().keySet()) {
        TableState state = manager.getTableState(tableId);
        if (state == TableState.OFFLINE) {
          clearMigrations(tableId);
        }
      }
    }
  }

  private class ScanServerZKCleaner implements Runnable {

    @Override
    public void run() {

      final ZooReaderWriter zrw = getContext().getZooSession().asReaderWriter();

      while (stillManager()) {
        try {
          Set<ServiceLockPath> scanServerPaths =
              getContext().getServerPaths().getScanServer(rg -> true, AddressSelector.all(), false);
          for (ServiceLockPath path : scanServerPaths) {

            ZcStat stat = new ZcStat();
            Optional<ServiceLockData> lockData =
                ServiceLock.getLockData(getContext().getZooCache(), path, stat);

            if (lockData.isEmpty()) {
              try {
                log.debug("Deleting empty ScanServer ZK node {}", path);
                zrw.delete(path.toString());
              } catch (KeeperException.NotEmptyException e) {
                log.debug(
                    "Failed to delete ScanServer ZK node {} its not empty, likely an expected race condition.",
                    path);
              }
            }
          }
        } catch (KeeperException e) {
          log.error("Exception trying to delete empty scan server ZNodes, will retry", e);
        } catch (InterruptedException e) {
          Thread.interrupted();
          log.error("Interrupted trying to delete empty scan server ZNodes, will retry", e);
        } finally {
          // sleep for 5 mins
          sleepUninterruptibly(CLEANUP_INTERVAL_MINUTES, MINUTES);
        }
      }
    }

  }

  /**
   * balanceTablets() balances tables by DataLevel. Return the current set of migrations partitioned
   * by DataLevel
   */
  private static Map<DataLevel,Set<KeyExtent>>
      partitionMigrations(final Set<KeyExtent> migrations) {
    final Map<DataLevel,Set<KeyExtent>> partitionedMigrations = new EnumMap<>(DataLevel.class);
    // populate to prevent NPE
    for (DataLevel dl : DataLevel.values()) {
      partitionedMigrations.put(dl, new HashSet<>());
    }
    migrations.forEach(ke -> {
      partitionedMigrations.get(DataLevel.of(ke.tableId())).add(ke);
    });
    return partitionedMigrations;
  }

  private class StatusThread implements Runnable {

    private boolean goodStats() {
      int start;
      switch (getManagerState()) {
        case UNLOAD_METADATA_TABLETS:
          start = 1;
          break;
        case UNLOAD_ROOT_TABLET:
          start = 2;
          break;
        default:
          start = 0;
      }
      for (int i = start; i < watchers.size(); i++) {
        TabletGroupWatcher watcher = watchers.get(i);
        if (watcher.stats.getLastManagerState() != getManagerState()) {
          log.debug("{}: {} != {}", watcher.getName(), watcher.stats.getLastManagerState(),
              getManagerState());
          return false;
        }
      }
      return true;
    }

    @Override
    public void run() {
      EventCoordinator.Tracker eventTracker = nextEvent.getTracker();
      while (stillManager()) {
        long wait;
        try {
          switch (getManagerGoalState()) {
            case NORMAL:
              setManagerState(ManagerState.NORMAL);
              break;
            case SAFE_MODE:
              if (getManagerState() == ManagerState.NORMAL
                  || getManagerState() == ManagerState.HAVE_LOCK) {
                setManagerState(ManagerState.SAFE_MODE);
              }
              break;
            case CLEAN_STOP:
              switch (getManagerState()) {
                case NORMAL:
                  // USER fate stores its data in a user table and its operations may interact with
                  // all tables, need to completely shut it down before unloading user tablets
                  fate(FateInstanceType.USER).shutdown(1, MINUTES);
                  setManagerState(ManagerState.SAFE_MODE);
                  break;
                case SAFE_MODE: {
                  // META fate stores its data in Zookeeper and its operations interact with
                  // metadata and root tablets, need to completely shut it down before unloading
                  // metadata and root tablets
                  fate(FateInstanceType.META).shutdown(1, MINUTES);
                  int count = nonMetaDataTabletsAssignedOrHosted();
                  log.debug(
                      String.format("There are %d non-metadata tablets assigned or hosted", count));
                  if (count == 0 && goodStats()) {
                    setManagerState(ManagerState.UNLOAD_METADATA_TABLETS);
                  }
                }
                  break;
                case UNLOAD_METADATA_TABLETS: {
                  int count = assignedOrHosted(SystemTables.METADATA.tableId());
                  log.debug(
                      String.format("There are %d metadata tablets assigned or hosted", count));
                  if (count == 0 && goodStats()) {
                    setManagerState(ManagerState.UNLOAD_ROOT_TABLET);
                  }
                }
                  break;
                case UNLOAD_ROOT_TABLET:
                  int count = assignedOrHosted(SystemTables.METADATA.tableId());
                  if (count > 0 && goodStats()) {
                    log.debug(String.format("%d metadata tablets online", count));
                    setManagerState(ManagerState.UNLOAD_ROOT_TABLET);
                  }
                  int root_count = assignedOrHosted(SystemTables.ROOT.tableId());
                  if (root_count > 0 && goodStats()) {
                    log.debug("The root tablet is still assigned or hosted");
                  }
                  if (count + root_count == 0 && goodStats()) {
                    Set<TServerInstance> currentServers = tserverSet.getCurrentServers();
                    log.debug("stopping {} tablet servers", currentServers.size());
                    for (TServerInstance server : currentServers) {
                      try {
                        serversToShutdown.add(server);
                        tserverSet.getConnection(server).fastHalt(managerLock);
                      } catch (TException e) {
                        // its probably down, and we don't care
                      } finally {
                        tserverSet.remove(server);
                      }
                    }
                    if (currentServers.isEmpty()) {
                      setManagerState(ManagerState.STOP);
                    }
                  }
                  break;
                default:
                  break;
              }
          }
        } catch (Exception t) {
          log.error("Error occurred reading / switching manager goal state. Will"
              + " continue with attempt to update status", t);
        }

        Span span = TraceUtil.startSpan(this.getClass(), "run::updateStatus");
        try (Scope scope = span.makeCurrent()) {
          wait = updateStatus();
          eventTracker.waitForEvents(wait);
        } catch (Exception t) {
          TraceUtil.setException(span, t, false);
          log.error("Error balancing tablets, will wait for {} (seconds) and then retry ",
              WAIT_BETWEEN_ERRORS / ONE_SECOND, t);
          sleepUninterruptibly(WAIT_BETWEEN_ERRORS, MILLISECONDS);
        } finally {
          span.end();
        }
      }
    }

    private long updateStatus() {
      var tseversSnapshot = tserverSet.getSnapshot();
      tserverStatus = gatherTableInformation(tseversSnapshot.getTservers());
      tServerGroupingForBalancer = tseversSnapshot.getTserverGroups();

      checkForHeldServer(tserverStatus);

      if (!badServers.isEmpty()) {
        log.debug("not balancing because the balance information is out-of-date {}",
            badServers.keySet());
      } else if (getManagerGoalState() == ManagerGoalState.CLEAN_STOP) {
        log.debug("not balancing because the manager is attempting to stop cleanly");
      } else if (!serversToShutdown.isEmpty()) {
        log.debug("not balancing while shutting down servers {}", serversToShutdown);
      } else {
        for (TabletGroupWatcher tgw : watchers) {
          if (!tgw.isSameTserversAsLastScan(tseversSnapshot.getTservers())) {
            log.debug("not balancing just yet, as collection of live tservers is in flux");
            return DEFAULT_WAIT_FOR_WATCHER;
          }
        }
        return balanceTablets();
      }
      return DEFAULT_WAIT_FOR_WATCHER;
    }

    private void checkForHeldServer(SortedMap<TServerInstance,TabletServerStatus> tserverStatus) {
      TServerInstance instance = null;
      int crazyHoldTime = 0;
      int someHoldTime = 0;
      final long maxWait = getConfiguration().getTimeInMillis(Property.TSERV_HOLD_TIME_SUICIDE);
      for (Entry<TServerInstance,TabletServerStatus> entry : tserverStatus.entrySet()) {
        if (entry.getValue().getHoldTime() > 0) {
          someHoldTime++;
          if (entry.getValue().getHoldTime() > maxWait) {
            instance = entry.getKey();
            crazyHoldTime++;
          }
        }
      }
      if (crazyHoldTime == 1 && someHoldTime == 1 && tserverStatus.size() > 1) {
        log.warn("Tablet server {} exceeded maximum hold time: attempting to kill it", instance);
        try {
          TServerConnection connection = tserverSet.getConnection(instance);
          if (connection != null) {
            connection.fastHalt(managerLock);
          }
        } catch (TException e) {
          log.error("{}", e.getMessage(), e);
        }
        badServers.putIfAbsent(instance, new AtomicInteger(1));
      }
    }

    /**
     * Given the current tserverStatus map and a DataLevel, return a view of the tserverStatus map
     * that only contains entries for tables in the DataLevel
     */
    private SortedMap<TServerInstance,TabletServerStatus> createTServerStatusView(
        final DataLevel dl, final SortedMap<TServerInstance,TabletServerStatus> status) {
      final SortedMap<TServerInstance,TabletServerStatus> tserverStatusForLevel = new TreeMap<>();
      status.forEach((tsi, tss) -> {
        final TabletServerStatus copy = tss.deepCopy();
        final Map<String,TableInfo> oldTableMap = copy.getTableMap();
        final Map<String,TableInfo> newTableMap =
            new HashMap<>(dl == DataLevel.USER ? oldTableMap.size() : 1);
        if (dl == DataLevel.ROOT) {
          if (oldTableMap.containsKey(SystemTables.ROOT.tableId().canonical())) {
            newTableMap.put(SystemTables.ROOT.tableId().canonical(),
                oldTableMap.get(SystemTables.ROOT.tableId().canonical()));
          }
        } else if (dl == DataLevel.METADATA) {
          if (oldTableMap.containsKey(SystemTables.METADATA.tableId().canonical())) {
            newTableMap.put(SystemTables.METADATA.tableId().canonical(),
                oldTableMap.get(SystemTables.METADATA.tableId().canonical()));
          }
        } else if (dl == DataLevel.USER) {
          if (!oldTableMap.containsKey(SystemTables.METADATA.tableId().canonical())
              && !oldTableMap.containsKey(SystemTables.ROOT.tableId().canonical())) {
            newTableMap.putAll(oldTableMap);
          } else {
            oldTableMap.forEach((table, info) -> {
              if (!table.equals(SystemTables.ROOT.tableId().canonical())
                  && !table.equals(SystemTables.METADATA.tableId().canonical())) {
                newTableMap.put(table, info);
              }
            });
          }
        } else {
          throw new IllegalArgumentException("Unhandled DataLevel value: " + dl);
        }
        copy.setTableMap(newTableMap);
        tserverStatusForLevel.put(tsi, copy);
      });
      return tserverStatusForLevel;
    }

    private Map<String,TableId> getTablesForLevel(DataLevel dataLevel) {
      switch (dataLevel) {
        case ROOT:
          return Map.of(SystemTables.ROOT.tableName(), SystemTables.ROOT.tableId());
        case METADATA:
          return Map.of(SystemTables.METADATA.tableName(), SystemTables.METADATA.tableId());
        case USER: {
<<<<<<< HEAD
          Map<String,TableId> userTables = getContext().createQualifiedTableNameToIdMap();
          for (var accumuloTable : AccumuloTable.values()) {
=======
          Map<String,TableId> userTables = new HashMap<>(getContext().getTableNameToIdMap());
          for (var accumuloTable : SystemTables.values()) {
>>>>>>> 3b0649d8
            if (DataLevel.of(accumuloTable.tableId()) != DataLevel.USER) {
              userTables.remove(accumuloTable.tableName());
            }
          }
          return Collections.unmodifiableMap(userTables);
        }
        default:
          throw new IllegalArgumentException("Unknown data level " + dataLevel);
      }
    }

    private long balanceTablets() {

      final int tabletsNotHosted = notHosted();
      BalanceParamsImpl params = null;
      long wait = 0;
      long totalMigrationsOut = 0;
      final Map<DataLevel,Set<KeyExtent>> partitionedMigrations =
          partitionMigrations(migrationsSnapshot().keySet());
      int levelsCompleted = 0;

      for (DataLevel dl : DataLevel.values()) {
        if (dl == DataLevel.USER && tabletsNotHosted > 0) {
          log.debug("not balancing user tablets because there are {} unhosted tablets",
              tabletsNotHosted);
          continue;
        }

        if ((dl == DataLevel.METADATA || dl == DataLevel.USER)
            && !partitionedMigrations.get(DataLevel.ROOT).isEmpty()) {
          log.debug("Not balancing {} because {} has migrations", dl, DataLevel.ROOT);
          continue;
        }

        if (dl == DataLevel.USER && !partitionedMigrations.get(DataLevel.METADATA).isEmpty()) {
          log.debug("Not balancing {} because {} has migrations", dl, DataLevel.METADATA);
          continue;
        }

        // Create a view of the tserver status such that it only contains the tables
        // for this level in the tableMap.
        SortedMap<TServerInstance,TabletServerStatus> tserverStatusForLevel =
            createTServerStatusView(dl, tserverStatus);
        // Construct the Thrift variant of the map above for the BalancerParams
        final SortedMap<TabletServerId,TServerStatus> tserverStatusForBalancerLevel =
            new TreeMap<>();
        tserverStatusForLevel.forEach((tsi, status) -> tserverStatusForBalancerLevel
            .put(new TabletServerIdImpl(tsi), TServerStatusImpl.fromThrift(status)));

        log.debug("Balancing for tables at level {}", dl);

        SortedMap<TabletServerId,TServerStatus> statusForBalancerLevel =
            tserverStatusForBalancerLevel;
        params = BalanceParamsImpl.fromThrift(statusForBalancerLevel, tServerGroupingForBalancer,
            tserverStatusForLevel, partitionedMigrations.get(dl), dl, getTablesForLevel(dl));
        wait = Math.max(tabletBalancer.balance(params), wait);
        long migrationsOutForLevel = 0;
        for (TabletMigration m : checkMigrationSanity(statusForBalancerLevel.keySet(),
            params.migrationsOut(), dl)) {
          final KeyExtent ke = KeyExtent.fromTabletId(m.getTablet());
          if (partitionedMigrations.get(dl).contains(ke)) {
            log.warn("balancer requested migration more than once, skipping {}", m);
            continue;
          }
          migrationsOutForLevel++;
          migrations.put(ke, TabletServerIdImpl.toThrift(m.getNewTabletServer()));
          log.debug("migration {}", m);
        }
        totalMigrationsOut += migrationsOutForLevel;

        // increment this at end of loop to signal complete run w/o any continue
        levelsCompleted++;
      }
      balancerMetrics.assignMigratingCount(migrations::size);

      if (totalMigrationsOut == 0 && levelsCompleted == DataLevel.values().length) {
        synchronized (balancedNotifier) {
          balancedNotifier.notifyAll();
        }
      } else if (totalMigrationsOut > 0) {
        nextEvent.event("Migrating %d more tablets, %d total", totalMigrationsOut,
            migrations.size());
      }
      return wait;
    }

    private List<TabletMigration> checkMigrationSanity(Set<TabletServerId> current,
        List<TabletMigration> migrations, DataLevel level) {
      return migrations.stream().filter(m -> {
        boolean includeMigration = false;
        if (m.getTablet() == null) {
          log.error("Balancer gave back a null tablet {}", m);
        } else if (DataLevel.of(m.getTablet().getTable()) != level) {
          log.warn(
              "Balancer wants to move a tablet ({}) outside of the current processing level ({}), "
                  + "ignoring and should be processed at the correct level ({})",
              m.getTablet(), level, DataLevel.of(m.getTablet().getTable()));
        } else if (m.getNewTabletServer() == null) {
          log.error("Balancer did not set the destination {}", m);
        } else if (m.getOldTabletServer() == null) {
          log.error("Balancer did not set the source {}", m);
        } else if (!current.contains(m.getOldTabletServer())) {
          log.warn("Balancer wants to move a tablet from a server that is not current: {}", m);
        } else if (!current.contains(m.getNewTabletServer())) {
          log.warn("Balancer wants to move a tablet to a server that is not current: {}", m);
        } else {
          includeMigration = true;
        }
        return includeMigration;
      }).collect(Collectors.toList());
    }

  }

  private SortedMap<TServerInstance,TabletServerStatus>
      gatherTableInformation(Set<TServerInstance> currentServers) {
    final long rpcTimeout = getConfiguration().getTimeInMillis(Property.GENERAL_RPC_TIMEOUT);
    int threads = getConfiguration().getCount(Property.MANAGER_STATUS_THREAD_POOL_SIZE);
    long start = System.currentTimeMillis();
    final SortedMap<TServerInstance,TabletServerStatus> result = new ConcurrentSkipListMap<>();
    final RateLimiter shutdownServerRateLimiter = RateLimiter.create(MAX_SHUTDOWNS_PER_SEC);
    final ArrayList<Future<?>> tasks = new ArrayList<>();
    for (TServerInstance serverInstance : currentServers) {
      final TServerInstance server = serverInstance;
      if (threads == 0) {
        // Since an unbounded thread pool is being used, rate limit how fast task are added to the
        // executor. This prevents the threads from growing large unless there are lots of
        // unresponsive tservers.
        sleepUninterruptibly(Math.max(1, rpcTimeout / 120_000), MILLISECONDS);
      }
      tasks.add(tableInformationStatusPool.submit(() -> {
        try {
          Thread t = Thread.currentThread();
          String oldName = t.getName();
          try {
            String message = "Getting status from " + server;
            t.setName(message);
            long startForServer = System.currentTimeMillis();
            log.trace(message);
            TServerConnection connection1 = tserverSet.getConnection(server);
            if (connection1 == null) {
              throw new IOException("No connection to " + server);
            }
            TabletServerStatus status = connection1.getTableMap(false);
            result.put(server, status);

            long duration = System.currentTimeMillis() - startForServer;
            log.trace("Got status from {} in {} ms", server, duration);

          } finally {
            t.setName(oldName);
          }
        } catch (Exception ex) {
          log.error("unable to get tablet server status {} {}", server, ex.toString());
          log.debug("unable to get tablet server status {}", server, ex);
          // Attempt to shutdown server only if able to acquire. If unable, this tablet server
          // will be removed from the badServers set below and status will be reattempted again
          // MAX_BAD_STATUS_COUNT times
          if (badServers.computeIfAbsent(server, k -> new AtomicInteger(0)).incrementAndGet()
              > MAX_BAD_STATUS_COUNT) {
            if (shutdownServerRateLimiter.tryAcquire()) {
              log.warn("attempting to stop {}", server);
              try {
                TServerConnection connection2 = tserverSet.getConnection(server);
                if (connection2 != null) {
                  connection2.halt(managerLock);
                }
              } catch (TTransportException e1) {
                // ignore: it's probably down
              } catch (Exception e2) {
                log.info("error talking to troublesome tablet server", e2);
              }
            } else {
              log.warn("Unable to shutdown {} as over the shutdown limit of {} per minute", server,
                  MAX_SHUTDOWNS_PER_SEC * 60);
            }
            badServers.remove(server);
          }
        }
      }));
    }
    // wait at least 10 seconds
    final Duration timeToWait =
        Comparators.max(Duration.ofSeconds(10), Duration.ofMillis(rpcTimeout / 3));
    final Timer startTime = Timer.startNew();
    // Wait for all tasks to complete
    while (!tasks.isEmpty()) {
      boolean cancel = startTime.hasElapsed(timeToWait);
      Iterator<Future<?>> iter = tasks.iterator();
      while (iter.hasNext()) {
        Future<?> f = iter.next();
        if (f.isDone()) {
          iter.remove();
        } else if (cancel) {
          f.cancel(true);
        }
      }
      Uninterruptibles.sleepUninterruptibly(1, MILLISECONDS);
    }

    // Threads may still modify map after shutdownNow is called, so create an immutable snapshot.
    SortedMap<TServerInstance,TabletServerStatus> info = ImmutableSortedMap.copyOf(result);

    synchronized (badServers) {
      badServers.keySet().retainAll(currentServers);
      badServers.keySet().removeAll(info.keySet());
    }
    log.debug(String.format("Finished gathering information from %d of %d servers in %.2f seconds",
        info.size(), currentServers.size(), (System.currentTimeMillis() - start) / 1000.));

    return info;
  }

  @Override
  public void run() {
    final ServerContext context = getContext();

    // ACCUMULO-4424 Put up the Thrift servers before getting the lock as a sign of process health
    // when a hot-standby
    //
    // Start the Manager's Fate Service
    fateServiceHandler = new FateServiceHandler(this);
    managerClientHandler = new ManagerClientServiceHandler(this);
    compactionCoordinator = new CompactionCoordinator(this, fateRefs);

    ServerAddress sa;
    var processor = ThriftProcessorTypes.getManagerTProcessor(this, fateServiceHandler,
        compactionCoordinator.getThriftService(), managerClientHandler, getContext());

    try {
      sa = TServerUtils.createThriftServer(context, getHostname(), Property.MANAGER_CLIENTPORT,
          processor, "Manager", null, Property.MANAGER_MINTHREADS,
          Property.MANAGER_MINTHREADS_TIMEOUT, Property.MANAGER_THREADCHECK);
    } catch (UnknownHostException e) {
      throw new IllegalStateException("Unable to start server on host " + getHostname(), e);
    }

    // block until we can obtain the ZK lock for the manager. Create the
    // initial lock using ThriftService.NONE. This will allow the lock
    // allocation to occur, but prevent any services from getting the
    // Manager address for the COORDINATOR, FATE, and MANAGER services.
    // The lock data is replaced below and the manager address is exposed
    // for each of these services.
    ServiceLockData sld;
    try {
      sld = getManagerLock(context.getServerPaths().createManagerPath());
    } catch (KeeperException | InterruptedException e) {
      throw new IllegalStateException("Exception getting manager lock", e);
    }
    // Setting the Manager state to HAVE_LOCK has the side-effect of
    // starting the upgrade process if necessary.
    setManagerState(ManagerState.HAVE_LOCK);

    // Set the HostName **after** initially creating the lock. The lock data is
    // updated below with the correct address. This prevents clients from accessing
    // the Manager until all of the internal processes are started.
    setHostname(sa.address);

    recoveryManager = new RecoveryManager(this, timeToCacheRecoveryWalExistence);

    context.getZooCache().addZooCacheWatcher(new TableStateWatcher((tableId, event) -> {
      TableState state = getTableManager().getTableState(tableId);
      log.debug("Table state transition to {} @ {}", state, event);
      nextEvent.event(tableId, "Table state in zookeeper changed for %s to %s", tableId, state);
      if (state == TableState.OFFLINE) {
        clearMigrations(tableId);
      }
    }));

    tableInformationStatusPool = ThreadPools.getServerThreadPools()
        .createExecutorService(getConfiguration(), Property.MANAGER_STATUS_THREAD_POOL_SIZE, false);

    tabletRefreshThreadPool = ThreadPools.getServerThreadPools().getPoolBuilder("Tablet refresh ")
        .numCoreThreads(getConfiguration().getCount(Property.MANAGER_TABLET_REFRESH_MINTHREADS))
        .numMaxThreads(getConfiguration().getCount(Property.MANAGER_TABLET_REFRESH_MAXTHREADS))
        .build();

    Thread statusThread = Threads.createThread("Status Thread", new StatusThread());
    statusThread.start();

    tserverSet.startListeningForTabletServerChanges();
    try {
      blockForTservers();
    } catch (InterruptedException ex) {
      Thread.currentThread().interrupt();
    }

    ZooReaderWriter zReaderWriter = context.getZooSession().asReaderWriter();
    try {
      zReaderWriter.getChildren(Constants.ZRECOVERY, new Watcher() {
        @Override
        public void process(WatchedEvent event) {
          nextEvent.event("Noticed recovery changes %s", event.getType());
          try {
            // watcher only fires once, add it back
            zReaderWriter.getChildren(Constants.ZRECOVERY, this);
          } catch (Exception e) {
            log.error("Failed to add log recovery watcher back", e);
          }
        }
      });
    } catch (KeeperException | InterruptedException e) {
      throw new IllegalStateException("Unable to read " + Constants.ZRECOVERY, e);
    }

    MetricsInfo metricsInfo = getContext().getMetricsInfo();
    ManagerMetrics managerMetrics = new ManagerMetrics(getConfiguration(), this);
    var producers = managerMetrics.getProducers(getConfiguration(), this);
    producers.add(balancerMetrics);

    final TabletGroupWatcher userTableTGW =
        new TabletGroupWatcher(this, this.userTabletStore, null, managerMetrics) {
          @Override
          boolean canSuspendTablets() {
            // Always allow user data tablets to enter suspended state.
            return true;
          }
        };
    watchers.add(userTableTGW);

    final TabletGroupWatcher metadataTableTGW =
        new TabletGroupWatcher(this, this.metadataTabletStore, watchers.get(0), managerMetrics) {
          @Override
          boolean canSuspendTablets() {
            // Allow metadata tablets to enter suspended state only if so configured. Generally
            // we'll want metadata tablets to
            // be immediately reassigned, even if there's a global table.suspension.duration
            // setting.
            return getConfiguration().getBoolean(Property.MANAGER_METADATA_SUSPENDABLE);
          }
        };
    watchers.add(metadataTableTGW);

    final TabletGroupWatcher rootTableTGW =
        new TabletGroupWatcher(this, this.rootTabletStore, watchers.get(1), managerMetrics) {
          @Override
          boolean canSuspendTablets() {
            // Never allow root tablet to enter suspended state.
            return false;
          }
        };
    watchers.add(rootTableTGW);

    while (isUpgrading()) {
      UpgradeStatus currentStatus = upgradeCoordinator.getStatus();
      if (currentStatus == UpgradeStatus.FAILED || currentStatus == UpgradeStatus.COMPLETE) {
        break;
      }
      switch (currentStatus) {
        case UPGRADED_METADATA:
          if (rootTableTGW.getState() == NEW) {
            rootTableTGW.start();
          }
          if (metadataTableTGW.getState() == NEW) {
            metadataTableTGW.start();
          }
          if (userTableTGW.getState() == NEW) {
            userTableTGW.start();
          }
          break;
        case UPGRADED_ROOT:
          if (rootTableTGW.getState() == NEW) {
            rootTableTGW.start();
          }
          if (metadataTableTGW.getState() == NEW) {
            metadataTableTGW.start();
          }
          break;
        case UPGRADED_ZOOKEEPER:
          // Start processing the root table
          if (rootTableTGW.getState() == NEW) {
            rootTableTGW.start();
          }
          break;
        case FAILED:
        case COMPLETE:
        case INITIAL:
        default:
          break;
      }
      try {
        log.debug("Manager main thread is waiting for upgrade to complete");
        Thread.sleep(1000);
      } catch (InterruptedException e) {
        throw new IllegalStateException("Interrupted while waiting for upgrade to complete", e);
      }
    }

    // In the case where an upgrade is not needed, then we may not
    // have stepped through all of the steps in the previous code
    // block. Make sure all TGWs are started.
    if (upgradeCoordinator.getStatus() != UpgradeStatus.FAILED) {
      if (rootTableTGW.getState() == NEW) {
        rootTableTGW.start();
      }
      if (metadataTableTGW.getState() == NEW) {
        metadataTableTGW.start();
      }
      if (userTableTGW.getState() == NEW) {
        userTableTGW.start();
      }
    }

    // Once we are sure the upgrade is complete, we can safely allow fate use.
    try {
      // wait for metadata upgrade running in background to complete
      if (upgradeMetadataFuture != null) {
        upgradeMetadataFuture.get();
      }
    } catch (ExecutionException | InterruptedException e) {
      throw new IllegalStateException("Metadata upgrade failed", e);
    }

    // Everything should be fully upgraded by this point, but check before starting fate
    // and other processes that depend on the metadata table being available and any
    // other tables that may have been created during the upgrade to exist.
    if (isUpgrading()) {
      throw new IllegalStateException("Upgrade coordinator is unexpectedly not complete");
    }

    metricsInfo.addMetricsProducers(producers.toArray(new MetricsProducer[0]));
    metricsInfo.init(MetricsInfo.serviceTags(getContext().getInstanceName(), getApplicationName(),
        sa.getAddress(), getResourceGroup()));

    Threads.createThread("Migration Cleanup Thread", new MigrationCleanupThread()).start();
    Threads.createThread("ScanServer Cleanup Thread", new ScanServerZKCleaner()).start();

    // Don't call start the CompactionCoordinator until we have tservers and upgrade is complete.
    compactionCoordinator.start();

    this.splitter = new Splitter(this);
    this.splitter.start();

    try {
      Predicate<ZooUtil.LockID> isLockHeld =
          lock -> ServiceLock.isLockHeld(context.getZooCache(), lock);
      var metaInstance = initializeFateInstance(context,
          new MetaFateStore<>(context.getZooSession(), managerLock.getLockID(), isLockHeld));
      var userInstance = initializeFateInstance(context, new UserFateStore<>(context,
          SystemTables.FATE.tableName(), managerLock.getLockID(), isLockHeld));

      if (!fateRefs.compareAndSet(null,
          Map.of(FateInstanceType.META, metaInstance, FateInstanceType.USER, userInstance))) {
        throw new IllegalStateException(
            "Unexpected previous fate reference map already initialized");
      }
      fateReadyLatch.countDown();
    } catch (KeeperException | InterruptedException e) {
      throw new IllegalStateException("Exception setting up FaTE cleanup thread", e);
    }

    ThreadPools.watchCriticalScheduledTask(context.getScheduledExecutor()
        .scheduleWithFixedDelay(() -> ScanServerMetadataEntries.clean(context), 10, 10, MINUTES));

    var tabletMergeabilityInterval =
        getConfiguration().getDuration(Property.MANAGER_TABLET_MERGEABILITY_INTERVAL);
    ThreadPools.watchCriticalScheduledTask(context.getScheduledExecutor().scheduleWithFixedDelay(
        new FindMergeableRangeTask(this), tabletMergeabilityInterval.toMillis(),
        tabletMergeabilityInterval.toMillis(), MILLISECONDS));

    // Make sure that we have a secret key (either a new one or an old one from ZK) before we start
    // the manager client service.
    Thread authenticationTokenKeyManagerThread = null;
    if (authenticationTokenKeyManager != null && keyDistributor != null) {
      log.info("Starting delegation-token key manager");
      try {
        keyDistributor.initialize();
      } catch (KeeperException | InterruptedException e) {
        throw new IllegalStateException("Exception setting up delegation-token key manager", e);
      }
      authenticationTokenKeyManagerThread =
          Threads.createThread("Delegation Token Key Manager", authenticationTokenKeyManager);
      authenticationTokenKeyManagerThread.start();
      boolean logged = false;
      while (!authenticationTokenKeyManager.isInitialized()) {
        // Print out a status message when we start waiting for the key manager to get initialized
        if (!logged) {
          log.info("Waiting for AuthenticationTokenKeyManager to be initialized");
          logged = true;
        }
        sleepUninterruptibly(200, MILLISECONDS);
      }
      // And log when we are initialized
      log.info("AuthenticationTokenSecretManager is initialized");
    }

    // Now that the Manager is up, start the ThriftServer
    sa.startThriftServer("Manager Client Service Handler");
    clientService = sa.server;
    log.info("Started Manager client service at {}", sa.address);

    // Replace the ServiceLockData information in the Manager lock node in ZooKeeper.
    // This advertises the address that clients can use to connect to the Manager
    // for the Coordinator, Fate, and Manager services. Do **not** do this until
    // after the upgrade process is finished and the dependent services are started.
    UUID uuid = sld.getServerUUID(ThriftService.NONE);
    ServiceDescriptors descriptors = new ServiceDescriptors();
    for (ThriftService svc : new ThriftService[] {ThriftService.MANAGER, ThriftService.COORDINATOR,
        ThriftService.FATE}) {
      descriptors
          .addService(new ServiceDescriptor(uuid, svc, getHostname(), this.getResourceGroup()));
    }

    sld = new ServiceLockData(descriptors);
    log.info("Setting manager lock data to {}", sld);
    try {
      managerLock.replaceLockData(sld);
    } catch (KeeperException | InterruptedException e) {
      throw new IllegalStateException("Exception updating manager lock", e);
    }

    while (!isShutdownRequested() && clientService.isServing()) {
      if (Thread.currentThread().isInterrupted()) {
        log.info("Server process thread has been interrupted, shutting down");
        break;
      }
      try {
        Thread.sleep(500);
      } catch (InterruptedException e) {
        log.info("Interrupt Exception received, shutting down");
        gracefulShutdown(context.rpcCreds());
      }
    }

    log.debug("Shutting down fate.");
    getFateRefs().keySet().forEach(type -> fate(type).shutdown(0, MINUTES));

    splitter.stop();

    log.debug("Stopping Thrift Servers");
    sa.server.stop();

    final long deadline = System.currentTimeMillis() + MAX_CLEANUP_WAIT_TIME;
    try {
      statusThread.join(remaining(deadline));
    } catch (InterruptedException e) {
      throw new IllegalStateException("Exception stopping status thread", e);
    }

    tableInformationStatusPool.shutdownNow();
    tabletRefreshThreadPool.shutdownNow();

    compactionCoordinator.shutdown();

    // Signal that we want it to stop, and wait for it to do so.
    if (authenticationTokenKeyManager != null) {
      authenticationTokenKeyManager.gracefulStop();
      try {
        if (null != authenticationTokenKeyManagerThread) {
          authenticationTokenKeyManagerThread.join(remaining(deadline));
        }
      } catch (InterruptedException e) {
        throw new IllegalStateException("Exception waiting on delegation-token key manager", e);
      }
    }

    // quit, even if the tablet servers somehow jam up and the watchers
    // don't stop
    for (TabletGroupWatcher watcher : watchers) {
      try {
        watcher.join(remaining(deadline));
      } catch (InterruptedException e) {
        throw new IllegalStateException("Exception waiting on watcher", e);
      }
    }
    getShutdownComplete().set(true);
    log.info("stop requested. exiting ... ");
    try {
      managerLock.unlock();
    } catch (Exception e) {
      log.warn("Failed to release Manager lock", e);
    }
  }

  protected Fate<Manager> initializeFateInstance(ServerContext context, FateStore<Manager> store) {

    final Fate<Manager> fateInstance = new Fate<>(this, store, true, TraceRepo::toLogString,
        getConfiguration(), context.getScheduledExecutor());

    var fateCleaner = new FateCleaner<>(store, Duration.ofHours(8), this::getSteadyTime);
    ThreadPools.watchCriticalScheduledTask(context.getScheduledExecutor()
        .scheduleWithFixedDelay(fateCleaner::ageOff, 10, 4 * 60, MINUTES));

    return fateInstance;
  }

  /**
   * Allows property configuration to block manager start-up waiting for a minimum number of
   * tservers to register in zookeeper. It also accepts a maximum time to wait - if the time
   * expires, the start-up will continue with any tservers available. This check is only performed
   * at manager initialization, when the manager acquires the lock. The following properties are
   * used to control the behaviour:
   * <ul>
   * <li>MANAGER_STARTUP_TSERVER_AVAIL_MIN_COUNT - when set to 0 or less, no blocking occurs
   * (default behaviour) otherwise will block until the number of tservers are available.</li>
   * <li>MANAGER_STARTUP_TSERVER_AVAIL_MAX_WAIT - time to wait in milliseconds. When set to 0 or
   * less, will block indefinitely.</li>
   * </ul>
   *
   * @throws InterruptedException if interrupted while blocking, propagated for caller to handle.
   */
  private void blockForTservers() throws InterruptedException {
    long waitStart = System.nanoTime();

    long minTserverCount =
        getConfiguration().getCount(Property.MANAGER_STARTUP_TSERVER_AVAIL_MIN_COUNT);

    if (minTserverCount <= 0) {
      log.info("tserver availability check disabled, continuing with-{} servers. To enable, set {}",
          tserverSet.size(), Property.MANAGER_STARTUP_TSERVER_AVAIL_MIN_COUNT.getKey());
      return;
    }
    long userWait = MILLISECONDS.toSeconds(
        getConfiguration().getTimeInMillis(Property.MANAGER_STARTUP_TSERVER_AVAIL_MAX_WAIT));

    // Setting retry values for defined wait timeouts
    long retries = 10;
    // Set these to the same value so the max possible wait time always matches the provided maxWait
    long initialWait = userWait / retries;
    long maxWaitPeriod = initialWait;
    long waitIncrement = 0;

    if (userWait <= 0) {
      log.info("tserver availability check set to block indefinitely, To change, set {} > 0.",
          Property.MANAGER_STARTUP_TSERVER_AVAIL_MAX_WAIT.getKey());
      userWait = Long.MAX_VALUE;

      // If indefinitely blocking, change retry values to support incremental backoff and logging.
      retries = userWait;
      initialWait = 1;
      maxWaitPeriod = 30;
      waitIncrement = 5;
    }

    Retry tserverRetry = Retry.builder().maxRetries(retries)
        .retryAfter(Duration.ofSeconds(initialWait)).incrementBy(Duration.ofSeconds(waitIncrement))
        .maxWait(Duration.ofSeconds(maxWaitPeriod)).backOffFactor(1)
        .logInterval(Duration.ofSeconds(30)).createRetry();

    log.info("Checking for tserver availability - need to reach {} servers. Have {}",
        minTserverCount, tserverSet.size());

    boolean needTservers = tserverSet.size() < minTserverCount;

    while (needTservers && tserverRetry.canRetry()) {

      tserverRetry.waitForNextAttempt(log, "block until minimum tservers reached");

      needTservers = tserverSet.size() < minTserverCount;

      // suppress last message once threshold reached.
      if (needTservers) {
        tserverRetry.logRetry(log, String.format(
            "Blocking for tserver availability - need to reach %s servers. Have %s Time spent blocking %s seconds.",
            minTserverCount, tserverSet.size(),
            NANOSECONDS.toSeconds(System.nanoTime() - waitStart)));
      }
      tserverRetry.useRetry();
    }

    if (tserverSet.size() < minTserverCount) {
      log.warn(
          "tserver availability check time expired - continuing. Requested {}, have {} tservers on line. "
              + " Time waiting {} sec",
          tserverSet.size(), minTserverCount, NANOSECONDS.toSeconds(System.nanoTime() - waitStart));

    } else {
      log.info(
          "tserver availability check completed. Requested {}, have {} tservers on line. "
              + " Time waiting {} sec",
          tserverSet.size(), minTserverCount, NANOSECONDS.toSeconds(System.nanoTime() - waitStart));
    }
  }

  private long remaining(long deadline) {
    return Math.max(1, deadline - System.currentTimeMillis());
  }

  public ServiceLock getManagerLock() {
    return managerLock;
  }

  private ServiceLockData getManagerLock(final ServiceLockPath zManagerLoc)
      throws KeeperException, InterruptedException {
    var zooKeeper = getContext().getZooSession();
    log.info("trying to get manager lock");

    final String managerClientAddress =
        getHostname() + ":" + getConfiguration().getPort(Property.MANAGER_CLIENTPORT)[0];

    UUID zooLockUUID = UUID.randomUUID();

    ServiceDescriptors descriptors = new ServiceDescriptors();
    descriptors.addService(new ServiceDescriptor(zooLockUUID, ThriftService.NONE,
        managerClientAddress, this.getResourceGroup()));
    ServiceLockData sld = new ServiceLockData(descriptors);
    managerLock = new ServiceLock(zooKeeper, zManagerLoc, zooLockUUID);
    HAServiceLockWatcher managerLockWatcher =
        new HAServiceLockWatcher(Type.MANAGER, () -> getShutdownComplete().get());

    while (true) {

      managerLock.lock(managerLockWatcher, sld);

      managerLockWatcher.waitForChange();

      if (managerLockWatcher.isLockAcquired()) {
        startServiceLockVerificationThread();
        break;
      }

      if (!managerLockWatcher.isFailedToAcquireLock()) {
        throw new IllegalStateException("manager lock in unknown state");
      }

      managerLock.tryToCancelAsyncLockOrUnlock();

      sleepUninterruptibly(TIME_TO_WAIT_BETWEEN_LOCK_CHECKS, MILLISECONDS);
    }

    this.getContext().setServiceLock(getManagerLock());
    return sld;
  }

  @Override
  public void update(LiveTServerSet current, Set<TServerInstance> deleted,
      Set<TServerInstance> added) {

    // if we have deleted or added tservers, then adjust our dead server list
    if (!deleted.isEmpty() || !added.isEmpty()) {
      DeadServerList obit = new DeadServerList(getContext());
      if (!added.isEmpty()) {
        log.info("New servers: {}", added);
        for (TServerInstance up : added) {
          obit.delete(up.getHostPort());
        }
      }
      for (TServerInstance dead : deleted) {
        String cause = "unexpected failure";
        if (serversToShutdown.contains(dead)) {
          cause = "clean shutdown"; // maybe an incorrect assumption
        }
        if (!getManagerGoalState().equals(ManagerGoalState.CLEAN_STOP)) {
          obit.post(dead.getHostPort(), cause);
        }
      }

      Set<TServerInstance> unexpected = new HashSet<>(deleted);
      unexpected.removeAll(this.serversToShutdown);
      if (!unexpected.isEmpty()
          && (stillManager() && !getManagerGoalState().equals(ManagerGoalState.CLEAN_STOP))) {
        log.warn("Lost servers {}", unexpected);
      }
      serversToShutdown.removeAll(deleted);
      badServers.keySet().removeAll(deleted);
      // clear out any bad server with the same host/port as a new server
      synchronized (badServers) {
        cleanListByHostAndPort(badServers.keySet(), deleted, added);
      }
      synchronized (serversToShutdown) {
        cleanListByHostAndPort(serversToShutdown, deleted, added);
      }

      synchronized (migrations) {
        Iterator<Entry<KeyExtent,TServerInstance>> iter = migrations.entrySet().iterator();
        while (iter.hasNext()) {
          Entry<KeyExtent,TServerInstance> entry = iter.next();
          if (deleted.contains(entry.getValue())) {
            log.info("Canceling migration of {} to {}", entry.getKey(), entry.getValue());
            iter.remove();
          }
        }
      }
      nextEvent.event("There are now %d tablet servers", current.size());
    }

    // clear out any servers that are no longer current
    // this is needed when we are using a fate operation to shutdown a tserver as it
    // will continue to add the server to the serversToShutdown (ACCUMULO-4410)
    serversToShutdown.retainAll(current.getCurrentServers());
  }

  private static void cleanListByHostAndPort(Collection<TServerInstance> badServers,
      Set<TServerInstance> deleted, Set<TServerInstance> added) {
    Iterator<TServerInstance> badIter = badServers.iterator();
    while (badIter.hasNext()) {
      TServerInstance bad = badIter.next();
      for (TServerInstance add : added) {
        if (bad.getHostPort().equals(add.getHostPort())) {
          badIter.remove();
          break;
        }
      }
      for (TServerInstance del : deleted) {
        if (bad.getHostPort().equals(del.getHostPort())) {
          badIter.remove();
          break;
        }
      }
    }
  }

  public Set<TableId> onlineTables() {
    Set<TableId> result = new HashSet<>();
    if (getManagerState() != ManagerState.NORMAL) {
      if (getManagerState() != ManagerState.UNLOAD_METADATA_TABLETS) {
        result.add(SystemTables.METADATA.tableId());
      }
      if (getManagerState() != ManagerState.UNLOAD_ROOT_TABLET) {
        result.add(SystemTables.ROOT.tableId());
      }
      return result;
    }
    ServerContext context = getContext();
    TableManager manager = context.getTableManager();

    for (TableId tableId : context.createTableIdToQualifiedNameMap().keySet()) {
      TableState state = manager.getTableState(tableId);
      if (state == TableState.ONLINE) {
        result.add(tableId);
      }
    }
    return result;
  }

  public Set<TServerInstance> onlineTabletServers() {
    return tserverSet.getSnapshot().getTservers();
  }

  public LiveTServersSnapshot tserversSnapshot() {
    return tserverSet.getSnapshot();
  }

  // recovers state from the persistent transaction to shutdown a server
  public void shutdownTServer(TServerInstance server) {
    nextEvent.event("Tablet Server shutdown requested for %s", server);
    serversToShutdown.add(server);
  }

  public EventCoordinator getEventCoordinator() {
    return nextEvent;
  }

  public VolumeManager getVolumeManager() {
    return getContext().getVolumeManager();
  }

  public void assignedTablet(KeyExtent extent) {
    if (extent.isMeta() && getManagerState() == ManagerState.UNLOAD_ROOT_TABLET) {
      setManagerState(ManagerState.UNLOAD_METADATA_TABLETS);
    }
    // probably too late, but try anyhow
    if (extent.isRootTablet() && getManagerState() == ManagerState.STOP) {
      setManagerState(ManagerState.UNLOAD_ROOT_TABLET);
    }
  }

  @SuppressFBWarnings(value = "UW_UNCOND_WAIT", justification = "TODO needs triage")
  public void waitForBalance() {
    synchronized (balancedNotifier) {
      long eventCounter;
      do {
        eventCounter = nextEvent.waitForEvents(0, 0);
        try {
          balancedNotifier.wait();
        } catch (InterruptedException e) {
          log.debug(e.toString(), e);
        }
      } while (displayUnassigned() > 0 || !migrations.isEmpty()
          || eventCounter != nextEvent.waitForEvents(0, 0));
    }
  }

  public ManagerMonitorInfo getManagerMonitorInfo() {
    final ManagerMonitorInfo result = new ManagerMonitorInfo();

    result.tServerInfo = new ArrayList<>();
    result.tableMap = new HashMap<>();
    for (Entry<TServerInstance,TabletServerStatus> serverEntry : tserverStatus.entrySet()) {
      final TabletServerStatus status = serverEntry.getValue();
      result.tServerInfo.add(status);
      for (Entry<String,TableInfo> entry : status.tableMap.entrySet()) {
        TableInfoUtil.add(result.tableMap.computeIfAbsent(entry.getKey(), k -> new TableInfo()),
            entry.getValue());
      }
    }
    result.badTServers = new HashMap<>();
    synchronized (badServers) {
      for (TServerInstance bad : badServers.keySet()) {
        result.badTServers.put(bad.getHostPort(), TabletServerState.UNRESPONSIVE.getId());
      }
    }
    result.state = getManagerState();
    result.goalState = getManagerGoalState();
    result.unassignedTablets = displayUnassigned();
    result.serversShuttingDown = new HashSet<>();
    synchronized (serversToShutdown) {
      for (TServerInstance server : serversToShutdown) {
        result.serversShuttingDown.add(server.getHostPort());
      }
    }
    DeadServerList obit = new DeadServerList(getContext());
    result.deadTabletServers = obit.getList();
    result.bulkImports = bulkImportStatus.getBulkLoadStatus();
    return result;
  }

  /**
   * Can delegation tokens be generated for users
   */
  public boolean delegationTokensAvailable() {
    return delegationTokensAvailable;
  }

  public Map<KeyExtent,TServerInstance> migrationsSnapshot() {
    synchronized (migrations) {
      return Map.copyOf(migrations);
    }
  }

  public Set<TServerInstance> shutdownServers() {
    synchronized (serversToShutdown) {
      return Set.copyOf(serversToShutdown);
    }
  }

  public void updateBulkImportStatus(String directory, BulkImportState state) {
    bulkImportStatus.updateBulkImportStatus(Collections.singletonList(directory), state);
  }

  public void removeBulkImportStatus(String directory) {
    bulkImportStatus.removeBulkImportStatus(Collections.singletonList(directory));
  }

  /**
   * Return how long there has been a manager overseeing this cluster. This is an approximately
   * monotonic clock, which will be approximately consistent between different managers or different
   * runs of the same manager. SteadyTime supports both nanoseconds and milliseconds.
   */
  public SteadyTime getSteadyTime() {
    return timeKeeper.getTime();
  }

  public boolean isUpgrading() {
    return upgradeCoordinator.getStatus() != UpgradeCoordinator.UpgradeStatus.COMPLETE;
  }

  void initializeBalancer() {
    var localTabletBalancer = Property.createInstanceFromPropertyName(getConfiguration(),
        Property.MANAGER_TABLET_BALANCER, TabletBalancer.class, new TableLoadBalancer());
    localTabletBalancer.init(balancerEnvironment);
    tabletBalancer = localTabletBalancer;
  }

  Class<?> getBalancerClass() {
    return tabletBalancer.getClass();
  }

  void getAssignments(SortedMap<TServerInstance,TabletServerStatus> currentStatus,
      Map<String,Set<TServerInstance>> currentTServerGroups,
      Map<KeyExtent,UnassignedTablet> unassigned, Map<KeyExtent,TServerInstance> assignedOut) {
    AssignmentParamsImpl params =
        AssignmentParamsImpl.fromThrift(currentStatus, currentTServerGroups,
            unassigned.entrySet().stream().collect(HashMap::new,
                (m, e) -> m.put(e.getKey(),
                    e.getValue().getLastLocation() == null ? null
                        : e.getValue().getLastLocation().getServerInstance()),
                Map::putAll),
            assignedOut);
    tabletBalancer.getAssignments(params);
  }

  public TabletStateStore getTabletStateStore(DataLevel level) {
    switch (level) {
      case METADATA:
        return this.metadataTabletStore;
      case ROOT:
        return this.rootTabletStore;
      case USER:
        return this.userTabletStore;
      default:
        throw new IllegalStateException("Unhandled DataLevel value: " + level);
    }
  }

  @Override
  public void registerMetrics(MeterRegistry registry) {
    super.registerMetrics(registry);
    compactionCoordinator.registerMetrics(registry);
  }

  private Map<FateInstanceType,Fate<Manager>> getFateRefs() {
    var fateRefs = this.fateRefs.get();
    Preconditions.checkState(fateRefs != null, "Unexpected null fate references map");
    return fateRefs;
  }

  @Override
  public ServiceLock getLock() {
    return managerLock;
  }
}<|MERGE_RESOLUTION|>--- conflicted
+++ resolved
@@ -906,13 +906,8 @@
         case METADATA:
           return Map.of(SystemTables.METADATA.tableName(), SystemTables.METADATA.tableId());
         case USER: {
-<<<<<<< HEAD
           Map<String,TableId> userTables = getContext().createQualifiedTableNameToIdMap();
-          for (var accumuloTable : AccumuloTable.values()) {
-=======
-          Map<String,TableId> userTables = new HashMap<>(getContext().getTableNameToIdMap());
           for (var accumuloTable : SystemTables.values()) {
->>>>>>> 3b0649d8
             if (DataLevel.of(accumuloTable.tableId()) != DataLevel.USER) {
               userTables.remove(accumuloTable.tableName());
             }
