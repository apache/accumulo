/*
 * Licensed to the Apache Software Foundation (ASF) under one
 * or more contributor license agreements.  See the NOTICE file
 * distributed with this work for additional information
 * regarding copyright ownership.  The ASF licenses this file
 * to you under the Apache License, Version 2.0 (the
 * "License"); you may not use this file except in compliance
 * with the License.  You may obtain a copy of the License at
 *
 *   https://www.apache.org/licenses/LICENSE-2.0
 *
 * Unless required by applicable law or agreed to in writing,
 * software distributed under the License is distributed on an
 * "AS IS" BASIS, WITHOUT WARRANTIES OR CONDITIONS OF ANY
 * KIND, either express or implied.  See the License for the
 * specific language governing permissions and limitations
 * under the License.
 */
package org.apache.accumulo.manager;

import static com.google.common.util.concurrent.Uninterruptibles.sleepUninterruptibly;
import static java.lang.Thread.State.NEW;
import static java.nio.charset.StandardCharsets.UTF_8;
import static java.util.Collections.emptyMap;
import static java.util.Collections.emptySortedMap;
import static java.util.concurrent.TimeUnit.MILLISECONDS;
import static java.util.concurrent.TimeUnit.MINUTES;
import static java.util.concurrent.TimeUnit.NANOSECONDS;
import static java.util.concurrent.TimeUnit.SECONDS;

import java.io.IOException;
import java.net.UnknownHostException;
import java.time.Duration;
import java.util.ArrayList;
import java.util.Collection;
import java.util.Collections;
import java.util.EnumMap;
import java.util.HashMap;
import java.util.HashSet;
import java.util.Iterator;
import java.util.List;
import java.util.Map;
import java.util.Map.Entry;
import java.util.Optional;
import java.util.Set;
import java.util.SortedMap;
import java.util.TreeMap;
import java.util.UUID;
import java.util.concurrent.ConcurrentSkipListMap;
import java.util.concurrent.CountDownLatch;
import java.util.concurrent.ExecutionException;
import java.util.concurrent.ExecutorService;
import java.util.concurrent.Future;
import java.util.concurrent.ThreadPoolExecutor;
import java.util.concurrent.atomic.AtomicInteger;
import java.util.concurrent.atomic.AtomicReference;
import java.util.function.Function;
import java.util.function.Predicate;
import java.util.stream.Collectors;

import org.apache.accumulo.core.Constants;
import org.apache.accumulo.core.cli.ConfigOpts;
import org.apache.accumulo.core.client.admin.CompactionConfig;
import org.apache.accumulo.core.client.admin.servers.ServerId;
import org.apache.accumulo.core.client.admin.servers.ServerId.Type;
import org.apache.accumulo.core.clientImpl.ClientContext;
import org.apache.accumulo.core.clientImpl.thrift.TableOperation;
import org.apache.accumulo.core.clientImpl.thrift.TableOperationExceptionType;
import org.apache.accumulo.core.clientImpl.thrift.ThriftTableOperationException;
import org.apache.accumulo.core.conf.AccumuloConfiguration;
import org.apache.accumulo.core.conf.Property;
import org.apache.accumulo.core.conf.SiteConfiguration;
import org.apache.accumulo.core.data.TableId;
import org.apache.accumulo.core.dataImpl.KeyExtent;
import org.apache.accumulo.core.fate.Fate;
import org.apache.accumulo.core.fate.FateCleaner;
import org.apache.accumulo.core.fate.FateId;
import org.apache.accumulo.core.fate.FateInstanceType;
import org.apache.accumulo.core.fate.FateStore;
import org.apache.accumulo.core.fate.user.UserFateStore;
import org.apache.accumulo.core.fate.zookeeper.MetaFateStore;
import org.apache.accumulo.core.fate.zookeeper.ZooReaderWriter;
import org.apache.accumulo.core.fate.zookeeper.ZooUtil;
import org.apache.accumulo.core.fate.zookeeper.ZooUtil.NodeExistsPolicy;
import org.apache.accumulo.core.lock.ServiceLock;
import org.apache.accumulo.core.lock.ServiceLockData;
import org.apache.accumulo.core.lock.ServiceLockData.ServiceDescriptor;
import org.apache.accumulo.core.lock.ServiceLockData.ServiceDescriptors;
import org.apache.accumulo.core.lock.ServiceLockData.ThriftService;
import org.apache.accumulo.core.lock.ServiceLockPaths.AddressSelector;
import org.apache.accumulo.core.lock.ServiceLockPaths.ServiceLockPath;
import org.apache.accumulo.core.lock.ServiceLockSupport.HAServiceLockWatcher;
import org.apache.accumulo.core.manager.balancer.AssignmentParamsImpl;
import org.apache.accumulo.core.manager.balancer.BalanceParamsImpl;
import org.apache.accumulo.core.manager.balancer.TServerStatusImpl;
import org.apache.accumulo.core.manager.balancer.TabletServerIdImpl;
import org.apache.accumulo.core.manager.state.tables.TableState;
import org.apache.accumulo.core.manager.thrift.BulkImportState;
import org.apache.accumulo.core.manager.thrift.ManagerGoalState;
import org.apache.accumulo.core.manager.thrift.ManagerMonitorInfo;
import org.apache.accumulo.core.manager.thrift.ManagerState;
import org.apache.accumulo.core.manager.thrift.TableInfo;
import org.apache.accumulo.core.manager.thrift.TabletServerStatus;
import org.apache.accumulo.core.metadata.AccumuloTable;
import org.apache.accumulo.core.metadata.TServerInstance;
import org.apache.accumulo.core.metadata.schema.Ample.DataLevel;
import org.apache.accumulo.core.metadata.schema.TabletMetadata;
import org.apache.accumulo.core.metrics.MetricsInfo;
import org.apache.accumulo.core.metrics.MetricsProducer;
import org.apache.accumulo.core.spi.balancer.BalancerEnvironment;
import org.apache.accumulo.core.spi.balancer.TableLoadBalancer;
import org.apache.accumulo.core.spi.balancer.TabletBalancer;
import org.apache.accumulo.core.spi.balancer.data.TServerStatus;
import org.apache.accumulo.core.spi.balancer.data.TabletMigration;
import org.apache.accumulo.core.spi.balancer.data.TabletServerId;
import org.apache.accumulo.core.trace.TraceUtil;
import org.apache.accumulo.core.util.Retry;
import org.apache.accumulo.core.util.Timer;
import org.apache.accumulo.core.util.threads.ThreadPools;
import org.apache.accumulo.core.util.threads.Threads;
import org.apache.accumulo.core.util.time.SteadyTime;
import org.apache.accumulo.core.zookeeper.ZcStat;
import org.apache.accumulo.manager.compaction.coordinator.CompactionCoordinator;
import org.apache.accumulo.manager.merge.FindMergeableRangeTask;
import org.apache.accumulo.manager.metrics.BalancerMetrics;
import org.apache.accumulo.manager.metrics.ManagerMetrics;
import org.apache.accumulo.manager.recovery.RecoveryManager;
import org.apache.accumulo.manager.split.Splitter;
import org.apache.accumulo.manager.state.TableCounts;
import org.apache.accumulo.manager.tableOps.TraceRepo;
import org.apache.accumulo.manager.upgrade.UpgradeCoordinator;
import org.apache.accumulo.manager.upgrade.UpgradeCoordinator.UpgradeStatus;
import org.apache.accumulo.server.AbstractServer;
import org.apache.accumulo.server.ServerContext;
import org.apache.accumulo.server.compaction.CompactionConfigStorage;
import org.apache.accumulo.server.fs.VolumeManager;
import org.apache.accumulo.server.manager.LiveTServerSet;
import org.apache.accumulo.server.manager.LiveTServerSet.LiveTServersSnapshot;
import org.apache.accumulo.server.manager.LiveTServerSet.TServerConnection;
import org.apache.accumulo.server.manager.balancer.BalancerEnvironmentImpl;
import org.apache.accumulo.server.manager.state.DeadServerList;
import org.apache.accumulo.server.manager.state.TabletServerState;
import org.apache.accumulo.server.manager.state.TabletStateStore;
import org.apache.accumulo.server.manager.state.UnassignedTablet;
import org.apache.accumulo.server.rpc.ServerAddress;
import org.apache.accumulo.server.rpc.TServerUtils;
import org.apache.accumulo.server.rpc.ThriftProcessorTypes;
import org.apache.accumulo.server.security.SecurityOperation;
import org.apache.accumulo.server.security.delegation.AuthenticationTokenKeyManager;
import org.apache.accumulo.server.security.delegation.ZooAuthenticationKeyDistributor;
import org.apache.accumulo.server.tables.TableManager;
import org.apache.accumulo.server.util.ScanServerMetadataEntries;
import org.apache.accumulo.server.util.ServerBulkImportStatus;
import org.apache.accumulo.server.util.TableInfoUtil;
import org.apache.thrift.TException;
import org.apache.thrift.server.TServer;
import org.apache.thrift.transport.TTransportException;
import org.apache.zookeeper.KeeperException;
import org.apache.zookeeper.WatchedEvent;
import org.apache.zookeeper.Watcher;
import org.slf4j.Logger;
import org.slf4j.LoggerFactory;

import com.google.common.base.Preconditions;
import com.google.common.collect.Comparators;
import com.google.common.collect.ImmutableSortedMap;
import com.google.common.collect.Maps;
import com.google.common.util.concurrent.RateLimiter;
import com.google.common.util.concurrent.Uninterruptibles;

import edu.umd.cs.findbugs.annotations.SuppressFBWarnings;
import io.micrometer.core.instrument.MeterRegistry;
import io.opentelemetry.api.trace.Span;
import io.opentelemetry.context.Scope;

/**
 * The Manager is responsible for assigning and balancing tablets to tablet servers.
 * <p>
 * The manager will also coordinate log recoveries and reports general status.
 */
<<<<<<< HEAD
public class Manager extends AbstractServer
    implements LiveTServerSet.Listener, HighlyAvailableService {
=======
public class Manager extends AbstractServer implements LiveTServerSet.Listener, TableObserver {
>>>>>>> f241a60d

  static final Logger log = LoggerFactory.getLogger(Manager.class);

  static final int ONE_SECOND = 1000;
  private static final long CLEANUP_INTERVAL_MINUTES = 5;
  static final long WAIT_BETWEEN_ERRORS = ONE_SECOND;
  private static final long DEFAULT_WAIT_FOR_WATCHER = 10 * ONE_SECOND;
  private static final int MAX_CLEANUP_WAIT_TIME = ONE_SECOND;
  private static final int TIME_TO_WAIT_BETWEEN_LOCK_CHECKS = ONE_SECOND;
  static final int MAX_TSERVER_WORK_CHUNK = 5000;
  private static final int MAX_BAD_STATUS_COUNT = 3;
  private static final double MAX_SHUTDOWNS_PER_SEC = 10D / 60D;

  private final Object balancedNotifier = new Object();
  final LiveTServerSet tserverSet;
  private final List<TabletGroupWatcher> watchers = new ArrayList<>();
  final SecurityOperation security;
  final Map<TServerInstance,AtomicInteger> badServers =
      Collections.synchronizedMap(new HashMap<>());
  final Set<TServerInstance> serversToShutdown = Collections.synchronizedSet(new HashSet<>());
  final SortedMap<KeyExtent,TServerInstance> migrations =
      Collections.synchronizedSortedMap(new TreeMap<>());
  final EventCoordinator nextEvent = new EventCoordinator();
  RecoveryManager recoveryManager = null;
  private final ManagerTime timeKeeper;

  // Delegation Token classes
  private final boolean delegationTokensAvailable;
  private ZooAuthenticationKeyDistributor keyDistributor;
  private AuthenticationTokenKeyManager authenticationTokenKeyManager;

  ServiceLock managerLock = null;
  private TServer clientService = null;
  protected volatile TabletBalancer tabletBalancer;
  private final BalancerEnvironment balancerEnvironment;
  private final BalancerMetrics balancerMetrics = new BalancerMetrics();

  private ManagerState state = ManagerState.INITIAL;

  // fateReadyLatch and fateRefs go together; when this latch is ready, then the fate references
  // should already have been set; ConcurrentHashMap will guarantee that all threads will see
  // the initialized fate references after the latch is ready
  private final CountDownLatch fateReadyLatch = new CountDownLatch(1);
  private final AtomicReference<Map<FateInstanceType,Fate<Manager>>> fateRefs =
      new AtomicReference<>();

  volatile SortedMap<TServerInstance,TabletServerStatus> tserverStatus = emptySortedMap();
  volatile Map<String,Set<TServerInstance>> tServerGroupingForBalancer = emptyMap();

  final ServerBulkImportStatus bulkImportStatus = new ServerBulkImportStatus();

  private final long timeToCacheRecoveryWalExistence;
  private ExecutorService tableInformationStatusPool = null;
  private ThreadPoolExecutor tabletRefreshThreadPool;

  private final TabletStateStore rootTabletStore;
  private final TabletStateStore metadataTabletStore;
  private final TabletStateStore userTabletStore;

  public synchronized ManagerState getManagerState() {
    return state;
  }

  public Map<FateId,Map<String,String>> getCompactionHints(DataLevel level) {
    Predicate<TableId> tablePredicate = (tableId) -> DataLevel.of(tableId) == level;
    Map<FateId,CompactionConfig> allConfig;
    try {
      allConfig = CompactionConfigStorage.getAllConfig(getContext(), tablePredicate);
    } catch (InterruptedException | KeeperException e) {
      throw new RuntimeException(e);
    }
    return Maps.transformValues(allConfig, CompactionConfig::getExecutionHints);
  }

  public boolean stillManager() {
    return getManagerState() != ManagerState.STOP;
  }

  /**
   * Retrieve the Fate object, blocking until it is ready. This could cause problems if Fate
   * operations are attempted to be used prior to the Manager being ready for them. If these
   * operations are triggered by a client side request from a tserver or client, it should be safe
   * to wait to handle those until Fate is ready, but if it occurs during an upgrade, or some other
   * time in the Manager before Fate is started, that may result in a deadlock and will need to be
   * fixed.
   *
   * @return the Fate object, only after the fate components are running and ready
   */
  public Fate<Manager> fate(FateInstanceType type) {
    try {
      // block up to 30 seconds until it's ready; if it's still not ready, introduce some logging
      if (!fateReadyLatch.await(30, SECONDS)) {
        String msgPrefix = "Unexpected use of fate in thread " + Thread.currentThread().getName()
            + " at time " + System.currentTimeMillis();
        // include stack trace so we know where it's coming from, in case we need to troubleshoot it
        log.warn("{} blocked until fate starts", msgPrefix,
            new IllegalStateException("Attempted fate action before manager finished starting up; "
                + "if this doesn't make progress, please report it as a bug to the developers"));
        int minutes = 0;
        while (!fateReadyLatch.await(5, MINUTES)) {
          minutes += 5;
          log.warn("{} still blocked after {} minutes; this is getting weird", msgPrefix, minutes);
        }
        log.debug("{} no longer blocked", msgPrefix);
      }
    } catch (InterruptedException e) {
      Thread.currentThread().interrupt();
      throw new IllegalStateException("Thread was interrupted; cannot proceed");
    }
    return getFateRefs().get(type);
  }

  static final boolean X = true;
  static final boolean O = false;
  // @formatter:off
  static final boolean[][] transitionOK = {
      //                            INITIAL HAVE_LOCK SAFE_MODE NORMAL UNLOAD_META UNLOAD_ROOT STOP
      /* INITIAL */                 {X, X, O, O, O, O, X},
      /* HAVE_LOCK */               {O, X, X, X, O, O, X},
      /* SAFE_MODE */               {O, O, X, X, X, O, X},
      /* NORMAL */                  {O, O, X, X, X, O, X},
      /* UNLOAD_METADATA_TABLETS */ {O, O, X, X, X, X, X},
      /* UNLOAD_ROOT_TABLET */      {O, O, O, X, X, X, X},
      /* STOP */                    {O, O, O, O, O, X, X}};
  //@formatter:on
  synchronized void setManagerState(final ManagerState newState) {
    if (state == newState) {
      return;
    }
    if (!transitionOK[state.ordinal()][newState.ordinal()]) {
      throw new IllegalStateException(String.format(
          "Programmer error: manager should not transition from %s to %s", state, newState));
    }
    final ManagerState oldState = state;
    state = newState;
    nextEvent.event("State changed from %s to %s", oldState, newState);
    switch (newState) {
      case STOP:
        // Give the server a little time before shutdown so the client
        // thread requesting the stop can return
        final var future = getContext().getScheduledExecutor().scheduleWithFixedDelay(() -> {
          // This frees the main thread and will cause the manager to exit
          clientService.stop();
          Manager.this.nextEvent.event("stopped event loop");
        }, 100L, 1000L, MILLISECONDS);
        ThreadPools.watchNonCriticalScheduledTask(future);
        break;
      case HAVE_LOCK:
        if (isUpgrading()) {
          upgradeCoordinator.preUpgradeValidation();
          upgradeCoordinator.startOrContinueUpgrade();
          upgradeCoordinator.upgradeZookeeper(nextEvent);
        }
        break;
      case NORMAL:
        if (isUpgrading()) {
          upgradeMetadataFuture = upgradeCoordinator.upgradeMetadata(nextEvent);
        }
        break;
      default:
        break;
    }
  }

  private final UpgradeCoordinator upgradeCoordinator;

  private Future<Void> upgradeMetadataFuture;

  private FateServiceHandler fateServiceHandler;
  private ManagerClientServiceHandler managerClientHandler;
  private CompactionCoordinator compactionCoordinator;

  private int assignedOrHosted(TableId tableId) {
    int result = 0;
    for (TabletGroupWatcher watcher : watchers) {
      TableCounts count = watcher.getStats(tableId);
      result += count.hosted() + count.assigned();
    }
    return result;
  }

  private int totalAssignedOrHosted() {
    int result = 0;
    for (TabletGroupWatcher watcher : watchers) {
      for (Entry<TableId,TableCounts> entry : watcher.getStats().entrySet()) {
        var tableId = entry.getKey();
        var counts = entry.getValue();
        log.debug(
            "Watcher: {}: TableId: {}, Assigned Tablets: {}, Hosted Tablets:{}, "
                + " Unassigned Tablets: {}, Dead tserver assignments: {}, Suspended Tablets: {}",
            watcher.getName(), tableId, counts.assigned(), counts.hosted(), counts.unassigned(),
            counts.assignedToDeadServers(), counts.suspended());
        result += counts.assigned() + counts.hosted();
      }
    }
    return result;
  }

  private int nonMetaDataTabletsAssignedOrHosted() {
    return totalAssignedOrHosted() - assignedOrHosted(AccumuloTable.METADATA.tableId())
        - assignedOrHosted(AccumuloTable.ROOT.tableId());
  }

  private int notHosted() {
    int result = 0;
    for (TabletGroupWatcher watcher : watchers) {
      for (TableCounts counts : watcher.getStats().values()) {
        result += counts.assigned() + counts.assignedToDeadServers() + counts.suspended();
      }
    }
    return result;
  }

  // The number of unassigned tablets that should be assigned: displayed on the monitor page
  int displayUnassigned() {
    int result = 0;
    switch (getManagerState()) {
      case NORMAL:
        // Count offline tablets for online tables
        for (TabletGroupWatcher watcher : watchers) {
          TableManager manager = getContext().getTableManager();
          for (Entry<TableId,TableCounts> entry : watcher.getStats().entrySet()) {
            TableId tableId = entry.getKey();
            TableCounts counts = entry.getValue();
            if (manager.getTableState(tableId) == TableState.ONLINE) {
              result += counts.unassigned() + counts.assignedToDeadServers() + counts.assigned()
                  + counts.suspended();
            }
          }
        }
        break;
      case SAFE_MODE:
        // Count offline tablets for the metadata table
        for (TabletGroupWatcher watcher : watchers) {
          TableCounts counts = watcher.getStats(AccumuloTable.METADATA.tableId());
          result += counts.unassigned() + counts.suspended();
        }
        break;
      case UNLOAD_METADATA_TABLETS:
      case UNLOAD_ROOT_TABLET:
        for (TabletGroupWatcher watcher : watchers) {
          TableCounts counts = watcher.getStats(AccumuloTable.METADATA.tableId());
          result += counts.unassigned() + counts.suspended();
        }
        break;
      default:
        break;
    }
    return result;
  }

  public void mustBeOnline(final TableId tableId) throws ThriftTableOperationException {
    ServerContext context = getContext();
    context.clearTableListCache();
    if (context.getTableState(tableId) != TableState.ONLINE) {
      throw new ThriftTableOperationException(tableId.canonical(), null, TableOperation.MERGE,
          TableOperationExceptionType.OFFLINE, "table is not online");
    }
  }

  public TableManager getTableManager() {
    return getContext().getTableManager();
  }

  public ThreadPoolExecutor getTabletRefreshThreadPool() {
    return tabletRefreshThreadPool;
  }

  public static void main(String[] args) throws Exception {
    try (Manager manager = new Manager(new ConfigOpts(), ServerContext::new, args)) {
      manager.runServer();
    }
  }

  protected Manager(ConfigOpts opts, Function<SiteConfiguration,ServerContext> serverContextFactory,
      String[] args) throws IOException {
    super(ServerId.Type.MANAGER, opts, serverContextFactory, args);
    ServerContext context = super.getContext();
    upgradeCoordinator = new UpgradeCoordinator(context);
    balancerEnvironment = new BalancerEnvironmentImpl(context);

    AccumuloConfiguration aconf = context.getConfiguration();

    log.info("Version {}", Constants.VERSION);
    log.info("Instance {}", context.getInstanceID());
    timeKeeper = new ManagerTime(this, aconf);
    tserverSet = new LiveTServerSet(context, this);
    initializeBalancer();

    this.security = context.getSecurityOperation();

    final long tokenLifetime = aconf.getTimeInMillis(Property.GENERAL_DELEGATION_TOKEN_LIFETIME);

    this.rootTabletStore = TabletStateStore.getStoreForLevel(DataLevel.ROOT, context);
    this.metadataTabletStore = TabletStateStore.getStoreForLevel(DataLevel.METADATA, context);
    this.userTabletStore = TabletStateStore.getStoreForLevel(DataLevel.USER, context);

    authenticationTokenKeyManager = null;
    keyDistributor = null;
    if (getConfiguration().getBoolean(Property.INSTANCE_RPC_SASL_ENABLED)) {
      // SASL is enabled, create the key distributor (ZooKeeper) and manager (generates/rolls secret
      // keys)
      log.info("SASL is enabled, creating delegation token key manager and distributor");
      final long tokenUpdateInterval =
          aconf.getTimeInMillis(Property.GENERAL_DELEGATION_TOKEN_UPDATE_INTERVAL);
      keyDistributor = new ZooAuthenticationKeyDistributor(context.getZooSession(),
          Constants.ZDELEGATION_TOKEN_KEYS);
      authenticationTokenKeyManager = new AuthenticationTokenKeyManager(context.getSecretManager(),
          keyDistributor, tokenUpdateInterval, tokenLifetime);
      delegationTokensAvailable = true;
    } else {
      log.info("SASL is not enabled, delegation tokens will not be available");
      delegationTokensAvailable = false;
    }
    this.timeToCacheRecoveryWalExistence =
        aconf.getTimeInMillis(Property.MANAGER_RECOVERY_WAL_EXISTENCE_CACHE_TIME);
  }

  public TServerConnection getConnection(TServerInstance server) {
    return tserverSet.getConnection(server);
  }

  void setManagerGoalState(ManagerGoalState state) {
    try {
      getContext().getZooSession().asReaderWriter().putPersistentData(Constants.ZMANAGER_GOAL_STATE,
          state.name().getBytes(UTF_8), NodeExistsPolicy.OVERWRITE);
    } catch (Exception ex) {
      log.error("Unable to set manager goal state in zookeeper");
    }
  }

  ManagerGoalState getManagerGoalState() {
    while (true) {
      try {
        byte[] data =
            getContext().getZooSession().asReaderWriter().getData(Constants.ZMANAGER_GOAL_STATE);
        return ManagerGoalState.valueOf(new String(data, UTF_8));
      } catch (Exception e) {
        log.error("Problem getting real goal state from zookeeper: ", e);
        sleepUninterruptibly(1, SECONDS);
      }
    }
  }

  public void clearMigrations(TableId tableId) {
    synchronized (migrations) {
      migrations.keySet().removeIf(extent -> extent.tableId().equals(tableId));
    }
  }

  private Splitter splitter;

  public Splitter getSplitter() {
    return splitter;
  }

  public MetricsProducer getBalancerMetrics() {
    return balancerMetrics;
  }

  public UpgradeCoordinator.UpgradeStatus getUpgradeStatus() {
    return upgradeCoordinator.getStatus();
  }

  public CompactionCoordinator getCompactionCoordinator() {
    return compactionCoordinator;
  }

  public void hostOndemand(List<KeyExtent> extents) {
    extents.forEach(e -> Preconditions.checkArgument(DataLevel.of(e.tableId()) == DataLevel.USER));

    for (var watcher : watchers) {
      if (watcher.getLevel() == DataLevel.USER) {
        watcher.hostOndemand(extents);
      }
    }
  }

  private class MigrationCleanupThread implements Runnable {

    @Override
    public void run() {
      while (stillManager()) {
        if (!migrations.isEmpty()) {
          try {
            cleanupOfflineMigrations();
            cleanupNonexistentMigrations(getContext());
          } catch (Exception ex) {
            log.error("Error cleaning up migrations", ex);
          }
        }
        sleepUninterruptibly(CLEANUP_INTERVAL_MINUTES, MINUTES);
      }
    }

    /**
     * If a migrating tablet splits, and the tablet dies before sending the manager a message, the
     * migration will refer to a non-existing tablet, so it can never complete. Periodically scan
     * the metadata table and remove any migrating tablets that no longer exist.
     */
    private void cleanupNonexistentMigrations(final ClientContext clientContext) {

      Map<DataLevel,Set<KeyExtent>> notSeen;

      synchronized (migrations) {
        notSeen = partitionMigrations(migrations.keySet());
      }

      // for each level find the set of migrating tablets that do not exists in metadata store
      for (DataLevel dataLevel : DataLevel.values()) {
        var notSeenForLevel = notSeen.getOrDefault(dataLevel, Set.of());
        if (notSeenForLevel.isEmpty() || dataLevel == DataLevel.ROOT) {
          // No need to scan this level if there are no migrations. The root tablet is always
          // expected to exists, so no need to read its metadata.
          continue;
        }

        try (var tablets = clientContext.getAmple().readTablets().forLevel(dataLevel)
            .fetch(TabletMetadata.ColumnType.PREV_ROW).build()) {
          // A goal of this code is to avoid reading all extents in the metadata table into memory
          // when finding extents that exists in the migrating set and not in the metadata table.
          tablets.forEach(tabletMeta -> notSeenForLevel.remove(tabletMeta.getExtent()));
        }

        // remove any tablets that previously existed in migrations for this level but were not seen
        // in the metadata table for the level
        migrations.keySet().removeAll(notSeenForLevel);
      }
    }

    /**
     * If migrating a tablet for a table that is offline, the migration can never succeed because no
     * tablet server will load the tablet. check for offline tables and remove their migrations.
     */
    private void cleanupOfflineMigrations() {
      ServerContext context = getContext();
      TableManager manager = context.getTableManager();
      for (TableId tableId : context.getTableIdToNameMap().keySet()) {
        TableState state = manager.getTableState(tableId);
        if (state == TableState.OFFLINE) {
          clearMigrations(tableId);
        }
      }
    }
  }

  private class ScanServerZKCleaner implements Runnable {

    @Override
    public void run() {

      final ZooReaderWriter zrw = getContext().getZooSession().asReaderWriter();

      while (stillManager()) {
        try {
          Set<ServiceLockPath> scanServerPaths =
              getContext().getServerPaths().getScanServer(rg -> true, AddressSelector.all(), false);
          for (ServiceLockPath path : scanServerPaths) {

            ZcStat stat = new ZcStat();
            Optional<ServiceLockData> lockData =
                ServiceLock.getLockData(getContext().getZooCache(), path, stat);

            if (lockData.isEmpty()) {
              try {
                log.debug("Deleting empty ScanServer ZK node {}", path);
                zrw.delete(path.toString());
              } catch (KeeperException.NotEmptyException e) {
                log.debug(
                    "Failed to delete ScanServer ZK node {} its not empty, likely an expected race condition.",
                    path);
              }
            }
          }
        } catch (KeeperException e) {
          log.error("Exception trying to delete empty scan server ZNodes, will retry", e);
        } catch (InterruptedException e) {
          Thread.interrupted();
          log.error("Interrupted trying to delete empty scan server ZNodes, will retry", e);
        } finally {
          // sleep for 5 mins
          sleepUninterruptibly(CLEANUP_INTERVAL_MINUTES, MINUTES);
        }
      }
    }

  }

  /**
   * balanceTablets() balances tables by DataLevel. Return the current set of migrations partitioned
   * by DataLevel
   */
  private static Map<DataLevel,Set<KeyExtent>>
      partitionMigrations(final Set<KeyExtent> migrations) {
    final Map<DataLevel,Set<KeyExtent>> partitionedMigrations = new EnumMap<>(DataLevel.class);
    // populate to prevent NPE
    for (DataLevel dl : DataLevel.values()) {
      partitionedMigrations.put(dl, new HashSet<>());
    }
    migrations.forEach(ke -> {
      partitionedMigrations.get(DataLevel.of(ke.tableId())).add(ke);
    });
    return partitionedMigrations;
  }

  private class StatusThread implements Runnable {

    private boolean goodStats() {
      int start;
      switch (getManagerState()) {
        case UNLOAD_METADATA_TABLETS:
          start = 1;
          break;
        case UNLOAD_ROOT_TABLET:
          start = 2;
          break;
        default:
          start = 0;
      }
      for (int i = start; i < watchers.size(); i++) {
        TabletGroupWatcher watcher = watchers.get(i);
        if (watcher.stats.getLastManagerState() != getManagerState()) {
          log.debug("{}: {} != {}", watcher.getName(), watcher.stats.getLastManagerState(),
              getManagerState());
          return false;
        }
      }
      return true;
    }

    @Override
    public void run() {
      EventCoordinator.Tracker eventTracker = nextEvent.getTracker();
      while (stillManager()) {
        long wait;
        try {
          switch (getManagerGoalState()) {
            case NORMAL:
              setManagerState(ManagerState.NORMAL);
              break;
            case SAFE_MODE:
              if (getManagerState() == ManagerState.NORMAL
                  || getManagerState() == ManagerState.HAVE_LOCK) {
                setManagerState(ManagerState.SAFE_MODE);
              }
              break;
            case CLEAN_STOP:
              switch (getManagerState()) {
                case NORMAL:
                  // USER fate stores its data in a user table and its operations may interact with
                  // all tables, need to completely shut it down before unloading user tablets
                  fate(FateInstanceType.USER).shutdown(1, MINUTES);
                  setManagerState(ManagerState.SAFE_MODE);
                  break;
                case SAFE_MODE: {
                  // META fate stores its data in Zookeeper and its operations interact with
                  // metadata and root tablets, need to completely shut it down before unloading
                  // metadata and root tablets
                  fate(FateInstanceType.META).shutdown(1, MINUTES);
                  int count = nonMetaDataTabletsAssignedOrHosted();
                  log.debug(
                      String.format("There are %d non-metadata tablets assigned or hosted", count));
                  if (count == 0 && goodStats()) {
                    setManagerState(ManagerState.UNLOAD_METADATA_TABLETS);
                  }
                }
                  break;
                case UNLOAD_METADATA_TABLETS: {
                  int count = assignedOrHosted(AccumuloTable.METADATA.tableId());
                  log.debug(
                      String.format("There are %d metadata tablets assigned or hosted", count));
                  if (count == 0 && goodStats()) {
                    setManagerState(ManagerState.UNLOAD_ROOT_TABLET);
                  }
                }
                  break;
                case UNLOAD_ROOT_TABLET:
                  int count = assignedOrHosted(AccumuloTable.METADATA.tableId());
                  if (count > 0 && goodStats()) {
                    log.debug(String.format("%d metadata tablets online", count));
                    setManagerState(ManagerState.UNLOAD_ROOT_TABLET);
                  }
                  int root_count = assignedOrHosted(AccumuloTable.ROOT.tableId());
                  if (root_count > 0 && goodStats()) {
                    log.debug("The root tablet is still assigned or hosted");
                  }
                  if (count + root_count == 0 && goodStats()) {
                    Set<TServerInstance> currentServers = tserverSet.getCurrentServers();
                    log.debug("stopping {} tablet servers", currentServers.size());
                    for (TServerInstance server : currentServers) {
                      try {
                        serversToShutdown.add(server);
                        tserverSet.getConnection(server).fastHalt(managerLock);
                      } catch (TException e) {
                        // its probably down, and we don't care
                      } finally {
                        tserverSet.remove(server);
                      }
                    }
                    if (currentServers.isEmpty()) {
                      setManagerState(ManagerState.STOP);
                    }
                  }
                  break;
                default:
                  break;
              }
          }
        } catch (Exception t) {
          log.error("Error occurred reading / switching manager goal state. Will"
              + " continue with attempt to update status", t);
        }

        Span span = TraceUtil.startSpan(this.getClass(), "run::updateStatus");
        try (Scope scope = span.makeCurrent()) {
          wait = updateStatus();
          eventTracker.waitForEvents(wait);
        } catch (Exception t) {
          TraceUtil.setException(span, t, false);
          log.error("Error balancing tablets, will wait for {} (seconds) and then retry ",
              WAIT_BETWEEN_ERRORS / ONE_SECOND, t);
          sleepUninterruptibly(WAIT_BETWEEN_ERRORS, MILLISECONDS);
        } finally {
          span.end();
        }
      }
    }

    private long updateStatus() {
      var tseversSnapshot = tserverSet.getSnapshot();
      tserverStatus = gatherTableInformation(tseversSnapshot.getTservers());
      tServerGroupingForBalancer = tseversSnapshot.getTserverGroups();

      checkForHeldServer(tserverStatus);

      if (!badServers.isEmpty()) {
        log.debug("not balancing because the balance information is out-of-date {}",
            badServers.keySet());
      } else if (getManagerGoalState() == ManagerGoalState.CLEAN_STOP) {
        log.debug("not balancing because the manager is attempting to stop cleanly");
      } else if (!serversToShutdown.isEmpty()) {
        log.debug("not balancing while shutting down servers {}", serversToShutdown);
      } else {
        for (TabletGroupWatcher tgw : watchers) {
          if (!tgw.isSameTserversAsLastScan(tseversSnapshot.getTservers())) {
            log.debug("not balancing just yet, as collection of live tservers is in flux");
            return DEFAULT_WAIT_FOR_WATCHER;
          }
        }
        return balanceTablets();
      }
      return DEFAULT_WAIT_FOR_WATCHER;
    }

    private void checkForHeldServer(SortedMap<TServerInstance,TabletServerStatus> tserverStatus) {
      TServerInstance instance = null;
      int crazyHoldTime = 0;
      int someHoldTime = 0;
      final long maxWait = getConfiguration().getTimeInMillis(Property.TSERV_HOLD_TIME_SUICIDE);
      for (Entry<TServerInstance,TabletServerStatus> entry : tserverStatus.entrySet()) {
        if (entry.getValue().getHoldTime() > 0) {
          someHoldTime++;
          if (entry.getValue().getHoldTime() > maxWait) {
            instance = entry.getKey();
            crazyHoldTime++;
          }
        }
      }
      if (crazyHoldTime == 1 && someHoldTime == 1 && tserverStatus.size() > 1) {
        log.warn("Tablet server {} exceeded maximum hold time: attempting to kill it", instance);
        try {
          TServerConnection connection = tserverSet.getConnection(instance);
          if (connection != null) {
            connection.fastHalt(managerLock);
          }
        } catch (TException e) {
          log.error("{}", e.getMessage(), e);
        }
        badServers.putIfAbsent(instance, new AtomicInteger(1));
      }
    }

    /**
     * Given the current tserverStatus map and a DataLevel, return a view of the tserverStatus map
     * that only contains entries for tables in the DataLevel
     */
    private SortedMap<TServerInstance,TabletServerStatus> createTServerStatusView(
        final DataLevel dl, final SortedMap<TServerInstance,TabletServerStatus> status) {
      final SortedMap<TServerInstance,TabletServerStatus> tserverStatusForLevel = new TreeMap<>();
      status.forEach((tsi, tss) -> {
        final TabletServerStatus copy = tss.deepCopy();
        final Map<String,TableInfo> oldTableMap = copy.getTableMap();
        final Map<String,TableInfo> newTableMap =
            new HashMap<>(dl == DataLevel.USER ? oldTableMap.size() : 1);
        if (dl == DataLevel.ROOT) {
          if (oldTableMap.containsKey(AccumuloTable.ROOT.tableId().canonical())) {
            newTableMap.put(AccumuloTable.ROOT.tableId().canonical(),
                oldTableMap.get(AccumuloTable.ROOT.tableId().canonical()));
          }
        } else if (dl == DataLevel.METADATA) {
          if (oldTableMap.containsKey(AccumuloTable.METADATA.tableId().canonical())) {
            newTableMap.put(AccumuloTable.METADATA.tableId().canonical(),
                oldTableMap.get(AccumuloTable.METADATA.tableId().canonical()));
          }
        } else if (dl == DataLevel.USER) {
          if (!oldTableMap.containsKey(AccumuloTable.METADATA.tableId().canonical())
              && !oldTableMap.containsKey(AccumuloTable.ROOT.tableId().canonical())) {
            newTableMap.putAll(oldTableMap);
          } else {
            oldTableMap.forEach((table, info) -> {
              if (!table.equals(AccumuloTable.ROOT.tableId().canonical())
                  && !table.equals(AccumuloTable.METADATA.tableId().canonical())) {
                newTableMap.put(table, info);
              }
            });
          }
        } else {
          throw new IllegalArgumentException("Unhandled DataLevel value: " + dl);
        }
        copy.setTableMap(newTableMap);
        tserverStatusForLevel.put(tsi, copy);
      });
      return tserverStatusForLevel;
    }

    private Map<String,TableId> getTablesForLevel(DataLevel dataLevel) {
      switch (dataLevel) {
        case ROOT:
          return Map.of(AccumuloTable.ROOT.tableName(), AccumuloTable.ROOT.tableId());
        case METADATA:
          return Map.of(AccumuloTable.METADATA.tableName(), AccumuloTable.METADATA.tableId());
        case USER: {
          Map<String,TableId> userTables = new HashMap<>(getContext().getTableNameToIdMap());
          for (var accumuloTable : AccumuloTable.values()) {
            if (DataLevel.of(accumuloTable.tableId()) != DataLevel.USER) {
              userTables.remove(accumuloTable.tableName());
            }
          }
          return Collections.unmodifiableMap(userTables);
        }
        default:
          throw new IllegalArgumentException("Unknown data level " + dataLevel);
      }
    }

    private long balanceTablets() {

      final int tabletsNotHosted = notHosted();
      BalanceParamsImpl params = null;
      long wait = 0;
      long totalMigrationsOut = 0;
      final Map<DataLevel,Set<KeyExtent>> partitionedMigrations =
          partitionMigrations(migrationsSnapshot().keySet());
      int levelsCompleted = 0;

      for (DataLevel dl : DataLevel.values()) {
        if (dl == DataLevel.USER && tabletsNotHosted > 0) {
          log.debug("not balancing user tablets because there are {} unhosted tablets",
              tabletsNotHosted);
          continue;
        }

        if ((dl == DataLevel.METADATA || dl == DataLevel.USER)
            && !partitionedMigrations.get(DataLevel.ROOT).isEmpty()) {
          log.debug("Not balancing {} because {} has migrations", dl, DataLevel.ROOT);
          continue;
        }

        if (dl == DataLevel.USER && !partitionedMigrations.get(DataLevel.METADATA).isEmpty()) {
          log.debug("Not balancing {} because {} has migrations", dl, DataLevel.METADATA);
          continue;
        }

        // Create a view of the tserver status such that it only contains the tables
        // for this level in the tableMap.
        SortedMap<TServerInstance,TabletServerStatus> tserverStatusForLevel =
            createTServerStatusView(dl, tserverStatus);
        // Construct the Thrift variant of the map above for the BalancerParams
        final SortedMap<TabletServerId,TServerStatus> tserverStatusForBalancerLevel =
            new TreeMap<>();
        tserverStatusForLevel.forEach((tsi, status) -> tserverStatusForBalancerLevel
            .put(new TabletServerIdImpl(tsi), TServerStatusImpl.fromThrift(status)));

        log.debug("Balancing for tables at level {}", dl);

        SortedMap<TabletServerId,TServerStatus> statusForBalancerLevel =
            tserverStatusForBalancerLevel;
        params = BalanceParamsImpl.fromThrift(statusForBalancerLevel, tServerGroupingForBalancer,
            tserverStatusForLevel, partitionedMigrations.get(dl), dl, getTablesForLevel(dl));
        wait = Math.max(tabletBalancer.balance(params), wait);
        long migrationsOutForLevel = 0;
        for (TabletMigration m : checkMigrationSanity(statusForBalancerLevel.keySet(),
            params.migrationsOut(), dl)) {
          final KeyExtent ke = KeyExtent.fromTabletId(m.getTablet());
          if (partitionedMigrations.get(dl).contains(ke)) {
            log.warn("balancer requested migration more than once, skipping {}", m);
            continue;
          }
          migrationsOutForLevel++;
          migrations.put(ke, TabletServerIdImpl.toThrift(m.getNewTabletServer()));
          log.debug("migration {}", m);
        }
        totalMigrationsOut += migrationsOutForLevel;

        // increment this at end of loop to signal complete run w/o any continue
        levelsCompleted++;
      }
      balancerMetrics.assignMigratingCount(migrations::size);

      if (totalMigrationsOut == 0 && levelsCompleted == DataLevel.values().length) {
        synchronized (balancedNotifier) {
          balancedNotifier.notifyAll();
        }
      } else if (totalMigrationsOut > 0) {
        nextEvent.event("Migrating %d more tablets, %d total", totalMigrationsOut,
            migrations.size());
      }
      return wait;
    }

    private List<TabletMigration> checkMigrationSanity(Set<TabletServerId> current,
        List<TabletMigration> migrations, DataLevel level) {
      return migrations.stream().filter(m -> {
        boolean includeMigration = false;
        if (m.getTablet() == null) {
          log.error("Balancer gave back a null tablet {}", m);
        } else if (DataLevel.of(m.getTablet().getTable()) != level) {
          log.warn(
              "Balancer wants to move a tablet ({}) outside of the current processing level ({}), "
                  + "ignoring and should be processed at the correct level ({})",
              m.getTablet(), level, DataLevel.of(m.getTablet().getTable()));
        } else if (m.getNewTabletServer() == null) {
          log.error("Balancer did not set the destination {}", m);
        } else if (m.getOldTabletServer() == null) {
          log.error("Balancer did not set the source {}", m);
        } else if (!current.contains(m.getOldTabletServer())) {
          log.warn("Balancer wants to move a tablet from a server that is not current: {}", m);
        } else if (!current.contains(m.getNewTabletServer())) {
          log.warn("Balancer wants to move a tablet to a server that is not current: {}", m);
        } else {
          includeMigration = true;
        }
        return includeMigration;
      }).collect(Collectors.toList());
    }

  }

  private SortedMap<TServerInstance,TabletServerStatus>
      gatherTableInformation(Set<TServerInstance> currentServers) {
    final long rpcTimeout = getConfiguration().getTimeInMillis(Property.GENERAL_RPC_TIMEOUT);
    int threads = getConfiguration().getCount(Property.MANAGER_STATUS_THREAD_POOL_SIZE);
    long start = System.currentTimeMillis();
    final SortedMap<TServerInstance,TabletServerStatus> result = new ConcurrentSkipListMap<>();
    final RateLimiter shutdownServerRateLimiter = RateLimiter.create(MAX_SHUTDOWNS_PER_SEC);
    final ArrayList<Future<?>> tasks = new ArrayList<>();
    for (TServerInstance serverInstance : currentServers) {
      final TServerInstance server = serverInstance;
      if (threads == 0) {
        // Since an unbounded thread pool is being used, rate limit how fast task are added to the
        // executor. This prevents the threads from growing large unless there are lots of
        // unresponsive tservers.
        sleepUninterruptibly(Math.max(1, rpcTimeout / 120_000), MILLISECONDS);
      }
      tasks.add(tableInformationStatusPool.submit(() -> {
        try {
          Thread t = Thread.currentThread();
          String oldName = t.getName();
          try {
            String message = "Getting status from " + server;
            t.setName(message);
            long startForServer = System.currentTimeMillis();
            log.trace(message);
            TServerConnection connection1 = tserverSet.getConnection(server);
            if (connection1 == null) {
              throw new IOException("No connection to " + server);
            }
            TabletServerStatus status = connection1.getTableMap(false);
            result.put(server, status);

            long duration = System.currentTimeMillis() - startForServer;
            log.trace("Got status from {} in {} ms", server, duration);

          } finally {
            t.setName(oldName);
          }
        } catch (Exception ex) {
          log.error("unable to get tablet server status {} {}", server, ex.toString());
          log.debug("unable to get tablet server status {}", server, ex);
          // Attempt to shutdown server only if able to acquire. If unable, this tablet server
          // will be removed from the badServers set below and status will be reattempted again
          // MAX_BAD_STATUS_COUNT times
          if (badServers.computeIfAbsent(server, k -> new AtomicInteger(0)).incrementAndGet()
              > MAX_BAD_STATUS_COUNT) {
            if (shutdownServerRateLimiter.tryAcquire()) {
              log.warn("attempting to stop {}", server);
              try {
                TServerConnection connection2 = tserverSet.getConnection(server);
                if (connection2 != null) {
                  connection2.halt(managerLock);
                }
              } catch (TTransportException e1) {
                // ignore: it's probably down
              } catch (Exception e2) {
                log.info("error talking to troublesome tablet server", e2);
              }
            } else {
              log.warn("Unable to shutdown {} as over the shutdown limit of {} per minute", server,
                  MAX_SHUTDOWNS_PER_SEC * 60);
            }
            badServers.remove(server);
          }
        }
      }));
    }
    // wait at least 10 seconds
    final Duration timeToWait =
        Comparators.max(Duration.ofSeconds(10), Duration.ofMillis(rpcTimeout / 3));
    final Timer startTime = Timer.startNew();
    // Wait for all tasks to complete
    while (!tasks.isEmpty()) {
      boolean cancel = startTime.hasElapsed(timeToWait);
      Iterator<Future<?>> iter = tasks.iterator();
      while (iter.hasNext()) {
        Future<?> f = iter.next();
        if (f.isDone()) {
          iter.remove();
        } else if (cancel) {
          f.cancel(true);
        }
      }
      Uninterruptibles.sleepUninterruptibly(1, MILLISECONDS);
    }

    // Threads may still modify map after shutdownNow is called, so create an immutable snapshot.
    SortedMap<TServerInstance,TabletServerStatus> info = ImmutableSortedMap.copyOf(result);

    synchronized (badServers) {
      badServers.keySet().retainAll(currentServers);
      badServers.keySet().removeAll(info.keySet());
    }
    log.debug(String.format("Finished gathering information from %d of %d servers in %.2f seconds",
        info.size(), currentServers.size(), (System.currentTimeMillis() - start) / 1000.));

    return info;
  }

  @Override
  public void run() {
    final ServerContext context = getContext();

    // ACCUMULO-4424 Put up the Thrift servers before getting the lock as a sign of process health
    // when a hot-standby
    //
    // Start the Manager's Fate Service
    fateServiceHandler = new FateServiceHandler(this);
    managerClientHandler = new ManagerClientServiceHandler(this);
    compactionCoordinator = new CompactionCoordinator(context, security, fateRefs, this);

    ServerAddress sa;
    var processor = ThriftProcessorTypes.getManagerTProcessor(this, fateServiceHandler,
        compactionCoordinator.getThriftService(), managerClientHandler, getContext());

    try {
      sa = TServerUtils.createThriftServer(context, getHostname(), Property.MANAGER_CLIENTPORT,
          processor, "Manager", null, Property.MANAGER_MINTHREADS,
          Property.MANAGER_MINTHREADS_TIMEOUT, Property.MANAGER_THREADCHECK);
    } catch (UnknownHostException e) {
      throw new IllegalStateException("Unable to start server on host " + getHostname(), e);
    }

    // block until we can obtain the ZK lock for the manager. Create the
    // initial lock using ThriftService.NONE. This will allow the lock
    // allocation to occur, but prevent any services from getting the
    // Manager address for the COORDINATOR, FATE, and MANAGER services.
    // The lock data is replaced below and the manager address is exposed
    // for each of these services.
    ServiceLockData sld;
    try {
      sld = getManagerLock(context.getServerPaths().createManagerPath());
    } catch (KeeperException | InterruptedException e) {
      throw new IllegalStateException("Exception getting manager lock", e);
    }
    // Setting the Manager state to HAVE_LOCK has the side-effect of
    // starting the upgrade process if necessary.
    setManagerState(ManagerState.HAVE_LOCK);

    // Set the HostName **after** initially creating the lock. The lock data is
    // updated below with the correct address. This prevents clients from accessing
    // the Manager until all of the internal processes are started.
    setHostname(sa.address);

    recoveryManager = new RecoveryManager(this, timeToCacheRecoveryWalExistence);

    context.getZooCache().addZooCacheWatcher(new TableStateWatcher((tableId, event) -> {
      TableState state = getTableManager().getTableState(tableId);
      log.debug("Table state transition to {} @ {}", state, event);
      nextEvent.event(tableId, "Table state in zookeeper changed for %s to %s", tableId, state);
      if (state == TableState.OFFLINE) {
        clearMigrations(tableId);
      }
    }));

    tableInformationStatusPool = ThreadPools.getServerThreadPools()
        .createExecutorService(getConfiguration(), Property.MANAGER_STATUS_THREAD_POOL_SIZE, false);

    tabletRefreshThreadPool = ThreadPools.getServerThreadPools().getPoolBuilder("Tablet refresh ")
        .numCoreThreads(getConfiguration().getCount(Property.MANAGER_TABLET_REFRESH_MINTHREADS))
        .numMaxThreads(getConfiguration().getCount(Property.MANAGER_TABLET_REFRESH_MAXTHREADS))
        .build();

    Thread statusThread = Threads.createThread("Status Thread", new StatusThread());
    statusThread.start();

    tserverSet.startListeningForTabletServerChanges();
    try {
      blockForTservers();
    } catch (InterruptedException ex) {
      Thread.currentThread().interrupt();
    }

    ZooReaderWriter zReaderWriter = context.getZooSession().asReaderWriter();
    try {
      zReaderWriter.getChildren(Constants.ZRECOVERY, new Watcher() {
        @Override
        public void process(WatchedEvent event) {
          nextEvent.event("Noticed recovery changes %s", event.getType());
          try {
            // watcher only fires once, add it back
            zReaderWriter.getChildren(Constants.ZRECOVERY, this);
          } catch (Exception e) {
            log.error("Failed to add log recovery watcher back", e);
          }
        }
      });
    } catch (KeeperException | InterruptedException e) {
      throw new IllegalStateException("Unable to read " + Constants.ZRECOVERY, e);
    }

    MetricsInfo metricsInfo = getContext().getMetricsInfo();
    ManagerMetrics managerMetrics = new ManagerMetrics(getConfiguration(), this);
    var producers = managerMetrics.getProducers(getConfiguration(), this);
    producers.add(balancerMetrics);

    final TabletGroupWatcher userTableTGW =
        new TabletGroupWatcher(this, this.userTabletStore, null, managerMetrics) {
          @Override
          boolean canSuspendTablets() {
            // Always allow user data tablets to enter suspended state.
            return true;
          }
        };
    watchers.add(userTableTGW);

    final TabletGroupWatcher metadataTableTGW =
        new TabletGroupWatcher(this, this.metadataTabletStore, watchers.get(0), managerMetrics) {
          @Override
          boolean canSuspendTablets() {
            // Allow metadata tablets to enter suspended state only if so configured. Generally
            // we'll want metadata tablets to
            // be immediately reassigned, even if there's a global table.suspension.duration
            // setting.
            return getConfiguration().getBoolean(Property.MANAGER_METADATA_SUSPENDABLE);
          }
        };
    watchers.add(metadataTableTGW);

    final TabletGroupWatcher rootTableTGW =
        new TabletGroupWatcher(this, this.rootTabletStore, watchers.get(1), managerMetrics) {
          @Override
          boolean canSuspendTablets() {
            // Never allow root tablet to enter suspended state.
            return false;
          }
        };
    watchers.add(rootTableTGW);

    while (isUpgrading()) {
      UpgradeStatus currentStatus = upgradeCoordinator.getStatus();
      if (currentStatus == UpgradeStatus.FAILED || currentStatus == UpgradeStatus.COMPLETE) {
        break;
      }
      switch (currentStatus) {
        case UPGRADED_METADATA:
          if (rootTableTGW.getState() == NEW) {
            rootTableTGW.start();
          }
          if (metadataTableTGW.getState() == NEW) {
            metadataTableTGW.start();
          }
          if (userTableTGW.getState() == NEW) {
            userTableTGW.start();
          }
          break;
        case UPGRADED_ROOT:
          if (rootTableTGW.getState() == NEW) {
            rootTableTGW.start();
          }
          if (metadataTableTGW.getState() == NEW) {
            metadataTableTGW.start();
          }
          break;
        case UPGRADED_ZOOKEEPER:
          // Start processing the root table
          if (rootTableTGW.getState() == NEW) {
            rootTableTGW.start();
          }
          break;
        case FAILED:
        case COMPLETE:
        case INITIAL:
        default:
          break;
      }
      try {
        log.debug("Manager main thread is waiting for upgrade to complete");
        Thread.sleep(1000);
      } catch (InterruptedException e) {
        throw new IllegalStateException("Interrupted while waiting for upgrade to complete", e);
      }
    }

    // In the case where an upgrade is not needed, then we may not
    // have stepped through all of the steps in the previous code
    // block. Make sure all TGWs are started.
    if (upgradeCoordinator.getStatus() != UpgradeStatus.FAILED) {
      if (rootTableTGW.getState() == NEW) {
        rootTableTGW.start();
      }
      if (metadataTableTGW.getState() == NEW) {
        metadataTableTGW.start();
      }
      if (userTableTGW.getState() == NEW) {
        userTableTGW.start();
      }
    }

    // Once we are sure the upgrade is complete, we can safely allow fate use.
    try {
      // wait for metadata upgrade running in background to complete
      if (upgradeMetadataFuture != null) {
        upgradeMetadataFuture.get();
      }
    } catch (ExecutionException | InterruptedException e) {
      throw new IllegalStateException("Metadata upgrade failed", e);
    }

    // Everything should be fully upgraded by this point, but check before starting fate
    // and other processes that depend on the metadata table being available and any
    // other tables that may have been created during the upgrade to exist.
    if (isUpgrading()) {
      throw new IllegalStateException("Upgrade coordinator is unexpectedly not complete");
    }

    metricsInfo.addMetricsProducers(producers.toArray(new MetricsProducer[0]));
    metricsInfo.init(MetricsInfo.serviceTags(getContext().getInstanceName(), getApplicationName(),
        sa.getAddress(), getResourceGroup()));

    Threads.createThread("Migration Cleanup Thread", new MigrationCleanupThread()).start();
    Threads.createThread("ScanServer Cleanup Thread", new ScanServerZKCleaner()).start();

    // Don't call start the CompactionCoordinator until we have tservers and upgrade is complete.
    compactionCoordinator.start();

    this.splitter = new Splitter(this);
    this.splitter.start();

    try {
      Predicate<ZooUtil.LockID> isLockHeld =
          lock -> ServiceLock.isLockHeld(context.getZooCache(), lock);
      var metaInstance = initializeFateInstance(context,
          new MetaFateStore<>(context.getZooSession(), managerLock.getLockID(), isLockHeld));
      var userInstance = initializeFateInstance(context, new UserFateStore<>(context,
          AccumuloTable.FATE.tableName(), managerLock.getLockID(), isLockHeld));

      if (!fateRefs.compareAndSet(null,
          Map.of(FateInstanceType.META, metaInstance, FateInstanceType.USER, userInstance))) {
        throw new IllegalStateException(
            "Unexpected previous fate reference map already initialized");
      }
      fateReadyLatch.countDown();
    } catch (KeeperException | InterruptedException e) {
      throw new IllegalStateException("Exception setting up FaTE cleanup thread", e);
    }

    ThreadPools.watchCriticalScheduledTask(context.getScheduledExecutor()
        .scheduleWithFixedDelay(() -> ScanServerMetadataEntries.clean(context), 10, 10, MINUTES));

    var tabletMergeabilityInterval =
        getConfiguration().getDuration(Property.MANAGER_TABLET_MERGEABILITY_INTERVAL);
    ThreadPools.watchCriticalScheduledTask(context.getScheduledExecutor().scheduleWithFixedDelay(
        new FindMergeableRangeTask(this), tabletMergeabilityInterval.toMillis(),
        tabletMergeabilityInterval.toMillis(), MILLISECONDS));

    // Make sure that we have a secret key (either a new one or an old one from ZK) before we start
    // the manager client service.
    Thread authenticationTokenKeyManagerThread = null;
    if (authenticationTokenKeyManager != null && keyDistributor != null) {
      log.info("Starting delegation-token key manager");
      try {
        keyDistributor.initialize();
      } catch (KeeperException | InterruptedException e) {
        throw new IllegalStateException("Exception setting up delegation-token key manager", e);
      }
      authenticationTokenKeyManagerThread =
          Threads.createThread("Delegation Token Key Manager", authenticationTokenKeyManager);
      authenticationTokenKeyManagerThread.start();
      boolean logged = false;
      while (!authenticationTokenKeyManager.isInitialized()) {
        // Print out a status message when we start waiting for the key manager to get initialized
        if (!logged) {
          log.info("Waiting for AuthenticationTokenKeyManager to be initialized");
          logged = true;
        }
        sleepUninterruptibly(200, MILLISECONDS);
      }
      // And log when we are initialized
      log.info("AuthenticationTokenSecretManager is initialized");
    }

    // Now that the Manager is up, start the ThriftServer
    sa.startThriftServer("Manager Client Service Handler");
    clientService = sa.server;
    log.info("Started Manager client service at {}", sa.address);

    // Replace the ServiceLockData information in the Manager lock node in ZooKeeper.
    // This advertises the address that clients can use to connect to the Manager
    // for the Coordinator, Fate, and Manager services. Do **not** do this until
    // after the upgrade process is finished and the dependent services are started.
    UUID uuid = sld.getServerUUID(ThriftService.NONE);
    ServiceDescriptors descriptors = new ServiceDescriptors();
    for (ThriftService svc : new ThriftService[] {ThriftService.MANAGER, ThriftService.COORDINATOR,
        ThriftService.FATE}) {
      descriptors
          .addService(new ServiceDescriptor(uuid, svc, getHostname(), this.getResourceGroup()));
    }

    sld = new ServiceLockData(descriptors);
    log.info("Setting manager lock data to {}", sld);
    try {
      managerLock.replaceLockData(sld);
    } catch (KeeperException | InterruptedException e) {
      throw new IllegalStateException("Exception updating manager lock", e);
    }

    while (!isShutdownRequested() && clientService.isServing()) {
      if (Thread.currentThread().isInterrupted()) {
        log.info("Server process thread has been interrupted, shutting down");
        break;
      }
      try {
        Thread.sleep(500);
      } catch (InterruptedException e) {
        log.info("Interrupt Exception received, shutting down");
        gracefulShutdown(context.rpcCreds());
      }
    }

    log.debug("Shutting down fate.");
    getFateRefs().keySet().forEach(type -> fate(type).shutdown(0, MINUTES));

    splitter.stop();

    log.debug("Stopping Thrift Servers");
    sa.server.stop();

    final long deadline = System.currentTimeMillis() + MAX_CLEANUP_WAIT_TIME;
    try {
      statusThread.join(remaining(deadline));
    } catch (InterruptedException e) {
      throw new IllegalStateException("Exception stopping status thread", e);
    }

    tableInformationStatusPool.shutdownNow();
    tabletRefreshThreadPool.shutdownNow();

    compactionCoordinator.shutdown();

    // Signal that we want it to stop, and wait for it to do so.
    if (authenticationTokenKeyManager != null) {
      authenticationTokenKeyManager.gracefulStop();
      try {
        if (null != authenticationTokenKeyManagerThread) {
          authenticationTokenKeyManagerThread.join(remaining(deadline));
        }
      } catch (InterruptedException e) {
        throw new IllegalStateException("Exception waiting on delegation-token key manager", e);
      }
    }

    // quit, even if the tablet servers somehow jam up and the watchers
    // don't stop
    for (TabletGroupWatcher watcher : watchers) {
      try {
        watcher.join(remaining(deadline));
      } catch (InterruptedException e) {
        throw new IllegalStateException("Exception waiting on watcher", e);
      }
    }
    getShutdownComplete().set(true);
    log.info("stop requested. exiting ... ");
    try {
      managerLock.unlock();
    } catch (Exception e) {
      log.warn("Failed to release Manager lock", e);
    }
  }

  protected Fate<Manager> initializeFateInstance(ServerContext context, FateStore<Manager> store) {

    final Fate<Manager> fateInstance =
        new Fate<>(this, store, true, TraceRepo::toLogString, getConfiguration());

    var fateCleaner = new FateCleaner<>(store, Duration.ofHours(8), this::getSteadyTime);
    ThreadPools.watchCriticalScheduledTask(context.getScheduledExecutor()
        .scheduleWithFixedDelay(fateCleaner::ageOff, 10, 4 * 60, MINUTES));

    return fateInstance;
  }

  /**
   * Allows property configuration to block manager start-up waiting for a minimum number of
   * tservers to register in zookeeper. It also accepts a maximum time to wait - if the time
   * expires, the start-up will continue with any tservers available. This check is only performed
   * at manager initialization, when the manager acquires the lock. The following properties are
   * used to control the behaviour:
   * <ul>
   * <li>MANAGER_STARTUP_TSERVER_AVAIL_MIN_COUNT - when set to 0 or less, no blocking occurs
   * (default behaviour) otherwise will block until the number of tservers are available.</li>
   * <li>MANAGER_STARTUP_TSERVER_AVAIL_MAX_WAIT - time to wait in milliseconds. When set to 0 or
   * less, will block indefinitely.</li>
   * </ul>
   *
   * @throws InterruptedException if interrupted while blocking, propagated for caller to handle.
   */
  private void blockForTservers() throws InterruptedException {
    long waitStart = System.nanoTime();

    long minTserverCount =
        getConfiguration().getCount(Property.MANAGER_STARTUP_TSERVER_AVAIL_MIN_COUNT);

    if (minTserverCount <= 0) {
      log.info("tserver availability check disabled, continuing with-{} servers. To enable, set {}",
          tserverSet.size(), Property.MANAGER_STARTUP_TSERVER_AVAIL_MIN_COUNT.getKey());
      return;
    }
    long userWait = MILLISECONDS.toSeconds(
        getConfiguration().getTimeInMillis(Property.MANAGER_STARTUP_TSERVER_AVAIL_MAX_WAIT));

    // Setting retry values for defined wait timeouts
    long retries = 10;
    // Set these to the same value so the max possible wait time always matches the provided maxWait
    long initialWait = userWait / retries;
    long maxWaitPeriod = initialWait;
    long waitIncrement = 0;

    if (userWait <= 0) {
      log.info("tserver availability check set to block indefinitely, To change, set {} > 0.",
          Property.MANAGER_STARTUP_TSERVER_AVAIL_MAX_WAIT.getKey());
      userWait = Long.MAX_VALUE;

      // If indefinitely blocking, change retry values to support incremental backoff and logging.
      retries = userWait;
      initialWait = 1;
      maxWaitPeriod = 30;
      waitIncrement = 5;
    }

    Retry tserverRetry = Retry.builder().maxRetries(retries)
        .retryAfter(Duration.ofSeconds(initialWait)).incrementBy(Duration.ofSeconds(waitIncrement))
        .maxWait(Duration.ofSeconds(maxWaitPeriod)).backOffFactor(1)
        .logInterval(Duration.ofSeconds(30)).createRetry();

    log.info("Checking for tserver availability - need to reach {} servers. Have {}",
        minTserverCount, tserverSet.size());

    boolean needTservers = tserverSet.size() < minTserverCount;

    while (needTservers && tserverRetry.canRetry()) {

      tserverRetry.waitForNextAttempt(log, "block until minimum tservers reached");

      needTservers = tserverSet.size() < minTserverCount;

      // suppress last message once threshold reached.
      if (needTservers) {
        tserverRetry.logRetry(log, String.format(
            "Blocking for tserver availability - need to reach %s servers. Have %s Time spent blocking %s seconds.",
            minTserverCount, tserverSet.size(),
            NANOSECONDS.toSeconds(System.nanoTime() - waitStart)));
      }
      tserverRetry.useRetry();
    }

    if (tserverSet.size() < minTserverCount) {
      log.warn(
          "tserver availability check time expired - continuing. Requested {}, have {} tservers on line. "
              + " Time waiting {} sec",
          tserverSet.size(), minTserverCount, NANOSECONDS.toSeconds(System.nanoTime() - waitStart));

    } else {
      log.info(
          "tserver availability check completed. Requested {}, have {} tservers on line. "
              + " Time waiting {} sec",
          tserverSet.size(), minTserverCount, NANOSECONDS.toSeconds(System.nanoTime() - waitStart));
    }
  }

  private long remaining(long deadline) {
    return Math.max(1, deadline - System.currentTimeMillis());
  }

  public ServiceLock getManagerLock() {
    return managerLock;
  }

  private ServiceLockData getManagerLock(final ServiceLockPath zManagerLoc)
      throws KeeperException, InterruptedException {
    var zooKeeper = getContext().getZooSession();
    log.info("trying to get manager lock");

    final String managerClientAddress =
        getHostname() + ":" + getConfiguration().getPort(Property.MANAGER_CLIENTPORT)[0];

    UUID zooLockUUID = UUID.randomUUID();

    ServiceDescriptors descriptors = new ServiceDescriptors();
    descriptors.addService(new ServiceDescriptor(zooLockUUID, ThriftService.NONE,
        managerClientAddress, this.getResourceGroup()));
    ServiceLockData sld = new ServiceLockData(descriptors);
    managerLock = new ServiceLock(zooKeeper, zManagerLoc, zooLockUUID);
    HAServiceLockWatcher managerLockWatcher =
        new HAServiceLockWatcher(Type.MANAGER, () -> getShutdownComplete().get());

    while (true) {

      managerLock.lock(managerLockWatcher, sld);

      managerLockWatcher.waitForChange();

      if (managerLockWatcher.isLockAcquired()) {
        startServiceLockVerificationThread();
        break;
      }

      if (!managerLockWatcher.isFailedToAcquireLock()) {
        throw new IllegalStateException("manager lock in unknown state");
      }

      managerLock.tryToCancelAsyncLockOrUnlock();

      sleepUninterruptibly(TIME_TO_WAIT_BETWEEN_LOCK_CHECKS, MILLISECONDS);
    }

    this.getContext().setServiceLock(getManagerLock());
    return sld;
  }

  @Override
  public void update(LiveTServerSet current, Set<TServerInstance> deleted,
      Set<TServerInstance> added) {

    // if we have deleted or added tservers, then adjust our dead server list
    if (!deleted.isEmpty() || !added.isEmpty()) {
      DeadServerList obit = new DeadServerList(getContext());
      if (!added.isEmpty()) {
        log.info("New servers: {}", added);
        for (TServerInstance up : added) {
          obit.delete(up.getHostPort());
        }
      }
      for (TServerInstance dead : deleted) {
        String cause = "unexpected failure";
        if (serversToShutdown.contains(dead)) {
          cause = "clean shutdown"; // maybe an incorrect assumption
        }
        if (!getManagerGoalState().equals(ManagerGoalState.CLEAN_STOP)) {
          obit.post(dead.getHostPort(), cause);
        }
      }

      Set<TServerInstance> unexpected = new HashSet<>(deleted);
      unexpected.removeAll(this.serversToShutdown);
      if (!unexpected.isEmpty()
          && (stillManager() && !getManagerGoalState().equals(ManagerGoalState.CLEAN_STOP))) {
        log.warn("Lost servers {}", unexpected);
      }
      serversToShutdown.removeAll(deleted);
      badServers.keySet().removeAll(deleted);
      // clear out any bad server with the same host/port as a new server
      synchronized (badServers) {
        cleanListByHostAndPort(badServers.keySet(), deleted, added);
      }
      synchronized (serversToShutdown) {
        cleanListByHostAndPort(serversToShutdown, deleted, added);
      }

      synchronized (migrations) {
        Iterator<Entry<KeyExtent,TServerInstance>> iter = migrations.entrySet().iterator();
        while (iter.hasNext()) {
          Entry<KeyExtent,TServerInstance> entry = iter.next();
          if (deleted.contains(entry.getValue())) {
            log.info("Canceling migration of {} to {}", entry.getKey(), entry.getValue());
            iter.remove();
          }
        }
      }
      nextEvent.event("There are now %d tablet servers", current.size());
    }

    // clear out any servers that are no longer current
    // this is needed when we are using a fate operation to shutdown a tserver as it
    // will continue to add the server to the serversToShutdown (ACCUMULO-4410)
    serversToShutdown.retainAll(current.getCurrentServers());
  }

  private static void cleanListByHostAndPort(Collection<TServerInstance> badServers,
      Set<TServerInstance> deleted, Set<TServerInstance> added) {
    Iterator<TServerInstance> badIter = badServers.iterator();
    while (badIter.hasNext()) {
      TServerInstance bad = badIter.next();
      for (TServerInstance add : added) {
        if (bad.getHostPort().equals(add.getHostPort())) {
          badIter.remove();
          break;
        }
      }
      for (TServerInstance del : deleted) {
        if (bad.getHostPort().equals(del.getHostPort())) {
          badIter.remove();
          break;
        }
      }
    }
  }

  public Set<TableId> onlineTables() {
    Set<TableId> result = new HashSet<>();
    if (getManagerState() != ManagerState.NORMAL) {
      if (getManagerState() != ManagerState.UNLOAD_METADATA_TABLETS) {
        result.add(AccumuloTable.METADATA.tableId());
      }
      if (getManagerState() != ManagerState.UNLOAD_ROOT_TABLET) {
        result.add(AccumuloTable.ROOT.tableId());
      }
      return result;
    }
    ServerContext context = getContext();
    TableManager manager = context.getTableManager();

    for (TableId tableId : context.getTableIdToNameMap().keySet()) {
      TableState state = manager.getTableState(tableId);
      if (state == TableState.ONLINE) {
        result.add(tableId);
      }
    }
    return result;
  }

  public Set<TServerInstance> onlineTabletServers() {
    return tserverSet.getSnapshot().getTservers();
  }

  public LiveTServersSnapshot tserversSnapshot() {
    return tserverSet.getSnapshot();
  }

  // recovers state from the persistent transaction to shutdown a server
  public void shutdownTServer(TServerInstance server) {
    nextEvent.event("Tablet Server shutdown requested for %s", server);
    serversToShutdown.add(server);
  }

  public EventCoordinator getEventCoordinator() {
    return nextEvent;
  }

  public VolumeManager getVolumeManager() {
    return getContext().getVolumeManager();
  }

  public void assignedTablet(KeyExtent extent) {
    if (extent.isMeta() && getManagerState() == ManagerState.UNLOAD_ROOT_TABLET) {
      setManagerState(ManagerState.UNLOAD_METADATA_TABLETS);
    }
    // probably too late, but try anyhow
    if (extent.isRootTablet() && getManagerState() == ManagerState.STOP) {
      setManagerState(ManagerState.UNLOAD_ROOT_TABLET);
    }
  }

  @SuppressFBWarnings(value = "UW_UNCOND_WAIT", justification = "TODO needs triage")
  public void waitForBalance() {
    synchronized (balancedNotifier) {
      long eventCounter;
      do {
        eventCounter = nextEvent.waitForEvents(0, 0);
        try {
          balancedNotifier.wait();
        } catch (InterruptedException e) {
          log.debug(e.toString(), e);
        }
      } while (displayUnassigned() > 0 || !migrations.isEmpty()
          || eventCounter != nextEvent.waitForEvents(0, 0));
    }
  }

  public ManagerMonitorInfo getManagerMonitorInfo() {
    final ManagerMonitorInfo result = new ManagerMonitorInfo();

    result.tServerInfo = new ArrayList<>();
    result.tableMap = new HashMap<>();
    for (Entry<TServerInstance,TabletServerStatus> serverEntry : tserverStatus.entrySet()) {
      final TabletServerStatus status = serverEntry.getValue();
      result.tServerInfo.add(status);
      for (Entry<String,TableInfo> entry : status.tableMap.entrySet()) {
        TableInfoUtil.add(result.tableMap.computeIfAbsent(entry.getKey(), k -> new TableInfo()),
            entry.getValue());
      }
    }
    result.badTServers = new HashMap<>();
    synchronized (badServers) {
      for (TServerInstance bad : badServers.keySet()) {
        result.badTServers.put(bad.getHostPort(), TabletServerState.UNRESPONSIVE.getId());
      }
    }
    result.state = getManagerState();
    result.goalState = getManagerGoalState();
    result.unassignedTablets = displayUnassigned();
    result.serversShuttingDown = new HashSet<>();
    synchronized (serversToShutdown) {
      for (TServerInstance server : serversToShutdown) {
        result.serversShuttingDown.add(server.getHostPort());
      }
    }
    DeadServerList obit = new DeadServerList(getContext());
    result.deadTabletServers = obit.getList();
    result.bulkImports = bulkImportStatus.getBulkLoadStatus();
    return result;
  }

  /**
   * Can delegation tokens be generated for users
   */
  public boolean delegationTokensAvailable() {
    return delegationTokensAvailable;
  }

  public Map<KeyExtent,TServerInstance> migrationsSnapshot() {
    synchronized (migrations) {
      return Map.copyOf(migrations);
    }
  }

  public Set<TServerInstance> shutdownServers() {
    synchronized (serversToShutdown) {
      return Set.copyOf(serversToShutdown);
    }
  }

  public void updateBulkImportStatus(String directory, BulkImportState state) {
    bulkImportStatus.updateBulkImportStatus(Collections.singletonList(directory), state);
  }

  public void removeBulkImportStatus(String directory) {
    bulkImportStatus.removeBulkImportStatus(Collections.singletonList(directory));
  }

  /**
   * Return how long there has been a manager overseeing this cluster. This is an approximately
   * monotonic clock, which will be approximately consistent between different managers or different
   * runs of the same manager. SteadyTime supports both nanoseconds and milliseconds.
   */
  public SteadyTime getSteadyTime() {
    return timeKeeper.getTime();
  }

  public boolean isUpgrading() {
    return upgradeCoordinator.getStatus() != UpgradeCoordinator.UpgradeStatus.COMPLETE;
  }

  void initializeBalancer() {
    var localTabletBalancer = Property.createInstanceFromPropertyName(getConfiguration(),
        Property.MANAGER_TABLET_BALANCER, TabletBalancer.class, new TableLoadBalancer());
    localTabletBalancer.init(balancerEnvironment);
    tabletBalancer = localTabletBalancer;
  }

  Class<?> getBalancerClass() {
    return tabletBalancer.getClass();
  }

  void getAssignments(SortedMap<TServerInstance,TabletServerStatus> currentStatus,
      Map<String,Set<TServerInstance>> currentTServerGroups,
      Map<KeyExtent,UnassignedTablet> unassigned, Map<KeyExtent,TServerInstance> assignedOut) {
    AssignmentParamsImpl params =
        AssignmentParamsImpl.fromThrift(currentStatus, currentTServerGroups,
            unassigned.entrySet().stream().collect(HashMap::new,
                (m, e) -> m.put(e.getKey(),
                    e.getValue().getLastLocation() == null ? null
                        : e.getValue().getLastLocation().getServerInstance()),
                Map::putAll),
            assignedOut);
    tabletBalancer.getAssignments(params);
  }

  public TabletStateStore getTabletStateStore(DataLevel level) {
    switch (level) {
      case METADATA:
        return this.metadataTabletStore;
      case ROOT:
        return this.rootTabletStore;
      case USER:
        return this.userTabletStore;
      default:
        throw new IllegalStateException("Unhandled DataLevel value: " + level);
    }
  }

  @Override
  public void registerMetrics(MeterRegistry registry) {
    super.registerMetrics(registry);
    compactionCoordinator.registerMetrics(registry);
  }

  private Map<FateInstanceType,Fate<Manager>> getFateRefs() {
    var fateRefs = this.fateRefs.get();
    Preconditions.checkState(fateRefs != null, "Unexpected null fate references map");
    return fateRefs;
  }

  @Override
  public ServiceLock getLock() {
    return managerLock;
  }
}<|MERGE_RESOLUTION|>--- conflicted
+++ resolved
@@ -178,12 +178,7 @@
  * <p>
  * The manager will also coordinate log recoveries and reports general status.
  */
-<<<<<<< HEAD
-public class Manager extends AbstractServer
-    implements LiveTServerSet.Listener, HighlyAvailableService {
-=======
-public class Manager extends AbstractServer implements LiveTServerSet.Listener, TableObserver {
->>>>>>> f241a60d
+public class Manager extends AbstractServer implements LiveTServerSet.Listener {
 
   static final Logger log = LoggerFactory.getLogger(Manager.class);
 
