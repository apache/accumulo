--- conflicted
+++ resolved
@@ -971,8 +971,8 @@
 
         SortedMap<TabletServerId,TServerStatus> statusForBalancerLevel =
             tserverStatusForBalancerLevel;
-        params = BalanceParamsImpl.fromThrift(statusForBalancerLevel, tserverStatusForLevel,
-            partitionedMigrations.get(dl), dl, getTablesForLevel(dl));
+        params = BalanceParamsImpl.fromThrift(statusForBalancerLevel, tServerGroupingForBalancer,
+            tserverStatusForLevel, partitionedMigrations.get(dl), dl, getTablesForLevel(dl));
         wait = Math.max(tabletBalancer.balance(params), wait);
         long migrationsOutForLevel = 0;
         for (TabletMigration m : checkMigrationSanity(statusForBalancerLevel.keySet(),
@@ -986,26 +986,6 @@
           migrations.put(ke, TabletServerIdImpl.toThrift(m.getNewTabletServer()));
           log.debug("migration {}", m);
         }
-
-<<<<<<< HEAD
-          params = BalanceParamsImpl.fromThrift(statusForBalancerLevel, tServerGroupingForBalancer,
-              tserverStatusForLevel, partitionedMigrations.get(dl), dl);
-          wait = Math.max(tabletBalancer.balance(params), wait);
-          migrationsOutForLevel = 0;
-          for (TabletMigration m : checkMigrationSanity(statusForBalancerLevel.keySet(),
-              params.migrationsOut(), dl)) {
-            final KeyExtent ke = KeyExtent.fromTabletId(m.getTablet());
-            if (migrations.containsKey(ke)) {
-              log.warn("balancer requested migration more than once, skipping {}", m);
-              continue;
-            }
-            migrationsOutForLevel++;
-            migrations.put(ke, TabletServerIdImpl.toThrift(m.getNewTabletServer()));
-            log.debug("migration {}", m);
-          }
-        } while (migrationsOutForLevel > 0 && (dl == DataLevel.ROOT || dl == DataLevel.METADATA));
-=======
->>>>>>> 1abcad44
         totalMigrationsOut += migrationsOutForLevel;
 
         // increment this at end of loop to signal complete run w/o any continue
