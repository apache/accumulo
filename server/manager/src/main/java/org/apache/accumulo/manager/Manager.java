--- conflicted
+++ resolved
@@ -1927,7 +1927,11 @@
     return fateRefs;
   }
 
-<<<<<<< HEAD
+  @Override
+  public ServiceLock getLock() {
+    return managerLock;
+  }
+  
   public static class ManagerFactory extends AbstractBinder implements Factory<Manager> {
 
     private final Manager manager;
@@ -1956,10 +1960,5 @@
         .register(new LoggingFeature(java.util.logging.Logger.getLogger(this.getClass().getName())))
         .register(JacksonFeature.class);
     return new ServletHolder(new ServletContainer(rc));
-=======
-  @Override
-  public ServiceLock getLock() {
-    return managerLock;
->>>>>>> 8f35f723
   }
 }