/*
 * Licensed to the Apache Software Foundation (ASF) under one
 * or more contributor license agreements.  See the NOTICE file
 * distributed with this work for additional information
 * regarding copyright ownership.  The ASF licenses this file
 * to you under the Apache License, Version 2.0 (the
 * "License"); you may not use this file except in compliance
 * with the License.  You may obtain a copy of the License at
 *
 *   https://www.apache.org/licenses/LICENSE-2.0
 *
 * Unless required by applicable law or agreed to in writing,
 * software distributed under the License is distributed on an
 * "AS IS" BASIS, WITHOUT WARRANTIES OR CONDITIONS OF ANY
 * KIND, either express or implied.  See the License for the
 * specific language governing permissions and limitations
 * under the License.
 */
package org.apache.accumulo.manager;

import static com.google.common.util.concurrent.Uninterruptibles.sleepUninterruptibly;
import static java.nio.charset.StandardCharsets.UTF_8;
import static java.util.Collections.emptySortedMap;
import static java.util.concurrent.TimeUnit.HOURS;
import static java.util.concurrent.TimeUnit.MILLISECONDS;
import static java.util.concurrent.TimeUnit.MINUTES;
import static java.util.concurrent.TimeUnit.NANOSECONDS;
import static java.util.concurrent.TimeUnit.SECONDS;

import java.io.IOException;
import java.net.UnknownHostException;
import java.time.Duration;
import java.util.ArrayList;
import java.util.Collection;
import java.util.Collections;
import java.util.EnumMap;
import java.util.HashMap;
import java.util.HashSet;
import java.util.Iterator;
import java.util.List;
import java.util.Map;
import java.util.Map.Entry;
import java.util.Optional;
import java.util.Set;
import java.util.SortedMap;
import java.util.TreeMap;
import java.util.UUID;
import java.util.concurrent.ConcurrentSkipListMap;
import java.util.concurrent.CountDownLatch;
import java.util.concurrent.ExecutionException;
import java.util.concurrent.ExecutorService;
import java.util.concurrent.Future;
import java.util.concurrent.atomic.AtomicBoolean;
import java.util.concurrent.atomic.AtomicInteger;
import java.util.concurrent.atomic.AtomicReference;
import java.util.stream.Collectors;

import org.apache.accumulo.core.Constants;
import org.apache.accumulo.core.cli.ConfigOpts;
import org.apache.accumulo.core.clientImpl.ClientContext;
import org.apache.accumulo.core.clientImpl.thrift.TableOperation;
import org.apache.accumulo.core.clientImpl.thrift.TableOperationExceptionType;
import org.apache.accumulo.core.clientImpl.thrift.ThriftTableOperationException;
import org.apache.accumulo.core.conf.AccumuloConfiguration;
import org.apache.accumulo.core.conf.Property;
import org.apache.accumulo.core.data.InstanceId;
import org.apache.accumulo.core.data.TableId;
import org.apache.accumulo.core.dataImpl.KeyExtent;
import org.apache.accumulo.core.fate.AgeOffStore;
import org.apache.accumulo.core.fate.Fate;
import org.apache.accumulo.core.fate.TStore;
import org.apache.accumulo.core.fate.zookeeper.ZooCache.ZcStat;
import org.apache.accumulo.core.fate.zookeeper.ZooReaderWriter;
import org.apache.accumulo.core.fate.zookeeper.ZooUtil;
import org.apache.accumulo.core.fate.zookeeper.ZooUtil.NodeExistsPolicy;
import org.apache.accumulo.core.fate.zookeeper.ZooUtil.NodeMissingPolicy;
import org.apache.accumulo.core.lock.ServiceLock;
import org.apache.accumulo.core.lock.ServiceLock.LockLossReason;
import org.apache.accumulo.core.lock.ServiceLock.ServiceLockPath;
import org.apache.accumulo.core.lock.ServiceLockData;
import org.apache.accumulo.core.lock.ServiceLockData.ThriftService;
import org.apache.accumulo.core.manager.balancer.AssignmentParamsImpl;
import org.apache.accumulo.core.manager.balancer.BalanceParamsImpl;
import org.apache.accumulo.core.manager.balancer.TServerStatusImpl;
import org.apache.accumulo.core.manager.balancer.TabletServerIdImpl;
import org.apache.accumulo.core.manager.state.tables.TableState;
import org.apache.accumulo.core.manager.thrift.BulkImportState;
import org.apache.accumulo.core.manager.thrift.ManagerClientService;
import org.apache.accumulo.core.manager.thrift.ManagerGoalState;
import org.apache.accumulo.core.manager.thrift.ManagerMonitorInfo;
import org.apache.accumulo.core.manager.thrift.ManagerState;
import org.apache.accumulo.core.manager.thrift.TableInfo;
import org.apache.accumulo.core.manager.thrift.TabletServerStatus;
import org.apache.accumulo.core.metadata.AccumuloTable;
import org.apache.accumulo.core.metadata.TServerInstance;
import org.apache.accumulo.core.metadata.TabletLocationState;
import org.apache.accumulo.core.metadata.schema.Ample.DataLevel;
import org.apache.accumulo.core.metadata.schema.TabletMetadata;
import org.apache.accumulo.core.metrics.MetricsInfo;
import org.apache.accumulo.core.metrics.MetricsProducer;
import org.apache.accumulo.core.spi.balancer.BalancerEnvironment;
import org.apache.accumulo.core.spi.balancer.SimpleLoadBalancer;
import org.apache.accumulo.core.spi.balancer.TabletBalancer;
import org.apache.accumulo.core.spi.balancer.data.TServerStatus;
import org.apache.accumulo.core.spi.balancer.data.TabletMigration;
import org.apache.accumulo.core.spi.balancer.data.TabletServerId;
import org.apache.accumulo.core.tablet.thrift.TUnloadTabletGoal;
import org.apache.accumulo.core.trace.TraceUtil;
import org.apache.accumulo.core.util.Halt;
import org.apache.accumulo.core.util.Retry;
import org.apache.accumulo.core.util.Timer;
import org.apache.accumulo.core.util.threads.ThreadPools;
import org.apache.accumulo.core.util.threads.Threads;
import org.apache.accumulo.core.util.time.SteadyTime;
import org.apache.accumulo.manager.metrics.BalancerMetrics;
import org.apache.accumulo.manager.metrics.ManagerMetrics;
import org.apache.accumulo.manager.recovery.RecoveryManager;
import org.apache.accumulo.manager.state.TableCounts;
import org.apache.accumulo.manager.tableOps.TraceRepo;
import org.apache.accumulo.manager.upgrade.PreUpgradeValidation;
import org.apache.accumulo.manager.upgrade.UpgradeCoordinator;
import org.apache.accumulo.server.AbstractServer;
import org.apache.accumulo.server.HighlyAvailableService;
import org.apache.accumulo.server.ServerContext;
import org.apache.accumulo.server.fs.VolumeManager;
import org.apache.accumulo.server.manager.LiveTServerSet;
import org.apache.accumulo.server.manager.LiveTServerSet.TServerConnection;
import org.apache.accumulo.server.manager.balancer.BalancerEnvironmentImpl;
import org.apache.accumulo.server.manager.state.CurrentState;
import org.apache.accumulo.server.manager.state.DeadServerList;
import org.apache.accumulo.server.manager.state.MergeInfo;
import org.apache.accumulo.server.manager.state.MergeState;
import org.apache.accumulo.server.manager.state.TabletServerState;
import org.apache.accumulo.server.manager.state.TabletStateStore;
import org.apache.accumulo.server.manager.state.UnassignedTablet;
import org.apache.accumulo.server.rpc.HighlyAvailableServiceWrapper;
import org.apache.accumulo.server.rpc.ServerAddress;
import org.apache.accumulo.server.rpc.TServerUtils;
import org.apache.accumulo.server.rpc.ThriftProcessorTypes;
import org.apache.accumulo.server.security.SecurityOperation;
import org.apache.accumulo.server.security.delegation.AuthenticationTokenKeyManager;
import org.apache.accumulo.server.security.delegation.ZooAuthenticationKeyDistributor;
import org.apache.accumulo.server.tables.TableManager;
import org.apache.accumulo.server.tables.TableObserver;
import org.apache.accumulo.server.util.ScanServerMetadataEntries;
import org.apache.accumulo.server.util.ServerBulkImportStatus;
import org.apache.accumulo.server.util.TableInfoUtil;
import org.apache.hadoop.io.DataInputBuffer;
import org.apache.hadoop.io.DataOutputBuffer;
import org.apache.thrift.TException;
import org.apache.thrift.server.TServer;
import org.apache.thrift.transport.TTransportException;
import org.apache.zookeeper.KeeperException;
import org.apache.zookeeper.KeeperException.NoAuthException;
import org.apache.zookeeper.WatchedEvent;
import org.apache.zookeeper.Watcher;
import org.slf4j.Logger;
import org.slf4j.LoggerFactory;

import com.google.common.collect.Comparators;
import com.google.common.collect.ImmutableSortedMap;
import com.google.common.util.concurrent.RateLimiter;
import com.google.common.util.concurrent.Uninterruptibles;

import edu.umd.cs.findbugs.annotations.SuppressFBWarnings;
import io.opentelemetry.api.trace.Span;
import io.opentelemetry.context.Scope;

/**
 * The Manager is responsible for assigning and balancing tablets to tablet servers.
 * <p>
 * The manager will also coordinate log recoveries and reports general status.
 */
public class Manager extends AbstractServer
    implements LiveTServerSet.Listener, TableObserver, CurrentState, HighlyAvailableService {

  static final Logger log = LoggerFactory.getLogger(Manager.class);

  static final int ONE_SECOND = 1000;
  private static final long CLEANUP_INTERVAL_MINUTES = 5;
  static final long WAIT_BETWEEN_ERRORS = ONE_SECOND;
  private static final long DEFAULT_WAIT_FOR_WATCHER = 10 * ONE_SECOND;
  private static final int MAX_CLEANUP_WAIT_TIME = ONE_SECOND;
  private static final int TIME_TO_WAIT_BETWEEN_LOCK_CHECKS = ONE_SECOND;
  static final int MAX_TSERVER_WORK_CHUNK = 5000;
  private static final int MAX_BAD_STATUS_COUNT = 3;
  private static final double MAX_SHUTDOWNS_PER_SEC = 10D / 60D;

  private final Object balancedNotifier = new Object();
  final LiveTServerSet tserverSet;
  private final List<TabletGroupWatcher> watchers = new ArrayList<>();
  final SecurityOperation security;
  final Map<TServerInstance,AtomicInteger> badServers =
      Collections.synchronizedMap(new HashMap<>());
  final Set<TServerInstance> serversToShutdown = Collections.synchronizedSet(new HashSet<>());
  final SortedMap<KeyExtent,TServerInstance> migrations =
      Collections.synchronizedSortedMap(new TreeMap<>());
  final EventCoordinator nextEvent = new EventCoordinator();
  private final Object mergeLock = new Object();
  RecoveryManager recoveryManager = null;
  private final ManagerTime timeKeeper;

  // Delegation Token classes
  private final boolean delegationTokensAvailable;
  private ZooAuthenticationKeyDistributor keyDistributor;
  private AuthenticationTokenKeyManager authenticationTokenKeyManager;

  ServiceLock managerLock = null;
  private TServer clientService = null;
  private volatile TabletBalancer tabletBalancer;
  private final BalancerEnvironment balancerEnvironment;
  private final BalancerMetrics balancerMetrics = new BalancerMetrics();

  private ManagerState state = ManagerState.INITIAL;

  // fateReadyLatch and fateRef go together; when this latch is ready, then the fate reference
  // should already have been set; still need to use atomic reference or volatile for fateRef, so no
  // thread's cached view shows that fateRef is still null after the latch is ready
  private final CountDownLatch fateReadyLatch = new CountDownLatch(1);
  private final AtomicReference<Fate<Manager>> fateRef = new AtomicReference<>(null);

  volatile SortedMap<TServerInstance,TabletServerStatus> tserverStatus = emptySortedMap();
  final ServerBulkImportStatus bulkImportStatus = new ServerBulkImportStatus();

  private final AtomicBoolean managerInitialized = new AtomicBoolean(false);
  private final long timeToCacheRecoveryWalExistence;

  private ExecutorService tableInformationStatusPool = null;

  @Override
  public synchronized ManagerState getManagerState() {
    return state;
  }

  public boolean stillManager() {
    return getManagerState() != ManagerState.STOP;
  }

  /**
   * Retrieve the Fate object, blocking until it is ready. This could cause problems if Fate
   * operations are attempted to be used prior to the Manager being ready for them. If these
   * operations are triggered by a client side request from a tserver or client, it should be safe
   * to wait to handle those until Fate is ready, but if it occurs during an upgrade, or some other
   * time in the Manager before Fate is started, that may result in a deadlock and will need to be
   * fixed.
   *
   * @return the Fate object, only after the fate components are running and ready
   */
  Fate<Manager> fate() {
    try {
      // block up to 30 seconds until it's ready; if it's still not ready, introduce some logging
      if (!fateReadyLatch.await(30, SECONDS)) {
        String msgPrefix = "Unexpected use of fate in thread " + Thread.currentThread().getName()
            + " at time " + System.currentTimeMillis();
        // include stack trace so we know where it's coming from, in case we need to troubleshoot it
        log.warn("{} blocked until fate starts", msgPrefix,
            new IllegalStateException("Attempted fate action before manager finished starting up; "
                + "if this doesn't make progress, please report it as a bug to the developers"));
        int minutes = 0;
        while (!fateReadyLatch.await(5, MINUTES)) {
          minutes += 5;
          log.warn("{} still blocked after {} minutes; this is getting weird", msgPrefix, minutes);
        }
        log.debug("{} no longer blocked", msgPrefix);
      }
    } catch (InterruptedException e) {
      Thread.currentThread().interrupt();
      throw new IllegalStateException("Thread was interrupted; cannot proceed");
    }
    return fateRef.get();
  }

  static final boolean X = true;
  static final boolean O = false;
  // @formatter:off
  static final boolean[][] transitionOK = {
      //                            INITIAL HAVE_LOCK SAFE_MODE NORMAL UNLOAD_META UNLOAD_ROOT STOP
      /* INITIAL */                 {X, X, O, O, O, O, X},
      /* HAVE_LOCK */               {O, X, X, X, O, O, X},
      /* SAFE_MODE */               {O, O, X, X, X, O, X},
      /* NORMAL */                  {O, O, X, X, X, O, X},
      /* UNLOAD_METADATA_TABLETS */ {O, O, X, X, X, X, X},
      /* UNLOAD_ROOT_TABLET */      {O, O, O, X, X, X, X},
      /* STOP */                    {O, O, O, O, O, X, X}};
  //@formatter:on
  synchronized void setManagerState(final ManagerState newState) {
    if (state == newState) {
      return;
    }
    if (!transitionOK[state.ordinal()][newState.ordinal()]) {
      throw new IllegalStateException(String.format(
          "Programmer error: manager should not transition from %s to %s", state, newState));
    }
    final ManagerState oldState = state;
    state = newState;
    nextEvent.event("State changed from %s to %s", oldState, newState);
    switch (newState) {
      case STOP:
        // Give the server a little time before shutdown so the client
        // thread requesting the stop can return
        final var future = getContext().getScheduledExecutor().scheduleWithFixedDelay(() -> {
          // This frees the main thread and will cause the manager to exit
          clientService.stop();
          Manager.this.nextEvent.event("stopped event loop");
        }, 100L, 1000L, MILLISECONDS);
        ThreadPools.watchNonCriticalScheduledTask(future);
        break;
      case HAVE_LOCK:
        if (isUpgrading()) {
          new PreUpgradeValidation().validate(getContext(), nextEvent);
          upgradeCoordinator.upgradeZookeeper(getContext(), nextEvent);
        }
        break;
      case NORMAL:
        if (isUpgrading()) {
          upgradeMetadataFuture = upgradeCoordinator.upgradeMetadata(getContext(), nextEvent);
        }
        break;
      default:
        break;
    }
  }

  private final UpgradeCoordinator upgradeCoordinator = new UpgradeCoordinator();

  private Future<Void> upgradeMetadataFuture;

  private FateServiceHandler fateServiceHandler;
  private ManagerClientServiceHandler managerClientHandler;

  private int assignedOrHosted(TableId tableId) {
    int result = 0;
    for (TabletGroupWatcher watcher : watchers) {
      TableCounts count = watcher.getStats(tableId);
      result += count.hosted() + count.assigned();
    }
    return result;
  }

  private int totalAssignedOrHosted() {
    int result = 0;
    for (TabletGroupWatcher watcher : watchers) {
      for (TableCounts counts : watcher.getStats().values()) {
        log.debug(
            "Watcher: {}: Assigned Tablets: {}, Dead tserver assignments: {}, Suspended Tablets: {}",
            watcher.getName(), counts.assigned(), counts.assignedToDeadServers(),
            counts.suspended());
        result += counts.assigned() + counts.hosted();
      }
    }
    return result;
  }

  private int nonMetaDataTabletsAssignedOrHosted() {
    return totalAssignedOrHosted() - assignedOrHosted(AccumuloTable.METADATA.tableId())
        - assignedOrHosted(AccumuloTable.ROOT.tableId());
  }

  private int notHosted() {
    int result = 0;
    for (TabletGroupWatcher watcher : watchers) {
      for (TableCounts counts : watcher.getStats().values()) {
        result += counts.assigned() + counts.assignedToDeadServers() + counts.suspended();
      }
    }
    return result;
  }

  // The number of unassigned tablets that should be assigned: displayed on the monitor page
  int displayUnassigned() {
    int result = 0;
    switch (getManagerState()) {
      case NORMAL:
        // Count offline tablets for online tables
        for (TabletGroupWatcher watcher : watchers) {
          TableManager manager = getContext().getTableManager();
          for (Entry<TableId,TableCounts> entry : watcher.getStats().entrySet()) {
            TableId tableId = entry.getKey();
            TableCounts counts = entry.getValue();
            if (manager.getTableState(tableId) == TableState.ONLINE) {
              result += counts.unassigned() + counts.assignedToDeadServers() + counts.assigned()
                  + counts.suspended();
            }
          }
        }
        break;
      case SAFE_MODE:
        // Count offline tablets for the metadata table
        for (TabletGroupWatcher watcher : watchers) {
          TableCounts counts = watcher.getStats(AccumuloTable.METADATA.tableId());
          result += counts.unassigned() + counts.suspended();
        }
        break;
      case UNLOAD_METADATA_TABLETS:
      case UNLOAD_ROOT_TABLET:
        for (TabletGroupWatcher watcher : watchers) {
          TableCounts counts = watcher.getStats(AccumuloTable.METADATA.tableId());
          result += counts.unassigned() + counts.suspended();
        }
        break;
      default:
        break;
    }
    return result;
  }

  public void mustBeOnline(final TableId tableId) throws ThriftTableOperationException {
    ServerContext context = getContext();
    context.clearTableListCache();
    if (context.getTableState(tableId) != TableState.ONLINE) {
      throw new ThriftTableOperationException(tableId.canonical(), null, TableOperation.MERGE,
          TableOperationExceptionType.OFFLINE, "table is not online");
    }
  }

  public TableManager getTableManager() {
    return getContext().getTableManager();
  }

  public static void main(String[] args) throws Exception {
    try (Manager manager = new Manager(new ConfigOpts(), args)) {
      manager.runServer();
    }
  }

  protected Manager(ConfigOpts opts, String[] args) throws IOException {
    super("manager", opts, args);
    ServerContext context = super.getContext();
    balancerEnvironment = new BalancerEnvironmentImpl(context);

    AccumuloConfiguration aconf = context.getConfiguration();

    log.info("Version {}", Constants.VERSION);
    log.info("Instance {}", getInstanceID());
    timeKeeper = new ManagerTime(this, aconf);
    tserverSet = new LiveTServerSet(context, this);
    initializeBalancer();

    this.security = context.getSecurityOperation();

    final long tokenLifetime = aconf.getTimeInMillis(Property.GENERAL_DELEGATION_TOKEN_LIFETIME);

    authenticationTokenKeyManager = null;
    keyDistributor = null;
    if (getConfiguration().getBoolean(Property.INSTANCE_RPC_SASL_ENABLED)) {
      // SASL is enabled, create the key distributor (ZooKeeper) and manager (generates/rolls secret
      // keys)
      log.info("SASL is enabled, creating delegation token key manager and distributor");
      final long tokenUpdateInterval =
          aconf.getTimeInMillis(Property.GENERAL_DELEGATION_TOKEN_UPDATE_INTERVAL);
      keyDistributor = new ZooAuthenticationKeyDistributor(context.getZooReaderWriter(),
          getZooKeeperRoot() + Constants.ZDELEGATION_TOKEN_KEYS);
      authenticationTokenKeyManager = new AuthenticationTokenKeyManager(context.getSecretManager(),
          keyDistributor, tokenUpdateInterval, tokenLifetime);
      delegationTokensAvailable = true;
    } else {
      log.info("SASL is not enabled, delegation tokens will not be available");
      delegationTokensAvailable = false;
    }
    this.timeToCacheRecoveryWalExistence =
        aconf.getTimeInMillis(Property.MANAGER_RECOVERY_WAL_EXISTENCE_CACHE_TIME);
  }

  public InstanceId getInstanceID() {
    return getContext().getInstanceID();
  }

  public String getZooKeeperRoot() {
    return getContext().getZooKeeperRoot();
  }

  public TServerConnection getConnection(TServerInstance server) {
    return tserverSet.getConnection(server);
  }

  public MergeInfo getMergeInfo(TableId tableId) {
    ServerContext context = getContext();
    synchronized (mergeLock) {
      try {
        String path = getZooKeeperRoot() + Constants.ZTABLES + "/" + tableId + "/merge";
        if (!context.getZooReaderWriter().exists(path)) {
          return new MergeInfo();
        }
        byte[] data = context.getZooReaderWriter().getData(path);
        DataInputBuffer in = new DataInputBuffer();
        in.reset(data, data.length);
        MergeInfo info = new MergeInfo();
        info.readFields(in);
        return info;
      } catch (KeeperException.NoNodeException ex) {
        log.info("Error reading merge state, it probably just finished");
        return new MergeInfo();
      } catch (Exception ex) {
        log.warn("Unexpected error reading merge state", ex);
        return new MergeInfo();
      }
    }
  }

  public void setMergeState(MergeInfo info, MergeState state)
      throws KeeperException, InterruptedException {
    ServerContext context = getContext();
    synchronized (mergeLock) {
      String path =
          getZooKeeperRoot() + Constants.ZTABLES + "/" + info.getExtent().tableId() + "/merge";
      info.setState(state);
      if (state.equals(MergeState.NONE)) {
        context.getZooReaderWriter().recursiveDelete(path, NodeMissingPolicy.SKIP);
      } else {
        DataOutputBuffer out = new DataOutputBuffer();
        try {
          info.write(out);
        } catch (IOException ex) {
          throw new AssertionError("Unlikely", ex);
        }
        context.getZooReaderWriter().putPersistentData(path, out.getData(),
            state.equals(MergeState.STARTED) ? ZooUtil.NodeExistsPolicy.FAIL
                : ZooUtil.NodeExistsPolicy.OVERWRITE);
      }
      mergeLock.notifyAll();
    }
    nextEvent.event("Merge state of %s set to %s", info.getExtent(), state);
  }

  public void clearMergeState(TableId tableId) throws KeeperException, InterruptedException {
    synchronized (mergeLock) {
      String path = getZooKeeperRoot() + Constants.ZTABLES + "/" + tableId + "/merge";
      getContext().getZooReaderWriter().recursiveDelete(path, NodeMissingPolicy.SKIP);
      mergeLock.notifyAll();
    }
    nextEvent.event("Merge state of %s cleared", tableId);
  }

  void setManagerGoalState(ManagerGoalState state) {
    try {
      getContext().getZooReaderWriter().putPersistentData(
          getZooKeeperRoot() + Constants.ZMANAGER_GOAL_STATE, state.name().getBytes(UTF_8),
          NodeExistsPolicy.OVERWRITE);
    } catch (Exception ex) {
      log.error("Unable to set manager goal state in zookeeper");
    }
  }

  ManagerGoalState getManagerGoalState() {
    while (true) {
      try {
        byte[] data = getContext().getZooReaderWriter()
            .getData(getZooKeeperRoot() + Constants.ZMANAGER_GOAL_STATE);
        return ManagerGoalState.valueOf(new String(data, UTF_8));
      } catch (Exception e) {
        log.error("Problem getting real goal state from zookeeper: ", e);
        sleepUninterruptibly(1, SECONDS);
      }
    }
  }

  public boolean hasCycled(long time) {
    for (TabletGroupWatcher watcher : watchers) {
      if (watcher.stats.lastScanFinished() < time) {
        return false;
      }
    }

    return true;
  }

  public void clearMigrations(TableId tableId) {
    synchronized (migrations) {
      migrations.keySet().removeIf(extent -> extent.tableId().equals(tableId));
    }
  }

  public MetricsProducer getBalancerMetrics() {
    return balancerMetrics;
  }

  enum TabletGoalState {
    HOSTED(TUnloadTabletGoal.UNKNOWN),
    UNASSIGNED(TUnloadTabletGoal.UNASSIGNED),
    DELETED(TUnloadTabletGoal.DELETED),
    SUSPENDED(TUnloadTabletGoal.SUSPENDED);

    private final TUnloadTabletGoal unloadGoal;

    TabletGoalState(TUnloadTabletGoal unloadGoal) {
      this.unloadGoal = unloadGoal;
    }

    /** The purpose of unloading this tablet. */
    public TUnloadTabletGoal howUnload() {
      return unloadGoal;
    }
  }

  TabletGoalState getSystemGoalState(TabletLocationState tls) {
    switch (getManagerState()) {
      case NORMAL:
        return TabletGoalState.HOSTED;
      case HAVE_LOCK: // fall-through intended
      case INITIAL: // fall-through intended
      case SAFE_MODE:
        if (tls.extent.isMeta()) {
          return TabletGoalState.HOSTED;
        }
        return TabletGoalState.UNASSIGNED;
      case UNLOAD_METADATA_TABLETS:
        if (tls.extent.isRootTablet()) {
          return TabletGoalState.HOSTED;
        }
        return TabletGoalState.UNASSIGNED;
      case UNLOAD_ROOT_TABLET:
      case STOP:
        return TabletGoalState.UNASSIGNED;
      default:
        throw new IllegalStateException("Unknown Manager State");
    }
  }

  TabletGoalState getTableGoalState(KeyExtent extent) {
    TableState tableState = getContext().getTableManager().getTableState(extent.tableId());
    if (tableState == null) {
      return TabletGoalState.DELETED;
    }
    switch (tableState) {
      case DELETING:
        return TabletGoalState.DELETED;
      case OFFLINE:
      case NEW:
        return TabletGoalState.UNASSIGNED;
      default:
        return TabletGoalState.HOSTED;
    }
  }

  TabletGoalState getGoalState(TabletLocationState tls, MergeInfo mergeInfo) {
    KeyExtent extent = tls.extent;
    // Shutting down?
    TabletGoalState state = getSystemGoalState(tls);
    if (state == TabletGoalState.HOSTED) {
      if (!upgradeCoordinator.getStatus().isParentLevelUpgraded(extent)) {
        // The place where this tablet stores its metadata was not upgraded, so do not assign this
        // tablet yet.
        return TabletGoalState.UNASSIGNED;
      }

      if (tls.current != null && serversToShutdown.contains(tls.current.getServerInstance())) {
        return TabletGoalState.SUSPENDED;
      }
      // Handle merge transitions
      if (mergeInfo.getExtent() != null) {

        final boolean overlaps = mergeInfo.overlaps(extent);

        if (overlaps) {
          log.debug("mergeInfo overlaps: {} true", extent);
          switch (mergeInfo.getState()) {
            case NONE:
            case COMPLETE:
              break;
            case STARTED:
              return TabletGoalState.HOSTED;
            case WAITING_FOR_OFFLINE:
              // If we have walogs we need to be HOSTED to recover
              if (!tls.walogs.isEmpty()) {
                return TabletGoalState.HOSTED;
              } else {
                return TabletGoalState.UNASSIGNED;
              }
            case MERGING:
            case MERGED:
              return TabletGoalState.UNASSIGNED;
          }
        } else {
          log.trace("mergeInfo overlaps: {} false", extent);
        }
      }

      // taking table offline?
      state = getTableGoalState(extent);
      if (state == TabletGoalState.HOSTED) {
        // Maybe this tablet needs to be migrated
        TServerInstance dest = migrations.get(extent);
        if (dest != null && tls.current != null && !dest.equals(tls.current.getServerInstance())) {
          return TabletGoalState.UNASSIGNED;
        }
      }
    }
    return state;
  }

  private class MigrationCleanupThread implements Runnable {

    @Override
    public void run() {
      while (stillManager()) {
        if (!migrations.isEmpty()) {
          try {
            cleanupOfflineMigrations();
            cleanupNonexistentMigrations(getContext());
          } catch (Exception ex) {
            log.error("Error cleaning up migrations", ex);
          }
        }
        sleepUninterruptibly(CLEANUP_INTERVAL_MINUTES, MINUTES);
      }
    }

    /**
     * If a migrating tablet splits, and the tablet dies before sending the manager a message, the
     * migration will refer to a non-existing tablet, so it can never complete. Periodically scan
     * the metadata table and remove any migrating tablets that no longer exist.
     */
    private void cleanupNonexistentMigrations(final ClientContext clientContext) {

      Map<DataLevel,Set<KeyExtent>> notSeen;

      synchronized (migrations) {
        notSeen = partitionMigrations(migrations.keySet());
      }

      // for each level find the set of migrating tablets that do not exists in metadata store
      for (DataLevel dataLevel : DataLevel.values()) {
        var notSeenForLevel = notSeen.getOrDefault(dataLevel, Set.of());
        if (notSeenForLevel.isEmpty() || dataLevel == DataLevel.ROOT) {
          // No need to scan this level if there are no migrations. The root tablet is always
          // expected to exists, so no need to read its metadata.
          continue;
        }

        try (var tablets = clientContext.getAmple().readTablets().forLevel(dataLevel)
            .fetch(TabletMetadata.ColumnType.PREV_ROW).build()) {
          // A goal of this code is to avoid reading all extents in the metadata table into memory
          // when finding extents that exists in the migrating set and not in the metadata table.
          tablets.forEach(tabletMeta -> notSeenForLevel.remove(tabletMeta.getExtent()));
        }

        // remove any tablets that previously existed in migrations for this level but were not seen
        // in the metadata table for the level
        migrations.keySet().removeAll(notSeenForLevel);
      }
    }

    /**
     * If migrating a tablet for a table that is offline, the migration can never succeed because no
     * tablet server will load the tablet. check for offline tables and remove their migrations.
     */
    private void cleanupOfflineMigrations() {
      ServerContext context = getContext();
      TableManager manager = context.getTableManager();
      for (TableId tableId : context.getTableIdToNameMap().keySet()) {
        TableState state = manager.getTableState(tableId);
        if (state == TableState.OFFLINE) {
          clearMigrations(tableId);
        }
      }
    }
  }

  private class ScanServerZKCleaner implements Runnable {

    @Override
    public void run() {

      final ZooReaderWriter zrw = getContext().getZooReaderWriter();
      final String sserverZNodePath = getContext().getZooKeeperRoot() + Constants.ZSSERVERS;

      while (stillManager()) {
        try {
          for (String sserverClientAddress : zrw.getChildren(sserverZNodePath)) {

            final String sServerZPath = sserverZNodePath + "/" + sserverClientAddress;
            final var zLockPath = ServiceLock.path(sServerZPath);
            ZcStat stat = new ZcStat();
            Optional<ServiceLockData> lockData =
                ServiceLock.getLockData(getContext().getZooCache(), zLockPath, stat);

            if (lockData.isEmpty()) {
              try {
                log.debug("Deleting empty ScanServer ZK node {}", sServerZPath);
                zrw.delete(sServerZPath);
              } catch (KeeperException.NotEmptyException e) {
                log.debug(
                    "Failed to delete ScanServer ZK node {} its not empty, likely an expected race condition.",
                    sServerZPath);
              }
            }
          }
        } catch (KeeperException e) {
          log.error("Exception trying to delete empty scan server ZNodes, will retry", e);
        } catch (InterruptedException e) {
          Thread.interrupted();
          log.error("Interrupted trying to delete empty scan server ZNodes, will retry", e);
        } finally {
          // sleep for 5 mins
          sleepUninterruptibly(CLEANUP_INTERVAL_MINUTES, MINUTES);
        }
      }
    }

  }

  /**
   * balanceTablets() balances tables by DataLevel. Return the current set of migrations partitioned
   * by DataLevel
   */
  private static Map<DataLevel,Set<KeyExtent>>
      partitionMigrations(final Set<KeyExtent> migrations) {
    final Map<DataLevel,Set<KeyExtent>> partitionedMigrations = new EnumMap<>(DataLevel.class);
    // populate to prevent NPE
    for (DataLevel dl : DataLevel.values()) {
      partitionedMigrations.put(dl, new HashSet<>());
    }
    migrations.forEach(ke -> {
      partitionedMigrations.get(DataLevel.of(ke.tableId())).add(ke);
    });
    return partitionedMigrations;
  }

  private class StatusThread implements Runnable {

    private boolean goodStats() {
      int start;
      switch (getManagerState()) {
        case UNLOAD_METADATA_TABLETS:
          start = 1;
          break;
        case UNLOAD_ROOT_TABLET:
          start = 2;
          break;
        default:
          start = 0;
      }
      for (int i = start; i < watchers.size(); i++) {
        TabletGroupWatcher watcher = watchers.get(i);
        if (watcher.stats.getLastManagerState() != getManagerState()) {
          log.debug("{}: {} != {}", watcher.getName(), watcher.stats.getLastManagerState(),
              getManagerState());
          return false;
        }
      }
      return true;
    }

    @Override
    public void run() {
      EventCoordinator.Listener eventListener = nextEvent.getListener();
      while (stillManager()) {
        long wait;
        try {
          switch (getManagerGoalState()) {
            case NORMAL:
              setManagerState(ManagerState.NORMAL);
              break;
            case SAFE_MODE:
              if (getManagerState() == ManagerState.NORMAL
                  || getManagerState() == ManagerState.HAVE_LOCK) {
                setManagerState(ManagerState.SAFE_MODE);
              }
              break;
            case CLEAN_STOP:
              switch (getManagerState()) {
                case NORMAL:
                  setManagerState(ManagerState.SAFE_MODE);
                  break;
                case SAFE_MODE: {
                  int count = nonMetaDataTabletsAssignedOrHosted();
                  log.debug(
                      String.format("There are %d non-metadata tablets assigned or hosted", count));
                  if (count == 0 && goodStats()) {
                    setManagerState(ManagerState.UNLOAD_METADATA_TABLETS);
                  }
                }
                  break;
                case UNLOAD_METADATA_TABLETS: {
                  int count = assignedOrHosted(AccumuloTable.METADATA.tableId());
                  log.debug(
                      String.format("There are %d metadata tablets assigned or hosted", count));
                  if (count == 0 && goodStats()) {
                    setManagerState(ManagerState.UNLOAD_ROOT_TABLET);
                  }
                }
                  break;
                case UNLOAD_ROOT_TABLET:
                  int count = assignedOrHosted(AccumuloTable.METADATA.tableId());
                  if (count > 0 && goodStats()) {
                    log.debug(String.format("%d metadata tablets online", count));
                    setManagerState(ManagerState.UNLOAD_ROOT_TABLET);
                  }
                  int root_count = assignedOrHosted(AccumuloTable.ROOT.tableId());
                  if (root_count > 0 && goodStats()) {
                    log.debug("The root tablet is still assigned or hosted");
                  }
                  if (count + root_count == 0 && goodStats()) {
                    Set<TServerInstance> currentServers = tserverSet.getCurrentServers();
                    log.debug("stopping {} tablet servers", currentServers.size());
                    for (TServerInstance server : currentServers) {
                      try {
                        serversToShutdown.add(server);
                        tserverSet.getConnection(server).fastHalt(managerLock);
                      } catch (TException e) {
                        // its probably down, and we don't care
                      } finally {
                        tserverSet.remove(server);
                      }
                    }
                    if (currentServers.isEmpty()) {
                      setManagerState(ManagerState.STOP);
                    }
                  }
                  break;
                default:
                  break;
              }
          }
        } catch (Exception t) {
          log.error("Error occurred reading / switching manager goal state. Will"
              + " continue with attempt to update status", t);
        }

        Span span = TraceUtil.startSpan(this.getClass(), "run::updateStatus");
        try (Scope scope = span.makeCurrent()) {
          wait = updateStatus();
          eventListener.waitForEvents(wait);
        } catch (Exception t) {
          TraceUtil.setException(span, t, false);
          log.error("Error balancing tablets, will wait for {} (seconds) and then retry ",
              WAIT_BETWEEN_ERRORS / ONE_SECOND, t);
          sleepUninterruptibly(WAIT_BETWEEN_ERRORS, MILLISECONDS);
        } finally {
          span.end();
        }
      }
    }

    private long updateStatus() {
      Set<TServerInstance> currentServers = tserverSet.getCurrentServers();
      tserverStatus = gatherTableInformation(currentServers);
      checkForHeldServer(tserverStatus);

      if (!badServers.isEmpty()) {
        log.debug("not balancing because the balance information is out-of-date {}",
            badServers.keySet());
      } else if (getManagerGoalState() == ManagerGoalState.CLEAN_STOP) {
        log.debug("not balancing because the manager is attempting to stop cleanly");
      } else if (!serversToShutdown.isEmpty()) {
        log.debug("not balancing while shutting down servers {}", serversToShutdown);
      } else {
        for (TabletGroupWatcher tgw : watchers) {
          if (!tgw.isSameTserversAsLastScan(currentServers)) {
            log.debug("not balancing just yet, as collection of live tservers is in flux");
            return DEFAULT_WAIT_FOR_WATCHER;
          }
        }
        return balanceTablets();
      }
      return DEFAULT_WAIT_FOR_WATCHER;
    }

    private void checkForHeldServer(SortedMap<TServerInstance,TabletServerStatus> tserverStatus) {
      TServerInstance instance = null;
      int crazyHoldTime = 0;
      int someHoldTime = 0;
      final long maxWait = getConfiguration().getTimeInMillis(Property.TSERV_HOLD_TIME_SUICIDE);
      for (Entry<TServerInstance,TabletServerStatus> entry : tserverStatus.entrySet()) {
        if (entry.getValue().getHoldTime() > 0) {
          someHoldTime++;
          if (entry.getValue().getHoldTime() > maxWait) {
            instance = entry.getKey();
            crazyHoldTime++;
          }
        }
      }
      if (crazyHoldTime == 1 && someHoldTime == 1 && tserverStatus.size() > 1) {
        log.warn("Tablet server {} exceeded maximum hold time: attempting to kill it", instance);
        try {
          TServerConnection connection = tserverSet.getConnection(instance);
          if (connection != null) {
            connection.fastHalt(managerLock);
          }
        } catch (TException e) {
          log.error("{}", e.getMessage(), e);
        }
        badServers.putIfAbsent(instance, new AtomicInteger(1));
      }
    }

    /**
     * Given the current tserverStatus map and a DataLevel, return a view of the tserverStatus map
     * that only contains entries for tables in the DataLevel
     */
    private SortedMap<TServerInstance,TabletServerStatus> createTServerStatusView(
        final DataLevel dl, final SortedMap<TServerInstance,TabletServerStatus> status) {
      final SortedMap<TServerInstance,TabletServerStatus> tserverStatusForLevel = new TreeMap<>();
      status.forEach((tsi, tss) -> {
        final TabletServerStatus copy = tss.deepCopy();
        final Map<String,TableInfo> oldTableMap = copy.getTableMap();
        final Map<String,TableInfo> newTableMap =
            new HashMap<>(dl == DataLevel.USER ? oldTableMap.size() : 1);
        if (dl == DataLevel.ROOT) {
          if (oldTableMap.containsKey(AccumuloTable.ROOT.tableName())) {
            newTableMap.put(AccumuloTable.ROOT.tableName(),
                oldTableMap.get(AccumuloTable.ROOT.tableName()));
          }
        } else if (dl == DataLevel.METADATA) {
          if (oldTableMap.containsKey(AccumuloTable.METADATA.tableName())) {
            newTableMap.put(AccumuloTable.METADATA.tableName(),
                oldTableMap.get(AccumuloTable.METADATA.tableName()));
          }
        } else if (dl == DataLevel.USER) {
          if (!oldTableMap.containsKey(AccumuloTable.METADATA.tableName())
              && !oldTableMap.containsKey(AccumuloTable.ROOT.tableName())) {
            newTableMap.putAll(oldTableMap);
          } else {
            oldTableMap.forEach((table, info) -> {
              if (!table.equals(AccumuloTable.ROOT.tableName())
                  && !table.equals(AccumuloTable.METADATA.tableName())) {
                newTableMap.put(table, info);
              }
            });
          }
        } else {
          throw new IllegalArgumentException("Unhandled DataLevel value: " + dl);
        }
        copy.setTableMap(newTableMap);
        tserverStatusForLevel.put(tsi, copy);
      });
      return tserverStatusForLevel;
    }

    private long balanceTablets() {

      final int tabletsNotHosted = notHosted();
      BalanceParamsImpl params = null;
      long wait = 0;
      long totalMigrationsOut = 0;
      final Map<DataLevel,Set<KeyExtent>> partitionedMigrations =
          partitionMigrations(migrationsSnapshot());

      for (DataLevel dl : DataLevel.values()) {
        if (dl == DataLevel.USER && tabletsNotHosted > 0) {
          log.debug("not balancing user tablets because there are {} unhosted tablets",
              tabletsNotHosted);
          continue;
        }
        // Create a view of the tserver status such that it only contains the tables
        // for this level in the tableMap.
        final SortedMap<TServerInstance,TabletServerStatus> tserverStatusForLevel =
            createTServerStatusView(dl, tserverStatus);
        // Construct the Thrift variant of the map above for the BalancerParams
        final SortedMap<TabletServerId,TServerStatus> tserverStatusForBalancerLevel =
            new TreeMap<>();
        tserverStatusForLevel.forEach((tsi, status) -> tserverStatusForBalancerLevel
            .put(new TabletServerIdImpl(tsi), TServerStatusImpl.fromThrift(status)));

        long migrationsOutForLevel = 0;
        int attemptNum = 0;
        do {
          log.debug("Balancing for tables at level {}, times-in-loop: {}", dl, ++attemptNum);
          params = BalanceParamsImpl.fromThrift(tserverStatusForBalancerLevel,
              tserverStatusForLevel, partitionedMigrations.get(dl));
          wait = Math.max(tabletBalancer.balance(params), wait);
          migrationsOutForLevel = params.migrationsOut().size();
          for (TabletMigration m : checkMigrationSanity(tserverStatusForBalancerLevel.keySet(),
              params.migrationsOut())) {
            final KeyExtent ke = KeyExtent.fromTabletId(m.getTablet());
            if (migrations.containsKey(ke)) {
              log.warn("balancer requested migration more than once, skipping {}", m);
              continue;
            }
            migrations.put(ke, TabletServerIdImpl.toThrift(m.getNewTabletServer()));
            log.debug("migration {}", m);
          }
        } while (migrationsOutForLevel > 0 && (dl == DataLevel.ROOT || dl == DataLevel.METADATA));
        totalMigrationsOut += migrationsOutForLevel;
      }
      balancerMetrics.assignMigratingCount(migrations::size);

      if (totalMigrationsOut == 0) {
        synchronized (balancedNotifier) {
          balancedNotifier.notifyAll();
        }
      } else {
        nextEvent.event("Migrating %d more tablets, %d total", totalMigrationsOut,
            migrations.size());
      }
      return wait;
    }

    private List<TabletMigration> checkMigrationSanity(Set<TabletServerId> current,
        List<TabletMigration> migrations) {
      return migrations.stream().filter(m -> {
        boolean includeMigration = false;
        if (m.getTablet() == null) {
          log.error("Balancer gave back a null tablet {}", m);
        } else if (m.getNewTabletServer() == null) {
          log.error("Balancer did not set the destination {}", m);
        } else if (m.getOldTabletServer() == null) {
          log.error("Balancer did not set the source {}", m);
        } else if (!current.contains(m.getOldTabletServer())) {
          log.warn("Balancer wants to move a tablet from a server that is not current: {}", m);
        } else if (!current.contains(m.getNewTabletServer())) {
          log.warn("Balancer wants to move a tablet to a server that is not current: {}", m);
        } else {
          includeMigration = true;
        }
        return includeMigration;
      }).collect(Collectors.toList());
    }

  }

  private SortedMap<TServerInstance,TabletServerStatus>
      gatherTableInformation(Set<TServerInstance> currentServers) {
    final long rpcTimeout = getConfiguration().getTimeInMillis(Property.GENERAL_RPC_TIMEOUT);
    int threads = getConfiguration().getCount(Property.MANAGER_STATUS_THREAD_POOL_SIZE);
    long start = System.currentTimeMillis();
    final SortedMap<TServerInstance,TabletServerStatus> result = new ConcurrentSkipListMap<>();
    final RateLimiter shutdownServerRateLimiter = RateLimiter.create(MAX_SHUTDOWNS_PER_SEC);
    final ArrayList<Future<?>> tasks = new ArrayList<>();
    for (TServerInstance serverInstance : currentServers) {
      final TServerInstance server = serverInstance;
      if (threads == 0) {
        // Since an unbounded thread pool is being used, rate limit how fast task are added to the
        // executor. This prevents the threads from growing large unless there are lots of
        // unresponsive tservers.
        sleepUninterruptibly(Math.max(1, rpcTimeout / 120_000), MILLISECONDS);
      }
      tasks.add(tableInformationStatusPool.submit(() -> {
        try {
          Thread t = Thread.currentThread();
          String oldName = t.getName();
          try {
            String message = "Getting status from " + server;
            t.setName(message);
            long startForServer = System.currentTimeMillis();
            log.trace(message);
            TServerConnection connection1 = tserverSet.getConnection(server);
            if (connection1 == null) {
              throw new IOException("No connection to " + server);
            }
            TabletServerStatus status = connection1.getTableMap(false);
            result.put(server, status);

            long duration = System.currentTimeMillis() - startForServer;
            log.trace("Got status from {} in {} ms", server, duration);

          } finally {
            t.setName(oldName);
          }
        } catch (Exception ex) {
          log.error("unable to get tablet server status {} {}", server, ex.toString());
          log.debug("unable to get tablet server status {}", server, ex);
          // Attempt to shutdown server only if able to acquire. If unable, this tablet server
          // will be removed from the badServers set below and status will be reattempted again
          // MAX_BAD_STATUS_COUNT times
          if (badServers.computeIfAbsent(server, k -> new AtomicInteger(0)).incrementAndGet()
              > MAX_BAD_STATUS_COUNT) {
            if (shutdownServerRateLimiter.tryAcquire()) {
              log.warn("attempting to stop {}", server);
              try {
                TServerConnection connection2 = tserverSet.getConnection(server);
                if (connection2 != null) {
                  connection2.halt(managerLock);
                }
              } catch (TTransportException e1) {
                // ignore: it's probably down
              } catch (Exception e2) {
                log.info("error talking to troublesome tablet server", e2);
              }
            } else {
              log.warn("Unable to shutdown {} as over the shutdown limit of {} per minute", server,
                  MAX_SHUTDOWNS_PER_SEC * 60);
            }
            badServers.remove(server);
          }
        }
      }));
    }
    // wait at least 10 seconds
    final Duration timeToWait =
        Comparators.max(Duration.ofSeconds(10), Duration.ofMillis(rpcTimeout / 3));
    final Timer startTime = Timer.startNew();
    // Wait for all tasks to complete
    while (!tasks.isEmpty()) {
      boolean cancel = (startTime.hasElapsed(timeToWait));
      Iterator<Future<?>> iter = tasks.iterator();
      while (iter.hasNext()) {
        Future<?> f = iter.next();
        if (cancel) {
          f.cancel(true);
        } else {
          if (f.isDone()) {
            iter.remove();
          }
        }
      }
      Uninterruptibles.sleepUninterruptibly(1, MILLISECONDS);
    }

    // Threads may still modify map after shutdownNow is called, so create an immutable snapshot.
    SortedMap<TServerInstance,TabletServerStatus> info = ImmutableSortedMap.copyOf(result);

    synchronized (badServers) {
      badServers.keySet().retainAll(currentServers);
      badServers.keySet().removeAll(info.keySet());
    }
    log.debug(String.format("Finished gathering information from %d of %d servers in %.2f seconds",
        info.size(), currentServers.size(), (System.currentTimeMillis() - start) / 1000.));

    return info;
  }

  @Override
  public void run() {
    final ServerContext context = getContext();
    final String zroot = getZooKeeperRoot();

    // ACCUMULO-4424 Put up the Thrift servers before getting the lock as a sign of process health
    // when a hot-standby
    //
    // Start the Manager's Fate Service
    fateServiceHandler = new FateServiceHandler(this);
    managerClientHandler = new ManagerClientServiceHandler(this);
    // Start the Manager's Client service
    // Ensure that calls before the manager gets the lock fail
    ManagerClientService.Iface haProxy =
        HighlyAvailableServiceWrapper.service(managerClientHandler, this);

    ServerAddress sa;
    var processor =
        ThriftProcessorTypes.getManagerTProcessor(fateServiceHandler, haProxy, getContext());

    try {
      sa = TServerUtils.startServer(context, getHostname(), Property.MANAGER_CLIENTPORT, processor,
          "Manager", "Manager Client Service Handler", null, Property.MANAGER_MINTHREADS,
          Property.MANAGER_MINTHREADS_TIMEOUT, Property.MANAGER_THREADCHECK);
    } catch (UnknownHostException e) {
      throw new IllegalStateException("Unable to start server on host " + getHostname(), e);
    }
    clientService = sa.server;
    log.info("Started Manager client service at {}", sa.address);

    // block until we can obtain the ZK lock for the manager
    ServiceLockData sld = null;
    try {
      sld = getManagerLock(ServiceLock.path(zroot + Constants.ZMANAGER_LOCK));
    } catch (KeeperException | InterruptedException e) {
      throw new IllegalStateException("Exception getting manager lock", e);
    }

    MetricsInfo metricsInfo = getContext().getMetricsInfo();
    metricsInfo.addServiceTags(getApplicationName(), sa.getAddress());

    var producers = ManagerMetrics.getProducers(getConfiguration(), this);
    producers.add(balancerMetrics);
    metricsInfo.addMetricsProducers(producers.toArray(new MetricsProducer[0]));
    metricsInfo.init();

    recoveryManager = new RecoveryManager(this, timeToCacheRecoveryWalExistence);

    context.getTableManager().addObserver(this);

    tableInformationStatusPool = ThreadPools.getServerThreadPools()
        .createExecutorService(getConfiguration(), Property.MANAGER_STATUS_THREAD_POOL_SIZE, false);

    Thread statusThread = Threads.createThread("Status Thread", new StatusThread());
    statusThread.start();

    Threads.createThread("Migration Cleanup Thread", new MigrationCleanupThread()).start();

    tserverSet.startListeningForTabletServerChanges();

    Threads.createThread("ScanServer Cleanup Thread", new ScanServerZKCleaner()).start();

    try {
      blockForTservers();
    } catch (InterruptedException ex) {
      Thread.currentThread().interrupt();
    }

    ZooReaderWriter zReaderWriter = context.getZooReaderWriter();

    try {
      zReaderWriter.getChildren(zroot + Constants.ZRECOVERY, new Watcher() {
        @Override
        public void process(WatchedEvent event) {
          nextEvent.event("Noticed recovery changes %s", event.getType());
          try {
            // watcher only fires once, add it back
            zReaderWriter.getChildren(zroot + Constants.ZRECOVERY, this);
          } catch (Exception e) {
            log.error("Failed to add log recovery watcher back", e);
          }
        }
      });
    } catch (KeeperException | InterruptedException e) {
      throw new IllegalStateException("Unable to read " + zroot + Constants.ZRECOVERY, e);
    }

    watchers.add(new TabletGroupWatcher(this,
        TabletStateStore.getStoreForLevel(DataLevel.USER, context, this), null) {
      @Override
      boolean canSuspendTablets() {
        // Always allow user data tablets to enter suspended state.
        return true;
      }
    });

    watchers.add(new TabletGroupWatcher(this,
        TabletStateStore.getStoreForLevel(DataLevel.METADATA, context, this), watchers.get(0)) {
      @Override
      boolean canSuspendTablets() {
        // Allow metadata tablets to enter suspended state only if so configured. Generally
        // we'll want metadata tablets to
        // be immediately reassigned, even if there's a global table.suspension.duration
        // setting.
        return getConfiguration().getBoolean(Property.MANAGER_METADATA_SUSPENDABLE);
      }
    });

    watchers.add(new TabletGroupWatcher(this,
        TabletStateStore.getStoreForLevel(DataLevel.ROOT, context), watchers.get(1)) {
      @Override
      boolean canSuspendTablets() {
        // Never allow root tablet to enter suspended state.
        return false;
      }
    });
    for (TabletGroupWatcher watcher : watchers) {
      watcher.start();
    }

    // Once we are sure the upgrade is complete, we can safely allow fate use.
    try {
      // wait for metadata upgrade running in background to complete
      if (upgradeMetadataFuture != null) {
        upgradeMetadataFuture.get();
      }
    } catch (ExecutionException | InterruptedException e) {
      throw new IllegalStateException("Metadata upgrade failed", e);
    }

    // Everything should be fully upgraded by this point, but check before starting fate
    if (isUpgrading()) {
      throw new IllegalStateException("Upgrade coordinator is unexpectedly not complete");
    }
    try {
      final AgeOffStore<Manager> store = new AgeOffStore<>(
          new org.apache.accumulo.core.fate.ZooStore<>(getZooKeeperRoot() + Constants.ZFATE,
              context.getZooReaderWriter()),
          HOURS.toMillis(8), System::currentTimeMillis);

      Fate<Manager> f = initializeFateInstance(store, getConfiguration());
      fateRef.set(f);
      fateReadyLatch.countDown();

      ThreadPools.watchCriticalScheduledTask(context.getScheduledExecutor()
          .scheduleWithFixedDelay(store::ageOff, 63000, 63000, MILLISECONDS));
    } catch (KeeperException | InterruptedException e) {
      throw new IllegalStateException("Exception setting up FaTE cleanup thread", e);
    }

    ThreadPools.watchCriticalScheduledTask(context.getScheduledExecutor()
        .scheduleWithFixedDelay(() -> ScanServerMetadataEntries.clean(context), 10, 10, MINUTES));

    // Make sure that we have a secret key (either a new one or an old one from ZK) before we start
    // the manager client service.
    Thread authenticationTokenKeyManagerThread = null;
    if (authenticationTokenKeyManager != null && keyDistributor != null) {
      log.info("Starting delegation-token key manager");
      try {
        keyDistributor.initialize();
      } catch (KeeperException | InterruptedException e) {
        throw new IllegalStateException("Exception setting up delegation-token key manager", e);
      }
      authenticationTokenKeyManagerThread =
          Threads.createThread("Delegation Token Key Manager", authenticationTokenKeyManager);
      authenticationTokenKeyManagerThread.start();
      boolean logged = false;
      while (!authenticationTokenKeyManager.isInitialized()) {
        // Print out a status message when we start waiting for the key manager to get initialized
        if (!logged) {
          log.info("Waiting for AuthenticationTokenKeyManager to be initialized");
          logged = true;
        }
        sleepUninterruptibly(200, MILLISECONDS);
      }
      // And log when we are initialized
      log.info("AuthenticationTokenSecretManager is initialized");
    }

    String address = sa.address.toString();
    sld = new ServiceLockData(sld.getServerUUID(ThriftService.MANAGER), address,
        ThriftService.MANAGER);
    log.info("Setting manager lock data to {}", sld.toString());
    try {
      managerLock.replaceLockData(sld);
    } catch (KeeperException | InterruptedException e) {
      throw new IllegalStateException("Exception updating manager lock", e);
    }

    while (!clientService.isServing()) {
      sleepUninterruptibly(100, MILLISECONDS);
    }

    // The manager is fully initialized. Clients are allowed to connect now.
    managerInitialized.set(true);

    while (clientService.isServing()) {
      sleepUninterruptibly(500, MILLISECONDS);
    }
    log.info("Shutting down fate.");
    fate().shutdown();

    final long deadline = System.currentTimeMillis() + MAX_CLEANUP_WAIT_TIME;
    try {
      statusThread.join(remaining(deadline));
    } catch (InterruptedException e) {
      throw new IllegalStateException("Exception stopping status thread", e);
    }

    tableInformationStatusPool.shutdownNow();

    // Signal that we want it to stop, and wait for it to do so.
    if (authenticationTokenKeyManager != null) {
      authenticationTokenKeyManager.gracefulStop();
      try {
        if (null != authenticationTokenKeyManagerThread) {
          authenticationTokenKeyManagerThread.join(remaining(deadline));
        }
      } catch (InterruptedException e) {
        throw new IllegalStateException("Exception waiting on delegation-token key manager", e);
      }
    }

    // quit, even if the tablet servers somehow jam up and the watchers
    // don't stop
    for (TabletGroupWatcher watcher : watchers) {
      try {
        watcher.join(remaining(deadline));
      } catch (InterruptedException e) {
        throw new IllegalStateException("Exception waiting on watcher", e);
      }
    }
    log.info("exiting");
  }

  protected Fate<Manager> initializeFateInstance(TStore<Manager> store,
      AccumuloConfiguration conf) {
    return new Fate<>(this, store, TraceRepo::toLogString, conf);
  }

  /**
   * Allows property configuration to block manager start-up waiting for a minimum number of
   * tservers to register in zookeeper. It also accepts a maximum time to wait - if the time
   * expires, the start-up will continue with any tservers available. This check is only performed
   * at manager initialization, when the manager acquires the lock. The following properties are
   * used to control the behaviour:
   * <ul>
   * <li>MANAGER_STARTUP_TSERVER_AVAIL_MIN_COUNT - when set to 0 or less, no blocking occurs
   * (default behaviour) otherwise will block until the number of tservers are available.</li>
   * <li>MANAGER_STARTUP_TSERVER_AVAIL_MAX_WAIT - time to wait in milliseconds. When set to 0 or
   * less, will block indefinitely.</li>
   * </ul>
   *
   * @throws InterruptedException if interrupted while blocking, propagated for caller to handle.
   */
  private void blockForTservers() throws InterruptedException {
    long waitStart = System.nanoTime();

    long minTserverCount =
        getConfiguration().getCount(Property.MANAGER_STARTUP_TSERVER_AVAIL_MIN_COUNT);

    if (minTserverCount <= 0) {
      log.info("tserver availability check disabled, continuing with-{} servers. To enable, set {}",
          tserverSet.size(), Property.MANAGER_STARTUP_TSERVER_AVAIL_MIN_COUNT.getKey());
      return;
    }
    long userWait = MILLISECONDS.toSeconds(
        getConfiguration().getTimeInMillis(Property.MANAGER_STARTUP_TSERVER_AVAIL_MAX_WAIT));

    // Setting retry values for defined wait timeouts
    long retries = 10;
    // Set these to the same value so the max possible wait time always matches the provided maxWait
    long initialWait = userWait / retries;
    long maxWaitPeriod = initialWait;
    long waitIncrement = 0;

    if (userWait <= 0) {
      log.info("tserver availability check set to block indefinitely, To change, set {} > 0.",
          Property.MANAGER_STARTUP_TSERVER_AVAIL_MAX_WAIT.getKey());
      userWait = Long.MAX_VALUE;

      // If indefinitely blocking, change retry values to support incremental backoff and logging.
      retries = userWait;
      initialWait = 1;
      maxWaitPeriod = 30;
      waitIncrement = 5;
    }

    Retry tserverRetry = Retry.builder().maxRetries(retries)
        .retryAfter(Duration.ofSeconds(initialWait)).incrementBy(Duration.ofSeconds(waitIncrement))
        .maxWait(Duration.ofSeconds(maxWaitPeriod)).backOffFactor(1)
        .logInterval(Duration.ofSeconds(30)).createRetry();

    log.info("Checking for tserver availability - need to reach {} servers. Have {}",
        minTserverCount, tserverSet.size());

    boolean needTservers = tserverSet.size() < minTserverCount;

    while (needTservers && tserverRetry.canRetry()) {

      tserverRetry.waitForNextAttempt(log, "block until minimum tservers reached");

      needTservers = tserverSet.size() < minTserverCount;

      // suppress last message once threshold reached.
      if (needTservers) {
        tserverRetry.logRetry(log, String.format(
            "Blocking for tserver availability - need to reach %s servers. Have %s Time spent blocking %s seconds.",
            minTserverCount, tserverSet.size(),
            NANOSECONDS.toSeconds(System.nanoTime() - waitStart)));
      }
      tserverRetry.useRetry();
    }

    if (tserverSet.size() < minTserverCount) {
      log.warn(
          "tserver availability check time expired - continuing. Requested {}, have {} tservers on line. "
              + " Time waiting {} sec",
          tserverSet.size(), minTserverCount, NANOSECONDS.toSeconds(System.nanoTime() - waitStart));

    } else {
      log.info(
          "tserver availability check completed. Requested {}, have {} tservers on line. "
              + " Time waiting {} sec",
          tserverSet.size(), minTserverCount, NANOSECONDS.toSeconds(System.nanoTime() - waitStart));
    }
  }

  private long remaining(long deadline) {
    return Math.max(1, deadline - System.currentTimeMillis());
  }

  public ServiceLock getManagerLock() {
    return managerLock;
  }

  private static class ManagerLockWatcher implements ServiceLock.AccumuloLockWatcher {

    boolean acquiredLock = false;
    boolean failedToAcquireLock = false;

    @Override
    public void lostLock(LockLossReason reason) {
      Halt.halt("Manager lock in zookeeper lost (reason = " + reason + "), exiting!", -1);
    }

    @Override
    public void unableToMonitorLockNode(final Exception e) {
      // ACCUMULO-3651 Changed level to error and added FATAL to message for slf4j compatibility
      Halt.halt(-1, () -> log.error("FATAL: No longer able to monitor manager lock node", e));

    }

    @Override
    public synchronized void acquiredLock() {
      log.debug("Acquired manager lock");

      if (acquiredLock || failedToAcquireLock) {
        Halt.halt("Zoolock in unexpected state AL " + acquiredLock + " " + failedToAcquireLock, -1);
      }

      acquiredLock = true;
      notifyAll();
    }

    @Override
    public synchronized void failedToAcquireLock(Exception e) {
      log.warn("Failed to get manager lock", e);

      if (e instanceof NoAuthException) {
        String msg = "Failed to acquire manager lock due to incorrect ZooKeeper authentication.";
        log.error("{} Ensure instance.secret is consistent across Accumulo configuration", msg, e);
        Halt.halt(msg, -1);
      }

      if (acquiredLock) {
        Halt.halt("Zoolock in unexpected state acquiredLock true with FAL " + failedToAcquireLock,
            -1);
      }

      failedToAcquireLock = true;
      notifyAll();
    }

    public synchronized void waitForChange() {
      while (!acquiredLock && !failedToAcquireLock) {
        try {
          wait();
        } catch (InterruptedException e) {
          // empty
        }
      }
    }
  }

  private ServiceLockData getManagerLock(final ServiceLockPath zManagerLoc)
      throws KeeperException, InterruptedException {
    var zooKeeper = getContext().getZooReaderWriter().getZooKeeper();
    log.info("trying to get manager lock");

    final String managerClientAddress =
        getHostname() + ":" + getConfiguration().getPort(Property.MANAGER_CLIENTPORT)[0];

    UUID zooLockUUID = UUID.randomUUID();
<<<<<<< HEAD
    ServiceLockData sld =
        new ServiceLockData(zooLockUUID, managerClientAddress, ThriftService.MANAGER);
    while (true) {

      ManagerLockWatcher managerLockWatcher = new ManagerLockWatcher();
      managerLock = new ServiceLock(zooKeeper, zManagerLoc, zooLockUUID);
      managerLock.lock(managerLockWatcher, sld);
=======
    managerLock = new ServiceLock(zooKeeper, zManagerLoc, zooLockUUID);
    while (true) {

      ManagerLockWatcher managerLockWatcher = new ManagerLockWatcher();
      managerLock.lock(managerLockWatcher, managerClientAddress.getBytes(UTF_8));
>>>>>>> b935a7b4

      managerLockWatcher.waitForChange();

      if (managerLockWatcher.acquiredLock) {
        break;
      }

      if (!managerLockWatcher.failedToAcquireLock) {
        throw new IllegalStateException("manager lock in unknown state");
      }

      managerLock.tryToCancelAsyncLockOrUnlock();

      sleepUninterruptibly(TIME_TO_WAIT_BETWEEN_LOCK_CHECKS, MILLISECONDS);
    }

    setManagerState(ManagerState.HAVE_LOCK);
    return sld;
  }

  @Override
  public void update(LiveTServerSet current, Set<TServerInstance> deleted,
      Set<TServerInstance> added) {
    // if we have deleted or added tservers, then adjust our dead server list
    if (!deleted.isEmpty() || !added.isEmpty()) {
      DeadServerList obit = new DeadServerList(getContext());
      if (!added.isEmpty()) {
        log.info("New servers: {}", added);
        for (TServerInstance up : added) {
          obit.delete(up.getHostPort());
        }
      }
      for (TServerInstance dead : deleted) {
        String cause = "unexpected failure";
        if (serversToShutdown.contains(dead)) {
          cause = "clean shutdown"; // maybe an incorrect assumption
        }
        if (!getManagerGoalState().equals(ManagerGoalState.CLEAN_STOP)) {
          obit.post(dead.getHostPort(), cause);
        }
      }

      Set<TServerInstance> unexpected = new HashSet<>(deleted);
      unexpected.removeAll(this.serversToShutdown);
      if (!unexpected.isEmpty()
          && (stillManager() && !getManagerGoalState().equals(ManagerGoalState.CLEAN_STOP))) {
        log.warn("Lost servers {}", unexpected);
      }
      serversToShutdown.removeAll(deleted);
      badServers.keySet().removeAll(deleted);
      // clear out any bad server with the same host/port as a new server
      synchronized (badServers) {
        cleanListByHostAndPort(badServers.keySet(), deleted, added);
      }
      synchronized (serversToShutdown) {
        cleanListByHostAndPort(serversToShutdown, deleted, added);
      }

      synchronized (migrations) {
        Iterator<Entry<KeyExtent,TServerInstance>> iter = migrations.entrySet().iterator();
        while (iter.hasNext()) {
          Entry<KeyExtent,TServerInstance> entry = iter.next();
          if (deleted.contains(entry.getValue())) {
            log.info("Canceling migration of {} to {}", entry.getKey(), entry.getValue());
            iter.remove();
          }
        }
      }
      nextEvent.event("There are now %d tablet servers", current.size());
    }

    // clear out any servers that are no longer current
    // this is needed when we are using a fate operation to shutdown a tserver as it
    // will continue to add the server to the serversToShutdown (ACCUMULO-4410)
    serversToShutdown.retainAll(current.getCurrentServers());
  }

  private static void cleanListByHostAndPort(Collection<TServerInstance> badServers,
      Set<TServerInstance> deleted, Set<TServerInstance> added) {
    Iterator<TServerInstance> badIter = badServers.iterator();
    while (badIter.hasNext()) {
      TServerInstance bad = badIter.next();
      for (TServerInstance add : added) {
        if (bad.getHostPort().equals(add.getHostPort())) {
          badIter.remove();
          break;
        }
      }
      for (TServerInstance del : deleted) {
        if (bad.getHostPort().equals(del.getHostPort())) {
          badIter.remove();
          break;
        }
      }
    }
  }

  @Override
  public void stateChanged(TableId tableId, TableState state) {
    nextEvent.event("Table state in zookeeper changed for %s to %s", tableId, state);
    if (state == TableState.OFFLINE) {
      clearMigrations(tableId);
    }
  }

  @Override
  public void initialize() {}

  @Override
  public void sessionExpired() {}

  @Override
  public Set<TableId> onlineTables() {
    Set<TableId> result = new HashSet<>();
    if (getManagerState() != ManagerState.NORMAL) {
      if (getManagerState() != ManagerState.UNLOAD_METADATA_TABLETS) {
        result.add(AccumuloTable.METADATA.tableId());
      }
      if (getManagerState() != ManagerState.UNLOAD_ROOT_TABLET) {
        result.add(AccumuloTable.ROOT.tableId());
      }
      return result;
    }
    ServerContext context = getContext();
    TableManager manager = context.getTableManager();

    for (TableId tableId : context.getTableIdToNameMap().keySet()) {
      TableState state = manager.getTableState(tableId);
      if (state == TableState.ONLINE) {
        result.add(tableId);
      }
    }
    return result;
  }

  @Override
  public Set<TServerInstance> onlineTabletServers() {
    return tserverSet.getCurrentServers();
  }

  @Override
  public Collection<MergeInfo> merges() {
    List<MergeInfo> result = new ArrayList<>();
    for (TableId tableId : getContext().getTableIdToNameMap().keySet()) {
      result.add(getMergeInfo(tableId));
    }
    return result;
  }

  // recovers state from the persistent transaction to shutdown a server
  public void shutdownTServer(TServerInstance server) {
    nextEvent.event("Tablet Server shutdown requested for %s", server);
    serversToShutdown.add(server);
  }

  public EventCoordinator getEventCoordinator() {
    return nextEvent;
  }

  public VolumeManager getVolumeManager() {
    return getContext().getVolumeManager();
  }

  public void assignedTablet(KeyExtent extent) {
    if (extent.isMeta() && getManagerState() == ManagerState.UNLOAD_ROOT_TABLET) {
      setManagerState(ManagerState.UNLOAD_METADATA_TABLETS);
    }
    // probably too late, but try anyhow
    if (extent.isRootTablet() && getManagerState() == ManagerState.STOP) {
      setManagerState(ManagerState.UNLOAD_ROOT_TABLET);
    }
  }

  @SuppressFBWarnings(value = "UW_UNCOND_WAIT", justification = "TODO needs triage")
  public void waitForBalance() {
    synchronized (balancedNotifier) {
      long eventCounter;
      do {
        eventCounter = nextEvent.waitForEvents(0, 0);
        try {
          balancedNotifier.wait();
        } catch (InterruptedException e) {
          log.debug(e.toString(), e);
        }
      } while (displayUnassigned() > 0 || !migrations.isEmpty()
          || eventCounter != nextEvent.waitForEvents(0, 0));
    }
  }

  public ManagerMonitorInfo getManagerMonitorInfo() {
    final ManagerMonitorInfo result = new ManagerMonitorInfo();

    result.tServerInfo = new ArrayList<>();
    result.tableMap = new HashMap<>();
    for (Entry<TServerInstance,TabletServerStatus> serverEntry : tserverStatus.entrySet()) {
      final TabletServerStatus status = serverEntry.getValue();
      result.tServerInfo.add(status);
      for (Entry<String,TableInfo> entry : status.tableMap.entrySet()) {
        TableInfoUtil.add(result.tableMap.computeIfAbsent(entry.getKey(), k -> new TableInfo()),
            entry.getValue());
      }
    }
    result.badTServers = new HashMap<>();
    synchronized (badServers) {
      for (TServerInstance bad : badServers.keySet()) {
        result.badTServers.put(bad.getHostPort(), TabletServerState.UNRESPONSIVE.getId());
      }
    }
    result.state = getManagerState();
    result.goalState = getManagerGoalState();
    result.unassignedTablets = displayUnassigned();
    result.serversShuttingDown = new HashSet<>();
    synchronized (serversToShutdown) {
      for (TServerInstance server : serversToShutdown) {
        result.serversShuttingDown.add(server.getHostPort());
      }
    }
    DeadServerList obit = new DeadServerList(getContext());
    result.deadTabletServers = obit.getList();
    result.bulkImports = bulkImportStatus.getBulkLoadStatus();
    return result;
  }

  /**
   * Can delegation tokens be generated for users
   */
  public boolean delegationTokensAvailable() {
    return delegationTokensAvailable;
  }

  @Override
  public Set<KeyExtent> migrationsSnapshot() {
    Set<KeyExtent> migrationKeys;
    synchronized (migrations) {
      migrationKeys = new HashSet<>(migrations.keySet());
    }
    return Collections.unmodifiableSet(migrationKeys);
  }

  @Override
  public Set<TServerInstance> shutdownServers() {
    synchronized (serversToShutdown) {
      return new HashSet<>(serversToShutdown);
    }
  }

  public void updateBulkImportStatus(String directory, BulkImportState state) {
    bulkImportStatus.updateBulkImportStatus(Collections.singletonList(directory), state);
  }

  public void removeBulkImportStatus(String directory) {
    bulkImportStatus.removeBulkImportStatus(Collections.singletonList(directory));
  }

  /**
   * Return how long there has been a manager overseeing this cluster. This is an approximately
   * monotonic clock, which will be approximately consistent between different managers or different
   * runs of the same manager. SteadyTime supports both nanoseconds and milliseconds.
   */
  public SteadyTime getSteadyTime() {
    return timeKeeper.getTime();
  }

  @Override
  public boolean isActiveService() {
    return managerInitialized.get();
  }

  @Override
  public boolean isUpgrading() {
    return upgradeCoordinator.getStatus() != UpgradeCoordinator.UpgradeStatus.COMPLETE;
  }

  void initializeBalancer() {
    var localTabletBalancer = Property.createInstanceFromPropertyName(getConfiguration(),
        Property.MANAGER_TABLET_BALANCER, TabletBalancer.class, new SimpleLoadBalancer());
    localTabletBalancer.init(balancerEnvironment);
    tabletBalancer = localTabletBalancer;
  }

  Class<?> getBalancerClass() {
    return tabletBalancer.getClass();
  }

  void getAssignments(SortedMap<TServerInstance,TabletServerStatus> currentStatus,
      Map<KeyExtent,UnassignedTablet> unassigned, Map<KeyExtent,TServerInstance> assignedOut) {
    AssignmentParamsImpl params = AssignmentParamsImpl.fromThrift(currentStatus,
        unassigned.entrySet().stream().collect(HashMap::new,
            (m, e) -> m.put(e.getKey(), e.getValue().getServerInstance()), Map::putAll),
        assignedOut);
    tabletBalancer.getAssignments(params);
  }
}<|MERGE_RESOLUTION|>--- conflicted
+++ resolved
@@ -1614,21 +1614,14 @@
         getHostname() + ":" + getConfiguration().getPort(Property.MANAGER_CLIENTPORT)[0];
 
     UUID zooLockUUID = UUID.randomUUID();
-<<<<<<< HEAD
     ServiceLockData sld =
         new ServiceLockData(zooLockUUID, managerClientAddress, ThriftService.MANAGER);
-    while (true) {
-
-      ManagerLockWatcher managerLockWatcher = new ManagerLockWatcher();
-      managerLock = new ServiceLock(zooKeeper, zManagerLoc, zooLockUUID);
-      managerLock.lock(managerLockWatcher, sld);
-=======
+
     managerLock = new ServiceLock(zooKeeper, zManagerLoc, zooLockUUID);
     while (true) {
 
       ManagerLockWatcher managerLockWatcher = new ManagerLockWatcher();
-      managerLock.lock(managerLockWatcher, managerClientAddress.getBytes(UTF_8));
->>>>>>> b935a7b4
+      managerLock.lock(managerLockWatcher, sld);
 
       managerLockWatcher.waitForChange();
 
