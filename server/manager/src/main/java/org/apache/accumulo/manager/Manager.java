--- conflicted
+++ resolved
@@ -1532,19 +1532,15 @@
         getHostname() + ":" + getConfiguration().getPort(Property.MANAGER_CLIENTPORT)[0];
 
     UUID zooLockUUID = UUID.randomUUID();
-<<<<<<< HEAD
 
     ServiceDescriptors descriptors = new ServiceDescriptors();
     descriptors.addService(new ServiceDescriptor(zooLockUUID, ThriftService.MANAGER,
         managerClientAddress, this.getResourceGroup()));
 
     ServiceLockData sld = new ServiceLockData(descriptors);
-=======
-    ServiceLockData sld =
-        new ServiceLockData(zooLockUUID, managerClientAddress, ThriftService.MANAGER);
 
     managerLock = new ServiceLock(zooKeeper, zManagerLoc, zooLockUUID);
->>>>>>> fde696ea
+
     while (true) {
 
       ManagerLockWatcher managerLockWatcher = new ManagerLockWatcher();
