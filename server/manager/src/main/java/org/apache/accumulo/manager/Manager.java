--- conflicted
+++ resolved
@@ -1043,19 +1043,18 @@
       throw new IllegalStateException("Exception getting manager lock", e);
     }
 
-<<<<<<< HEAD
     // If UpgradeStatus is not at complete by this moment, then things are currently
     // upgrading.
     if (!upgradeCoordinator.getStatus().equals(UpgradeCoordinator.UpgradeStatus.COMPLETE)) {
       managerUpgrading.set(true);
-=======
+    }
+    
     try {
       MetricsUtil.initializeMetrics(getContext().getConfiguration(), this.applicationName,
           sa.getAddress());
       ManagerMetrics.init(getConfiguration(), this);
     } catch (Exception e1) {
       log.error("Error initializing metrics, metrics will not be emitted.", e1);
->>>>>>> b5ca1580
     }
 
     recoveryManager = new RecoveryManager(this, TIME_TO_CACHE_RECOVERY_WAL_EXISTENCE);
