/*
 * Licensed to the Apache Software Foundation (ASF) under one
 * or more contributor license agreements.  See the NOTICE file
 * distributed with this work for additional information
 * regarding copyright ownership.  The ASF licenses this file
 * to you under the Apache License, Version 2.0 (the
 * "License"); you may not use this file except in compliance
 * with the License.  You may obtain a copy of the License at
 *
 *   https://www.apache.org/licenses/LICENSE-2.0
 *
 * Unless required by applicable law or agreed to in writing,
 * software distributed under the License is distributed on an
 * "AS IS" BASIS, WITHOUT WARRANTIES OR CONDITIONS OF ANY
 * KIND, either express or implied.  See the License for the
 * specific language governing permissions and limitations
 * under the License.
 */
package org.apache.accumulo.manager;

import static com.google.common.util.concurrent.Uninterruptibles.sleepUninterruptibly;
import static java.lang.Thread.State.NEW;
import static java.nio.charset.StandardCharsets.UTF_8;
import static java.util.Collections.emptyMap;
import static java.util.Collections.emptySortedMap;
import static java.util.concurrent.TimeUnit.MILLISECONDS;
import static java.util.concurrent.TimeUnit.MINUTES;
import static java.util.concurrent.TimeUnit.NANOSECONDS;
import static java.util.concurrent.TimeUnit.SECONDS;

import java.io.IOException;
import java.net.UnknownHostException;
import java.time.Duration;
import java.util.ArrayList;
import java.util.Collection;
import java.util.Collections;
import java.util.HashMap;
import java.util.HashSet;
import java.util.Iterator;
import java.util.List;
import java.util.Map;
import java.util.Map.Entry;
import java.util.Optional;
import java.util.Set;
import java.util.SortedMap;
import java.util.UUID;
import java.util.concurrent.ConcurrentSkipListMap;
import java.util.concurrent.CountDownLatch;
import java.util.concurrent.ExecutionException;
import java.util.concurrent.ExecutorService;
import java.util.concurrent.Future;
import java.util.concurrent.ThreadPoolExecutor;
import java.util.concurrent.atomic.AtomicInteger;
import java.util.concurrent.atomic.AtomicReference;
import java.util.function.Function;
import java.util.function.Predicate;

import org.apache.accumulo.core.Constants;
import org.apache.accumulo.core.cli.ConfigOpts;
import org.apache.accumulo.core.client.admin.CompactionConfig;
import org.apache.accumulo.core.client.admin.servers.ServerId;
import org.apache.accumulo.core.client.admin.servers.ServerId.Type;
import org.apache.accumulo.core.clientImpl.thrift.TableOperation;
import org.apache.accumulo.core.clientImpl.thrift.TableOperationExceptionType;
import org.apache.accumulo.core.clientImpl.thrift.ThriftTableOperationException;
import org.apache.accumulo.core.conf.AccumuloConfiguration;
import org.apache.accumulo.core.conf.Property;
import org.apache.accumulo.core.conf.SiteConfiguration;
import org.apache.accumulo.core.data.TableId;
import org.apache.accumulo.core.dataImpl.KeyExtent;
import org.apache.accumulo.core.fate.Fate;
import org.apache.accumulo.core.fate.FateCleaner;
import org.apache.accumulo.core.fate.FateId;
import org.apache.accumulo.core.fate.FateInstanceType;
import org.apache.accumulo.core.fate.FateStore;
import org.apache.accumulo.core.fate.user.UserFateStore;
import org.apache.accumulo.core.fate.zookeeper.MetaFateStore;
import org.apache.accumulo.core.fate.zookeeper.ZooReaderWriter;
import org.apache.accumulo.core.fate.zookeeper.ZooUtil;
import org.apache.accumulo.core.fate.zookeeper.ZooUtil.NodeExistsPolicy;
import org.apache.accumulo.core.lock.ServiceLock;
import org.apache.accumulo.core.lock.ServiceLockData;
import org.apache.accumulo.core.lock.ServiceLockData.ServiceDescriptor;
import org.apache.accumulo.core.lock.ServiceLockData.ServiceDescriptors;
import org.apache.accumulo.core.lock.ServiceLockData.ThriftService;
import org.apache.accumulo.core.lock.ServiceLockPaths.AddressSelector;
import org.apache.accumulo.core.lock.ServiceLockPaths.ServiceLockPath;
import org.apache.accumulo.core.lock.ServiceLockSupport.HAServiceLockWatcher;
import org.apache.accumulo.core.manager.state.tables.TableState;
import org.apache.accumulo.core.manager.thrift.BulkImportState;
import org.apache.accumulo.core.manager.thrift.ManagerGoalState;
import org.apache.accumulo.core.manager.thrift.ManagerMonitorInfo;
import org.apache.accumulo.core.manager.thrift.ManagerState;
import org.apache.accumulo.core.manager.thrift.TableInfo;
import org.apache.accumulo.core.manager.thrift.TabletServerStatus;
import org.apache.accumulo.core.metadata.SystemTables;
import org.apache.accumulo.core.metadata.TServerInstance;
import org.apache.accumulo.core.metadata.schema.Ample.DataLevel;
import org.apache.accumulo.core.metadata.schema.TabletMetadata;
import org.apache.accumulo.core.metadata.schema.filters.HasMigrationFilter;
import org.apache.accumulo.core.metrics.MetricsInfo;
import org.apache.accumulo.core.metrics.MetricsProducer;
<<<<<<< HEAD
=======
import org.apache.accumulo.core.spi.balancer.BalancerEnvironment;
import org.apache.accumulo.core.spi.balancer.DoNothingBalancer;
import org.apache.accumulo.core.spi.balancer.TabletBalancer;
import org.apache.accumulo.core.spi.balancer.data.TServerStatus;
import org.apache.accumulo.core.spi.balancer.data.TabletMigration;
import org.apache.accumulo.core.spi.balancer.data.TabletServerId;
>>>>>>> 22c3e236
import org.apache.accumulo.core.trace.TraceUtil;
import org.apache.accumulo.core.util.Retry;
import org.apache.accumulo.core.util.Timer;
import org.apache.accumulo.core.util.threads.ThreadPools;
import org.apache.accumulo.core.util.threads.Threads;
import org.apache.accumulo.core.util.time.SteadyTime;
import org.apache.accumulo.core.zookeeper.ZcStat;
import org.apache.accumulo.manager.compaction.coordinator.CompactionCoordinator;
import org.apache.accumulo.manager.merge.FindMergeableRangeTask;
import org.apache.accumulo.manager.metrics.ManagerMetrics;
import org.apache.accumulo.manager.recovery.RecoveryManager;
import org.apache.accumulo.manager.split.Splitter;
import org.apache.accumulo.manager.state.TableCounts;
import org.apache.accumulo.manager.tableOps.TraceRepo;
import org.apache.accumulo.manager.upgrade.UpgradeCoordinator;
import org.apache.accumulo.manager.upgrade.UpgradeCoordinator.UpgradeStatus;
import org.apache.accumulo.server.AbstractServer;
import org.apache.accumulo.server.ServerContext;
import org.apache.accumulo.server.compaction.CompactionConfigStorage;
import org.apache.accumulo.server.fs.VolumeManager;
import org.apache.accumulo.server.manager.LiveTServerSet;
import org.apache.accumulo.server.manager.LiveTServerSet.LiveTServersSnapshot;
import org.apache.accumulo.server.manager.LiveTServerSet.TServerConnection;
import org.apache.accumulo.server.manager.state.DeadServerList;
import org.apache.accumulo.server.manager.state.TabletServerState;
import org.apache.accumulo.server.manager.state.TabletStateStore;
import org.apache.accumulo.server.rpc.ServerAddress;
import org.apache.accumulo.server.rpc.TServerUtils;
import org.apache.accumulo.server.rpc.ThriftProcessorTypes;
import org.apache.accumulo.server.security.delegation.AuthenticationTokenKeyManager;
import org.apache.accumulo.server.security.delegation.ZooAuthenticationKeyDistributor;
import org.apache.accumulo.server.tables.TableManager;
import org.apache.accumulo.server.util.ScanServerMetadataEntries;
import org.apache.accumulo.server.util.ServerBulkImportStatus;
import org.apache.accumulo.server.util.TableInfoUtil;
import org.apache.thrift.TException;
import org.apache.thrift.server.TServer;
import org.apache.thrift.transport.TTransportException;
import org.apache.zookeeper.KeeperException;
import org.apache.zookeeper.WatchedEvent;
import org.apache.zookeeper.Watcher;
import org.slf4j.Logger;
import org.slf4j.LoggerFactory;

import com.google.common.base.Preconditions;
import com.google.common.collect.Comparators;
import com.google.common.collect.ImmutableSortedMap;
import com.google.common.collect.Maps;
import com.google.common.util.concurrent.RateLimiter;
import com.google.common.util.concurrent.Uninterruptibles;

import io.micrometer.core.instrument.MeterRegistry;
import io.opentelemetry.api.trace.Span;
import io.opentelemetry.context.Scope;

/**
 * The Manager is responsible for assigning and balancing tablets to tablet servers.
 * <p>
 * The manager will also coordinate log recoveries and reports general status.
 */
public class Manager extends AbstractServer implements LiveTServerSet.Listener {

  static final Logger log = LoggerFactory.getLogger(Manager.class);

  static final int ONE_SECOND = 1000;
  private static final long CLEANUP_INTERVAL_MINUTES = 5;
  static final long WAIT_BETWEEN_ERRORS = ONE_SECOND;
  private static final long DEFAULT_WAIT_FOR_WATCHER = 10 * ONE_SECOND;
  private static final int MAX_CLEANUP_WAIT_TIME = ONE_SECOND;
  private static final int TIME_TO_WAIT_BETWEEN_LOCK_CHECKS = ONE_SECOND;
  static final int MAX_TSERVER_WORK_CHUNK = 5000;
  private static final int MAX_BAD_STATUS_COUNT = 3;
  private static final double MAX_SHUTDOWNS_PER_SEC = 10D / 60D;

  final LiveTServerSet tserverSet;
  private final List<TabletGroupWatcher> watchers = new ArrayList<>();
  final Map<TServerInstance,AtomicInteger> badServers =
      Collections.synchronizedMap(new HashMap<>());
  final Set<TServerInstance> serversToShutdown = Collections.synchronizedSet(new HashSet<>());
  final EventCoordinator nextEvent = new EventCoordinator();
  RecoveryManager recoveryManager = null;
  private final ManagerTime timeKeeper;

  // Delegation Token classes
  private final boolean delegationTokensAvailable;
  private ZooAuthenticationKeyDistributor keyDistributor;
  private AuthenticationTokenKeyManager authenticationTokenKeyManager;

  ServiceLock managerLock = null;
  private TServer clientService = null;
<<<<<<< HEAD
  private final BalanceManager balanceManager;
=======
  protected volatile TabletBalancer tabletBalancer = null;
  private final BalancerEnvironment balancerEnvironment;
  private final BalancerMetrics balancerMetrics = new BalancerMetrics();
>>>>>>> 22c3e236

  private ManagerState state = ManagerState.INITIAL;

  // fateReadyLatch and fateRefs go together; when this latch is ready, then the fate references
  // should already have been set; ConcurrentHashMap will guarantee that all threads will see
  // the initialized fate references after the latch is ready
  private final CountDownLatch fateReadyLatch = new CountDownLatch(1);
  private final AtomicReference<Map<FateInstanceType,Fate<Manager>>> fateRefs =
      new AtomicReference<>();

  volatile SortedMap<TServerInstance,TabletServerStatus> tserverStatus = emptySortedMap();
  volatile Map<String,Set<TServerInstance>> tServerGroupingForBalancer = emptyMap();

  final ServerBulkImportStatus bulkImportStatus = new ServerBulkImportStatus();

  private final long timeToCacheRecoveryWalExistence;
  private ExecutorService tableInformationStatusPool = null;
  private ThreadPoolExecutor tabletRefreshThreadPool;

  private final TabletStateStore rootTabletStore;
  private final TabletStateStore metadataTabletStore;
  private final TabletStateStore userTabletStore;

  public synchronized ManagerState getManagerState() {
    return state;
  }

  public BalanceManager getBalanceManager() {
    return balanceManager;
  }

  public Map<FateId,Map<String,String>> getCompactionHints(DataLevel level) {
    Predicate<TableId> tablePredicate = (tableId) -> DataLevel.of(tableId) == level;
    Map<FateId,CompactionConfig> allConfig;
    try {
      allConfig = CompactionConfigStorage.getAllConfig(getContext(), tablePredicate);
    } catch (InterruptedException | KeeperException e) {
      throw new RuntimeException(e);
    }
    return Maps.transformValues(allConfig, CompactionConfig::getExecutionHints);
  }

  public boolean stillManager() {
    return getManagerState() != ManagerState.STOP;
  }

  /**
   * Retrieve the Fate object, blocking until it is ready. This could cause problems if Fate
   * operations are attempted to be used prior to the Manager being ready for them. If these
   * operations are triggered by a client side request from a tserver or client, it should be safe
   * to wait to handle those until Fate is ready, but if it occurs during an upgrade, or some other
   * time in the Manager before Fate is started, that may result in a deadlock and will need to be
   * fixed.
   *
   * @return the Fate object, only after the fate components are running and ready
   */
  public Fate<Manager> fate(FateInstanceType type) {
    try {
      // block up to 30 seconds until it's ready; if it's still not ready, introduce some logging
      if (!fateReadyLatch.await(30, SECONDS)) {
        String msgPrefix = "Unexpected use of fate in thread " + Thread.currentThread().getName()
            + " at time " + System.currentTimeMillis();
        // include stack trace so we know where it's coming from, in case we need to troubleshoot it
        log.warn("{} blocked until fate starts", msgPrefix,
            new IllegalStateException("Attempted fate action before manager finished starting up; "
                + "if this doesn't make progress, please report it as a bug to the developers"));
        int minutes = 0;
        while (!fateReadyLatch.await(5, MINUTES)) {
          minutes += 5;
          log.warn("{} still blocked after {} minutes; this is getting weird", msgPrefix, minutes);
        }
        log.debug("{} no longer blocked", msgPrefix);
      }
    } catch (InterruptedException e) {
      Thread.currentThread().interrupt();
      throw new IllegalStateException("Thread was interrupted; cannot proceed");
    }
    return getFateRefs().get(type);
  }

  static final boolean X = true;
  static final boolean O = false;
  // @formatter:off
  static final boolean[][] transitionOK = {
      //                            INITIAL HAVE_LOCK SAFE_MODE NORMAL UNLOAD_META UNLOAD_ROOT STOP
      /* INITIAL */                 {X, X, O, O, O, O, X},
      /* HAVE_LOCK */               {O, X, X, X, O, O, X},
      /* SAFE_MODE */               {O, O, X, X, X, O, X},
      /* NORMAL */                  {O, O, X, X, X, O, X},
      /* UNLOAD_METADATA_TABLETS */ {O, O, X, X, X, X, X},
      /* UNLOAD_ROOT_TABLET */      {O, O, O, X, X, X, X},
      /* STOP */                    {O, O, O, O, O, X, X}};
  //@formatter:on
  synchronized void setManagerState(final ManagerState newState) {
    if (state == newState) {
      return;
    }
    if (!transitionOK[state.ordinal()][newState.ordinal()]) {
      throw new IllegalStateException(String.format(
          "Programmer error: manager should not transition from %s to %s", state, newState));
    }
    final ManagerState oldState = state;
    state = newState;
    nextEvent.event("State changed from %s to %s", oldState, newState);
    switch (newState) {
      case STOP:
        // Give the server a little time before shutdown so the client
        // thread requesting the stop can return
        final var future = getContext().getScheduledExecutor().scheduleWithFixedDelay(() -> {
          // This frees the main thread and will cause the manager to exit
          clientService.stop();
          Manager.this.nextEvent.event("stopped event loop");
        }, 100L, 1000L, MILLISECONDS);
        ThreadPools.watchNonCriticalScheduledTask(future);
        break;
      case HAVE_LOCK:
        if (isUpgrading()) {
          upgradeCoordinator.continueUpgrade();
          upgradeCoordinator.upgradeZookeeper(nextEvent);
        }
        break;
      case NORMAL:
        if (isUpgrading()) {
          upgradeMetadataFuture = upgradeCoordinator.upgradeMetadata(nextEvent);
        }
        break;
      default:
        break;
    }
  }

  private final UpgradeCoordinator upgradeCoordinator;

  private Future<Void> upgradeMetadataFuture;

  private FateServiceHandler fateServiceHandler;
  private ManagerClientServiceHandler managerClientHandler;
  private CompactionCoordinator compactionCoordinator;

  private int assignedOrHosted(TableId tableId) {
    int result = 0;
    for (TabletGroupWatcher watcher : watchers) {
      TableCounts count = watcher.getStats(tableId);
      result += count.hosted() + count.assigned();
    }
    return result;
  }

  private int totalAssignedOrHosted() {
    int result = 0;
    for (TabletGroupWatcher watcher : watchers) {
      for (Entry<TableId,TableCounts> entry : watcher.getStats().entrySet()) {
        var tableId = entry.getKey();
        var counts = entry.getValue();
        log.debug(
            "Watcher: {}: TableId: {}, Assigned Tablets: {}, Hosted Tablets:{}, "
                + " Unassigned Tablets: {}, Dead tserver assignments: {}, Suspended Tablets: {}",
            watcher.getName(), tableId, counts.assigned(), counts.hosted(), counts.unassigned(),
            counts.assignedToDeadServers(), counts.suspended());
        result += counts.assigned() + counts.hosted();
      }
    }
    return result;
  }

  private int nonMetaDataTabletsAssignedOrHosted() {
    return totalAssignedOrHosted() - assignedOrHosted(SystemTables.METADATA.tableId())
        - assignedOrHosted(SystemTables.ROOT.tableId());
  }

  int notHosted() {
    int result = 0;
    for (TabletGroupWatcher watcher : watchers) {
      for (TableCounts counts : watcher.getStats().values()) {
        result += counts.assigned() + counts.assignedToDeadServers() + counts.suspended();
      }
    }
    return result;
  }

  // The number of unassigned tablets that should be assigned: displayed on the monitor page
  int displayUnassigned() {
    int result = 0;
    switch (getManagerState()) {
      case NORMAL:
        // Count offline tablets for online tables
        for (TabletGroupWatcher watcher : watchers) {
          TableManager manager = getContext().getTableManager();
          for (Entry<TableId,TableCounts> entry : watcher.getStats().entrySet()) {
            TableId tableId = entry.getKey();
            TableCounts counts = entry.getValue();
            if (manager.getTableState(tableId) == TableState.ONLINE) {
              result += counts.unassigned() + counts.assignedToDeadServers() + counts.assigned()
                  + counts.suspended();
            }
          }
        }
        break;
      case SAFE_MODE:
        // Count offline tablets for the metadata table
        for (TabletGroupWatcher watcher : watchers) {
          TableCounts counts = watcher.getStats(SystemTables.METADATA.tableId());
          result += counts.unassigned() + counts.suspended();
        }
        break;
      case UNLOAD_METADATA_TABLETS:
      case UNLOAD_ROOT_TABLET:
        for (TabletGroupWatcher watcher : watchers) {
          TableCounts counts = watcher.getStats(SystemTables.METADATA.tableId());
          result += counts.unassigned() + counts.suspended();
        }
        break;
      default:
        break;
    }
    return result;
  }

  public void mustBeOnline(final TableId tableId) throws ThriftTableOperationException {
    ServerContext context = getContext();
    context.clearTableListCache();
    if (context.getTableState(tableId) != TableState.ONLINE) {
      throw new ThriftTableOperationException(tableId.canonical(), null, TableOperation.MERGE,
          TableOperationExceptionType.OFFLINE, "table is not online");
    }
  }

  public TableManager getTableManager() {
    return getContext().getTableManager();
  }

  public ThreadPoolExecutor getTabletRefreshThreadPool() {
    return tabletRefreshThreadPool;
  }

  public static void main(String[] args) throws Exception {
    try (Manager manager = new Manager(new ConfigOpts(), ServerContext::new, args)) {
      manager.runServer();
    }
  }

  protected Manager(ConfigOpts opts, Function<SiteConfiguration,ServerContext> serverContextFactory,
      String[] args) throws IOException {
    super(ServerId.Type.MANAGER, opts, serverContextFactory, args);
    ServerContext context = super.getContext();
    upgradeCoordinator = new UpgradeCoordinator(context);
    balanceManager = new BalanceManager(this);

    AccumuloConfiguration aconf = context.getConfiguration();

    log.info("Version {}", Constants.VERSION);
    log.info("Instance {}", context.getInstanceID());
    timeKeeper = new ManagerTime(this, aconf);
    tserverSet = new LiveTServerSet(context, this);

    final long tokenLifetime = aconf.getTimeInMillis(Property.GENERAL_DELEGATION_TOKEN_LIFETIME);

    this.rootTabletStore = TabletStateStore.getStoreForLevel(DataLevel.ROOT, context);
    this.metadataTabletStore = TabletStateStore.getStoreForLevel(DataLevel.METADATA, context);
    this.userTabletStore = TabletStateStore.getStoreForLevel(DataLevel.USER, context);

    authenticationTokenKeyManager = null;
    keyDistributor = null;
    if (getConfiguration().getBoolean(Property.INSTANCE_RPC_SASL_ENABLED)) {
      // SASL is enabled, create the key distributor (ZooKeeper) and manager (generates/rolls secret
      // keys)
      log.info("SASL is enabled, creating delegation token key manager and distributor");
      final long tokenUpdateInterval =
          aconf.getTimeInMillis(Property.GENERAL_DELEGATION_TOKEN_UPDATE_INTERVAL);
      keyDistributor = new ZooAuthenticationKeyDistributor(context.getZooSession(),
          Constants.ZDELEGATION_TOKEN_KEYS);
      authenticationTokenKeyManager = new AuthenticationTokenKeyManager(context.getSecretManager(),
          keyDistributor, tokenUpdateInterval, tokenLifetime);
      delegationTokensAvailable = true;
    } else {
      log.info("SASL is not enabled, delegation tokens will not be available");
      delegationTokensAvailable = false;
    }
    this.timeToCacheRecoveryWalExistence =
        aconf.getTimeInMillis(Property.MANAGER_RECOVERY_WAL_EXISTENCE_CACHE_TIME);
  }

  public TServerConnection getConnection(TServerInstance server) {
    return tserverSet.getConnection(server);
  }

  void setManagerGoalState(ManagerGoalState state) {
    try {
      getContext().getZooSession().asReaderWriter().putPersistentData(Constants.ZMANAGER_GOAL_STATE,
          state.name().getBytes(UTF_8), NodeExistsPolicy.OVERWRITE);
    } catch (Exception ex) {
      log.error("Unable to set manager goal state in zookeeper");
    }
  }

  ManagerGoalState getManagerGoalState() {
    while (true) {
      try {
        byte[] data =
            getContext().getZooSession().asReaderWriter().getData(Constants.ZMANAGER_GOAL_STATE);
        return ManagerGoalState.valueOf(new String(data, UTF_8));
      } catch (Exception e) {
        log.error("Problem getting real goal state from zookeeper: ", e);
        sleepUninterruptibly(1, SECONDS);
      }
    }
  }

  private Splitter splitter;

  public Splitter getSplitter() {
    return splitter;
  }

  public UpgradeCoordinator.UpgradeStatus getUpgradeStatus() {
    return upgradeCoordinator.getStatus();
  }

  public CompactionCoordinator getCompactionCoordinator() {
    return compactionCoordinator;
  }

  public void hostOndemand(List<KeyExtent> extents) {
    extents.forEach(e -> Preconditions.checkArgument(DataLevel.of(e.tableId()) == DataLevel.USER));

    for (var watcher : watchers) {
      if (watcher.getLevel() == DataLevel.USER) {
        watcher.hostOndemand(extents);
      }
    }
  }

  private class MigrationCleanupThread implements Runnable {

    @Override
    public void run() {
      while (stillManager()) {
        try {
          // - Remove any migrations for tablets of offline tables, as the migration can never
          // succeed because no tablet server will load the tablet
          // - Remove any migrations to tablet servers that are not live
          // - Remove any migrations where the tablets current location equals the migration
          // (the migration has completed)
          var ample = getContext().getAmple();
          for (DataLevel dl : DataLevel.values()) {
            // prev row needed for the extent
            try (var tabletsMetadata = ample.readTablets().forLevel(dl)
                .fetch(TabletMetadata.ColumnType.PREV_ROW, TabletMetadata.ColumnType.MIGRATION,
                    TabletMetadata.ColumnType.LOCATION)
                .filter(new HasMigrationFilter()).build();
                var tabletsMutator = ample.conditionallyMutateTablets(result -> {})) {
              for (var tabletMetadata : tabletsMetadata) {
                var migration = tabletMetadata.getMigration();
                if (shouldCleanupMigration(tabletMetadata)) {
                  tabletsMutator.mutateTablet(tabletMetadata.getExtent()).requireAbsentOperation()
                      .requireMigration(migration).deleteMigration().submit(tm -> false);
                }
              }
            }
          }
        } catch (Exception ex) {
          log.error("Error cleaning up migrations", ex);
        }
        sleepUninterruptibly(CLEANUP_INTERVAL_MINUTES, MINUTES);
      }
    }
  }

  boolean shouldCleanupMigration(TabletMetadata tabletMetadata) {
    var tableState = getContext().getTableManager().getTableState(tabletMetadata.getTableId());
    var migration = tabletMetadata.getMigration();
    Preconditions.checkState(migration != null,
        "This method should only be called if there is a migration");
    return tableState == TableState.OFFLINE || !onlineTabletServers().contains(migration)
        || (tabletMetadata.getLocation() != null
            && tabletMetadata.getLocation().getServerInstance().equals(migration));
  }

  private class ScanServerZKCleaner implements Runnable {

    @Override
    public void run() {

      final ZooReaderWriter zrw = getContext().getZooSession().asReaderWriter();

      while (stillManager()) {
        try {
          Set<ServiceLockPath> scanServerPaths =
              getContext().getServerPaths().getScanServer(rg -> true, AddressSelector.all(), false);
          for (ServiceLockPath path : scanServerPaths) {

            ZcStat stat = new ZcStat();
            Optional<ServiceLockData> lockData =
                ServiceLock.getLockData(getContext().getZooCache(), path, stat);

            if (lockData.isEmpty()) {
              try {
                log.debug("Deleting empty ScanServer ZK node {}", path);
                zrw.delete(path.toString());
              } catch (KeeperException.NotEmptyException e) {
                log.debug(
                    "Failed to delete ScanServer ZK node {} its not empty, likely an expected race condition.",
                    path);
              }
            }
          }
        } catch (KeeperException e) {
          log.error("Exception trying to delete empty scan server ZNodes, will retry", e);
        } catch (InterruptedException e) {
          Thread.interrupted();
          log.error("Interrupted trying to delete empty scan server ZNodes, will retry", e);
        } finally {
          // sleep for 5 mins
          sleepUninterruptibly(CLEANUP_INTERVAL_MINUTES, MINUTES);
        }
      }
    }

  }

<<<<<<< HEAD
=======
  /**
   * balanceTablets() balances tables by DataLevel. Return the current set of migrations partitioned
   * by DataLevel
   */
  private Map<DataLevel,Set<KeyExtent>> partitionMigrations() {
    final Map<DataLevel,Set<KeyExtent>> partitionedMigrations = new EnumMap<>(DataLevel.class);
    for (DataLevel dl : DataLevel.values()) {
      Set<KeyExtent> extents = new HashSet<>();
      // prev row needed for the extent
      try (var tabletsMetadata = getContext()
          .getAmple().readTablets().forLevel(dl).fetch(TabletMetadata.ColumnType.PREV_ROW,
              TabletMetadata.ColumnType.MIGRATION, TabletMetadata.ColumnType.LOCATION)
          .filter(new HasMigrationFilter()).build()) {
        // filter out migrations that are awaiting cleanup
        tabletsMetadata.stream().filter(tm -> !shouldCleanupMigration(tm))
            .forEach(tm -> extents.add(tm.getExtent()));
      }
      partitionedMigrations.put(dl, extents);
    }
    return partitionedMigrations;
  }

>>>>>>> 22c3e236
  private class StatusThread implements Runnable {

    private boolean goodStats() {
      int start;
      switch (getManagerState()) {
        case UNLOAD_METADATA_TABLETS:
          start = 1;
          break;
        case UNLOAD_ROOT_TABLET:
          start = 2;
          break;
        default:
          start = 0;
      }
      for (int i = start; i < watchers.size(); i++) {
        TabletGroupWatcher watcher = watchers.get(i);
        if (watcher.stats.getLastManagerState() != getManagerState()) {
          log.debug("{}: {} != {}", watcher.getName(), watcher.stats.getLastManagerState(),
              getManagerState());
          return false;
        }
      }
      return true;
    }

    @Override
    public void run() {
      EventCoordinator.Tracker eventTracker = nextEvent.getTracker();
      while (stillManager()) {
        long wait;
        try {
          switch (getManagerGoalState()) {
            case NORMAL:
              setManagerState(ManagerState.NORMAL);
              break;
            case SAFE_MODE:
              if (getManagerState() == ManagerState.NORMAL
                  || getManagerState() == ManagerState.HAVE_LOCK) {
                setManagerState(ManagerState.SAFE_MODE);
              }
              break;
            case CLEAN_STOP:
              switch (getManagerState()) {
                case NORMAL:
                  // USER fate stores its data in a user table and its operations may interact with
                  // all tables, need to completely shut it down before unloading user tablets
                  fate(FateInstanceType.USER).shutdown(1, MINUTES);
                  setManagerState(ManagerState.SAFE_MODE);
                  break;
                case SAFE_MODE: {
                  // META fate stores its data in Zookeeper and its operations interact with
                  // metadata and root tablets, need to completely shut it down before unloading
                  // metadata and root tablets
                  fate(FateInstanceType.META).shutdown(1, MINUTES);
                  int count = nonMetaDataTabletsAssignedOrHosted();
                  log.debug(
                      String.format("There are %d non-metadata tablets assigned or hosted", count));
                  if (count == 0 && goodStats()) {
                    setManagerState(ManagerState.UNLOAD_METADATA_TABLETS);
                  }
                }
                  break;
                case UNLOAD_METADATA_TABLETS: {
                  int count = assignedOrHosted(SystemTables.METADATA.tableId());
                  log.debug(
                      String.format("There are %d metadata tablets assigned or hosted", count));
                  if (count == 0 && goodStats()) {
                    setManagerState(ManagerState.UNLOAD_ROOT_TABLET);
                  }
                }
                  break;
                case UNLOAD_ROOT_TABLET:
                  int count = assignedOrHosted(SystemTables.METADATA.tableId());
                  if (count > 0 && goodStats()) {
                    log.debug(String.format("%d metadata tablets online", count));
                    setManagerState(ManagerState.UNLOAD_ROOT_TABLET);
                  }
                  int root_count = assignedOrHosted(SystemTables.ROOT.tableId());
                  if (root_count > 0 && goodStats()) {
                    log.debug("The root tablet is still assigned or hosted");
                  }
                  if (count + root_count == 0 && goodStats()) {
                    Set<TServerInstance> currentServers = tserverSet.getCurrentServers();
                    log.debug("stopping {} tablet servers", currentServers.size());
                    for (TServerInstance server : currentServers) {
                      try {
                        serversToShutdown.add(server);
                        tserverSet.getConnection(server).fastHalt(managerLock);
                      } catch (TException e) {
                        // its probably down, and we don't care
                      } finally {
                        tserverSet.remove(server);
                      }
                    }
                    if (currentServers.isEmpty()) {
                      setManagerState(ManagerState.STOP);
                    }
                  }
                  break;
                default:
                  break;
              }
          }
        } catch (Exception t) {
          log.error("Error occurred reading / switching manager goal state. Will"
              + " continue with attempt to update status", t);
        }

        Span span = TraceUtil.startSpan(this.getClass(), "run::updateStatus");
        try (Scope scope = span.makeCurrent()) {
          wait = updateStatus();
          eventTracker.waitForEvents(wait);
        } catch (Exception t) {
          TraceUtil.setException(span, t, false);
          log.error("Error balancing tablets, will wait for {} (seconds) and then retry ",
              WAIT_BETWEEN_ERRORS / ONE_SECOND, t);
          sleepUninterruptibly(WAIT_BETWEEN_ERRORS, MILLISECONDS);
        } finally {
          span.end();
        }
      }
    }

    private long updateStatus() {
      var tseversSnapshot = tserverSet.getSnapshot();
      tserverStatus = gatherTableInformation(tseversSnapshot.getTservers());
      tServerGroupingForBalancer = tseversSnapshot.getTserverGroups();

      checkForHeldServer(tserverStatus);

      if (!badServers.isEmpty()) {
        log.debug("not balancing because the balance information is out-of-date {}",
            badServers.keySet());
      } else if (getManagerGoalState() == ManagerGoalState.CLEAN_STOP) {
        log.debug("not balancing because the manager is attempting to stop cleanly");
      } else if (!serversToShutdown.isEmpty()) {
        log.debug("not balancing while shutting down servers {}", serversToShutdown);
      } else {
        for (TabletGroupWatcher tgw : watchers) {
          if (!tgw.isSameTserversAsLastScan(tseversSnapshot.getTservers())) {
            log.debug("not balancing just yet, as collection of live tservers is in flux");
            return DEFAULT_WAIT_FOR_WATCHER;
          }
        }
        return balanceManager.balanceTablets();
      }
      return DEFAULT_WAIT_FOR_WATCHER;
    }

    private void checkForHeldServer(SortedMap<TServerInstance,TabletServerStatus> tserverStatus) {
      TServerInstance instance = null;
      int crazyHoldTime = 0;
      int someHoldTime = 0;
      final long maxWait = getConfiguration().getTimeInMillis(Property.TSERV_HOLD_TIME_SUICIDE);
      for (Entry<TServerInstance,TabletServerStatus> entry : tserverStatus.entrySet()) {
        if (entry.getValue().getHoldTime() > 0) {
          someHoldTime++;
          if (entry.getValue().getHoldTime() > maxWait) {
            instance = entry.getKey();
            crazyHoldTime++;
          }
        }
      }
      if (crazyHoldTime == 1 && someHoldTime == 1 && tserverStatus.size() > 1) {
        log.warn("Tablet server {} exceeded maximum hold time: attempting to kill it", instance);
        try {
          TServerConnection connection = tserverSet.getConnection(instance);
          if (connection != null) {
            connection.fastHalt(managerLock);
          }
        } catch (TException e) {
          log.error("{}", e.getMessage(), e);
        }
        badServers.putIfAbsent(instance, new AtomicInteger(1));
      }
    }
<<<<<<< HEAD
=======

    /**
     * Given the current tserverStatus map and a DataLevel, return a view of the tserverStatus map
     * that only contains entries for tables in the DataLevel
     */
    private SortedMap<TServerInstance,TabletServerStatus> createTServerStatusView(
        final DataLevel dl, final SortedMap<TServerInstance,TabletServerStatus> status) {
      final SortedMap<TServerInstance,TabletServerStatus> tserverStatusForLevel = new TreeMap<>();
      status.forEach((tsi, tss) -> {
        final TabletServerStatus copy = tss.deepCopy();
        final Map<String,TableInfo> oldTableMap = copy.getTableMap();
        final Map<String,TableInfo> newTableMap =
            new HashMap<>(dl == DataLevel.USER ? oldTableMap.size() : 1);
        if (dl == DataLevel.ROOT) {
          if (oldTableMap.containsKey(SystemTables.ROOT.tableId().canonical())) {
            newTableMap.put(SystemTables.ROOT.tableId().canonical(),
                oldTableMap.get(SystemTables.ROOT.tableId().canonical()));
          }
        } else if (dl == DataLevel.METADATA) {
          if (oldTableMap.containsKey(SystemTables.METADATA.tableId().canonical())) {
            newTableMap.put(SystemTables.METADATA.tableId().canonical(),
                oldTableMap.get(SystemTables.METADATA.tableId().canonical()));
          }
        } else if (dl == DataLevel.USER) {
          if (!oldTableMap.containsKey(SystemTables.METADATA.tableId().canonical())
              && !oldTableMap.containsKey(SystemTables.ROOT.tableId().canonical())) {
            newTableMap.putAll(oldTableMap);
          } else {
            oldTableMap.forEach((table, info) -> {
              if (!table.equals(SystemTables.ROOT.tableId().canonical())
                  && !table.equals(SystemTables.METADATA.tableId().canonical())) {
                newTableMap.put(table, info);
              }
            });
          }
        } else {
          throw new IllegalArgumentException("Unhandled DataLevel value: " + dl);
        }
        copy.setTableMap(newTableMap);
        tserverStatusForLevel.put(tsi, copy);
      });
      return tserverStatusForLevel;
    }

    private Map<String,TableId> getTablesForLevel(DataLevel dataLevel) {
      switch (dataLevel) {
        case ROOT:
          return Map.of(SystemTables.ROOT.tableName(), SystemTables.ROOT.tableId());
        case METADATA:
          return Map.of(SystemTables.METADATA.tableName(), SystemTables.METADATA.tableId());
        case USER: {
          Map<String,TableId> userTables = getContext().createQualifiedTableNameToIdMap();
          for (var accumuloTable : SystemTables.values()) {
            if (DataLevel.of(accumuloTable.tableId()) != DataLevel.USER) {
              userTables.remove(accumuloTable.tableName());
            }
          }
          return Collections.unmodifiableMap(userTables);
        }
        default:
          throw new IllegalArgumentException("Unknown data level " + dataLevel);
      }
    }

    private long balanceTablets() {

      // Check for balancer property change
      initializeBalancer();

      final int tabletsNotHosted = notHosted();
      BalanceParamsImpl params = null;
      long wait = 0;
      long totalMigrationsOut = 0;
      final Map<DataLevel,Set<KeyExtent>> partitionedMigrations = partitionMigrations();
      int levelsCompleted = 0;

      for (DataLevel dl : DataLevel.values()) {

        if (dl == DataLevel.USER && tabletsNotHosted > 0) {
          log.debug("not balancing user tablets because there are {} unhosted tablets",
              tabletsNotHosted);
          continue;
        }

        if (dl == DataLevel.USER && !canAssignAndBalance()) {
          log.debug("not balancing user tablets because not enough tablet servers");
          continue;
        }

        if ((dl == DataLevel.METADATA || dl == DataLevel.USER)
            && !partitionedMigrations.get(DataLevel.ROOT).isEmpty()) {
          log.debug("Not balancing {} because {} has migrations", dl, DataLevel.ROOT);
          continue;
        }

        if (dl == DataLevel.USER && !partitionedMigrations.get(DataLevel.METADATA).isEmpty()) {
          log.debug("Not balancing {} because {} has migrations", dl, DataLevel.METADATA);
          continue;
        }

        // Create a view of the tserver status such that it only contains the tables
        // for this level in the tableMap.
        SortedMap<TServerInstance,TabletServerStatus> tserverStatusForLevel =
            createTServerStatusView(dl, tserverStatus);
        // Construct the Thrift variant of the map above for the BalancerParams
        final SortedMap<TabletServerId,TServerStatus> tserverStatusForBalancerLevel =
            new TreeMap<>();
        tserverStatusForLevel.forEach((tsi, status) -> tserverStatusForBalancerLevel
            .put(new TabletServerIdImpl(tsi), TServerStatusImpl.fromThrift(status)));

        log.debug("Balancing for tables at level {}", dl);

        SortedMap<TabletServerId,TServerStatus> statusForBalancerLevel =
            tserverStatusForBalancerLevel;
        params = BalanceParamsImpl.fromThrift(statusForBalancerLevel, tServerGroupingForBalancer,
            tserverStatusForLevel, partitionedMigrations.get(dl), dl, getTablesForLevel(dl));
        wait = Math.max(tabletBalancer.balance(params), wait);
        long migrationsOutForLevel = 0;
        try (
            var tabletsMutator = getContext().getAmple().conditionallyMutateTablets(result -> {})) {
          for (TabletMigration m : checkMigrationSanity(statusForBalancerLevel.keySet(),
              params.migrationsOut(), dl)) {
            final KeyExtent ke = KeyExtent.fromTabletId(m.getTablet());
            if (partitionedMigrations.get(dl).contains(ke)) {
              log.warn("balancer requested migration more than once, skipping {}", m);
              continue;
            }
            migrationsOutForLevel++;
            var migration = TabletServerIdImpl.toThrift(m.getNewTabletServer());
            tabletsMutator.mutateTablet(ke).requireAbsentOperation()
                .requireCurrentLocationNotEqualTo(migration).putMigration(migration)
                .submit(tm -> false);
            log.debug("migration {}", m);
          }
        }
        totalMigrationsOut += migrationsOutForLevel;

        // increment this at end of loop to signal complete run w/o any continue
        levelsCompleted++;
      }
      final long totalMigrations =
          totalMigrationsOut + partitionedMigrations.values().stream().mapToLong(Set::size).sum();
      balancerMetrics.assignMigratingCount(() -> totalMigrations);

      if (totalMigrationsOut == 0 && levelsCompleted == DataLevel.values().length) {
        synchronized (balancedNotifier) {
          balancedNotifier.notifyAll();
        }
      } else if (totalMigrationsOut > 0) {
        nextEvent.event("Migrating %d more tablets, %d total", totalMigrationsOut, totalMigrations);
      }
      return wait;
    }

    private List<TabletMigration> checkMigrationSanity(Set<TabletServerId> current,
        List<TabletMigration> migrations, DataLevel level) {
      return migrations.stream().filter(m -> {
        boolean includeMigration = false;
        if (m.getTablet() == null) {
          log.error("Balancer gave back a null tablet {}", m);
        } else if (DataLevel.of(m.getTablet().getTable()) != level) {
          log.warn(
              "Balancer wants to move a tablet ({}) outside of the current processing level ({}), "
                  + "ignoring and should be processed at the correct level ({})",
              m.getTablet(), level, DataLevel.of(m.getTablet().getTable()));
        } else if (m.getNewTabletServer() == null) {
          log.error("Balancer did not set the destination {}", m);
        } else if (m.getOldTabletServer() == null) {
          log.error("Balancer did not set the source {}", m);
        } else if (!current.contains(m.getOldTabletServer())) {
          log.warn("Balancer wants to move a tablet from a server that is not current: {}", m);
        } else if (!current.contains(m.getNewTabletServer())) {
          log.warn("Balancer wants to move a tablet to a server that is not current: {}", m);
        } else {
          includeMigration = true;
        }
        return includeMigration;
      }).collect(Collectors.toList());
    }

>>>>>>> 22c3e236
  }

  private SortedMap<TServerInstance,TabletServerStatus>
      gatherTableInformation(Set<TServerInstance> currentServers) {
    final long rpcTimeout = getConfiguration().getTimeInMillis(Property.GENERAL_RPC_TIMEOUT);
    int threads = getConfiguration().getCount(Property.MANAGER_STATUS_THREAD_POOL_SIZE);
    long start = System.currentTimeMillis();
    final SortedMap<TServerInstance,TabletServerStatus> result = new ConcurrentSkipListMap<>();
    final RateLimiter shutdownServerRateLimiter = RateLimiter.create(MAX_SHUTDOWNS_PER_SEC);
    final ArrayList<Future<?>> tasks = new ArrayList<>();
    for (TServerInstance serverInstance : currentServers) {
      final TServerInstance server = serverInstance;
      if (threads == 0) {
        // Since an unbounded thread pool is being used, rate limit how fast task are added to the
        // executor. This prevents the threads from growing large unless there are lots of
        // unresponsive tservers.
        sleepUninterruptibly(Math.max(1, rpcTimeout / 120_000), MILLISECONDS);
      }
      tasks.add(tableInformationStatusPool.submit(() -> {
        try {
          Thread t = Thread.currentThread();
          String oldName = t.getName();
          try {
            String message = "Getting status from " + server;
            t.setName(message);
            long startForServer = System.currentTimeMillis();
            log.trace(message);
            TServerConnection connection1 = tserverSet.getConnection(server);
            if (connection1 == null) {
              throw new IOException("No connection to " + server);
            }
            TabletServerStatus status = connection1.getTableMap(false);
            result.put(server, status);

            long duration = System.currentTimeMillis() - startForServer;
            log.trace("Got status from {} in {} ms", server, duration);

          } finally {
            t.setName(oldName);
          }
        } catch (Exception ex) {
          log.error("unable to get tablet server status {} {}", server, ex.toString());
          log.debug("unable to get tablet server status {}", server, ex);
          // Attempt to shutdown server only if able to acquire. If unable, this tablet server
          // will be removed from the badServers set below and status will be reattempted again
          // MAX_BAD_STATUS_COUNT times
          if (badServers.computeIfAbsent(server, k -> new AtomicInteger(0)).incrementAndGet()
              > MAX_BAD_STATUS_COUNT) {
            if (shutdownServerRateLimiter.tryAcquire()) {
              log.warn("attempting to stop {}", server);
              try {
                TServerConnection connection2 = tserverSet.getConnection(server);
                if (connection2 != null) {
                  connection2.halt(managerLock);
                }
              } catch (TTransportException e1) {
                // ignore: it's probably down
              } catch (Exception e2) {
                log.info("error talking to troublesome tablet server", e2);
              }
            } else {
              log.warn("Unable to shutdown {} as over the shutdown limit of {} per minute", server,
                  MAX_SHUTDOWNS_PER_SEC * 60);
            }
            badServers.remove(server);
          }
        }
      }));
    }
    // wait at least 10 seconds
    final Duration timeToWait =
        Comparators.max(Duration.ofSeconds(10), Duration.ofMillis(rpcTimeout / 3));
    final Timer startTime = Timer.startNew();
    // Wait for all tasks to complete
    while (!tasks.isEmpty()) {
      boolean cancel = startTime.hasElapsed(timeToWait);
      Iterator<Future<?>> iter = tasks.iterator();
      while (iter.hasNext()) {
        Future<?> f = iter.next();
        if (f.isDone()) {
          iter.remove();
        } else if (cancel) {
          f.cancel(true);
        }
      }
      Uninterruptibles.sleepUninterruptibly(1, MILLISECONDS);
    }

    // Threads may still modify map after shutdownNow is called, so create an immutable snapshot.
    SortedMap<TServerInstance,TabletServerStatus> info = ImmutableSortedMap.copyOf(result);

    synchronized (badServers) {
      badServers.keySet().retainAll(currentServers);
      badServers.keySet().removeAll(info.keySet());
    }
    log.debug(String.format("Finished gathering information from %d of %d servers in %.2f seconds",
        info.size(), currentServers.size(), (System.currentTimeMillis() - start) / 1000.));

    return info;
  }

  @Override
  public void run() {
    final ServerContext context = getContext();

    // ACCUMULO-4424 Put up the Thrift servers before getting the lock as a sign of process health
    // when a hot-standby
    //
    // Start the Manager's Fate Service
    fateServiceHandler = new FateServiceHandler(this);
    managerClientHandler = new ManagerClientServiceHandler(this);
    compactionCoordinator = new CompactionCoordinator(this, fateRefs);

    ServerAddress sa;
    var processor = ThriftProcessorTypes.getManagerTProcessor(this, fateServiceHandler,
        compactionCoordinator.getThriftService(), managerClientHandler, getContext());

    try {
      sa = TServerUtils.createThriftServer(context, getBindAddress(), Property.MANAGER_CLIENTPORT,
          processor, "Manager", null, Property.MANAGER_MINTHREADS,
          Property.MANAGER_MINTHREADS_TIMEOUT, Property.MANAGER_THREADCHECK);
    } catch (UnknownHostException e) {
      throw new IllegalStateException("Unable to start server on host " + getBindAddress(), e);
    }

    // block until we can obtain the ZK lock for the manager. Create the
    // initial lock using ThriftService.NONE. This will allow the lock
    // allocation to occur, but prevent any services from getting the
    // Manager address for the COORDINATOR, FATE, and MANAGER services.
    // The lock data is replaced below and the manager address is exposed
    // for each of these services.
    ServiceLockData sld;
    try {
      sld = getManagerLock(context.getServerPaths().createManagerPath());
    } catch (KeeperException | InterruptedException e) {
      throw new IllegalStateException("Exception getting manager lock", e);
    }
    // Setting the Manager state to HAVE_LOCK has the side-effect of
    // starting the upgrade process if necessary.
    setManagerState(ManagerState.HAVE_LOCK);

    // Set the HostName **after** initially creating the lock. The lock data is
    // updated below with the correct address. This prevents clients from accessing
    // the Manager until all of the internal processes are started.
    updateAdvertiseAddress(sa.getAddress());

    recoveryManager = new RecoveryManager(this, timeToCacheRecoveryWalExistence);

    context.getZooCache().addZooCacheWatcher(new TableStateWatcher((tableId, event) -> {
      TableState state = getTableManager().getTableState(tableId);
      log.debug("Table state transition to {} @ {}", state, event);
      nextEvent.event(tableId, "Table state in zookeeper changed for %s to %s", tableId, state);
    }));

    tableInformationStatusPool = ThreadPools.getServerThreadPools()
        .createExecutorService(getConfiguration(), Property.MANAGER_STATUS_THREAD_POOL_SIZE, false);

    tabletRefreshThreadPool = ThreadPools.getServerThreadPools().getPoolBuilder("Tablet refresh ")
        .numCoreThreads(getConfiguration().getCount(Property.MANAGER_TABLET_REFRESH_MINTHREADS))
        .numMaxThreads(getConfiguration().getCount(Property.MANAGER_TABLET_REFRESH_MAXTHREADS))
        .build();

    Thread statusThread = Threads.createCriticalThread("Status Thread", new StatusThread());
    statusThread.start();

    tserverSet.startListeningForTabletServerChanges();
    try {
      blockForTservers();
    } catch (InterruptedException ex) {
      Thread.currentThread().interrupt();
    }

    ZooReaderWriter zReaderWriter = context.getZooSession().asReaderWriter();
    try {
      zReaderWriter.getChildren(Constants.ZRECOVERY, new Watcher() {
        @Override
        public void process(WatchedEvent event) {
          nextEvent.event("Noticed recovery changes %s", event.getType());
          try {
            // watcher only fires once, add it back
            zReaderWriter.getChildren(Constants.ZRECOVERY, this);
          } catch (Exception e) {
            log.error("Failed to add log recovery watcher back", e);
          }
        }
      });
    } catch (KeeperException | InterruptedException e) {
      throw new IllegalStateException("Unable to read " + Constants.ZRECOVERY, e);
    }

    MetricsInfo metricsInfo = getContext().getMetricsInfo();
    ManagerMetrics managerMetrics = new ManagerMetrics(getConfiguration(), this);
    var producers = managerMetrics.getProducers(getConfiguration(), this);
    producers.add(balanceManager.getMetrics());

    final TabletGroupWatcher userTableTGW =
        new TabletGroupWatcher(this, this.userTabletStore, null, managerMetrics) {
          @Override
          boolean canSuspendTablets() {
            // Always allow user data tablets to enter suspended state.
            return true;
          }
        };
    watchers.add(userTableTGW);

    final TabletGroupWatcher metadataTableTGW =
        new TabletGroupWatcher(this, this.metadataTabletStore, watchers.get(0), managerMetrics) {
          @Override
          boolean canSuspendTablets() {
            // Allow metadata tablets to enter suspended state only if so configured. Generally
            // we'll want metadata tablets to
            // be immediately reassigned, even if there's a global table.suspension.duration
            // setting.
            return getConfiguration().getBoolean(Property.MANAGER_METADATA_SUSPENDABLE);
          }
        };
    watchers.add(metadataTableTGW);

    final TabletGroupWatcher rootTableTGW =
        new TabletGroupWatcher(this, this.rootTabletStore, watchers.get(1), managerMetrics) {
          @Override
          boolean canSuspendTablets() {
            // Never allow root tablet to enter suspended state.
            return false;
          }
        };
    watchers.add(rootTableTGW);

    while (isUpgrading()) {
      UpgradeStatus currentStatus = upgradeCoordinator.getStatus();
      if (currentStatus == UpgradeStatus.FAILED || currentStatus == UpgradeStatus.COMPLETE) {
        break;
      }
      switch (currentStatus) {
        case UPGRADED_METADATA:
          if (rootTableTGW.getState() == NEW) {
            rootTableTGW.start();
          }
          if (metadataTableTGW.getState() == NEW) {
            metadataTableTGW.start();
          }
          if (userTableTGW.getState() == NEW) {
            userTableTGW.start();
          }
          break;
        case UPGRADED_ROOT:
          if (rootTableTGW.getState() == NEW) {
            rootTableTGW.start();
          }
          if (metadataTableTGW.getState() == NEW) {
            metadataTableTGW.start();
          }
          break;
        case UPGRADED_ZOOKEEPER:
          // Start processing the root table
          if (rootTableTGW.getState() == NEW) {
            rootTableTGW.start();
          }
          break;
        case FAILED:
        case COMPLETE:
        case INITIAL:
        default:
          break;
      }
      try {
        log.debug("Manager main thread is waiting for upgrade to complete");
        Thread.sleep(1000);
      } catch (InterruptedException e) {
        throw new IllegalStateException("Interrupted while waiting for upgrade to complete", e);
      }
    }

    // In the case where an upgrade is not needed, then we may not
    // have stepped through all of the steps in the previous code
    // block. Make sure all TGWs are started.
    if (upgradeCoordinator.getStatus() != UpgradeStatus.FAILED) {
      if (rootTableTGW.getState() == NEW) {
        rootTableTGW.start();
      }
      if (metadataTableTGW.getState() == NEW) {
        metadataTableTGW.start();
      }
      if (userTableTGW.getState() == NEW) {
        userTableTGW.start();
      }
    }

    // Once we are sure the upgrade is complete, we can safely allow fate use.
    try {
      // wait for metadata upgrade running in background to complete
      if (upgradeMetadataFuture != null) {
        upgradeMetadataFuture.get();
      }
    } catch (ExecutionException | InterruptedException e) {
      throw new IllegalStateException("Metadata upgrade failed", e);
    }

    // Everything should be fully upgraded by this point, but check before starting fate
    // and other processes that depend on the metadata table being available and any
    // other tables that may have been created during the upgrade to exist.
    if (isUpgrading()) {
      throw new IllegalStateException("Upgrade coordinator is unexpectedly not complete");
    }

    metricsInfo.addMetricsProducers(producers.toArray(new MetricsProducer[0]));
    metricsInfo.init(MetricsInfo.serviceTags(getContext().getInstanceName(), getApplicationName(),
        sa.getAddress(), getResourceGroup()));

    Threads.createCriticalThread("Migration Cleanup Thread", new MigrationCleanupThread()).start();
    Threads.createCriticalThread("ScanServer Cleanup Thread", new ScanServerZKCleaner()).start();

    // Don't call start the CompactionCoordinator until we have tservers and upgrade is complete.
    compactionCoordinator.start();

    this.splitter = new Splitter(this);
    this.splitter.start();

    try {
      Predicate<ZooUtil.LockID> isLockHeld =
          lock -> ServiceLock.isLockHeld(context.getZooCache(), lock);
      var metaInstance = initializeFateInstance(context,
          new MetaFateStore<>(context.getZooSession(), managerLock.getLockID(), isLockHeld));
      var userInstance = initializeFateInstance(context, new UserFateStore<>(context,
          SystemTables.FATE.tableName(), managerLock.getLockID(), isLockHeld));

      if (!fateRefs.compareAndSet(null,
          Map.of(FateInstanceType.META, metaInstance, FateInstanceType.USER, userInstance))) {
        throw new IllegalStateException(
            "Unexpected previous fate reference map already initialized");
      }
      fateReadyLatch.countDown();
    } catch (KeeperException | InterruptedException e) {
      throw new IllegalStateException("Exception setting up FaTE cleanup thread", e);
    }

    ThreadPools.watchCriticalScheduledTask(context.getScheduledExecutor()
        .scheduleWithFixedDelay(() -> ScanServerMetadataEntries.clean(context), 10, 10, MINUTES));

    var tabletMergeabilityInterval =
        getConfiguration().getDuration(Property.MANAGER_TABLET_MERGEABILITY_INTERVAL);
    ThreadPools.watchCriticalScheduledTask(context.getScheduledExecutor().scheduleWithFixedDelay(
        new FindMergeableRangeTask(this), tabletMergeabilityInterval.toMillis(),
        tabletMergeabilityInterval.toMillis(), MILLISECONDS));

    // Make sure that we have a secret key (either a new one or an old one from ZK) before we start
    // the manager client service.
    Thread authenticationTokenKeyManagerThread = null;
    if (authenticationTokenKeyManager != null && keyDistributor != null) {
      log.info("Starting delegation-token key manager");
      try {
        keyDistributor.initialize();
      } catch (KeeperException | InterruptedException e) {
        throw new IllegalStateException("Exception setting up delegation-token key manager", e);
      }
      authenticationTokenKeyManagerThread = Threads
          .createCriticalThread("Delegation Token Key Manager", authenticationTokenKeyManager);
      authenticationTokenKeyManagerThread.start();
      boolean logged = false;
      while (!authenticationTokenKeyManager.isInitialized()) {
        // Print out a status message when we start waiting for the key manager to get initialized
        if (!logged) {
          log.info("Waiting for AuthenticationTokenKeyManager to be initialized");
          logged = true;
        }
        sleepUninterruptibly(200, MILLISECONDS);
      }
      // And log when we are initialized
      log.info("AuthenticationTokenSecretManager is initialized");
    }

    // Now that the Manager is up, start the ThriftServer
    sa.startThriftServer("Manager Client Service Handler");
    clientService = sa.server;
    log.info("Started Manager client service at {}", sa.address);

    // Replace the ServiceLockData information in the Manager lock node in ZooKeeper.
    // This advertises the address that clients can use to connect to the Manager
    // for the Coordinator, Fate, and Manager services. Do **not** do this until
    // after the upgrade process is finished and the dependent services are started.
    UUID uuid = sld.getServerUUID(ThriftService.NONE);
    ServiceDescriptors descriptors = new ServiceDescriptors();
    for (ThriftService svc : new ThriftService[] {ThriftService.MANAGER, ThriftService.COORDINATOR,
        ThriftService.FATE}) {
      descriptors.addService(new ServiceDescriptor(uuid, svc, getAdvertiseAddress().toString(),
          this.getResourceGroup()));
    }

    sld = new ServiceLockData(descriptors);
    log.info("Setting manager lock data to {}", sld);
    try {
      managerLock.replaceLockData(sld);
    } catch (KeeperException | InterruptedException e) {
      throw new IllegalStateException("Exception updating manager lock", e);
    }

    while (!isShutdownRequested() && clientService.isServing()) {
      if (Thread.currentThread().isInterrupted()) {
        log.info("Server process thread has been interrupted, shutting down");
        break;
      }
      try {
        Thread.sleep(500);
      } catch (InterruptedException e) {
        log.info("Interrupt Exception received, shutting down");
        gracefulShutdown(context.rpcCreds());
      }
    }

    log.debug("Shutting down fate.");
    getFateRefs().keySet().forEach(type -> fate(type).shutdown(0, MINUTES));

    splitter.stop();

    log.debug("Stopping Thrift Servers");
    sa.server.stop();

    final long deadline = System.currentTimeMillis() + MAX_CLEANUP_WAIT_TIME;
    try {
      statusThread.join(remaining(deadline));
    } catch (InterruptedException e) {
      throw new IllegalStateException("Exception stopping status thread", e);
    }

    tableInformationStatusPool.shutdownNow();
    tabletRefreshThreadPool.shutdownNow();

    compactionCoordinator.shutdown();

    // Signal that we want it to stop, and wait for it to do so.
    if (authenticationTokenKeyManager != null) {
      authenticationTokenKeyManager.gracefulStop();
      try {
        if (null != authenticationTokenKeyManagerThread) {
          authenticationTokenKeyManagerThread.join(remaining(deadline));
        }
      } catch (InterruptedException e) {
        throw new IllegalStateException("Exception waiting on delegation-token key manager", e);
      }
    }

    // quit, even if the tablet servers somehow jam up and the watchers
    // don't stop
    for (TabletGroupWatcher watcher : watchers) {
      try {
        watcher.join(remaining(deadline));
      } catch (InterruptedException e) {
        throw new IllegalStateException("Exception waiting on watcher", e);
      }
    }
    getShutdownComplete().set(true);
    log.info("stop requested. exiting ... ");
    try {
      managerLock.unlock();
    } catch (Exception e) {
      log.warn("Failed to release Manager lock", e);
    }
  }

  protected Fate<Manager> initializeFateInstance(ServerContext context, FateStore<Manager> store) {

    final Fate<Manager> fateInstance = new Fate<>(this, store, true, TraceRepo::toLogString,
        getConfiguration(), context.getScheduledExecutor());

    var fateCleaner = new FateCleaner<>(store, Duration.ofHours(8), this::getSteadyTime);
    ThreadPools.watchCriticalScheduledTask(context.getScheduledExecutor()
        .scheduleWithFixedDelay(fateCleaner::ageOff, 10, 4 * 60, MINUTES));

    return fateInstance;
  }

  /**
   * Allows property configuration to block manager start-up waiting for a minimum number of
   * tservers to register in zookeeper. It also accepts a maximum time to wait - if the time
   * expires, the start-up will continue with any tservers available. This check is only performed
   * at manager initialization, when the manager acquires the lock. The following properties are
   * used to control the behaviour:
   * <ul>
   * <li>MANAGER_STARTUP_TSERVER_AVAIL_MIN_COUNT - when set to 0 or less, no blocking occurs
   * (default behaviour) otherwise will block until the number of tservers are available.</li>
   * <li>MANAGER_STARTUP_TSERVER_AVAIL_MAX_WAIT - time to wait in milliseconds. When set to 0 or
   * less, will block indefinitely.</li>
   * </ul>
   *
   * @throws InterruptedException if interrupted while blocking, propagated for caller to handle.
   */
  private void blockForTservers() throws InterruptedException {
    long waitStart = System.nanoTime();

    long minTserverCount =
        getConfiguration().getCount(Property.MANAGER_STARTUP_TSERVER_AVAIL_MIN_COUNT);

    if (minTserverCount <= 0) {
      log.info("tserver availability check disabled, continuing with-{} servers. To enable, set {}",
          tserverSet.size(), Property.MANAGER_STARTUP_TSERVER_AVAIL_MIN_COUNT.getKey());
      return;
    }
    long userWait = MILLISECONDS.toSeconds(
        getConfiguration().getTimeInMillis(Property.MANAGER_STARTUP_TSERVER_AVAIL_MAX_WAIT));

    // Setting retry values for defined wait timeouts
    long retries = 10;
    // Set these to the same value so the max possible wait time always matches the provided maxWait
    long initialWait = userWait / retries;
    long maxWaitPeriod = initialWait;
    long waitIncrement = 0;

    if (userWait <= 0) {
      log.info("tserver availability check set to block indefinitely, To change, set {} > 0.",
          Property.MANAGER_STARTUP_TSERVER_AVAIL_MAX_WAIT.getKey());
      userWait = Long.MAX_VALUE;

      // If indefinitely blocking, change retry values to support incremental backoff and logging.
      retries = userWait;
      initialWait = 1;
      maxWaitPeriod = 30;
      waitIncrement = 5;
    }

    Retry tserverRetry = Retry.builder().maxRetries(retries)
        .retryAfter(Duration.ofSeconds(initialWait)).incrementBy(Duration.ofSeconds(waitIncrement))
        .maxWait(Duration.ofSeconds(maxWaitPeriod)).backOffFactor(1)
        .logInterval(Duration.ofSeconds(30)).createRetry();

    log.info("Checking for tserver availability - need to reach {} servers. Have {}",
        minTserverCount, tserverSet.size());

    boolean needTservers = tserverSet.size() < minTserverCount;

    while (needTservers && tserverRetry.canRetry()) {

      tserverRetry.waitForNextAttempt(log, "block until minimum tservers reached");

      needTservers = tserverSet.size() < minTserverCount;

      // suppress last message once threshold reached.
      if (needTservers) {
        tserverRetry.logRetry(log, String.format(
            "Blocking for tserver availability - need to reach %s servers. Have %s Time spent blocking %s seconds.",
            minTserverCount, tserverSet.size(),
            NANOSECONDS.toSeconds(System.nanoTime() - waitStart)));
      }
      tserverRetry.useRetry();
    }

    if (tserverSet.size() < minTserverCount) {
      log.warn(
          "tserver availability check time expired - continuing. Requested {}, have {} tservers on line. "
              + " Time waiting {} sec",
          tserverSet.size(), minTserverCount, NANOSECONDS.toSeconds(System.nanoTime() - waitStart));

    } else {
      log.info(
          "tserver availability check completed. Requested {}, have {} tservers on line. "
              + " Time waiting {} sec",
          tserverSet.size(), minTserverCount, NANOSECONDS.toSeconds(System.nanoTime() - waitStart));
    }
  }

  private long remaining(long deadline) {
    return Math.max(1, deadline - System.currentTimeMillis());
  }

  public ServiceLock getManagerLock() {
    return managerLock;
  }

  private ServiceLockData getManagerLock(final ServiceLockPath zManagerLoc)
      throws KeeperException, InterruptedException {
    var zooKeeper = getContext().getZooSession();
    log.info("trying to get manager lock");

    UUID zooLockUUID = UUID.randomUUID();

    ServiceDescriptors descriptors = new ServiceDescriptors();
    // This method creates the lock with the ThriftServer set to NONE
    // and the address set to 0.0.0.0. When the lock is acquired (could be
    // waiting to due an HA-pair), then the Manager startup process begins
    // and the lock service descriptors are updated with the advertise address
    descriptors.addService(new ServiceDescriptor(zooLockUUID, ThriftService.NONE,
        ConfigOpts.BIND_ALL_ADDRESSES, this.getResourceGroup()));
    ServiceLockData sld = new ServiceLockData(descriptors);
    managerLock = new ServiceLock(zooKeeper, zManagerLoc, zooLockUUID);
    HAServiceLockWatcher managerLockWatcher =
        new HAServiceLockWatcher(Type.MANAGER, () -> getShutdownComplete().get());

    while (true) {

      managerLock.lock(managerLockWatcher, sld);

      managerLockWatcher.waitForChange();

      if (managerLockWatcher.isLockAcquired()) {
        startServiceLockVerificationThread();
        break;
      }

      if (!managerLockWatcher.isFailedToAcquireLock()) {
        throw new IllegalStateException("manager lock in unknown state");
      }

      managerLock.tryToCancelAsyncLockOrUnlock();

      sleepUninterruptibly(TIME_TO_WAIT_BETWEEN_LOCK_CHECKS, MILLISECONDS);
    }

    this.getContext().setServiceLock(getManagerLock());
    return sld;
  }

  @Override
  public void update(LiveTServerSet current, Set<TServerInstance> deleted,
      Set<TServerInstance> added) {

    // if we have deleted or added tservers, then adjust our dead server list
    if (!deleted.isEmpty() || !added.isEmpty()) {
      DeadServerList obit = new DeadServerList(getContext());
      if (!added.isEmpty()) {
        log.info("New servers: {}", added);
        for (TServerInstance up : added) {
          obit.delete(up.getHostPort());
        }
      }
      for (TServerInstance dead : deleted) {
        String cause = "unexpected failure";
        if (serversToShutdown.contains(dead)) {
          cause = "clean shutdown"; // maybe an incorrect assumption
        }
        if (!getManagerGoalState().equals(ManagerGoalState.CLEAN_STOP)) {
          obit.post(dead.getHostPort(), cause);
        }
      }

      Set<TServerInstance> unexpected = new HashSet<>(deleted);
      unexpected.removeAll(this.serversToShutdown);
      if (!unexpected.isEmpty()
          && (stillManager() && !getManagerGoalState().equals(ManagerGoalState.CLEAN_STOP))) {
        log.warn("Lost servers {}", unexpected);
      }
      serversToShutdown.removeAll(deleted);
      badServers.keySet().removeAll(deleted);
      // clear out any bad server with the same host/port as a new server
      synchronized (badServers) {
        cleanListByHostAndPort(badServers.keySet(), deleted, added);
      }
      synchronized (serversToShutdown) {
        cleanListByHostAndPort(serversToShutdown, deleted, added);
      }
      nextEvent.event("There are now %d tablet servers", current.size());
    }

    // clear out any servers that are no longer current
    // this is needed when we are using a fate operation to shutdown a tserver as it
    // will continue to add the server to the serversToShutdown (ACCUMULO-4410)
    serversToShutdown.retainAll(current.getCurrentServers());
  }

  private static void cleanListByHostAndPort(Collection<TServerInstance> badServers,
      Set<TServerInstance> deleted, Set<TServerInstance> added) {
    Iterator<TServerInstance> badIter = badServers.iterator();
    while (badIter.hasNext()) {
      TServerInstance bad = badIter.next();
      for (TServerInstance add : added) {
        if (bad.getHostPort().equals(add.getHostPort())) {
          badIter.remove();
          break;
        }
      }
      for (TServerInstance del : deleted) {
        if (bad.getHostPort().equals(del.getHostPort())) {
          badIter.remove();
          break;
        }
      }
    }
  }

  public Set<TableId> onlineTables() {
    Set<TableId> result = new HashSet<>();
    if (getManagerState() != ManagerState.NORMAL) {
      if (getManagerState() != ManagerState.UNLOAD_METADATA_TABLETS) {
        result.add(SystemTables.METADATA.tableId());
      }
      if (getManagerState() != ManagerState.UNLOAD_ROOT_TABLET) {
        result.add(SystemTables.ROOT.tableId());
      }
      return result;
    }
    ServerContext context = getContext();
    TableManager manager = context.getTableManager();

    for (TableId tableId : context.createTableIdToQualifiedNameMap().keySet()) {
      TableState state = manager.getTableState(tableId);
      if (state == TableState.ONLINE) {
        result.add(tableId);
      }
    }
    return result;
  }

  public Set<TServerInstance> onlineTabletServers() {
    return tserverSet.getSnapshot().getTservers();
  }

  public LiveTServersSnapshot tserversSnapshot() {
    return tserverSet.getSnapshot();
  }

  // recovers state from the persistent transaction to shutdown a server
  public void shutdownTServer(TServerInstance server) {
    nextEvent.event("Tablet Server shutdown requested for %s", server);
    serversToShutdown.add(server);
  }

  public EventCoordinator getEventCoordinator() {
    return nextEvent;
  }

  public VolumeManager getVolumeManager() {
    return getContext().getVolumeManager();
  }

  public void assignedTablet(KeyExtent extent) {
    if (extent.isMeta() && getManagerState() == ManagerState.UNLOAD_ROOT_TABLET) {
      setManagerState(ManagerState.UNLOAD_METADATA_TABLETS);
    }
    // probably too late, but try anyhow
    if (extent.isRootTablet() && getManagerState() == ManagerState.STOP) {
      setManagerState(ManagerState.UNLOAD_ROOT_TABLET);
    }
  }

  public ManagerMonitorInfo getManagerMonitorInfo() {
    final ManagerMonitorInfo result = new ManagerMonitorInfo();

    result.tServerInfo = new ArrayList<>();
    result.tableMap = new HashMap<>();
    for (Entry<TServerInstance,TabletServerStatus> serverEntry : tserverStatus.entrySet()) {
      final TabletServerStatus status = serverEntry.getValue();
      result.tServerInfo.add(status);
      for (Entry<String,TableInfo> entry : status.tableMap.entrySet()) {
        TableInfoUtil.add(result.tableMap.computeIfAbsent(entry.getKey(), k -> new TableInfo()),
            entry.getValue());
      }
    }
    result.badTServers = new HashMap<>();
    synchronized (badServers) {
      for (TServerInstance bad : badServers.keySet()) {
        result.badTServers.put(bad.getHostPort(), TabletServerState.UNRESPONSIVE.getId());
      }
    }
    result.state = getManagerState();
    result.goalState = getManagerGoalState();
    result.unassignedTablets = displayUnassigned();
    result.serversShuttingDown = new HashSet<>();
    synchronized (serversToShutdown) {
      for (TServerInstance server : serversToShutdown) {
        result.serversShuttingDown.add(server.getHostPort());
      }
    }
    DeadServerList obit = new DeadServerList(getContext());
    result.deadTabletServers = obit.getList();
    result.bulkImports = bulkImportStatus.getBulkLoadStatus();
    return result;
  }

  /**
   * Can delegation tokens be generated for users
   */
  public boolean delegationTokensAvailable() {
    return delegationTokensAvailable;
  }

  public Set<TServerInstance> shutdownServers() {
    synchronized (serversToShutdown) {
      return Set.copyOf(serversToShutdown);
    }
  }

  public void updateBulkImportStatus(String directory, BulkImportState state) {
    bulkImportStatus.updateBulkImportStatus(Collections.singletonList(directory), state);
  }

  public void removeBulkImportStatus(String directory) {
    bulkImportStatus.removeBulkImportStatus(Collections.singletonList(directory));
  }

  /**
   * Return how long there has been a manager overseeing this cluster. This is an approximately
   * monotonic clock, which will be approximately consistent between different managers or different
   * runs of the same manager. SteadyTime supports both nanoseconds and milliseconds.
   */
  public SteadyTime getSteadyTime() {
    return timeKeeper.getTime();
  }

  public boolean isUpgrading() {
    return upgradeCoordinator.getStatus() != UpgradeCoordinator.UpgradeStatus.COMPLETE;
  }

<<<<<<< HEAD
=======
  private void initializeBalancer() {
    String configuredBalancerClass = getConfiguration().get(Property.MANAGER_TABLET_BALANCER);
    try {
      if (tabletBalancer == null
          || !tabletBalancer.getClass().getName().equals(configuredBalancerClass)) {
        log.debug("Attempting to initialize balancer using class {}, was {}",
            configuredBalancerClass,
            tabletBalancer == null ? "null" : tabletBalancer.getClass().getName());
        var localTabletBalancer = Property.createInstanceFromPropertyName(getConfiguration(),
            Property.MANAGER_TABLET_BALANCER, TabletBalancer.class, new DoNothingBalancer());
        localTabletBalancer.init(balancerEnvironment);
        tabletBalancer = localTabletBalancer;
        log.info("tablet balancer changed to {}", localTabletBalancer.getClass().getName());
      }
    } catch (Exception e) {
      log.warn("Failed to create balancer {} using {} instead", configuredBalancerClass,
          DoNothingBalancer.class, e);
      var localTabletBalancer = new DoNothingBalancer();
      localTabletBalancer.init(balancerEnvironment);
      tabletBalancer = localTabletBalancer;
    }
  }

  void getAssignments(SortedMap<TServerInstance,TabletServerStatus> currentStatus,
      Map<String,Set<TServerInstance>> currentTServerGroups,
      Map<KeyExtent,UnassignedTablet> unassigned, Map<KeyExtent,TServerInstance> assignedOut) {
    AssignmentParamsImpl params =
        AssignmentParamsImpl.fromThrift(currentStatus, currentTServerGroups,
            unassigned.entrySet().stream().collect(HashMap::new,
                (m, e) -> m.put(e.getKey(),
                    e.getValue().getLastLocation() == null ? null
                        : e.getValue().getLastLocation().getServerInstance()),
                Map::putAll),
            assignedOut);
    tabletBalancer.getAssignments(params);
    if (!canAssignAndBalance()) {
      // remove assignment for user tables
      Iterator<KeyExtent> iter = assignedOut.keySet().iterator();
      while (iter.hasNext()) {
        KeyExtent ke = iter.next();
        if (!ke.isMeta()) {
          iter.remove();
          log.trace("Removed assignment for {} as assignments for user tables is disabled.", ke);
        }
      }
    }
  }

  public TabletStateStore getTabletStateStore(DataLevel level) {
    switch (level) {
      case METADATA:
        return this.metadataTabletStore;
      case ROOT:
        return this.rootTabletStore;
      case USER:
        return this.userTabletStore;
      default:
        throw new IllegalStateException("Unhandled DataLevel value: " + level);
    }
  }

>>>>>>> 22c3e236
  @Override
  public void registerMetrics(MeterRegistry registry) {
    super.registerMetrics(registry);
    compactionCoordinator.registerMetrics(registry);
  }

  private Map<FateInstanceType,Fate<Manager>> getFateRefs() {
    var fateRefs = this.fateRefs.get();
    Preconditions.checkState(fateRefs != null, "Unexpected null fate references map");
    return fateRefs;
  }

  @Override
  public ServiceLock getLock() {
    return managerLock;
  }

  long numMigrations() {
    long count = 0;
    for (DataLevel dl : DataLevel.values()) {
      try (var tabletsMetadata = getContext().getAmple().readTablets().forLevel(dl)
          .fetch(TabletMetadata.ColumnType.MIGRATION).filter(new HasMigrationFilter()).build()) {
        count += tabletsMetadata.stream().count();
      }
    }
    return count;
  }

  private boolean canAssignAndBalance() {
    final int threshold =
        getConfiguration().getCount(Property.MANAGER_TABLET_BALANCER_TSERVER_THRESHOLD);
    if (threshold == 0) {
      return true;
    }
    final int numTServers = tserverSet.size();
    final boolean result = numTServers >= threshold;
    if (!result) {
      log.warn("Not assigning or balancing as number of tservers ({}) is below threshold ({})",
          numTServers, threshold);
    }
    return result;
  }
}<|MERGE_RESOLUTION|>--- conflicted
+++ resolved
@@ -100,15 +100,6 @@
 import org.apache.accumulo.core.metadata.schema.filters.HasMigrationFilter;
 import org.apache.accumulo.core.metrics.MetricsInfo;
 import org.apache.accumulo.core.metrics.MetricsProducer;
-<<<<<<< HEAD
-=======
-import org.apache.accumulo.core.spi.balancer.BalancerEnvironment;
-import org.apache.accumulo.core.spi.balancer.DoNothingBalancer;
-import org.apache.accumulo.core.spi.balancer.TabletBalancer;
-import org.apache.accumulo.core.spi.balancer.data.TServerStatus;
-import org.apache.accumulo.core.spi.balancer.data.TabletMigration;
-import org.apache.accumulo.core.spi.balancer.data.TabletServerId;
->>>>>>> 22c3e236
 import org.apache.accumulo.core.trace.TraceUtil;
 import org.apache.accumulo.core.util.Retry;
 import org.apache.accumulo.core.util.Timer;
@@ -199,13 +190,7 @@
 
   ServiceLock managerLock = null;
   private TServer clientService = null;
-<<<<<<< HEAD
   private final BalanceManager balanceManager;
-=======
-  protected volatile TabletBalancer tabletBalancer = null;
-  private final BalancerEnvironment balancerEnvironment;
-  private final BalancerMetrics balancerMetrics = new BalancerMetrics();
->>>>>>> 22c3e236
 
   private ManagerState state = ManagerState.INITIAL;
 
@@ -626,31 +611,6 @@
 
   }
 
-<<<<<<< HEAD
-=======
-  /**
-   * balanceTablets() balances tables by DataLevel. Return the current set of migrations partitioned
-   * by DataLevel
-   */
-  private Map<DataLevel,Set<KeyExtent>> partitionMigrations() {
-    final Map<DataLevel,Set<KeyExtent>> partitionedMigrations = new EnumMap<>(DataLevel.class);
-    for (DataLevel dl : DataLevel.values()) {
-      Set<KeyExtent> extents = new HashSet<>();
-      // prev row needed for the extent
-      try (var tabletsMetadata = getContext()
-          .getAmple().readTablets().forLevel(dl).fetch(TabletMetadata.ColumnType.PREV_ROW,
-              TabletMetadata.ColumnType.MIGRATION, TabletMetadata.ColumnType.LOCATION)
-          .filter(new HasMigrationFilter()).build()) {
-        // filter out migrations that are awaiting cleanup
-        tabletsMetadata.stream().filter(tm -> !shouldCleanupMigration(tm))
-            .forEach(tm -> extents.add(tm.getExtent()));
-      }
-      partitionedMigrations.put(dl, extents);
-    }
-    return partitionedMigrations;
-  }
-
->>>>>>> 22c3e236
   private class StatusThread implements Runnable {
 
     private boolean goodStats() {
@@ -827,189 +787,6 @@
         badServers.putIfAbsent(instance, new AtomicInteger(1));
       }
     }
-<<<<<<< HEAD
-=======
-
-    /**
-     * Given the current tserverStatus map and a DataLevel, return a view of the tserverStatus map
-     * that only contains entries for tables in the DataLevel
-     */
-    private SortedMap<TServerInstance,TabletServerStatus> createTServerStatusView(
-        final DataLevel dl, final SortedMap<TServerInstance,TabletServerStatus> status) {
-      final SortedMap<TServerInstance,TabletServerStatus> tserverStatusForLevel = new TreeMap<>();
-      status.forEach((tsi, tss) -> {
-        final TabletServerStatus copy = tss.deepCopy();
-        final Map<String,TableInfo> oldTableMap = copy.getTableMap();
-        final Map<String,TableInfo> newTableMap =
-            new HashMap<>(dl == DataLevel.USER ? oldTableMap.size() : 1);
-        if (dl == DataLevel.ROOT) {
-          if (oldTableMap.containsKey(SystemTables.ROOT.tableId().canonical())) {
-            newTableMap.put(SystemTables.ROOT.tableId().canonical(),
-                oldTableMap.get(SystemTables.ROOT.tableId().canonical()));
-          }
-        } else if (dl == DataLevel.METADATA) {
-          if (oldTableMap.containsKey(SystemTables.METADATA.tableId().canonical())) {
-            newTableMap.put(SystemTables.METADATA.tableId().canonical(),
-                oldTableMap.get(SystemTables.METADATA.tableId().canonical()));
-          }
-        } else if (dl == DataLevel.USER) {
-          if (!oldTableMap.containsKey(SystemTables.METADATA.tableId().canonical())
-              && !oldTableMap.containsKey(SystemTables.ROOT.tableId().canonical())) {
-            newTableMap.putAll(oldTableMap);
-          } else {
-            oldTableMap.forEach((table, info) -> {
-              if (!table.equals(SystemTables.ROOT.tableId().canonical())
-                  && !table.equals(SystemTables.METADATA.tableId().canonical())) {
-                newTableMap.put(table, info);
-              }
-            });
-          }
-        } else {
-          throw new IllegalArgumentException("Unhandled DataLevel value: " + dl);
-        }
-        copy.setTableMap(newTableMap);
-        tserverStatusForLevel.put(tsi, copy);
-      });
-      return tserverStatusForLevel;
-    }
-
-    private Map<String,TableId> getTablesForLevel(DataLevel dataLevel) {
-      switch (dataLevel) {
-        case ROOT:
-          return Map.of(SystemTables.ROOT.tableName(), SystemTables.ROOT.tableId());
-        case METADATA:
-          return Map.of(SystemTables.METADATA.tableName(), SystemTables.METADATA.tableId());
-        case USER: {
-          Map<String,TableId> userTables = getContext().createQualifiedTableNameToIdMap();
-          for (var accumuloTable : SystemTables.values()) {
-            if (DataLevel.of(accumuloTable.tableId()) != DataLevel.USER) {
-              userTables.remove(accumuloTable.tableName());
-            }
-          }
-          return Collections.unmodifiableMap(userTables);
-        }
-        default:
-          throw new IllegalArgumentException("Unknown data level " + dataLevel);
-      }
-    }
-
-    private long balanceTablets() {
-
-      // Check for balancer property change
-      initializeBalancer();
-
-      final int tabletsNotHosted = notHosted();
-      BalanceParamsImpl params = null;
-      long wait = 0;
-      long totalMigrationsOut = 0;
-      final Map<DataLevel,Set<KeyExtent>> partitionedMigrations = partitionMigrations();
-      int levelsCompleted = 0;
-
-      for (DataLevel dl : DataLevel.values()) {
-
-        if (dl == DataLevel.USER && tabletsNotHosted > 0) {
-          log.debug("not balancing user tablets because there are {} unhosted tablets",
-              tabletsNotHosted);
-          continue;
-        }
-
-        if (dl == DataLevel.USER && !canAssignAndBalance()) {
-          log.debug("not balancing user tablets because not enough tablet servers");
-          continue;
-        }
-
-        if ((dl == DataLevel.METADATA || dl == DataLevel.USER)
-            && !partitionedMigrations.get(DataLevel.ROOT).isEmpty()) {
-          log.debug("Not balancing {} because {} has migrations", dl, DataLevel.ROOT);
-          continue;
-        }
-
-        if (dl == DataLevel.USER && !partitionedMigrations.get(DataLevel.METADATA).isEmpty()) {
-          log.debug("Not balancing {} because {} has migrations", dl, DataLevel.METADATA);
-          continue;
-        }
-
-        // Create a view of the tserver status such that it only contains the tables
-        // for this level in the tableMap.
-        SortedMap<TServerInstance,TabletServerStatus> tserverStatusForLevel =
-            createTServerStatusView(dl, tserverStatus);
-        // Construct the Thrift variant of the map above for the BalancerParams
-        final SortedMap<TabletServerId,TServerStatus> tserverStatusForBalancerLevel =
-            new TreeMap<>();
-        tserverStatusForLevel.forEach((tsi, status) -> tserverStatusForBalancerLevel
-            .put(new TabletServerIdImpl(tsi), TServerStatusImpl.fromThrift(status)));
-
-        log.debug("Balancing for tables at level {}", dl);
-
-        SortedMap<TabletServerId,TServerStatus> statusForBalancerLevel =
-            tserverStatusForBalancerLevel;
-        params = BalanceParamsImpl.fromThrift(statusForBalancerLevel, tServerGroupingForBalancer,
-            tserverStatusForLevel, partitionedMigrations.get(dl), dl, getTablesForLevel(dl));
-        wait = Math.max(tabletBalancer.balance(params), wait);
-        long migrationsOutForLevel = 0;
-        try (
-            var tabletsMutator = getContext().getAmple().conditionallyMutateTablets(result -> {})) {
-          for (TabletMigration m : checkMigrationSanity(statusForBalancerLevel.keySet(),
-              params.migrationsOut(), dl)) {
-            final KeyExtent ke = KeyExtent.fromTabletId(m.getTablet());
-            if (partitionedMigrations.get(dl).contains(ke)) {
-              log.warn("balancer requested migration more than once, skipping {}", m);
-              continue;
-            }
-            migrationsOutForLevel++;
-            var migration = TabletServerIdImpl.toThrift(m.getNewTabletServer());
-            tabletsMutator.mutateTablet(ke).requireAbsentOperation()
-                .requireCurrentLocationNotEqualTo(migration).putMigration(migration)
-                .submit(tm -> false);
-            log.debug("migration {}", m);
-          }
-        }
-        totalMigrationsOut += migrationsOutForLevel;
-
-        // increment this at end of loop to signal complete run w/o any continue
-        levelsCompleted++;
-      }
-      final long totalMigrations =
-          totalMigrationsOut + partitionedMigrations.values().stream().mapToLong(Set::size).sum();
-      balancerMetrics.assignMigratingCount(() -> totalMigrations);
-
-      if (totalMigrationsOut == 0 && levelsCompleted == DataLevel.values().length) {
-        synchronized (balancedNotifier) {
-          balancedNotifier.notifyAll();
-        }
-      } else if (totalMigrationsOut > 0) {
-        nextEvent.event("Migrating %d more tablets, %d total", totalMigrationsOut, totalMigrations);
-      }
-      return wait;
-    }
-
-    private List<TabletMigration> checkMigrationSanity(Set<TabletServerId> current,
-        List<TabletMigration> migrations, DataLevel level) {
-      return migrations.stream().filter(m -> {
-        boolean includeMigration = false;
-        if (m.getTablet() == null) {
-          log.error("Balancer gave back a null tablet {}", m);
-        } else if (DataLevel.of(m.getTablet().getTable()) != level) {
-          log.warn(
-              "Balancer wants to move a tablet ({}) outside of the current processing level ({}), "
-                  + "ignoring and should be processed at the correct level ({})",
-              m.getTablet(), level, DataLevel.of(m.getTablet().getTable()));
-        } else if (m.getNewTabletServer() == null) {
-          log.error("Balancer did not set the destination {}", m);
-        } else if (m.getOldTabletServer() == null) {
-          log.error("Balancer did not set the source {}", m);
-        } else if (!current.contains(m.getOldTabletServer())) {
-          log.warn("Balancer wants to move a tablet from a server that is not current: {}", m);
-        } else if (!current.contains(m.getNewTabletServer())) {
-          log.warn("Balancer wants to move a tablet to a server that is not current: {}", m);
-        } else {
-          includeMigration = true;
-        }
-        return includeMigration;
-      }).collect(Collectors.toList());
-    }
-
->>>>>>> 22c3e236
   }
 
   private SortedMap<TServerInstance,TabletServerStatus>
@@ -1810,70 +1587,6 @@
     return upgradeCoordinator.getStatus() != UpgradeCoordinator.UpgradeStatus.COMPLETE;
   }
 
-<<<<<<< HEAD
-=======
-  private void initializeBalancer() {
-    String configuredBalancerClass = getConfiguration().get(Property.MANAGER_TABLET_BALANCER);
-    try {
-      if (tabletBalancer == null
-          || !tabletBalancer.getClass().getName().equals(configuredBalancerClass)) {
-        log.debug("Attempting to initialize balancer using class {}, was {}",
-            configuredBalancerClass,
-            tabletBalancer == null ? "null" : tabletBalancer.getClass().getName());
-        var localTabletBalancer = Property.createInstanceFromPropertyName(getConfiguration(),
-            Property.MANAGER_TABLET_BALANCER, TabletBalancer.class, new DoNothingBalancer());
-        localTabletBalancer.init(balancerEnvironment);
-        tabletBalancer = localTabletBalancer;
-        log.info("tablet balancer changed to {}", localTabletBalancer.getClass().getName());
-      }
-    } catch (Exception e) {
-      log.warn("Failed to create balancer {} using {} instead", configuredBalancerClass,
-          DoNothingBalancer.class, e);
-      var localTabletBalancer = new DoNothingBalancer();
-      localTabletBalancer.init(balancerEnvironment);
-      tabletBalancer = localTabletBalancer;
-    }
-  }
-
-  void getAssignments(SortedMap<TServerInstance,TabletServerStatus> currentStatus,
-      Map<String,Set<TServerInstance>> currentTServerGroups,
-      Map<KeyExtent,UnassignedTablet> unassigned, Map<KeyExtent,TServerInstance> assignedOut) {
-    AssignmentParamsImpl params =
-        AssignmentParamsImpl.fromThrift(currentStatus, currentTServerGroups,
-            unassigned.entrySet().stream().collect(HashMap::new,
-                (m, e) -> m.put(e.getKey(),
-                    e.getValue().getLastLocation() == null ? null
-                        : e.getValue().getLastLocation().getServerInstance()),
-                Map::putAll),
-            assignedOut);
-    tabletBalancer.getAssignments(params);
-    if (!canAssignAndBalance()) {
-      // remove assignment for user tables
-      Iterator<KeyExtent> iter = assignedOut.keySet().iterator();
-      while (iter.hasNext()) {
-        KeyExtent ke = iter.next();
-        if (!ke.isMeta()) {
-          iter.remove();
-          log.trace("Removed assignment for {} as assignments for user tables is disabled.", ke);
-        }
-      }
-    }
-  }
-
-  public TabletStateStore getTabletStateStore(DataLevel level) {
-    switch (level) {
-      case METADATA:
-        return this.metadataTabletStore;
-      case ROOT:
-        return this.rootTabletStore;
-      case USER:
-        return this.userTabletStore;
-      default:
-        throw new IllegalStateException("Unhandled DataLevel value: " + level);
-    }
-  }
-
->>>>>>> 22c3e236
   @Override
   public void registerMetrics(MeterRegistry registry) {
     super.registerMetrics(registry);
@@ -1901,19 +1614,4 @@
     }
     return count;
   }
-
-  private boolean canAssignAndBalance() {
-    final int threshold =
-        getConfiguration().getCount(Property.MANAGER_TABLET_BALANCER_TSERVER_THRESHOLD);
-    if (threshold == 0) {
-      return true;
-    }
-    final int numTServers = tserverSet.size();
-    final boolean result = numTServers >= threshold;
-    if (!result) {
-      log.warn("Not assigning or balancing as number of tservers ({}) is below threshold ({})",
-          numTServers, threshold);
-    }
-    return result;
-  }
 }