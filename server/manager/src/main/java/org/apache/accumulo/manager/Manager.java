/*
 * Licensed to the Apache Software Foundation (ASF) under one
 * or more contributor license agreements.  See the NOTICE file
 * distributed with this work for additional information
 * regarding copyright ownership.  The ASF licenses this file
 * to you under the Apache License, Version 2.0 (the
 * "License"); you may not use this file except in compliance
 * with the License.  You may obtain a copy of the License at
 *
 *   https://www.apache.org/licenses/LICENSE-2.0
 *
 * Unless required by applicable law or agreed to in writing,
 * software distributed under the License is distributed on an
 * "AS IS" BASIS, WITHOUT WARRANTIES OR CONDITIONS OF ANY
 * KIND, either express or implied.  See the License for the
 * specific language governing permissions and limitations
 * under the License.
 */
package org.apache.accumulo.manager;

import static com.google.common.util.concurrent.Uninterruptibles.sleepUninterruptibly;
import static java.lang.Thread.State.NEW;
import static java.nio.charset.StandardCharsets.UTF_8;
import static java.util.Collections.emptyMap;
import static java.util.Collections.emptySortedMap;
import static java.util.concurrent.TimeUnit.MILLISECONDS;
import static java.util.concurrent.TimeUnit.MINUTES;
import static java.util.concurrent.TimeUnit.NANOSECONDS;
import static java.util.concurrent.TimeUnit.SECONDS;

import java.io.IOException;
import java.net.UnknownHostException;
import java.time.Duration;
import java.util.ArrayList;
import java.util.Collection;
import java.util.Collections;
import java.util.EnumMap;
import java.util.HashMap;
import java.util.HashSet;
import java.util.Iterator;
import java.util.List;
import java.util.Map;
import java.util.Map.Entry;
import java.util.Optional;
import java.util.Set;
import java.util.SortedMap;
import java.util.TreeMap;
import java.util.UUID;
import java.util.concurrent.ConcurrentSkipListMap;
import java.util.concurrent.CountDownLatch;
import java.util.concurrent.ExecutionException;
import java.util.concurrent.ExecutorService;
import java.util.concurrent.Future;
import java.util.concurrent.ThreadPoolExecutor;
import java.util.concurrent.atomic.AtomicInteger;
import java.util.concurrent.atomic.AtomicReference;
import java.util.function.Function;
import java.util.function.Predicate;
import java.util.stream.Collectors;

import org.apache.accumulo.core.Constants;
import org.apache.accumulo.core.cli.ConfigOpts;
import org.apache.accumulo.core.client.admin.CompactionConfig;
import org.apache.accumulo.core.client.admin.servers.ServerId;
import org.apache.accumulo.core.client.admin.servers.ServerId.Type;
import org.apache.accumulo.core.clientImpl.ClientContext;
import org.apache.accumulo.core.clientImpl.thrift.TableOperation;
import org.apache.accumulo.core.clientImpl.thrift.TableOperationExceptionType;
import org.apache.accumulo.core.clientImpl.thrift.ThriftTableOperationException;
import org.apache.accumulo.core.conf.AccumuloConfiguration;
import org.apache.accumulo.core.conf.Property;
import org.apache.accumulo.core.conf.SiteConfiguration;
import org.apache.accumulo.core.data.TableId;
import org.apache.accumulo.core.dataImpl.KeyExtent;
import org.apache.accumulo.core.fate.Fate;
import org.apache.accumulo.core.fate.FateCleaner;
import org.apache.accumulo.core.fate.FateId;
import org.apache.accumulo.core.fate.FateInstanceType;
import org.apache.accumulo.core.fate.FateStore;
import org.apache.accumulo.core.fate.user.UserFateStore;
import org.apache.accumulo.core.fate.zookeeper.MetaFateStore;
import org.apache.accumulo.core.fate.zookeeper.ZooReaderWriter;
import org.apache.accumulo.core.fate.zookeeper.ZooUtil;
import org.apache.accumulo.core.fate.zookeeper.ZooUtil.NodeExistsPolicy;
import org.apache.accumulo.core.lock.ServiceLock;
import org.apache.accumulo.core.lock.ServiceLockData;
import org.apache.accumulo.core.lock.ServiceLockData.ServiceDescriptor;
import org.apache.accumulo.core.lock.ServiceLockData.ServiceDescriptors;
import org.apache.accumulo.core.lock.ServiceLockData.ThriftService;
import org.apache.accumulo.core.lock.ServiceLockPaths.AddressSelector;
import org.apache.accumulo.core.lock.ServiceLockPaths.ServiceLockPath;
import org.apache.accumulo.core.lock.ServiceLockSupport.HAServiceLockWatcher;
import org.apache.accumulo.core.manager.balancer.AssignmentParamsImpl;
import org.apache.accumulo.core.manager.balancer.BalanceParamsImpl;
import org.apache.accumulo.core.manager.balancer.TServerStatusImpl;
import org.apache.accumulo.core.manager.balancer.TabletServerIdImpl;
import org.apache.accumulo.core.manager.state.tables.TableState;
import org.apache.accumulo.core.manager.thrift.BulkImportState;
import org.apache.accumulo.core.manager.thrift.ManagerGoalState;
import org.apache.accumulo.core.manager.thrift.ManagerMonitorInfo;
import org.apache.accumulo.core.manager.thrift.ManagerState;
import org.apache.accumulo.core.manager.thrift.TableInfo;
import org.apache.accumulo.core.manager.thrift.TabletServerStatus;
import org.apache.accumulo.core.metadata.AccumuloTable;
import org.apache.accumulo.core.metadata.TServerInstance;
import org.apache.accumulo.core.metadata.schema.Ample.DataLevel;
import org.apache.accumulo.core.metadata.schema.TabletMetadata;
import org.apache.accumulo.core.metrics.MetricsInfo;
import org.apache.accumulo.core.metrics.MetricsProducer;
import org.apache.accumulo.core.spi.balancer.BalancerEnvironment;
import org.apache.accumulo.core.spi.balancer.TableLoadBalancer;
import org.apache.accumulo.core.spi.balancer.TabletBalancer;
import org.apache.accumulo.core.spi.balancer.data.TServerStatus;
import org.apache.accumulo.core.spi.balancer.data.TabletMigration;
import org.apache.accumulo.core.spi.balancer.data.TabletServerId;
import org.apache.accumulo.core.trace.TraceUtil;
import org.apache.accumulo.core.util.Retry;
import org.apache.accumulo.core.util.Timer;
import org.apache.accumulo.core.util.threads.ThreadPools;
import org.apache.accumulo.core.util.threads.Threads;
import org.apache.accumulo.core.util.time.SteadyTime;
import org.apache.accumulo.core.zookeeper.ZcStat;
import org.apache.accumulo.manager.compaction.coordinator.CompactionCoordinator;
import org.apache.accumulo.manager.merge.FindMergeableRangeTask;
import org.apache.accumulo.manager.metrics.BalancerMetrics;
import org.apache.accumulo.manager.metrics.ManagerMetrics;
import org.apache.accumulo.manager.recovery.RecoveryManager;
import org.apache.accumulo.manager.split.Splitter;
import org.apache.accumulo.manager.state.TableCounts;
import org.apache.accumulo.manager.tableOps.TraceRepo;
import org.apache.accumulo.manager.upgrade.UpgradeCoordinator;
import org.apache.accumulo.manager.upgrade.UpgradeCoordinator.UpgradeStatus;
import org.apache.accumulo.server.AbstractServer;
import org.apache.accumulo.server.ServerContext;
import org.apache.accumulo.server.compaction.CompactionConfigStorage;
import org.apache.accumulo.server.fs.VolumeManager;
import org.apache.accumulo.server.manager.LiveTServerSet;
import org.apache.accumulo.server.manager.LiveTServerSet.LiveTServersSnapshot;
import org.apache.accumulo.server.manager.LiveTServerSet.TServerConnection;
import org.apache.accumulo.server.manager.balancer.BalancerEnvironmentImpl;
import org.apache.accumulo.server.manager.state.DeadServerList;
import org.apache.accumulo.server.manager.state.TabletServerState;
import org.apache.accumulo.server.manager.state.TabletStateStore;
import org.apache.accumulo.server.manager.state.UnassignedTablet;
import org.apache.accumulo.server.rpc.ServerAddress;
import org.apache.accumulo.server.rpc.TServerUtils;
import org.apache.accumulo.server.rpc.ThriftProcessorTypes;
import org.apache.accumulo.server.security.SecurityOperation;
import org.apache.accumulo.server.security.delegation.AuthenticationTokenKeyManager;
import org.apache.accumulo.server.security.delegation.ZooAuthenticationKeyDistributor;
import org.apache.accumulo.server.tables.TableManager;
import org.apache.accumulo.server.util.ScanServerMetadataEntries;
import org.apache.accumulo.server.util.ServerBulkImportStatus;
import org.apache.accumulo.server.util.TableInfoUtil;
import org.apache.thrift.TException;
import org.apache.thrift.server.TServer;
import org.apache.thrift.transport.TTransportException;
import org.apache.zookeeper.KeeperException;
import org.apache.zookeeper.WatchedEvent;
import org.apache.zookeeper.Watcher;
import org.slf4j.Logger;
import org.slf4j.LoggerFactory;

import com.google.common.base.Preconditions;
import com.google.common.collect.Comparators;
import com.google.common.collect.ImmutableSortedMap;
import com.google.common.collect.Maps;
import com.google.common.util.concurrent.RateLimiter;
import com.google.common.util.concurrent.Uninterruptibles;

import edu.umd.cs.findbugs.annotations.SuppressFBWarnings;
import io.micrometer.core.instrument.MeterRegistry;
import io.opentelemetry.api.trace.Span;
import io.opentelemetry.context.Scope;

/**
 * The Manager is responsible for assigning and balancing tablets to tablet servers.
 * <p>
 * The manager will also coordinate log recoveries and reports general status.
 */
public class Manager extends AbstractServer implements LiveTServerSet.Listener {

  static final Logger log = LoggerFactory.getLogger(Manager.class);

  static final int ONE_SECOND = 1000;
  private static final long CLEANUP_INTERVAL_MINUTES = 5;
  static final long WAIT_BETWEEN_ERRORS = ONE_SECOND;
  private static final long DEFAULT_WAIT_FOR_WATCHER = 10 * ONE_SECOND;
  private static final int MAX_CLEANUP_WAIT_TIME = ONE_SECOND;
  private static final int TIME_TO_WAIT_BETWEEN_LOCK_CHECKS = ONE_SECOND;
  static final int MAX_TSERVER_WORK_CHUNK = 5000;
  private static final int MAX_BAD_STATUS_COUNT = 3;
  private static final double MAX_SHUTDOWNS_PER_SEC = 10D / 60D;

  private final Object balancedNotifier = new Object();
  final LiveTServerSet tserverSet;
  private final List<TabletGroupWatcher> watchers = new ArrayList<>();
  final SecurityOperation security;
  final Map<TServerInstance,AtomicInteger> badServers =
      Collections.synchronizedMap(new HashMap<>());
  final Set<TServerInstance> serversToShutdown = Collections.synchronizedSet(new HashSet<>());
  final SortedMap<KeyExtent,TServerInstance> migrations =
      Collections.synchronizedSortedMap(new TreeMap<>());
  final EventCoordinator nextEvent = new EventCoordinator();
  RecoveryManager recoveryManager = null;
  private final ManagerTime timeKeeper;

  // Delegation Token classes
  private final boolean delegationTokensAvailable;
  private ZooAuthenticationKeyDistributor keyDistributor;
  private AuthenticationTokenKeyManager authenticationTokenKeyManager;

  ServiceLock managerLock = null;
  private TServer clientService = null;
  protected volatile TabletBalancer tabletBalancer;
  private final BalancerEnvironment balancerEnvironment;
  private final BalancerMetrics balancerMetrics = new BalancerMetrics();

  private ManagerState state = ManagerState.INITIAL;

  // fateReadyLatch and fateRefs go together; when this latch is ready, then the fate references
  // should already have been set; ConcurrentHashMap will guarantee that all threads will see
  // the initialized fate references after the latch is ready
  private final CountDownLatch fateReadyLatch = new CountDownLatch(1);
  private final AtomicReference<Map<FateInstanceType,Fate<Manager>>> fateRefs =
      new AtomicReference<>();

  volatile SortedMap<TServerInstance,TabletServerStatus> tserverStatus = emptySortedMap();
  volatile Map<String,Set<TServerInstance>> tServerGroupingForBalancer = emptyMap();

  final ServerBulkImportStatus bulkImportStatus = new ServerBulkImportStatus();

  private final long timeToCacheRecoveryWalExistence;
  private ExecutorService tableInformationStatusPool = null;
  private ThreadPoolExecutor tabletRefreshThreadPool;

  private final TabletStateStore rootTabletStore;
  private final TabletStateStore metadataTabletStore;
  private final TabletStateStore userTabletStore;

  public synchronized ManagerState getManagerState() {
    return state;
  }

  public Map<FateId,Map<String,String>> getCompactionHints(DataLevel level) {
    Predicate<TableId> tablePredicate = (tableId) -> DataLevel.of(tableId) == level;
    Map<FateId,CompactionConfig> allConfig;
    try {
      allConfig = CompactionConfigStorage.getAllConfig(getContext(), tablePredicate);
    } catch (InterruptedException | KeeperException e) {
      throw new RuntimeException(e);
    }
    return Maps.transformValues(allConfig, CompactionConfig::getExecutionHints);
  }

  public boolean stillManager() {
    return getManagerState() != ManagerState.STOP;
  }

  /**
   * Retrieve the Fate object, blocking until it is ready. This could cause problems if Fate
   * operations are attempted to be used prior to the Manager being ready for them. If these
   * operations are triggered by a client side request from a tserver or client, it should be safe
   * to wait to handle those until Fate is ready, but if it occurs during an upgrade, or some other
   * time in the Manager before Fate is started, that may result in a deadlock and will need to be
   * fixed.
   *
   * @return the Fate object, only after the fate components are running and ready
   */
  public Fate<Manager> fate(FateInstanceType type) {
    try {
      // block up to 30 seconds until it's ready; if it's still not ready, introduce some logging
      if (!fateReadyLatch.await(30, SECONDS)) {
        String msgPrefix = "Unexpected use of fate in thread " + Thread.currentThread().getName()
            + " at time " + System.currentTimeMillis();
        // include stack trace so we know where it's coming from, in case we need to troubleshoot it
        log.warn("{} blocked until fate starts", msgPrefix,
            new IllegalStateException("Attempted fate action before manager finished starting up; "
                + "if this doesn't make progress, please report it as a bug to the developers"));
        int minutes = 0;
        while (!fateReadyLatch.await(5, MINUTES)) {
          minutes += 5;
          log.warn("{} still blocked after {} minutes; this is getting weird", msgPrefix, minutes);
        }
        log.debug("{} no longer blocked", msgPrefix);
      }
    } catch (InterruptedException e) {
      Thread.currentThread().interrupt();
      throw new IllegalStateException("Thread was interrupted; cannot proceed");
    }
    return getFateRefs().get(type);
  }

  static final boolean X = true;
  static final boolean O = false;
  // @formatter:off
  static final boolean[][] transitionOK = {
      //                            INITIAL HAVE_LOCK SAFE_MODE NORMAL UNLOAD_META UNLOAD_ROOT STOP
      /* INITIAL */                 {X, X, O, O, O, O, X},
      /* HAVE_LOCK */               {O, X, X, X, O, O, X},
      /* SAFE_MODE */               {O, O, X, X, X, O, X},
      /* NORMAL */                  {O, O, X, X, X, O, X},
      /* UNLOAD_METADATA_TABLETS */ {O, O, X, X, X, X, X},
      /* UNLOAD_ROOT_TABLET */      {O, O, O, X, X, X, X},
      /* STOP */                    {O, O, O, O, O, X, X}};
  //@formatter:on
  synchronized void setManagerState(final ManagerState newState) {
    if (state == newState) {
      return;
    }
    if (!transitionOK[state.ordinal()][newState.ordinal()]) {
      throw new IllegalStateException(String.format(
          "Programmer error: manager should not transition from %s to %s", state, newState));
    }
    final ManagerState oldState = state;
    state = newState;
    nextEvent.event("State changed from %s to %s", oldState, newState);
    switch (newState) {
      case STOP:
        // Give the server a little time before shutdown so the client
        // thread requesting the stop can return
        final var future = getContext().getScheduledExecutor().scheduleWithFixedDelay(() -> {
          // This frees the main thread and will cause the manager to exit
          clientService.stop();
          Manager.this.nextEvent.event("stopped event loop");
        }, 100L, 1000L, MILLISECONDS);
        ThreadPools.watchNonCriticalScheduledTask(future);
        break;
      case HAVE_LOCK:
        if (isUpgrading()) {
          upgradeCoordinator.preUpgradeValidation();
          upgradeCoordinator.startOrContinueUpgrade();
          upgradeCoordinator.upgradeZookeeper(nextEvent);
        }
        break;
      case NORMAL:
        if (isUpgrading()) {
          upgradeMetadataFuture = upgradeCoordinator.upgradeMetadata(nextEvent);
        }
        break;
      default:
        break;
    }
  }

  private final UpgradeCoordinator upgradeCoordinator;

  private Future<Void> upgradeMetadataFuture;

  private FateServiceHandler fateServiceHandler;
  private ManagerClientServiceHandler managerClientHandler;
  private CompactionCoordinator compactionCoordinator;

  private int assignedOrHosted(TableId tableId) {
    int result = 0;
    for (TabletGroupWatcher watcher : watchers) {
      TableCounts count = watcher.getStats(tableId);
      result += count.hosted() + count.assigned();
    }
    return result;
  }

  private int totalAssignedOrHosted() {
    int result = 0;
    for (TabletGroupWatcher watcher : watchers) {
      for (Entry<TableId,TableCounts> entry : watcher.getStats().entrySet()) {
        var tableId = entry.getKey();
        var counts = entry.getValue();
        log.debug(
            "Watcher: {}: TableId: {}, Assigned Tablets: {}, Hosted Tablets:{}, "
                + " Unassigned Tablets: {}, Dead tserver assignments: {}, Suspended Tablets: {}",
            watcher.getName(), tableId, counts.assigned(), counts.hosted(), counts.unassigned(),
            counts.assignedToDeadServers(), counts.suspended());
        result += counts.assigned() + counts.hosted();
      }
    }
    return result;
  }

  private int nonMetaDataTabletsAssignedOrHosted() {
    return totalAssignedOrHosted() - assignedOrHosted(AccumuloTable.METADATA.tableId())
        - assignedOrHosted(AccumuloTable.ROOT.tableId());
  }

  private int notHosted() {
    int result = 0;
    for (TabletGroupWatcher watcher : watchers) {
      for (TableCounts counts : watcher.getStats().values()) {
        result += counts.assigned() + counts.assignedToDeadServers() + counts.suspended();
      }
    }
    return result;
  }

  // The number of unassigned tablets that should be assigned: displayed on the monitor page
  int displayUnassigned() {
    int result = 0;
    switch (getManagerState()) {
      case NORMAL:
        // Count offline tablets for online tables
        for (TabletGroupWatcher watcher : watchers) {
          TableManager manager = getContext().getTableManager();
          for (Entry<TableId,TableCounts> entry : watcher.getStats().entrySet()) {
            TableId tableId = entry.getKey();
            TableCounts counts = entry.getValue();
            if (manager.getTableState(tableId) == TableState.ONLINE) {
              result += counts.unassigned() + counts.assignedToDeadServers() + counts.assigned()
                  + counts.suspended();
            }
          }
        }
        break;
      case SAFE_MODE:
        // Count offline tablets for the metadata table
        for (TabletGroupWatcher watcher : watchers) {
          TableCounts counts = watcher.getStats(AccumuloTable.METADATA.tableId());
          result += counts.unassigned() + counts.suspended();
        }
        break;
      case UNLOAD_METADATA_TABLETS:
      case UNLOAD_ROOT_TABLET:
        for (TabletGroupWatcher watcher : watchers) {
          TableCounts counts = watcher.getStats(AccumuloTable.METADATA.tableId());
          result += counts.unassigned() + counts.suspended();
        }
        break;
      default:
        break;
    }
    return result;
  }

  public void mustBeOnline(final TableId tableId) throws ThriftTableOperationException {
    ServerContext context = getContext();
    context.clearTableListCache();
    if (context.getTableState(tableId) != TableState.ONLINE) {
      throw new ThriftTableOperationException(tableId.canonical(), null, TableOperation.MERGE,
          TableOperationExceptionType.OFFLINE, "table is not online");
    }
  }

  public TableManager getTableManager() {
    return getContext().getTableManager();
  }

  public ThreadPoolExecutor getTabletRefreshThreadPool() {
    return tabletRefreshThreadPool;
  }

  public static void main(String[] args) throws Exception {
    try (Manager manager = new Manager(new ConfigOpts(), ServerContext::new, args)) {
      manager.runServer();
    }
  }

  protected Manager(ConfigOpts opts, Function<SiteConfiguration,ServerContext> serverContextFactory,
      String[] args) throws IOException {
    super(ServerId.Type.MANAGER, opts, serverContextFactory, args);
    ServerContext context = super.getContext();
    upgradeCoordinator = new UpgradeCoordinator(context);
    balancerEnvironment = new BalancerEnvironmentImpl(context);

    AccumuloConfiguration aconf = context.getConfiguration();

    log.info("Version {}", Constants.VERSION);
    log.info("Instance {}", context.getInstanceID());
    timeKeeper = new ManagerTime(this, aconf);
    tserverSet = new LiveTServerSet(context, this);
    initializeBalancer();

    this.security = context.getSecurityOperation();

    final long tokenLifetime = aconf.getTimeInMillis(Property.GENERAL_DELEGATION_TOKEN_LIFETIME);

    this.rootTabletStore = TabletStateStore.getStoreForLevel(DataLevel.ROOT, context);
    this.metadataTabletStore = TabletStateStore.getStoreForLevel(DataLevel.METADATA, context);
    this.userTabletStore = TabletStateStore.getStoreForLevel(DataLevel.USER, context);

    authenticationTokenKeyManager = null;
    keyDistributor = null;
    if (getConfiguration().getBoolean(Property.INSTANCE_RPC_SASL_ENABLED)) {
      // SASL is enabled, create the key distributor (ZooKeeper) and manager (generates/rolls secret
      // keys)
      log.info("SASL is enabled, creating delegation token key manager and distributor");
      final long tokenUpdateInterval =
          aconf.getTimeInMillis(Property.GENERAL_DELEGATION_TOKEN_UPDATE_INTERVAL);
      keyDistributor = new ZooAuthenticationKeyDistributor(context.getZooSession(),
          Constants.ZDELEGATION_TOKEN_KEYS);
      authenticationTokenKeyManager = new AuthenticationTokenKeyManager(context.getSecretManager(),
          keyDistributor, tokenUpdateInterval, tokenLifetime);
      delegationTokensAvailable = true;
    } else {
      log.info("SASL is not enabled, delegation tokens will not be available");
      delegationTokensAvailable = false;
    }
    this.timeToCacheRecoveryWalExistence =
        aconf.getTimeInMillis(Property.MANAGER_RECOVERY_WAL_EXISTENCE_CACHE_TIME);
  }

  public TServerConnection getConnection(TServerInstance server) {
    return tserverSet.getConnection(server);
  }

  void setManagerGoalState(ManagerGoalState state) {
    try {
      getContext().getZooSession().asReaderWriter().putPersistentData(Constants.ZMANAGER_GOAL_STATE,
          state.name().getBytes(UTF_8), NodeExistsPolicy.OVERWRITE);
    } catch (Exception ex) {
      log.error("Unable to set manager goal state in zookeeper");
    }
  }

  ManagerGoalState getManagerGoalState() {
    while (true) {
      try {
        byte[] data =
            getContext().getZooSession().asReaderWriter().getData(Constants.ZMANAGER_GOAL_STATE);
        return ManagerGoalState.valueOf(new String(data, UTF_8));
      } catch (Exception e) {
        log.error("Problem getting real goal state from zookeeper: ", e);
        sleepUninterruptibly(1, SECONDS);
      }
    }
  }

  public void clearMigrations(TableId tableId) {
    synchronized (migrations) {
      migrations.keySet().removeIf(extent -> extent.tableId().equals(tableId));
    }
  }

  private Splitter splitter;

  public Splitter getSplitter() {
    return splitter;
  }

  public MetricsProducer getBalancerMetrics() {
    return balancerMetrics;
  }

  public UpgradeCoordinator.UpgradeStatus getUpgradeStatus() {
    return upgradeCoordinator.getStatus();
  }

  public CompactionCoordinator getCompactionCoordinator() {
    return compactionCoordinator;
  }

  public void hostOndemand(List<KeyExtent> extents) {
    extents.forEach(e -> Preconditions.checkArgument(DataLevel.of(e.tableId()) == DataLevel.USER));

    for (var watcher : watchers) {
      if (watcher.getLevel() == DataLevel.USER) {
        watcher.hostOndemand(extents);
      }
    }
  }

  private class MigrationCleanupThread implements Runnable {

    @Override
    public void run() {
      while (stillManager()) {
        if (!migrations.isEmpty()) {
          try {
            cleanupOfflineMigrations();
            cleanupNonexistentMigrations(getContext());
          } catch (Exception ex) {
            log.error("Error cleaning up migrations", ex);
          }
        }
        sleepUninterruptibly(CLEANUP_INTERVAL_MINUTES, MINUTES);
      }
    }

    /**
     * If a migrating tablet splits, and the tablet dies before sending the manager a message, the
     * migration will refer to a non-existing tablet, so it can never complete. Periodically scan
     * the metadata table and remove any migrating tablets that no longer exist.
     */
    private void cleanupNonexistentMigrations(final ClientContext clientContext) {

      Map<DataLevel,Set<KeyExtent>> notSeen;

      synchronized (migrations) {
        notSeen = partitionMigrations(migrations.keySet());
      }

      // for each level find the set of migrating tablets that do not exists in metadata store
      for (DataLevel dataLevel : DataLevel.values()) {
        var notSeenForLevel = notSeen.getOrDefault(dataLevel, Set.of());
        if (notSeenForLevel.isEmpty() || dataLevel == DataLevel.ROOT) {
          // No need to scan this level if there are no migrations. The root tablet is always
          // expected to exists, so no need to read its metadata.
          continue;
        }

        try (var tablets = clientContext.getAmple().readTablets().forLevel(dataLevel)
            .fetch(TabletMetadata.ColumnType.PREV_ROW).build()) {
          // A goal of this code is to avoid reading all extents in the metadata table into memory
          // when finding extents that exists in the migrating set and not in the metadata table.
          tablets.forEach(tabletMeta -> notSeenForLevel.remove(tabletMeta.getExtent()));
        }

        // remove any tablets that previously existed in migrations for this level but were not seen
        // in the metadata table for the level
        migrations.keySet().removeAll(notSeenForLevel);
      }
    }

    /**
     * If migrating a tablet for a table that is offline, the migration can never succeed because no
     * tablet server will load the tablet. check for offline tables and remove their migrations.
     */
    private void cleanupOfflineMigrations() {
      ServerContext context = getContext();
      TableManager manager = context.getTableManager();
      for (TableId tableId : context.getTableIdToNameMap().keySet()) {
        TableState state = manager.getTableState(tableId);
        if (state == TableState.OFFLINE) {
          clearMigrations(tableId);
        }
      }
    }
  }

  private class ScanServerZKCleaner implements Runnable {

    @Override
    public void run() {

      final ZooReaderWriter zrw = getContext().getZooSession().asReaderWriter();

      while (stillManager()) {
        try {
          Set<ServiceLockPath> scanServerPaths =
              getContext().getServerPaths().getScanServer(rg -> true, AddressSelector.all(), false);
          for (ServiceLockPath path : scanServerPaths) {

            ZcStat stat = new ZcStat();
            Optional<ServiceLockData> lockData =
                ServiceLock.getLockData(getContext().getZooCache(), path, stat);

            if (lockData.isEmpty()) {
              try {
                log.debug("Deleting empty ScanServer ZK node {}", path);
                zrw.delete(path.toString());
              } catch (KeeperException.NotEmptyException e) {
                log.debug(
                    "Failed to delete ScanServer ZK node {} its not empty, likely an expected race condition.",
                    path);
              }
            }
          }
        } catch (KeeperException e) {
          log.error("Exception trying to delete empty scan server ZNodes, will retry", e);
        } catch (InterruptedException e) {
          Thread.interrupted();
          log.error("Interrupted trying to delete empty scan server ZNodes, will retry", e);
        } finally {
          // sleep for 5 mins
          sleepUninterruptibly(CLEANUP_INTERVAL_MINUTES, MINUTES);
        }
      }
    }

  }

  /**
   * balanceTablets() balances tables by DataLevel. Return the current set of migrations partitioned
   * by DataLevel
   */
  private static Map<DataLevel,Set<KeyExtent>>
      partitionMigrations(final Set<KeyExtent> migrations) {
    final Map<DataLevel,Set<KeyExtent>> partitionedMigrations = new EnumMap<>(DataLevel.class);
    // populate to prevent NPE
    for (DataLevel dl : DataLevel.values()) {
      partitionedMigrations.put(dl, new HashSet<>());
    }
    migrations.forEach(ke -> {
      partitionedMigrations.get(DataLevel.of(ke.tableId())).add(ke);
    });
    return partitionedMigrations;
  }

  private class StatusThread implements Runnable {

    private boolean goodStats() {
      int start;
      switch (getManagerState()) {
        case UNLOAD_METADATA_TABLETS:
          start = 1;
          break;
        case UNLOAD_ROOT_TABLET:
          start = 2;
          break;
        default:
          start = 0;
      }
      for (int i = start; i < watchers.size(); i++) {
        TabletGroupWatcher watcher = watchers.get(i);
        if (watcher.stats.getLastManagerState() != getManagerState()) {
          log.debug("{}: {} != {}", watcher.getName(), watcher.stats.getLastManagerState(),
              getManagerState());
          return false;
        }
      }
      return true;
    }

    @Override
    public void run() {
      EventCoordinator.Tracker eventTracker = nextEvent.getTracker();
      while (stillManager()) {
        long wait;
        try {
          switch (getManagerGoalState()) {
            case NORMAL:
              setManagerState(ManagerState.NORMAL);
              break;
            case SAFE_MODE:
              if (getManagerState() == ManagerState.NORMAL
                  || getManagerState() == ManagerState.HAVE_LOCK) {
                setManagerState(ManagerState.SAFE_MODE);
              }
              break;
            case CLEAN_STOP:
              switch (getManagerState()) {
                case NORMAL:
                  // USER fate stores its data in a user table and its operations may interact with
                  // all tables, need to completely shut it down before unloading user tablets
                  fate(FateInstanceType.USER).shutdown(1, MINUTES);
                  setManagerState(ManagerState.SAFE_MODE);
                  break;
                case SAFE_MODE: {
                  // META fate stores its data in Zookeeper and its operations interact with
                  // metadata and root tablets, need to completely shut it down before unloading
                  // metadata and root tablets
                  fate(FateInstanceType.META).shutdown(1, MINUTES);
                  int count = nonMetaDataTabletsAssignedOrHosted();
                  log.debug(
                      String.format("There are %d non-metadata tablets assigned or hosted", count));
                  if (count == 0 && goodStats()) {
                    setManagerState(ManagerState.UNLOAD_METADATA_TABLETS);
                  }
                }
                  break;
                case UNLOAD_METADATA_TABLETS: {
                  int count = assignedOrHosted(AccumuloTable.METADATA.tableId());
                  log.debug(
                      String.format("There are %d metadata tablets assigned or hosted", count));
                  if (count == 0 && goodStats()) {
                    setManagerState(ManagerState.UNLOAD_ROOT_TABLET);
                  }
                }
                  break;
                case UNLOAD_ROOT_TABLET:
                  int count = assignedOrHosted(AccumuloTable.METADATA.tableId());
                  if (count > 0 && goodStats()) {
                    log.debug(String.format("%d metadata tablets online", count));
                    setManagerState(ManagerState.UNLOAD_ROOT_TABLET);
                  }
                  int root_count = assignedOrHosted(AccumuloTable.ROOT.tableId());
                  if (root_count > 0 && goodStats()) {
                    log.debug("The root tablet is still assigned or hosted");
                  }
                  if (count + root_count == 0 && goodStats()) {
                    Set<TServerInstance> currentServers = tserverSet.getCurrentServers();
                    log.debug("stopping {} tablet servers", currentServers.size());
                    for (TServerInstance server : currentServers) {
                      try {
                        serversToShutdown.add(server);
                        tserverSet.getConnection(server).fastHalt(managerLock);
                      } catch (TException e) {
                        // its probably down, and we don't care
                      } finally {
                        tserverSet.remove(server);
                      }
                    }
                    if (currentServers.isEmpty()) {
                      setManagerState(ManagerState.STOP);
                    }
                  }
                  break;
                default:
                  break;
              }
          }
        } catch (Exception t) {
          log.error("Error occurred reading / switching manager goal state. Will"
              + " continue with attempt to update status", t);
        }

        Span span = TraceUtil.startSpan(this.getClass(), "run::updateStatus");
        try (Scope scope = span.makeCurrent()) {
          wait = updateStatus();
          eventTracker.waitForEvents(wait);
        } catch (Exception t) {
          TraceUtil.setException(span, t, false);
          log.error("Error balancing tablets, will wait for {} (seconds) and then retry ",
              WAIT_BETWEEN_ERRORS / ONE_SECOND, t);
          sleepUninterruptibly(WAIT_BETWEEN_ERRORS, MILLISECONDS);
        } finally {
          span.end();
        }
      }
    }

    private long updateStatus() {
      var tseversSnapshot = tserverSet.getSnapshot();
      tserverStatus = gatherTableInformation(tseversSnapshot.getTservers());
      tServerGroupingForBalancer = tseversSnapshot.getTserverGroups();

      checkForHeldServer(tserverStatus);

      if (!badServers.isEmpty()) {
        log.debug("not balancing because the balance information is out-of-date {}",
            badServers.keySet());
      } else if (getManagerGoalState() == ManagerGoalState.CLEAN_STOP) {
        log.debug("not balancing because the manager is attempting to stop cleanly");
      } else if (!serversToShutdown.isEmpty()) {
        log.debug("not balancing while shutting down servers {}", serversToShutdown);
      } else {
        for (TabletGroupWatcher tgw : watchers) {
          if (!tgw.isSameTserversAsLastScan(tseversSnapshot.getTservers())) {
            log.debug("not balancing just yet, as collection of live tservers is in flux");
            return DEFAULT_WAIT_FOR_WATCHER;
          }
        }
        return balanceTablets();
      }
      return DEFAULT_WAIT_FOR_WATCHER;
    }

    private void checkForHeldServer(SortedMap<TServerInstance,TabletServerStatus> tserverStatus) {
      TServerInstance instance = null;
      int crazyHoldTime = 0;
      int someHoldTime = 0;
      final long maxWait = getConfiguration().getTimeInMillis(Property.TSERV_HOLD_TIME_SUICIDE);
      for (Entry<TServerInstance,TabletServerStatus> entry : tserverStatus.entrySet()) {
        if (entry.getValue().getHoldTime() > 0) {
          someHoldTime++;
          if (entry.getValue().getHoldTime() > maxWait) {
            instance = entry.getKey();
            crazyHoldTime++;
          }
        }
      }
      if (crazyHoldTime == 1 && someHoldTime == 1 && tserverStatus.size() > 1) {
        log.warn("Tablet server {} exceeded maximum hold time: attempting to kill it", instance);
        try {
          TServerConnection connection = tserverSet.getConnection(instance);
          if (connection != null) {
            connection.fastHalt(managerLock);
          }
        } catch (TException e) {
          log.error("{}", e.getMessage(), e);
        }
        badServers.putIfAbsent(instance, new AtomicInteger(1));
      }
    }

    /**
     * Given the current tserverStatus map and a DataLevel, return a view of the tserverStatus map
     * that only contains entries for tables in the DataLevel
     */
    private SortedMap<TServerInstance,TabletServerStatus> createTServerStatusView(
        final DataLevel dl, final SortedMap<TServerInstance,TabletServerStatus> status) {
      final SortedMap<TServerInstance,TabletServerStatus> tserverStatusForLevel = new TreeMap<>();
      status.forEach((tsi, tss) -> {
        final TabletServerStatus copy = tss.deepCopy();
        final Map<String,TableInfo> oldTableMap = copy.getTableMap();
        final Map<String,TableInfo> newTableMap =
            new HashMap<>(dl == DataLevel.USER ? oldTableMap.size() : 1);
        if (dl == DataLevel.ROOT) {
          if (oldTableMap.containsKey(AccumuloTable.ROOT.tableId().canonical())) {
            newTableMap.put(AccumuloTable.ROOT.tableId().canonical(),
                oldTableMap.get(AccumuloTable.ROOT.tableId().canonical()));
          }
        } else if (dl == DataLevel.METADATA) {
          if (oldTableMap.containsKey(AccumuloTable.METADATA.tableId().canonical())) {
            newTableMap.put(AccumuloTable.METADATA.tableId().canonical(),
                oldTableMap.get(AccumuloTable.METADATA.tableId().canonical()));
          }
        } else if (dl == DataLevel.USER) {
          if (!oldTableMap.containsKey(AccumuloTable.METADATA.tableId().canonical())
              && !oldTableMap.containsKey(AccumuloTable.ROOT.tableId().canonical())) {
            newTableMap.putAll(oldTableMap);
          } else {
            oldTableMap.forEach((table, info) -> {
              if (!table.equals(AccumuloTable.ROOT.tableId().canonical())
                  && !table.equals(AccumuloTable.METADATA.tableId().canonical())) {
                newTableMap.put(table, info);
              }
            });
          }
        } else {
          throw new IllegalArgumentException("Unhandled DataLevel value: " + dl);
        }
        copy.setTableMap(newTableMap);
        tserverStatusForLevel.put(tsi, copy);
      });
      return tserverStatusForLevel;
    }

    private Map<String,TableId> getTablesForLevel(DataLevel dataLevel) {
      switch (dataLevel) {
        case ROOT:
          return Map.of(AccumuloTable.ROOT.tableName(), AccumuloTable.ROOT.tableId());
        case METADATA:
          return Map.of(AccumuloTable.METADATA.tableName(), AccumuloTable.METADATA.tableId());
        case USER: {
          Map<String,TableId> userTables = new HashMap<>(getContext().getTableNameToIdMap());
          for (var accumuloTable : AccumuloTable.values()) {
            if (DataLevel.of(accumuloTable.tableId()) != DataLevel.USER) {
              userTables.remove(accumuloTable.tableName());
            }
          }
          return Collections.unmodifiableMap(userTables);
        }
        default:
          throw new IllegalArgumentException("Unknown data level " + dataLevel);
      }
    }

    private long balanceTablets() {

      final int tabletsNotHosted = notHosted();
      BalanceParamsImpl params = null;
      long wait = 0;
      long totalMigrationsOut = 0;
      final Map<DataLevel,Set<KeyExtent>> partitionedMigrations =
          partitionMigrations(migrationsSnapshot().keySet());
      int levelsCompleted = 0;

      for (DataLevel dl : DataLevel.values()) {
        if (dl == DataLevel.USER && tabletsNotHosted > 0) {
          log.debug("not balancing user tablets because there are {} unhosted tablets",
              tabletsNotHosted);
          continue;
        }

        if ((dl == DataLevel.METADATA || dl == DataLevel.USER)
            && !partitionedMigrations.get(DataLevel.ROOT).isEmpty()) {
          log.debug("Not balancing {} because {} has migrations", dl, DataLevel.ROOT);
          continue;
        }

        if (dl == DataLevel.USER && !partitionedMigrations.get(DataLevel.METADATA).isEmpty()) {
          log.debug("Not balancing {} because {} has migrations", dl, DataLevel.METADATA);
          continue;
        }

        // Create a view of the tserver status such that it only contains the tables
        // for this level in the tableMap.
        SortedMap<TServerInstance,TabletServerStatus> tserverStatusForLevel =
            createTServerStatusView(dl, tserverStatus);
        // Construct the Thrift variant of the map above for the BalancerParams
        final SortedMap<TabletServerId,TServerStatus> tserverStatusForBalancerLevel =
            new TreeMap<>();
        tserverStatusForLevel.forEach((tsi, status) -> tserverStatusForBalancerLevel
            .put(new TabletServerIdImpl(tsi), TServerStatusImpl.fromThrift(status)));

        log.debug("Balancing for tables at level {}", dl);

        SortedMap<TabletServerId,TServerStatus> statusForBalancerLevel =
            tserverStatusForBalancerLevel;
        params = BalanceParamsImpl.fromThrift(statusForBalancerLevel, tServerGroupingForBalancer,
            tserverStatusForLevel, partitionedMigrations.get(dl), dl, getTablesForLevel(dl));
        wait = Math.max(tabletBalancer.balance(params), wait);
        long migrationsOutForLevel = 0;
        for (TabletMigration m : checkMigrationSanity(statusForBalancerLevel.keySet(),
            params.migrationsOut(), dl)) {
          final KeyExtent ke = KeyExtent.fromTabletId(m.getTablet());
          if (partitionedMigrations.get(dl).contains(ke)) {
            log.warn("balancer requested migration more than once, skipping {}", m);
            continue;
          }
          migrationsOutForLevel++;
          migrations.put(ke, TabletServerIdImpl.toThrift(m.getNewTabletServer()));
          log.debug("migration {}", m);
        }
        totalMigrationsOut += migrationsOutForLevel;

        // increment this at end of loop to signal complete run w/o any continue
        levelsCompleted++;
      }
      balancerMetrics.assignMigratingCount(migrations::size);

      if (totalMigrationsOut == 0 && levelsCompleted == DataLevel.values().length) {
        synchronized (balancedNotifier) {
          balancedNotifier.notifyAll();
        }
      } else if (totalMigrationsOut > 0) {
        nextEvent.event("Migrating %d more tablets, %d total", totalMigrationsOut,
            migrations.size());
      }
      return wait;
    }

    private List<TabletMigration> checkMigrationSanity(Set<TabletServerId> current,
        List<TabletMigration> migrations, DataLevel level) {
      return migrations.stream().filter(m -> {
        boolean includeMigration = false;
        if (m.getTablet() == null) {
          log.error("Balancer gave back a null tablet {}", m);
        } else if (DataLevel.of(m.getTablet().getTable()) != level) {
          log.warn(
              "Balancer wants to move a tablet ({}) outside of the current processing level ({}), "
                  + "ignoring and should be processed at the correct level ({})",
              m.getTablet(), level, DataLevel.of(m.getTablet().getTable()));
        } else if (m.getNewTabletServer() == null) {
          log.error("Balancer did not set the destination {}", m);
        } else if (m.getOldTabletServer() == null) {
          log.error("Balancer did not set the source {}", m);
        } else if (!current.contains(m.getOldTabletServer())) {
          log.warn("Balancer wants to move a tablet from a server that is not current: {}", m);
        } else if (!current.contains(m.getNewTabletServer())) {
          log.warn("Balancer wants to move a tablet to a server that is not current: {}", m);
        } else {
          includeMigration = true;
        }
        return includeMigration;
      }).collect(Collectors.toList());
    }

  }

  private SortedMap<TServerInstance,TabletServerStatus>
      gatherTableInformation(Set<TServerInstance> currentServers) {
    final long rpcTimeout = getConfiguration().getTimeInMillis(Property.GENERAL_RPC_TIMEOUT);
    int threads = getConfiguration().getCount(Property.MANAGER_STATUS_THREAD_POOL_SIZE);
    long start = System.currentTimeMillis();
    final SortedMap<TServerInstance,TabletServerStatus> result = new ConcurrentSkipListMap<>();
    final RateLimiter shutdownServerRateLimiter = RateLimiter.create(MAX_SHUTDOWNS_PER_SEC);
    final ArrayList<Future<?>> tasks = new ArrayList<>();
    for (TServerInstance serverInstance : currentServers) {
      final TServerInstance server = serverInstance;
      if (threads == 0) {
        // Since an unbounded thread pool is being used, rate limit how fast task are added to the
        // executor. This prevents the threads from growing large unless there are lots of
        // unresponsive tservers.
        sleepUninterruptibly(Math.max(1, rpcTimeout / 120_000), MILLISECONDS);
      }
      tasks.add(tableInformationStatusPool.submit(() -> {
        try {
          Thread t = Thread.currentThread();
          String oldName = t.getName();
          try {
            String message = "Getting status from " + server;
            t.setName(message);
            long startForServer = System.currentTimeMillis();
            log.trace(message);
            TServerConnection connection1 = tserverSet.getConnection(server);
            if (connection1 == null) {
              throw new IOException("No connection to " + server);
            }
            TabletServerStatus status = connection1.getTableMap(false);
            result.put(server, status);

            long duration = System.currentTimeMillis() - startForServer;
            log.trace("Got status from {} in {} ms", server, duration);

          } finally {
            t.setName(oldName);
          }
        } catch (Exception ex) {
          log.error("unable to get tablet server status {} {}", server, ex.toString());
          log.debug("unable to get tablet server status {}", server, ex);
          // Attempt to shutdown server only if able to acquire. If unable, this tablet server
          // will be removed from the badServers set below and status will be reattempted again
          // MAX_BAD_STATUS_COUNT times
          if (badServers.computeIfAbsent(server, k -> new AtomicInteger(0)).incrementAndGet()
              > MAX_BAD_STATUS_COUNT) {
            if (shutdownServerRateLimiter.tryAcquire()) {
              log.warn("attempting to stop {}", server);
              try {
                TServerConnection connection2 = tserverSet.getConnection(server);
                if (connection2 != null) {
                  connection2.halt(managerLock);
                }
              } catch (TTransportException e1) {
                // ignore: it's probably down
              } catch (Exception e2) {
                log.info("error talking to troublesome tablet server", e2);
              }
            } else {
              log.warn("Unable to shutdown {} as over the shutdown limit of {} per minute", server,
                  MAX_SHUTDOWNS_PER_SEC * 60);
            }
            badServers.remove(server);
          }
        }
      }));
    }
    // wait at least 10 seconds
    final Duration timeToWait =
        Comparators.max(Duration.ofSeconds(10), Duration.ofMillis(rpcTimeout / 3));
    final Timer startTime = Timer.startNew();
    // Wait for all tasks to complete
    while (!tasks.isEmpty()) {
      boolean cancel = startTime.hasElapsed(timeToWait);
      Iterator<Future<?>> iter = tasks.iterator();
      while (iter.hasNext()) {
        Future<?> f = iter.next();
        if (f.isDone()) {
          iter.remove();
        } else if (cancel) {
          f.cancel(true);
        }
      }
      Uninterruptibles.sleepUninterruptibly(1, MILLISECONDS);
    }

    // Threads may still modify map after shutdownNow is called, so create an immutable snapshot.
    SortedMap<TServerInstance,TabletServerStatus> info = ImmutableSortedMap.copyOf(result);

    synchronized (badServers) {
      badServers.keySet().retainAll(currentServers);
      badServers.keySet().removeAll(info.keySet());
    }
    log.debug(String.format("Finished gathering information from %d of %d servers in %.2f seconds",
        info.size(), currentServers.size(), (System.currentTimeMillis() - start) / 1000.));

    return info;
  }

  @Override
  public void run() {
    final ServerContext context = getContext();

    // ACCUMULO-4424 Put up the Thrift servers before getting the lock as a sign of process health
    // when a hot-standby
    //
    // Start the Manager's Fate Service
    fateServiceHandler = new FateServiceHandler(this);
    managerClientHandler = new ManagerClientServiceHandler(this);
    compactionCoordinator = new CompactionCoordinator(context, security, fateRefs, this);

    ServerAddress sa;
    var processor = ThriftProcessorTypes.getManagerTProcessor(this, fateServiceHandler,
        compactionCoordinator.getThriftService(), managerClientHandler, getContext());

    try {
      sa = TServerUtils.createThriftServer(context, getHostname(), Property.MANAGER_CLIENTPORT,
          processor, "Manager", null, Property.MANAGER_MINTHREADS,
          Property.MANAGER_MINTHREADS_TIMEOUT, Property.MANAGER_THREADCHECK);
    } catch (UnknownHostException e) {
      throw new IllegalStateException("Unable to start server on host " + getHostname(), e);
    }

    // block until we can obtain the ZK lock for the manager. Create the
    // initial lock using ThriftService.NONE. This will allow the lock
    // allocation to occur, but prevent any services from getting the
    // Manager address for the COORDINATOR, FATE, and MANAGER services.
    // The lock data is replaced below and the manager address is exposed
    // for each of these services.
    ServiceLockData sld;
    try {
      sld = getManagerLock(context.getServerPaths().createManagerPath());
    } catch (KeeperException | InterruptedException e) {
      throw new IllegalStateException("Exception getting manager lock", e);
    }
    // Setting the Manager state to HAVE_LOCK has the side-effect of
    // starting the upgrade process if necessary.
    setManagerState(ManagerState.HAVE_LOCK);

    // Set the HostName **after** initially creating the lock. The lock data is
    // updated below with the correct address. This prevents clients from accessing
    // the Manager until all of the internal processes are started.
    setHostname(sa.address);

    recoveryManager = new RecoveryManager(this, timeToCacheRecoveryWalExistence);

    context.getZooCache().addZooCacheWatcher(new TableStateWatcher((tableId, event) -> {
      TableState state = getTableManager().getTableState(tableId);
      log.debug("Table state transition to {} @ {}", state, event);
      nextEvent.event(tableId, "Table state in zookeeper changed for %s to %s", tableId, state);
      if (state == TableState.OFFLINE) {
        clearMigrations(tableId);
      }
    }));

    tableInformationStatusPool = ThreadPools.getServerThreadPools()
        .createExecutorService(getConfiguration(), Property.MANAGER_STATUS_THREAD_POOL_SIZE, false);

    tabletRefreshThreadPool = ThreadPools.getServerThreadPools().getPoolBuilder("Tablet refresh ")
        .numCoreThreads(getConfiguration().getCount(Property.MANAGER_TABLET_REFRESH_MINTHREADS))
        .numMaxThreads(getConfiguration().getCount(Property.MANAGER_TABLET_REFRESH_MAXTHREADS))
        .build();

    Thread statusThread = Threads.createThread("Status Thread", new StatusThread());
    statusThread.start();

    tserverSet.startListeningForTabletServerChanges();
    try {
      blockForTservers();
    } catch (InterruptedException ex) {
      Thread.currentThread().interrupt();
    }

    ZooReaderWriter zReaderWriter = context.getZooSession().asReaderWriter();
    try {
      zReaderWriter.getChildren(Constants.ZRECOVERY, new Watcher() {
        @Override
        public void process(WatchedEvent event) {
          nextEvent.event("Noticed recovery changes %s", event.getType());
          try {
            // watcher only fires once, add it back
            zReaderWriter.getChildren(Constants.ZRECOVERY, this);
          } catch (Exception e) {
            log.error("Failed to add log recovery watcher back", e);
          }
        }
      });
    } catch (KeeperException | InterruptedException e) {
      throw new IllegalStateException("Unable to read " + Constants.ZRECOVERY, e);
    }

    MetricsInfo metricsInfo = getContext().getMetricsInfo();
    ManagerMetrics managerMetrics = new ManagerMetrics(getConfiguration(), this);
    var producers = managerMetrics.getProducers(getConfiguration(), this);
    producers.add(balancerMetrics);

    final TabletGroupWatcher userTableTGW =
        new TabletGroupWatcher(this, this.userTabletStore, null, managerMetrics) {
          @Override
          boolean canSuspendTablets() {
            // Always allow user data tablets to enter suspended state.
            return true;
          }
        };
    watchers.add(userTableTGW);

    final TabletGroupWatcher metadataTableTGW =
        new TabletGroupWatcher(this, this.metadataTabletStore, watchers.get(0), managerMetrics) {
          @Override
          boolean canSuspendTablets() {
            // Allow metadata tablets to enter suspended state only if so configured. Generally
            // we'll want metadata tablets to
            // be immediately reassigned, even if there's a global table.suspension.duration
            // setting.
            return getConfiguration().getBoolean(Property.MANAGER_METADATA_SUSPENDABLE);
          }
        };
    watchers.add(metadataTableTGW);

    final TabletGroupWatcher rootTableTGW =
        new TabletGroupWatcher(this, this.rootTabletStore, watchers.get(1), managerMetrics) {
          @Override
          boolean canSuspendTablets() {
            // Never allow root tablet to enter suspended state.
            return false;
          }
        };
    watchers.add(rootTableTGW);

    while (isUpgrading()) {
      UpgradeStatus currentStatus = upgradeCoordinator.getStatus();
      if (currentStatus == UpgradeStatus.FAILED || currentStatus == UpgradeStatus.COMPLETE) {
        break;
      }
      switch (currentStatus) {
        case UPGRADED_METADATA:
          if (rootTableTGW.getState() == NEW) {
            rootTableTGW.start();
          }
          if (metadataTableTGW.getState() == NEW) {
            metadataTableTGW.start();
          }
          if (userTableTGW.getState() == NEW) {
            userTableTGW.start();
          }
          break;
        case UPGRADED_ROOT:
          if (rootTableTGW.getState() == NEW) {
            rootTableTGW.start();
          }
          if (metadataTableTGW.getState() == NEW) {
            metadataTableTGW.start();
          }
          break;
        case UPGRADED_ZOOKEEPER:
          // Start processing the root table
          if (rootTableTGW.getState() == NEW) {
            rootTableTGW.start();
          }
          break;
        case FAILED:
        case COMPLETE:
        case INITIAL:
        default:
          break;
      }
      try {
        log.debug("Manager main thread is waiting for upgrade to complete");
        Thread.sleep(1000);
      } catch (InterruptedException e) {
        throw new IllegalStateException("Interrupted while waiting for upgrade to complete", e);
      }
    }

    // In the case where an upgrade is not needed, then we may not
    // have stepped through all of the steps in the previous code
    // block. Make sure all TGWs are started.
    if (upgradeCoordinator.getStatus() != UpgradeStatus.FAILED) {
      if (rootTableTGW.getState() == NEW) {
        rootTableTGW.start();
      }
      if (metadataTableTGW.getState() == NEW) {
        metadataTableTGW.start();
      }
      if (userTableTGW.getState() == NEW) {
        userTableTGW.start();
      }
    }

    // Once we are sure the upgrade is complete, we can safely allow fate use.
    try {
      // wait for metadata upgrade running in background to complete
      if (upgradeMetadataFuture != null) {
        upgradeMetadataFuture.get();
      }
    } catch (ExecutionException | InterruptedException e) {
      throw new IllegalStateException("Metadata upgrade failed", e);
    }

    // Everything should be fully upgraded by this point, but check before starting fate
    // and other processes that depend on the metadata table being available and any
    // other tables that may have been created during the upgrade to exist.
    if (isUpgrading()) {
      throw new IllegalStateException("Upgrade coordinator is unexpectedly not complete");
    }

    metricsInfo.addMetricsProducers(producers.toArray(new MetricsProducer[0]));
    metricsInfo.init(MetricsInfo.serviceTags(getContext().getInstanceName(), getApplicationName(),
        sa.getAddress(), getResourceGroup()));

    Threads.createThread("Migration Cleanup Thread", new MigrationCleanupThread()).start();
    Threads.createThread("ScanServer Cleanup Thread", new ScanServerZKCleaner()).start();

    // Don't call start the CompactionCoordinator until we have tservers and upgrade is complete.
    compactionCoordinator.start();

    this.splitter = new Splitter(this);
    this.splitter.start();

    try {
<<<<<<< HEAD
      Predicate<ZooUtil.LockID> isLockHeld =
          lock -> ServiceLock.isLockHeld(context.getZooCache(), lock);
      var metaInstance = initializeFateInstance(context,
          new MetaFateStore<>(context.getZooSession(), managerLock.getLockID(), isLockHeld));
      var userInstance = initializeFateInstance(context, new UserFateStore<>(context,
          AccumuloTable.FATE.tableName(), managerLock.getLockID(), isLockHeld));

      if (!fateRefs.compareAndSet(null,
          Map.of(FateInstanceType.META, metaInstance, FateInstanceType.USER, userInstance))) {
        throw new IllegalStateException(
            "Unexpected previous fate reference map already initialized");
      }
=======
      final AgeOffStore<Manager> store = new AgeOffStore<>(
          new org.apache.accumulo.core.fate.ZooStore<>(getZooKeeperRoot() + Constants.ZFATE,
              context.getZooReaderWriter()),
          HOURS.toMillis(8), System::currentTimeMillis);

      Fate<Manager> f = initializeFateInstance(store);
      f.startTransactionRunners(getConfiguration(), getContext().getScheduledExecutor());
      fateRef.set(f);
>>>>>>> 9c436cb4
      fateReadyLatch.countDown();
    } catch (KeeperException | InterruptedException e) {
      throw new IllegalStateException("Exception setting up FaTE cleanup thread", e);
    }

    ThreadPools.watchCriticalScheduledTask(context.getScheduledExecutor()
        .scheduleWithFixedDelay(() -> ScanServerMetadataEntries.clean(context), 10, 10, MINUTES));

    var tabletMergeabilityInterval =
        getConfiguration().getDuration(Property.MANAGER_TABLET_MERGEABILITY_INTERVAL);
    ThreadPools.watchCriticalScheduledTask(context.getScheduledExecutor().scheduleWithFixedDelay(
        new FindMergeableRangeTask(this), tabletMergeabilityInterval.toMillis(),
        tabletMergeabilityInterval.toMillis(), MILLISECONDS));

    // Make sure that we have a secret key (either a new one or an old one from ZK) before we start
    // the manager client service.
    Thread authenticationTokenKeyManagerThread = null;
    if (authenticationTokenKeyManager != null && keyDistributor != null) {
      log.info("Starting delegation-token key manager");
      try {
        keyDistributor.initialize();
      } catch (KeeperException | InterruptedException e) {
        throw new IllegalStateException("Exception setting up delegation-token key manager", e);
      }
      authenticationTokenKeyManagerThread =
          Threads.createThread("Delegation Token Key Manager", authenticationTokenKeyManager);
      authenticationTokenKeyManagerThread.start();
      boolean logged = false;
      while (!authenticationTokenKeyManager.isInitialized()) {
        // Print out a status message when we start waiting for the key manager to get initialized
        if (!logged) {
          log.info("Waiting for AuthenticationTokenKeyManager to be initialized");
          logged = true;
        }
        sleepUninterruptibly(200, MILLISECONDS);
      }
      // And log when we are initialized
      log.info("AuthenticationTokenSecretManager is initialized");
    }

    // Now that the Manager is up, start the ThriftServer
    sa.startThriftServer("Manager Client Service Handler");
    clientService = sa.server;
    log.info("Started Manager client service at {}", sa.address);

    // Replace the ServiceLockData information in the Manager lock node in ZooKeeper.
    // This advertises the address that clients can use to connect to the Manager
    // for the Coordinator, Fate, and Manager services. Do **not** do this until
    // after the upgrade process is finished and the dependent services are started.
    UUID uuid = sld.getServerUUID(ThriftService.NONE);
    ServiceDescriptors descriptors = new ServiceDescriptors();
    for (ThriftService svc : new ThriftService[] {ThriftService.MANAGER, ThriftService.COORDINATOR,
        ThriftService.FATE}) {
      descriptors
          .addService(new ServiceDescriptor(uuid, svc, getHostname(), this.getResourceGroup()));
    }

    sld = new ServiceLockData(descriptors);
    log.info("Setting manager lock data to {}", sld);
    try {
      managerLock.replaceLockData(sld);
    } catch (KeeperException | InterruptedException e) {
      throw new IllegalStateException("Exception updating manager lock", e);
    }

    while (!isShutdownRequested() && clientService.isServing()) {
      if (Thread.currentThread().isInterrupted()) {
        log.info("Server process thread has been interrupted, shutting down");
        break;
      }
      try {
        Thread.sleep(500);
      } catch (InterruptedException e) {
        log.info("Interrupt Exception received, shutting down");
        gracefulShutdown(context.rpcCreds());
      }
    }

    log.debug("Shutting down fate.");
    getFateRefs().keySet().forEach(type -> fate(type).shutdown(0, MINUTES));

    splitter.stop();

    log.debug("Stopping Thrift Servers");
    sa.server.stop();

    final long deadline = System.currentTimeMillis() + MAX_CLEANUP_WAIT_TIME;
    try {
      statusThread.join(remaining(deadline));
    } catch (InterruptedException e) {
      throw new IllegalStateException("Exception stopping status thread", e);
    }

    tableInformationStatusPool.shutdownNow();
    tabletRefreshThreadPool.shutdownNow();

    compactionCoordinator.shutdown();

    // Signal that we want it to stop, and wait for it to do so.
    if (authenticationTokenKeyManager != null) {
      authenticationTokenKeyManager.gracefulStop();
      try {
        if (null != authenticationTokenKeyManagerThread) {
          authenticationTokenKeyManagerThread.join(remaining(deadline));
        }
      } catch (InterruptedException e) {
        throw new IllegalStateException("Exception waiting on delegation-token key manager", e);
      }
    }

    // quit, even if the tablet servers somehow jam up and the watchers
    // don't stop
    for (TabletGroupWatcher watcher : watchers) {
      try {
        watcher.join(remaining(deadline));
      } catch (InterruptedException e) {
        throw new IllegalStateException("Exception waiting on watcher", e);
      }
    }
    getShutdownComplete().set(true);
    log.info("stop requested. exiting ... ");
    try {
      managerLock.unlock();
    } catch (Exception e) {
      log.warn("Failed to release Manager lock", e);
    }
  }

  protected Fate<Manager> initializeFateInstance(ServerContext context, FateStore<Manager> store) {

    final Fate<Manager> fateInstance =
        new Fate<>(this, store, true, TraceRepo::toLogString, getConfiguration());

    var fateCleaner = new FateCleaner<>(store, Duration.ofHours(8), this::getSteadyTime);
    ThreadPools.watchCriticalScheduledTask(context.getScheduledExecutor()
        .scheduleWithFixedDelay(fateCleaner::ageOff, 10, 4 * 60, MINUTES));

    return fateInstance;
  }

  /**
   * Allows property configuration to block manager start-up waiting for a minimum number of
   * tservers to register in zookeeper. It also accepts a maximum time to wait - if the time
   * expires, the start-up will continue with any tservers available. This check is only performed
   * at manager initialization, when the manager acquires the lock. The following properties are
   * used to control the behaviour:
   * <ul>
   * <li>MANAGER_STARTUP_TSERVER_AVAIL_MIN_COUNT - when set to 0 or less, no blocking occurs
   * (default behaviour) otherwise will block until the number of tservers are available.</li>
   * <li>MANAGER_STARTUP_TSERVER_AVAIL_MAX_WAIT - time to wait in milliseconds. When set to 0 or
   * less, will block indefinitely.</li>
   * </ul>
   *
   * @throws InterruptedException if interrupted while blocking, propagated for caller to handle.
   */
  private void blockForTservers() throws InterruptedException {
    long waitStart = System.nanoTime();

    long minTserverCount =
        getConfiguration().getCount(Property.MANAGER_STARTUP_TSERVER_AVAIL_MIN_COUNT);

    if (minTserverCount <= 0) {
      log.info("tserver availability check disabled, continuing with-{} servers. To enable, set {}",
          tserverSet.size(), Property.MANAGER_STARTUP_TSERVER_AVAIL_MIN_COUNT.getKey());
      return;
    }
    long userWait = MILLISECONDS.toSeconds(
        getConfiguration().getTimeInMillis(Property.MANAGER_STARTUP_TSERVER_AVAIL_MAX_WAIT));

    // Setting retry values for defined wait timeouts
    long retries = 10;
    // Set these to the same value so the max possible wait time always matches the provided maxWait
    long initialWait = userWait / retries;
    long maxWaitPeriod = initialWait;
    long waitIncrement = 0;

    if (userWait <= 0) {
      log.info("tserver availability check set to block indefinitely, To change, set {} > 0.",
          Property.MANAGER_STARTUP_TSERVER_AVAIL_MAX_WAIT.getKey());
      userWait = Long.MAX_VALUE;

      // If indefinitely blocking, change retry values to support incremental backoff and logging.
      retries = userWait;
      initialWait = 1;
      maxWaitPeriod = 30;
      waitIncrement = 5;
    }

    Retry tserverRetry = Retry.builder().maxRetries(retries)
        .retryAfter(Duration.ofSeconds(initialWait)).incrementBy(Duration.ofSeconds(waitIncrement))
        .maxWait(Duration.ofSeconds(maxWaitPeriod)).backOffFactor(1)
        .logInterval(Duration.ofSeconds(30)).createRetry();

    log.info("Checking for tserver availability - need to reach {} servers. Have {}",
        minTserverCount, tserverSet.size());

    boolean needTservers = tserverSet.size() < minTserverCount;

    while (needTservers && tserverRetry.canRetry()) {

      tserverRetry.waitForNextAttempt(log, "block until minimum tservers reached");

      needTservers = tserverSet.size() < minTserverCount;

      // suppress last message once threshold reached.
      if (needTservers) {
        tserverRetry.logRetry(log, String.format(
            "Blocking for tserver availability - need to reach %s servers. Have %s Time spent blocking %s seconds.",
            minTserverCount, tserverSet.size(),
            NANOSECONDS.toSeconds(System.nanoTime() - waitStart)));
      }
      tserverRetry.useRetry();
    }

    if (tserverSet.size() < minTserverCount) {
      log.warn(
          "tserver availability check time expired - continuing. Requested {}, have {} tservers on line. "
              + " Time waiting {} sec",
          tserverSet.size(), minTserverCount, NANOSECONDS.toSeconds(System.nanoTime() - waitStart));

    } else {
      log.info(
          "tserver availability check completed. Requested {}, have {} tservers on line. "
              + " Time waiting {} sec",
          tserverSet.size(), minTserverCount, NANOSECONDS.toSeconds(System.nanoTime() - waitStart));
    }
  }

  private long remaining(long deadline) {
    return Math.max(1, deadline - System.currentTimeMillis());
  }

  public ServiceLock getManagerLock() {
    return managerLock;
  }

  private ServiceLockData getManagerLock(final ServiceLockPath zManagerLoc)
      throws KeeperException, InterruptedException {
    var zooKeeper = getContext().getZooSession();
    log.info("trying to get manager lock");

    final String managerClientAddress =
        getHostname() + ":" + getConfiguration().getPort(Property.MANAGER_CLIENTPORT)[0];

    UUID zooLockUUID = UUID.randomUUID();

    ServiceDescriptors descriptors = new ServiceDescriptors();
    descriptors.addService(new ServiceDescriptor(zooLockUUID, ThriftService.NONE,
        managerClientAddress, this.getResourceGroup()));
    ServiceLockData sld = new ServiceLockData(descriptors);
    managerLock = new ServiceLock(zooKeeper, zManagerLoc, zooLockUUID);
    HAServiceLockWatcher managerLockWatcher =
        new HAServiceLockWatcher(Type.MANAGER, () -> getShutdownComplete().get());

    while (true) {

      managerLock.lock(managerLockWatcher, sld);

      managerLockWatcher.waitForChange();

      if (managerLockWatcher.isLockAcquired()) {
        startServiceLockVerificationThread();
        break;
      }

      if (!managerLockWatcher.isFailedToAcquireLock()) {
        throw new IllegalStateException("manager lock in unknown state");
      }

      managerLock.tryToCancelAsyncLockOrUnlock();

      sleepUninterruptibly(TIME_TO_WAIT_BETWEEN_LOCK_CHECKS, MILLISECONDS);
    }

    this.getContext().setServiceLock(getManagerLock());
    return sld;
  }

  @Override
  public void update(LiveTServerSet current, Set<TServerInstance> deleted,
      Set<TServerInstance> added) {

    // if we have deleted or added tservers, then adjust our dead server list
    if (!deleted.isEmpty() || !added.isEmpty()) {
      DeadServerList obit = new DeadServerList(getContext());
      if (!added.isEmpty()) {
        log.info("New servers: {}", added);
        for (TServerInstance up : added) {
          obit.delete(up.getHostPort());
        }
      }
      for (TServerInstance dead : deleted) {
        String cause = "unexpected failure";
        if (serversToShutdown.contains(dead)) {
          cause = "clean shutdown"; // maybe an incorrect assumption
        }
        if (!getManagerGoalState().equals(ManagerGoalState.CLEAN_STOP)) {
          obit.post(dead.getHostPort(), cause);
        }
      }

      Set<TServerInstance> unexpected = new HashSet<>(deleted);
      unexpected.removeAll(this.serversToShutdown);
      if (!unexpected.isEmpty()
          && (stillManager() && !getManagerGoalState().equals(ManagerGoalState.CLEAN_STOP))) {
        log.warn("Lost servers {}", unexpected);
      }
      serversToShutdown.removeAll(deleted);
      badServers.keySet().removeAll(deleted);
      // clear out any bad server with the same host/port as a new server
      synchronized (badServers) {
        cleanListByHostAndPort(badServers.keySet(), deleted, added);
      }
      synchronized (serversToShutdown) {
        cleanListByHostAndPort(serversToShutdown, deleted, added);
      }

      synchronized (migrations) {
        Iterator<Entry<KeyExtent,TServerInstance>> iter = migrations.entrySet().iterator();
        while (iter.hasNext()) {
          Entry<KeyExtent,TServerInstance> entry = iter.next();
          if (deleted.contains(entry.getValue())) {
            log.info("Canceling migration of {} to {}", entry.getKey(), entry.getValue());
            iter.remove();
          }
        }
      }
      nextEvent.event("There are now %d tablet servers", current.size());
    }

    // clear out any servers that are no longer current
    // this is needed when we are using a fate operation to shutdown a tserver as it
    // will continue to add the server to the serversToShutdown (ACCUMULO-4410)
    serversToShutdown.retainAll(current.getCurrentServers());
  }

  private static void cleanListByHostAndPort(Collection<TServerInstance> badServers,
      Set<TServerInstance> deleted, Set<TServerInstance> added) {
    Iterator<TServerInstance> badIter = badServers.iterator();
    while (badIter.hasNext()) {
      TServerInstance bad = badIter.next();
      for (TServerInstance add : added) {
        if (bad.getHostPort().equals(add.getHostPort())) {
          badIter.remove();
          break;
        }
      }
      for (TServerInstance del : deleted) {
        if (bad.getHostPort().equals(del.getHostPort())) {
          badIter.remove();
          break;
        }
      }
    }
  }

  public Set<TableId> onlineTables() {
    Set<TableId> result = new HashSet<>();
    if (getManagerState() != ManagerState.NORMAL) {
      if (getManagerState() != ManagerState.UNLOAD_METADATA_TABLETS) {
        result.add(AccumuloTable.METADATA.tableId());
      }
      if (getManagerState() != ManagerState.UNLOAD_ROOT_TABLET) {
        result.add(AccumuloTable.ROOT.tableId());
      }
      return result;
    }
    ServerContext context = getContext();
    TableManager manager = context.getTableManager();

    for (TableId tableId : context.getTableIdToNameMap().keySet()) {
      TableState state = manager.getTableState(tableId);
      if (state == TableState.ONLINE) {
        result.add(tableId);
      }
    }
    return result;
  }

  public Set<TServerInstance> onlineTabletServers() {
    return tserverSet.getSnapshot().getTservers();
  }

  public LiveTServersSnapshot tserversSnapshot() {
    return tserverSet.getSnapshot();
  }

  // recovers state from the persistent transaction to shutdown a server
  public void shutdownTServer(TServerInstance server) {
    nextEvent.event("Tablet Server shutdown requested for %s", server);
    serversToShutdown.add(server);
  }

  public EventCoordinator getEventCoordinator() {
    return nextEvent;
  }

  public VolumeManager getVolumeManager() {
    return getContext().getVolumeManager();
  }

  public void assignedTablet(KeyExtent extent) {
    if (extent.isMeta() && getManagerState() == ManagerState.UNLOAD_ROOT_TABLET) {
      setManagerState(ManagerState.UNLOAD_METADATA_TABLETS);
    }
    // probably too late, but try anyhow
    if (extent.isRootTablet() && getManagerState() == ManagerState.STOP) {
      setManagerState(ManagerState.UNLOAD_ROOT_TABLET);
    }
  }

  @SuppressFBWarnings(value = "UW_UNCOND_WAIT", justification = "TODO needs triage")
  public void waitForBalance() {
    synchronized (balancedNotifier) {
      long eventCounter;
      do {
        eventCounter = nextEvent.waitForEvents(0, 0);
        try {
          balancedNotifier.wait();
        } catch (InterruptedException e) {
          log.debug(e.toString(), e);
        }
      } while (displayUnassigned() > 0 || !migrations.isEmpty()
          || eventCounter != nextEvent.waitForEvents(0, 0));
    }
  }

  public ManagerMonitorInfo getManagerMonitorInfo() {
    final ManagerMonitorInfo result = new ManagerMonitorInfo();

    result.tServerInfo = new ArrayList<>();
    result.tableMap = new HashMap<>();
    for (Entry<TServerInstance,TabletServerStatus> serverEntry : tserverStatus.entrySet()) {
      final TabletServerStatus status = serverEntry.getValue();
      result.tServerInfo.add(status);
      for (Entry<String,TableInfo> entry : status.tableMap.entrySet()) {
        TableInfoUtil.add(result.tableMap.computeIfAbsent(entry.getKey(), k -> new TableInfo()),
            entry.getValue());
      }
    }
    result.badTServers = new HashMap<>();
    synchronized (badServers) {
      for (TServerInstance bad : badServers.keySet()) {
        result.badTServers.put(bad.getHostPort(), TabletServerState.UNRESPONSIVE.getId());
      }
    }
    result.state = getManagerState();
    result.goalState = getManagerGoalState();
    result.unassignedTablets = displayUnassigned();
    result.serversShuttingDown = new HashSet<>();
    synchronized (serversToShutdown) {
      for (TServerInstance server : serversToShutdown) {
        result.serversShuttingDown.add(server.getHostPort());
      }
    }
    DeadServerList obit = new DeadServerList(getContext());
    result.deadTabletServers = obit.getList();
    result.bulkImports = bulkImportStatus.getBulkLoadStatus();
    return result;
  }

  /**
   * Can delegation tokens be generated for users
   */
  public boolean delegationTokensAvailable() {
    return delegationTokensAvailable;
  }

  public Map<KeyExtent,TServerInstance> migrationsSnapshot() {
    synchronized (migrations) {
      return Map.copyOf(migrations);
    }
  }

  public Set<TServerInstance> shutdownServers() {
    synchronized (serversToShutdown) {
      return Set.copyOf(serversToShutdown);
    }
  }

  public void updateBulkImportStatus(String directory, BulkImportState state) {
    bulkImportStatus.updateBulkImportStatus(Collections.singletonList(directory), state);
  }

  public void removeBulkImportStatus(String directory) {
    bulkImportStatus.removeBulkImportStatus(Collections.singletonList(directory));
  }

  /**
   * Return how long there has been a manager overseeing this cluster. This is an approximately
   * monotonic clock, which will be approximately consistent between different managers or different
   * runs of the same manager. SteadyTime supports both nanoseconds and milliseconds.
   */
  public SteadyTime getSteadyTime() {
    return timeKeeper.getTime();
  }

  public boolean isUpgrading() {
    return upgradeCoordinator.getStatus() != UpgradeCoordinator.UpgradeStatus.COMPLETE;
  }

  void initializeBalancer() {
    var localTabletBalancer = Property.createInstanceFromPropertyName(getConfiguration(),
        Property.MANAGER_TABLET_BALANCER, TabletBalancer.class, new TableLoadBalancer());
    localTabletBalancer.init(balancerEnvironment);
    tabletBalancer = localTabletBalancer;
  }

  Class<?> getBalancerClass() {
    return tabletBalancer.getClass();
  }

  void getAssignments(SortedMap<TServerInstance,TabletServerStatus> currentStatus,
      Map<String,Set<TServerInstance>> currentTServerGroups,
      Map<KeyExtent,UnassignedTablet> unassigned, Map<KeyExtent,TServerInstance> assignedOut) {
    AssignmentParamsImpl params =
        AssignmentParamsImpl.fromThrift(currentStatus, currentTServerGroups,
            unassigned.entrySet().stream().collect(HashMap::new,
                (m, e) -> m.put(e.getKey(),
                    e.getValue().getLastLocation() == null ? null
                        : e.getValue().getLastLocation().getServerInstance()),
                Map::putAll),
            assignedOut);
    tabletBalancer.getAssignments(params);
  }

  public TabletStateStore getTabletStateStore(DataLevel level) {
    switch (level) {
      case METADATA:
        return this.metadataTabletStore;
      case ROOT:
        return this.rootTabletStore;
      case USER:
        return this.userTabletStore;
      default:
        throw new IllegalStateException("Unhandled DataLevel value: " + level);
    }
  }

  @Override
  public void registerMetrics(MeterRegistry registry) {
    super.registerMetrics(registry);
    compactionCoordinator.registerMetrics(registry);
  }

  private Map<FateInstanceType,Fate<Manager>> getFateRefs() {
    var fateRefs = this.fateRefs.get();
    Preconditions.checkState(fateRefs != null, "Unexpected null fate references map");
    return fateRefs;
  }

  @Override
  public ServiceLock getLock() {
    return managerLock;
  }
}<|MERGE_RESOLUTION|>--- conflicted
+++ resolved
@@ -1347,7 +1347,6 @@
     this.splitter.start();
 
     try {
-<<<<<<< HEAD
       Predicate<ZooUtil.LockID> isLockHeld =
           lock -> ServiceLock.isLockHeld(context.getZooCache(), lock);
       var metaInstance = initializeFateInstance(context,
@@ -1360,16 +1359,6 @@
         throw new IllegalStateException(
             "Unexpected previous fate reference map already initialized");
       }
-=======
-      final AgeOffStore<Manager> store = new AgeOffStore<>(
-          new org.apache.accumulo.core.fate.ZooStore<>(getZooKeeperRoot() + Constants.ZFATE,
-              context.getZooReaderWriter()),
-          HOURS.toMillis(8), System::currentTimeMillis);
-
-      Fate<Manager> f = initializeFateInstance(store);
-      f.startTransactionRunners(getConfiguration(), getContext().getScheduledExecutor());
-      fateRef.set(f);
->>>>>>> 9c436cb4
       fateReadyLatch.countDown();
     } catch (KeeperException | InterruptedException e) {
       throw new IllegalStateException("Exception setting up FaTE cleanup thread", e);
@@ -1500,8 +1489,8 @@
 
   protected Fate<Manager> initializeFateInstance(ServerContext context, FateStore<Manager> store) {
 
-    final Fate<Manager> fateInstance =
-        new Fate<>(this, store, true, TraceRepo::toLogString, getConfiguration());
+    final Fate<Manager> fateInstance = new Fate<>(this, store, true, TraceRepo::toLogString,
+        getConfiguration(), context.getScheduledExecutor());
 
     var fateCleaner = new FateCleaner<>(store, Duration.ofHours(8), this::getSteadyTime);
     ThreadPools.watchCriticalScheduledTask(context.getScheduledExecutor()
