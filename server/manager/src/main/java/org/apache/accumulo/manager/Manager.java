--- conflicted
+++ resolved
@@ -120,11 +120,8 @@
 import org.apache.accumulo.core.util.threads.Threads;
 import org.apache.accumulo.core.util.time.NanoTime;
 import org.apache.accumulo.core.util.time.SteadyTime;
-<<<<<<< HEAD
 import org.apache.accumulo.manager.compaction.coordinator.CompactionCoordinator;
-=======
 import org.apache.accumulo.manager.metrics.BalancerMetrics;
->>>>>>> 2cab1465
 import org.apache.accumulo.manager.metrics.ManagerMetrics;
 import org.apache.accumulo.manager.recovery.RecoveryManager;
 import org.apache.accumulo.manager.split.Splitter;
@@ -541,22 +538,14 @@
     }
   }
 
-<<<<<<< HEAD
   private Splitter splitter;
-=======
+
+  public Splitter getSplitter() {
+    return splitter;
+  }
+
   public MetricsProducer getBalancerMetrics() {
     return balancerMetrics;
-  }
-
-  enum TabletGoalState {
-    HOSTED(TUnloadTabletGoal.UNKNOWN),
-    UNASSIGNED(TUnloadTabletGoal.UNASSIGNED),
-    DELETED(TUnloadTabletGoal.DELETED),
-    SUSPENDED(TUnloadTabletGoal.SUSPENDED);
->>>>>>> 2cab1465
-
-  public Splitter getSplitter() {
-    return splitter;
   }
 
   public UpgradeCoordinator.UpgradeStatus getUpgradeStatus() {
@@ -1158,16 +1147,11 @@
     }
 
     MetricsInfo metricsInfo = getContext().getMetricsInfo();
-<<<<<<< HEAD
     metricsInfo.addServiceTags(getApplicationName(), sa.getAddress(), getResourceGroup());
     ManagerMetrics managerMetrics = new ManagerMetrics(getConfiguration(), this);
     var producers = managerMetrics.getProducers(getConfiguration(), this);
-=======
-    metricsInfo.addServiceTags(getApplicationName(), sa.getAddress());
-
-    var producers = ManagerMetrics.getProducers(getConfiguration(), this);
     producers.add(balancerMetrics);
->>>>>>> 2cab1465
+
     metricsInfo.addMetricsProducers(producers.toArray(new MetricsProducer[0]));
     metricsInfo.init();
 
