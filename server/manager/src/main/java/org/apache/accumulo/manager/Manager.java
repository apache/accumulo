/*
 * Licensed to the Apache Software Foundation (ASF) under one
 * or more contributor license agreements.  See the NOTICE file
 * distributed with this work for additional information
 * regarding copyright ownership.  The ASF licenses this file
 * to you under the Apache License, Version 2.0 (the
 * "License"); you may not use this file except in compliance
 * with the License.  You may obtain a copy of the License at
 *
 *   https://www.apache.org/licenses/LICENSE-2.0
 *
 * Unless required by applicable law or agreed to in writing,
 * software distributed under the License is distributed on an
 * "AS IS" BASIS, WITHOUT WARRANTIES OR CONDITIONS OF ANY
 * KIND, either express or implied.  See the License for the
 * specific language governing permissions and limitations
 * under the License.
 */
package org.apache.accumulo.manager;

import static com.google.common.util.concurrent.Uninterruptibles.sleepUninterruptibly;
import static java.nio.charset.StandardCharsets.UTF_8;
import static java.util.Collections.emptyMap;
import static java.util.Collections.emptySortedMap;
import static java.util.concurrent.TimeUnit.MILLISECONDS;
import static java.util.concurrent.TimeUnit.MINUTES;
import static java.util.concurrent.TimeUnit.NANOSECONDS;
import static java.util.concurrent.TimeUnit.SECONDS;

import java.io.IOException;
import java.net.UnknownHostException;
import java.time.Duration;
import java.util.ArrayList;
import java.util.Collection;
import java.util.Collections;
import java.util.HashMap;
import java.util.HashSet;
import java.util.Iterator;
import java.util.List;
import java.util.Map;
import java.util.Map.Entry;
import java.util.Optional;
import java.util.Set;
import java.util.SortedMap;
import java.util.TreeMap;
import java.util.UUID;
import java.util.concurrent.ConcurrentSkipListMap;
import java.util.concurrent.CountDownLatch;
import java.util.concurrent.ExecutionException;
import java.util.concurrent.ExecutorService;
import java.util.concurrent.Future;
import java.util.concurrent.ScheduledFuture;
import java.util.concurrent.ThreadPoolExecutor;
import java.util.concurrent.atomic.AtomicBoolean;
import java.util.concurrent.atomic.AtomicInteger;
import java.util.concurrent.atomic.AtomicReference;
import java.util.function.Function;
import java.util.function.Predicate;
import java.util.stream.Collectors;

import org.apache.accumulo.core.Constants;
import org.apache.accumulo.core.cli.ConfigOpts;
import org.apache.accumulo.core.client.AccumuloClient;
import org.apache.accumulo.core.client.Scanner;
import org.apache.accumulo.core.client.TableNotFoundException;
import org.apache.accumulo.core.client.admin.CompactionConfig;
import org.apache.accumulo.core.clientImpl.thrift.TableOperation;
import org.apache.accumulo.core.clientImpl.thrift.TableOperationExceptionType;
import org.apache.accumulo.core.clientImpl.thrift.ThriftTableOperationException;
import org.apache.accumulo.core.conf.AccumuloConfiguration;
import org.apache.accumulo.core.conf.Property;
import org.apache.accumulo.core.conf.SiteConfiguration;
import org.apache.accumulo.core.data.InstanceId;
import org.apache.accumulo.core.data.Key;
import org.apache.accumulo.core.data.TableId;
import org.apache.accumulo.core.data.Value;
import org.apache.accumulo.core.dataImpl.KeyExtent;
import org.apache.accumulo.core.fate.Fate;
import org.apache.accumulo.core.fate.FateCleaner;
import org.apache.accumulo.core.fate.FateId;
import org.apache.accumulo.core.fate.FateInstanceType;
import org.apache.accumulo.core.fate.FateStore;
import org.apache.accumulo.core.fate.MetaFateStore;
import org.apache.accumulo.core.fate.user.UserFateStore;
import org.apache.accumulo.core.fate.zookeeper.ZooCache.ZcStat;
import org.apache.accumulo.core.fate.zookeeper.ZooReaderWriter;
import org.apache.accumulo.core.fate.zookeeper.ZooUtil.NodeExistsPolicy;
import org.apache.accumulo.core.lock.ServiceLock;
import org.apache.accumulo.core.lock.ServiceLock.LockLossReason;
import org.apache.accumulo.core.lock.ServiceLock.ServiceLockPath;
import org.apache.accumulo.core.lock.ServiceLockData;
import org.apache.accumulo.core.lock.ServiceLockData.ServiceDescriptor;
import org.apache.accumulo.core.lock.ServiceLockData.ServiceDescriptors;
import org.apache.accumulo.core.lock.ServiceLockData.ThriftService;
import org.apache.accumulo.core.manager.balancer.AssignmentParamsImpl;
import org.apache.accumulo.core.manager.balancer.BalanceParamsImpl;
import org.apache.accumulo.core.manager.balancer.TServerStatusImpl;
import org.apache.accumulo.core.manager.balancer.TabletServerIdImpl;
import org.apache.accumulo.core.manager.state.tables.TableState;
import org.apache.accumulo.core.manager.thrift.BulkImportState;
import org.apache.accumulo.core.manager.thrift.ManagerClientService;
import org.apache.accumulo.core.manager.thrift.ManagerGoalState;
import org.apache.accumulo.core.manager.thrift.ManagerMonitorInfo;
import org.apache.accumulo.core.manager.thrift.ManagerState;
import org.apache.accumulo.core.manager.thrift.TableInfo;
import org.apache.accumulo.core.manager.thrift.TabletServerStatus;
import org.apache.accumulo.core.metadata.AccumuloTable;
import org.apache.accumulo.core.metadata.TServerInstance;
import org.apache.accumulo.core.metadata.schema.Ample.DataLevel;
import org.apache.accumulo.core.metadata.schema.MetadataSchema;
import org.apache.accumulo.core.metadata.schema.MetadataSchema.TabletsSection.TabletColumnFamily;
import org.apache.accumulo.core.metrics.MetricsInfo;
import org.apache.accumulo.core.metrics.MetricsProducer;
import org.apache.accumulo.core.security.Authorizations;
import org.apache.accumulo.core.spi.balancer.BalancerEnvironment;
import org.apache.accumulo.core.spi.balancer.SimpleLoadBalancer;
import org.apache.accumulo.core.spi.balancer.TabletBalancer;
import org.apache.accumulo.core.spi.balancer.data.TServerStatus;
import org.apache.accumulo.core.spi.balancer.data.TabletMigration;
import org.apache.accumulo.core.spi.balancer.data.TabletServerId;
import org.apache.accumulo.core.trace.TraceUtil;
import org.apache.accumulo.core.util.Halt;
import org.apache.accumulo.core.util.Retry;
import org.apache.accumulo.core.util.threads.ThreadPools;
import org.apache.accumulo.core.util.threads.Threads;
import org.apache.accumulo.core.util.time.NanoTime;
import org.apache.accumulo.core.util.time.SteadyTime;
import org.apache.accumulo.manager.compaction.coordinator.CompactionCoordinator;
import org.apache.accumulo.manager.metrics.ManagerMetrics;
import org.apache.accumulo.manager.recovery.RecoveryManager;
import org.apache.accumulo.manager.split.Splitter;
import org.apache.accumulo.manager.state.TableCounts;
import org.apache.accumulo.manager.tableOps.TraceRepo;
import org.apache.accumulo.manager.upgrade.PreUpgradeValidation;
import org.apache.accumulo.manager.upgrade.UpgradeCoordinator;
import org.apache.accumulo.server.AbstractServer;
import org.apache.accumulo.server.HighlyAvailableService;
import org.apache.accumulo.server.ServerContext;
import org.apache.accumulo.server.compaction.CompactionConfigStorage;
import org.apache.accumulo.server.fs.VolumeManager;
import org.apache.accumulo.server.manager.LiveTServerSet;
import org.apache.accumulo.server.manager.LiveTServerSet.LiveTServersSnapshot;
import org.apache.accumulo.server.manager.LiveTServerSet.TServerConnection;
import org.apache.accumulo.server.manager.balancer.BalancerEnvironmentImpl;
import org.apache.accumulo.server.manager.state.DeadServerList;
import org.apache.accumulo.server.manager.state.TabletServerState;
import org.apache.accumulo.server.manager.state.TabletStateStore;
import org.apache.accumulo.server.manager.state.UnassignedTablet;
import org.apache.accumulo.server.rpc.HighlyAvailableServiceWrapper;
import org.apache.accumulo.server.rpc.ServerAddress;
import org.apache.accumulo.server.rpc.TServerUtils;
import org.apache.accumulo.server.rpc.ThriftProcessorTypes;
import org.apache.accumulo.server.security.SecurityOperation;
import org.apache.accumulo.server.security.delegation.AuthenticationTokenKeyManager;
import org.apache.accumulo.server.security.delegation.ZooAuthenticationKeyDistributor;
import org.apache.accumulo.server.tables.TableManager;
import org.apache.accumulo.server.tables.TableObserver;
import org.apache.accumulo.server.util.ScanServerMetadataEntries;
import org.apache.accumulo.server.util.ServerBulkImportStatus;
import org.apache.accumulo.server.util.TableInfoUtil;
import org.apache.thrift.TException;
import org.apache.thrift.server.TServer;
import org.apache.thrift.transport.TTransportException;
import org.apache.zookeeper.KeeperException;
import org.apache.zookeeper.KeeperException.NoAuthException;
import org.apache.zookeeper.WatchedEvent;
import org.apache.zookeeper.Watcher;
import org.slf4j.Logger;
import org.slf4j.LoggerFactory;

import com.google.common.base.Preconditions;
import com.google.common.collect.Comparators;
import com.google.common.collect.ImmutableSortedMap;
import com.google.common.collect.Maps;
import com.google.common.util.concurrent.RateLimiter;
import com.google.common.util.concurrent.Uninterruptibles;

import edu.umd.cs.findbugs.annotations.SuppressFBWarnings;
import io.micrometer.core.instrument.MeterRegistry;
import io.opentelemetry.api.trace.Span;
import io.opentelemetry.context.Scope;

/**
 * The Manager is responsible for assigning and balancing tablets to tablet servers.
 * <p>
 * The manager will also coordinate log recoveries and reports general status.
 */
public class Manager extends AbstractServer
    implements LiveTServerSet.Listener, TableObserver, HighlyAvailableService {

  static final Logger log = LoggerFactory.getLogger(Manager.class);

  static final int ONE_SECOND = 1000;
  private static final long CLEANUP_INTERVAL_MINUTES = 5;
  static final long WAIT_BETWEEN_ERRORS = ONE_SECOND;
  private static final long DEFAULT_WAIT_FOR_WATCHER = 10 * ONE_SECOND;
  private static final int MAX_CLEANUP_WAIT_TIME = ONE_SECOND;
  private static final int TIME_TO_WAIT_BETWEEN_LOCK_CHECKS = ONE_SECOND;
  static final int MAX_TSERVER_WORK_CHUNK = 5000;
  private static final int MAX_BAD_STATUS_COUNT = 3;
  private static final double MAX_SHUTDOWNS_PER_SEC = 10D / 60D;

  private final Object balancedNotifier = new Object();
  final LiveTServerSet tserverSet;
  private final List<TabletGroupWatcher> watchers = new ArrayList<>();
  final SecurityOperation security;
  final Map<TServerInstance,AtomicInteger> badServers =
      Collections.synchronizedMap(new HashMap<>());
  final Set<TServerInstance> serversToShutdown = Collections.synchronizedSet(new HashSet<>());
  final SortedMap<KeyExtent,TServerInstance> migrations =
      Collections.synchronizedSortedMap(new TreeMap<>());
  final EventCoordinator nextEvent = new EventCoordinator();
  RecoveryManager recoveryManager = null;
  private final ManagerTime timeKeeper;

  // Delegation Token classes
  private final boolean delegationTokensAvailable;
  private ZooAuthenticationKeyDistributor keyDistributor;
  private AuthenticationTokenKeyManager authenticationTokenKeyManager;

  ServiceLock managerLock = null;
  private TServer clientService = null;
  protected volatile TabletBalancer tabletBalancer;
  private final BalancerEnvironment balancerEnvironment;

  private ManagerState state = ManagerState.INITIAL;

  // fateReadyLatch and fateRefs go together; when this latch is ready, then the fate references
  // should already have been set; ConcurrentHashMap will guarantee that all threads will see
  // the initialized fate references after the latch is ready
  private final CountDownLatch fateReadyLatch = new CountDownLatch(1);
  private final AtomicReference<Map<FateInstanceType,Fate<Manager>>> fateRefs =
      new AtomicReference<>();

  volatile SortedMap<TServerInstance,TabletServerStatus> tserverStatus = emptySortedMap();
<<<<<<< HEAD
  volatile SortedMap<TabletServerId,TServerStatus> tserverStatusForBalancer = emptySortedMap();
=======
>>>>>>> 6c2f6873
  volatile Map<String,Set<TServerInstance>> tServerGroupingForBalancer = emptyMap();

  final ServerBulkImportStatus bulkImportStatus = new ServerBulkImportStatus();

  private final AtomicBoolean managerInitialized = new AtomicBoolean(false);
  private final AtomicBoolean managerUpgrading = new AtomicBoolean(false);

  private final long timeToCacheRecoveryWalExistence;
  private ExecutorService tableInformationStatusPool = null;
  private ThreadPoolExecutor tabletRefreshThreadPool;

  private final TabletStateStore rootTabletStore;
  private final TabletStateStore metadataTabletStore;
  private final TabletStateStore userTabletStore;

  public synchronized ManagerState getManagerState() {
    return state;
  }

  public Map<FateId,Map<String,String>> getCompactionHints(DataLevel level) {
    Predicate<TableId> tablePredicate = (tableId) -> DataLevel.of(tableId) == level;
    Map<FateId,CompactionConfig> allConfig;
    try {
      allConfig = CompactionConfigStorage.getAllConfig(getContext(), tablePredicate);
    } catch (InterruptedException | KeeperException e) {
      throw new RuntimeException(e);
    }
    return Maps.transformValues(allConfig, CompactionConfig::getExecutionHints);
  }

  public boolean stillManager() {
    return getManagerState() != ManagerState.STOP;
  }

  /**
   * Retrieve the Fate object, blocking until it is ready. This could cause problems if Fate
   * operations are attempted to be used prior to the Manager being ready for them. If these
   * operations are triggered by a client side request from a tserver or client, it should be safe
   * to wait to handle those until Fate is ready, but if it occurs during an upgrade, or some other
   * time in the Manager before Fate is started, that may result in a deadlock and will need to be
   * fixed.
   *
   * @return the Fate object, only after the fate components are running and ready
   */
  public Fate<Manager> fate(FateInstanceType type) {
    try {
      // block up to 30 seconds until it's ready; if it's still not ready, introduce some logging
      if (!fateReadyLatch.await(30, SECONDS)) {
        String msgPrefix = "Unexpected use of fate in thread " + Thread.currentThread().getName()
            + " at time " + System.currentTimeMillis();
        // include stack trace so we know where it's coming from, in case we need to troubleshoot it
        log.warn("{} blocked until fate starts", msgPrefix,
            new IllegalStateException("Attempted fate action before manager finished starting up; "
                + "if this doesn't make progress, please report it as a bug to the developers"));
        int minutes = 0;
        while (!fateReadyLatch.await(5, MINUTES)) {
          minutes += 5;
          log.warn("{} still blocked after {} minutes; this is getting weird", msgPrefix, minutes);
        }
        log.debug("{} no longer blocked", msgPrefix);
      }
    } catch (InterruptedException e) {
      Thread.currentThread().interrupt();
      throw new IllegalStateException("Thread was interrupted; cannot proceed");
    }
    return getFateRefs().get(type);
  }

  static final boolean X = true;
  static final boolean O = false;
  // @formatter:off
  static final boolean[][] transitionOK = {
      //                            INITIAL HAVE_LOCK SAFE_MODE NORMAL UNLOAD_META UNLOAD_ROOT STOP
      /* INITIAL */                 {X, X, O, O, O, O, X},
      /* HAVE_LOCK */               {O, X, X, X, O, O, X},
      /* SAFE_MODE */               {O, O, X, X, X, O, X},
      /* NORMAL */                  {O, O, X, X, X, O, X},
      /* UNLOAD_METADATA_TABLETS */ {O, O, X, X, X, X, X},
      /* UNLOAD_ROOT_TABLET */      {O, O, O, X, X, X, X},
      /* STOP */                    {O, O, O, O, O, X, X}};
  //@formatter:on
  synchronized void setManagerState(ManagerState newState) {
    if (state.equals(newState)) {
      return;
    }
    if (!transitionOK[state.ordinal()][newState.ordinal()]) {
      log.error("Programmer error: manager should not transition from {} to {}", state, newState);
    }
    ManagerState oldState = state;
    state = newState;
    nextEvent.event("State changed from %s to %s", oldState, newState);
    if (newState == ManagerState.STOP) {
      // Give the server a little time before shutdown so the client
      // thread requesting the stop can return
      ScheduledFuture<?> future = getContext().getScheduledExecutor().scheduleWithFixedDelay(() -> {
        // This frees the main thread and will cause the manager to exit
        clientService.stop();
        Manager.this.nextEvent.event("stopped event loop");
      }, 100L, 1000L, MILLISECONDS);
      ThreadPools.watchNonCriticalScheduledTask(future);
    }

    if (oldState != newState && (newState == ManagerState.HAVE_LOCK)) {
      new PreUpgradeValidation().validate(getContext(), nextEvent);
      upgradeCoordinator.upgradeZookeeper(getContext(), nextEvent);
    }

    if (oldState != newState && (newState == ManagerState.NORMAL)) {
      if (fateRefs.get() != null) {
        throw new IllegalStateException("Access to Fate should not have been"
            + " initialized prior to the Manager finishing upgrades. Please save"
            + " all logs and file a bug.");
      }
      upgradeMetadataFuture = upgradeCoordinator.upgradeMetadata(getContext(), nextEvent);
    }
  }

  private final UpgradeCoordinator upgradeCoordinator = new UpgradeCoordinator();

  private Future<Void> upgradeMetadataFuture;

  private FateServiceHandler fateServiceHandler;
  private ManagerClientServiceHandler managerClientHandler;
  private CompactionCoordinator compactionCoordinator;

  private int assignedOrHosted(TableId tableId) {
    int result = 0;
    for (TabletGroupWatcher watcher : watchers) {
      TableCounts count = watcher.getStats(tableId);
      result += count.hosted() + count.assigned();
    }
    return result;
  }

  private int totalAssignedOrHosted() {
    int result = 0;
    for (TabletGroupWatcher watcher : watchers) {
      for (TableCounts counts : watcher.getStats().values()) {
        log.debug(
            "Watcher: {}: Assigned Tablets: {}, Dead tserver assignments: {}, Suspended Tablets: {}",
            watcher.getName(), counts.assigned(), counts.assignedToDeadServers(),
            counts.suspended());
        result += counts.assigned() + counts.hosted();
      }
    }
    return result;
  }

  private int nonMetaDataTabletsAssignedOrHosted() {
    return totalAssignedOrHosted() - assignedOrHosted(AccumuloTable.METADATA.tableId())
        - assignedOrHosted(AccumuloTable.ROOT.tableId());
  }

  private int notHosted() {
    int result = 0;
    for (TabletGroupWatcher watcher : watchers) {
      for (TableCounts counts : watcher.getStats().values()) {
        result += counts.assigned() + counts.assignedToDeadServers() + counts.suspended();
      }
    }
    return result;
  }

  // The number of unassigned tablets that should be assigned: displayed on the monitor page
  int displayUnassigned() {
    int result = 0;
    switch (getManagerState()) {
      case NORMAL:
        // Count offline tablets for online tables
        for (TabletGroupWatcher watcher : watchers) {
          TableManager manager = getContext().getTableManager();
          for (Entry<TableId,TableCounts> entry : watcher.getStats().entrySet()) {
            TableId tableId = entry.getKey();
            TableCounts counts = entry.getValue();
            if (manager.getTableState(tableId) == TableState.ONLINE) {
              result += counts.unassigned() + counts.assignedToDeadServers() + counts.assigned()
                  + counts.suspended();
            }
          }
        }
        break;
      case SAFE_MODE:
        // Count offline tablets for the metadata table
        for (TabletGroupWatcher watcher : watchers) {
          TableCounts counts = watcher.getStats(AccumuloTable.METADATA.tableId());
          result += counts.unassigned() + counts.suspended();
        }
        break;
      case UNLOAD_METADATA_TABLETS:
      case UNLOAD_ROOT_TABLET:
        for (TabletGroupWatcher watcher : watchers) {
          TableCounts counts = watcher.getStats(AccumuloTable.METADATA.tableId());
          result += counts.unassigned() + counts.suspended();
        }
        break;
      default:
        break;
    }
    return result;
  }

  public void mustBeOnline(final TableId tableId) throws ThriftTableOperationException {
    ServerContext context = getContext();
    context.clearTableListCache();
    if (context.getTableState(tableId) != TableState.ONLINE) {
      throw new ThriftTableOperationException(tableId.canonical(), null, TableOperation.MERGE,
          TableOperationExceptionType.OFFLINE, "table is not online");
    }
  }

  public TableManager getTableManager() {
    return getContext().getTableManager();
  }

  public ThreadPoolExecutor getTabletRefreshThreadPool() {
    return tabletRefreshThreadPool;
  }

  public static void main(String[] args) throws Exception {
    try (Manager manager = new Manager(new ConfigOpts(), ServerContext::new, args)) {
      manager.runServer();
    }
  }

  protected Manager(ConfigOpts opts, Function<SiteConfiguration,ServerContext> serverContextFactory,
      String[] args) throws IOException {
    super("manager", opts, serverContextFactory, args);
    ServerContext context = super.getContext();
    balancerEnvironment = new BalancerEnvironmentImpl(context);

    AccumuloConfiguration aconf = context.getConfiguration();

    log.info("Version {}", Constants.VERSION);
    log.info("Instance {}", getInstanceID());
    timeKeeper = new ManagerTime(this, aconf);
    tserverSet = new LiveTServerSet(context, this);
    initializeBalancer();

    this.security = context.getSecurityOperation();

    final long tokenLifetime = aconf.getTimeInMillis(Property.GENERAL_DELEGATION_TOKEN_LIFETIME);

    this.rootTabletStore = TabletStateStore.getStoreForLevel(DataLevel.ROOT, context);
    this.metadataTabletStore = TabletStateStore.getStoreForLevel(DataLevel.METADATA, context);
    this.userTabletStore = TabletStateStore.getStoreForLevel(DataLevel.USER, context);

    authenticationTokenKeyManager = null;
    keyDistributor = null;
    if (getConfiguration().getBoolean(Property.INSTANCE_RPC_SASL_ENABLED)) {
      // SASL is enabled, create the key distributor (ZooKeeper) and manager (generates/rolls secret
      // keys)
      log.info("SASL is enabled, creating delegation token key manager and distributor");
      final long tokenUpdateInterval =
          aconf.getTimeInMillis(Property.GENERAL_DELEGATION_TOKEN_UPDATE_INTERVAL);
      keyDistributor = new ZooAuthenticationKeyDistributor(context.getZooReaderWriter(),
          getZooKeeperRoot() + Constants.ZDELEGATION_TOKEN_KEYS);
      authenticationTokenKeyManager = new AuthenticationTokenKeyManager(context.getSecretManager(),
          keyDistributor, tokenUpdateInterval, tokenLifetime);
      delegationTokensAvailable = true;
    } else {
      log.info("SASL is not enabled, delegation tokens will not be available");
      delegationTokensAvailable = false;
    }
    this.timeToCacheRecoveryWalExistence =
        aconf.getTimeInMillis(Property.MANAGER_RECOVERY_WAL_EXISTENCE_CACHE_TIME);
  }

  public InstanceId getInstanceID() {
    return getContext().getInstanceID();
  }

  public String getZooKeeperRoot() {
    return getContext().getZooKeeperRoot();
  }

  public TServerConnection getConnection(TServerInstance server) {
    return tserverSet.getConnection(server);
  }

  void setManagerGoalState(ManagerGoalState state) {
    try {
      getContext().getZooReaderWriter().putPersistentData(
          getZooKeeperRoot() + Constants.ZMANAGER_GOAL_STATE, state.name().getBytes(UTF_8),
          NodeExistsPolicy.OVERWRITE);
    } catch (Exception ex) {
      log.error("Unable to set manager goal state in zookeeper");
    }
  }

  ManagerGoalState getManagerGoalState() {
    while (true) {
      try {
        byte[] data = getContext().getZooReaderWriter()
            .getData(getZooKeeperRoot() + Constants.ZMANAGER_GOAL_STATE);
        return ManagerGoalState.valueOf(new String(data, UTF_8));
      } catch (Exception e) {
        log.error("Problem getting real goal state from zookeeper: ", e);
        sleepUninterruptibly(1, SECONDS);
      }
    }
  }

  public void clearMigrations(TableId tableId) {
    synchronized (migrations) {
      migrations.keySet().removeIf(extent -> extent.tableId().equals(tableId));
    }
  }

  private Splitter splitter;

  public Splitter getSplitter() {
    return splitter;
  }

  public UpgradeCoordinator.UpgradeStatus getUpgradeStatus() {
    return upgradeCoordinator.getStatus();
  }

  public CompactionCoordinator getCompactionCoordinator() {
    return compactionCoordinator;
  }

  public void hostOndemand(List<KeyExtent> extents) {
    extents.forEach(e -> Preconditions.checkArgument(DataLevel.of(e.tableId()) == DataLevel.USER));

    for (var watcher : watchers) {
      if (watcher.getLevel() == DataLevel.USER) {
        watcher.hostOndemand(extents);
      }
    }
  }

  private class MigrationCleanupThread implements Runnable {

    @Override
    public void run() {
      while (stillManager()) {
        if (!migrations.isEmpty()) {
          try {
            cleanupOfflineMigrations();
            cleanupNonexistentMigrations(getContext());
          } catch (Exception ex) {
            log.error("Error cleaning up migrations", ex);
          }
        }
        sleepUninterruptibly(CLEANUP_INTERVAL_MINUTES, MINUTES);
      }
    }

    /**
     * If a migrating tablet splits, and the tablet dies before sending the manager a message, the
     * migration will refer to a non-existing tablet, so it can never complete. Periodically scan
     * the metadata table and remove any migrating tablets that no longer exist.
     */
    private void cleanupNonexistentMigrations(final AccumuloClient accumuloClient)
        throws TableNotFoundException {
      Scanner scanner =
          accumuloClient.createScanner(AccumuloTable.METADATA.tableName(), Authorizations.EMPTY);
      TabletColumnFamily.PREV_ROW_COLUMN.fetch(scanner);
      scanner.setRange(MetadataSchema.TabletsSection.getRange());
      Set<KeyExtent> notSeen;
      synchronized (migrations) {
        notSeen = new HashSet<>(migrations.keySet());
      }
      for (Entry<Key,Value> entry : scanner) {
        KeyExtent extent = KeyExtent.fromMetaPrevRow(entry);
        notSeen.remove(extent);
      }
      // remove tablets that used to be in migrations and were not seen in the metadata table
      migrations.keySet().removeAll(notSeen);
    }

    /**
     * If migrating a tablet for a table that is offline, the migration can never succeed because no
     * tablet server will load the tablet. check for offline tables and remove their migrations.
     */
    private void cleanupOfflineMigrations() {
      ServerContext context = getContext();
      TableManager manager = context.getTableManager();
      for (TableId tableId : context.getTableIdToNameMap().keySet()) {
        TableState state = manager.getTableState(tableId);
        if (state == TableState.OFFLINE) {
          clearMigrations(tableId);
        }
      }
    }
  }

  private class ScanServerZKCleaner implements Runnable {

    @Override
    public void run() {

      final ZooReaderWriter zrw = getContext().getZooReaderWriter();
      final String sserverZNodePath = getContext().getZooKeeperRoot() + Constants.ZSSERVERS;

      while (stillManager()) {
        try {
          for (String sserverClientAddress : zrw.getChildren(sserverZNodePath)) {

            final String sServerZPath = sserverZNodePath + "/" + sserverClientAddress;
            final var zLockPath = ServiceLock.path(sServerZPath);
            ZcStat stat = new ZcStat();
            Optional<ServiceLockData> lockData =
                ServiceLock.getLockData(getContext().getZooCache(), zLockPath, stat);

            if (lockData.isEmpty()) {
              try {
                log.debug("Deleting empty ScanServer ZK node {}", sServerZPath);
                zrw.delete(sServerZPath);
              } catch (KeeperException.NotEmptyException e) {
                log.debug(
                    "Failed to delete ScanServer ZK node {} its not empty, likely an expected race condition.",
                    sServerZPath);
              }
            }
          }
        } catch (KeeperException e) {
          log.error("Exception trying to delete empty scan server ZNodes, will retry", e);
        } catch (InterruptedException e) {
          Thread.interrupted();
          log.error("Interrupted trying to delete empty scan server ZNodes, will retry", e);
        } finally {
          // sleep for 5 mins
          sleepUninterruptibly(CLEANUP_INTERVAL_MINUTES, MINUTES);
        }
      }
    }

  }

  private class StatusThread implements Runnable {

    private boolean goodStats() {
      int start;
      switch (getManagerState()) {
        case UNLOAD_METADATA_TABLETS:
          start = 1;
          break;
        case UNLOAD_ROOT_TABLET:
          start = 2;
          break;
        default:
          start = 0;
      }
      for (int i = start; i < watchers.size(); i++) {
        TabletGroupWatcher watcher = watchers.get(i);
        if (watcher.stats.getLastManagerState() != getManagerState()) {
          log.debug("{}: {} != {}", watcher.getName(), watcher.stats.getLastManagerState(),
              getManagerState());
          return false;
        }
      }
      return true;
    }

    @Override
    public void run() {
      EventCoordinator.Tracker eventTracker = nextEvent.getTracker();
      while (stillManager()) {
        long wait;
        try {
          switch (getManagerGoalState()) {
            case NORMAL:
              setManagerState(ManagerState.NORMAL);
              break;
            case SAFE_MODE:
              if (getManagerState() == ManagerState.NORMAL) {
                setManagerState(ManagerState.SAFE_MODE);
              }
              if (getManagerState() == ManagerState.HAVE_LOCK) {
                setManagerState(ManagerState.SAFE_MODE);
              }
              break;
            case CLEAN_STOP:
              switch (getManagerState()) {
                case NORMAL:
                  // USER fate stores its data in a user table and its operations may interact with
                  // all tables, need to completely shut it down before unloading user tablets
                  fate(FateInstanceType.USER).shutdown(1, MINUTES);
                  setManagerState(ManagerState.SAFE_MODE);
                  break;
                case SAFE_MODE: {
                  // META fate stores its data in Zookeeper and its operations interact with
                  // metadata and root tablets, need to completely shut it down before unloading
                  // metadata and root tablets
                  fate(FateInstanceType.META).shutdown(1, MINUTES);
                  int count = nonMetaDataTabletsAssignedOrHosted();
                  log.debug(
                      String.format("There are %d non-metadata tablets assigned or hosted", count));
                  if (count == 0 && goodStats()) {
                    setManagerState(ManagerState.UNLOAD_METADATA_TABLETS);
                  }
                }
                  break;
                case UNLOAD_METADATA_TABLETS: {
                  int count = assignedOrHosted(AccumuloTable.METADATA.tableId());
                  log.debug(
                      String.format("There are %d metadata tablets assigned or hosted", count));
                  if (count == 0 && goodStats()) {
                    setManagerState(ManagerState.UNLOAD_ROOT_TABLET);
                  }
                }
                  break;
                case UNLOAD_ROOT_TABLET:
                  int count = assignedOrHosted(AccumuloTable.METADATA.tableId());
                  if (count > 0 && goodStats()) {
                    log.debug(String.format("%d metadata tablets online", count));
                    setManagerState(ManagerState.UNLOAD_ROOT_TABLET);
                  }
                  int root_count = assignedOrHosted(AccumuloTable.ROOT.tableId());
                  if (root_count > 0 && goodStats()) {
                    log.debug("The root tablet is still assigned or hosted");
                  }
                  if (count + root_count == 0 && goodStats()) {
                    Set<TServerInstance> currentServers = tserverSet.getCurrentServers();
                    log.debug("stopping {} tablet servers", currentServers.size());
                    for (TServerInstance server : currentServers) {
                      try {
                        serversToShutdown.add(server);
                        tserverSet.getConnection(server).fastHalt(managerLock);
                      } catch (TException e) {
                        // its probably down, and we don't care
                      } finally {
                        tserverSet.remove(server);
                      }
                    }
                    if (currentServers.isEmpty()) {
                      setManagerState(ManagerState.STOP);
                    }
                  }
                  break;
                default:
                  break;
              }
          }
        } catch (Exception t) {
          log.error("Error occurred reading / switching manager goal state. Will"
              + " continue with attempt to update status", t);
        }

        Span span = TraceUtil.startSpan(this.getClass(), "run::updateStatus");
        try (Scope scope = span.makeCurrent()) {
          wait = updateStatus();
          eventTracker.waitForEvents(wait);
        } catch (Exception t) {
          TraceUtil.setException(span, t, false);
          log.error("Error balancing tablets, will wait for {} (seconds) and then retry ",
              WAIT_BETWEEN_ERRORS / ONE_SECOND, t);
          sleepUninterruptibly(WAIT_BETWEEN_ERRORS, MILLISECONDS);
        } finally {
          span.end();
        }
      }
    }

    private long updateStatus() {
      var tseversSnapshot = tserverSet.getSnapshot();
<<<<<<< HEAD
      TreeMap<TabletServerId,TServerStatus> temp = new TreeMap<>();
      tserverStatus = gatherTableInformation(tseversSnapshot.getTservers(), temp);
      tserverStatusForBalancer = Collections.unmodifiableSortedMap(temp);
      tServerGroupingForBalancer = tseversSnapshot.getTserverGroups();
=======
      tserverStatus = gatherTableInformation(tseversSnapshot.getTservers());
      tServerGroupingForBalancer = tseversSnapshot.getTserverGroups();

>>>>>>> 6c2f6873
      checkForHeldServer(tserverStatus);

      if (!badServers.isEmpty()) {
        log.debug("not balancing because the balance information is out-of-date {}",
            badServers.keySet());
      } else if (getManagerGoalState() == ManagerGoalState.CLEAN_STOP) {
        log.debug("not balancing because the manager is attempting to stop cleanly");
      } else if (!serversToShutdown.isEmpty()) {
        log.debug("not balancing while shutting down servers {}", serversToShutdown);
      } else {
        for (TabletGroupWatcher tgw : watchers) {
          if (!tgw.isSameTserversAsLastScan(tseversSnapshot.getTservers())) {
            log.debug("not balancing just yet, as collection of live tservers is in flux");
            return DEFAULT_WAIT_FOR_WATCHER;
          }
        }
        return balanceTablets();
      }
      return DEFAULT_WAIT_FOR_WATCHER;
    }

    private void checkForHeldServer(SortedMap<TServerInstance,TabletServerStatus> tserverStatus) {
      TServerInstance instance = null;
      int crazyHoldTime = 0;
      int someHoldTime = 0;
      final long maxWait = getConfiguration().getTimeInMillis(Property.TSERV_HOLD_TIME_SUICIDE);
      for (Entry<TServerInstance,TabletServerStatus> entry : tserverStatus.entrySet()) {
        if (entry.getValue().getHoldTime() > 0) {
          someHoldTime++;
          if (entry.getValue().getHoldTime() > maxWait) {
            instance = entry.getKey();
            crazyHoldTime++;
          }
        }
      }
      if (crazyHoldTime == 1 && someHoldTime == 1 && tserverStatus.size() > 1) {
        log.warn("Tablet server {} exceeded maximum hold time: attempting to kill it", instance);
        try {
          TServerConnection connection = tserverSet.getConnection(instance);
          if (connection != null) {
            connection.fastHalt(managerLock);
          }
        } catch (TException e) {
          log.error("{}", e.getMessage(), e);
        }
        badServers.putIfAbsent(instance, new AtomicInteger(1));
      }
    }

    /**
     * balanceTablets() balances tables by DataLevel. Return the current set of migrations
     * partitioned by DataLevel
     */
    private Map<DataLevel,Set<KeyExtent>> partitionMigrations(final Set<KeyExtent> migrations) {
      final Map<DataLevel,Set<KeyExtent>> partitionedMigrations =
          new HashMap<>(DataLevel.values().length);
      // populate to prevent NPE
      for (DataLevel dl : DataLevel.values()) {
        partitionedMigrations.put(dl, new HashSet<>());
      }
      migrationsSnapshot().keySet().forEach(ke -> {
        partitionedMigrations.get(DataLevel.of(ke.tableId())).add(ke);
      });
      return partitionedMigrations;
    }

    /**
     * Given the current tserverStatus map and a DataLevel, return a view of the tserverStatus map
     * that only contains entries for tables in the DataLevel
     */
    private SortedMap<TServerInstance,TabletServerStatus> createTServerStatusView(
        final DataLevel dl, final SortedMap<TServerInstance,TabletServerStatus> status) {
      final SortedMap<TServerInstance,TabletServerStatus> tserverStatusForLevel = new TreeMap<>();
      status.forEach((tsi, tss) -> {
        final TabletServerStatus copy = tss.deepCopy();
        final Map<String,TableInfo> oldTableMap = copy.getTableMap();
        final Map<String,TableInfo> newTableMap =
            new HashMap<>(dl == DataLevel.USER ? oldTableMap.size() : 1);
        if (dl == DataLevel.ROOT) {
          if (oldTableMap.containsKey(AccumuloTable.ROOT.tableName())) {
            newTableMap.put(AccumuloTable.ROOT.tableName(),
                oldTableMap.get(AccumuloTable.ROOT.tableName()));
          }
        } else if (dl == DataLevel.METADATA) {
          if (oldTableMap.containsKey(AccumuloTable.METADATA.tableName())) {
            newTableMap.put(AccumuloTable.METADATA.tableName(),
                oldTableMap.get(AccumuloTable.METADATA.tableName()));
          }
        } else if (dl == DataLevel.USER) {
          if (!oldTableMap.containsKey(AccumuloTable.METADATA.tableName())
              && !oldTableMap.containsKey(AccumuloTable.ROOT.tableName())) {
            newTableMap.putAll(oldTableMap);
          } else {
            oldTableMap.forEach((table, info) -> {
              if (!table.equals(AccumuloTable.ROOT.tableName())
                  && !table.equals(AccumuloTable.METADATA.tableName())) {
                newTableMap.put(table, info);
              }
            });
          }
        } else {
          throw new IllegalArgumentException("Unhandled DataLevel value: " + dl);
        }
        copy.setTableMap(newTableMap);
        tserverStatusForLevel.put(tsi, copy);
      });
      return tserverStatusForLevel;
    }

    private long balanceTablets() {
<<<<<<< HEAD
      BalanceParamsImpl params = BalanceParamsImpl.fromThrift(tserverStatusForBalancer,
          tServerGroupingForBalancer, tserverStatus, migrationsSnapshot().keySet());
      long wait = tabletBalancer.balance(params);

      for (TabletMigration m : checkMigrationSanity(tserverStatusForBalancer.keySet(),
          params.migrationsOut())) {
        KeyExtent ke = KeyExtent.fromTabletId(m.getTablet());
        if (migrations.containsKey(ke)) {
          log.warn("balancer requested migration more than once, skipping {}", m);
=======

      final int tabletsNotHosted = notHosted();
      BalanceParamsImpl params = null;
      long wait = 0;
      long totalMigrationsOut = 0;
      final Map<DataLevel,Set<KeyExtent>> partitionedMigrations =
          partitionMigrations(migrationsSnapshot().keySet());

      for (DataLevel dl : DataLevel.values()) {
        if (dl == DataLevel.USER && tabletsNotHosted > 0) {
          log.debug("not balancing user tablets because there are {} unhosted tablets",
              tabletsNotHosted);
>>>>>>> 6c2f6873
          continue;
        }
        // Create a view of the tserver status such that it only contains the tables
        // for this level in the tableMap.
        final SortedMap<TServerInstance,TabletServerStatus> tserverStatusForLevel =
            createTServerStatusView(dl, tserverStatus);
        // Construct the Thrift variant of the map above for the BalancerParams
        final SortedMap<TabletServerId,TServerStatus> tserverStatusForBalancerLevel =
            new TreeMap<>();
        tserverStatusForLevel.forEach((tsi, status) -> tserverStatusForBalancerLevel
            .put(new TabletServerIdImpl(tsi), TServerStatusImpl.fromThrift(status)));

        long migrationsOutForLevel = 0;
        int attemptNum = 0;
        do {
          log.debug("Balancing for tables at level {}, times-in-loop: {}", dl, ++attemptNum);
          params = BalanceParamsImpl.fromThrift(tserverStatusForBalancerLevel,
              tServerGroupingForBalancer, tserverStatusForLevel, partitionedMigrations.get(dl));
          wait = Math.max(tabletBalancer.balance(params), wait);
          migrationsOutForLevel = params.migrationsOut().size();
          for (TabletMigration m : checkMigrationSanity(tserverStatusForBalancerLevel.keySet(),
              params.migrationsOut())) {
            final KeyExtent ke = KeyExtent.fromTabletId(m.getTablet());
            if (migrations.containsKey(ke)) {
              log.warn("balancer requested migration more than once, skipping {}", m);
              continue;
            }
            migrations.put(ke, TabletServerIdImpl.toThrift(m.getNewTabletServer()));
            log.debug("migration {}", m);
          }
        } while (migrationsOutForLevel > 0 && (dl == DataLevel.ROOT || dl == DataLevel.METADATA));
        totalMigrationsOut += migrationsOutForLevel;
      }

      if (totalMigrationsOut == 0) {
        synchronized (balancedNotifier) {
          balancedNotifier.notifyAll();
        }
      } else {
        nextEvent.event("Migrating %d more tablets, %d total", totalMigrationsOut,
            migrations.size());
      }
      return wait;
    }

    private List<TabletMigration> checkMigrationSanity(Set<TabletServerId> current,
        List<TabletMigration> migrations) {
      return migrations.stream().filter(m -> {
        boolean includeMigration = false;
        if (m.getTablet() == null) {
          log.error("Balancer gave back a null tablet {}", m);
        } else if (m.getNewTabletServer() == null) {
          log.error("Balancer did not set the destination {}", m);
        } else if (m.getOldTabletServer() == null) {
          log.error("Balancer did not set the source {}", m);
        } else if (!current.contains(m.getOldTabletServer())) {
          log.warn("Balancer wants to move a tablet from a server that is not current: {}", m);
        } else if (!current.contains(m.getNewTabletServer())) {
          log.warn("Balancer wants to move a tablet to a server that is not current: {}", m);
        } else {
          includeMigration = true;
        }
        return includeMigration;
      }).collect(Collectors.toList());
    }

  }

  private SortedMap<TServerInstance,TabletServerStatus>
      gatherTableInformation(Set<TServerInstance> currentServers) {
    final long rpcTimeout = getConfiguration().getTimeInMillis(Property.GENERAL_RPC_TIMEOUT);
    int threads = getConfiguration().getCount(Property.MANAGER_STATUS_THREAD_POOL_SIZE);
    long start = System.currentTimeMillis();
    final SortedMap<TServerInstance,TabletServerStatus> result = new ConcurrentSkipListMap<>();
    final RateLimiter shutdownServerRateLimiter = RateLimiter.create(MAX_SHUTDOWNS_PER_SEC);
    final ArrayList<Future<?>> tasks = new ArrayList<>();
    for (TServerInstance serverInstance : currentServers) {
      final TServerInstance server = serverInstance;
      if (threads == 0) {
        // Since an unbounded thread pool is being used, rate limit how fast task are added to the
        // executor. This prevents the threads from growing large unless there are lots of
        // unresponsive tservers.
        sleepUninterruptibly(Math.max(1, rpcTimeout / 120_000), MILLISECONDS);
      }
      tasks.add(tableInformationStatusPool.submit(() -> {
        try {
          Thread t = Thread.currentThread();
          String oldName = t.getName();
          try {
            String message = "Getting status from " + server;
            t.setName(message);
            long startForServer = System.currentTimeMillis();
            log.trace(message);
            TServerConnection connection1 = tserverSet.getConnection(server);
            if (connection1 == null) {
              throw new IOException("No connection to " + server);
            }
            TabletServerStatus status = connection1.getTableMap(false);
            result.put(server, status);

            long duration = System.currentTimeMillis() - startForServer;
            log.trace("Got status from {} in {} ms", server, duration);

          } finally {
            t.setName(oldName);
          }
        } catch (Exception ex) {
          log.error("unable to get tablet server status {} {}", server, ex.toString());
          log.debug("unable to get tablet server status {}", server, ex);
          // Attempt to shutdown server only if able to acquire. If unable, this tablet server
          // will be removed from the badServers set below and status will be reattempted again
          // MAX_BAD_STATUS_COUNT times
          if (badServers.computeIfAbsent(server, k -> new AtomicInteger(0)).incrementAndGet()
              > MAX_BAD_STATUS_COUNT) {
            if (shutdownServerRateLimiter.tryAcquire()) {
              log.warn("attempting to stop {}", server);
              try {
                TServerConnection connection2 = tserverSet.getConnection(server);
                if (connection2 != null) {
                  connection2.halt(managerLock);
                }
              } catch (TTransportException e1) {
                // ignore: it's probably down
              } catch (Exception e2) {
                log.info("error talking to troublesome tablet server", e2);
              }
            } else {
              log.warn("Unable to shutdown {} as over the shutdown limit of {} per minute", server,
                  MAX_SHUTDOWNS_PER_SEC * 60);
            }
            badServers.remove(server);
          }
        }
      }));
    }
    // wait at least 10 seconds
    final Duration timeToWait =
        Comparators.max(Duration.ofSeconds(10), Duration.ofMillis(rpcTimeout / 3));
    final NanoTime startTime = NanoTime.now();
    // Wait for all tasks to complete
    while (!tasks.isEmpty()) {
      boolean cancel = (startTime.elapsed().compareTo(timeToWait) > 0);
      Iterator<Future<?>> iter = tasks.iterator();
      while (iter.hasNext()) {
        Future<?> f = iter.next();
        if (cancel) {
          f.cancel(true);
        } else {
          if (f.isDone()) {
            iter.remove();
          }
        }
      }
      Uninterruptibles.sleepUninterruptibly(1, MILLISECONDS);
    }

    // Threads may still modify map after shutdownNow is called, so create an immutable snapshot.
    SortedMap<TServerInstance,TabletServerStatus> info = ImmutableSortedMap.copyOf(result);

    synchronized (badServers) {
      badServers.keySet().retainAll(currentServers);
      badServers.keySet().removeAll(info.keySet());
    }
    log.debug(String.format("Finished gathering information from %d of %d servers in %.2f seconds",
        info.size(), currentServers.size(), (System.currentTimeMillis() - start) / 1000.));

    return info;
  }

  @Override
  public void run() {
    final ServerContext context = getContext();
    final String zroot = getZooKeeperRoot();

    // ACCUMULO-4424 Put up the Thrift servers before getting the lock as a sign of process health
    // when a hot-standby
    //
    // Start the Manager's Fate Service
    fateServiceHandler = new FateServiceHandler(this);
    managerClientHandler = new ManagerClientServiceHandler(this);
    compactionCoordinator =
        new CompactionCoordinator(context, security, fateRefs, getResourceGroup(), this);

    // Start the Manager's Client service
    // Ensure that calls before the manager gets the lock fail
    ManagerClientService.Iface haProxy =
        HighlyAvailableServiceWrapper.service(managerClientHandler, this);

    ServerAddress sa;
    var processor = ThriftProcessorTypes.getManagerTProcessor(fateServiceHandler,
        compactionCoordinator.getThriftService(), haProxy, getContext());

    try {
      sa = TServerUtils.startServer(context, getHostname(), Property.MANAGER_CLIENTPORT, processor,
          "Manager", "Manager Client Service Handler", null, Property.MANAGER_MINTHREADS,
          Property.MANAGER_MINTHREADS_TIMEOUT, Property.MANAGER_THREADCHECK,
          Property.GENERAL_MAX_MESSAGE_SIZE);
    } catch (UnknownHostException e) {
      throw new IllegalStateException("Unable to start server on host " + getHostname(), e);
    }
    clientService = sa.server;
    log.info("Started Manager client service at {}", sa.address);

    // block until we can obtain the ZK lock for the manager
    ServiceLockData sld;
    try {
      sld = getManagerLock(ServiceLock.path(zroot + Constants.ZMANAGER_LOCK));
    } catch (KeeperException | InterruptedException e) {
      throw new IllegalStateException("Exception getting manager lock", e);
    }
    this.getContext().setServiceLock(getManagerLock());

    // If UpgradeStatus is not at complete by this moment, then things are currently
    // upgrading.
    if (upgradeCoordinator.getStatus() != UpgradeCoordinator.UpgradeStatus.COMPLETE) {
      managerUpgrading.set(true);
    }

    MetricsInfo metricsInfo = getContext().getMetricsInfo();
    metricsInfo.addServiceTags(getApplicationName(), sa.getAddress(), getResourceGroup());
    ManagerMetrics managerMetrics = new ManagerMetrics(getConfiguration(), this);
    var producers = managerMetrics.getProducers(getConfiguration(), this);
    metricsInfo.addMetricsProducers(producers.toArray(new MetricsProducer[0]));
    metricsInfo.init();

    recoveryManager = new RecoveryManager(this, timeToCacheRecoveryWalExistence);

    context.getTableManager().addObserver(this);

    tableInformationStatusPool = ThreadPools.getServerThreadPools()
        .createExecutorService(getConfiguration(), Property.MANAGER_STATUS_THREAD_POOL_SIZE, false);

    tabletRefreshThreadPool = ThreadPools.getServerThreadPools().getPoolBuilder("Tablet refresh ")
        .numCoreThreads(getConfiguration().getCount(Property.MANAGER_TABLET_REFRESH_MINTHREADS))
        .numMaxThreads(getConfiguration().getCount(Property.MANAGER_TABLET_REFRESH_MAXTHREADS))
        .build();

    Thread statusThread = Threads.createThread("Status Thread", new StatusThread());
    statusThread.start();

    Threads.createThread("Migration Cleanup Thread", new MigrationCleanupThread()).start();

    tserverSet.startListeningForTabletServerChanges();

    Threads.createThread("ScanServer Cleanup Thread", new ScanServerZKCleaner()).start();

    try {
      blockForTservers();
    } catch (InterruptedException ex) {
      Thread.currentThread().interrupt();
    }

    // Don't call start the CompactionCoordinator until we have tservers.
    compactionCoordinator.start();

    ZooReaderWriter zReaderWriter = context.getZooReaderWriter();

    try {
      zReaderWriter.getChildren(zroot + Constants.ZRECOVERY, new Watcher() {
        @Override
        public void process(WatchedEvent event) {
          nextEvent.event("Noticed recovery changes %s", event.getType());
          try {
            // watcher only fires once, add it back
            zReaderWriter.getChildren(zroot + Constants.ZRECOVERY, this);
          } catch (Exception e) {
            log.error("Failed to add log recovery watcher back", e);
          }
        }
      });
    } catch (KeeperException | InterruptedException e) {
      throw new IllegalStateException("Unable to read " + zroot + Constants.ZRECOVERY, e);
    }

    this.splitter = new Splitter(context);
    this.splitter.start();

    watchers.add(new TabletGroupWatcher(this, this.userTabletStore, null, managerMetrics) {
      @Override
      boolean canSuspendTablets() {
        // Always allow user data tablets to enter suspended state.
        return true;
      }
    });

    watchers.add(
        new TabletGroupWatcher(this, this.metadataTabletStore, watchers.get(0), managerMetrics) {
          @Override
          boolean canSuspendTablets() {
            // Allow metadata tablets to enter suspended state only if so configured. Generally
            // we'll want metadata tablets to
            // be immediately reassigned, even if there's a global table.suspension.duration
            // setting.
            return getConfiguration().getBoolean(Property.MANAGER_METADATA_SUSPENDABLE);
          }
        });

    watchers
        .add(new TabletGroupWatcher(this, this.rootTabletStore, watchers.get(1), managerMetrics) {
          @Override
          boolean canSuspendTablets() {
            // Never allow root tablet to enter suspended state.
            return false;
          }
        });
    for (TabletGroupWatcher watcher : watchers) {
      watcher.start();
    }

    // Once we are sure the upgrade is complete, we can safely allow fate use.
    try {
      // wait for metadata upgrade running in background to complete
      if (null != upgradeMetadataFuture) {
        upgradeMetadataFuture.get();
      }
      // Everything is fully upgraded by this point.
      managerUpgrading.set(false);
    } catch (ExecutionException | InterruptedException e) {
      throw new IllegalStateException("Metadata upgrade failed", e);
    }

    try {
      var metaInstance = initializeFateInstance(context,
          new MetaFateStore<>(getZooKeeperRoot() + Constants.ZFATE, context.getZooReaderWriter()));
      var userInstance = initializeFateInstance(context,
          new UserFateStore<>(context, AccumuloTable.FATE.tableName()));

      if (!fateRefs.compareAndSet(null,
          Map.of(FateInstanceType.META, metaInstance, FateInstanceType.USER, userInstance))) {
        throw new IllegalStateException(
            "Unexpected previous fate reference map already initialized");
      }
      fateReadyLatch.countDown();
    } catch (KeeperException | InterruptedException e) {
      throw new IllegalStateException("Exception setting up FaTE cleanup thread", e);
    }

    ThreadPools.watchCriticalScheduledTask(context.getScheduledExecutor()
        .scheduleWithFixedDelay(() -> ScanServerMetadataEntries.clean(context), 10, 10, MINUTES));

    // Make sure that we have a secret key (either a new one or an old one from ZK) before we start
    // the manager client service.
    Thread authenticationTokenKeyManagerThread = null;
    if (authenticationTokenKeyManager != null && keyDistributor != null) {
      log.info("Starting delegation-token key manager");
      try {
        keyDistributor.initialize();
      } catch (KeeperException | InterruptedException e) {
        throw new IllegalStateException("Exception setting up delegation-token key manager", e);
      }
      authenticationTokenKeyManagerThread =
          Threads.createThread("Delegation Token Key Manager", authenticationTokenKeyManager);
      authenticationTokenKeyManagerThread.start();
      boolean logged = false;
      while (!authenticationTokenKeyManager.isInitialized()) {
        // Print out a status message when we start waiting for the key manager to get initialized
        if (!logged) {
          log.info("Waiting for AuthenticationTokenKeyManager to be initialized");
          logged = true;
        }
        sleepUninterruptibly(200, MILLISECONDS);
      }
      // And log when we are initialized
      log.info("AuthenticationTokenSecretManager is initialized");
    }

    String address = sa.address.toString();
    UUID uuid = sld.getServerUUID(ThriftService.MANAGER);
    ServiceDescriptors descriptors = new ServiceDescriptors();
    for (ThriftService svc : new ThriftService[] {ThriftService.MANAGER, ThriftService.COORDINATOR,
        ThriftService.FATE}) {
      descriptors.addService(new ServiceDescriptor(uuid, svc, address, this.getResourceGroup()));
    }

    sld = new ServiceLockData(descriptors);
    log.info("Setting manager lock data to {}", sld);
    try {
      managerLock.replaceLockData(sld);
    } catch (KeeperException | InterruptedException e) {
      throw new IllegalStateException("Exception updating manager lock", e);
    }

    while (!clientService.isServing()) {
      sleepUninterruptibly(100, MILLISECONDS);
    }

    // The manager is fully initialized. Clients are allowed to connect now.
    managerInitialized.set(true);

    while (clientService.isServing()) {
      sleepUninterruptibly(500, MILLISECONDS);
    }
    log.info("Shutting down fate.");
    getFateRefs().keySet().forEach(type -> fate(type).shutdown(0, MINUTES));

    splitter.stop();

    final long deadline = System.currentTimeMillis() + MAX_CLEANUP_WAIT_TIME;
    try {
      statusThread.join(remaining(deadline));
    } catch (InterruptedException e) {
      throw new IllegalStateException("Exception stopping status thread", e);
    }

    tableInformationStatusPool.shutdownNow();
    tabletRefreshThreadPool.shutdownNow();

    compactionCoordinator.shutdown();

    // Signal that we want it to stop, and wait for it to do so.
    if (authenticationTokenKeyManager != null) {
      authenticationTokenKeyManager.gracefulStop();
      try {
        if (null != authenticationTokenKeyManagerThread) {
          authenticationTokenKeyManagerThread.join(remaining(deadline));
        }
      } catch (InterruptedException e) {
        throw new IllegalStateException("Exception waiting on delegation-token key manager", e);
      }
    }

    // quit, even if the tablet servers somehow jam up and the watchers
    // don't stop
    for (TabletGroupWatcher watcher : watchers) {
      try {
        watcher.join(remaining(deadline));
      } catch (InterruptedException e) {
        throw new IllegalStateException("Exception waiting on watcher", e);
      }
    }
    log.info("exiting");
  }

  protected Fate<Manager> initializeFateInstance(ServerContext context, FateStore<Manager> store) {

    final Fate<Manager> fateInstance =
        new Fate<>(this, store, TraceRepo::toLogString, getConfiguration());

    var fateCleaner = new FateCleaner<>(store, Duration.ofHours(8), this::getSteadyTime);
    ThreadPools.watchCriticalScheduledTask(context.getScheduledExecutor()
        .scheduleWithFixedDelay(fateCleaner::ageOff, 10, 4 * 60, MINUTES));

    return fateInstance;
  }

  /**
   * Allows property configuration to block manager start-up waiting for a minimum number of
   * tservers to register in zookeeper. It also accepts a maximum time to wait - if the time
   * expires, the start-up will continue with any tservers available. This check is only performed
   * at manager initialization, when the manager acquires the lock. The following properties are
   * used to control the behaviour:
   * <ul>
   * <li>MANAGER_STARTUP_TSERVER_AVAIL_MIN_COUNT - when set to 0 or less, no blocking occurs
   * (default behaviour) otherwise will block until the number of tservers are available.</li>
   * <li>MANAGER_STARTUP_TSERVER_AVAIL_MAX_WAIT - time to wait in milliseconds. When set to 0 or
   * less, will block indefinitely.</li>
   * </ul>
   *
   * @throws InterruptedException if interrupted while blocking, propagated for caller to handle.
   */
  private void blockForTservers() throws InterruptedException {
    long waitStart = System.nanoTime();

    long minTserverCount =
        getConfiguration().getCount(Property.MANAGER_STARTUP_TSERVER_AVAIL_MIN_COUNT);

    if (minTserverCount <= 0) {
      log.info("tserver availability check disabled, continuing with-{} servers. To enable, set {}",
          tserverSet.size(), Property.MANAGER_STARTUP_TSERVER_AVAIL_MIN_COUNT.getKey());
      return;
    }
    long userWait = MILLISECONDS.toSeconds(
        getConfiguration().getTimeInMillis(Property.MANAGER_STARTUP_TSERVER_AVAIL_MAX_WAIT));

    // Setting retry values for defined wait timeouts
    long retries = 10;
    // Set these to the same value so the max possible wait time always matches the provided maxWait
    long initialWait = userWait / retries;
    long maxWaitPeriod = initialWait;
    long waitIncrement = 0;

    if (userWait <= 0) {
      log.info("tserver availability check set to block indefinitely, To change, set {} > 0.",
          Property.MANAGER_STARTUP_TSERVER_AVAIL_MAX_WAIT.getKey());
      userWait = Long.MAX_VALUE;

      // If indefinitely blocking, change retry values to support incremental backoff and logging.
      retries = userWait;
      initialWait = 1;
      maxWaitPeriod = 30;
      waitIncrement = 5;
    }

    Retry tserverRetry = Retry.builder().maxRetries(retries)
        .retryAfter(Duration.ofSeconds(initialWait)).incrementBy(Duration.ofSeconds(waitIncrement))
        .maxWait(Duration.ofSeconds(maxWaitPeriod)).backOffFactor(1)
        .logInterval(Duration.ofSeconds(30)).createRetry();

    log.info("Checking for tserver availability - need to reach {} servers. Have {}",
        minTserverCount, tserverSet.size());

    boolean needTservers = tserverSet.size() < minTserverCount;

    while (needTservers && tserverRetry.canRetry()) {

      tserverRetry.waitForNextAttempt(log, "block until minimum tservers reached");

      needTservers = tserverSet.size() < minTserverCount;

      // suppress last message once threshold reached.
      if (needTservers) {
        tserverRetry.logRetry(log, String.format(
            "Blocking for tserver availability - need to reach %s servers. Have %s Time spent blocking %s seconds.",
            minTserverCount, tserverSet.size(),
            NANOSECONDS.toSeconds(System.nanoTime() - waitStart)));
      }
      tserverRetry.useRetry();
    }

    if (tserverSet.size() < minTserverCount) {
      log.warn(
          "tserver availability check time expired - continuing. Requested {}, have {} tservers on line. "
              + " Time waiting {} sec",
          tserverSet.size(), minTserverCount, NANOSECONDS.toSeconds(System.nanoTime() - waitStart));

    } else {
      log.info(
          "tserver availability check completed. Requested {}, have {} tservers on line. "
              + " Time waiting {} sec",
          tserverSet.size(), minTserverCount, NANOSECONDS.toSeconds(System.nanoTime() - waitStart));
    }
  }

  private long remaining(long deadline) {
    return Math.max(1, deadline - System.currentTimeMillis());
  }

  public ServiceLock getManagerLock() {
    return managerLock;
  }

  private static class ManagerLockWatcher implements ServiceLock.AccumuloLockWatcher {

    boolean acquiredLock = false;
    boolean failedToAcquireLock = false;

    @Override
    public void lostLock(LockLossReason reason) {
      Halt.halt("Manager lock in zookeeper lost (reason = " + reason + "), exiting!", -1);
    }

    @Override
    public void unableToMonitorLockNode(final Exception e) {
      // ACCUMULO-3651 Changed level to error and added FATAL to message for slf4j compatibility
      Halt.halt(-1, () -> log.error("FATAL: No longer able to monitor manager lock node", e));

    }

    @Override
    public synchronized void acquiredLock() {
      log.debug("Acquired manager lock");

      if (acquiredLock || failedToAcquireLock) {
        Halt.halt("Zoolock in unexpected state AL " + acquiredLock + " " + failedToAcquireLock, -1);
      }

      acquiredLock = true;
      notifyAll();
    }

    @Override
    public synchronized void failedToAcquireLock(Exception e) {
      log.warn("Failed to get manager lock", e);

      if (e instanceof NoAuthException) {
        String msg = "Failed to acquire manager lock due to incorrect ZooKeeper authentication.";
        log.error("{} Ensure instance.secret is consistent across Accumulo configuration", msg, e);
        Halt.halt(msg, -1);
      }

      if (acquiredLock) {
        Halt.halt("Zoolock in unexpected state acquiredLock true with FAL " + failedToAcquireLock,
            -1);
      }

      failedToAcquireLock = true;
      notifyAll();
    }

    public synchronized void waitForChange() {
      while (!acquiredLock && !failedToAcquireLock) {
        try {
          wait();
        } catch (InterruptedException e) {
          // empty
        }
      }
    }
  }

  private ServiceLockData getManagerLock(final ServiceLockPath zManagerLoc)
      throws KeeperException, InterruptedException {
    var zooKeeper = getContext().getZooReaderWriter().getZooKeeper();
    log.info("trying to get manager lock");

    final String managerClientAddress =
        getHostname() + ":" + getConfiguration().getPort(Property.MANAGER_CLIENTPORT)[0];

    UUID zooLockUUID = UUID.randomUUID();

    ServiceDescriptors descriptors = new ServiceDescriptors();
    descriptors.addService(new ServiceDescriptor(zooLockUUID, ThriftService.MANAGER,
        managerClientAddress, this.getResourceGroup()));

    ServiceLockData sld = new ServiceLockData(descriptors);
    while (true) {

      ManagerLockWatcher managerLockWatcher = new ManagerLockWatcher();
      managerLock = new ServiceLock(zooKeeper, zManagerLoc, zooLockUUID);
      managerLock.lock(managerLockWatcher, sld);

      managerLockWatcher.waitForChange();

      if (managerLockWatcher.acquiredLock) {
        break;
      }

      if (!managerLockWatcher.failedToAcquireLock) {
        throw new IllegalStateException("manager lock in unknown state");
      }

      managerLock.tryToCancelAsyncLockOrUnlock();

      sleepUninterruptibly(TIME_TO_WAIT_BETWEEN_LOCK_CHECKS, MILLISECONDS);
    }

    this.getContext().setServiceLock(getManagerLock());
    setManagerState(ManagerState.HAVE_LOCK);
    return sld;
  }

  @Override
  public void update(LiveTServerSet current, Set<TServerInstance> deleted,
      Set<TServerInstance> added) {

    // if we have deleted or added tservers, then adjust our dead server list
    if (!deleted.isEmpty() || !added.isEmpty()) {
      DeadServerList obit = new DeadServerList(getContext());
      if (!added.isEmpty()) {
        log.info("New servers: {}", added);
        for (TServerInstance up : added) {
          obit.delete(up.getHostPort());
        }
      }
      for (TServerInstance dead : deleted) {
        String cause = "unexpected failure";
        if (serversToShutdown.contains(dead)) {
          cause = "clean shutdown"; // maybe an incorrect assumption
        }
        if (!getManagerGoalState().equals(ManagerGoalState.CLEAN_STOP)) {
          obit.post(dead.getHostPort(), cause);
        }
      }

      Set<TServerInstance> unexpected = new HashSet<>(deleted);
      unexpected.removeAll(this.serversToShutdown);
      if (!unexpected.isEmpty()
          && (stillManager() && !getManagerGoalState().equals(ManagerGoalState.CLEAN_STOP))) {
        log.warn("Lost servers {}", unexpected);
      }
      serversToShutdown.removeAll(deleted);
      badServers.keySet().removeAll(deleted);
      // clear out any bad server with the same host/port as a new server
      synchronized (badServers) {
        cleanListByHostAndPort(badServers.keySet(), deleted, added);
      }
      synchronized (serversToShutdown) {
        cleanListByHostAndPort(serversToShutdown, deleted, added);
      }

      synchronized (migrations) {
        Iterator<Entry<KeyExtent,TServerInstance>> iter = migrations.entrySet().iterator();
        while (iter.hasNext()) {
          Entry<KeyExtent,TServerInstance> entry = iter.next();
          if (deleted.contains(entry.getValue())) {
            log.info("Canceling migration of {} to {}", entry.getKey(), entry.getValue());
            iter.remove();
          }
        }
      }
      nextEvent.event("There are now %d tablet servers", current.size());
    }

    // clear out any servers that are no longer current
    // this is needed when we are using a fate operation to shutdown a tserver as it
    // will continue to add the server to the serversToShutdown (ACCUMULO-4410)
    serversToShutdown.retainAll(current.getCurrentServers());
  }

  private static void cleanListByHostAndPort(Collection<TServerInstance> badServers,
      Set<TServerInstance> deleted, Set<TServerInstance> added) {
    Iterator<TServerInstance> badIter = badServers.iterator();
    while (badIter.hasNext()) {
      TServerInstance bad = badIter.next();
      for (TServerInstance add : added) {
        if (bad.getHostPort().equals(add.getHostPort())) {
          badIter.remove();
          break;
        }
      }
      for (TServerInstance del : deleted) {
        if (bad.getHostPort().equals(del.getHostPort())) {
          badIter.remove();
          break;
        }
      }
    }
  }

  @Override
  public void stateChanged(TableId tableId, TableState state) {
    nextEvent.event(tableId, "Table state in zookeeper changed for %s to %s", tableId, state);
    if (state == TableState.OFFLINE) {
      clearMigrations(tableId);
    }
  }

  @Override
  public void initialize() {}

  @Override
  public void sessionExpired() {}

  public Set<TableId> onlineTables() {
    Set<TableId> result = new HashSet<>();
    if (getManagerState() != ManagerState.NORMAL) {
      if (getManagerState() != ManagerState.UNLOAD_METADATA_TABLETS) {
        result.add(AccumuloTable.METADATA.tableId());
      }
      if (getManagerState() != ManagerState.UNLOAD_ROOT_TABLET) {
        result.add(AccumuloTable.ROOT.tableId());
      }
      return result;
    }
    ServerContext context = getContext();
    TableManager manager = context.getTableManager();

    for (TableId tableId : context.getTableIdToNameMap().keySet()) {
      TableState state = manager.getTableState(tableId);
      if (state == TableState.ONLINE) {
        result.add(tableId);
      }
    }
    return result;
  }

  public Set<TServerInstance> onlineTabletServers() {
    return tserverSet.getSnapshot().getTservers();
  }

  public LiveTServersSnapshot tserversSnapshot() {
    return tserverSet.getSnapshot();
  }

  // recovers state from the persistent transaction to shutdown a server
  public void shutdownTServer(TServerInstance server) {
    nextEvent.event("Tablet Server shutdown requested for %s", server);
    serversToShutdown.add(server);
  }

  public EventCoordinator getEventCoordinator() {
    return nextEvent;
  }

  public VolumeManager getVolumeManager() {
    return getContext().getVolumeManager();
  }

  public void assignedTablet(KeyExtent extent) {
    if (extent.isMeta() && getManagerState().equals(ManagerState.UNLOAD_ROOT_TABLET)) {
      setManagerState(ManagerState.UNLOAD_METADATA_TABLETS);
    }
    // probably too late, but try anyhow
    if (extent.isRootTablet() && getManagerState().equals(ManagerState.STOP)) {
      setManagerState(ManagerState.UNLOAD_ROOT_TABLET);
    }
  }

  @SuppressFBWarnings(value = "UW_UNCOND_WAIT", justification = "TODO needs triage")
  public void waitForBalance() {
    synchronized (balancedNotifier) {
      long eventCounter;
      do {
        eventCounter = nextEvent.waitForEvents(0, 0);
        try {
          balancedNotifier.wait();
        } catch (InterruptedException e) {
          log.debug(e.toString(), e);
        }
      } while (displayUnassigned() > 0 || !migrations.isEmpty()
          || eventCounter != nextEvent.waitForEvents(0, 0));
    }
  }

  public ManagerMonitorInfo getManagerMonitorInfo() {
    final ManagerMonitorInfo result = new ManagerMonitorInfo();

    result.tServerInfo = new ArrayList<>();
    result.tableMap = new HashMap<>();
    for (Entry<TServerInstance,TabletServerStatus> serverEntry : tserverStatus.entrySet()) {
      final TabletServerStatus status = serverEntry.getValue();
      result.tServerInfo.add(status);
      for (Entry<String,TableInfo> entry : status.tableMap.entrySet()) {
        TableInfoUtil.add(result.tableMap.computeIfAbsent(entry.getKey(), k -> new TableInfo()),
            entry.getValue());
      }
    }
    result.badTServers = new HashMap<>();
    synchronized (badServers) {
      for (TServerInstance bad : badServers.keySet()) {
        result.badTServers.put(bad.getHostPort(), TabletServerState.UNRESPONSIVE.getId());
      }
    }
    result.state = getManagerState();
    result.goalState = getManagerGoalState();
    result.unassignedTablets = displayUnassigned();
    result.serversShuttingDown = new HashSet<>();
    synchronized (serversToShutdown) {
      for (TServerInstance server : serversToShutdown) {
        result.serversShuttingDown.add(server.getHostPort());
      }
    }
    DeadServerList obit = new DeadServerList(getContext());
    result.deadTabletServers = obit.getList();
    result.bulkImports = bulkImportStatus.getBulkLoadStatus();
    return result;
  }

  /**
   * Can delegation tokens be generated for users
   */
  public boolean delegationTokensAvailable() {
    return delegationTokensAvailable;
  }

  public Map<KeyExtent,TServerInstance> migrationsSnapshot() {
    synchronized (migrations) {
      return Map.copyOf(migrations);
    }
  }

  public Set<TServerInstance> shutdownServers() {
    synchronized (serversToShutdown) {
      return Set.copyOf(serversToShutdown);
    }
  }

  public void updateBulkImportStatus(String directory, BulkImportState state) {
    bulkImportStatus.updateBulkImportStatus(Collections.singletonList(directory), state);
  }

  public void removeBulkImportStatus(String directory) {
    bulkImportStatus.removeBulkImportStatus(Collections.singletonList(directory));
  }

  /**
   * Return how long there has been a manager overseeing this cluster. This is an approximately
   * monotonic clock, which will be approximately consistent between different managers or different
   * runs of the same manager. SteadyTime supports both nanoseconds and milliseconds.
   */
  public SteadyTime getSteadyTime() {
    return timeKeeper.getTime();
  }

  @Override
  public boolean isActiveService() {
    return managerInitialized.get();
  }

  @Override
  public boolean isUpgrading() {
    return managerUpgrading.get();
  }

  void initializeBalancer() {
    var localTabletBalancer = Property.createInstanceFromPropertyName(getConfiguration(),
        Property.MANAGER_TABLET_BALANCER, TabletBalancer.class, new SimpleLoadBalancer());
    localTabletBalancer.init(balancerEnvironment);
    tabletBalancer = localTabletBalancer;
  }

  Class<?> getBalancerClass() {
    return tabletBalancer.getClass();
  }

  void getAssignments(SortedMap<TServerInstance,TabletServerStatus> currentStatus,
      Map<String,Set<TServerInstance>> currentTServerGroups,
      Map<KeyExtent,UnassignedTablet> unassigned, Map<KeyExtent,TServerInstance> assignedOut) {
    AssignmentParamsImpl params =
        AssignmentParamsImpl.fromThrift(currentStatus, currentTServerGroups,
            unassigned.entrySet().stream().collect(HashMap::new,
                (m, e) -> m.put(e.getKey(),
                    e.getValue().getLastLocation() == null ? null
                        : e.getValue().getLastLocation().getServerInstance()),
                Map::putAll),
            assignedOut);
    tabletBalancer.getAssignments(params);
  }

  public TabletStateStore getTabletStateStore(DataLevel level) {
    switch (level) {
      case METADATA:
        return this.metadataTabletStore;
      case ROOT:
        return this.rootTabletStore;
      case USER:
        return this.userTabletStore;
      default:
        throw new IllegalStateException("Unhandled DataLevel value: " + level);
    }
  }

  @Override
  public void registerMetrics(MeterRegistry registry) {
    super.registerMetrics(registry);
    compactionCoordinator.registerMetrics(registry);
  }

  private Map<FateInstanceType,Fate<Manager>> getFateRefs() {
    var fateRefs = this.fateRefs.get();
    Preconditions.checkState(fateRefs != null, "Unexpected null fate references map");
    return fateRefs;
  }
}<|MERGE_RESOLUTION|>--- conflicted
+++ resolved
@@ -233,10 +233,6 @@
       new AtomicReference<>();
 
   volatile SortedMap<TServerInstance,TabletServerStatus> tserverStatus = emptySortedMap();
-<<<<<<< HEAD
-  volatile SortedMap<TabletServerId,TServerStatus> tserverStatusForBalancer = emptySortedMap();
-=======
->>>>>>> 6c2f6873
   volatile Map<String,Set<TServerInstance>> tServerGroupingForBalancer = emptyMap();
 
   final ServerBulkImportStatus bulkImportStatus = new ServerBulkImportStatus();
@@ -795,16 +791,9 @@
 
     private long updateStatus() {
       var tseversSnapshot = tserverSet.getSnapshot();
-<<<<<<< HEAD
-      TreeMap<TabletServerId,TServerStatus> temp = new TreeMap<>();
-      tserverStatus = gatherTableInformation(tseversSnapshot.getTservers(), temp);
-      tserverStatusForBalancer = Collections.unmodifiableSortedMap(temp);
-      tServerGroupingForBalancer = tseversSnapshot.getTserverGroups();
-=======
       tserverStatus = gatherTableInformation(tseversSnapshot.getTservers());
       tServerGroupingForBalancer = tseversSnapshot.getTserverGroups();
 
->>>>>>> 6c2f6873
       checkForHeldServer(tserverStatus);
 
       if (!badServers.isEmpty()) {
@@ -915,17 +904,6 @@
     }
 
     private long balanceTablets() {
-<<<<<<< HEAD
-      BalanceParamsImpl params = BalanceParamsImpl.fromThrift(tserverStatusForBalancer,
-          tServerGroupingForBalancer, tserverStatus, migrationsSnapshot().keySet());
-      long wait = tabletBalancer.balance(params);
-
-      for (TabletMigration m : checkMigrationSanity(tserverStatusForBalancer.keySet(),
-          params.migrationsOut())) {
-        KeyExtent ke = KeyExtent.fromTabletId(m.getTablet());
-        if (migrations.containsKey(ke)) {
-          log.warn("balancer requested migration more than once, skipping {}", m);
-=======
 
       final int tabletsNotHosted = notHosted();
       BalanceParamsImpl params = null;
@@ -938,7 +916,6 @@
         if (dl == DataLevel.USER && tabletsNotHosted > 0) {
           log.debug("not balancing user tablets because there are {} unhosted tablets",
               tabletsNotHosted);
->>>>>>> 6c2f6873
           continue;
         }
         // Create a view of the tserver status such that it only contains the tables
@@ -1149,7 +1126,6 @@
     } catch (KeeperException | InterruptedException e) {
       throw new IllegalStateException("Exception getting manager lock", e);
     }
-    this.getContext().setServiceLock(getManagerLock());
 
     // If UpgradeStatus is not at complete by this moment, then things are currently
     // upgrading.
