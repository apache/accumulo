/*
 * Licensed to the Apache Software Foundation (ASF) under one
 * or more contributor license agreements.  See the NOTICE file
 * distributed with this work for additional information
 * regarding copyright ownership.  The ASF licenses this file
 * to you under the Apache License, Version 2.0 (the
 * "License"); you may not use this file except in compliance
 * with the License.  You may obtain a copy of the License at
 *
 *   https://www.apache.org/licenses/LICENSE-2.0
 *
 * Unless required by applicable law or agreed to in writing,
 * software distributed under the License is distributed on an
 * "AS IS" BASIS, WITHOUT WARRANTIES OR CONDITIONS OF ANY
 * KIND, either express or implied.  See the License for the
 * specific language governing permissions and limitations
 * under the License.
 */
package org.apache.accumulo.manager;

import static com.google.common.util.concurrent.Uninterruptibles.sleepUninterruptibly;
import static java.nio.charset.StandardCharsets.UTF_8;
import static java.util.Collections.emptyMap;
import static java.util.Collections.emptySortedMap;
import static java.util.concurrent.TimeUnit.MILLISECONDS;
import static java.util.concurrent.TimeUnit.MINUTES;
import static java.util.concurrent.TimeUnit.NANOSECONDS;
import static java.util.concurrent.TimeUnit.SECONDS;

import java.io.IOException;
import java.net.UnknownHostException;
import java.time.Duration;
import java.util.ArrayList;
import java.util.Collection;
import java.util.Collections;
import java.util.EnumMap;
import java.util.HashMap;
import java.util.HashSet;
import java.util.Iterator;
import java.util.List;
import java.util.Map;
import java.util.Map.Entry;
import java.util.Optional;
import java.util.Set;
import java.util.SortedMap;
import java.util.TreeMap;
import java.util.UUID;
import java.util.concurrent.ConcurrentSkipListMap;
import java.util.concurrent.CountDownLatch;
import java.util.concurrent.ExecutionException;
import java.util.concurrent.ExecutorService;
import java.util.concurrent.Future;
import java.util.concurrent.ThreadPoolExecutor;
import java.util.concurrent.atomic.AtomicBoolean;
import java.util.concurrent.atomic.AtomicInteger;
import java.util.concurrent.atomic.AtomicReference;
import java.util.function.Function;
import java.util.function.Predicate;
import java.util.stream.Collectors;

import org.apache.accumulo.core.Constants;
import org.apache.accumulo.core.cli.ConfigOpts;
import org.apache.accumulo.core.client.admin.CompactionConfig;
import org.apache.accumulo.core.client.admin.servers.ServerId.Type;
import org.apache.accumulo.core.clientImpl.ClientContext;
import org.apache.accumulo.core.clientImpl.thrift.TableOperation;
import org.apache.accumulo.core.clientImpl.thrift.TableOperationExceptionType;
import org.apache.accumulo.core.clientImpl.thrift.ThriftTableOperationException;
import org.apache.accumulo.core.conf.AccumuloConfiguration;
import org.apache.accumulo.core.conf.Property;
import org.apache.accumulo.core.conf.SiteConfiguration;
import org.apache.accumulo.core.data.TableId;
import org.apache.accumulo.core.dataImpl.KeyExtent;
import org.apache.accumulo.core.fate.Fate;
import org.apache.accumulo.core.fate.FateCleaner;
import org.apache.accumulo.core.fate.FateId;
import org.apache.accumulo.core.fate.FateInstanceType;
import org.apache.accumulo.core.fate.FateStore;
import org.apache.accumulo.core.fate.user.UserFateStore;
import org.apache.accumulo.core.fate.zookeeper.MetaFateStore;
import org.apache.accumulo.core.fate.zookeeper.ZooCache.ZcStat;
import org.apache.accumulo.core.fate.zookeeper.ZooReaderWriter;
import org.apache.accumulo.core.fate.zookeeper.ZooUtil;
import org.apache.accumulo.core.fate.zookeeper.ZooUtil.NodeExistsPolicy;
import org.apache.accumulo.core.lock.ServiceLock;
import org.apache.accumulo.core.lock.ServiceLockData;
import org.apache.accumulo.core.lock.ServiceLockData.ServiceDescriptor;
import org.apache.accumulo.core.lock.ServiceLockData.ServiceDescriptors;
import org.apache.accumulo.core.lock.ServiceLockData.ThriftService;
import org.apache.accumulo.core.lock.ServiceLockPaths.AddressSelector;
import org.apache.accumulo.core.lock.ServiceLockPaths.ServiceLockPath;
import org.apache.accumulo.core.lock.ServiceLockSupport.HAServiceLockWatcher;
import org.apache.accumulo.core.manager.balancer.AssignmentParamsImpl;
import org.apache.accumulo.core.manager.balancer.BalanceParamsImpl;
import org.apache.accumulo.core.manager.balancer.TServerStatusImpl;
import org.apache.accumulo.core.manager.balancer.TabletServerIdImpl;
import org.apache.accumulo.core.manager.state.tables.TableState;
import org.apache.accumulo.core.manager.thrift.BulkImportState;
import org.apache.accumulo.core.manager.thrift.ManagerClientService;
import org.apache.accumulo.core.manager.thrift.ManagerGoalState;
import org.apache.accumulo.core.manager.thrift.ManagerMonitorInfo;
import org.apache.accumulo.core.manager.thrift.ManagerState;
import org.apache.accumulo.core.manager.thrift.TableInfo;
import org.apache.accumulo.core.manager.thrift.TabletServerStatus;
import org.apache.accumulo.core.metadata.AccumuloTable;
import org.apache.accumulo.core.metadata.TServerInstance;
import org.apache.accumulo.core.metadata.schema.Ample.DataLevel;
import org.apache.accumulo.core.metadata.schema.TabletMetadata;
import org.apache.accumulo.core.metrics.MetricsInfo;
import org.apache.accumulo.core.metrics.MetricsProducer;
import org.apache.accumulo.core.metrics.thrift.MetricSource;
import org.apache.accumulo.core.spi.balancer.BalancerEnvironment;
import org.apache.accumulo.core.spi.balancer.SimpleLoadBalancer;
import org.apache.accumulo.core.spi.balancer.TabletBalancer;
import org.apache.accumulo.core.spi.balancer.data.TServerStatus;
import org.apache.accumulo.core.spi.balancer.data.TabletMigration;
import org.apache.accumulo.core.spi.balancer.data.TabletServerId;
import org.apache.accumulo.core.trace.TraceUtil;
import org.apache.accumulo.core.util.Retry;
import org.apache.accumulo.core.util.Timer;
import org.apache.accumulo.core.util.threads.ThreadPools;
import org.apache.accumulo.core.util.threads.Threads;
import org.apache.accumulo.core.util.time.SteadyTime;
import org.apache.accumulo.manager.compaction.coordinator.CompactionCoordinator;
import org.apache.accumulo.manager.metrics.BalancerMetrics;
import org.apache.accumulo.manager.metrics.ManagerMetrics;
import org.apache.accumulo.manager.recovery.RecoveryManager;
import org.apache.accumulo.manager.split.Splitter;
import org.apache.accumulo.manager.state.TableCounts;
import org.apache.accumulo.manager.tableOps.TraceRepo;
import org.apache.accumulo.manager.upgrade.PreUpgradeValidation;
import org.apache.accumulo.manager.upgrade.UpgradeCoordinator;
import org.apache.accumulo.server.AbstractServer;
import org.apache.accumulo.server.HighlyAvailableService;
import org.apache.accumulo.server.ServerContext;
import org.apache.accumulo.server.compaction.CompactionConfigStorage;
import org.apache.accumulo.server.fs.VolumeManager;
import org.apache.accumulo.server.manager.LiveTServerSet;
import org.apache.accumulo.server.manager.LiveTServerSet.LiveTServersSnapshot;
import org.apache.accumulo.server.manager.LiveTServerSet.TServerConnection;
import org.apache.accumulo.server.manager.balancer.BalancerEnvironmentImpl;
import org.apache.accumulo.server.manager.state.DeadServerList;
import org.apache.accumulo.server.manager.state.TabletServerState;
import org.apache.accumulo.server.manager.state.TabletStateStore;
import org.apache.accumulo.server.manager.state.UnassignedTablet;
import org.apache.accumulo.server.metrics.MetricServiceHandler;
import org.apache.accumulo.server.rpc.HighlyAvailableServiceWrapper;
import org.apache.accumulo.server.rpc.ServerAddress;
import org.apache.accumulo.server.rpc.TServerUtils;
import org.apache.accumulo.server.rpc.ThriftProcessorTypes;
import org.apache.accumulo.server.security.SecurityOperation;
import org.apache.accumulo.server.security.delegation.AuthenticationTokenKeyManager;
import org.apache.accumulo.server.security.delegation.ZooAuthenticationKeyDistributor;
import org.apache.accumulo.server.tables.TableManager;
import org.apache.accumulo.server.tables.TableObserver;
import org.apache.accumulo.server.util.ScanServerMetadataEntries;
import org.apache.accumulo.server.util.ServerBulkImportStatus;
import org.apache.accumulo.server.util.TableInfoUtil;
import org.apache.thrift.TException;
import org.apache.thrift.server.TServer;
import org.apache.thrift.transport.TTransportException;
import org.apache.zookeeper.KeeperException;
import org.apache.zookeeper.WatchedEvent;
import org.apache.zookeeper.Watcher;
import org.slf4j.Logger;
import org.slf4j.LoggerFactory;

import com.google.common.base.Preconditions;
import com.google.common.collect.Comparators;
import com.google.common.collect.ImmutableSortedMap;
import com.google.common.collect.Maps;
import com.google.common.util.concurrent.RateLimiter;
import com.google.common.util.concurrent.Uninterruptibles;

import edu.umd.cs.findbugs.annotations.SuppressFBWarnings;
import io.micrometer.core.instrument.MeterRegistry;
import io.opentelemetry.api.trace.Span;
import io.opentelemetry.context.Scope;

/**
 * The Manager is responsible for assigning and balancing tablets to tablet servers.
 * <p>
 * The manager will also coordinate log recoveries and reports general status.
 */
public class Manager extends AbstractServer
    implements LiveTServerSet.Listener, TableObserver, HighlyAvailableService {

  static final Logger log = LoggerFactory.getLogger(Manager.class);

  static final int ONE_SECOND = 1000;
  private static final long CLEANUP_INTERVAL_MINUTES = 5;
  static final long WAIT_BETWEEN_ERRORS = ONE_SECOND;
  private static final long DEFAULT_WAIT_FOR_WATCHER = 10 * ONE_SECOND;
  private static final int MAX_CLEANUP_WAIT_TIME = ONE_SECOND;
  private static final int TIME_TO_WAIT_BETWEEN_LOCK_CHECKS = ONE_SECOND;
  static final int MAX_TSERVER_WORK_CHUNK = 5000;
  private static final int MAX_BAD_STATUS_COUNT = 3;
  private static final double MAX_SHUTDOWNS_PER_SEC = 10D / 60D;

  private final Object balancedNotifier = new Object();
  final LiveTServerSet tserverSet;
  private final List<TabletGroupWatcher> watchers = new ArrayList<>();
  final SecurityOperation security;
  final Map<TServerInstance,AtomicInteger> badServers =
      Collections.synchronizedMap(new HashMap<>());
  final Set<TServerInstance> serversToShutdown = Collections.synchronizedSet(new HashSet<>());
  final SortedMap<KeyExtent,TServerInstance> migrations =
      Collections.synchronizedSortedMap(new TreeMap<>());
  final EventCoordinator nextEvent = new EventCoordinator();
  RecoveryManager recoveryManager = null;
  private final ManagerTime timeKeeper;

  // Delegation Token classes
  private final boolean delegationTokensAvailable;
  private ZooAuthenticationKeyDistributor keyDistributor;
  private AuthenticationTokenKeyManager authenticationTokenKeyManager;

  ServiceLock managerLock = null;
  private TServer clientService = null;
  protected volatile TabletBalancer tabletBalancer;
  private final BalancerEnvironment balancerEnvironment;
  private final BalancerMetrics balancerMetrics = new BalancerMetrics();

  private ManagerState state = ManagerState.INITIAL;

  // fateReadyLatch and fateRefs go together; when this latch is ready, then the fate references
  // should already have been set; ConcurrentHashMap will guarantee that all threads will see
  // the initialized fate references after the latch is ready
  private final CountDownLatch fateReadyLatch = new CountDownLatch(1);
  private final AtomicReference<Map<FateInstanceType,Fate<Manager>>> fateRefs =
      new AtomicReference<>();

  volatile SortedMap<TServerInstance,TabletServerStatus> tserverStatus = emptySortedMap();
  volatile Map<String,Set<TServerInstance>> tServerGroupingForBalancer = emptyMap();

  final ServerBulkImportStatus bulkImportStatus = new ServerBulkImportStatus();

  private final AtomicBoolean managerInitialized = new AtomicBoolean(false);

  private final long timeToCacheRecoveryWalExistence;
  private ExecutorService tableInformationStatusPool = null;
  private ThreadPoolExecutor tabletRefreshThreadPool;

  private final TabletStateStore rootTabletStore;
  private final TabletStateStore metadataTabletStore;
  private final TabletStateStore userTabletStore;

  public synchronized ManagerState getManagerState() {
    return state;
  }

  public Map<FateId,Map<String,String>> getCompactionHints(DataLevel level) {
    Predicate<TableId> tablePredicate = (tableId) -> DataLevel.of(tableId) == level;
    Map<FateId,CompactionConfig> allConfig;
    try {
      allConfig = CompactionConfigStorage.getAllConfig(getContext(), tablePredicate);
    } catch (InterruptedException | KeeperException e) {
      throw new RuntimeException(e);
    }
    return Maps.transformValues(allConfig, CompactionConfig::getExecutionHints);
  }

  public boolean stillManager() {
    return getManagerState() != ManagerState.STOP;
  }

  /**
   * Retrieve the Fate object, blocking until it is ready. This could cause problems if Fate
   * operations are attempted to be used prior to the Manager being ready for them. If these
   * operations are triggered by a client side request from a tserver or client, it should be safe
   * to wait to handle those until Fate is ready, but if it occurs during an upgrade, or some other
   * time in the Manager before Fate is started, that may result in a deadlock and will need to be
   * fixed.
   *
   * @return the Fate object, only after the fate components are running and ready
   */
  public Fate<Manager> fate(FateInstanceType type) {
    try {
      // block up to 30 seconds until it's ready; if it's still not ready, introduce some logging
      if (!fateReadyLatch.await(30, SECONDS)) {
        String msgPrefix = "Unexpected use of fate in thread " + Thread.currentThread().getName()
            + " at time " + System.currentTimeMillis();
        // include stack trace so we know where it's coming from, in case we need to troubleshoot it
        log.warn("{} blocked until fate starts", msgPrefix,
            new IllegalStateException("Attempted fate action before manager finished starting up; "
                + "if this doesn't make progress, please report it as a bug to the developers"));
        int minutes = 0;
        while (!fateReadyLatch.await(5, MINUTES)) {
          minutes += 5;
          log.warn("{} still blocked after {} minutes; this is getting weird", msgPrefix, minutes);
        }
        log.debug("{} no longer blocked", msgPrefix);
      }
    } catch (InterruptedException e) {
      Thread.currentThread().interrupt();
      throw new IllegalStateException("Thread was interrupted; cannot proceed");
    }
    return getFateRefs().get(type);
  }

  static final boolean X = true;
  static final boolean O = false;
  // @formatter:off
  static final boolean[][] transitionOK = {
      //                            INITIAL HAVE_LOCK SAFE_MODE NORMAL UNLOAD_META UNLOAD_ROOT STOP
      /* INITIAL */                 {X, X, O, O, O, O, X},
      /* HAVE_LOCK */               {O, X, X, X, O, O, X},
      /* SAFE_MODE */               {O, O, X, X, X, O, X},
      /* NORMAL */                  {O, O, X, X, X, O, X},
      /* UNLOAD_METADATA_TABLETS */ {O, O, X, X, X, X, X},
      /* UNLOAD_ROOT_TABLET */      {O, O, O, X, X, X, X},
      /* STOP */                    {O, O, O, O, O, X, X}};
  //@formatter:on
  synchronized void setManagerState(final ManagerState newState) {
    if (state == newState) {
      return;
    }
    if (!transitionOK[state.ordinal()][newState.ordinal()]) {
      throw new IllegalStateException(String.format(
          "Programmer error: manager should not transition from %s to %s", state, newState));
    }
    final ManagerState oldState = state;
    state = newState;
    nextEvent.event("State changed from %s to %s", oldState, newState);
    switch (newState) {
      case STOP:
        // Give the server a little time before shutdown so the client
        // thread requesting the stop can return
        final var future = getContext().getScheduledExecutor().scheduleWithFixedDelay(() -> {
          // This frees the main thread and will cause the manager to exit
          clientService.stop();
          Manager.this.nextEvent.event("stopped event loop");
        }, 100L, 1000L, MILLISECONDS);
        ThreadPools.watchNonCriticalScheduledTask(future);
        break;
      case HAVE_LOCK:
        if (isUpgrading()) {
          new PreUpgradeValidation().validate(getContext(), nextEvent);
          upgradeCoordinator.upgradeZookeeper(getContext(), nextEvent);
        }
        break;
      case NORMAL:
        if (isUpgrading()) {
          upgradeMetadataFuture = upgradeCoordinator.upgradeMetadata(getContext(), nextEvent);
        }
        break;
      default:
        break;
    }
  }

  private final UpgradeCoordinator upgradeCoordinator = new UpgradeCoordinator();

  private Future<Void> upgradeMetadataFuture;

  private FateServiceHandler fateServiceHandler;
  private ManagerClientServiceHandler managerClientHandler;
  private CompactionCoordinator compactionCoordinator;

  private int assignedOrHosted(TableId tableId) {
    int result = 0;
    for (TabletGroupWatcher watcher : watchers) {
      TableCounts count = watcher.getStats(tableId);
      result += count.hosted() + count.assigned();
    }
    return result;
  }

  private int totalAssignedOrHosted() {
    int result = 0;
    for (TabletGroupWatcher watcher : watchers) {
      for (Entry<TableId,TableCounts> entry : watcher.getStats().entrySet()) {
        var tableId = entry.getKey();
        var counts = entry.getValue();
        log.debug(
            "Watcher: {}: TableId: {}, Assigned Tablets: {}, Hosted Tablets:{}, "
                + " Unassigned Tablets: {}, Dead tserver assignments: {}, Suspended Tablets: {}",
            watcher.getName(), tableId, counts.assigned(), counts.hosted(), counts.unassigned(),
            counts.assignedToDeadServers(), counts.suspended());
        result += counts.assigned() + counts.hosted();
      }
    }
    return result;
  }

  private int nonMetaDataTabletsAssignedOrHosted() {
    return totalAssignedOrHosted() - assignedOrHosted(AccumuloTable.METADATA.tableId())
        - assignedOrHosted(AccumuloTable.ROOT.tableId());
  }

  private int notHosted() {
    int result = 0;
    for (TabletGroupWatcher watcher : watchers) {
      for (TableCounts counts : watcher.getStats().values()) {
        result += counts.assigned() + counts.assignedToDeadServers() + counts.suspended();
      }
    }
    return result;
  }

  // The number of unassigned tablets that should be assigned: displayed on the monitor page
  int displayUnassigned() {
    int result = 0;
    switch (getManagerState()) {
      case NORMAL:
        // Count offline tablets for online tables
        for (TabletGroupWatcher watcher : watchers) {
          TableManager manager = getContext().getTableManager();
          for (Entry<TableId,TableCounts> entry : watcher.getStats().entrySet()) {
            TableId tableId = entry.getKey();
            TableCounts counts = entry.getValue();
            if (manager.getTableState(tableId) == TableState.ONLINE) {
              result += counts.unassigned() + counts.assignedToDeadServers() + counts.assigned()
                  + counts.suspended();
            }
          }
        }
        break;
      case SAFE_MODE:
        // Count offline tablets for the metadata table
        for (TabletGroupWatcher watcher : watchers) {
          TableCounts counts = watcher.getStats(AccumuloTable.METADATA.tableId());
          result += counts.unassigned() + counts.suspended();
        }
        break;
      case UNLOAD_METADATA_TABLETS:
      case UNLOAD_ROOT_TABLET:
        for (TabletGroupWatcher watcher : watchers) {
          TableCounts counts = watcher.getStats(AccumuloTable.METADATA.tableId());
          result += counts.unassigned() + counts.suspended();
        }
        break;
      default:
        break;
    }
    return result;
  }

  public void mustBeOnline(final TableId tableId) throws ThriftTableOperationException {
    ServerContext context = getContext();
    context.clearTableListCache();
    if (context.getTableState(tableId) != TableState.ONLINE) {
      throw new ThriftTableOperationException(tableId.canonical(), null, TableOperation.MERGE,
          TableOperationExceptionType.OFFLINE, "table is not online");
    }
  }

  public TableManager getTableManager() {
    return getContext().getTableManager();
  }

  public ThreadPoolExecutor getTabletRefreshThreadPool() {
    return tabletRefreshThreadPool;
  }

  public static void main(String[] args) throws Exception {
    try (Manager manager = new Manager(new ConfigOpts(), ServerContext::new, args)) {
      manager.runServer();
    }
  }

  protected Manager(ConfigOpts opts, Function<SiteConfiguration,ServerContext> serverContextFactory,
      String[] args) throws IOException {
    super("manager", opts, serverContextFactory, args);
    ServerContext context = super.getContext();
    balancerEnvironment = new BalancerEnvironmentImpl(context);

    AccumuloConfiguration aconf = context.getConfiguration();

    log.info("Version {}", Constants.VERSION);
    log.info("Instance {}", context.getInstanceID());
    timeKeeper = new ManagerTime(this, aconf);
    tserverSet = new LiveTServerSet(context, this);
    initializeBalancer();

    this.security = context.getSecurityOperation();

    final long tokenLifetime = aconf.getTimeInMillis(Property.GENERAL_DELEGATION_TOKEN_LIFETIME);

    this.rootTabletStore = TabletStateStore.getStoreForLevel(DataLevel.ROOT, context);
    this.metadataTabletStore = TabletStateStore.getStoreForLevel(DataLevel.METADATA, context);
    this.userTabletStore = TabletStateStore.getStoreForLevel(DataLevel.USER, context);

    authenticationTokenKeyManager = null;
    keyDistributor = null;
    if (getConfiguration().getBoolean(Property.INSTANCE_RPC_SASL_ENABLED)) {
      // SASL is enabled, create the key distributor (ZooKeeper) and manager (generates/rolls secret
      // keys)
      log.info("SASL is enabled, creating delegation token key manager and distributor");
      final long tokenUpdateInterval =
          aconf.getTimeInMillis(Property.GENERAL_DELEGATION_TOKEN_UPDATE_INTERVAL);
      keyDistributor = new ZooAuthenticationKeyDistributor(context.getZooSession(),
          context.getZooKeeperRoot() + Constants.ZDELEGATION_TOKEN_KEYS);
      authenticationTokenKeyManager = new AuthenticationTokenKeyManager(context.getSecretManager(),
          keyDistributor, tokenUpdateInterval, tokenLifetime);
      delegationTokensAvailable = true;
    } else {
      log.info("SASL is not enabled, delegation tokens will not be available");
      delegationTokensAvailable = false;
    }
    this.timeToCacheRecoveryWalExistence =
        aconf.getTimeInMillis(Property.MANAGER_RECOVERY_WAL_EXISTENCE_CACHE_TIME);
  }

  public TServerConnection getConnection(TServerInstance server) {
    return tserverSet.getConnection(server);
  }

  void setManagerGoalState(ManagerGoalState state) {
    try {
      getContext().getZooSession().asReaderWriter().putPersistentData(
          getContext().getZooKeeperRoot() + Constants.ZMANAGER_GOAL_STATE,
          state.name().getBytes(UTF_8), NodeExistsPolicy.OVERWRITE);
    } catch (Exception ex) {
      log.error("Unable to set manager goal state in zookeeper");
    }
  }

  ManagerGoalState getManagerGoalState() {
    while (true) {
      try {
        byte[] data = getContext().getZooSession().asReaderWriter()
            .getData(getContext().getZooKeeperRoot() + Constants.ZMANAGER_GOAL_STATE);
        return ManagerGoalState.valueOf(new String(data, UTF_8));
      } catch (Exception e) {
        log.error("Problem getting real goal state from zookeeper: ", e);
        sleepUninterruptibly(1, SECONDS);
      }
    }
  }

  public void clearMigrations(TableId tableId) {
    synchronized (migrations) {
      migrations.keySet().removeIf(extent -> extent.tableId().equals(tableId));
    }
  }

  private Splitter splitter;

  public Splitter getSplitter() {
    return splitter;
  }

  public MetricsProducer getBalancerMetrics() {
    return balancerMetrics;
  }

  public UpgradeCoordinator.UpgradeStatus getUpgradeStatus() {
    return upgradeCoordinator.getStatus();
  }

  public CompactionCoordinator getCompactionCoordinator() {
    return compactionCoordinator;
  }

  public void hostOndemand(List<KeyExtent> extents) {
    extents.forEach(e -> Preconditions.checkArgument(DataLevel.of(e.tableId()) == DataLevel.USER));

    for (var watcher : watchers) {
      if (watcher.getLevel() == DataLevel.USER) {
        watcher.hostOndemand(extents);
      }
    }
  }

  private class MigrationCleanupThread implements Runnable {

    @Override
    public void run() {
      while (stillManager()) {
        if (!migrations.isEmpty()) {
          try {
            cleanupOfflineMigrations();
            cleanupNonexistentMigrations(getContext());
          } catch (Exception ex) {
            log.error("Error cleaning up migrations", ex);
          }
        }
        sleepUninterruptibly(CLEANUP_INTERVAL_MINUTES, MINUTES);
      }
    }

    /**
     * If a migrating tablet splits, and the tablet dies before sending the manager a message, the
     * migration will refer to a non-existing tablet, so it can never complete. Periodically scan
     * the metadata table and remove any migrating tablets that no longer exist.
     */
    private void cleanupNonexistentMigrations(final ClientContext clientContext) {

      Map<DataLevel,Set<KeyExtent>> notSeen;

      synchronized (migrations) {
        notSeen = partitionMigrations(migrations.keySet());
      }

      // for each level find the set of migrating tablets that do not exists in metadata store
      for (DataLevel dataLevel : DataLevel.values()) {
        var notSeenForLevel = notSeen.getOrDefault(dataLevel, Set.of());
        if (notSeenForLevel.isEmpty() || dataLevel == DataLevel.ROOT) {
          // No need to scan this level if there are no migrations. The root tablet is always
          // expected to exists, so no need to read its metadata.
          continue;
        }

        try (var tablets = clientContext.getAmple().readTablets().forLevel(dataLevel)
            .fetch(TabletMetadata.ColumnType.PREV_ROW).build()) {
          // A goal of this code is to avoid reading all extents in the metadata table into memory
          // when finding extents that exists in the migrating set and not in the metadata table.
          tablets.forEach(tabletMeta -> notSeenForLevel.remove(tabletMeta.getExtent()));
        }

        // remove any tablets that previously existed in migrations for this level but were not seen
        // in the metadata table for the level
        migrations.keySet().removeAll(notSeenForLevel);
      }
    }

    /**
     * If migrating a tablet for a table that is offline, the migration can never succeed because no
     * tablet server will load the tablet. check for offline tables and remove their migrations.
     */
    private void cleanupOfflineMigrations() {
      ServerContext context = getContext();
      TableManager manager = context.getTableManager();
      for (TableId tableId : context.getTableIdToNameMap().keySet()) {
        TableState state = manager.getTableState(tableId);
        if (state == TableState.OFFLINE) {
          clearMigrations(tableId);
        }
      }
    }
  }

  private class ScanServerZKCleaner implements Runnable {

    @Override
    public void run() {

      final ZooReaderWriter zrw = getContext().getZooSession().asReaderWriter();

      while (stillManager()) {
        try {
          Set<ServiceLockPath> scanServerPaths =
              getContext().getServerPaths().getScanServer(rg -> true, AddressSelector.all(), false);
          for (ServiceLockPath path : scanServerPaths) {

            ZcStat stat = new ZcStat();
            Optional<ServiceLockData> lockData =
                ServiceLock.getLockData(getContext().getZooCache(), path, stat);

            if (lockData.isEmpty()) {
              try {
                log.debug("Deleting empty ScanServer ZK node {}", path);
                zrw.delete(path.toString());
              } catch (KeeperException.NotEmptyException e) {
                log.debug(
                    "Failed to delete ScanServer ZK node {} its not empty, likely an expected race condition.",
                    path);
              }
            }
          }
        } catch (KeeperException e) {
          log.error("Exception trying to delete empty scan server ZNodes, will retry", e);
        } catch (InterruptedException e) {
          Thread.interrupted();
          log.error("Interrupted trying to delete empty scan server ZNodes, will retry", e);
        } finally {
          // sleep for 5 mins
          sleepUninterruptibly(CLEANUP_INTERVAL_MINUTES, MINUTES);
        }
      }
    }

  }

  /**
   * balanceTablets() balances tables by DataLevel. Return the current set of migrations partitioned
   * by DataLevel
   */
  private static Map<DataLevel,Set<KeyExtent>>
      partitionMigrations(final Set<KeyExtent> migrations) {
    final Map<DataLevel,Set<KeyExtent>> partitionedMigrations = new EnumMap<>(DataLevel.class);
    // populate to prevent NPE
    for (DataLevel dl : DataLevel.values()) {
      partitionedMigrations.put(dl, new HashSet<>());
    }
    migrations.forEach(ke -> {
      partitionedMigrations.get(DataLevel.of(ke.tableId())).add(ke);
    });
    return partitionedMigrations;
  }

  private class StatusThread implements Runnable {

    private boolean goodStats() {
      int start;
      switch (getManagerState()) {
        case UNLOAD_METADATA_TABLETS:
          start = 1;
          break;
        case UNLOAD_ROOT_TABLET:
          start = 2;
          break;
        default:
          start = 0;
      }
      for (int i = start; i < watchers.size(); i++) {
        TabletGroupWatcher watcher = watchers.get(i);
        if (watcher.stats.getLastManagerState() != getManagerState()) {
          log.debug("{}: {} != {}", watcher.getName(), watcher.stats.getLastManagerState(),
              getManagerState());
          return false;
        }
      }
      return true;
    }

    @Override
    public void run() {
      EventCoordinator.Tracker eventTracker = nextEvent.getTracker();
      while (stillManager()) {
        long wait;
        try {
          switch (getManagerGoalState()) {
            case NORMAL:
              setManagerState(ManagerState.NORMAL);
              break;
            case SAFE_MODE:
              if (getManagerState() == ManagerState.NORMAL
                  || getManagerState() == ManagerState.HAVE_LOCK) {
                setManagerState(ManagerState.SAFE_MODE);
              }
              break;
            case CLEAN_STOP:
              switch (getManagerState()) {
                case NORMAL:
                  // USER fate stores its data in a user table and its operations may interact with
                  // all tables, need to completely shut it down before unloading user tablets
                  fate(FateInstanceType.USER).shutdown(1, MINUTES);
                  setManagerState(ManagerState.SAFE_MODE);
                  break;
                case SAFE_MODE: {
                  // META fate stores its data in Zookeeper and its operations interact with
                  // metadata and root tablets, need to completely shut it down before unloading
                  // metadata and root tablets
                  fate(FateInstanceType.META).shutdown(1, MINUTES);
                  int count = nonMetaDataTabletsAssignedOrHosted();
                  log.debug(
                      String.format("There are %d non-metadata tablets assigned or hosted", count));
                  if (count == 0 && goodStats()) {
                    setManagerState(ManagerState.UNLOAD_METADATA_TABLETS);
                  }
                }
                  break;
                case UNLOAD_METADATA_TABLETS: {
                  int count = assignedOrHosted(AccumuloTable.METADATA.tableId());
                  log.debug(
                      String.format("There are %d metadata tablets assigned or hosted", count));
                  if (count == 0 && goodStats()) {
                    setManagerState(ManagerState.UNLOAD_ROOT_TABLET);
                  }
                }
                  break;
                case UNLOAD_ROOT_TABLET:
                  int count = assignedOrHosted(AccumuloTable.METADATA.tableId());
                  if (count > 0 && goodStats()) {
                    log.debug(String.format("%d metadata tablets online", count));
                    setManagerState(ManagerState.UNLOAD_ROOT_TABLET);
                  }
                  int root_count = assignedOrHosted(AccumuloTable.ROOT.tableId());
                  if (root_count > 0 && goodStats()) {
                    log.debug("The root tablet is still assigned or hosted");
                  }
                  if (count + root_count == 0 && goodStats()) {
                    Set<TServerInstance> currentServers = tserverSet.getCurrentServers();
                    log.debug("stopping {} tablet servers", currentServers.size());
                    for (TServerInstance server : currentServers) {
                      try {
                        serversToShutdown.add(server);
                        tserverSet.getConnection(server).fastHalt(managerLock);
                      } catch (TException e) {
                        // its probably down, and we don't care
                      } finally {
                        tserverSet.remove(server);
                      }
                    }
                    if (currentServers.isEmpty()) {
                      setManagerState(ManagerState.STOP);
                    }
                  }
                  break;
                default:
                  break;
              }
          }
        } catch (Exception t) {
          log.error("Error occurred reading / switching manager goal state. Will"
              + " continue with attempt to update status", t);
        }

        Span span = TraceUtil.startSpan(this.getClass(), "run::updateStatus");
        try (Scope scope = span.makeCurrent()) {
          wait = updateStatus();
          eventTracker.waitForEvents(wait);
        } catch (Exception t) {
          TraceUtil.setException(span, t, false);
          log.error("Error balancing tablets, will wait for {} (seconds) and then retry ",
              WAIT_BETWEEN_ERRORS / ONE_SECOND, t);
          sleepUninterruptibly(WAIT_BETWEEN_ERRORS, MILLISECONDS);
        } finally {
          span.end();
        }
      }
    }

    private long updateStatus() {
      var tseversSnapshot = tserverSet.getSnapshot();
      tserverStatus = gatherTableInformation(tseversSnapshot.getTservers());
      tServerGroupingForBalancer = tseversSnapshot.getTserverGroups();

      checkForHeldServer(tserverStatus);

      if (!badServers.isEmpty()) {
        log.debug("not balancing because the balance information is out-of-date {}",
            badServers.keySet());
      } else if (getManagerGoalState() == ManagerGoalState.CLEAN_STOP) {
        log.debug("not balancing because the manager is attempting to stop cleanly");
      } else if (!serversToShutdown.isEmpty()) {
        log.debug("not balancing while shutting down servers {}", serversToShutdown);
      } else {
        for (TabletGroupWatcher tgw : watchers) {
          if (!tgw.isSameTserversAsLastScan(tseversSnapshot.getTservers())) {
            log.debug("not balancing just yet, as collection of live tservers is in flux");
            return DEFAULT_WAIT_FOR_WATCHER;
          }
        }
        return balanceTablets();
      }
      return DEFAULT_WAIT_FOR_WATCHER;
    }

    private void checkForHeldServer(SortedMap<TServerInstance,TabletServerStatus> tserverStatus) {
      TServerInstance instance = null;
      int crazyHoldTime = 0;
      int someHoldTime = 0;
      final long maxWait = getConfiguration().getTimeInMillis(Property.TSERV_HOLD_TIME_SUICIDE);
      for (Entry<TServerInstance,TabletServerStatus> entry : tserverStatus.entrySet()) {
        if (entry.getValue().getHoldTime() > 0) {
          someHoldTime++;
          if (entry.getValue().getHoldTime() > maxWait) {
            instance = entry.getKey();
            crazyHoldTime++;
          }
        }
      }
      if (crazyHoldTime == 1 && someHoldTime == 1 && tserverStatus.size() > 1) {
        log.warn("Tablet server {} exceeded maximum hold time: attempting to kill it", instance);
        try {
          TServerConnection connection = tserverSet.getConnection(instance);
          if (connection != null) {
            connection.fastHalt(managerLock);
          }
        } catch (TException e) {
          log.error("{}", e.getMessage(), e);
        }
        badServers.putIfAbsent(instance, new AtomicInteger(1));
      }
    }

    /**
     * Given the current tserverStatus map and a DataLevel, return a view of the tserverStatus map
     * that only contains entries for tables in the DataLevel
     */
    private SortedMap<TServerInstance,TabletServerStatus> createTServerStatusView(
        final DataLevel dl, final SortedMap<TServerInstance,TabletServerStatus> status) {
      final SortedMap<TServerInstance,TabletServerStatus> tserverStatusForLevel = new TreeMap<>();
      status.forEach((tsi, tss) -> {
        final TabletServerStatus copy = tss.deepCopy();
        final Map<String,TableInfo> oldTableMap = copy.getTableMap();
        final Map<String,TableInfo> newTableMap =
            new HashMap<>(dl == DataLevel.USER ? oldTableMap.size() : 1);
        if (dl == DataLevel.ROOT) {
          if (oldTableMap.containsKey(AccumuloTable.ROOT.tableName())) {
            newTableMap.put(AccumuloTable.ROOT.tableName(),
                oldTableMap.get(AccumuloTable.ROOT.tableName()));
          }
        } else if (dl == DataLevel.METADATA) {
          if (oldTableMap.containsKey(AccumuloTable.METADATA.tableName())) {
            newTableMap.put(AccumuloTable.METADATA.tableName(),
                oldTableMap.get(AccumuloTable.METADATA.tableName()));
          }
        } else if (dl == DataLevel.USER) {
          if (!oldTableMap.containsKey(AccumuloTable.METADATA.tableName())
              && !oldTableMap.containsKey(AccumuloTable.ROOT.tableName())) {
            newTableMap.putAll(oldTableMap);
          } else {
            oldTableMap.forEach((table, info) -> {
              if (!table.equals(AccumuloTable.ROOT.tableName())
                  && !table.equals(AccumuloTable.METADATA.tableName())) {
                newTableMap.put(table, info);
              }
            });
          }
        } else {
          throw new IllegalArgumentException("Unhandled DataLevel value: " + dl);
        }
        copy.setTableMap(newTableMap);
        tserverStatusForLevel.put(tsi, copy);
      });
      return tserverStatusForLevel;
    }

    private long balanceTablets() {

      final int tabletsNotHosted = notHosted();
      BalanceParamsImpl params = null;
      long wait = 0;
      long totalMigrationsOut = 0;
      final Map<DataLevel,Set<KeyExtent>> partitionedMigrations =
          partitionMigrations(migrationsSnapshot().keySet());
      int levelsCompleted = 0;

      for (DataLevel dl : DataLevel.values()) {
        if (dl == DataLevel.USER && tabletsNotHosted > 0) {
          log.debug("not balancing user tablets because there are {} unhosted tablets",
              tabletsNotHosted);
          continue;
        }
        // Create a view of the tserver status such that it only contains the tables
        // for this level in the tableMap.
        SortedMap<TServerInstance,TabletServerStatus> tserverStatusForLevel =
            createTServerStatusView(dl, tserverStatus);
        // Construct the Thrift variant of the map above for the BalancerParams
        final SortedMap<TabletServerId,TServerStatus> tserverStatusForBalancerLevel =
            new TreeMap<>();
        tserverStatusForLevel.forEach((tsi, status) -> tserverStatusForBalancerLevel
            .put(new TabletServerIdImpl(tsi), TServerStatusImpl.fromThrift(status)));

        long migrationsOutForLevel = 0;
        int attemptNum = 0;
        do {
          log.debug("Balancing for tables at level {}, times-in-loop: {}", dl, ++attemptNum);

          SortedMap<TabletServerId,TServerStatus> statusForBalancerLevel =
              tserverStatusForBalancerLevel;
          if (attemptNum > 1 && (dl == DataLevel.ROOT || dl == DataLevel.METADATA)) {
            // If we are still migrating then perform a re-check on the tablet
            // servers to make sure non of them have failed.
            Set<TServerInstance> currentServers = tserverSet.getCurrentServers();
            tserverStatus = gatherTableInformation(currentServers);
            // Create a view of the tserver status such that it only contains the tables
            // for this level in the tableMap.
            tserverStatusForLevel = createTServerStatusView(dl, tserverStatus);
            final SortedMap<TabletServerId,TServerStatus> tserverStatusForBalancerLevel2 =
                new TreeMap<>();
            tserverStatusForLevel.forEach((tsi, status) -> tserverStatusForBalancerLevel2
                .put(new TabletServerIdImpl(tsi), TServerStatusImpl.fromThrift(status)));
            statusForBalancerLevel = tserverStatusForBalancerLevel2;
          }

          params = BalanceParamsImpl.fromThrift(statusForBalancerLevel, tServerGroupingForBalancer,
              tserverStatusForLevel, partitionedMigrations.get(dl), dl);
          wait = Math.max(tabletBalancer.balance(params), wait);
          migrationsOutForLevel = 0;
          for (TabletMigration m : checkMigrationSanity(statusForBalancerLevel.keySet(),
              params.migrationsOut(), dl)) {
            final KeyExtent ke = KeyExtent.fromTabletId(m.getTablet());
            if (migrations.containsKey(ke)) {
              log.warn("balancer requested migration more than once, skipping {}", m);
              continue;
            }
            migrationsOutForLevel++;
            migrations.put(ke, TabletServerIdImpl.toThrift(m.getNewTabletServer()));
            log.debug("migration {}", m);
          }
        } while (migrationsOutForLevel > 0 && (dl == DataLevel.ROOT || dl == DataLevel.METADATA));
        totalMigrationsOut += migrationsOutForLevel;

        // increment this at end of loop to signal complete run w/o any continue
        levelsCompleted++;
      }
      balancerMetrics.assignMigratingCount(migrations::size);

      if (totalMigrationsOut == 0 && levelsCompleted == DataLevel.values().length) {
        synchronized (balancedNotifier) {
          balancedNotifier.notifyAll();
        }
      } else if (totalMigrationsOut > 0) {
        nextEvent.event("Migrating %d more tablets, %d total", totalMigrationsOut,
            migrations.size());
      }
      return wait;
    }

    private List<TabletMigration> checkMigrationSanity(Set<TabletServerId> current,
        List<TabletMigration> migrations, DataLevel level) {
      return migrations.stream().filter(m -> {
        boolean includeMigration = false;
        if (m.getTablet() == null) {
          log.error("Balancer gave back a null tablet {}", m);
        } else if (DataLevel.of(m.getTablet().getTable()) != level) {
          log.trace(
              "Balancer wants to move a tablet ({}) outside of the current processing level ({}), "
                  + "ignoring and should be processed at the correct level ({})",
              m.getTablet(), level, DataLevel.of(m.getTablet().getTable()));
        } else if (m.getNewTabletServer() == null) {
          log.error("Balancer did not set the destination {}", m);
        } else if (m.getOldTabletServer() == null) {
          log.error("Balancer did not set the source {}", m);
        } else if (!current.contains(m.getOldTabletServer())) {
          log.warn("Balancer wants to move a tablet from a server that is not current: {}", m);
        } else if (!current.contains(m.getNewTabletServer())) {
          log.warn("Balancer wants to move a tablet to a server that is not current: {}", m);
        } else {
          includeMigration = true;
        }
        return includeMigration;
      }).collect(Collectors.toList());
    }

  }

  private SortedMap<TServerInstance,TabletServerStatus>
      gatherTableInformation(Set<TServerInstance> currentServers) {
    final long rpcTimeout = getConfiguration().getTimeInMillis(Property.GENERAL_RPC_TIMEOUT);
    int threads = getConfiguration().getCount(Property.MANAGER_STATUS_THREAD_POOL_SIZE);
    long start = System.currentTimeMillis();
    final SortedMap<TServerInstance,TabletServerStatus> result = new ConcurrentSkipListMap<>();
    final RateLimiter shutdownServerRateLimiter = RateLimiter.create(MAX_SHUTDOWNS_PER_SEC);
    final ArrayList<Future<?>> tasks = new ArrayList<>();
    for (TServerInstance serverInstance : currentServers) {
      final TServerInstance server = serverInstance;
      if (threads == 0) {
        // Since an unbounded thread pool is being used, rate limit how fast task are added to the
        // executor. This prevents the threads from growing large unless there are lots of
        // unresponsive tservers.
        sleepUninterruptibly(Math.max(1, rpcTimeout / 120_000), MILLISECONDS);
      }
      tasks.add(tableInformationStatusPool.submit(() -> {
        try {
          Thread t = Thread.currentThread();
          String oldName = t.getName();
          try {
            String message = "Getting status from " + server;
            t.setName(message);
            long startForServer = System.currentTimeMillis();
            log.trace(message);
            TServerConnection connection1 = tserverSet.getConnection(server);
            if (connection1 == null) {
              throw new IOException("No connection to " + server);
            }
            TabletServerStatus status = connection1.getTableMap(false);
            result.put(server, status);

            long duration = System.currentTimeMillis() - startForServer;
            log.trace("Got status from {} in {} ms", server, duration);

          } finally {
            t.setName(oldName);
          }
        } catch (Exception ex) {
          log.error("unable to get tablet server status {} {}", server, ex.toString());
          log.debug("unable to get tablet server status {}", server, ex);
          // Attempt to shutdown server only if able to acquire. If unable, this tablet server
          // will be removed from the badServers set below and status will be reattempted again
          // MAX_BAD_STATUS_COUNT times
          if (badServers.computeIfAbsent(server, k -> new AtomicInteger(0)).incrementAndGet()
              > MAX_BAD_STATUS_COUNT) {
            if (shutdownServerRateLimiter.tryAcquire()) {
              log.warn("attempting to stop {}", server);
              try {
                TServerConnection connection2 = tserverSet.getConnection(server);
                if (connection2 != null) {
                  connection2.halt(managerLock);
                }
              } catch (TTransportException e1) {
                // ignore: it's probably down
              } catch (Exception e2) {
                log.info("error talking to troublesome tablet server", e2);
              }
            } else {
              log.warn("Unable to shutdown {} as over the shutdown limit of {} per minute", server,
                  MAX_SHUTDOWNS_PER_SEC * 60);
            }
            badServers.remove(server);
          }
        }
      }));
    }
    // wait at least 10 seconds
    final Duration timeToWait =
        Comparators.max(Duration.ofSeconds(10), Duration.ofMillis(rpcTimeout / 3));
    final Timer startTime = Timer.startNew();
    // Wait for all tasks to complete
    while (!tasks.isEmpty()) {
      boolean cancel = startTime.hasElapsed(timeToWait);
      Iterator<Future<?>> iter = tasks.iterator();
      while (iter.hasNext()) {
        Future<?> f = iter.next();
        if (f.isDone()) {
          iter.remove();
        } else if (cancel) {
          f.cancel(true);
        }
      }
      Uninterruptibles.sleepUninterruptibly(1, MILLISECONDS);
    }

    // Threads may still modify map after shutdownNow is called, so create an immutable snapshot.
    SortedMap<TServerInstance,TabletServerStatus> info = ImmutableSortedMap.copyOf(result);

    synchronized (badServers) {
      badServers.keySet().retainAll(currentServers);
      badServers.keySet().removeAll(info.keySet());
    }
    log.debug(String.format("Finished gathering information from %d of %d servers in %.2f seconds",
        info.size(), currentServers.size(), (System.currentTimeMillis() - start) / 1000.));

    return info;
  }

  @Override
  public void run() {
    final ServerContext context = getContext();
    final String zroot = context.getZooKeeperRoot();

    // ACCUMULO-4424 Put up the Thrift servers before getting the lock as a sign of process health
    // when a hot-standby
    //
    // Start the Manager's Fate Service
    fateServiceHandler = new FateServiceHandler(this);
    managerClientHandler = new ManagerClientServiceHandler(this);
    compactionCoordinator = new CompactionCoordinator(context, security, fateRefs, this);

    // Start the Manager's Client service
    // Ensure that calls before the manager gets the lock fail
    ManagerClientService.Iface haProxy =
        HighlyAvailableServiceWrapper.service(managerClientHandler, this);

    ServerAddress sa;
<<<<<<< HEAD
    MetricServiceHandler metricHandler = createMetricServiceHandler(MetricSource.MANAGER);
    var processor = ThriftProcessorTypes.getManagerTProcessor(fateServiceHandler,
        compactionCoordinator.getThriftService(), haProxy, metricHandler, getContext());
=======
    var processor = ThriftProcessorTypes.getManagerTProcessor(this, fateServiceHandler,
        compactionCoordinator.getThriftService(), haProxy, getContext());
>>>>>>> c4385208

    try {
      sa = TServerUtils.startServer(context, getHostname(), Property.MANAGER_CLIENTPORT, processor,
          "Manager", "Manager Client Service Handler", null, Property.MANAGER_MINTHREADS,
          Property.MANAGER_MINTHREADS_TIMEOUT, Property.MANAGER_THREADCHECK);
    } catch (UnknownHostException e) {
      throw new IllegalStateException("Unable to start server on host " + getHostname(), e);
    }
    clientService = sa.server;
    metricHandler.setHost(sa.address);
    log.info("Started Manager client service at {}", sa.address);

    // block until we can obtain the ZK lock for the manager
    ServiceLockData sld;
    try {
      sld = getManagerLock(context.getServerPaths().createManagerPath());
    } catch (KeeperException | InterruptedException e) {
      throw new IllegalStateException("Exception getting manager lock", e);
    }

    MetricsInfo metricsInfo = getContext().getMetricsInfo();
    ManagerMetrics managerMetrics = new ManagerMetrics(getConfiguration(), this);
    var producers = managerMetrics.getProducers(getConfiguration(), this);
    producers.add(balancerMetrics);

    metricsInfo.addMetricsProducers(producers.toArray(new MetricsProducer[0]));
    metricsInfo.init(MetricsInfo.serviceTags(getContext().getInstanceName(), getApplicationName(),
        sa.getAddress(), getResourceGroup()));

    recoveryManager = new RecoveryManager(this, timeToCacheRecoveryWalExistence);

    context.getTableManager().addObserver(this);

    tableInformationStatusPool = ThreadPools.getServerThreadPools()
        .createExecutorService(getConfiguration(), Property.MANAGER_STATUS_THREAD_POOL_SIZE, false);

    tabletRefreshThreadPool = ThreadPools.getServerThreadPools().getPoolBuilder("Tablet refresh ")
        .numCoreThreads(getConfiguration().getCount(Property.MANAGER_TABLET_REFRESH_MINTHREADS))
        .numMaxThreads(getConfiguration().getCount(Property.MANAGER_TABLET_REFRESH_MAXTHREADS))
        .build();

    Thread statusThread = Threads.createThread("Status Thread", new StatusThread());
    statusThread.start();

    Threads.createThread("Migration Cleanup Thread", new MigrationCleanupThread()).start();

    tserverSet.startListeningForTabletServerChanges();

    Threads.createThread("ScanServer Cleanup Thread", new ScanServerZKCleaner()).start();

    try {
      blockForTservers();
    } catch (InterruptedException ex) {
      Thread.currentThread().interrupt();
    }

    // Don't call start the CompactionCoordinator until we have tservers.
    compactionCoordinator.start();

    ZooReaderWriter zReaderWriter = context.getZooSession().asReaderWriter();

    try {
      zReaderWriter.getChildren(zroot + Constants.ZRECOVERY, new Watcher() {
        @Override
        public void process(WatchedEvent event) {
          nextEvent.event("Noticed recovery changes %s", event.getType());
          try {
            // watcher only fires once, add it back
            zReaderWriter.getChildren(zroot + Constants.ZRECOVERY, this);
          } catch (Exception e) {
            log.error("Failed to add log recovery watcher back", e);
          }
        }
      });
    } catch (KeeperException | InterruptedException e) {
      throw new IllegalStateException("Unable to read " + zroot + Constants.ZRECOVERY, e);
    }

    this.splitter = new Splitter(context);
    this.splitter.start();

    watchers.add(new TabletGroupWatcher(this, this.userTabletStore, null, managerMetrics) {
      @Override
      boolean canSuspendTablets() {
        // Always allow user data tablets to enter suspended state.
        return true;
      }
    });

    watchers.add(
        new TabletGroupWatcher(this, this.metadataTabletStore, watchers.get(0), managerMetrics) {
          @Override
          boolean canSuspendTablets() {
            // Allow metadata tablets to enter suspended state only if so configured. Generally
            // we'll want metadata tablets to
            // be immediately reassigned, even if there's a global table.suspension.duration
            // setting.
            return getConfiguration().getBoolean(Property.MANAGER_METADATA_SUSPENDABLE);
          }
        });

    watchers
        .add(new TabletGroupWatcher(this, this.rootTabletStore, watchers.get(1), managerMetrics) {
          @Override
          boolean canSuspendTablets() {
            // Never allow root tablet to enter suspended state.
            return false;
          }
        });
    for (TabletGroupWatcher watcher : watchers) {
      watcher.start();
    }

    // Once we are sure the upgrade is complete, we can safely allow fate use.
    try {
      // wait for metadata upgrade running in background to complete
      if (upgradeMetadataFuture != null) {
        upgradeMetadataFuture.get();
      }
    } catch (ExecutionException | InterruptedException e) {
      throw new IllegalStateException("Metadata upgrade failed", e);
    }

    // Everything should be fully upgraded by this point, but check before starting fate
    if (isUpgrading()) {
      throw new IllegalStateException("Upgrade coordinator is unexpectedly not complete");
    }
    try {
      Predicate<ZooUtil.LockID> isLockHeld =
          lock -> ServiceLock.isLockHeld(context.getZooCache(), lock);
      var metaInstance = initializeFateInstance(context,
          new MetaFateStore<>(context.getZooKeeperRoot() + Constants.ZFATE, context.getZooSession(),
              managerLock.getLockID(), isLockHeld));
      var userInstance = initializeFateInstance(context, new UserFateStore<>(context,
          AccumuloTable.FATE.tableName(), managerLock.getLockID(), isLockHeld));

      if (!fateRefs.compareAndSet(null,
          Map.of(FateInstanceType.META, metaInstance, FateInstanceType.USER, userInstance))) {
        throw new IllegalStateException(
            "Unexpected previous fate reference map already initialized");
      }
      fateReadyLatch.countDown();
    } catch (KeeperException | InterruptedException e) {
      throw new IllegalStateException("Exception setting up FaTE cleanup thread", e);
    }

    ThreadPools.watchCriticalScheduledTask(context.getScheduledExecutor()
        .scheduleWithFixedDelay(() -> ScanServerMetadataEntries.clean(context), 10, 10, MINUTES));

    // Make sure that we have a secret key (either a new one or an old one from ZK) before we start
    // the manager client service.
    Thread authenticationTokenKeyManagerThread = null;
    if (authenticationTokenKeyManager != null && keyDistributor != null) {
      log.info("Starting delegation-token key manager");
      try {
        keyDistributor.initialize();
      } catch (KeeperException | InterruptedException e) {
        throw new IllegalStateException("Exception setting up delegation-token key manager", e);
      }
      authenticationTokenKeyManagerThread =
          Threads.createThread("Delegation Token Key Manager", authenticationTokenKeyManager);
      authenticationTokenKeyManagerThread.start();
      boolean logged = false;
      while (!authenticationTokenKeyManager.isInitialized()) {
        // Print out a status message when we start waiting for the key manager to get initialized
        if (!logged) {
          log.info("Waiting for AuthenticationTokenKeyManager to be initialized");
          logged = true;
        }
        sleepUninterruptibly(200, MILLISECONDS);
      }
      // And log when we are initialized
      log.info("AuthenticationTokenSecretManager is initialized");
    }

    String address = sa.address.toString();
    UUID uuid = sld.getServerUUID(ThriftService.MANAGER);
    ServiceDescriptors descriptors = new ServiceDescriptors();
    for (ThriftService svc : new ThriftService[] {ThriftService.MANAGER, ThriftService.COORDINATOR,
        ThriftService.FATE}) {
      descriptors.addService(new ServiceDescriptor(uuid, svc, address, this.getResourceGroup()));
    }

    sld = new ServiceLockData(descriptors);
    log.info("Setting manager lock data to {}", sld);
    try {
      managerLock.replaceLockData(sld);
    } catch (KeeperException | InterruptedException e) {
      throw new IllegalStateException("Exception updating manager lock", e);
    }

    while (!clientService.isServing()) {
      sleepUninterruptibly(100, MILLISECONDS);
    }

    // The manager is fully initialized. Clients are allowed to connect now.
    managerInitialized.set(true);

    while (!isShutdownRequested() && clientService.isServing()) {
      if (Thread.currentThread().isInterrupted()) {
        log.info("Server process thread has been interrupted, shutting down");
        break;
      }
      try {
        Thread.sleep(500);
      } catch (InterruptedException e) {
        log.info("Interrupt Exception received, shutting down");
        gracefulShutdown(context.rpcCreds());
      }
    }

    log.debug("Shutting down fate.");
    getFateRefs().keySet().forEach(type -> fate(type).shutdown(0, MINUTES));

    splitter.stop();

    log.debug("Stopping Thrift Servers");
    sa.server.stop();

    final long deadline = System.currentTimeMillis() + MAX_CLEANUP_WAIT_TIME;
    try {
      statusThread.join(remaining(deadline));
    } catch (InterruptedException e) {
      throw new IllegalStateException("Exception stopping status thread", e);
    }

    tableInformationStatusPool.shutdownNow();
    tabletRefreshThreadPool.shutdownNow();

    compactionCoordinator.shutdown();

    // Signal that we want it to stop, and wait for it to do so.
    if (authenticationTokenKeyManager != null) {
      authenticationTokenKeyManager.gracefulStop();
      try {
        if (null != authenticationTokenKeyManagerThread) {
          authenticationTokenKeyManagerThread.join(remaining(deadline));
        }
      } catch (InterruptedException e) {
        throw new IllegalStateException("Exception waiting on delegation-token key manager", e);
      }
    }

    // quit, even if the tablet servers somehow jam up and the watchers
    // don't stop
    for (TabletGroupWatcher watcher : watchers) {
      try {
        watcher.join(remaining(deadline));
      } catch (InterruptedException e) {
        throw new IllegalStateException("Exception waiting on watcher", e);
      }
    }
    getShutdownComplete().set(true);
    log.info("stop requested. exiting ... ");
    try {
      managerLock.unlock();
    } catch (Exception e) {
      log.warn("Failed to release Manager lock", e);
    }
  }

  protected Fate<Manager> initializeFateInstance(ServerContext context, FateStore<Manager> store) {

    final Fate<Manager> fateInstance =
        new Fate<>(this, store, true, TraceRepo::toLogString, getConfiguration());

    var fateCleaner = new FateCleaner<>(store, Duration.ofHours(8), this::getSteadyTime);
    ThreadPools.watchCriticalScheduledTask(context.getScheduledExecutor()
        .scheduleWithFixedDelay(fateCleaner::ageOff, 10, 4 * 60, MINUTES));

    return fateInstance;
  }

  /**
   * Allows property configuration to block manager start-up waiting for a minimum number of
   * tservers to register in zookeeper. It also accepts a maximum time to wait - if the time
   * expires, the start-up will continue with any tservers available. This check is only performed
   * at manager initialization, when the manager acquires the lock. The following properties are
   * used to control the behaviour:
   * <ul>
   * <li>MANAGER_STARTUP_TSERVER_AVAIL_MIN_COUNT - when set to 0 or less, no blocking occurs
   * (default behaviour) otherwise will block until the number of tservers are available.</li>
   * <li>MANAGER_STARTUP_TSERVER_AVAIL_MAX_WAIT - time to wait in milliseconds. When set to 0 or
   * less, will block indefinitely.</li>
   * </ul>
   *
   * @throws InterruptedException if interrupted while blocking, propagated for caller to handle.
   */
  private void blockForTservers() throws InterruptedException {
    long waitStart = System.nanoTime();

    long minTserverCount =
        getConfiguration().getCount(Property.MANAGER_STARTUP_TSERVER_AVAIL_MIN_COUNT);

    if (minTserverCount <= 0) {
      log.info("tserver availability check disabled, continuing with-{} servers. To enable, set {}",
          tserverSet.size(), Property.MANAGER_STARTUP_TSERVER_AVAIL_MIN_COUNT.getKey());
      return;
    }
    long userWait = MILLISECONDS.toSeconds(
        getConfiguration().getTimeInMillis(Property.MANAGER_STARTUP_TSERVER_AVAIL_MAX_WAIT));

    // Setting retry values for defined wait timeouts
    long retries = 10;
    // Set these to the same value so the max possible wait time always matches the provided maxWait
    long initialWait = userWait / retries;
    long maxWaitPeriod = initialWait;
    long waitIncrement = 0;

    if (userWait <= 0) {
      log.info("tserver availability check set to block indefinitely, To change, set {} > 0.",
          Property.MANAGER_STARTUP_TSERVER_AVAIL_MAX_WAIT.getKey());
      userWait = Long.MAX_VALUE;

      // If indefinitely blocking, change retry values to support incremental backoff and logging.
      retries = userWait;
      initialWait = 1;
      maxWaitPeriod = 30;
      waitIncrement = 5;
    }

    Retry tserverRetry = Retry.builder().maxRetries(retries)
        .retryAfter(Duration.ofSeconds(initialWait)).incrementBy(Duration.ofSeconds(waitIncrement))
        .maxWait(Duration.ofSeconds(maxWaitPeriod)).backOffFactor(1)
        .logInterval(Duration.ofSeconds(30)).createRetry();

    log.info("Checking for tserver availability - need to reach {} servers. Have {}",
        minTserverCount, tserverSet.size());

    boolean needTservers = tserverSet.size() < minTserverCount;

    while (needTservers && tserverRetry.canRetry()) {

      tserverRetry.waitForNextAttempt(log, "block until minimum tservers reached");

      needTservers = tserverSet.size() < minTserverCount;

      // suppress last message once threshold reached.
      if (needTservers) {
        tserverRetry.logRetry(log, String.format(
            "Blocking for tserver availability - need to reach %s servers. Have %s Time spent blocking %s seconds.",
            minTserverCount, tserverSet.size(),
            NANOSECONDS.toSeconds(System.nanoTime() - waitStart)));
      }
      tserverRetry.useRetry();
    }

    if (tserverSet.size() < minTserverCount) {
      log.warn(
          "tserver availability check time expired - continuing. Requested {}, have {} tservers on line. "
              + " Time waiting {} sec",
          tserverSet.size(), minTserverCount, NANOSECONDS.toSeconds(System.nanoTime() - waitStart));

    } else {
      log.info(
          "tserver availability check completed. Requested {}, have {} tservers on line. "
              + " Time waiting {} sec",
          tserverSet.size(), minTserverCount, NANOSECONDS.toSeconds(System.nanoTime() - waitStart));
    }
  }

  private long remaining(long deadline) {
    return Math.max(1, deadline - System.currentTimeMillis());
  }

  public ServiceLock getManagerLock() {
    return managerLock;
  }

  private ServiceLockData getManagerLock(final ServiceLockPath zManagerLoc)
      throws KeeperException, InterruptedException {
    var zooKeeper = getContext().getZooSession();
    log.info("trying to get manager lock");

    final String managerClientAddress =
        getHostname() + ":" + getConfiguration().getPort(Property.MANAGER_CLIENTPORT)[0];

    UUID zooLockUUID = UUID.randomUUID();

    ServiceDescriptors descriptors = new ServiceDescriptors();
    descriptors.addService(new ServiceDescriptor(zooLockUUID, ThriftService.MANAGER,
        managerClientAddress, this.getResourceGroup()));
    ServiceLockData sld = new ServiceLockData(descriptors);
    managerLock = new ServiceLock(zooKeeper, zManagerLoc, zooLockUUID);
    HAServiceLockWatcher managerLockWatcher =
        new HAServiceLockWatcher(Type.MANAGER, () -> getShutdownComplete().get());

    while (true) {

      managerLock.lock(managerLockWatcher, sld);

      managerLockWatcher.waitForChange();

      if (managerLockWatcher.isLockAcquired()) {
        startServiceLockVerificationThread();
        break;
      }

      if (!managerLockWatcher.isFailedToAcquireLock()) {
        throw new IllegalStateException("manager lock in unknown state");
      }

      managerLock.tryToCancelAsyncLockOrUnlock();

      sleepUninterruptibly(TIME_TO_WAIT_BETWEEN_LOCK_CHECKS, MILLISECONDS);
    }

    this.getContext().setServiceLock(getManagerLock());
    setManagerState(ManagerState.HAVE_LOCK);
    return sld;
  }

  @Override
  public void update(LiveTServerSet current, Set<TServerInstance> deleted,
      Set<TServerInstance> added) {

    // if we have deleted or added tservers, then adjust our dead server list
    if (!deleted.isEmpty() || !added.isEmpty()) {
      DeadServerList obit = new DeadServerList(getContext());
      if (!added.isEmpty()) {
        log.info("New servers: {}", added);
        for (TServerInstance up : added) {
          obit.delete(up.getHostPort());
        }
      }
      for (TServerInstance dead : deleted) {
        String cause = "unexpected failure";
        if (serversToShutdown.contains(dead)) {
          cause = "clean shutdown"; // maybe an incorrect assumption
        }
        if (!getManagerGoalState().equals(ManagerGoalState.CLEAN_STOP)) {
          obit.post(dead.getHostPort(), cause);
        }
      }

      Set<TServerInstance> unexpected = new HashSet<>(deleted);
      unexpected.removeAll(this.serversToShutdown);
      if (!unexpected.isEmpty()
          && (stillManager() && !getManagerGoalState().equals(ManagerGoalState.CLEAN_STOP))) {
        log.warn("Lost servers {}", unexpected);
      }
      serversToShutdown.removeAll(deleted);
      badServers.keySet().removeAll(deleted);
      // clear out any bad server with the same host/port as a new server
      synchronized (badServers) {
        cleanListByHostAndPort(badServers.keySet(), deleted, added);
      }
      synchronized (serversToShutdown) {
        cleanListByHostAndPort(serversToShutdown, deleted, added);
      }

      synchronized (migrations) {
        Iterator<Entry<KeyExtent,TServerInstance>> iter = migrations.entrySet().iterator();
        while (iter.hasNext()) {
          Entry<KeyExtent,TServerInstance> entry = iter.next();
          if (deleted.contains(entry.getValue())) {
            log.info("Canceling migration of {} to {}", entry.getKey(), entry.getValue());
            iter.remove();
          }
        }
      }
      nextEvent.event("There are now %d tablet servers", current.size());
    }

    // clear out any servers that are no longer current
    // this is needed when we are using a fate operation to shutdown a tserver as it
    // will continue to add the server to the serversToShutdown (ACCUMULO-4410)
    serversToShutdown.retainAll(current.getCurrentServers());
  }

  private static void cleanListByHostAndPort(Collection<TServerInstance> badServers,
      Set<TServerInstance> deleted, Set<TServerInstance> added) {
    Iterator<TServerInstance> badIter = badServers.iterator();
    while (badIter.hasNext()) {
      TServerInstance bad = badIter.next();
      for (TServerInstance add : added) {
        if (bad.getHostPort().equals(add.getHostPort())) {
          badIter.remove();
          break;
        }
      }
      for (TServerInstance del : deleted) {
        if (bad.getHostPort().equals(del.getHostPort())) {
          badIter.remove();
          break;
        }
      }
    }
  }

  @Override
  public void stateChanged(TableId tableId, TableState state) {
    nextEvent.event(tableId, "Table state in zookeeper changed for %s to %s", tableId, state);
    if (state == TableState.OFFLINE) {
      clearMigrations(tableId);
    }
  }

  @Override
  public void initialize() {}

  @Override
  public void sessionExpired() {}

  public Set<TableId> onlineTables() {
    Set<TableId> result = new HashSet<>();
    if (getManagerState() != ManagerState.NORMAL) {
      if (getManagerState() != ManagerState.UNLOAD_METADATA_TABLETS) {
        result.add(AccumuloTable.METADATA.tableId());
      }
      if (getManagerState() != ManagerState.UNLOAD_ROOT_TABLET) {
        result.add(AccumuloTable.ROOT.tableId());
      }
      return result;
    }
    ServerContext context = getContext();
    TableManager manager = context.getTableManager();

    for (TableId tableId : context.getTableIdToNameMap().keySet()) {
      TableState state = manager.getTableState(tableId);
      if (state == TableState.ONLINE) {
        result.add(tableId);
      }
    }
    return result;
  }

  public Set<TServerInstance> onlineTabletServers() {
    return tserverSet.getSnapshot().getTservers();
  }

  public LiveTServersSnapshot tserversSnapshot() {
    return tserverSet.getSnapshot();
  }

  // recovers state from the persistent transaction to shutdown a server
  public void shutdownTServer(TServerInstance server) {
    nextEvent.event("Tablet Server shutdown requested for %s", server);
    serversToShutdown.add(server);
  }

  public EventCoordinator getEventCoordinator() {
    return nextEvent;
  }

  public VolumeManager getVolumeManager() {
    return getContext().getVolumeManager();
  }

  public void assignedTablet(KeyExtent extent) {
    if (extent.isMeta() && getManagerState() == ManagerState.UNLOAD_ROOT_TABLET) {
      setManagerState(ManagerState.UNLOAD_METADATA_TABLETS);
    }
    // probably too late, but try anyhow
    if (extent.isRootTablet() && getManagerState() == ManagerState.STOP) {
      setManagerState(ManagerState.UNLOAD_ROOT_TABLET);
    }
  }

  @SuppressFBWarnings(value = "UW_UNCOND_WAIT", justification = "TODO needs triage")
  public void waitForBalance() {
    synchronized (balancedNotifier) {
      long eventCounter;
      do {
        eventCounter = nextEvent.waitForEvents(0, 0);
        try {
          balancedNotifier.wait();
        } catch (InterruptedException e) {
          log.debug(e.toString(), e);
        }
      } while (displayUnassigned() > 0 || !migrations.isEmpty()
          || eventCounter != nextEvent.waitForEvents(0, 0));
    }
  }

  public ManagerMonitorInfo getManagerMonitorInfo() {
    final ManagerMonitorInfo result = new ManagerMonitorInfo();

    result.tServerInfo = new ArrayList<>();
    result.tableMap = new HashMap<>();
    for (Entry<TServerInstance,TabletServerStatus> serverEntry : tserverStatus.entrySet()) {
      final TabletServerStatus status = serverEntry.getValue();
      result.tServerInfo.add(status);
      for (Entry<String,TableInfo> entry : status.tableMap.entrySet()) {
        TableInfoUtil.add(result.tableMap.computeIfAbsent(entry.getKey(), k -> new TableInfo()),
            entry.getValue());
      }
    }
    result.badTServers = new HashMap<>();
    synchronized (badServers) {
      for (TServerInstance bad : badServers.keySet()) {
        result.badTServers.put(bad.getHostPort(), TabletServerState.UNRESPONSIVE.getId());
      }
    }
    result.state = getManagerState();
    result.goalState = getManagerGoalState();
    result.unassignedTablets = displayUnassigned();
    result.serversShuttingDown = new HashSet<>();
    synchronized (serversToShutdown) {
      for (TServerInstance server : serversToShutdown) {
        result.serversShuttingDown.add(server.getHostPort());
      }
    }
    DeadServerList obit = new DeadServerList(getContext());
    result.deadTabletServers = obit.getList();
    result.bulkImports = bulkImportStatus.getBulkLoadStatus();
    return result;
  }

  /**
   * Can delegation tokens be generated for users
   */
  public boolean delegationTokensAvailable() {
    return delegationTokensAvailable;
  }

  public Map<KeyExtent,TServerInstance> migrationsSnapshot() {
    synchronized (migrations) {
      return Map.copyOf(migrations);
    }
  }

  public Set<TServerInstance> shutdownServers() {
    synchronized (serversToShutdown) {
      return Set.copyOf(serversToShutdown);
    }
  }

  public void updateBulkImportStatus(String directory, BulkImportState state) {
    bulkImportStatus.updateBulkImportStatus(Collections.singletonList(directory), state);
  }

  public void removeBulkImportStatus(String directory) {
    bulkImportStatus.removeBulkImportStatus(Collections.singletonList(directory));
  }

  /**
   * Return how long there has been a manager overseeing this cluster. This is an approximately
   * monotonic clock, which will be approximately consistent between different managers or different
   * runs of the same manager. SteadyTime supports both nanoseconds and milliseconds.
   */
  public SteadyTime getSteadyTime() {
    return timeKeeper.getTime();
  }

  @Override
  public boolean isActiveService() {
    return managerInitialized.get();
  }

  @Override
  public boolean isUpgrading() {
    return upgradeCoordinator.getStatus() != UpgradeCoordinator.UpgradeStatus.COMPLETE;
  }

  void initializeBalancer() {
    var localTabletBalancer = Property.createInstanceFromPropertyName(getConfiguration(),
        Property.MANAGER_TABLET_BALANCER, TabletBalancer.class, new SimpleLoadBalancer());
    localTabletBalancer.init(balancerEnvironment);
    tabletBalancer = localTabletBalancer;
  }

  Class<?> getBalancerClass() {
    return tabletBalancer.getClass();
  }

  void getAssignments(SortedMap<TServerInstance,TabletServerStatus> currentStatus,
      Map<String,Set<TServerInstance>> currentTServerGroups,
      Map<KeyExtent,UnassignedTablet> unassigned, Map<KeyExtent,TServerInstance> assignedOut) {
    AssignmentParamsImpl params =
        AssignmentParamsImpl.fromThrift(currentStatus, currentTServerGroups,
            unassigned.entrySet().stream().collect(HashMap::new,
                (m, e) -> m.put(e.getKey(),
                    e.getValue().getLastLocation() == null ? null
                        : e.getValue().getLastLocation().getServerInstance()),
                Map::putAll),
            assignedOut);
    tabletBalancer.getAssignments(params);
  }

  public TabletStateStore getTabletStateStore(DataLevel level) {
    switch (level) {
      case METADATA:
        return this.metadataTabletStore;
      case ROOT:
        return this.rootTabletStore;
      case USER:
        return this.userTabletStore;
      default:
        throw new IllegalStateException("Unhandled DataLevel value: " + level);
    }
  }

  @Override
  public void registerMetrics(MeterRegistry registry) {
    super.registerMetrics(registry);
    compactionCoordinator.registerMetrics(registry);
  }

  private Map<FateInstanceType,Fate<Manager>> getFateRefs() {
    var fateRefs = this.fateRefs.get();
    Preconditions.checkState(fateRefs != null, "Unexpected null fate references map");
    return fateRefs;
  }

  @Override
  public ServiceLock getLock() {
    return managerLock;
  }
}<|MERGE_RESOLUTION|>--- conflicted
+++ resolved
@@ -1138,14 +1138,9 @@
         HighlyAvailableServiceWrapper.service(managerClientHandler, this);
 
     ServerAddress sa;
-<<<<<<< HEAD
     MetricServiceHandler metricHandler = createMetricServiceHandler(MetricSource.MANAGER);
-    var processor = ThriftProcessorTypes.getManagerTProcessor(fateServiceHandler,
+    var processor = ThriftProcessorTypes.getManagerTProcessor(this, fateServiceHandler,
         compactionCoordinator.getThriftService(), haProxy, metricHandler, getContext());
-=======
-    var processor = ThriftProcessorTypes.getManagerTProcessor(this, fateServiceHandler,
-        compactionCoordinator.getThriftService(), haProxy, getContext());
->>>>>>> c4385208
 
     try {
       sa = TServerUtils.startServer(context, getHostname(), Property.MANAGER_CLIENTPORT, processor,
