/*
 * Licensed to the Apache Software Foundation (ASF) under one
 * or more contributor license agreements.  See the NOTICE file
 * distributed with this work for additional information
 * regarding copyright ownership.  The ASF licenses this file
 * to you under the Apache License, Version 2.0 (the
 * "License"); you may not use this file except in compliance
 * with the License.  You may obtain a copy of the License at
 *
 *   https://www.apache.org/licenses/LICENSE-2.0
 *
 * Unless required by applicable law or agreed to in writing,
 * software distributed under the License is distributed on an
 * "AS IS" BASIS, WITHOUT WARRANTIES OR CONDITIONS OF ANY
 * KIND, either express or implied.  See the License for the
 * specific language governing permissions and limitations
 * under the License.
 */
package org.apache.accumulo.manager.upgrade;

import static org.apache.accumulo.server.AccumuloDataVersion.ROOT_TABLET_META_CHANGES;

import java.io.IOException;
import java.util.Collections;
import java.util.Map;
import java.util.Objects;
import java.util.TreeMap;
import java.util.concurrent.CompletableFuture;
import java.util.concurrent.Future;
import java.util.concurrent.SynchronousQueue;
import java.util.concurrent.TimeUnit;

import org.apache.accumulo.core.Constants;
import org.apache.accumulo.core.client.AccumuloException;
import org.apache.accumulo.core.dataImpl.KeyExtent;
import org.apache.accumulo.core.fate.ReadOnlyTStore;
import org.apache.accumulo.core.fate.ZooStore;
import org.apache.accumulo.core.util.threads.ThreadPools;
import org.apache.accumulo.core.volume.Volume;
import org.apache.accumulo.manager.EventCoordinator;
import org.apache.accumulo.server.AccumuloDataVersion;
import org.apache.accumulo.server.ServerContext;
import org.apache.accumulo.server.ServerDirs;
import org.apache.accumulo.server.fs.VolumeManager;
import org.apache.hadoop.fs.Path;
import org.slf4j.Logger;
import org.slf4j.LoggerFactory;

import com.google.common.base.Preconditions;

import edu.umd.cs.findbugs.annotations.SuppressFBWarnings;

public class UpgradeCoordinator {

  public enum UpgradeStatus {
    /**
     * This signifies the upgrade status is in the process of being determined. It is best to assume
     * nothing is upgraded when seeing this.
     */
    INITIAL {
      @Override
      public boolean isParentLevelUpgraded(KeyExtent extent) {
        return false;
      }
    },
    /**
     * This signifies that only zookeeper has been upgraded so far.
     */
    UPGRADED_ZOOKEEPER {
      @Override
      public boolean isParentLevelUpgraded(KeyExtent extent) {
        return extent.isRootTablet();
      }
    },
    /**
     * This signifies that only zookeeper and the root table have been upgraded so far.
     */
    UPGRADED_ROOT {
      @Override
      public boolean isParentLevelUpgraded(KeyExtent extent) {
        return extent.isMeta();
      }
    },
    /**
     * This signifies that everything (zookeeper, root table, metadata table) is upgraded.
     */
    COMPLETE {
      @Override
      public boolean isParentLevelUpgraded(KeyExtent extent) {
        return true;
      }
    },
    /**
     * This signifies a failure occurred during upgrade.
     */
    FAILED {
      @Override
      public boolean isParentLevelUpgraded(KeyExtent extent) {
        return false;
      }
    };

    /**
     * Determines if the place where this extent stores its metadata was upgraded for a given
     * upgrade status.
     */
    public abstract boolean isParentLevelUpgraded(KeyExtent extent);
  }

  private static final Logger log = LoggerFactory.getLogger(UpgradeCoordinator.class);

  private int currentVersion;
  // map of "current version" -> upgrader to next version.
<<<<<<< HEAD
  // Sorted so upgrades execute in order from the oldest supported data version to current
  private final Map<Integer,Upgrader> upgraders =
      new TreeMap<>(Map.of(ROOT_TABLET_META_CHANGES, new Upgrader10to11()));
=======
  private final Map<Integer,Upgrader> upgraders =
      Collections.unmodifiableMap(new TreeMap<>(Map.of(AccumuloDataVersion.SHORTEN_RFILE_KEYS,
          new Upgrader8to9(), AccumuloDataVersion.CRYPTO_CHANGES, new Upgrader9to10(),
          AccumuloDataVersion.ROOT_TABLET_META_CHANGES, new Upgrader10to11())));
>>>>>>> 2574557c

  private volatile UpgradeStatus status;

  public UpgradeCoordinator() {
    status = UpgradeStatus.INITIAL;
  }

  private void setStatus(UpgradeStatus status, EventCoordinator eventCoordinator) {
    UpgradeStatus oldStatus = this.status;
    this.status = status;
    // calling this will wake up threads that may assign tablets. After the upgrade status changes
    // those threads may make different assignment decisions.
    eventCoordinator.event("Upgrade status changed from %s to %s", oldStatus, status);
  }

  @SuppressFBWarnings(value = "DM_EXIT",
      justification = "Want to immediately stop all manager threads on upgrade error")
  private void handleFailure(Exception e) {
    log.error("FATAL: Error performing upgrade", e);
    // do not want to call setStatus and signal an event in this case
    status = UpgradeStatus.FAILED;
    System.exit(1);
  }

  public synchronized void upgradeZookeeper(ServerContext context,
      EventCoordinator eventCoordinator) {

    Preconditions.checkState(status == UpgradeStatus.INITIAL,
        "Not currently in a suitable state to do zookeeper upgrade %s", status);

    try {
      int cv = AccumuloDataVersion.getCurrentVersion(context);
      this.currentVersion = cv;

      if (cv == AccumuloDataVersion.get()) {
        status = UpgradeStatus.COMPLETE;
        return;
      }

      if (currentVersion < AccumuloDataVersion.get()) {
        abortIfFateTransactions(context);

        for (int v = currentVersion; v < AccumuloDataVersion.get(); v++) {
          log.info("Upgrading Zookeeper - current version {} as step towards target version {}", v,
              AccumuloDataVersion.get());
          var upgrader = upgraders.get(v);
          Objects.requireNonNull(upgrader,
              "upgrade ZooKeeper: failed to find upgrader for version " + currentVersion);
          upgrader.upgradeZookeeper(context);
        }
      }

      setStatus(UpgradeStatus.UPGRADED_ZOOKEEPER, eventCoordinator);
    } catch (Exception e) {
      handleFailure(e);
    }

  }

  public synchronized Future<Void> upgradeMetadata(ServerContext context,
      EventCoordinator eventCoordinator) {
    if (status == UpgradeStatus.COMPLETE) {
      return CompletableFuture.completedFuture(null);
    }

    Preconditions.checkState(status == UpgradeStatus.UPGRADED_ZOOKEEPER,
        "Not currently in a suitable state to do metadata upgrade %s", status);

    if (currentVersion < AccumuloDataVersion.get()) {
      return ThreadPools.getServerThreadPools().createThreadPool(0, Integer.MAX_VALUE, 60L,
          TimeUnit.SECONDS, "UpgradeMetadataThreads", new SynchronousQueue<>(), false)
          .submit(() -> {
            try {
              for (int v = currentVersion; v < AccumuloDataVersion.get(); v++) {
                log.info("Upgrading Root - current version {} as step towards target version {}", v,
                    AccumuloDataVersion.get());
                var upgrader = upgraders.get(v);
                Objects.requireNonNull(upgrader,
                    "upgrade root: failed to find root upgrader for version " + currentVersion);
                upgraders.get(v).upgradeRoot(context);
              }

              setStatus(UpgradeStatus.UPGRADED_ROOT, eventCoordinator);

              for (int v = currentVersion; v < AccumuloDataVersion.get(); v++) {
                log.info(
                    "Upgrading Metadata - current version {} as step towards target version {}", v,
                    AccumuloDataVersion.get());
                var upgrader = upgraders.get(v);
                Objects.requireNonNull(upgrader,
                    "upgrade metadata: failed to find upgrader for version " + currentVersion);
                upgraders.get(v).upgradeMetadata(context);
              }

              log.info("Updating persistent data version.");
              updateAccumuloVersion(context.getServerDirs(), context.getVolumeManager(),
                  currentVersion);
              log.info("Upgrade complete");
              setStatus(UpgradeStatus.COMPLETE, eventCoordinator);
            } catch (Exception e) {
              handleFailure(e);
            }
            return null;
          });
    } else {
      return CompletableFuture.completedFuture(null);
    }
  }

  // visible for testing
  synchronized void updateAccumuloVersion(ServerDirs serverDirs, VolumeManager fs, int oldVersion) {
    for (Volume volume : fs.getVolumes()) {
      try {
        if (serverDirs.getAccumuloPersistentVersion(volume) == oldVersion) {
          log.debug("Attempting to upgrade {}", volume);
          Path dataVersionLocation = serverDirs.getDataVersionLocation(volume);
          fs.create(new Path(dataVersionLocation, Integer.toString(AccumuloDataVersion.get())))
              .close();
          // TODO document failure mode & recovery if FS permissions cause above to work and below
          // to fail ACCUMULO-2596
          Path prevDataVersionLoc = new Path(dataVersionLocation, Integer.toString(oldVersion));
          if (!fs.delete(prevDataVersionLoc)) {
            throw new RuntimeException("Could not delete previous data version location ("
                + prevDataVersionLoc + ") for " + volume);
          }
        }
      } catch (IOException e) {
        throw new RuntimeException("Unable to set accumulo version: an error occurred.", e);
      }
    }
  }

  public UpgradeStatus getStatus() {
    return status;
  }

  /**
   * Exit loudly if there are outstanding Fate operations. Since Fate serializes class names, we
   * need to make sure there are no queued transactions from a previous version before continuing an
   * upgrade. The status of the operations is irrelevant; those in SUCCESSFUL status cause the same
   * problem as those just queued.
   * <p>
   * Note that the Manager should not allow write access to Fate until after all upgrade steps are
   * complete.
   * <p>
   * Should be called as a guard before performing any upgrade steps, after determining that an
   * upgrade is needed.
   * <p>
   * see ACCUMULO-2519
   */
  @SuppressFBWarnings(value = "DM_EXIT",
      justification = "Want to immediately stop all manager threads on upgrade error")
  private void abortIfFateTransactions(ServerContext context) {
    try {
      final ReadOnlyTStore<UpgradeCoordinator> fate = new ZooStore<>(
          context.getZooKeeperRoot() + Constants.ZFATE, context.getZooReaderWriter());
      if (!fate.list().isEmpty()) {
        throw new AccumuloException("Aborting upgrade because there are"
            + " outstanding FATE transactions from a previous Accumulo version."
            + " You can start the tservers and then use the shell to delete completed "
            + " transactions. If there are incomplete transactions, you will need to roll"
            + " back and fix those issues. Please see the following page for more information: "
            + " https://accumulo.apache.org/docs/2.x/troubleshooting/advanced#upgrade-issues");
      }
    } catch (Exception exception) {
      log.error("Problem verifying Fate readiness", exception);
      System.exit(1);
    }
  }
}<|MERGE_RESOLUTION|>--- conflicted
+++ resolved
@@ -111,16 +111,9 @@
 
   private int currentVersion;
   // map of "current version" -> upgrader to next version.
-<<<<<<< HEAD
   // Sorted so upgrades execute in order from the oldest supported data version to current
   private final Map<Integer,Upgrader> upgraders =
-      new TreeMap<>(Map.of(ROOT_TABLET_META_CHANGES, new Upgrader10to11()));
-=======
-  private final Map<Integer,Upgrader> upgraders =
-      Collections.unmodifiableMap(new TreeMap<>(Map.of(AccumuloDataVersion.SHORTEN_RFILE_KEYS,
-          new Upgrader8to9(), AccumuloDataVersion.CRYPTO_CHANGES, new Upgrader9to10(),
-          AccumuloDataVersion.ROOT_TABLET_META_CHANGES, new Upgrader10to11())));
->>>>>>> 2574557c
+          Collections.unmodifiableMap(new TreeMap<>(Map.of(ROOT_TABLET_META_CHANGES, new Upgrader10to11())));
 
   private volatile UpgradeStatus status;
 
