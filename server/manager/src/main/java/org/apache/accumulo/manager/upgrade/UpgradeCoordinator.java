/*
 * Licensed to the Apache Software Foundation (ASF) under one
 * or more contributor license agreements.  See the NOTICE file
 * distributed with this work for additional information
 * regarding copyright ownership.  The ASF licenses this file
 * to you under the Apache License, Version 2.0 (the
 * "License"); you may not use this file except in compliance
 * with the License.  You may obtain a copy of the License at
 *
 *   https://www.apache.org/licenses/LICENSE-2.0
 *
 * Unless required by applicable law or agreed to in writing,
 * software distributed under the License is distributed on an
 * "AS IS" BASIS, WITHOUT WARRANTIES OR CONDITIONS OF ANY
 * KIND, either express or implied.  See the License for the
 * specific language governing permissions and limitations
 * under the License.
 */
package org.apache.accumulo.manager.upgrade;

import static java.util.concurrent.TimeUnit.SECONDS;
import static org.apache.accumulo.server.AccumuloDataVersion.METADATA_FILE_JSON_ENCODING;
import static org.apache.accumulo.server.AccumuloDataVersion.REMOVE_DEPRECATIONS_FOR_VERSION_3;
import static org.apache.accumulo.server.AccumuloDataVersion.ROOT_TABLET_META_CHANGES;

import java.io.IOException;
import java.util.Collections;
import java.util.Map;
import java.util.Objects;
import java.util.TreeMap;
import java.util.concurrent.CompletableFuture;
import java.util.concurrent.Future;
import java.util.concurrent.SynchronousQueue;

import org.apache.accumulo.core.Constants;
import org.apache.accumulo.core.client.AccumuloException;
import org.apache.accumulo.core.client.AccumuloSecurityException;
import org.apache.accumulo.core.client.NamespaceNotFoundException;
import org.apache.accumulo.core.client.TableNotFoundException;
import org.apache.accumulo.core.conf.ConfigCheckUtil;
<<<<<<< HEAD
import org.apache.accumulo.core.fate.MetaFateStore;
import org.apache.accumulo.core.fate.ReadOnlyFateStore;
=======
>>>>>>> 6c2f6873
import org.apache.accumulo.core.metadata.schema.Ample;
import org.apache.accumulo.core.util.threads.ThreadPools;
import org.apache.accumulo.core.volume.Volume;
import org.apache.accumulo.manager.EventCoordinator;
import org.apache.accumulo.server.AccumuloDataVersion;
import org.apache.accumulo.server.ServerContext;
import org.apache.accumulo.server.ServerDirs;
import org.apache.accumulo.server.fs.VolumeManager;
import org.apache.hadoop.fs.Path;
import org.slf4j.Logger;
import org.slf4j.LoggerFactory;

import com.google.common.base.Preconditions;

import edu.umd.cs.findbugs.annotations.SuppressFBWarnings;

public class UpgradeCoordinator {

  public enum UpgradeStatus {
    /**
     * This signifies the upgrade status is in the process of being determined. It is best to assume
     * nothing is upgraded when seeing this.
     */
    INITIAL {
      @Override
      public boolean isParentLevelUpgraded(Ample.DataLevel level) {
        return false;
      }
    },
    /**
     * This signifies that only zookeeper has been upgraded so far.
     */
    UPGRADED_ZOOKEEPER {
      @Override
      public boolean isParentLevelUpgraded(Ample.DataLevel level) {
        return level == Ample.DataLevel.ROOT;
      }
    },
    /**
     * This signifies that only zookeeper and the root table have been upgraded so far.
     */
    UPGRADED_ROOT {
      @Override
      public boolean isParentLevelUpgraded(Ample.DataLevel level) {
        return level == Ample.DataLevel.METADATA || level == Ample.DataLevel.ROOT;
      }
    },
    /**
     * This signifies that zookeeper and the root and metadata tables have been upgraded so far.
     */
    UPGRADED_METADATA {
      @Override
      public boolean isParentLevelUpgraded(Ample.DataLevel level) {
        return level == Ample.DataLevel.METADATA || level == Ample.DataLevel.ROOT;
      }
    },
    /**
     * This signifies that everything (zookeeper, root table, metadata table) is upgraded.
     */
    COMPLETE {
      @Override
      public boolean isParentLevelUpgraded(Ample.DataLevel level) {
        return true;
      }
    },
    /**
     * This signifies a failure occurred during upgrade.
     */
    FAILED {
      @Override
      public boolean isParentLevelUpgraded(Ample.DataLevel level) {
        return false;
      }
    };

    /**
     * Determines if the place where this extent stores its metadata was upgraded for a given
     * upgrade status.
     */
    public abstract boolean isParentLevelUpgraded(Ample.DataLevel level);
  }

  private static final Logger log = LoggerFactory.getLogger(UpgradeCoordinator.class);

  private int currentVersion;
  // map of "current version" -> upgrader to next version.
  // Sorted so upgrades execute in order from the oldest supported data version to current
  private final Map<Integer,
      Upgrader> upgraders = Collections.unmodifiableMap(new TreeMap<>(
          Map.of(ROOT_TABLET_META_CHANGES, new Upgrader10to11(), REMOVE_DEPRECATIONS_FOR_VERSION_3,
              new Upgrader11to12(), METADATA_FILE_JSON_ENCODING, new Upgrader12to13())));

  private volatile UpgradeStatus status;

  public UpgradeCoordinator() {
    status = UpgradeStatus.INITIAL;
  }

  private void setStatus(UpgradeStatus status, EventCoordinator eventCoordinator) {
    UpgradeStatus oldStatus = this.status;
    this.status = status;
    // calling this will wake up threads that may assign tablets. After the upgrade status changes
    // those threads may make different assignment decisions.
    eventCoordinator.event("Upgrade status changed from %s to %s", oldStatus, status);
  }

  @SuppressFBWarnings(value = "DM_EXIT",
      justification = "Want to immediately stop all manager threads on upgrade error")
  private void handleFailure(Exception e) {
    log.error("FATAL: Error performing upgrade", e);
    // do not want to call setStatus and signal an event in this case
    status = UpgradeStatus.FAILED;
    System.exit(1);
  }

  public synchronized void upgradeZookeeper(ServerContext context,
      EventCoordinator eventCoordinator) {

    Preconditions.checkState(status == UpgradeStatus.INITIAL,
        "Not currently in a suitable state to do zookeeper upgrade %s", status);

    try {
      int cv = AccumuloDataVersion.getCurrentVersion(context);
      this.currentVersion = cv;

      if (cv == AccumuloDataVersion.get()) {
        status = UpgradeStatus.COMPLETE;
        return;
      }

      if (currentVersion < AccumuloDataVersion.get()) {
        abortIfFateTransactions(context);

        for (int v = currentVersion; v < AccumuloDataVersion.get(); v++) {
          log.info("Upgrading Zookeeper - current version {} as step towards target version {}", v,
              AccumuloDataVersion.get());
          var upgrader = upgraders.get(v);
          Objects.requireNonNull(upgrader,
              "upgrade ZooKeeper: failed to find upgrader for version " + currentVersion);
          upgrader.upgradeZookeeper(context);
        }
      }

      setStatus(UpgradeStatus.UPGRADED_ZOOKEEPER, eventCoordinator);
    } catch (Exception e) {
      handleFailure(e);
    }

  }

  public synchronized Future<Void> upgradeMetadata(ServerContext context,
      EventCoordinator eventCoordinator) {
    if (status == UpgradeStatus.COMPLETE) {
      return CompletableFuture.completedFuture(null);
    }

    Preconditions.checkState(status == UpgradeStatus.UPGRADED_ZOOKEEPER,
        "Not currently in a suitable state to do metadata upgrade %s", status);

    if (currentVersion < AccumuloDataVersion.get()) {
      return ThreadPools.getServerThreadPools().getPoolBuilder("UpgradeMetadataThreads")
          .numCoreThreads(0).numMaxThreads(Integer.MAX_VALUE).withTimeOut(60L, SECONDS)
          .withQueue(new SynchronousQueue<>()).build().submit(() -> {
            try {
              for (int v = currentVersion; v < AccumuloDataVersion.get(); v++) {
                log.info("Upgrading Root - current version {} as step towards target version {}", v,
                    AccumuloDataVersion.get());
                var upgrader = upgraders.get(v);
                Objects.requireNonNull(upgrader,
                    "upgrade root: failed to find root upgrader for version " + currentVersion);
                upgraders.get(v).upgradeRoot(context);
              }
              setStatus(UpgradeStatus.UPGRADED_ROOT, eventCoordinator);

              for (int v = currentVersion; v < AccumuloDataVersion.get(); v++) {
                log.info(
                    "Upgrading Metadata - current version {} as step towards target version {}", v,
                    AccumuloDataVersion.get());
                var upgrader = upgraders.get(v);
                Objects.requireNonNull(upgrader,
                    "upgrade metadata: failed to find upgrader for version " + currentVersion);
                upgraders.get(v).upgradeMetadata(context);
              }
              setStatus(UpgradeStatus.UPGRADED_METADATA, eventCoordinator);

              log.info("Validating configuration properties.");
              validateProperties(context);

              log.info("Updating persistent data version.");
              updateAccumuloVersion(context.getServerDirs(), context.getVolumeManager(),
                  currentVersion);
              log.info("Upgrade complete");
              setStatus(UpgradeStatus.COMPLETE, eventCoordinator);
            } catch (Exception e) {
              handleFailure(e);
            }
            return null;
          });
    } else {
      return CompletableFuture.completedFuture(null);
    }
  }

  private void validateProperties(ServerContext context) {
    ConfigCheckUtil.validate(context.getSiteConfiguration(), "site configuration");
    ConfigCheckUtil.validate(context.getConfiguration(), "system configuration");
    try {
      for (String ns : context.namespaceOperations().list()) {
        ConfigCheckUtil.validate(
            context.namespaceOperations().getNamespaceProperties(ns).entrySet(),
            ns + " namespace configuration");
      }
      for (String table : context.tableOperations().list()) {
        ConfigCheckUtil.validate(context.tableOperations().getTableProperties(table).entrySet(),
            table + " table configuration");
      }
    } catch (AccumuloException | AccumuloSecurityException | NamespaceNotFoundException
        | TableNotFoundException e) {
      throw new IllegalStateException("Error checking properties", e);
    }
  }

  // visible for testing
  synchronized void updateAccumuloVersion(ServerDirs serverDirs, VolumeManager fs, int oldVersion) {
    for (Volume volume : fs.getVolumes()) {
      try {
        if (serverDirs.getAccumuloPersistentVersion(volume) == oldVersion) {
          log.debug("Attempting to upgrade {}", volume);
          Path dataVersionLocation = serverDirs.getDataVersionLocation(volume);
          fs.create(new Path(dataVersionLocation, Integer.toString(AccumuloDataVersion.get())))
              .close();
          // TODO document failure mode & recovery if FS permissions cause above to work and below
          // to fail ACCUMULO-2596
          Path prevDataVersionLoc = new Path(dataVersionLocation, Integer.toString(oldVersion));
          if (!fs.delete(prevDataVersionLoc)) {
            throw new RuntimeException("Could not delete previous data version location ("
                + prevDataVersionLoc + ") for " + volume);
          }
        }
      } catch (IOException e) {
        throw new RuntimeException("Unable to set accumulo version: an error occurred.", e);
      }
    }
  }

  public UpgradeStatus getStatus() {
    return status;
  }

  /**
   * Exit loudly if there are outstanding Fate operations. Since Fate serializes class names, we
   * need to make sure there are no queued transactions from a previous version before continuing an
   * upgrade. The status of the operations is irrelevant; those in SUCCESSFUL status cause the same
   * problem as those just queued.
   * <p>
   * Note that the Manager should not allow write access to Fate until after all upgrade steps are
   * complete.
   * <p>
   * Should be called as a guard before performing any upgrade steps, after determining that an
   * upgrade is needed.
   * <p>
   * see ACCUMULO-2519
   */
  @SuppressFBWarnings(value = "DM_EXIT",
      justification = "Want to immediately stop all manager threads on upgrade error")
  private void abortIfFateTransactions(ServerContext context) {
    try {
<<<<<<< HEAD
      final ReadOnlyFateStore<UpgradeCoordinator> fate = new MetaFateStore<>(
          context.getZooKeeperRoot() + Constants.ZFATE, context.getZooReaderWriter());
      try (var idStream = fate.list()) {
        if (idStream.findFirst().isPresent()) {
          throw new AccumuloException("Aborting upgrade because there are"
              + " outstanding FATE transactions from a previous Accumulo version."
              + " You can start the tservers and then use the shell to delete completed "
              + " transactions. If there are incomplete transactions, you will need to roll"
              + " back and fix those issues. Please see the following page for more information: "
              + " https://accumulo.apache.org/docs/2.x/troubleshooting/advanced#upgrade-issues");
        }
=======
      // The current version of the code creates the new accumulo.fate table on upgrade, so no
      // attempt is made to read it here. Attempting to read it this point would likely cause a hang
      // as tablets are not assigned when this is called. The Fate code is not used to read from
      // zookeeper below because the serialization format changed in zookeeper, that is why a direct
      // read is performed.
      if (!context.getZooReader().getChildren(context.getZooKeeperRoot() + Constants.ZFATE)
          .isEmpty()) {
        throw new AccumuloException("Aborting upgrade because there are"
            + " outstanding FATE transactions from a previous Accumulo version."
            + " You can start the tservers and then use the shell to delete completed "
            + " transactions. If there are incomplete transactions, you will need to roll"
            + " back and fix those issues. Please see the following page for more information: "
            + " https://accumulo.apache.org/docs/2.x/troubleshooting/advanced#upgrade-issues");
>>>>>>> 6c2f6873
      }
    } catch (Exception exception) {
      log.error("Problem verifying Fate readiness", exception);
      System.exit(1);
    }
  }
}<|MERGE_RESOLUTION|>--- conflicted
+++ resolved
@@ -38,11 +38,6 @@
 import org.apache.accumulo.core.client.NamespaceNotFoundException;
 import org.apache.accumulo.core.client.TableNotFoundException;
 import org.apache.accumulo.core.conf.ConfigCheckUtil;
-<<<<<<< HEAD
-import org.apache.accumulo.core.fate.MetaFateStore;
-import org.apache.accumulo.core.fate.ReadOnlyFateStore;
-=======
->>>>>>> 6c2f6873
 import org.apache.accumulo.core.metadata.schema.Ample;
 import org.apache.accumulo.core.util.threads.ThreadPools;
 import org.apache.accumulo.core.volume.Volume;
@@ -310,19 +305,6 @@
       justification = "Want to immediately stop all manager threads on upgrade error")
   private void abortIfFateTransactions(ServerContext context) {
     try {
-<<<<<<< HEAD
-      final ReadOnlyFateStore<UpgradeCoordinator> fate = new MetaFateStore<>(
-          context.getZooKeeperRoot() + Constants.ZFATE, context.getZooReaderWriter());
-      try (var idStream = fate.list()) {
-        if (idStream.findFirst().isPresent()) {
-          throw new AccumuloException("Aborting upgrade because there are"
-              + " outstanding FATE transactions from a previous Accumulo version."
-              + " You can start the tservers and then use the shell to delete completed "
-              + " transactions. If there are incomplete transactions, you will need to roll"
-              + " back and fix those issues. Please see the following page for more information: "
-              + " https://accumulo.apache.org/docs/2.x/troubleshooting/advanced#upgrade-issues");
-        }
-=======
       // The current version of the code creates the new accumulo.fate table on upgrade, so no
       // attempt is made to read it here. Attempting to read it this point would likely cause a hang
       // as tablets are not assigned when this is called. The Fate code is not used to read from
@@ -336,7 +318,6 @@
             + " transactions. If there are incomplete transactions, you will need to roll"
             + " back and fix those issues. Please see the following page for more information: "
             + " https://accumulo.apache.org/docs/2.x/troubleshooting/advanced#upgrade-issues");
->>>>>>> 6c2f6873
       }
     } catch (Exception exception) {
       log.error("Problem verifying Fate readiness", exception);
