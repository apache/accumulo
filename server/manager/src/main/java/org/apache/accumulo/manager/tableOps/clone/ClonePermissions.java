--- conflicted
+++ resolved
@@ -67,13 +67,7 @@
 
   @Override
   public void undo(long tid, Manager environment) throws Exception {
-<<<<<<< HEAD
-    var context = environment.getContext();
-    var securityOperation = AuditedSecurityOperation.getInstance(context);
-    securityOperation.deleteTable(context.rpcCreds(), cloneInfo.tableId, cloneInfo.namespaceId);
-=======
     environment.getContext().getSecurityOperation().deleteTable(environment.getContext().rpcCreds(),
         cloneInfo.tableId, cloneInfo.namespaceId);
->>>>>>> acd457ac
   }
 }