--- conflicted
+++ resolved
@@ -372,15 +372,9 @@
           goalMessage += " and keep offline.";
         }
 
-<<<<<<< HEAD
-        manager.fate(type).seedTransaction(
-            op, fateId, new TraceRepo<>(new CloneTable(c.getPrincipal(), namespaceId, srcTableId,
-                tableName, propertiesToSet, propertiesToExclude, keepOffline)),
-=======
-        manager.fate().seedTransaction(op.toString(), opid,
+        manager.fate(type).seedTransaction(op, fateId,
             new TraceRepo<>(new CloneTable(c.getPrincipal(), srcNamespaceId, srcTableId,
                 namespaceId, tableName, propertiesToSet, propertiesToExclude, keepOffline)),
->>>>>>> f02d6a88
             autoCleanup, goalMessage);
 
         break;
