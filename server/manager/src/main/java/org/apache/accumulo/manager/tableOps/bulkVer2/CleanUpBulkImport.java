/*
 * Licensed to the Apache Software Foundation (ASF) under one
 * or more contributor license agreements.  See the NOTICE file
 * distributed with this work for additional information
 * regarding copyright ownership.  The ASF licenses this file
 * to you under the Apache License, Version 2.0 (the
 * "License"); you may not use this file except in compliance
 * with the License.  You may obtain a copy of the License at
 *
 *   https://www.apache.org/licenses/LICENSE-2.0
 *
 * Unless required by applicable law or agreed to in writing,
 * software distributed under the License is distributed on an
 * "AS IS" BASIS, WITHOUT WARRANTIES OR CONDITIONS OF ANY
 * KIND, either express or implied.  See the License for the
 * specific language governing permissions and limitations
 * under the License.
 */
package org.apache.accumulo.manager.tableOps.bulkVer2;

import static java.util.concurrent.TimeUnit.MILLISECONDS;
import static java.util.concurrent.TimeUnit.MINUTES;
import static java.util.concurrent.TimeUnit.SECONDS;

import java.io.IOException;
import java.util.Collections;
import java.util.Map;

import org.apache.accumulo.core.Constants;
import org.apache.accumulo.core.client.ConditionalWriter.Status;
import org.apache.accumulo.core.data.TableId;
import org.apache.accumulo.core.fate.FateTxId;
import org.apache.accumulo.core.fate.Repo;
import org.apache.accumulo.core.gc.ReferenceFile;
import org.apache.accumulo.core.manager.thrift.BulkImportState;
import org.apache.accumulo.core.metadata.schema.Ample;
import org.apache.accumulo.core.metadata.schema.TabletMetadata.ColumnType;
import org.apache.accumulo.core.util.Retry;
import org.apache.accumulo.manager.Manager;
import org.apache.accumulo.manager.tableOps.ManagerRepo;
import org.apache.accumulo.manager.tableOps.Utils;
import org.apache.hadoop.fs.Path;
import org.apache.hadoop.io.Text;
import org.slf4j.Logger;
import org.slf4j.LoggerFactory;

public class CleanUpBulkImport extends ManagerRepo {

  private static final long serialVersionUID = 1L;

  private static final Logger log = LoggerFactory.getLogger(CleanUpBulkImport.class);

  private BulkInfo info;

  public CleanUpBulkImport(BulkInfo info) {
    this.info = info;
  }

  @Override
  public Repo<Manager> call(long tid, Manager manager) throws Exception {
    manager.updateBulkImportStatus(info.sourceDir, BulkImportState.CLEANUP);
    log.debug("{} removing the bulkDir processing flag file in {}", FateTxId.formatTid(tid),
        info.bulkDir);
    Ample ample = manager.getContext().getAmple();
    Path bulkDir = new Path(info.bulkDir);
    ample.removeBulkLoadInProgressFlag(
        "/" + bulkDir.getParent().getName() + "/" + bulkDir.getName());
    ample.putGcFileAndDirCandidates(info.tableId,
        Collections.singleton(new ReferenceFile(info.tableId, bulkDir.toString())));
<<<<<<< HEAD

    log.debug("removing the metadata table markers for loaded files");
    removeBulkLoadEntries(ample, info.tableId, tid);

=======
    if (info.tableState == TableState.ONLINE) {

      Text firstSplit = info.firstSplit == null ? null : new Text(info.firstSplit);
      Text lastSplit = info.lastSplit == null ? null : new Text(info.lastSplit);

      log.debug("{} removing the metadata table markers for loaded files in range {} {}",
          FateTxId.formatTid(tid), firstSplit, lastSplit);

      ample.removeBulkLoadEntries(info.tableId, tid, firstSplit, lastSplit);
    }
>>>>>>> 9c733bd2
    Utils.unreserveHdfsDirectory(manager, info.sourceDir, tid);
    Utils.getReadLock(manager, info.tableId, tid).unlock();
    // delete json renames and mapping files
    Path renamingFile = new Path(bulkDir, Constants.BULK_RENAME_FILE);
    Path mappingFile = new Path(bulkDir, Constants.BULK_LOAD_MAPPING);
    try {
      manager.getVolumeManager().delete(renamingFile);
      manager.getVolumeManager().delete(mappingFile);
    } catch (IOException ioe) {
      log.debug("{} Failed to delete renames and/or loadmap", FateTxId.formatTid(tid), ioe);
    }

    log.debug("completing bulkDir import transaction " + FateTxId.formatTid(tid));
    manager.removeBulkImportStatus(info.sourceDir);
    return null;
  }

  private static void removeBulkLoadEntries(Ample ample, TableId tableId, long tid) {

    Retry retry = Retry.builder().infiniteRetries().retryAfter(100, MILLISECONDS)
        .incrementBy(100, MILLISECONDS).maxWait(1, SECONDS).backOffFactor(1.5)
        .logInterval(3, MINUTES).createRetry();

    while (true) {
      try (
          var tablets = ample.readTablets().forTable(tableId).checkConsistency()
              .fetch(ColumnType.PREV_ROW, ColumnType.LOADED).build();
          var tabletsMutator = ample.conditionallyMutateTablets()) {

        for (var tablet : tablets) {
          if (tablet.getLoaded().values().stream().anyMatch(l -> l == tid)) {
            var tabletMutator =
                tabletsMutator.mutateTablet(tablet.getExtent()).requireAbsentOperation();
            tablet.getLoaded().entrySet().stream().filter(entry -> entry.getValue() == tid)
                .map(Map.Entry::getKey).forEach(tabletMutator::deleteBulkFile);
            tabletMutator.submit();
          }
        }

        var results = tabletsMutator.process();

        if (results.values().stream()
            .anyMatch(condResult -> condResult.getStatus() != Status.ACCEPTED)) {

          results.forEach((extent, condResult) -> {
            if (condResult.getStatus() != Status.ACCEPTED) {
              var metadata = condResult.readMetadata();
              log.debug("Tablet update failed {} {} {} {} ", FateTxId.formatTid(tid), extent,
                  condResult.getStatus(), metadata.getOperationId());
            }
          });

          try {
            retry.waitForNextAttempt(log,
                String.format("%s tableId:%s conditional mutations to delete load markers failed.",
                    FateTxId.formatTid(tid), tableId));
          } catch (InterruptedException e) {
            throw new RuntimeException(e);
          }
        } else {
          break;
        }
      }
    }
  }
}<|MERGE_RESOLUTION|>--- conflicted
+++ resolved
@@ -67,23 +67,14 @@
         "/" + bulkDir.getParent().getName() + "/" + bulkDir.getName());
     ample.putGcFileAndDirCandidates(info.tableId,
         Collections.singleton(new ReferenceFile(info.tableId, bulkDir.toString())));
-<<<<<<< HEAD
 
-    log.debug("removing the metadata table markers for loaded files");
-    removeBulkLoadEntries(ample, info.tableId, tid);
+    Text firstSplit = info.firstSplit == null ? null : new Text(info.firstSplit);
+    Text lastSplit = info.lastSplit == null ? null : new Text(info.lastSplit);
 
-=======
-    if (info.tableState == TableState.ONLINE) {
+    log.debug("{} removing the metadata table markers for loaded files in range {} {}",
+        FateTxId.formatTid(tid), firstSplit, lastSplit);
+    removeBulkLoadEntries(ample, info.tableId, tid, firstSplit, lastSplit);
 
-      Text firstSplit = info.firstSplit == null ? null : new Text(info.firstSplit);
-      Text lastSplit = info.lastSplit == null ? null : new Text(info.lastSplit);
-
-      log.debug("{} removing the metadata table markers for loaded files in range {} {}",
-          FateTxId.formatTid(tid), firstSplit, lastSplit);
-
-      ample.removeBulkLoadEntries(info.tableId, tid, firstSplit, lastSplit);
-    }
->>>>>>> 9c733bd2
     Utils.unreserveHdfsDirectory(manager, info.sourceDir, tid);
     Utils.getReadLock(manager, info.tableId, tid).unlock();
     // delete json renames and mapping files
@@ -101,7 +92,8 @@
     return null;
   }
 
-  private static void removeBulkLoadEntries(Ample ample, TableId tableId, long tid) {
+  private static void removeBulkLoadEntries(Ample ample, TableId tableId, long tid, Text firstSplit,
+      Text lastSplit) {
 
     Retry retry = Retry.builder().infiniteRetries().retryAfter(100, MILLISECONDS)
         .incrementBy(100, MILLISECONDS).maxWait(1, SECONDS).backOffFactor(1.5)
@@ -109,8 +101,8 @@
 
     while (true) {
       try (
-          var tablets = ample.readTablets().forTable(tableId).checkConsistency()
-              .fetch(ColumnType.PREV_ROW, ColumnType.LOADED).build();
+          var tablets = ample.readTablets().forTable(tableId).overlapping(firstSplit, lastSplit)
+              .checkConsistency().fetch(ColumnType.PREV_ROW, ColumnType.LOADED).build();
           var tabletsMutator = ample.conditionallyMutateTablets()) {
 
         for (var tablet : tablets) {
