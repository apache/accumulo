/*
 * Licensed to the Apache Software Foundation (ASF) under one
 * or more contributor license agreements.  See the NOTICE file
 * distributed with this work for additional information
 * regarding copyright ownership.  The ASF licenses this file
 * to you under the Apache License, Version 2.0 (the
 * "License"); you may not use this file except in compliance
 * with the License.  You may obtain a copy of the License at
 *
 *   https://www.apache.org/licenses/LICENSE-2.0
 *
 * Unless required by applicable law or agreed to in writing,
 * software distributed under the License is distributed on an
 * "AS IS" BASIS, WITHOUT WARRANTIES OR CONDITIONS OF ANY
 * KIND, either express or implied.  See the License for the
 * specific language governing permissions and limitations
 * under the License.
 */
package org.apache.accumulo.manager.tableOps.tableImport;

import java.io.Serializable;
import java.util.List;

import org.apache.accumulo.core.data.NamespaceId;
import org.apache.accumulo.core.data.TableId;

class ImportedTableInfo implements Serializable {

  private static final long serialVersionUID = 1L;

  public String user;
  public String tableName;
  public TableId tableId;
  public NamespaceId namespaceId;
  public List<DirectoryMapping> directories;
  public String exportFile;
  public boolean keepMappings;
<<<<<<< HEAD
  public boolean onlineTable;
  public Integer exportedVersion = null;
=======
  public boolean keepOffline;
>>>>>>> 2c4ffc28

  static class DirectoryMapping implements Serializable {
    private static final long serialVersionUID = 1L;

    public DirectoryMapping(String exportDir) {
      this.exportDir = exportDir;
    }

    public final String exportDir;
    public String importDir;
  }
}<|MERGE_RESOLUTION|>--- conflicted
+++ resolved
@@ -35,12 +35,8 @@
   public List<DirectoryMapping> directories;
   public String exportFile;
   public boolean keepMappings;
-<<<<<<< HEAD
-  public boolean onlineTable;
+  public boolean keepOffline;
   public Integer exportedVersion = null;
-=======
-  public boolean keepOffline;
->>>>>>> 2c4ffc28
 
   static class DirectoryMapping implements Serializable {
     private static final long serialVersionUID = 1L;
