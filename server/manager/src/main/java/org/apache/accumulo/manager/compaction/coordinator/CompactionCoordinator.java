/*
 * Licensed to the Apache Software Foundation (ASF) under one
 * or more contributor license agreements.  See the NOTICE file
 * distributed with this work for additional information
 * regarding copyright ownership.  The ASF licenses this file
 * to you under the Apache License, Version 2.0 (the
 * "License"); you may not use this file except in compliance
 * with the License.  You may obtain a copy of the License at
 *
 *   https://www.apache.org/licenses/LICENSE-2.0
 *
 * Unless required by applicable law or agreed to in writing,
 * software distributed under the License is distributed on an
 * "AS IS" BASIS, WITHOUT WARRANTIES OR CONDITIONS OF ANY
 * KIND, either express or implied.  See the License for the
 * specific language governing permissions and limitations
 * under the License.
 */
package org.apache.accumulo.manager.compaction.coordinator;

import static java.util.concurrent.TimeUnit.MILLISECONDS;
import static java.util.concurrent.TimeUnit.MINUTES;
import static java.util.concurrent.TimeUnit.SECONDS;
import static org.apache.accumulo.core.metadata.schema.TabletMetadata.ColumnType.COMPACTED;
import static org.apache.accumulo.core.metadata.schema.TabletMetadata.ColumnType.ECOMP;
import static org.apache.accumulo.core.metadata.schema.TabletMetadata.ColumnType.FILES;
import static org.apache.accumulo.core.metadata.schema.TabletMetadata.ColumnType.LOCATION;
import static org.apache.accumulo.core.metadata.schema.TabletMetadata.ColumnType.OPID;
import static org.apache.accumulo.core.metadata.schema.TabletMetadata.ColumnType.SELECTED;

import java.io.FileNotFoundException;
import java.io.IOException;
import java.io.UncheckedIOException;
import java.util.ArrayList;
import java.util.Collection;
import java.util.Collections;
import java.util.List;
import java.util.Map;
import java.util.Map.Entry;
import java.util.Optional;
import java.util.Set;
import java.util.concurrent.ConcurrentHashMap;
import java.util.concurrent.ScheduledFuture;
import java.util.concurrent.ScheduledThreadPoolExecutor;
import java.util.concurrent.TimeUnit;
import java.util.concurrent.atomic.AtomicReference;
import java.util.function.Consumer;
import java.util.stream.Collectors;

import org.apache.accumulo.core.Constants;
import org.apache.accumulo.core.client.AccumuloSecurityException;
import org.apache.accumulo.core.client.TableDeletedException;
import org.apache.accumulo.core.client.TableNotFoundException;
import org.apache.accumulo.core.client.admin.CompactionConfig;
import org.apache.accumulo.core.client.admin.compaction.CompactableFile;
import org.apache.accumulo.core.clientImpl.thrift.SecurityErrorCode;
import org.apache.accumulo.core.clientImpl.thrift.TInfo;
import org.apache.accumulo.core.clientImpl.thrift.TableOperation;
import org.apache.accumulo.core.clientImpl.thrift.TableOperationExceptionType;
import org.apache.accumulo.core.clientImpl.thrift.ThriftSecurityException;
import org.apache.accumulo.core.clientImpl.thrift.ThriftTableOperationException;
import org.apache.accumulo.core.compaction.thrift.CompactionCoordinatorService;
import org.apache.accumulo.core.compaction.thrift.TCompactionState;
import org.apache.accumulo.core.compaction.thrift.TCompactionStatusUpdate;
import org.apache.accumulo.core.compaction.thrift.TExternalCompaction;
import org.apache.accumulo.core.compaction.thrift.TExternalCompactionList;
import org.apache.accumulo.core.conf.Property;
import org.apache.accumulo.core.data.NamespaceId;
import org.apache.accumulo.core.dataImpl.KeyExtent;
import org.apache.accumulo.core.dataImpl.thrift.TKeyExtent;
import org.apache.accumulo.core.fate.Fate;
import org.apache.accumulo.core.fate.zookeeper.ZooReaderWriter;
import org.apache.accumulo.core.iterators.user.HasExternalCompactionsFilter;
import org.apache.accumulo.core.iteratorsImpl.system.SystemIteratorUtil;
import org.apache.accumulo.core.metadata.CompactableFileImpl;
import org.apache.accumulo.core.metadata.ReferencedTabletFile;
import org.apache.accumulo.core.metadata.StoredTabletFile;
import org.apache.accumulo.core.metadata.schema.Ample;
import org.apache.accumulo.core.metadata.schema.Ample.RejectionHandler;
<<<<<<< HEAD
import org.apache.accumulo.core.metadata.schema.ExternalCompactionId;
import org.apache.accumulo.core.metadata.schema.ExternalCompactionMetadata;
=======
import org.apache.accumulo.core.metadata.schema.CompactionMetadata;
import org.apache.accumulo.core.metadata.schema.DataFileValue;
import org.apache.accumulo.core.metadata.schema.ExternalCompactionId;
import org.apache.accumulo.core.metadata.schema.SelectedFiles;
>>>>>>> 738cabb6
import org.apache.accumulo.core.metadata.schema.TabletMetadata;
import org.apache.accumulo.core.metadata.schema.TabletMetadata.ColumnType;
import org.apache.accumulo.core.metrics.MetricsProducer;
import org.apache.accumulo.core.securityImpl.thrift.TCredentials;
import org.apache.accumulo.core.spi.compaction.CompactionJob;
import org.apache.accumulo.core.spi.compaction.CompactionKind;
import org.apache.accumulo.core.tabletserver.thrift.InputFile;
import org.apache.accumulo.core.tabletserver.thrift.IteratorConfig;
import org.apache.accumulo.core.tabletserver.thrift.TCompactionKind;
import org.apache.accumulo.core.tabletserver.thrift.TCompactionStats;
import org.apache.accumulo.core.tabletserver.thrift.TExternalCompactionJob;
import org.apache.accumulo.core.util.Retry;
import org.apache.accumulo.core.util.UtilWaitThread;
import org.apache.accumulo.core.util.cache.Caches.CacheName;
import org.apache.accumulo.core.util.compaction.CompactorGroupIdImpl;
import org.apache.accumulo.core.util.compaction.ExternalCompactionUtil;
import org.apache.accumulo.core.util.compaction.RunningCompaction;
import org.apache.accumulo.core.util.threads.ThreadPools;
import org.apache.accumulo.core.util.threads.Threads;
import org.apache.accumulo.core.volume.Volume;
import org.apache.accumulo.manager.EventCoordinator;
import org.apache.accumulo.manager.Manager;
import org.apache.accumulo.manager.compaction.coordinator.commit.CommitCompaction;
import org.apache.accumulo.manager.compaction.coordinator.commit.CompactionCommitData;
import org.apache.accumulo.manager.compaction.coordinator.commit.RenameCompactionFile;
import org.apache.accumulo.manager.compaction.queue.CompactionJobQueues;
import org.apache.accumulo.server.ServerContext;
import org.apache.accumulo.server.compaction.CompactionConfigStorage;
import org.apache.accumulo.server.compaction.CompactionPluginUtils;
import org.apache.accumulo.server.manager.LiveTServerSet;
import org.apache.accumulo.server.security.SecurityOperation;
import org.apache.accumulo.server.tablets.TabletNameGenerator;
import org.apache.hadoop.fs.FileStatus;
import org.apache.hadoop.fs.FileSystem;
import org.apache.hadoop.fs.Path;
import org.apache.thrift.TException;
import org.apache.zookeeper.KeeperException;
import org.slf4j.Logger;
import org.slf4j.LoggerFactory;

import com.github.benmanes.caffeine.cache.Cache;
import com.github.benmanes.caffeine.cache.CacheLoader;
import com.github.benmanes.caffeine.cache.LoadingCache;
import com.github.benmanes.caffeine.cache.Weigher;
import com.google.common.base.Preconditions;
import com.google.common.collect.Sets;
import com.google.common.net.HostAndPort;

import io.micrometer.core.instrument.Gauge;
import io.micrometer.core.instrument.MeterRegistry;

public class CompactionCoordinator
    implements CompactionCoordinatorService.Iface, Runnable, MetricsProducer {

  private static final Logger LOG = LoggerFactory.getLogger(CompactionCoordinator.class);
  private static final long FIFTEEN_MINUTES = TimeUnit.MINUTES.toMillis(15);

  /*
   * Map of compactionId to RunningCompactions. This is an informational cache of what external
   * compactions may be running. Its possible it may contain external compactions that are not
   * actually running. It may not contain compactions that are actually running. The metadata table
   * is the most authoritative source of what external compactions are currently running, but it
   * does not have the stats that this map has.
   */
  protected static final Map<ExternalCompactionId,RunningCompaction> RUNNING_CACHE =
      new ConcurrentHashMap<>();

  /* Map of group name to last time compactor called to get a compaction job */
  // ELASTICITY_TODO need to clean out groups that are no longer configured..
  private static final Map<String,Long> TIME_COMPACTOR_LAST_CHECKED = new ConcurrentHashMap<>();

  private final ServerContext ctx;
  private final SecurityOperation security;
  private final CompactionJobQueues jobQueues;
  private final EventCoordinator eventCoordinator;
  private final AtomicReference<Fate<Manager>> fate;
  // Exposed for tests
  protected volatile Boolean shutdown = false;

  private final ScheduledThreadPoolExecutor schedExecutor;

  private final Cache<ExternalCompactionId,RunningCompaction> completed;
  private LoadingCache<Long,CompactionConfig> compactionConfigCache;
  private final Cache<Path,Integer> checked_tablet_dir_cache;
  private final DeadCompactionDetector deadCompactionDetector;

  private final QueueMetrics queueMetrics;

  public CompactionCoordinator(ServerContext ctx, LiveTServerSet tservers,
      SecurityOperation security, EventCoordinator eventCoordinator,
      AtomicReference<Fate<Manager>> fate) {
    this.ctx = ctx;
    this.schedExecutor = this.ctx.getScheduledExecutor();
    this.security = security;
    this.eventCoordinator = eventCoordinator;

    this.jobQueues = new CompactionJobQueues(
        ctx.getConfiguration().getCount(Property.MANAGER_COMPACTION_SERVICE_PRIORITY_QUEUE_SIZE));

    this.queueMetrics = new QueueMetrics(jobQueues);

    this.fate = fate;

    completed = ctx.getCaches().createNewBuilder(CacheName.COMPACTIONS_COMPLETED, true)
        .maximumSize(200).expireAfterWrite(10, TimeUnit.MINUTES).build();

    CacheLoader<Long,CompactionConfig> loader =
        txid -> CompactionConfigStorage.getConfig(ctx, txid);

    // Keep a small short lived cache of compaction config. Compaction config never changes, however
    // when a compaction is canceled it is deleted which is why there is a time limit. It does not
    // hurt to let a job that was canceled start, it will be canceled later. Caching this immutable
    // config will help avoid reading the same data over and over.
    compactionConfigCache = ctx.getCaches().createNewBuilder(CacheName.COMPACTION_CONFIGS, true)
        .expireAfterWrite(30, SECONDS).maximumSize(100).build(loader);

    Weigher<Path,Integer> weigher = (path, count) -> {
      return path.toUri().toString().length();
    };

    checked_tablet_dir_cache =
        ctx.getCaches().createNewBuilder(CacheName.COMPACTION_DIR_CACHE, true)
            .maximumWeight(10485760L).weigher(weigher).build();

    deadCompactionDetector = new DeadCompactionDetector(this.ctx, this, schedExecutor);
    // At this point the manager does not have its lock so no actions should be taken yet
  }

  private volatile Thread serviceThread = null;

  public void start() {
    serviceThread = Threads.createThread("CompactionCoordinator Thread", this);
    serviceThread.start();
  }

  public void shutdown() {
    shutdown = true;
    var localThread = serviceThread;
    if (localThread != null) {
      try {
        localThread.join();
      } catch (InterruptedException e) {
        LOG.error("Exception stopping compaction coordinator thread", e);
      }
    }
  }

  protected void startCompactionCleaner(ScheduledThreadPoolExecutor schedExecutor) {
    ScheduledFuture<?> future =
        schedExecutor.scheduleWithFixedDelay(this::cleanUpCompactors, 0, 5, TimeUnit.MINUTES);
    ThreadPools.watchNonCriticalScheduledTask(future);
  }

  protected void startRunningCleaner(ScheduledThreadPoolExecutor schedExecutor) {
    ScheduledFuture<?> future =
        schedExecutor.scheduleWithFixedDelay(this::cleanUpRunning, 0, 5, TimeUnit.MINUTES);
    ThreadPools.watchNonCriticalScheduledTask(future);
  }

  @Override
  public void run() {

    startCompactionCleaner(schedExecutor);
    startRunningCleaner(schedExecutor);

    // On a re-start of the coordinator it's possible that external compactions are in-progress.
    // Attempt to get the running compactions on the compactors and then resolve which tserver
    // the external compaction came from to re-populate the RUNNING collection.
    LOG.info("Checking for running external compactions");
    // On re-start contact the running Compactors to try and seed the list of running compactions
    List<RunningCompaction> running = getCompactionsRunningOnCompactors();
    if (running.isEmpty()) {
      LOG.info("No running external compactions found");
    } else {
      LOG.info("Found {} running external compactions", running.size());
      running.forEach(rc -> {
        TCompactionStatusUpdate update = new TCompactionStatusUpdate();
        update.setState(TCompactionState.IN_PROGRESS);
        update.setMessage("Coordinator restarted, compaction found in progress");
        rc.addUpdate(System.currentTimeMillis(), update);
        RUNNING_CACHE.put(ExternalCompactionId.of(rc.getJob().getExternalCompactionId()), rc);
      });
    }

    startDeadCompactionDetector();

    // ELASTICITY_TODO the main function of the following loop was getting group summaries from
    // tservers. Its no longer doing that. May be best to remove the loop and make the remaining
    // task a scheduled one.

    LOG.info("Starting loop to check tservers for compaction summaries");
    while (!shutdown) {
      long start = System.currentTimeMillis();

      long now = System.currentTimeMillis();
      TIME_COMPACTOR_LAST_CHECKED.forEach((k, v) -> {
        if ((now - v) > getMissingCompactorWarningTime()) {
          // ELASTICITY_TODO may want to consider of the group has any jobs queued OR if the group
          // still exist in configuration
          LOG.warn("No compactors have checked in with coordinator for group {} in {}ms", k,
              getMissingCompactorWarningTime());
        }
      });

      long checkInterval = getTServerCheckInterval();
      long duration = (System.currentTimeMillis() - start);
      if (checkInterval - duration > 0) {
        LOG.debug("Waiting {}ms for next group check", (checkInterval - duration));
        UtilWaitThread.sleep(checkInterval - duration);
      }
    }

    LOG.info("Shutting down");
  }

  protected void startDeadCompactionDetector() {
    deadCompactionDetector.start();
  }

  protected long getMissingCompactorWarningTime() {
    return FIFTEEN_MINUTES;
  }

  protected long getTServerCheckInterval() {
    return this.ctx.getConfiguration()
        .getTimeInMillis(Property.COMPACTION_COORDINATOR_TSERVER_COMPACTION_CHECK_INTERVAL);
  }

  public long getNumRunningCompactions() {
    return RUNNING_CACHE.size();
  }

  /**
   * Return the next compaction job from the queue to a Compactor
   *
   * @param groupName group
   * @param compactorAddress compactor address
   * @throws ThriftSecurityException when permission error
   * @return compaction job
   */
  @Override
  public TExternalCompactionJob getCompactionJob(TInfo tinfo, TCredentials credentials,
      String groupName, String compactorAddress, String externalCompactionId)
      throws ThriftSecurityException {

    // do not expect users to call this directly, expect compactors to call this method
    if (!security.canPerformSystemActions(credentials)) {
      throw new AccumuloSecurityException(credentials.getPrincipal(),
          SecurityErrorCode.PERMISSION_DENIED).asThriftException();
    }
    final String group = groupName.intern();
    LOG.trace("getCompactionJob called for group {} by compactor {}", group, compactorAddress);
    TIME_COMPACTOR_LAST_CHECKED.put(group, System.currentTimeMillis());

    TExternalCompactionJob result = null;

    CompactionJobQueues.MetaJob metaJob = jobQueues.poll(CompactorGroupIdImpl.groupId(groupName));

    while (metaJob != null) {

      Optional<CompactionConfig> compactionConfig = getCompactionConfig(metaJob);

      // this method may reread the metadata, do not use the metadata in metaJob for anything after
      // this method
      CompactionMetadata ecm = null;

      var kind = metaJob.getJob().getKind();

      // Only reserve user compactions when the config is present. When compactions are canceled the
      // config is deleted.
      if (kind == CompactionKind.SYSTEM
          || (kind == CompactionKind.USER && compactionConfig.isPresent())) {
        ecm = reserveCompaction(metaJob, compactorAddress,
            ExternalCompactionId.from(externalCompactionId));
      }

      if (ecm != null) {
        result = createThriftJob(externalCompactionId, ecm, metaJob, compactionConfig);
        // It is possible that by the time this added that the the compactor that made this request
        // is dead. In this cases the compaction is not actually running.
        RUNNING_CACHE.put(ExternalCompactionId.of(result.getExternalCompactionId()),
            new RunningCompaction(result, compactorAddress, group));
        LOG.debug("Returning external job {} to {} with {} files", result.externalCompactionId,
            compactorAddress, ecm.getJobFiles().size());
        break;
      } else {
        LOG.debug("Unable to reserve compaction job for {}, pulling another off the queue ",
            metaJob.getTabletMetadata().getExtent());
        metaJob = jobQueues.poll(CompactorGroupIdImpl.groupId(groupName));
      }
    }

    if (metaJob == null) {
      LOG.debug("No jobs found in group {} ", group);
    }

    if (result == null) {
      LOG.trace("No jobs found for group {}, returning empty job to compactor {}", group,
          compactorAddress);
      result = new TExternalCompactionJob();
    }

    return result;

  }

  // ELASTICITY_TODO unit test this code
  private boolean canReserveCompaction(TabletMetadata tablet, CompactionJob job,
      Set<StoredTabletFile> jobFiles) {

    if (tablet == null) {
      // the tablet no longer exist
      return false;
    }

    if (tablet.getOperationId() != null) {
      return false;
    }

    if (!tablet.getFiles().containsAll(jobFiles)) {
      return false;
    }

    var currentlyCompactingFiles = tablet.getExternalCompactions().values().stream()
        .flatMap(ecm -> ecm.getJobFiles().stream()).collect(Collectors.toSet());

    if (!Collections.disjoint(jobFiles, currentlyCompactingFiles)) {
      return false;
    }

    switch (job.getKind()) {
      case SYSTEM:
        if (tablet.getSelectedFiles() != null
            && !Collections.disjoint(jobFiles, tablet.getSelectedFiles().getFiles())) {
          return false;
        }
        break;
      case USER:
      case SELECTOR:
        if (tablet.getSelectedFiles() == null
            || !tablet.getSelectedFiles().getFiles().containsAll(jobFiles)) {
          return false;
        }
        break;
      default:
        throw new UnsupportedOperationException("Not currently handling " + job.getKind());
    }

    return true;
  }

  private void checkTabletDir(KeyExtent extent, Path path) {
    try {
      if (checked_tablet_dir_cache.getIfPresent(path) == null) {
        FileStatus[] files = null;
        try {
          files = ctx.getVolumeManager().listStatus(path);
        } catch (FileNotFoundException ex) {
          // ignored
        }

        if (files == null) {
          LOG.debug("Tablet {} had no dir, creating {}", extent, path);

          ctx.getVolumeManager().mkdirs(path);
        }
        checked_tablet_dir_cache.put(path, 1);
      }
    } catch (IOException e) {
      throw new UncheckedIOException(e);
    }
  }

  private CompactionMetadata createExternalCompactionMetadata(CompactionJob job,
      Set<StoredTabletFile> jobFiles, TabletMetadata tablet, String compactorAddress,
      ExternalCompactionId externalCompactionId) {
    boolean propDels;

    Long fateTxId = null;

    switch (job.getKind()) {
      case SYSTEM: {
        boolean compactingAll = tablet.getFiles().equals(jobFiles);
        propDels = !compactingAll;
      }
        break;
      case SELECTOR:
      case USER: {
        boolean compactingAll = tablet.getSelectedFiles().initiallySelectedAll()
            && tablet.getSelectedFiles().getFiles().equals(jobFiles);
        propDels = !compactingAll;
        fateTxId = tablet.getSelectedFiles().getFateTxId();
      }
        break;
      default:
        throw new IllegalArgumentException();
    }

    Consumer<String> directoryCreator = dir -> checkTabletDir(tablet.getExtent(), new Path(dir));
    ReferencedTabletFile newFile = TabletNameGenerator.getNextDataFilenameForMajc(propDels, ctx,
        tablet, directoryCreator, externalCompactionId);

    return new CompactionMetadata(jobFiles, newFile, compactorAddress, job.getKind(),
        job.getPriority(), job.getGroup(), propDels, fateTxId);

  }

  private CompactionMetadata reserveCompaction(CompactionJobQueues.MetaJob metaJob,
      String compactorAddress, ExternalCompactionId externalCompactionId) {

    Preconditions.checkArgument(metaJob.getJob().getKind() == CompactionKind.SYSTEM
        || metaJob.getJob().getKind() == CompactionKind.USER);

    var tabletMetadata = metaJob.getTabletMetadata();

    var jobFiles = metaJob.getJob().getFiles().stream().map(CompactableFileImpl::toStoredTabletFile)
        .collect(Collectors.toSet());

    Retry retry =
        Retry.builder().maxRetries(5).retryAfter(100, MILLISECONDS).incrementBy(100, MILLISECONDS)
            .maxWait(10, SECONDS).backOffFactor(1.5).logInterval(3, MINUTES).createRetry();

    while (retry.canRetry()) {
      try (var tabletsMutator = ctx.getAmple().conditionallyMutateTablets()) {
        var extent = metaJob.getTabletMetadata().getExtent();

        if (!canReserveCompaction(tabletMetadata, metaJob.getJob(), jobFiles)) {
          return null;
        }

        var ecm = createExternalCompactionMetadata(metaJob.getJob(), jobFiles, tabletMetadata,
            compactorAddress, externalCompactionId);

        // any data that is read from the tablet to make a decision about if it can compact or not
        // must be included in the requireSame call
        var tabletMutator = tabletsMutator.mutateTablet(extent).requireAbsentOperation()
            .requireSame(tabletMetadata, FILES, SELECTED, ECOMP);

        tabletMutator.putExternalCompaction(externalCompactionId, ecm);
        tabletMutator.submit(tm -> tm.getExternalCompactions().containsKey(externalCompactionId));

        var result = tabletsMutator.process().get(extent);

        if (result.getStatus() == Ample.ConditionalResult.Status.ACCEPTED) {
          return ecm;
        } else {
          tabletMetadata = result.readMetadata();
        }
      }

      retry.useRetry();
      try {
        retry.waitForNextAttempt(LOG,
            "Reserved compaction for " + metaJob.getTabletMetadata().getExtent());
      } catch (InterruptedException e) {
        throw new RuntimeException(e);
      }
    }

    return null;
  }

  TExternalCompactionJob createThriftJob(String externalCompactionId, CompactionMetadata ecm,
      CompactionJobQueues.MetaJob metaJob, Optional<CompactionConfig> compactionConfig) {

    Set<CompactableFile> selectedFiles;
    if (metaJob.getJob().getKind() == CompactionKind.SYSTEM) {
      selectedFiles = Set.of();
    } else {
      selectedFiles = metaJob.getTabletMetadata().getSelectedFiles().getFiles().stream()
          .map(file -> new CompactableFileImpl(file,
              metaJob.getTabletMetadata().getFilesMap().get(file)))
          .collect(Collectors.toUnmodifiableSet());
    }

    Map<String,String> overrides = CompactionPluginUtils.computeOverrides(compactionConfig, ctx,
        metaJob.getTabletMetadata().getExtent(), metaJob.getJob().getFiles(), selectedFiles);

    IteratorConfig iteratorSettings = SystemIteratorUtil
        .toIteratorConfig(compactionConfig.map(CompactionConfig::getIterators).orElse(List.of()));

    var files = ecm.getJobFiles().stream().map(storedTabletFile -> {
      var dfv = metaJob.getTabletMetadata().getFilesMap().get(storedTabletFile);
      return new InputFile(storedTabletFile.getMetadata(), dfv.getSize(), dfv.getNumEntries(),
          dfv.getTime());
    }).collect(Collectors.toList());

    long fateTxid = 0;
    if (metaJob.getJob().getKind() == CompactionKind.USER) {
      fateTxid = metaJob.getTabletMetadata().getSelectedFiles().getFateTxId();
    }

    return new TExternalCompactionJob(externalCompactionId,
        metaJob.getTabletMetadata().getExtent().toThrift(), files, iteratorSettings,
        ecm.getCompactTmpName().getNormalizedPathStr(), ecm.getPropagateDeletes(),
        TCompactionKind.valueOf(ecm.getKind().name()), fateTxid, overrides);
  }

  @Override
  public void registerMetrics(MeterRegistry registry) {
    Gauge.builder(METRICS_MAJC_QUEUED, jobQueues, CompactionJobQueues::getQueuedJobCount)
        .description("Number of queued major compactions").register(registry);
    Gauge.builder(METRICS_MAJC_RUNNING, this, CompactionCoordinator::getNumRunningCompactions)
        .description("Number of running major compactions").register(registry);

    queueMetrics.registerMetrics(registry);
  }

  public void addJobs(TabletMetadata tabletMetadata, Collection<CompactionJob> jobs) {
    jobQueues.add(tabletMetadata, jobs);
  }

  public CompactionCoordinatorService.Iface getThriftService() {
    return this;
  }

  private Optional<CompactionConfig> getCompactionConfig(CompactionJobQueues.MetaJob metaJob) {
    if (metaJob.getJob().getKind() == CompactionKind.USER
        && metaJob.getTabletMetadata().getSelectedFiles() != null) {
      var cconf =
          compactionConfigCache.get(metaJob.getTabletMetadata().getSelectedFiles().getFateTxId());
      return Optional.ofNullable(cconf);
    }
    return Optional.empty();
  }

  /**
   * Compactors calls this method when they have finished a compaction. This method does the
   * following.
   *
   * <ol>
   * <li>Reads the tablets metadata and determines if the compaction can commit. Its possible that
   * things changed while the compaction was running and it can no longer commit.</li>
   * <li>Commit the compaction using a conditional mutation. If the tablets files or location
   * changed since reading the tablets metadata, then conditional mutation will fail. When this
   * happens it will reread the metadata and go back to step 1 conceptually. When committing a
   * compaction the compacted files are removed and scan entries are added to the tablet in case the
   * files are in use, this prevents GC from deleting the files between updating tablet metadata and
   * refreshing the tablet. The scan entries are only added when a tablet has a location.</li>
   * <li>After successful commit a refresh request is sent to the tablet if it has a location. This
   * will cause the tablet to start using the newly compacted files for future scans. Also the
   * tablet can delete the scan entries if there are no active scans using them.</li>
   * </ol>
   *
   * <p>
   * User compactions will be refreshed as part of the fate operation. The user compaction fate
   * operation will see the compaction was committed after this code updates the tablet metadata,
   * however if it were to rely on this code to do the refresh it would not be able to know when the
   * refresh was actually done. Therefore, user compactions will refresh as part of the fate
   * operation so that it's known to be done before the fate operation returns. Since the fate
   * operation will do it, there is no need to do it here for user compactions.
   *
   * @param tinfo trace info
   * @param credentials tcredentials object
   * @param externalCompactionId compaction id
   * @param textent tablet extent
   * @param stats compaction stats
   * @throws ThriftSecurityException when permission error
   */
  @Override
  public void compactionCompleted(TInfo tinfo, TCredentials credentials,
      String externalCompactionId, TKeyExtent textent, TCompactionStats stats)
      throws ThriftSecurityException {
    // do not expect users to call this directly, expect other tservers to call this method
    if (!security.canPerformSystemActions(credentials)) {
      throw new AccumuloSecurityException(credentials.getPrincipal(),
          SecurityErrorCode.PERMISSION_DENIED).asThriftException();
    }

    // maybe fate has not started yet
    var localFate = fate.get();
    while (localFate == null && !shutdown) {
      UtilWaitThread.sleep(100);
      localFate = fate.get();
    }

    var extent = KeyExtent.fromThrift(textent);
    LOG.info("Compaction completed, id: {}, stats: {}, extent: {}", externalCompactionId, stats,
        extent);
    final var ecid = ExternalCompactionId.of(externalCompactionId);

    var tabletMeta =
        ctx.getAmple().readTablet(extent, ECOMP, SELECTED, LOCATION, FILES, COMPACTED, OPID);

    if (!CommitCompaction.canCommitCompaction(ecid, tabletMeta)) {
      return;
    }

<<<<<<< HEAD
    ExternalCompactionMetadata ecm = tabletMeta.getExternalCompactions().get(ecid);
    var renameOp = new RenameCompactionFile(new CompactionCommitData(ecid, extent, ecm, stats));

    // ELASTICITY_TODO add tag to fate that ECID can be added to. This solves two problem. First it
    // defends against starting multiple fate txs for the same thing. This will help the split code
    // also. Second the tag can be used by the dead compaction detector to ignore committing
    // compactions. The imple coould hash the key to produce the fate tx id.
    var txid = localFate.startTransaction();
    localFate.seedTransaction("COMMIT_COMPACTION", txid, renameOp, true,
        "Commit compaction " + ecid);

    // ELASTICITY_TODO need to remove this wait. It is here because when the dead compaction
    // detector ask a compactor what its currently running it expects that cover commit. To remove
    // this wait would need another way for the dead compaction detector to know about committing
    // compactions. Could add a tag to the fate tx with the ecid and have dead compaction detector
    // scan these tags. This wait makes the code running in fate not be fault tolerant because in
    // the
    // case of faults the dead compaction detector may remove the compaction entry.
    localFate.waitForCompletion(txid);
=======
    CompactionMetadata ecm = tabletMeta.getExternalCompactions().get(ecid);

    // ELASTICITY_TODO this code does not handle race conditions or faults. Need to ensure refresh
    // happens in the case of manager process death between commit and refresh.
    ReferencedTabletFile newDatafile =
        TabletNameGenerator.computeCompactionFileDest(ecm.getCompactTmpName());

    Optional<ReferencedTabletFile> optionalNewFile;
    try {
      optionalNewFile = renameOrDeleteFile(stats, ecm, newDatafile);
    } catch (IOException e) {
      LOG.warn("Can not commit complete compaction {} because unable to delete or rename {} ", ecid,
          ecm.getCompactTmpName(), e);
      compactionFailed(Map.of(ecid, extent));
      return;
    }

    RefreshWriter refreshWriter = new RefreshWriter(ecid, extent);

    try {
      tabletMeta = commitCompaction(stats, ecid, tabletMeta, optionalNewFile, refreshWriter);
    } catch (RuntimeException e) {
      LOG.warn("Failed to commit complete compaction {} {}", ecid, extent, e);
      compactionFailed(Map.of(ecid, extent));
    }

    if (ecm.getKind() != CompactionKind.USER) {
      refreshTablet(tabletMeta);
    }

    // if a refresh entry was written, it can be removed after the tablet was refreshed
    refreshWriter.deleteRefresh();
>>>>>>> 738cabb6

    // It's possible that RUNNING might not have an entry for this ecid in the case
    // of a coordinator restart when the Coordinator can't find the TServer for the
    // corresponding external compaction.
    recordCompletion(ecid);
<<<<<<< HEAD
    // ELASTICITY_TODO should above call move into fate code?
=======

    // This will causes the tablet to be reexamined to see if it needs any more compactions.
    eventCoordinator.event(extent, "Compaction completed %s", extent);
  }

  private Optional<ReferencedTabletFile> renameOrDeleteFile(TCompactionStats stats,
      CompactionMetadata ecm, ReferencedTabletFile newDatafile) throws IOException {
    if (stats.getEntriesWritten() == 0) {
      // the compaction produced no output so do not need to rename or add a file to the metadata
      // table, only delete the input files.
      if (!ctx.getVolumeManager().delete(ecm.getCompactTmpName().getPath())) {
        throw new IOException("delete returned false");
      }

      return Optional.empty();
    } else {
      if (!ctx.getVolumeManager().rename(ecm.getCompactTmpName().getPath(),
          newDatafile.getPath())) {
        throw new IOException("rename returned false");
      }

      return Optional.of(newDatafile);
    }
  }

  private void refreshTablet(TabletMetadata metadata) {
    var location = metadata.getLocation();
    if (location != null) {
      KeyExtent extent = metadata.getExtent();

      // there is a single tserver and single tablet, do not need a thread pool. The direct executor
      // will run everything in the current thread
      ExecutorService executorService = MoreExecutors.newDirectExecutorService();
      try {
        TabletRefresher.refreshTablets(executorService,
            "compaction:" + metadata.getExtent().toString(), ctx, tserverSet::getCurrentServers,
            Map.of(metadata.getLocation(), List.of(extent.toThrift())));
      } finally {
        executorService.shutdownNow();
      }
    }
  }

  // ELASTICITY_TODO unit test this method
  private boolean canCommitCompaction(ExternalCompactionId ecid, TabletMetadata tabletMetadata) {

    if (tabletMetadata == null) {
      LOG.debug("Received completion notification for nonexistent tablet {}", ecid);
      return false;
    }

    var extent = tabletMetadata.getExtent();

    if (tabletMetadata.getOperationId() != null) {
      // split, merge, and delete tablet should delete the compaction entry in the tablet
      LOG.debug("Received completion notification for tablet with active operation {} {} {}", ecid,
          extent, tabletMetadata.getOperationId());
      return false;
    }

    CompactionMetadata ecm = tabletMetadata.getExternalCompactions().get(ecid);

    if (ecm == null) {
      LOG.debug("Received completion notification for unknown compaction {} {}", ecid, extent);
      return false;
    }

    if (ecm.getKind() == CompactionKind.USER || ecm.getKind() == CompactionKind.SELECTOR) {
      if (tabletMetadata.getSelectedFiles() == null) {
        // when the compaction is canceled, selected files are deleted
        LOG.debug(
            "Received completion notification for user compaction and tablet has no selected files {} {}",
            ecid, extent);
        return false;
      }

      if (ecm.getFateTxId() != tabletMetadata.getSelectedFiles().getFateTxId()) {
        // maybe the compaction was cancled and another user compaction was started on the tablet.
        LOG.debug(
            "Received completion notification for user compaction where its fate txid did not match the tablets {} {} {} {}",
            ecid, extent, FateTxId.formatTid(ecm.getFateTxId()),
            FateTxId.formatTid(tabletMetadata.getSelectedFiles().getFateTxId()));
      }

      if (!tabletMetadata.getSelectedFiles().getFiles().containsAll(ecm.getJobFiles())) {
        // this is not expected to happen
        LOG.error("User compaction contained files not in the selected set {} {} {} {} {}",
            tabletMetadata.getExtent(), ecid, ecm.getKind(),
            Optional.ofNullable(tabletMetadata.getSelectedFiles()).map(SelectedFiles::getFiles),
            ecm.getJobFiles());
        return false;
      }
    }

    if (!tabletMetadata.getFiles().containsAll(ecm.getJobFiles())) {
      // this is not expected to happen
      LOG.error("Compaction contained files not in the tablet files set {} {} {} {}",
          tabletMetadata.getExtent(), ecid, tabletMetadata.getFiles(), ecm.getJobFiles());
      return false;
    }

    return true;
  }

  private TabletMetadata commitCompaction(TCompactionStats stats, ExternalCompactionId ecid,
      TabletMetadata tablet, Optional<ReferencedTabletFile> newDatafile,
      RefreshWriter refreshWriter) {

    KeyExtent extent = tablet.getExtent();

    Retry retry = Retry.builder().infiniteRetries().retryAfter(100, MILLISECONDS)
        .incrementBy(100, MILLISECONDS).maxWait(10, SECONDS).backOffFactor(1.5)
        .logInterval(3, MINUTES).createRetry();

    while (canCommitCompaction(ecid, tablet)) {
      CompactionMetadata ecm = tablet.getExternalCompactions().get(ecid);

      // the compacted files should not exists in the tablet already
      var tablet2 = tablet;
      newDatafile.ifPresent(
          newFile -> Preconditions.checkState(!tablet2.getFiles().contains(newFile.insert()),
              "File already exists in tablet %s %s", newFile, tablet2.getFiles()));

      if (tablet.getLocation() != null
          && tablet.getExternalCompactions().get(ecid).getKind() != CompactionKind.USER) {
        // Write the refresh entry before attempting to update tablet metadata, this ensures that
        // refresh will happen even if this process dies. In the case where this process does not
        // die refresh will happen after commit. User compactions will make refresh calls in their
        // fate operation, so it does not need to be done here.
        refreshWriter.writeRefresh(tablet.getLocation());
      }

      try (var tabletsMutator = ctx.getAmple().conditionallyMutateTablets()) {
        var tabletMutator = tabletsMutator.mutateTablet(extent).requireAbsentOperation()
            .requireCompaction(ecid).requireSame(tablet, FILES, LOCATION);

        if (ecm.getKind() == CompactionKind.USER || ecm.getKind() == CompactionKind.SELECTOR) {
          tabletMutator.requireSame(tablet, SELECTED, COMPACTED);
        }

        // make the needed updates to the tablet
        updateTabletForCompaction(stats, ecid, tablet, newDatafile, extent, ecm, tabletMutator);

        tabletMutator
            .submit(tabletMetadata -> !tabletMetadata.getExternalCompactions().containsKey(ecid));

        // TODO expensive logging
        LOG.debug("Compaction completed {} added {} removed {}", tablet.getExtent(), newDatafile,
            ecm.getJobFiles().stream().map(AbstractTabletFile::getFileName)
                .collect(Collectors.toList()));

        // ELASTICITY_TODO check return value and retry, could fail because of race conditions
        var result = tabletsMutator.process().get(extent);
        if (result.getStatus() == Ample.ConditionalResult.Status.ACCEPTED) {
          // compaction was committed, mark the compaction input files for deletion
          //
          // ELASTICITIY_TODO in the case of process death the GC candidates would never be added
          // like #3811. If compaction commit were moved to FATE per #3559 then this would not
          // be an issue. If compaction commit is never moved to FATE, then this addition could
          // moved to the compaction refresh process. The compaction refresh process will go away
          // if compaction commit is moved to FATE, so should only do this if not moving to FATE.
          ctx.getAmple().putGcCandidates(extent.tableId(), ecm.getJobFiles());
          break;
        } else {
          // compaction failed to commit, maybe something changed on the tablet so lets reread the
          // metadata and try again
          tablet = result.readMetadata();
        }

        retry.waitForNextAttempt(LOG, "Failed to commit " + ecid + " for tablet " + extent);
      } catch (InterruptedException e) {
        throw new RuntimeException(e);
      }
    }

    return tablet;
  }

  private void updateTabletForCompaction(TCompactionStats stats, ExternalCompactionId ecid,
      TabletMetadata tablet, Optional<ReferencedTabletFile> newDatafile, KeyExtent extent,
      CompactionMetadata ecm, Ample.ConditionalTabletMutator tabletMutator) {
    // ELASTICITY_TODO improve logging adapt to use existing tablet files logging
    if (ecm.getKind() == CompactionKind.USER) {
      if (tablet.getSelectedFiles().getFiles().equals(ecm.getJobFiles())) {
        // all files selected for the user compactions are finished, so the tablet is finish and
        // its compaction id needs to be updated.

        long fateTxId = tablet.getSelectedFiles().getFateTxId();

        Preconditions.checkArgument(!tablet.getCompacted().contains(fateTxId),
            "Tablet %s unexpected has selected files and compacted columns for %s",
            tablet.getExtent(), fateTxId);

        // TODO set to trace
        LOG.debug("All selected files compcated for {} setting compacted for {}",
            tablet.getExtent(), FateTxId.formatTid(tablet.getSelectedFiles().getFateTxId()));

        tabletMutator.deleteSelectedFiles();
        tabletMutator.putCompacted(fateTxId);

      } else {
        // not all of the selected files were finished, so need to add the new file to the
        // selected set

        Set<StoredTabletFile> newSelectedFileSet =
            new HashSet<>(tablet.getSelectedFiles().getFiles());
        newSelectedFileSet.removeAll(ecm.getJobFiles());

        if (newDatafile.isPresent()) {
          // TODO set to trace
          LOG.debug(
              "Not all selected files for {} are done, adding new selected file {} from compaction",
              tablet.getExtent(), newDatafile.orElseThrow().getPath().getName());
          newSelectedFileSet.add(newDatafile.orElseThrow().insert());
        } else {
          // TODO set to trace
          LOG.debug(
              "Not all selected files for {} are done, compaction produced no output so not adding to selected set.",
              tablet.getExtent());
        }

        tabletMutator.putSelectedFiles(
            new SelectedFiles(newSelectedFileSet, tablet.getSelectedFiles().initiallySelectedAll(),
                tablet.getSelectedFiles().getFateTxId()));
      }
    }

    if (tablet.getLocation() != null) {
      // add scan entries to prevent GC in case the hosted tablet is currently using the files for
      // scan
      ecm.getJobFiles().forEach(tabletMutator::putScan);
    }
    ecm.getJobFiles().forEach(tabletMutator::deleteFile);
    tabletMutator.deleteExternalCompaction(ecid);

    if (newDatafile.isPresent()) {
      tabletMutator.putFile(newDatafile.orElseThrow(),
          new DataFileValue(stats.getFileSize(), stats.getEntriesWritten()));
    }
>>>>>>> 738cabb6
  }

  @Override
  public void compactionFailed(TInfo tinfo, TCredentials credentials, String externalCompactionId,
      TKeyExtent extent) throws ThriftSecurityException {
    // do not expect users to call this directly, expect other tservers to call this method
    if (!security.canPerformSystemActions(credentials)) {
      throw new AccumuloSecurityException(credentials.getPrincipal(),
          SecurityErrorCode.PERMISSION_DENIED).asThriftException();
    }
    LOG.info("Compaction failed, id: {}", externalCompactionId);
    final var ecid = ExternalCompactionId.of(externalCompactionId);
    compactionFailed(Map.of(ecid, KeyExtent.fromThrift(extent)));
  }

  void compactionFailed(Map<ExternalCompactionId,KeyExtent> compactions) {

    try (var tabletsMutator = ctx.getAmple().conditionallyMutateTablets()) {
      compactions.forEach((ecid, extent) -> {
        try {
          ctx.requireNotDeleted(extent.tableId());
          tabletsMutator.mutateTablet(extent).requireAbsentOperation().requireCompaction(ecid)
              .deleteExternalCompaction(ecid).submit(new RejectionHandler() {

                @Override
                public boolean callWhenTabletDoesNotExists() {
                  return true;
                }

                @Override
                public boolean test(TabletMetadata tabletMetadata) {
                  return tabletMetadata == null
                      || !tabletMetadata.getExternalCompactions().containsKey(ecid);
                }

              });
        } catch (TableDeletedException e) {
          LOG.warn("Table {} was deleted, unable to update metadata for compaction failure.",
              extent.tableId());
        }
      });

      final List<ExternalCompactionId> ecidsForTablet = new ArrayList<>();
      tabletsMutator.process().forEach((extent, result) -> {
        if (result.getStatus() != Ample.ConditionalResult.Status.ACCEPTED) {

          // this should try again later when the dead compaction detector runs, lets log it in case
          // its a persistent problem
          if (LOG.isDebugEnabled()) {
            var ecid =
                compactions.entrySet().stream().filter(entry -> entry.getValue().equals(extent))
                    .findFirst().map(Map.Entry::getKey).orElse(null);
            LOG.debug("Unable to remove failed compaction {} {}", extent, ecid);
          }
        } else {
          // compactionFailed is called from the Compactor when either a compaction fails or
          // is cancelled and it's called from the DeadCompactionDetector. This block is
          // entered when the conditional mutator above successfully deletes an ecid from
          // the tablet metadata. Remove compaction tmp files from the tablet directory
          // that have a corresponding ecid in the name.

          ecidsForTablet.clear();
          compactions.entrySet().stream().filter(e -> e.getValue().compareTo(extent) == 0)
              .map(Entry::getKey).forEach(ecidsForTablet::add);

          if (!ecidsForTablet.isEmpty()) {
            final TabletMetadata tm = ctx.getAmple().readTablet(extent, ColumnType.DIR);
            if (tm != null) {
              final Collection<Volume> vols = ctx.getVolumeManager().getVolumes();
              for (Volume vol : vols) {
                try {
                  final String volPath =
                      vol.getBasePath() + Constants.HDFS_TABLES_DIR + Path.SEPARATOR
                          + extent.tableId().canonical() + Path.SEPARATOR + tm.getDirName();
                  final FileSystem fs = vol.getFileSystem();
                  for (ExternalCompactionId ecid : ecidsForTablet) {
                    final String fileSuffix = "_tmp_" + ecid.canonical();
                    FileStatus[] files = fs.listStatus(new Path(volPath), (path) -> {
                      return path.getName().endsWith(fileSuffix);
                    });
                    if (files.length > 0) {
                      for (FileStatus file : files) {
                        if (!fs.delete(file.getPath(), false)) {
                          LOG.warn("Unable to delete ecid tmp file: {}: ", file.getPath());
                        } else {
                          LOG.debug("Deleted ecid tmp file: {}", file.getPath());
                        }
                      }
                    }
                  }
                } catch (IOException e) {
                  LOG.error("Exception deleting compaction tmp files for tablet: {}", extent, e);
                }
              }
            } else {
              // TabletMetadata does not exist for the extent. This could be due to a merge or
              // split operation. Use the utility to find tmp files at the table level
              deadCompactionDetector.addTableId(extent.tableId());
            }
          }
        }
      });
    }

    compactions.forEach((k, v) -> recordCompletion(k));
  }

  /**
   * Compactor calls to update the status of the assigned compaction
   *
   * @param tinfo trace info
   * @param credentials tcredentials object
   * @param externalCompactionId compaction id
   * @param update compaction status update
   * @param timestamp timestamp of the message
   * @throws ThriftSecurityException when permission error
   */
  @Override
  public void updateCompactionStatus(TInfo tinfo, TCredentials credentials,
      String externalCompactionId, TCompactionStatusUpdate update, long timestamp)
      throws ThriftSecurityException {
    // do not expect users to call this directly, expect other tservers to call this method
    if (!security.canPerformSystemActions(credentials)) {
      throw new AccumuloSecurityException(credentials.getPrincipal(),
          SecurityErrorCode.PERMISSION_DENIED).asThriftException();
    }
    LOG.debug("Compaction status update, id: {}, timestamp: {}, update: {}", externalCompactionId,
        timestamp, update);
    final RunningCompaction rc = RUNNING_CACHE.get(ExternalCompactionId.of(externalCompactionId));
    if (null != rc) {
      rc.addUpdate(timestamp, update);
    }
  }

  private void recordCompletion(ExternalCompactionId ecid) {
    var rc = RUNNING_CACHE.remove(ecid);
    if (rc != null) {
      completed.put(ecid, rc);
    }
  }

  protected Set<ExternalCompactionId> readExternalCompactionIds() {
    return this.ctx.getAmple().readTablets().forLevel(Ample.DataLevel.USER)
        .filter(new HasExternalCompactionsFilter()).fetch(ECOMP).build().stream()
        .flatMap(tm -> tm.getExternalCompactions().keySet().stream()).collect(Collectors.toSet());
  }

  /**
   * The RUNNING_CACHE set may contain external compactions that are not actually running. This
   * method periodically cleans those up.
   */
  protected void cleanUpRunning() {

    // grab a snapshot of the ids in the set before reading the metadata table. This is done to
    // avoid removing things that are added while reading the metadata.
    Set<ExternalCompactionId> idsSnapshot = Set.copyOf(RUNNING_CACHE.keySet());

    // grab the ids that are listed as running in the metadata table. It important that this is done
    // after getting the snapshot.
    Set<ExternalCompactionId> idsInMetadata = readExternalCompactionIds();

    var idsToRemove = Sets.difference(idsSnapshot, idsInMetadata);

    // remove ids that are in the running set but not in the metadata table
    idsToRemove.forEach(this::recordCompletion);

    if (idsToRemove.size() > 0) {
      LOG.debug("Removed stale entries from RUNNING_CACHE : {}", idsToRemove);
    }
  }

  /**
   * Return information about running compactions
   *
   * @param tinfo trace info
   * @param credentials tcredentials object
   * @return map of ECID to TExternalCompaction objects
   * @throws ThriftSecurityException permission error
   */
  @Override
  public TExternalCompactionList getRunningCompactions(TInfo tinfo, TCredentials credentials)
      throws ThriftSecurityException {
    // do not expect users to call this directly, expect other tservers to call this method
    if (!security.canPerformSystemActions(credentials)) {
      throw new AccumuloSecurityException(credentials.getPrincipal(),
          SecurityErrorCode.PERMISSION_DENIED).asThriftException();
    }

    final TExternalCompactionList result = new TExternalCompactionList();
    RUNNING_CACHE.forEach((ecid, rc) -> {
      TExternalCompaction trc = new TExternalCompaction();
      trc.setGroupName(rc.getGroupName());
      trc.setCompactor(rc.getCompactorAddress());
      trc.setUpdates(rc.getUpdates());
      trc.setJob(rc.getJob());
      result.putToCompactions(ecid.canonical(), trc);
    });
    return result;
  }

  /**
   * Return information about recently completed compactions
   *
   * @param tinfo trace info
   * @param credentials tcredentials object
   * @return map of ECID to TExternalCompaction objects
   * @throws ThriftSecurityException permission error
   */
  @Override
  public TExternalCompactionList getCompletedCompactions(TInfo tinfo, TCredentials credentials)
      throws ThriftSecurityException {
    // do not expect users to call this directly, expect other tservers to call this method
    if (!security.canPerformSystemActions(credentials)) {
      throw new AccumuloSecurityException(credentials.getPrincipal(),
          SecurityErrorCode.PERMISSION_DENIED).asThriftException();
    }
    final TExternalCompactionList result = new TExternalCompactionList();
    completed.asMap().forEach((ecid, rc) -> {
      TExternalCompaction trc = new TExternalCompaction();
      trc.setGroupName(rc.getGroupName());
      trc.setCompactor(rc.getCompactorAddress());
      trc.setJob(rc.getJob());
      trc.setUpdates(rc.getUpdates());
      result.putToCompactions(ecid.canonical(), trc);
    });
    return result;
  }

  @Override
  public void cancel(TInfo tinfo, TCredentials credentials, String externalCompactionId)
      throws TException {
    var runningCompaction = RUNNING_CACHE.get(ExternalCompactionId.of(externalCompactionId));
    var extent = KeyExtent.fromThrift(runningCompaction.getJob().getExtent());
    try {
      NamespaceId nsId = this.ctx.getNamespaceId(extent.tableId());
      if (!security.canCompact(credentials, extent.tableId(), nsId)) {
        throw new AccumuloSecurityException(credentials.getPrincipal(),
            SecurityErrorCode.PERMISSION_DENIED).asThriftException();
      }
    } catch (TableNotFoundException e) {
      throw new ThriftTableOperationException(extent.tableId().canonical(), null,
          TableOperation.COMPACT_CANCEL, TableOperationExceptionType.NOTFOUND, e.getMessage());
    }

    cancelCompactionOnCompactor(runningCompaction.getCompactorAddress(), externalCompactionId);
  }

  /* Method exists to be overridden in test to hide static method */
  protected List<RunningCompaction> getCompactionsRunningOnCompactors() {
    return ExternalCompactionUtil.getCompactionsRunningOnCompactors(this.ctx);
  }

  /* Method exists to be overridden in test to hide static method */
  protected void cancelCompactionOnCompactor(String address, String externalCompactionId) {
    HostAndPort hostPort = HostAndPort.fromString(address);
    ExternalCompactionUtil.cancelCompaction(this.ctx, hostPort, externalCompactionId);
  }

  private void deleteEmpty(ZooReaderWriter zoorw, String path)
      throws KeeperException, InterruptedException {
    try {
      LOG.debug("Deleting empty ZK node {}", path);
      zoorw.delete(path);
    } catch (KeeperException.NotEmptyException e) {
      LOG.debug("Failed to delete {} its not empty, likely an expected race condition.", path);
    }
  }

  private void cleanUpCompactors() {
    final String compactorQueuesPath = this.ctx.getZooKeeperRoot() + Constants.ZCOMPACTORS;

    var zoorw = this.ctx.getZooReaderWriter();

    try {
      var groups = zoorw.getChildren(compactorQueuesPath);

      for (String group : groups) {
        String qpath = compactorQueuesPath + "/" + group;

        var compactors = zoorw.getChildren(qpath);

        if (compactors.isEmpty()) {
          deleteEmpty(zoorw, qpath);
        }

        for (String compactor : compactors) {
          String cpath = compactorQueuesPath + "/" + group + "/" + compactor;
          var lockNodes = zoorw.getChildren(compactorQueuesPath + "/" + group + "/" + compactor);
          if (lockNodes.isEmpty()) {
            deleteEmpty(zoorw, cpath);
          }
        }
      }

    } catch (KeeperException | RuntimeException e) {
      LOG.warn("Failed to clean up compactors", e);
    } catch (InterruptedException e) {
      Thread.currentThread().interrupt();
      throw new IllegalStateException(e);
    }
  }

}<|MERGE_RESOLUTION|>--- conflicted
+++ resolved
@@ -69,6 +69,7 @@
 import org.apache.accumulo.core.dataImpl.KeyExtent;
 import org.apache.accumulo.core.dataImpl.thrift.TKeyExtent;
 import org.apache.accumulo.core.fate.Fate;
+import org.apache.accumulo.core.fate.FateInstanceType;
 import org.apache.accumulo.core.fate.zookeeper.ZooReaderWriter;
 import org.apache.accumulo.core.iterators.user.HasExternalCompactionsFilter;
 import org.apache.accumulo.core.iteratorsImpl.system.SystemIteratorUtil;
@@ -77,15 +78,8 @@
 import org.apache.accumulo.core.metadata.StoredTabletFile;
 import org.apache.accumulo.core.metadata.schema.Ample;
 import org.apache.accumulo.core.metadata.schema.Ample.RejectionHandler;
-<<<<<<< HEAD
+import org.apache.accumulo.core.metadata.schema.CompactionMetadata;
 import org.apache.accumulo.core.metadata.schema.ExternalCompactionId;
-import org.apache.accumulo.core.metadata.schema.ExternalCompactionMetadata;
-=======
-import org.apache.accumulo.core.metadata.schema.CompactionMetadata;
-import org.apache.accumulo.core.metadata.schema.DataFileValue;
-import org.apache.accumulo.core.metadata.schema.ExternalCompactionId;
-import org.apache.accumulo.core.metadata.schema.SelectedFiles;
->>>>>>> 738cabb6
 import org.apache.accumulo.core.metadata.schema.TabletMetadata;
 import org.apache.accumulo.core.metadata.schema.TabletMetadata.ColumnType;
 import org.apache.accumulo.core.metrics.MetricsProducer;
@@ -161,7 +155,7 @@
   private final SecurityOperation security;
   private final CompactionJobQueues jobQueues;
   private final EventCoordinator eventCoordinator;
-  private final AtomicReference<Fate<Manager>> fate;
+  private final AtomicReference<Map<FateInstanceType,Fate<Manager>>> fate;
   // Exposed for tests
   protected volatile Boolean shutdown = false;
 
@@ -176,7 +170,7 @@
 
   public CompactionCoordinator(ServerContext ctx, LiveTServerSet tservers,
       SecurityOperation security, EventCoordinator eventCoordinator,
-      AtomicReference<Fate<Manager>> fate) {
+      AtomicReference<Map<FateInstanceType,Fate<Manager>>> fateInstances) {
     this.ctx = ctx;
     this.schedExecutor = this.ctx.getScheduledExecutor();
     this.security = security;
@@ -187,7 +181,7 @@
 
     this.queueMetrics = new QueueMetrics(jobQueues);
 
-    this.fate = fate;
+    this.fate = fateInstances;
 
     completed = ctx.getCaches().createNewBuilder(CacheName.COMPACTIONS_COMPLETED, true)
         .maximumSize(200).expireAfterWrite(10, TimeUnit.MINUTES).build();
@@ -656,13 +650,15 @@
     }
 
     // maybe fate has not started yet
-    var localFate = fate.get();
-    while (localFate == null && !shutdown) {
+    var localFates = fate.get();
+    while (localFates == null && !shutdown) {
       UtilWaitThread.sleep(100);
-      localFate = fate.get();
+      localFates = fate.get();
     }
 
     var extent = KeyExtent.fromThrift(textent);
+    var localFate = localFates.get(FateInstanceType.fromTableId(extent.tableId()));
+
     LOG.info("Compaction completed, id: {}, stats: {}, extent: {}", externalCompactionId, stats,
         extent);
     final var ecid = ExternalCompactionId.of(externalCompactionId);
@@ -674,8 +670,7 @@
       return;
     }
 
-<<<<<<< HEAD
-    ExternalCompactionMetadata ecm = tabletMeta.getExternalCompactions().get(ecid);
+    CompactionMetadata ecm = tabletMeta.getExternalCompactions().get(ecid);
     var renameOp = new RenameCompactionFile(new CompactionCommitData(ecid, extent, ecm, stats));
 
     // ELASTICITY_TODO add tag to fate that ECID can be added to. This solves two problem. First it
@@ -694,288 +689,12 @@
     // the
     // case of faults the dead compaction detector may remove the compaction entry.
     localFate.waitForCompletion(txid);
-=======
-    CompactionMetadata ecm = tabletMeta.getExternalCompactions().get(ecid);
-
-    // ELASTICITY_TODO this code does not handle race conditions or faults. Need to ensure refresh
-    // happens in the case of manager process death between commit and refresh.
-    ReferencedTabletFile newDatafile =
-        TabletNameGenerator.computeCompactionFileDest(ecm.getCompactTmpName());
-
-    Optional<ReferencedTabletFile> optionalNewFile;
-    try {
-      optionalNewFile = renameOrDeleteFile(stats, ecm, newDatafile);
-    } catch (IOException e) {
-      LOG.warn("Can not commit complete compaction {} because unable to delete or rename {} ", ecid,
-          ecm.getCompactTmpName(), e);
-      compactionFailed(Map.of(ecid, extent));
-      return;
-    }
-
-    RefreshWriter refreshWriter = new RefreshWriter(ecid, extent);
-
-    try {
-      tabletMeta = commitCompaction(stats, ecid, tabletMeta, optionalNewFile, refreshWriter);
-    } catch (RuntimeException e) {
-      LOG.warn("Failed to commit complete compaction {} {}", ecid, extent, e);
-      compactionFailed(Map.of(ecid, extent));
-    }
-
-    if (ecm.getKind() != CompactionKind.USER) {
-      refreshTablet(tabletMeta);
-    }
-
-    // if a refresh entry was written, it can be removed after the tablet was refreshed
-    refreshWriter.deleteRefresh();
->>>>>>> 738cabb6
 
     // It's possible that RUNNING might not have an entry for this ecid in the case
     // of a coordinator restart when the Coordinator can't find the TServer for the
     // corresponding external compaction.
     recordCompletion(ecid);
-<<<<<<< HEAD
     // ELASTICITY_TODO should above call move into fate code?
-=======
-
-    // This will causes the tablet to be reexamined to see if it needs any more compactions.
-    eventCoordinator.event(extent, "Compaction completed %s", extent);
-  }
-
-  private Optional<ReferencedTabletFile> renameOrDeleteFile(TCompactionStats stats,
-      CompactionMetadata ecm, ReferencedTabletFile newDatafile) throws IOException {
-    if (stats.getEntriesWritten() == 0) {
-      // the compaction produced no output so do not need to rename or add a file to the metadata
-      // table, only delete the input files.
-      if (!ctx.getVolumeManager().delete(ecm.getCompactTmpName().getPath())) {
-        throw new IOException("delete returned false");
-      }
-
-      return Optional.empty();
-    } else {
-      if (!ctx.getVolumeManager().rename(ecm.getCompactTmpName().getPath(),
-          newDatafile.getPath())) {
-        throw new IOException("rename returned false");
-      }
-
-      return Optional.of(newDatafile);
-    }
-  }
-
-  private void refreshTablet(TabletMetadata metadata) {
-    var location = metadata.getLocation();
-    if (location != null) {
-      KeyExtent extent = metadata.getExtent();
-
-      // there is a single tserver and single tablet, do not need a thread pool. The direct executor
-      // will run everything in the current thread
-      ExecutorService executorService = MoreExecutors.newDirectExecutorService();
-      try {
-        TabletRefresher.refreshTablets(executorService,
-            "compaction:" + metadata.getExtent().toString(), ctx, tserverSet::getCurrentServers,
-            Map.of(metadata.getLocation(), List.of(extent.toThrift())));
-      } finally {
-        executorService.shutdownNow();
-      }
-    }
-  }
-
-  // ELASTICITY_TODO unit test this method
-  private boolean canCommitCompaction(ExternalCompactionId ecid, TabletMetadata tabletMetadata) {
-
-    if (tabletMetadata == null) {
-      LOG.debug("Received completion notification for nonexistent tablet {}", ecid);
-      return false;
-    }
-
-    var extent = tabletMetadata.getExtent();
-
-    if (tabletMetadata.getOperationId() != null) {
-      // split, merge, and delete tablet should delete the compaction entry in the tablet
-      LOG.debug("Received completion notification for tablet with active operation {} {} {}", ecid,
-          extent, tabletMetadata.getOperationId());
-      return false;
-    }
-
-    CompactionMetadata ecm = tabletMetadata.getExternalCompactions().get(ecid);
-
-    if (ecm == null) {
-      LOG.debug("Received completion notification for unknown compaction {} {}", ecid, extent);
-      return false;
-    }
-
-    if (ecm.getKind() == CompactionKind.USER || ecm.getKind() == CompactionKind.SELECTOR) {
-      if (tabletMetadata.getSelectedFiles() == null) {
-        // when the compaction is canceled, selected files are deleted
-        LOG.debug(
-            "Received completion notification for user compaction and tablet has no selected files {} {}",
-            ecid, extent);
-        return false;
-      }
-
-      if (ecm.getFateTxId() != tabletMetadata.getSelectedFiles().getFateTxId()) {
-        // maybe the compaction was cancled and another user compaction was started on the tablet.
-        LOG.debug(
-            "Received completion notification for user compaction where its fate txid did not match the tablets {} {} {} {}",
-            ecid, extent, FateTxId.formatTid(ecm.getFateTxId()),
-            FateTxId.formatTid(tabletMetadata.getSelectedFiles().getFateTxId()));
-      }
-
-      if (!tabletMetadata.getSelectedFiles().getFiles().containsAll(ecm.getJobFiles())) {
-        // this is not expected to happen
-        LOG.error("User compaction contained files not in the selected set {} {} {} {} {}",
-            tabletMetadata.getExtent(), ecid, ecm.getKind(),
-            Optional.ofNullable(tabletMetadata.getSelectedFiles()).map(SelectedFiles::getFiles),
-            ecm.getJobFiles());
-        return false;
-      }
-    }
-
-    if (!tabletMetadata.getFiles().containsAll(ecm.getJobFiles())) {
-      // this is not expected to happen
-      LOG.error("Compaction contained files not in the tablet files set {} {} {} {}",
-          tabletMetadata.getExtent(), ecid, tabletMetadata.getFiles(), ecm.getJobFiles());
-      return false;
-    }
-
-    return true;
-  }
-
-  private TabletMetadata commitCompaction(TCompactionStats stats, ExternalCompactionId ecid,
-      TabletMetadata tablet, Optional<ReferencedTabletFile> newDatafile,
-      RefreshWriter refreshWriter) {
-
-    KeyExtent extent = tablet.getExtent();
-
-    Retry retry = Retry.builder().infiniteRetries().retryAfter(100, MILLISECONDS)
-        .incrementBy(100, MILLISECONDS).maxWait(10, SECONDS).backOffFactor(1.5)
-        .logInterval(3, MINUTES).createRetry();
-
-    while (canCommitCompaction(ecid, tablet)) {
-      CompactionMetadata ecm = tablet.getExternalCompactions().get(ecid);
-
-      // the compacted files should not exists in the tablet already
-      var tablet2 = tablet;
-      newDatafile.ifPresent(
-          newFile -> Preconditions.checkState(!tablet2.getFiles().contains(newFile.insert()),
-              "File already exists in tablet %s %s", newFile, tablet2.getFiles()));
-
-      if (tablet.getLocation() != null
-          && tablet.getExternalCompactions().get(ecid).getKind() != CompactionKind.USER) {
-        // Write the refresh entry before attempting to update tablet metadata, this ensures that
-        // refresh will happen even if this process dies. In the case where this process does not
-        // die refresh will happen after commit. User compactions will make refresh calls in their
-        // fate operation, so it does not need to be done here.
-        refreshWriter.writeRefresh(tablet.getLocation());
-      }
-
-      try (var tabletsMutator = ctx.getAmple().conditionallyMutateTablets()) {
-        var tabletMutator = tabletsMutator.mutateTablet(extent).requireAbsentOperation()
-            .requireCompaction(ecid).requireSame(tablet, FILES, LOCATION);
-
-        if (ecm.getKind() == CompactionKind.USER || ecm.getKind() == CompactionKind.SELECTOR) {
-          tabletMutator.requireSame(tablet, SELECTED, COMPACTED);
-        }
-
-        // make the needed updates to the tablet
-        updateTabletForCompaction(stats, ecid, tablet, newDatafile, extent, ecm, tabletMutator);
-
-        tabletMutator
-            .submit(tabletMetadata -> !tabletMetadata.getExternalCompactions().containsKey(ecid));
-
-        // TODO expensive logging
-        LOG.debug("Compaction completed {} added {} removed {}", tablet.getExtent(), newDatafile,
-            ecm.getJobFiles().stream().map(AbstractTabletFile::getFileName)
-                .collect(Collectors.toList()));
-
-        // ELASTICITY_TODO check return value and retry, could fail because of race conditions
-        var result = tabletsMutator.process().get(extent);
-        if (result.getStatus() == Ample.ConditionalResult.Status.ACCEPTED) {
-          // compaction was committed, mark the compaction input files for deletion
-          //
-          // ELASTICITIY_TODO in the case of process death the GC candidates would never be added
-          // like #3811. If compaction commit were moved to FATE per #3559 then this would not
-          // be an issue. If compaction commit is never moved to FATE, then this addition could
-          // moved to the compaction refresh process. The compaction refresh process will go away
-          // if compaction commit is moved to FATE, so should only do this if not moving to FATE.
-          ctx.getAmple().putGcCandidates(extent.tableId(), ecm.getJobFiles());
-          break;
-        } else {
-          // compaction failed to commit, maybe something changed on the tablet so lets reread the
-          // metadata and try again
-          tablet = result.readMetadata();
-        }
-
-        retry.waitForNextAttempt(LOG, "Failed to commit " + ecid + " for tablet " + extent);
-      } catch (InterruptedException e) {
-        throw new RuntimeException(e);
-      }
-    }
-
-    return tablet;
-  }
-
-  private void updateTabletForCompaction(TCompactionStats stats, ExternalCompactionId ecid,
-      TabletMetadata tablet, Optional<ReferencedTabletFile> newDatafile, KeyExtent extent,
-      CompactionMetadata ecm, Ample.ConditionalTabletMutator tabletMutator) {
-    // ELASTICITY_TODO improve logging adapt to use existing tablet files logging
-    if (ecm.getKind() == CompactionKind.USER) {
-      if (tablet.getSelectedFiles().getFiles().equals(ecm.getJobFiles())) {
-        // all files selected for the user compactions are finished, so the tablet is finish and
-        // its compaction id needs to be updated.
-
-        long fateTxId = tablet.getSelectedFiles().getFateTxId();
-
-        Preconditions.checkArgument(!tablet.getCompacted().contains(fateTxId),
-            "Tablet %s unexpected has selected files and compacted columns for %s",
-            tablet.getExtent(), fateTxId);
-
-        // TODO set to trace
-        LOG.debug("All selected files compcated for {} setting compacted for {}",
-            tablet.getExtent(), FateTxId.formatTid(tablet.getSelectedFiles().getFateTxId()));
-
-        tabletMutator.deleteSelectedFiles();
-        tabletMutator.putCompacted(fateTxId);
-
-      } else {
-        // not all of the selected files were finished, so need to add the new file to the
-        // selected set
-
-        Set<StoredTabletFile> newSelectedFileSet =
-            new HashSet<>(tablet.getSelectedFiles().getFiles());
-        newSelectedFileSet.removeAll(ecm.getJobFiles());
-
-        if (newDatafile.isPresent()) {
-          // TODO set to trace
-          LOG.debug(
-              "Not all selected files for {} are done, adding new selected file {} from compaction",
-              tablet.getExtent(), newDatafile.orElseThrow().getPath().getName());
-          newSelectedFileSet.add(newDatafile.orElseThrow().insert());
-        } else {
-          // TODO set to trace
-          LOG.debug(
-              "Not all selected files for {} are done, compaction produced no output so not adding to selected set.",
-              tablet.getExtent());
-        }
-
-        tabletMutator.putSelectedFiles(
-            new SelectedFiles(newSelectedFileSet, tablet.getSelectedFiles().initiallySelectedAll(),
-                tablet.getSelectedFiles().getFateTxId()));
-      }
-    }
-
-    if (tablet.getLocation() != null) {
-      // add scan entries to prevent GC in case the hosted tablet is currently using the files for
-      // scan
-      ecm.getJobFiles().forEach(tabletMutator::putScan);
-    }
-    ecm.getJobFiles().forEach(tabletMutator::deleteFile);
-    tabletMutator.deleteExternalCompaction(ecid);
-
-    if (newDatafile.isPresent()) {
-      tabletMutator.putFile(newDatafile.orElseThrow(),
-          new DataFileValue(stats.getFileSize(), stats.getEntriesWritten()));
-    }
->>>>>>> 738cabb6
   }
 
   @Override
