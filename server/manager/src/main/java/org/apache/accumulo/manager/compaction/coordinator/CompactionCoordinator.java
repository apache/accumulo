/*
 * Licensed to the Apache Software Foundation (ASF) under one
 * or more contributor license agreements.  See the NOTICE file
 * distributed with this work for additional information
 * regarding copyright ownership.  The ASF licenses this file
 * to you under the Apache License, Version 2.0 (the
 * "License"); you may not use this file except in compliance
 * with the License.  You may obtain a copy of the License at
 *
 *   https://www.apache.org/licenses/LICENSE-2.0
 *
 * Unless required by applicable law or agreed to in writing,
 * software distributed under the License is distributed on an
 * "AS IS" BASIS, WITHOUT WARRANTIES OR CONDITIONS OF ANY
 * KIND, either express or implied.  See the License for the
 * specific language governing permissions and limitations
 * under the License.
 */
package org.apache.accumulo.manager.compaction.coordinator;

import static java.util.concurrent.TimeUnit.SECONDS;
import static java.util.stream.Collectors.groupingBy;
import static java.util.stream.Collectors.toList;
import static org.apache.accumulo.core.metadata.schema.TabletMetadata.ColumnType.COMPACTED;
import static org.apache.accumulo.core.metadata.schema.TabletMetadata.ColumnType.ECOMP;
import static org.apache.accumulo.core.metadata.schema.TabletMetadata.ColumnType.FILES;
import static org.apache.accumulo.core.metadata.schema.TabletMetadata.ColumnType.LOCATION;
import static org.apache.accumulo.core.metadata.schema.TabletMetadata.ColumnType.OPID;
import static org.apache.accumulo.core.metadata.schema.TabletMetadata.ColumnType.SELECTED;
import static org.apache.accumulo.core.rpc.grpc.ThriftProtobufUtil.convert;

import java.io.FileNotFoundException;
import java.io.IOException;
import java.io.UncheckedIOException;
import java.time.Duration;
import java.util.ArrayList;
import java.util.Collection;
import java.util.Collections;
import java.util.HashMap;
import java.util.HashSet;
import java.util.List;
import java.util.Map;
import java.util.Map.Entry;
import java.util.Objects;
import java.util.Optional;
import java.util.Set;
import java.util.concurrent.CompletableFuture;
import java.util.concurrent.ConcurrentHashMap;
import java.util.concurrent.CountDownLatch;
import java.util.concurrent.ScheduledFuture;
import java.util.concurrent.ScheduledThreadPoolExecutor;
import java.util.concurrent.TimeUnit;
import java.util.concurrent.atomic.AtomicReference;
import java.util.function.Consumer;
import java.util.stream.Collectors;

import org.apache.accumulo.core.Constants;
import org.apache.accumulo.core.client.AccumuloSecurityException;
import org.apache.accumulo.core.client.TableDeletedException;
import org.apache.accumulo.core.client.TableNotFoundException;
import org.apache.accumulo.core.client.admin.CompactionConfig;
import org.apache.accumulo.core.client.admin.compaction.CompactableFile;
import org.apache.accumulo.core.clientImpl.thrift.SecurityErrorCode;
import org.apache.accumulo.core.clientImpl.thrift.TableOperation;
import org.apache.accumulo.core.clientImpl.thrift.TableOperationExceptionType;
import org.apache.accumulo.core.clientImpl.thrift.ThriftSecurityException;
import org.apache.accumulo.core.clientImpl.thrift.ThriftTableOperationException;
<<<<<<< HEAD
=======
import org.apache.accumulo.core.compaction.thrift.CompactionCoordinatorService;
import org.apache.accumulo.core.compaction.thrift.TCompactionState;
import org.apache.accumulo.core.compaction.thrift.TCompactionStatusUpdate;
import org.apache.accumulo.core.compaction.thrift.TExternalCompaction;
import org.apache.accumulo.core.compaction.thrift.TExternalCompactionList;
import org.apache.accumulo.core.compaction.thrift.TNextCompactionJob;
import org.apache.accumulo.core.conf.AccumuloConfiguration;
>>>>>>> 7d85cefb
import org.apache.accumulo.core.conf.Property;
import org.apache.accumulo.core.data.NamespaceId;
import org.apache.accumulo.core.dataImpl.KeyExtent;
import org.apache.accumulo.core.fate.Fate;
import org.apache.accumulo.core.fate.FateId;
import org.apache.accumulo.core.fate.FateInstanceType;
import org.apache.accumulo.core.fate.FateKey;
import org.apache.accumulo.core.fate.zookeeper.ZooReaderWriter;
import org.apache.accumulo.core.iteratorsImpl.system.SystemIteratorUtil;
import org.apache.accumulo.core.logging.TabletLogger;
import org.apache.accumulo.core.manager.state.tables.TableState;
import org.apache.accumulo.core.metadata.CompactableFileImpl;
import org.apache.accumulo.core.metadata.ReferencedTabletFile;
import org.apache.accumulo.core.metadata.StoredTabletFile;
import org.apache.accumulo.core.metadata.schema.Ample;
import org.apache.accumulo.core.metadata.schema.Ample.DataLevel;
import org.apache.accumulo.core.metadata.schema.Ample.RejectionHandler;
import org.apache.accumulo.core.metadata.schema.CompactionMetadata;
import org.apache.accumulo.core.metadata.schema.ExternalCompactionId;
import org.apache.accumulo.core.metadata.schema.TabletMetadata;
import org.apache.accumulo.core.metadata.schema.TabletMetadata.ColumnType;
import org.apache.accumulo.core.metadata.schema.TabletsMetadata;
import org.apache.accumulo.core.metadata.schema.filters.HasExternalCompactionsFilter;
import org.apache.accumulo.core.metrics.MetricsProducer;
import org.apache.accumulo.core.spi.compaction.CompactionJob;
import org.apache.accumulo.core.spi.compaction.CompactionKind;
import org.apache.accumulo.core.spi.compaction.CompactionPlanner;
import org.apache.accumulo.core.spi.compaction.CompactionServiceId;
import org.apache.accumulo.core.spi.compaction.CompactorGroupId;
import org.apache.accumulo.core.util.Retry;
import org.apache.accumulo.core.util.UtilWaitThread;
import org.apache.accumulo.core.util.cache.Caches.CacheName;
import org.apache.accumulo.core.util.compaction.CompactionPlannerInitParams;
import org.apache.accumulo.core.util.compaction.CompactionServicesConfig;
import org.apache.accumulo.core.util.compaction.ExternalCompactionUtil;
import org.apache.accumulo.core.util.compaction.RunningCompaction;
import org.apache.accumulo.core.util.threads.ThreadPools;
import org.apache.accumulo.core.util.threads.Threads;
import org.apache.accumulo.core.util.time.SteadyTime;
import org.apache.accumulo.core.volume.Volume;
import org.apache.accumulo.grpc.compaction.protobuf.CancelRequest;
import org.apache.accumulo.grpc.compaction.protobuf.CompactionCompletedRequest;
import org.apache.accumulo.grpc.compaction.protobuf.CompactionCoordinatorServiceGrpc;
import org.apache.accumulo.grpc.compaction.protobuf.CompactionFailedRequest;
import org.apache.accumulo.grpc.compaction.protobuf.CompactionJobRequest;
import org.apache.accumulo.grpc.compaction.protobuf.GetCompletedCompactionsRequest;
import org.apache.accumulo.grpc.compaction.protobuf.GetRunningCompactionsRequest;
import org.apache.accumulo.grpc.compaction.protobuf.PCompactionKind;
import org.apache.accumulo.grpc.compaction.protobuf.PCompactionState;
import org.apache.accumulo.grpc.compaction.protobuf.PCompactionStatusUpdate;
import org.apache.accumulo.grpc.compaction.protobuf.PCredentials;
import org.apache.accumulo.grpc.compaction.protobuf.PExternalCompaction;
import org.apache.accumulo.grpc.compaction.protobuf.PExternalCompactionJob;
import org.apache.accumulo.grpc.compaction.protobuf.PExternalCompactionList;
import org.apache.accumulo.grpc.compaction.protobuf.PInputFile;
import org.apache.accumulo.grpc.compaction.protobuf.PIteratorConfig;
import org.apache.accumulo.grpc.compaction.protobuf.PNextCompactionJob;
import org.apache.accumulo.grpc.compaction.protobuf.ProtoTInfo;
import org.apache.accumulo.grpc.compaction.protobuf.UpdateCompactionStatusRequest;
import org.apache.accumulo.manager.Manager;
import org.apache.accumulo.manager.compaction.coordinator.commit.CommitCompaction;
import org.apache.accumulo.manager.compaction.coordinator.commit.CompactionCommitData;
import org.apache.accumulo.manager.compaction.coordinator.commit.RenameCompactionFile;
import org.apache.accumulo.manager.compaction.queue.CompactionJobPriorityQueue;
import org.apache.accumulo.manager.compaction.queue.CompactionJobQueues;
import org.apache.accumulo.server.ServerContext;
import org.apache.accumulo.server.ServiceEnvironmentImpl;
import org.apache.accumulo.server.compaction.CompactionConfigStorage;
import org.apache.accumulo.server.compaction.CompactionPluginUtils;
import org.apache.accumulo.server.security.SecurityOperation;
import org.apache.accumulo.server.tablets.TabletNameGenerator;
import org.apache.hadoop.fs.FileStatus;
import org.apache.hadoop.fs.FileSystem;
import org.apache.hadoop.fs.Path;
import org.apache.zookeeper.KeeperException;
import org.slf4j.Logger;
import org.slf4j.LoggerFactory;

import com.github.benmanes.caffeine.cache.Cache;
import com.github.benmanes.caffeine.cache.CacheLoader;
import com.github.benmanes.caffeine.cache.LoadingCache;
import com.github.benmanes.caffeine.cache.Weigher;
import com.google.common.annotations.VisibleForTesting;
import com.google.common.base.Preconditions;
import com.google.common.collect.Sets;
import com.google.common.net.HostAndPort;
import com.google.protobuf.Empty;

import io.grpc.Status;
import io.grpc.StatusRuntimeException;
import io.grpc.stub.StreamObserver;
import io.micrometer.core.instrument.Gauge;
import io.micrometer.core.instrument.MeterRegistry;

public class CompactionCoordinator implements Runnable, MetricsProducer {

  private static final Logger LOG = LoggerFactory.getLogger(CompactionCoordinator.class);

  public static final String RESTART_UPDATE_MSG =
      "Coordinator restarted, compaction found in progress";

  /*
   * Map of compactionId to RunningCompactions. This is an informational cache of what external
   * compactions may be running. Its possible it may contain external compactions that are not
   * actually running. It may not contain compactions that are actually running. The metadata table
   * is the most authoritative source of what external compactions are currently running, but it
   * does not have the stats that this map has.
   */
  protected final Map<ExternalCompactionId,RunningCompaction> RUNNING_CACHE =
      new ConcurrentHashMap<>();

  /* Map of group name to last time compactor called to get a compaction job */
  private final Map<CompactorGroupId,Long> TIME_COMPACTOR_LAST_CHECKED = new ConcurrentHashMap<>();

  private final ServerContext ctx;
  private final SecurityOperation security;
  private final CompactionJobQueues jobQueues;
  private final AtomicReference<Map<FateInstanceType,Fate<Manager>>> fateInstances;
  // Exposed for tests
  protected CountDownLatch shutdown = new CountDownLatch(1);

  private final ScheduledThreadPoolExecutor schedExecutor;

  private final Cache<ExternalCompactionId,RunningCompaction> completed;
  private final LoadingCache<FateId,CompactionConfig> compactionConfigCache;
  private final Cache<Path,Integer> tabletDirCache;
  private final DeadCompactionDetector deadCompactionDetector;

  private QueueMetrics queueMetrics;
  private final Manager manager;

  private final LoadingCache<String,Integer> compactorCounts;
  private final int jobQueueInitialSize;

<<<<<<< HEAD
  private final GrpcCompactionCoordinatorService grpcService;
=======
  private volatile long coordinatorStartTime;
>>>>>>> 7d85cefb

  public CompactionCoordinator(ServerContext ctx, SecurityOperation security,
      AtomicReference<Map<FateInstanceType,Fate<Manager>>> fateInstances, Manager manager) {
    this.ctx = ctx;
    this.schedExecutor = this.ctx.getScheduledExecutor();
    this.security = security;
    this.manager = Objects.requireNonNull(manager);

    this.jobQueueInitialSize = ctx.getConfiguration()
        .getCount(Property.MANAGER_COMPACTION_SERVICE_PRIORITY_QUEUE_INITIAL_SIZE);

    this.jobQueues = new CompactionJobQueues(jobQueueInitialSize);

    this.queueMetrics = new QueueMetrics(jobQueues);

    this.fateInstances = fateInstances;

    completed = ctx.getCaches().createNewBuilder(CacheName.COMPACTIONS_COMPLETED, true)
        .maximumSize(200).expireAfterWrite(10, TimeUnit.MINUTES).build();

    CacheLoader<FateId,CompactionConfig> loader =
        fateId -> CompactionConfigStorage.getConfig(ctx, fateId);

    // Keep a small short lived cache of compaction config. Compaction config never changes, however
    // when a compaction is canceled it is deleted which is why there is a time limit. It does not
    // hurt to let a job that was canceled start, it will be canceled later. Caching this immutable
    // config will help avoid reading the same data over and over.
    compactionConfigCache = ctx.getCaches().createNewBuilder(CacheName.COMPACTION_CONFIGS, true)
        .expireAfterWrite(30, SECONDS).maximumSize(100).build(loader);

    Weigher<Path,Integer> weigher = (path, count) -> {
      return path.toUri().toString().length();
    };

    tabletDirCache = ctx.getCaches().createNewBuilder(CacheName.COMPACTION_DIR_CACHE, true)
        .maximumWeight(10485760L).weigher(weigher).build();

    deadCompactionDetector =
        new DeadCompactionDetector(this.ctx, this, schedExecutor, fateInstances);

    compactorCounts = ctx.getCaches().createNewBuilder(CacheName.COMPACTOR_COUNTS, false)
        .expireAfterWrite(30, TimeUnit.SECONDS).build(this::countCompactors);
    // At this point the manager does not have its lock so no actions should be taken yet

    grpcService = new GrpcCompactionCoordinatorService();
  }

  protected int countCompactors(String groupName) {
    return ExternalCompactionUtil.countCompactors(groupName, ctx);
  }

  private volatile Thread serviceThread = null;

  public void start() {
    serviceThread = Threads.createThread("CompactionCoordinator Thread", this);
    serviceThread.start();
  }

  public void shutdown() {
    shutdown.countDown();
    var localThread = serviceThread;
    if (localThread != null) {
      try {
        localThread.join();
      } catch (InterruptedException e) {
        LOG.error("Exception stopping compaction coordinator thread", e);
      }
    }
  }

  protected void startCompactorZKCleaner(ScheduledThreadPoolExecutor schedExecutor) {
    ScheduledFuture<?> future = schedExecutor
        .scheduleWithFixedDelay(this::cleanUpEmptyCompactorPathInZK, 0, 5, TimeUnit.MINUTES);
    ThreadPools.watchNonCriticalScheduledTask(future);
  }

  protected void startInternalStateCleaner(ScheduledThreadPoolExecutor schedExecutor) {
    ScheduledFuture<?> future =
        schedExecutor.scheduleWithFixedDelay(this::cleanUpInternalState, 0, 5, TimeUnit.MINUTES);
    ThreadPools.watchNonCriticalScheduledTask(future);
  }

  @Override
  public void run() {

    this.coordinatorStartTime = System.currentTimeMillis();
    startCompactorZKCleaner(schedExecutor);

    // On a re-start of the coordinator it's possible that external compactions are in-progress.
    // Attempt to get the running compactions on the compactors and then resolve which tserver
    // the external compaction came from to re-populate the RUNNING collection.
    LOG.info("Checking for running external compactions");
    // On re-start contact the running Compactors to try and seed the list of running compactions
    List<RunningCompaction> running = getCompactionsRunningOnCompactors();
    if (running.isEmpty()) {
      LOG.info("No running external compactions found");
    } else {
      LOG.info("Found {} running external compactions", running.size());
      running.forEach(rc -> {
        PCompactionStatusUpdate update = PCompactionStatusUpdate.newBuilder()
            .setState(PCompactionState.IN_PROGRESS).setMessage(RESTART_UPDATE_MSG).build();
        rc.addUpdate(System.currentTimeMillis(), update);
        RUNNING_CACHE.put(ExternalCompactionId.of(rc.getJob().getExternalCompactionId()), rc);
      });
    }

    startDeadCompactionDetector();
    startInternalStateCleaner(schedExecutor);

    try {
      shutdown.await();
    } catch (InterruptedException e) {
      LOG.warn("Interrupted waiting for shutdown latch.", e);
    }

    LOG.info("Shutting down");
  }

  private Map<String,Set<HostAndPort>>
      getIdleCompactors(Map<String,Set<HostAndPort>> runningCompactors) {

    final Map<String,Set<HostAndPort>> allCompactors = new HashMap<>();
    runningCompactors
        .forEach((group, compactorList) -> allCompactors.put(group, new HashSet<>(compactorList)));

    final Set<String> emptyQueues = new HashSet<>();

    // Remove all of the compactors that are running a compaction
    RUNNING_CACHE.values().forEach(rc -> {
      Set<HostAndPort> busyCompactors = allCompactors.get(rc.getGroupName());
      if (busyCompactors != null
          && busyCompactors.remove(HostAndPort.fromString(rc.getCompactorAddress()))) {
        if (busyCompactors.isEmpty()) {
          emptyQueues.add(rc.getGroupName());
        }
      }
    });
    // Remove entries with empty queues
    emptyQueues.forEach(e -> allCompactors.remove(e));
    return allCompactors;
  }

  protected void startDeadCompactionDetector() {
    deadCompactionDetector.start();
  }

  protected long getMissingCompactorWarningTime() {
    return this.ctx.getConfiguration().getTimeInMillis(Property.COMPACTOR_MAX_JOB_WAIT_TIME) * 3;
  }

  protected long getTServerCheckInterval() {
    return this.ctx.getConfiguration()
        .getTimeInMillis(Property.COMPACTION_COORDINATOR_TSERVER_COMPACTION_CHECK_INTERVAL);
  }

  public long getNumRunningCompactions() {
    return RUNNING_CACHE.size();
  }

  public CompletableFuture<PNextCompactionJob> getAsyncCompactionJob(ProtoTInfo ptinfo,
      PCredentials credentials, String groupName, String compactorAddress,
      String externalCompactionId) throws ThriftSecurityException {

    // do not expect users to call this directly, expect compactors to call this method
    if (!security.canPerformSystemActions(convert(credentials))) {
      throw new AccumuloSecurityException(credentials.getPrincipal(),
          SecurityErrorCode.PERMISSION_DENIED).asThriftException();
    }
    CompactorGroupId groupId = CompactorGroupId.of(groupName);
    LOG.trace("getCompactionJob called for group {} by compactor {}", groupId, compactorAddress);
    TIME_COMPACTOR_LAST_CHECKED.put(groupId, System.currentTimeMillis());

    return jobQueues.getAsync(groupId).thenApply(metaJob -> {
      LOG.trace("Next metaJob is ready {}", metaJob.getJob());
      Optional<CompactionConfig> compactionConfig = getCompactionConfig(metaJob);

      // this method may reread the metadata, do not use the metadata in metaJob for anything after
      // this method
      CompactionMetadata ecm = null;

      var kind = metaJob.getJob().getKind();

      // Only reserve user compactions when the config is present. When compactions are canceled the
      // config is deleted.
      var cid = ExternalCompactionId.from(externalCompactionId);
      if (kind == CompactionKind.SYSTEM
          || (kind == CompactionKind.USER && compactionConfig.isPresent())) {
        ecm = reserveCompaction(metaJob, compactorAddress, cid);
      }

      final PExternalCompactionJob result;
      if (ecm != null) {
        result = createRpcJob(externalCompactionId, ecm, metaJob, compactionConfig);
        // It is possible that by the time this added that the the compactor that made this request
        // is dead. In this cases the compaction is not actually running.
        RUNNING_CACHE.put(ExternalCompactionId.of(result.getExternalCompactionId()),
            new RunningCompaction(result, compactorAddress, groupName));
        TabletLogger.compacting(metaJob.getTabletMetadata(), cid, compactorAddress,
            metaJob.getJob());
        LOG.info("Found job {}", result.getExternalCompactionId());
      } else {
        LOG.debug("Unable to reserve compaction job for {} {}, returning empty job to compactor {}",
            groupName, metaJob.getTabletMetadata().getExtent(), compactorAddress);
        result = PExternalCompactionJob.newBuilder().build();
      }

      return PNextCompactionJob.newBuilder().setJob(result)
          .setCompactorCount(compactorCounts.get(groupName)).build();
    });

  }

  @VisibleForTesting
  public static boolean canReserveCompaction(TabletMetadata tablet, CompactionKind kind,
      Set<StoredTabletFile> jobFiles, ServerContext ctx, SteadyTime steadyTime) {

    if (tablet == null) {
      // the tablet no longer exist
      return false;
    }

    if (tablet.getOperationId() != null) {
      return false;
    }

    if (ctx.getTableState(tablet.getTableId()) != TableState.ONLINE) {
      return false;
    }

    if (!tablet.getFiles().containsAll(jobFiles)) {
      return false;
    }

    var currentlyCompactingFiles = tablet.getExternalCompactions().values().stream()
        .flatMap(ecm -> ecm.getJobFiles().stream()).collect(Collectors.toSet());

    if (!Collections.disjoint(jobFiles, currentlyCompactingFiles)) {
      return false;
    }

    switch (kind) {
      case SYSTEM:
        var userRequestedCompactions = tablet.getUserCompactionsRequested().size();
        if (userRequestedCompactions > 0) {
          LOG.debug(
              "Unable to reserve {} for system compaction, tablet has {} pending requested user compactions",
              tablet.getExtent(), userRequestedCompactions);
          return false;
        } else if (!Collections.disjoint(jobFiles,
            getFilesReservedBySelection(tablet, steadyTime, ctx))) {
          return false;
        }
        break;
      case USER:
        if (tablet.getSelectedFiles() == null
            || !tablet.getSelectedFiles().getFiles().containsAll(jobFiles)) {
          return false;
        }
        break;
      default:
        throw new UnsupportedOperationException("Not currently handling " + kind);
    }

    return true;
  }

  private void checkTabletDir(KeyExtent extent, Path path) {
    try {
      if (tabletDirCache.getIfPresent(path) == null) {
        FileStatus[] files = null;
        try {
          files = ctx.getVolumeManager().listStatus(path);
        } catch (FileNotFoundException ex) {
          // ignored
        }

        if (files == null) {
          LOG.debug("Tablet {} had no dir, creating {}", extent, path);

          ctx.getVolumeManager().mkdirs(path);
        }
        tabletDirCache.put(path, 1);
      }
    } catch (IOException e) {
      throw new UncheckedIOException(e);
    }
  }

  protected CompactionMetadata createExternalCompactionMetadata(CompactionJob job,
      Set<StoredTabletFile> jobFiles, TabletMetadata tablet, String compactorAddress,
      ExternalCompactionId externalCompactionId) {
    boolean propDels;

    FateId fateId = null;

    switch (job.getKind()) {
      case SYSTEM: {
        boolean compactingAll = tablet.getFiles().equals(jobFiles);
        propDels = !compactingAll;
      }
        break;
      case USER: {
        boolean compactingAll = tablet.getSelectedFiles().initiallySelectedAll()
            && tablet.getSelectedFiles().getFiles().equals(jobFiles);
        propDels = !compactingAll;
        fateId = tablet.getSelectedFiles().getFateId();
      }
        break;
      default:
        throw new IllegalArgumentException();
    }

    Consumer<String> directoryCreator = dir -> checkTabletDir(tablet.getExtent(), new Path(dir));
    ReferencedTabletFile newFile = TabletNameGenerator.getNextDataFilenameForMajc(propDels, ctx,
        tablet, directoryCreator, externalCompactionId);

    return new CompactionMetadata(jobFiles, newFile, compactorAddress, job.getKind(),
        job.getPriority(), job.getGroup(), propDels, fateId);

  }

  protected CompactionMetadata reserveCompaction(CompactionJobQueues.MetaJob metaJob,
      String compactorAddress, ExternalCompactionId externalCompactionId) {

    Preconditions.checkArgument(metaJob.getJob().getKind() == CompactionKind.SYSTEM
        || metaJob.getJob().getKind() == CompactionKind.USER);

    var tabletMetadata = metaJob.getTabletMetadata();

    var jobFiles = metaJob.getJob().getFiles().stream().map(CompactableFileImpl::toStoredTabletFile)
        .collect(Collectors.toSet());

    Retry retry = Retry.builder().maxRetries(5).retryAfter(Duration.ofMillis(100))
        .incrementBy(Duration.ofMillis(100)).maxWait(Duration.ofSeconds(10)).backOffFactor(1.5)
        .logInterval(Duration.ofMinutes(3)).createRetry();

    while (retry.canRetry()) {
      try (var tabletsMutator = ctx.getAmple().conditionallyMutateTablets()) {
        var extent = metaJob.getTabletMetadata().getExtent();

        if (!canReserveCompaction(tabletMetadata, metaJob.getJob().getKind(), jobFiles, ctx,
            manager.getSteadyTime())) {
          return null;
        }

        var ecm = createExternalCompactionMetadata(metaJob.getJob(), jobFiles, tabletMetadata,
            compactorAddress, externalCompactionId);

        // any data that is read from the tablet to make a decision about if it can compact or not
        // must be included in the requireSame call
        var tabletMutator = tabletsMutator.mutateTablet(extent).requireAbsentOperation()
            .requireSame(tabletMetadata, FILES, SELECTED, ECOMP);

        if (metaJob.getJob().getKind() == CompactionKind.SYSTEM) {
          var selectedFiles = tabletMetadata.getSelectedFiles();
          var reserved = getFilesReservedBySelection(tabletMetadata, manager.getSteadyTime(), ctx);

          // If there is a selectedFiles column, and the reserved set is empty this means that
          // either no user jobs were completed yet or the selection expiration time has passed
          // so the column is eligible to be deleted so a system job can run instead
          if (selectedFiles != null && reserved.isEmpty()
              && !Collections.disjoint(jobFiles, selectedFiles.getFiles())) {
            LOG.debug("Deleting user compaction selected files for {} {}", extent,
                externalCompactionId);
            tabletMutator.deleteSelectedFiles();
          }
        }

        tabletMutator.putExternalCompaction(externalCompactionId, ecm);
        tabletMutator.submit(tm -> tm.getExternalCompactions().containsKey(externalCompactionId));

        var result = tabletsMutator.process().get(extent);

        if (result.getStatus() == Ample.ConditionalResult.Status.ACCEPTED) {
          return ecm;
        } else {
          tabletMetadata = result.readMetadata();
        }
      }

      retry.useRetry();
      try {
        retry.waitForNextAttempt(LOG,
            "Reserved compaction for " + metaJob.getTabletMetadata().getExtent());
      } catch (InterruptedException e) {
        throw new RuntimeException(e);
      }
    }

    return null;
  }

  protected PExternalCompactionJob createRpcJob(String externalCompactionId, CompactionMetadata ecm,
      CompactionJobQueues.MetaJob metaJob, Optional<CompactionConfig> compactionConfig) {

    Set<CompactableFile> selectedFiles;
    if (metaJob.getJob().getKind() == CompactionKind.SYSTEM) {
      selectedFiles = Set.of();
    } else {
      selectedFiles = metaJob.getTabletMetadata().getSelectedFiles().getFiles().stream()
          .map(file -> new CompactableFileImpl(file,
              metaJob.getTabletMetadata().getFilesMap().get(file)))
          .collect(Collectors.toUnmodifiableSet());
    }

    Map<String,String> overrides = CompactionPluginUtils.computeOverrides(compactionConfig, ctx,
        metaJob.getTabletMetadata().getExtent(), metaJob.getJob().getFiles(), selectedFiles);

    PIteratorConfig iteratorSettings = SystemIteratorUtil
        .toIteratorConfig(compactionConfig.map(CompactionConfig::getIterators).orElse(List.of()));

    var files = ecm.getJobFiles().stream().map(storedTabletFile -> {
      var dfv = metaJob.getTabletMetadata().getFilesMap().get(storedTabletFile);
      return PInputFile.newBuilder().setMetadataFileEntry(storedTabletFile.getMetadata())
          .setSize(dfv.getSize()).setEntries(dfv.getNumEntries()).setTimestamp(dfv.getTime())
          .build();
    }).collect(toList());

    // The fateId here corresponds to the Fate transaction that is driving a user initiated
    // compaction. A system initiated compaction has no Fate transaction driving it so its ok to set
    // it to null. If anything tries to use the id for a system compaction and triggers a NPE it's
    // probably a bug that needs to be fixed.
    FateId fateId = null;
    if (metaJob.getJob().getKind() == CompactionKind.USER) {
      fateId = metaJob.getTabletMetadata().getSelectedFiles().getFateId();
    }

    PExternalCompactionJob.Builder builder =
        PExternalCompactionJob.newBuilder().setExternalCompactionId(externalCompactionId)
            .setExtent(metaJob.getTabletMetadata().getExtent().toProtobuf()).addAllFiles(files)
            .setIteratorSettings(iteratorSettings)
            .setOutputFile(ecm.getCompactTmpName().getNormalizedPathStr())
            .setPropagateDeletes(ecm.getPropagateDeletes()).setKind(convertKind(ecm.getKind()))
            .putAllOverrides(overrides);

    if (fateId != null) {
      builder.setFateId(convert(fateId.toThrift()));
    }

    return builder.build();
  }

  protected static PCompactionKind convertKind(CompactionKind kind) {
    switch (kind) {
      case SYSTEM:
        return PCompactionKind.SYSTEM;
      case USER:
        return PCompactionKind.USER;
      default:
        throw new IllegalArgumentException("Unexpected TCompactionKind: " + kind);
    }
  }

  @Override
  public void registerMetrics(MeterRegistry registry) {
    Gauge.builder(METRICS_MAJC_QUEUED, jobQueues, CompactionJobQueues::getQueuedJobCount)
        .tag("subprocess", "compaction.coordinator")
        .description("Number of queued major compactions").register(registry);
    Gauge.builder(METRICS_MAJC_RUNNING, this, CompactionCoordinator::getNumRunningCompactions)
        .tag("subprocess", "compaction.coordinator")
        .description("Number of running major compactions").register(registry);

    queueMetrics.registerMetrics(registry);
  }

  public void addJobs(TabletMetadata tabletMetadata, Collection<CompactionJob> jobs) {
    jobQueues.add(tabletMetadata, jobs);
  }

  private Optional<CompactionConfig> getCompactionConfig(CompactionJobQueues.MetaJob metaJob) {
    if (metaJob.getJob().getKind() == CompactionKind.USER
        && metaJob.getTabletMetadata().getSelectedFiles() != null) {
      var cconf =
          compactionConfigCache.get(metaJob.getTabletMetadata().getSelectedFiles().getFateId());
      return Optional.ofNullable(cconf);
    }
    return Optional.empty();
  }

  void compactionsFailed(Map<ExternalCompactionId,KeyExtent> compactions) {
    // Need to process each level by itself because the conditional tablet mutator does not support
    // mutating multiple data levels at the same time
    compactions.entrySet().stream()
        .collect(groupingBy(entry -> DataLevel.of(entry.getValue().tableId()),
            Collectors.toMap(Entry::getKey, Entry::getValue)))
        .forEach((level, compactionsByLevel) -> compactionFailedForLevel(compactionsByLevel));
  }

  void compactionFailedForLevel(Map<ExternalCompactionId,KeyExtent> compactions) {

    try (var tabletsMutator = ctx.getAmple().conditionallyMutateTablets()) {
      compactions.forEach((ecid, extent) -> {
        try {
          ctx.requireNotDeleted(extent.tableId());
          tabletsMutator.mutateTablet(extent).requireAbsentOperation().requireCompaction(ecid)
              .deleteExternalCompaction(ecid).submit(new RejectionHandler() {

                @Override
                public boolean callWhenTabletDoesNotExists() {
                  return true;
                }

                @Override
                public boolean test(TabletMetadata tabletMetadata) {
                  return tabletMetadata == null
                      || !tabletMetadata.getExternalCompactions().containsKey(ecid);
                }

              });
        } catch (TableDeletedException e) {
          LOG.warn("Table {} was deleted, unable to update metadata for compaction failure.",
              extent.tableId());
        }
      });

      final List<ExternalCompactionId> ecidsForTablet = new ArrayList<>();
      tabletsMutator.process().forEach((extent, result) -> {
        if (result.getStatus() != Ample.ConditionalResult.Status.ACCEPTED) {

          // this should try again later when the dead compaction detector runs, lets log it in case
          // its a persistent problem
          if (LOG.isDebugEnabled()) {
            var ecid =
                compactions.entrySet().stream().filter(entry -> entry.getValue().equals(extent))
                    .findFirst().map(Map.Entry::getKey).orElse(null);
            LOG.debug("Unable to remove failed compaction {} {}", extent, ecid);
          }
        } else {
          // compactionFailed is called from the Compactor when either a compaction fails or
          // is cancelled and it's called from the DeadCompactionDetector. This block is
          // entered when the conditional mutator above successfully deletes an ecid from
          // the tablet metadata. Remove compaction tmp files from the tablet directory
          // that have a corresponding ecid in the name.

          ecidsForTablet.clear();
          compactions.entrySet().stream().filter(e -> e.getValue().compareTo(extent) == 0)
              .map(Entry::getKey).forEach(ecidsForTablet::add);

          if (!ecidsForTablet.isEmpty()) {
            final TabletMetadata tm = ctx.getAmple().readTablet(extent, ColumnType.DIR);
            if (tm != null) {
              final Collection<Volume> vols = ctx.getVolumeManager().getVolumes();
              for (Volume vol : vols) {
                try {
                  final String volPath =
                      vol.getBasePath() + Constants.HDFS_TABLES_DIR + Path.SEPARATOR
                          + extent.tableId().canonical() + Path.SEPARATOR + tm.getDirName();
                  final FileSystem fs = vol.getFileSystem();
                  for (ExternalCompactionId ecid : ecidsForTablet) {
                    final String fileSuffix = "_tmp_" + ecid.canonical();
                    FileStatus[] files = fs.listStatus(new Path(volPath), (path) -> {
                      return path.getName().endsWith(fileSuffix);
                    });
                    if (files.length > 0) {
                      for (FileStatus file : files) {
                        if (!fs.delete(file.getPath(), false)) {
                          LOG.warn("Unable to delete ecid tmp file: {}: ", file.getPath());
                        } else {
                          LOG.debug("Deleted ecid tmp file: {}", file.getPath());
                        }
                      }
                    }
                  }
                } catch (IOException e) {
                  LOG.error("Exception deleting compaction tmp files for tablet: {}", extent, e);
                }
              }
            } else {
              // TabletMetadata does not exist for the extent. This could be due to a merge or
              // split operation. Use the utility to find tmp files at the table level
              deadCompactionDetector.addTableId(extent.tableId());
            }
          }
        }
      });
    }

    compactions.forEach((k, v) -> recordCompletion(k));
  }

  public void recordCompletion(ExternalCompactionId ecid) {
    var rc = RUNNING_CACHE.remove(ecid);
    if (rc != null) {
      completed.put(ecid, rc);
    }
  }

  protected Set<ExternalCompactionId> readExternalCompactionIds() {
    try (TabletsMetadata tabletsMetadata =
        this.ctx.getAmple().readTablets().forLevel(Ample.DataLevel.USER)
            .filter(new HasExternalCompactionsFilter()).fetch(ECOMP).build()) {
      return tabletsMetadata.stream().flatMap(tm -> tm.getExternalCompactions().keySet().stream())
          .collect(Collectors.toSet());
    }
  }

  /**
<<<<<<< HEAD
   * The RUNNING_CACHE set may contain external compactions that are not actually running. This
   * method periodically cleans those up.
   */
  public void cleanUpRunning() {

    // grab a snapshot of the ids in the set before reading the metadata table. This is done to
    // avoid removing things that are added while reading the metadata.
    Set<ExternalCompactionId> idsSnapshot = Set.copyOf(RUNNING_CACHE.keySet());

    // grab the ids that are listed as running in the metadata table. It important that this is done
    // after getting the snapshot.
    Set<ExternalCompactionId> idsInMetadata = readExternalCompactionIds();

    var idsToRemove = Sets.difference(idsSnapshot, idsInMetadata);

    // remove ids that are in the running set but not in the metadata table
    idsToRemove.forEach(this::recordCompletion);

    if (idsToRemove.size() > 0) {
      LOG.debug("Removed stale entries from RUNNING_CACHE : {}", idsToRemove);
    }
=======
   * Return information about running compactions
   *
   * @param tinfo trace info
   * @param credentials tcredentials object
   * @return map of ECID to TExternalCompaction objects
   * @throws ThriftSecurityException permission error
   */
  @Override
  public TExternalCompactionList getRunningCompactions(TInfo tinfo, TCredentials credentials)
      throws ThriftSecurityException {
    // do not expect users to call this directly, expect other tservers to call this method
    if (!security.canPerformSystemActions(credentials)) {
      throw new AccumuloSecurityException(credentials.getPrincipal(),
          SecurityErrorCode.PERMISSION_DENIED).asThriftException();
    }

    final TExternalCompactionList result = new TExternalCompactionList();
    RUNNING_CACHE.forEach((ecid, rc) -> {
      TExternalCompaction trc = new TExternalCompaction();
      trc.setGroupName(rc.getGroupName());
      trc.setCompactor(rc.getCompactorAddress());
      trc.setUpdates(rc.getUpdates());
      trc.setJob(rc.getJob());
      result.putToCompactions(ecid.canonical(), trc);
    });
    return result;
  }

  /**
   * Return information about recently completed compactions
   *
   * @param tinfo trace info
   * @param credentials tcredentials object
   * @return map of ECID to TExternalCompaction objects
   * @throws ThriftSecurityException permission error
   */
  @Override
  public TExternalCompactionList getCompletedCompactions(TInfo tinfo, TCredentials credentials)
      throws ThriftSecurityException {
    // do not expect users to call this directly, expect other tservers to call this method
    if (!security.canPerformSystemActions(credentials)) {
      throw new AccumuloSecurityException(credentials.getPrincipal(),
          SecurityErrorCode.PERMISSION_DENIED).asThriftException();
    }
    final TExternalCompactionList result = new TExternalCompactionList();
    completed.asMap().forEach((ecid, rc) -> {
      TExternalCompaction trc = new TExternalCompaction();
      trc.setGroupName(rc.getGroupName());
      trc.setCompactor(rc.getCompactorAddress());
      trc.setJob(rc.getJob());
      trc.setUpdates(rc.getUpdates());
      result.putToCompactions(ecid.canonical(), trc);
    });
    return result;
  }

  @Override
  public void cancel(TInfo tinfo, TCredentials credentials, String externalCompactionId)
      throws TException {
    var runningCompaction = RUNNING_CACHE.get(ExternalCompactionId.of(externalCompactionId));
    var extent = KeyExtent.fromThrift(runningCompaction.getJob().getExtent());
    try {
      NamespaceId nsId = this.ctx.getNamespaceId(extent.tableId());
      if (!security.canCompact(credentials, extent.tableId(), nsId)) {
        throw new AccumuloSecurityException(credentials.getPrincipal(),
            SecurityErrorCode.PERMISSION_DENIED).asThriftException();
      }
    } catch (TableNotFoundException e) {
      throw new ThriftTableOperationException(extent.tableId().canonical(), null,
          TableOperation.COMPACT_CANCEL, TableOperationExceptionType.NOTFOUND, e.getMessage());
    }

    cancelCompactionOnCompactor(runningCompaction.getCompactorAddress(), externalCompactionId);
>>>>>>> 7d85cefb
  }

  /* Method exists to be called from test */
  public CompactionJobQueues getJobQueues() {
    return jobQueues;
  }

  /* Method exists to be overridden in test to hide static method */
  protected List<RunningCompaction> getCompactionsRunningOnCompactors() {
    return ExternalCompactionUtil.getCompactionsRunningOnCompactors(this.ctx);
  }

  /* Method exists to be overridden in test to hide static method */
  protected Map<String,Set<HostAndPort>> getRunningCompactors() {
    return ExternalCompactionUtil.getCompactorAddrs(this.ctx);
  }

  /* Method exists to be overridden in test to hide static method */
  protected void cancelCompactionOnCompactor(String address, String externalCompactionId) {
    HostAndPort hostPort = HostAndPort.fromString(address);
    ExternalCompactionUtil.cancelCompaction(this.ctx, hostPort, externalCompactionId);
  }

  private void deleteEmpty(ZooReaderWriter zoorw, String path)
      throws KeeperException, InterruptedException {
    try {
      LOG.debug("Deleting empty ZK node {}", path);
      zoorw.delete(path);
    } catch (KeeperException.NotEmptyException e) {
      LOG.debug("Failed to delete {} its not empty, likely an expected race condition.", path);
    }
  }

  private void cleanUpEmptyCompactorPathInZK() {
    final String compactorQueuesPath = this.ctx.getZooKeeperRoot() + Constants.ZCOMPACTORS;

    final var zoorw = this.ctx.getZooReaderWriter();
    final double queueSizeFactor = ctx.getConfiguration()
        .getFraction(Property.MANAGER_COMPACTION_SERVICE_PRIORITY_QUEUE_SIZE_FACTOR);

    try {
      var groups = zoorw.getChildren(compactorQueuesPath);

      for (String group : groups) {
        final String qpath = compactorQueuesPath + "/" + group;
        final CompactorGroupId cgid = CompactorGroupId.of(group);
        final var compactors = zoorw.getChildren(qpath);

        if (compactors.isEmpty()) {
          deleteEmpty(zoorw, qpath);
          // Group has no compactors, we can clear its
          // associated priority queue of jobs
          CompactionJobPriorityQueue queue = getJobQueues().getQueue(cgid);
          if (queue != null) {
            queue.clear();
            queue.setMaxSize(this.jobQueueInitialSize);
          }
        } else {
          int aliveCompactorsForGroup = 0;
          for (String compactor : compactors) {
            String cpath = compactorQueuesPath + "/" + group + "/" + compactor;
            var lockNodes = zoorw.getChildren(compactorQueuesPath + "/" + group + "/" + compactor);
            if (lockNodes.isEmpty()) {
              deleteEmpty(zoorw, cpath);
            } else {
              aliveCompactorsForGroup++;
            }
          }
          CompactionJobPriorityQueue queue = getJobQueues().getQueue(cgid);
          if (queue != null) {
            queue.setMaxSize(
                Math.min((int) (aliveCompactorsForGroup * queueSizeFactor), Integer.MAX_VALUE));
          }

        }

      }

    } catch (KeeperException | RuntimeException e) {
      LOG.warn("Failed to clean up compactors", e);
    } catch (InterruptedException e) {
      Thread.currentThread().interrupt();
      throw new IllegalStateException(e);
    }
  }

  private Set<CompactorGroupId> getCompactionServicesConfigurationGroups()
      throws ReflectiveOperationException, IllegalArgumentException, SecurityException {

    Set<CompactorGroupId> groups = new HashSet<>();
    AccumuloConfiguration config = ctx.getConfiguration();
    CompactionServicesConfig servicesConfig = new CompactionServicesConfig(config);

    for (var entry : servicesConfig.getPlanners().entrySet()) {
      String serviceId = entry.getKey();
      String plannerClassName = entry.getValue();

      Class<? extends CompactionPlanner> plannerClass =
          Class.forName(plannerClassName).asSubclass(CompactionPlanner.class);
      CompactionPlanner planner = plannerClass.getDeclaredConstructor().newInstance();

      var initParams = new CompactionPlannerInitParams(CompactionServiceId.of(serviceId),
          servicesConfig.getPlannerPrefix(serviceId), servicesConfig.getOptions().get(serviceId),
          new ServiceEnvironmentImpl(ctx));

      planner.init(initParams);

      groups.addAll(initParams.getRequestedGroups());
    }
    return groups;
  }

  public void cleanUpInternalState() {

    // This method does the following:
    //
    // 1. Removes entries from RUNNING_CACHE that are not really running
    // 2. Cancels running compactions for groups that are not in the current configuration
    // 3. Remove groups not in configuration from TIME_COMPACTOR_LAST_CHECKED
    // 4. Log groups with no compactors
    // 5. Log compactors with no groups
    // 6. Log groups with compactors and queued jos that have not checked in

    // grab a snapshot of the ids in the set before reading the metadata table. This is done to
    // avoid removing things that are added while reading the metadata.
    final Set<ExternalCompactionId> idsSnapshot = Set.copyOf(RUNNING_CACHE.keySet());

    // grab the ids that are listed as running in the metadata table. It important that this is done
    // after getting the snapshot.
    final Set<ExternalCompactionId> idsInMetadata = readExternalCompactionIds();

    final Set<ExternalCompactionId> idsToRemove = Sets.difference(idsSnapshot, idsInMetadata);

    // remove ids that are in the running set but not in the metadata table
    idsToRemove.forEach(this::recordCompletion);
    if (idsToRemove.size() > 0) {
      LOG.debug("Removed stale entries from RUNNING_CACHE : {}", idsToRemove);
    }

    // Get the set of groups being referenced in the current configuration
    Set<CompactorGroupId> groupsInConfiguration = null;
    try {
      groupsInConfiguration = getCompactionServicesConfigurationGroups();
    } catch (RuntimeException | ReflectiveOperationException e) {
      LOG.error(
          "Error getting groups from the compaction services configuration. Unable to clean up internal state.",
          e);
      return;
    }

    // Compaction jobs are created in the TabletGroupWatcher and added to the Coordinator
    // via the addJobs method which adds the job to the CompactionJobQueues object.
    final Set<CompactorGroupId> groupsWithJobs = jobQueues.getQueueIds();

    final Set<CompactorGroupId> jobGroupsNotInConfiguration =
        Sets.difference(groupsWithJobs, groupsInConfiguration);

    if (jobGroupsNotInConfiguration != null && !jobGroupsNotInConfiguration.isEmpty()) {
      RUNNING_CACHE.values().forEach(rc -> {
        if (jobGroupsNotInConfiguration.contains(CompactorGroupId.of(rc.getGroupName()))) {
          LOG.warn(
              "External compaction {} running in group {} on compactor {},"
                  + " but group not found in current configuration. Failing compaction...",
              rc.getJob().getExternalCompactionId(), rc.getGroupName(), rc.getCompactorAddress());
          cancelCompactionOnCompactor(rc.getCompactorAddress(),
              rc.getJob().getExternalCompactionId());
        }
      });

      final Set<CompactorGroupId> trackedGroups = Set.copyOf(TIME_COMPACTOR_LAST_CHECKED.keySet());
      TIME_COMPACTOR_LAST_CHECKED.keySet().retainAll(groupsInConfiguration);
      LOG.debug("No longer tracking compactor check-in times for groups: {}",
          Sets.difference(trackedGroups, TIME_COMPACTOR_LAST_CHECKED.keySet()));
    }

    final Map<String,Set<HostAndPort>> runningCompactors = getRunningCompactors();

    final Set<CompactorGroupId> runningCompactorGroups = new HashSet<>();
    runningCompactors.keySet()
        .forEach(group -> runningCompactorGroups.add(CompactorGroupId.of(group)));

    final Set<CompactorGroupId> groupsWithNoCompactors =
        Sets.difference(groupsInConfiguration, runningCompactorGroups);
    if (groupsWithNoCompactors != null && !groupsWithNoCompactors.isEmpty()) {
      for (CompactorGroupId group : groupsWithNoCompactors) {
        long queuedJobCount = jobQueues.getQueuedJobs(group);
        if (queuedJobCount > 0) {
          LOG.warn("Compactor group {} has {} queued compactions but no running compactors", group,
              queuedJobCount);
        }
      }
    }

    final Set<CompactorGroupId> compactorsWithNoGroups =
        Sets.difference(runningCompactorGroups, groupsInConfiguration);
    if (compactorsWithNoGroups != null && !compactorsWithNoGroups.isEmpty()) {
      LOG.warn(
          "The following groups have running compactors, but are not in the current configuration: {}",
          compactorsWithNoGroups);
    }

    final long now = System.currentTimeMillis();
    final long warningTime = getMissingCompactorWarningTime();
    Map<String,Set<HostAndPort>> idleCompactors = getIdleCompactors(runningCompactors);
    for (CompactorGroupId groupName : groupsInConfiguration) {
      long lastCheckTime =
          TIME_COMPACTOR_LAST_CHECKED.getOrDefault(groupName, coordinatorStartTime);
      if ((now - lastCheckTime) > warningTime && jobQueues.getQueuedJobs(groupName) > 0
          && idleCompactors.containsKey(groupName.canonical())) {
        LOG.warn(
            "The group {} has queued jobs and {} idle compactors, however none have checked in "
                + "with coordinator for {}ms",
            groupName, idleCompactors.get(groupName.canonical()).size(), warningTime);
      }
    }
  }

  private static Set<StoredTabletFile> getFilesReservedBySelection(TabletMetadata tabletMetadata,
      SteadyTime steadyTime, ServerContext ctx) {
    if (tabletMetadata.getSelectedFiles() == null) {
      return Set.of();
    }

    if (tabletMetadata.getSelectedFiles().getCompletedJobs() > 0) {
      return tabletMetadata.getSelectedFiles().getFiles();
    }

    long selectedExpirationDuration = ctx.getTableConfiguration(tabletMetadata.getTableId())
        .getTimeInMillis(Property.TABLE_COMPACTION_SELECTION_EXPIRATION);

    if (steadyTime.minus(tabletMetadata.getSelectedFiles().getSelectedTime()).toMillis()
        < selectedExpirationDuration) {
      return tabletMetadata.getSelectedFiles().getFiles();
    }

    return Set.of();
  }

  public CompactionCoordinatorServiceGrpc.CompactionCoordinatorServiceImplBase getGrpcService() {
    return new GrpcCompactionCoordinatorService();
  }

  private class GrpcCompactionCoordinatorService
      extends CompactionCoordinatorServiceGrpc.CompactionCoordinatorServiceImplBase {

    @Override
    public void getCompactionJob(CompactionJobRequest request,
        StreamObserver<PNextCompactionJob> responseObserver) {

      var credentials = request.getCredentials();
      var ptinfo = request.getPtinfo();

      try {
        LOG.debug("Received compaction job grpc {}", request.getExternalCompactionId());

        // Get the next job as a future as we need to wait until something is available
        var result = CompactionCoordinator.this.getAsyncCompactionJob(ptinfo, credentials,
            request.getGroupName(), request.getCompactor(), request.getExternalCompactionId());

        // Async send back to the compactor when a new job is ready
        // Need the unused var for errorprone
        var unused = result.thenAccept(ecj -> {
          LOG.debug("Received next compaction job {}", ecj);
          responseObserver.onNext(ecj);
          responseObserver.onCompleted();
        }).exceptionally(e -> {
          LOG.warn("Received exception processing compaction job {}", e.getMessage());
          LOG.debug(e.getMessage(), e);
          responseObserver.onError(new StatusRuntimeException(Status.INTERNAL));
          return null;
        });

      } catch (ThriftSecurityException e) {
        throw new RuntimeException(e);
      } catch (Exception e) {
        LOG.error(e.getMessage(), e);
        throw e;
      }
    }

    /**
     * Compactors calls this method when they have finished a compaction. This method does the
     * following.
     *
     * <ol>
     * <li>Reads the tablets metadata and determines if the compaction can commit. Its possible that
     * things changed while the compaction was running and it can no longer commit.</li>
     * <li>Commit the compaction using a conditional mutation. If the tablets files or location
     * changed since reading the tablets metadata, then conditional mutation will fail. When this
     * happens it will reread the metadata and go back to step 1 conceptually. When committing a
     * compaction the compacted files are removed and scan entries are added to the tablet in case
     * the files are in use, this prevents GC from deleting the files between updating tablet
     * metadata and refreshing the tablet. The scan entries are only added when a tablet has a
     * location.</li>
     * <li>After successful commit a refresh request is sent to the tablet if it has a location.
     * This will cause the tablet to start using the newly compacted files for future scans. Also
     * the tablet can delete the scan entries if there are no active scans using them.</li>
     * </ol>
     *
     * <p>
     * User compactions will be refreshed as part of the fate operation. The user compaction fate
     * operation will see the compaction was committed after this code updates the tablet metadata,
     * however if it were to rely on this code to do the refresh it would not be able to know when
     * the refresh was actually done. Therefore, user compactions will refresh as part of the fate
     * operation so that it's known to be done before the fate operation returns. Since the fate
     * operation will do it, there is no need to do it here for user compactions.
     *
     * @param request CompactionCompletedRequest
     */
    @Override
    public void compactionCompleted(CompactionCompletedRequest request,
        StreamObserver<Empty> responseObserver) {

      // TODO: Do we want to offload this processing to a new thread like we plan to do with
      // getCompactionJob() ?

      var credentials = convert(request.getCredentials());

      try {
        // do not expect users to call this directly, expect other tservers to call this method
        if (!security.canPerformSystemActions(credentials)) {
          throw new AccumuloSecurityException(credentials.getPrincipal(),
              SecurityErrorCode.PERMISSION_DENIED).asThriftException();
        }

        // maybe fate has not started yet
        var localFates = fateInstances.get();
        while (localFates == null) {
          UtilWaitThread.sleep(100);
          if (shutdown.getCount() == 0) {
            return;
          }
          localFates = fateInstances.get();
        }

        var extent = KeyExtent.fromProtobuf(request.getExtent());
        var localFate = localFates.get(FateInstanceType.fromTableId(extent.tableId()));

        LOG.info("Compaction completed, id: {}, stats: {}, extent: {}",
            request.getExternalCompactionId(), request.getStats(), extent);
        final var ecid = ExternalCompactionId.of(request.getExternalCompactionId());

        var tabletMeta =
            ctx.getAmple().readTablet(extent, ECOMP, SELECTED, LOCATION, FILES, COMPACTED, OPID);

        var tableState = manager.getContext().getTableState(extent.tableId());
        if (tableState != TableState.ONLINE) {
          // Its important this check is done after the compaction id is set in the metadata table
          // to avoid race conditions with the client code that waits for tables to go offline.
          // That codelooks for compaction ids in the metadata table after setting the table
          // state. When that client code sees nothing for a tablet its important that nothing
          // will change the tablets files after that point in time which this check ensure.
          LOG.debug("Not committing compaction {} for {} because of table state {}", ecid, extent,
              tableState);
          // cleanup metadata table and files related to the compaction
          compactionsFailed(Map.of(ecid, extent));
          return;
        }

        if (!CommitCompaction.canCommitCompaction(ecid, tabletMeta)) {
          return;
        }

        // Start a fate transaction to commit the compaction.
        CompactionMetadata ecm = tabletMeta.getExternalCompactions().get(ecid);
        var renameOp = new RenameCompactionFile(
            new CompactionCommitData(ecid, extent, ecm, request.getStats()));
        var txid = localFate.seedTransaction("COMMIT_COMPACTION", FateKey.forCompactionCommit(ecid),
            renameOp, true, "Commit compaction " + ecid);

        txid.ifPresentOrElse(fateId -> LOG.debug("initiated compaction commit {} {}", ecid, fateId),
            () -> LOG.debug("compaction commit already initiated for {}", ecid));

        responseObserver.onNext(Empty.getDefaultInstance());
        responseObserver.onCompleted();
      } catch (ThriftSecurityException e) {
        responseObserver.onError(e);
        throw new RuntimeException(e);
      } catch (Exception e) {
        responseObserver.onError(e);
        LOG.error(e.getMessage(), e);
        throw e;
      }
    }

    @Override
    public void updateCompactionStatus(UpdateCompactionStatusRequest request,
        StreamObserver<Empty> responseObserver) {

      // TODO: Do we want to offload this processing to a new thread like we plan to do with
      // getCompactionJob() ?

      var credentials = convert(request.getCredentials());

      try {
        // do not expect users to call this directly, expect other tservers to call this method
        if (!security.canPerformSystemActions(credentials)) {
          throw new AccumuloSecurityException(credentials.getPrincipal(),
              SecurityErrorCode.PERMISSION_DENIED).asThriftException();
        }
        LOG.debug("Compaction status update, id: {}, timestamp: {}, update: {}",
            request.getExternalCompactionId(), request.getTimestamp(), request.getStatus());
        final RunningCompaction rc =
            RUNNING_CACHE.get(ExternalCompactionId.of(request.getExternalCompactionId()));
        if (null != rc) {
          rc.addUpdate(request.getTimestamp(), request.getStatus());
        }
        responseObserver.onNext(Empty.getDefaultInstance());
        responseObserver.onCompleted();
      } catch (ThriftSecurityException e) {
        responseObserver.onError(e);
        throw new RuntimeException(e);
      } catch (Exception e) {
        responseObserver.onError(e);
        LOG.error(e.getMessage(), e);
        throw e;
      }
    }

    @Override
    public void compactionFailed(CompactionFailedRequest request,
        StreamObserver<Empty> responseObserver) {

      // TODO: Do we want to offload this processing to a new thread like we plan to do with
      // getCompactionJob() ?

      var credentials = convert(request.getCredentials());

      try {
        // do not expect users to call this directly, expect other tservers to call this method
        if (!security.canPerformSystemActions(credentials)) {
          throw new AccumuloSecurityException(credentials.getPrincipal(),
              SecurityErrorCode.PERMISSION_DENIED).asThriftException();
        }
        KeyExtent extent = KeyExtent.fromProtobuf(request.getExtent());
        LOG.info("Compaction failed, id: {}, extent: {}", request.getExternalCompactionId(),
            extent);
        final var ecid = ExternalCompactionId.of(request.getExternalCompactionId());
        compactionsFailed(Map.of(ecid, extent));

        responseObserver.onNext(Empty.getDefaultInstance());
        responseObserver.onCompleted();
      } catch (ThriftSecurityException e) {
        responseObserver.onError(e);
        throw new RuntimeException(e);
      } catch (Exception e) {
        responseObserver.onError(e);
        LOG.error(e.getMessage(), e);
        throw e;
      }
    }

    @Override
    public void getRunningCompactions(GetRunningCompactionsRequest request,
        StreamObserver<PExternalCompactionList> responseObserver) {

      // TODO: Do we want to offload this processing to a new thread like we plan to do with
      // getCompactionJob() ?

      var credentials = convert(request.getCredentials());

      try {
        // do not expect users to call this directly, expect other tservers to call this method
        if (!security.canPerformSystemActions(credentials)) {
          throw new AccumuloSecurityException(credentials.getPrincipal(),
              SecurityErrorCode.PERMISSION_DENIED).asThriftException();
        }

        final PExternalCompactionList.Builder resultBuilder = PExternalCompactionList.newBuilder();
        RUNNING_CACHE.forEach((ecid, rc) -> {
          PExternalCompaction prc = PExternalCompaction.newBuilder().setGroupName(rc.getGroupName())
              .setCompactor(rc.getCompactorAddress()).setJob(rc.getJob())
              .putAllUpdates(rc.getUpdates()).build();

          LOG.info("Running compaction: {}", prc);
          resultBuilder.putCompactions(ecid.canonical(), prc);
        });
        responseObserver.onNext(resultBuilder.build());
        responseObserver.onCompleted();
      } catch (ThriftSecurityException e) {
        responseObserver.onError(e);
        throw new RuntimeException(e);
      } catch (Exception e) {
        responseObserver.onError(e);
        LOG.error(e.getMessage(), e);
        throw e;
      }
    }

    /**
     * Return information about recently completed compactions
     *
     */
    @Override
    public void getCompletedCompactions(GetCompletedCompactionsRequest request,
        StreamObserver<PExternalCompactionList> responseObserver) {

      // TODO: Do we want to offload this processing to a new thread like we plan to do with
      // getCompactionJob() ?

      var credentials = convert(request.getCredentials());

      try {
        // do not expect users to call this directly, expect other tservers to call this method
        if (!security.canPerformSystemActions(credentials)) {
          throw new AccumuloSecurityException(credentials.getPrincipal(),
              SecurityErrorCode.PERMISSION_DENIED).asThriftException();
        }
        final PExternalCompactionList.Builder resultBuilder = PExternalCompactionList.newBuilder();

        completed.asMap().forEach((ecid, rc) -> {
          PExternalCompaction prc = PExternalCompaction.newBuilder().setGroupName(rc.getGroupName())
              .setCompactor(rc.getCompactorAddress()).setJob(rc.getJob())
              .putAllUpdates(rc.getUpdates()).build();
          resultBuilder.putCompactions(ecid.canonical(), prc);
        });
        responseObserver.onNext(resultBuilder.build());
        responseObserver.onCompleted();
      } catch (ThriftSecurityException e) {
        responseObserver.onError(e);
        throw new RuntimeException(e);
      } catch (Exception e) {
        responseObserver.onError(e);
        LOG.error(e.getMessage(), e);
        throw e;
      }
    }

    @Override
    public void cancel(CancelRequest request, StreamObserver<Empty> responseObserver) {
      // TODO: Do we want to offload this processing to a new thread like we plan to do with
      // getCompactionJob() ?

      var credentials = convert(request.getCredentials());

      try {
        var runningCompaction =
            RUNNING_CACHE.get(ExternalCompactionId.of(request.getExternalCompactionId()));
        var extent = KeyExtent.fromProtobuf(runningCompaction.getJob().getExtent());
        try {
          NamespaceId nsId = CompactionCoordinator.this.ctx.getNamespaceId(extent.tableId());
          if (!security.canCompact(credentials, extent.tableId(), nsId)) {
            throw new AccumuloSecurityException(credentials.getPrincipal(),
                SecurityErrorCode.PERMISSION_DENIED).asThriftException();
          }
        } catch (TableNotFoundException e) {
          throw new ThriftTableOperationException(extent.tableId().canonical(), null,
              TableOperation.COMPACT_CANCEL, TableOperationExceptionType.NOTFOUND, e.getMessage());
        }

        cancelCompactionOnCompactor(runningCompaction.getCompactorAddress(),
            request.getExternalCompactionId());

        responseObserver.onNext(Empty.getDefaultInstance());
        responseObserver.onCompleted();
      } catch (ThriftSecurityException | ThriftTableOperationException e) {
        responseObserver.onError(e);
        throw new RuntimeException(e);
      } catch (Exception e) {
        responseObserver.onError(e);
        LOG.error(e.getMessage(), e);
        throw e;
      }
    }
  }
}<|MERGE_RESOLUTION|>--- conflicted
+++ resolved
@@ -65,16 +65,7 @@
 import org.apache.accumulo.core.clientImpl.thrift.TableOperationExceptionType;
 import org.apache.accumulo.core.clientImpl.thrift.ThriftSecurityException;
 import org.apache.accumulo.core.clientImpl.thrift.ThriftTableOperationException;
-<<<<<<< HEAD
-=======
-import org.apache.accumulo.core.compaction.thrift.CompactionCoordinatorService;
-import org.apache.accumulo.core.compaction.thrift.TCompactionState;
-import org.apache.accumulo.core.compaction.thrift.TCompactionStatusUpdate;
-import org.apache.accumulo.core.compaction.thrift.TExternalCompaction;
-import org.apache.accumulo.core.compaction.thrift.TExternalCompactionList;
-import org.apache.accumulo.core.compaction.thrift.TNextCompactionJob;
 import org.apache.accumulo.core.conf.AccumuloConfiguration;
->>>>>>> 7d85cefb
 import org.apache.accumulo.core.conf.Property;
 import org.apache.accumulo.core.data.NamespaceId;
 import org.apache.accumulo.core.dataImpl.KeyExtent;
@@ -209,11 +200,8 @@
   private final LoadingCache<String,Integer> compactorCounts;
   private final int jobQueueInitialSize;
 
-<<<<<<< HEAD
+  private volatile long coordinatorStartTime;
   private final GrpcCompactionCoordinatorService grpcService;
-=======
-  private volatile long coordinatorStartTime;
->>>>>>> 7d85cefb
 
   public CompactionCoordinator(ServerContext ctx, SecurityOperation security,
       AtomicReference<Map<FateInstanceType,Fate<Manager>>> fateInstances, Manager manager) {
@@ -811,106 +799,8 @@
   }
 
   /**
-<<<<<<< HEAD
-   * The RUNNING_CACHE set may contain external compactions that are not actually running. This
-   * method periodically cleans those up.
+   * /* Method exists to be called from test
    */
-  public void cleanUpRunning() {
-
-    // grab a snapshot of the ids in the set before reading the metadata table. This is done to
-    // avoid removing things that are added while reading the metadata.
-    Set<ExternalCompactionId> idsSnapshot = Set.copyOf(RUNNING_CACHE.keySet());
-
-    // grab the ids that are listed as running in the metadata table. It important that this is done
-    // after getting the snapshot.
-    Set<ExternalCompactionId> idsInMetadata = readExternalCompactionIds();
-
-    var idsToRemove = Sets.difference(idsSnapshot, idsInMetadata);
-
-    // remove ids that are in the running set but not in the metadata table
-    idsToRemove.forEach(this::recordCompletion);
-
-    if (idsToRemove.size() > 0) {
-      LOG.debug("Removed stale entries from RUNNING_CACHE : {}", idsToRemove);
-    }
-=======
-   * Return information about running compactions
-   *
-   * @param tinfo trace info
-   * @param credentials tcredentials object
-   * @return map of ECID to TExternalCompaction objects
-   * @throws ThriftSecurityException permission error
-   */
-  @Override
-  public TExternalCompactionList getRunningCompactions(TInfo tinfo, TCredentials credentials)
-      throws ThriftSecurityException {
-    // do not expect users to call this directly, expect other tservers to call this method
-    if (!security.canPerformSystemActions(credentials)) {
-      throw new AccumuloSecurityException(credentials.getPrincipal(),
-          SecurityErrorCode.PERMISSION_DENIED).asThriftException();
-    }
-
-    final TExternalCompactionList result = new TExternalCompactionList();
-    RUNNING_CACHE.forEach((ecid, rc) -> {
-      TExternalCompaction trc = new TExternalCompaction();
-      trc.setGroupName(rc.getGroupName());
-      trc.setCompactor(rc.getCompactorAddress());
-      trc.setUpdates(rc.getUpdates());
-      trc.setJob(rc.getJob());
-      result.putToCompactions(ecid.canonical(), trc);
-    });
-    return result;
-  }
-
-  /**
-   * Return information about recently completed compactions
-   *
-   * @param tinfo trace info
-   * @param credentials tcredentials object
-   * @return map of ECID to TExternalCompaction objects
-   * @throws ThriftSecurityException permission error
-   */
-  @Override
-  public TExternalCompactionList getCompletedCompactions(TInfo tinfo, TCredentials credentials)
-      throws ThriftSecurityException {
-    // do not expect users to call this directly, expect other tservers to call this method
-    if (!security.canPerformSystemActions(credentials)) {
-      throw new AccumuloSecurityException(credentials.getPrincipal(),
-          SecurityErrorCode.PERMISSION_DENIED).asThriftException();
-    }
-    final TExternalCompactionList result = new TExternalCompactionList();
-    completed.asMap().forEach((ecid, rc) -> {
-      TExternalCompaction trc = new TExternalCompaction();
-      trc.setGroupName(rc.getGroupName());
-      trc.setCompactor(rc.getCompactorAddress());
-      trc.setJob(rc.getJob());
-      trc.setUpdates(rc.getUpdates());
-      result.putToCompactions(ecid.canonical(), trc);
-    });
-    return result;
-  }
-
-  @Override
-  public void cancel(TInfo tinfo, TCredentials credentials, String externalCompactionId)
-      throws TException {
-    var runningCompaction = RUNNING_CACHE.get(ExternalCompactionId.of(externalCompactionId));
-    var extent = KeyExtent.fromThrift(runningCompaction.getJob().getExtent());
-    try {
-      NamespaceId nsId = this.ctx.getNamespaceId(extent.tableId());
-      if (!security.canCompact(credentials, extent.tableId(), nsId)) {
-        throw new AccumuloSecurityException(credentials.getPrincipal(),
-            SecurityErrorCode.PERMISSION_DENIED).asThriftException();
-      }
-    } catch (TableNotFoundException e) {
-      throw new ThriftTableOperationException(extent.tableId().canonical(), null,
-          TableOperation.COMPACT_CANCEL, TableOperationExceptionType.NOTFOUND, e.getMessage());
-    }
-
-    cancelCompactionOnCompactor(runningCompaction.getCompactorAddress(), externalCompactionId);
->>>>>>> 7d85cefb
-  }
-
-  /* Method exists to be called from test */
   public CompactionJobQueues getJobQueues() {
     return jobQueues;
   }
