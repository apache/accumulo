--- conflicted
+++ resolved
@@ -85,11 +85,8 @@
 import org.apache.accumulo.core.conf.AccumuloConfiguration;
 import org.apache.accumulo.core.conf.Property;
 import org.apache.accumulo.core.data.NamespaceId;
-<<<<<<< HEAD
 import org.apache.accumulo.core.data.ResourceGroupId;
-=======
 import org.apache.accumulo.core.data.TableId;
->>>>>>> 6869eb3d
 import org.apache.accumulo.core.dataImpl.KeyExtent;
 import org.apache.accumulo.core.dataImpl.thrift.TKeyExtent;
 import org.apache.accumulo.core.fate.Fate;
@@ -243,7 +240,8 @@
     }
   }
 
-  private final ConcurrentHashMap<String,FailureCounts> failingQueues = new ConcurrentHashMap<>();
+  private final ConcurrentHashMap<ResourceGroupId,FailureCounts> failingQueues =
+      new ConcurrentHashMap<>();
   private final ConcurrentHashMap<String,FailureCounts> failingCompactors =
       new ConcurrentHashMap<>();
   private final ConcurrentHashMap<TableId,FailureCounts> failingTables = new ConcurrentHashMap<>();
@@ -854,8 +852,7 @@
   private void captureFailure(ExternalCompactionId ecid, KeyExtent extent) {
     var rc = RUNNING_CACHE.get(ecid);
     if (rc != null) {
-      final String queue = rc.getGroupName();
-      failingQueues.compute(queue, FailureCounts::incrementFailure);
+      failingQueues.compute(rc.getGroup(), FailureCounts::incrementFailure);
       final String compactor = rc.getCompactorAddress();
       failingCompactors.compute(compactor, FailureCounts::incrementFailure);
     }
@@ -907,8 +904,7 @@
   private void captureSuccess(ExternalCompactionId ecid, KeyExtent extent) {
     var rc = RUNNING_CACHE.get(ecid);
     if (rc != null) {
-      final String queue = rc.getGroupName();
-      failingQueues.compute(queue, FailureCounts::incrementSuccess);
+      failingQueues.compute(rc.getGroup(), FailureCounts::incrementSuccess);
       final String compactor = rc.getCompactorAddress();
       failingCompactors.compute(compactor, FailureCounts::incrementSuccess);
     }
