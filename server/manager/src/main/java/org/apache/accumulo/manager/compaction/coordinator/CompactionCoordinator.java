--- conflicted
+++ resolved
@@ -158,10 +158,7 @@
       new ConcurrentHashMap<>();
 
   /* Map of group name to last time compactor called to get a compaction job */
-<<<<<<< HEAD
-=======
   // ELASTICITY_TODO #4403 need to clean out groups that are no longer configured..
->>>>>>> bfc5fc1d
   private final Map<CompactorGroupId,Long> TIME_COMPACTOR_LAST_CHECKED = new ConcurrentHashMap<>();
 
   private final ServerContext ctx;
@@ -256,13 +253,8 @@
 
   @Override
   public void run() {
-<<<<<<< HEAD
 
     startCompactorZKCleaner(schedExecutor);
-=======
-    startCompactionCleaner(schedExecutor);
-    startRunningCleaner(schedExecutor);
->>>>>>> bfc5fc1d
 
     // On a re-start of the coordinator it's possible that external compactions are in-progress.
     // Attempt to get the running compactions on the compactors and then resolve which tserver
@@ -1053,7 +1045,6 @@
     }
   }
 
-<<<<<<< HEAD
   public void cleanUpInternalState() {
 
     // This method does the following:
@@ -1151,8 +1142,8 @@
             getMissingCompactorWarningTime());
       }
     }
-
-=======
+  }
+
   private static Set<StoredTabletFile> getFilesReservedBySelection(TabletMetadata tabletMetadata,
       SteadyTime steadyTime, ServerContext ctx) {
     if (tabletMetadata.getSelectedFiles() == null) {
@@ -1172,6 +1163,5 @@
     }
 
     return Set.of();
->>>>>>> bfc5fc1d
   }
 }