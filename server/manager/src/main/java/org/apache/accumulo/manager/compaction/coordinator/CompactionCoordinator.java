--- conflicted
+++ resolved
@@ -156,19 +156,6 @@
    */
   private final Map<Ample.DataLevel,CountDownLatch> refreshLatches;
 
-<<<<<<< HEAD
-=======
-  private static final Cache<ExternalCompactionId,RunningCompaction> COMPLETED =
-      Caffeine.newBuilder().maximumSize(200).expireAfterWrite(10, TimeUnit.MINUTES).build();
-
-  private final Weigher<Path,Integer> weigher = (path, count) -> {
-    return path.toUri().toString().length();
-  };
-
-  private final Cache<Path,Integer> checked_tablet_dir_cache =
-      Caffeine.newBuilder().maximumWeight(10485760L).weigher(weigher).build();
-
->>>>>>> d607adaf
   /* Map of group name to last time compactor called to get a compaction job */
   // ELASTICITY_TODO need to clean out groups that are no longer configured..
   private static final Map<String,Long> TIME_COMPACTOR_LAST_CHECKED = new ConcurrentHashMap<>();
@@ -184,6 +171,7 @@
 
   private final Cache<ExternalCompactionId,RunningCompaction> completed;
   private LoadingCache<Long,CompactionConfig> compactionConfigCache;
+  private final Cache<Path,Integer> checked_tablet_dir_cache;
 
   public CompactionCoordinator(ServerContext ctx, LiveTServerSet tservers,
       SecurityOperation security, CompactionJobQueues jobQueues) {
@@ -199,9 +187,8 @@
     refreshLatches.put(Ample.DataLevel.USER, new CountDownLatch(1));
     this.refreshLatches = Collections.unmodifiableMap(refreshLatches);
 
-    completed = ctx.getCaches().getCache(CacheName.COMPACTIONS_COMPLETED,
-        (caffeine) -> caffeine.maximumSize(200).expireAfterWrite(10, TimeUnit.MINUTES),
-        (caffeine) -> caffeine.build());
+    completed = ctx.getCaches().createNewBuilder(CacheName.COMPACTIONS_COMPLETED,
+        true).maximumSize(200).expireAfterWrite(10, TimeUnit.MINUTES).build();
 
     CacheLoader<Long,CompactionConfig> loader =
         txid -> CompactionConfigStorage.getConfig(ctx, txid);
@@ -210,9 +197,15 @@
     // when a compaction is canceled it is deleted which is why there is a time limit. It does not
     // hurt to let a job that was canceled start, it will be canceled later. Caching this immutable
     // config will help avoid reading the same data over and over.
-    compactionConfigCache = ctx.getCaches().getLoadingCache(CacheName.COMPACTION_CONFIGS,
-        (caffeine) -> caffeine.expireAfterWrite(30, SECONDS).maximumSize(100),
-        (caffeine) -> caffeine.build(loader));
+    compactionConfigCache = ctx.getCaches().createNewBuilder(CacheName.COMPACTION_CONFIGS,
+        true).expireAfterWrite(30, SECONDS).maximumSize(100).build(loader);
+
+    Weigher<Path,Integer> weigher = (path, count) -> {
+      return path.toUri().toString().length();
+    };
+
+    checked_tablet_dir_cache = ctx.getCaches().createNewBuilder(CacheName.COMPACTION_DIR_CACHE,
+        true).maximumWeight(10485760L).weigher(weigher).build();
 
     // At this point the manager does not have its lock so no actions should be taken yet
   }
