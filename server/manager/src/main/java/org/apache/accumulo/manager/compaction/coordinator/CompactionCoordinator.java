--- conflicted
+++ resolved
@@ -316,15 +316,8 @@
     } else {
       LOG.info("Found {} running external compactions", running.size());
       running.forEach(rc -> {
-<<<<<<< HEAD
-        PCompactionStatusUpdate update =
-            PCompactionStatusUpdate.newBuilder().setState(PCompactionState.IN_PROGRESS)
-                .setMessage("Coordinator restarted, compaction found in progress").build();
-=======
-        TCompactionStatusUpdate update = new TCompactionStatusUpdate();
-        update.setState(TCompactionState.IN_PROGRESS);
-        update.setMessage(RESTART_UPDATE_MSG);
->>>>>>> d1456fca
+        PCompactionStatusUpdate update = PCompactionStatusUpdate.newBuilder()
+            .setState(PCompactionState.IN_PROGRESS).setMessage(RESTART_UPDATE_MSG).build();
         rc.addUpdate(System.currentTimeMillis(), update);
         RUNNING_CACHE.put(ExternalCompactionId.of(rc.getJob().getExternalCompactionId()), rc);
       });
