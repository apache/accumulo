/*
 * Licensed to the Apache Software Foundation (ASF) under one
 * or more contributor license agreements.  See the NOTICE file
 * distributed with this work for additional information
 * regarding copyright ownership.  The ASF licenses this file
 * to you under the Apache License, Version 2.0 (the
 * "License"); you may not use this file except in compliance
 * with the License.  You may obtain a copy of the License at
 *
 *   https://www.apache.org/licenses/LICENSE-2.0
 *
 * Unless required by applicable law or agreed to in writing,
 * software distributed under the License is distributed on an
 * "AS IS" BASIS, WITHOUT WARRANTIES OR CONDITIONS OF ANY
 * KIND, either express or implied.  See the License for the
 * specific language governing permissions and limitations
 * under the License.
 */
package org.apache.accumulo.manager.compaction.coordinator;

import static java.util.concurrent.TimeUnit.MILLISECONDS;
import static java.util.concurrent.TimeUnit.SECONDS;
import static java.util.stream.Collectors.groupingBy;
import static java.util.stream.Collectors.toList;
import static org.apache.accumulo.core.metadata.schema.TabletMetadata.ColumnType.COMPACTED;
import static org.apache.accumulo.core.metadata.schema.TabletMetadata.ColumnType.ECOMP;
import static org.apache.accumulo.core.metadata.schema.TabletMetadata.ColumnType.FILES;
import static org.apache.accumulo.core.metadata.schema.TabletMetadata.ColumnType.LOCATION;
import static org.apache.accumulo.core.metadata.schema.TabletMetadata.ColumnType.OPID;
import static org.apache.accumulo.core.metadata.schema.TabletMetadata.ColumnType.SELECTED;
import static org.apache.accumulo.core.metrics.Metric.MAJC_QUEUED;
import static org.apache.accumulo.core.metrics.Metric.MAJC_RUNNING;

import java.io.FileNotFoundException;
import java.io.IOException;
import java.io.UncheckedIOException;
import java.time.Duration;
import java.util.ArrayList;
import java.util.Collection;
import java.util.Collections;
import java.util.HashMap;
import java.util.HashSet;
import java.util.List;
import java.util.Map;
import java.util.Map.Entry;
import java.util.Objects;
import java.util.Optional;
import java.util.Set;
import java.util.concurrent.ConcurrentHashMap;
import java.util.concurrent.CountDownLatch;
import java.util.concurrent.ScheduledFuture;
import java.util.concurrent.ScheduledThreadPoolExecutor;
import java.util.concurrent.TimeUnit;
import java.util.concurrent.TimeoutException;
import java.util.concurrent.atomic.AtomicReference;
import java.util.function.Consumer;
import java.util.stream.Collectors;

import org.apache.accumulo.core.Constants;
import org.apache.accumulo.core.client.AccumuloSecurityException;
import org.apache.accumulo.core.client.TableDeletedException;
import org.apache.accumulo.core.client.TableNotFoundException;
import org.apache.accumulo.core.client.admin.CompactionConfig;
import org.apache.accumulo.core.client.admin.compaction.CompactableFile;
import org.apache.accumulo.core.client.admin.servers.ServerId;
import org.apache.accumulo.core.clientImpl.thrift.SecurityErrorCode;
import org.apache.accumulo.core.clientImpl.thrift.TInfo;
import org.apache.accumulo.core.clientImpl.thrift.TableOperation;
import org.apache.accumulo.core.clientImpl.thrift.TableOperationExceptionType;
import org.apache.accumulo.core.clientImpl.thrift.ThriftSecurityException;
import org.apache.accumulo.core.clientImpl.thrift.ThriftTableOperationException;
import org.apache.accumulo.core.compaction.thrift.CompactionCoordinatorService;
import org.apache.accumulo.core.compaction.thrift.TCompactionState;
import org.apache.accumulo.core.compaction.thrift.TCompactionStatusUpdate;
import org.apache.accumulo.core.compaction.thrift.TExternalCompaction;
import org.apache.accumulo.core.compaction.thrift.TExternalCompactionList;
import org.apache.accumulo.core.compaction.thrift.TNextCompactionJob;
import org.apache.accumulo.core.conf.AccumuloConfiguration;
import org.apache.accumulo.core.conf.Property;
import org.apache.accumulo.core.data.NamespaceId;
import org.apache.accumulo.core.dataImpl.KeyExtent;
import org.apache.accumulo.core.dataImpl.thrift.TKeyExtent;
import org.apache.accumulo.core.fate.Fate;
import org.apache.accumulo.core.fate.FateId;
import org.apache.accumulo.core.fate.FateInstanceType;
import org.apache.accumulo.core.fate.FateKey;
import org.apache.accumulo.core.fate.zookeeper.ZooReaderWriter;
import org.apache.accumulo.core.iteratorsImpl.system.SystemIteratorUtil;
import org.apache.accumulo.core.logging.TabletLogger;
import org.apache.accumulo.core.manager.state.tables.TableState;
import org.apache.accumulo.core.metadata.CompactableFileImpl;
import org.apache.accumulo.core.metadata.ReferencedTabletFile;
import org.apache.accumulo.core.metadata.StoredTabletFile;
import org.apache.accumulo.core.metadata.schema.Ample;
import org.apache.accumulo.core.metadata.schema.Ample.DataLevel;
import org.apache.accumulo.core.metadata.schema.Ample.RejectionHandler;
import org.apache.accumulo.core.metadata.schema.CompactionMetadata;
import org.apache.accumulo.core.metadata.schema.ExternalCompactionId;
import org.apache.accumulo.core.metadata.schema.TabletMetadata;
import org.apache.accumulo.core.metadata.schema.TabletMetadata.ColumnType;
import org.apache.accumulo.core.metadata.schema.TabletsMetadata;
import org.apache.accumulo.core.metadata.schema.filters.HasExternalCompactionsFilter;
import org.apache.accumulo.core.metrics.MetricsProducer;
import org.apache.accumulo.core.securityImpl.thrift.TCredentials;
import org.apache.accumulo.core.spi.compaction.CompactionJob;
import org.apache.accumulo.core.spi.compaction.CompactionKind;
import org.apache.accumulo.core.spi.compaction.CompactionPlanner;
import org.apache.accumulo.core.spi.compaction.CompactionServiceId;
import org.apache.accumulo.core.spi.compaction.CompactorGroupId;
import org.apache.accumulo.core.tabletserver.thrift.InputFile;
import org.apache.accumulo.core.tabletserver.thrift.IteratorConfig;
import org.apache.accumulo.core.tabletserver.thrift.TCompactionKind;
import org.apache.accumulo.core.tabletserver.thrift.TCompactionStats;
import org.apache.accumulo.core.tabletserver.thrift.TExternalCompactionJob;
import org.apache.accumulo.core.util.Retry;
import org.apache.accumulo.core.util.UtilWaitThread;
import org.apache.accumulo.core.util.cache.Caches.CacheName;
import org.apache.accumulo.core.util.compaction.CompactionPlannerInitParams;
import org.apache.accumulo.core.util.compaction.CompactionServicesConfig;
import org.apache.accumulo.core.util.compaction.ExternalCompactionUtil;
import org.apache.accumulo.core.util.compaction.RunningCompaction;
import org.apache.accumulo.core.util.threads.ThreadPools;
import org.apache.accumulo.core.util.threads.Threads;
import org.apache.accumulo.core.util.time.SteadyTime;
import org.apache.accumulo.core.volume.Volume;
import org.apache.accumulo.manager.Manager;
import org.apache.accumulo.manager.compaction.coordinator.commit.CommitCompaction;
import org.apache.accumulo.manager.compaction.coordinator.commit.CompactionCommitData;
import org.apache.accumulo.manager.compaction.coordinator.commit.RenameCompactionFile;
import org.apache.accumulo.manager.compaction.queue.CompactionJobPriorityQueue;
import org.apache.accumulo.manager.compaction.queue.CompactionJobQueues;
import org.apache.accumulo.server.ServerContext;
import org.apache.accumulo.server.ServiceEnvironmentImpl;
import org.apache.accumulo.server.compaction.CompactionConfigStorage;
import org.apache.accumulo.server.compaction.CompactionPluginUtils;
import org.apache.accumulo.server.security.SecurityOperation;
import org.apache.accumulo.server.tablets.TabletNameGenerator;
import org.apache.hadoop.fs.FileStatus;
import org.apache.hadoop.fs.FileSystem;
import org.apache.hadoop.fs.Path;
import org.apache.thrift.TException;
import org.apache.thrift.async.AsyncMethodCallback;
import org.apache.zookeeper.KeeperException;
import org.slf4j.Logger;
import org.slf4j.LoggerFactory;

import com.github.benmanes.caffeine.cache.Cache;
import com.github.benmanes.caffeine.cache.CacheLoader;
import com.github.benmanes.caffeine.cache.LoadingCache;
import com.github.benmanes.caffeine.cache.Weigher;
import com.google.common.annotations.VisibleForTesting;
import com.google.common.base.Preconditions;
import com.google.common.collect.Sets;
import com.google.common.net.HostAndPort;

import io.micrometer.core.instrument.Gauge;
import io.micrometer.core.instrument.MeterRegistry;

public class CompactionCoordinator
    implements CompactionCoordinatorService.Iface, Runnable, MetricsProducer {

  private static final Logger LOG = LoggerFactory.getLogger(CompactionCoordinator.class);

  public static final String RESTART_UPDATE_MSG =
      "Coordinator restarted, compaction found in progress";

  /*
   * Map of compactionId to RunningCompactions. This is an informational cache of what external
   * compactions may be running. Its possible it may contain external compactions that are not
   * actually running. It may not contain compactions that are actually running. The metadata table
   * is the most authoritative source of what external compactions are currently running, but it
   * does not have the stats that this map has.
   */
  protected final Map<ExternalCompactionId,RunningCompaction> RUNNING_CACHE =
      new ConcurrentHashMap<>();

  /* Map of group name to last time compactor called to get a compaction job */
  private final Map<CompactorGroupId,Long> TIME_COMPACTOR_LAST_CHECKED = new ConcurrentHashMap<>();

  private final ServerContext ctx;
  private final SecurityOperation security;
  private final CompactionJobQueues jobQueues;
  private final AtomicReference<Map<FateInstanceType,Fate<Manager>>> fateInstances;
  // Exposed for tests
  protected final CountDownLatch shutdown = new CountDownLatch(1);

  private final ScheduledThreadPoolExecutor schedExecutor;

  private final Cache<ExternalCompactionId,RunningCompaction> completed;
  private final LoadingCache<FateId,CompactionConfig> compactionConfigCache;
  private final Cache<Path,Integer> tabletDirCache;
  private final DeadCompactionDetector deadCompactionDetector;

  private final QueueMetrics queueMetrics;
  private final Manager manager;

  private final LoadingCache<String,Integer> compactorCounts;
  private final int jobQueueInitialSize;

  private volatile long coordinatorStartTime;
  private final long maxJobRequestWaitTime;

  public CompactionCoordinator(ServerContext ctx, SecurityOperation security,
      AtomicReference<Map<FateInstanceType,Fate<Manager>>> fateInstances, Manager manager) {
    this.ctx = ctx;
    this.schedExecutor = this.ctx.getScheduledExecutor();
    this.security = security;
    this.manager = Objects.requireNonNull(manager);

    this.jobQueueInitialSize = ctx.getConfiguration()
        .getCount(Property.MANAGER_COMPACTION_SERVICE_PRIORITY_QUEUE_INITIAL_SIZE);

    this.jobQueues = new CompactionJobQueues(jobQueueInitialSize);

    this.queueMetrics = new QueueMetrics(jobQueues);

    this.fateInstances = fateInstances;

    this.maxJobRequestWaitTime = ctx.getConfiguration()
        .getTimeInMillis(Property.COMPACTION_COORDINATOR_MAX_JOB_REQUEST_WAIT_TIME);

    completed = ctx.getCaches().createNewBuilder(CacheName.COMPACTIONS_COMPLETED, true)
        .maximumSize(200).expireAfterWrite(10, TimeUnit.MINUTES).build();

    CacheLoader<FateId,CompactionConfig> loader =
        fateId -> CompactionConfigStorage.getConfig(ctx, fateId);

    // Keep a small short lived cache of compaction config. Compaction config never changes, however
    // when a compaction is canceled it is deleted which is why there is a time limit. It does not
    // hurt to let a job that was canceled start, it will be canceled later. Caching this immutable
    // config will help avoid reading the same data over and over.
    compactionConfigCache = ctx.getCaches().createNewBuilder(CacheName.COMPACTION_CONFIGS, true)
        .expireAfterWrite(30, SECONDS).maximumSize(100).build(loader);

    Weigher<Path,Integer> weigher = (path, count) -> {
      return path.toUri().toString().length();
    };

    tabletDirCache = ctx.getCaches().createNewBuilder(CacheName.COMPACTION_DIR_CACHE, true)
        .maximumWeight(10485760L).weigher(weigher).build();

    deadCompactionDetector =
        new DeadCompactionDetector(this.ctx, this, schedExecutor, fateInstances);

    compactorCounts = ctx.getCaches().createNewBuilder(CacheName.COMPACTOR_COUNTS, false)
        .expireAfterWrite(30, TimeUnit.SECONDS).build(this::countCompactors);
    // At this point the manager does not have its lock so no actions should be taken yet
  }

  protected int countCompactors(String groupName) {
    return ExternalCompactionUtil.countCompactors(groupName, ctx);
  }

  private volatile Thread serviceThread = null;

  public void start() {
    serviceThread = Threads.createThread("CompactionCoordinator Thread", this);
    serviceThread.start();
  }

  public void shutdown() {
    shutdown.countDown();
    var localThread = serviceThread;
    if (localThread != null) {
      try {
        localThread.join();
      } catch (InterruptedException e) {
        LOG.error("Exception stopping compaction coordinator thread", e);
      }
    }
  }

  protected void startCompactorZKCleaner(ScheduledThreadPoolExecutor schedExecutor) {
    ScheduledFuture<?> future = schedExecutor
        .scheduleWithFixedDelay(this::cleanUpEmptyCompactorPathInZK, 0, 5, TimeUnit.MINUTES);
    ThreadPools.watchNonCriticalScheduledTask(future);
  }

  protected void startInternalStateCleaner(ScheduledThreadPoolExecutor schedExecutor) {
    ScheduledFuture<?> future =
        schedExecutor.scheduleWithFixedDelay(this::cleanUpInternalState, 0, 5, TimeUnit.MINUTES);
    ThreadPools.watchNonCriticalScheduledTask(future);
  }

  @Override
  public void run() {

    this.coordinatorStartTime = System.currentTimeMillis();
    startCompactorZKCleaner(schedExecutor);

    // On a re-start of the coordinator it's possible that external compactions are in-progress.
    // Attempt to get the running compactions on the compactors and then resolve which tserver
    // the external compaction came from to re-populate the RUNNING collection.
    LOG.info("Checking for running external compactions");
    // On re-start contact the running Compactors to try and seed the list of running compactions
    List<RunningCompaction> running = getCompactionsRunningOnCompactors();
    if (running.isEmpty()) {
      LOG.info("No running external compactions found");
    } else {
      LOG.info("Found {} running external compactions", running.size());
      running.forEach(rc -> {
        TCompactionStatusUpdate update = new TCompactionStatusUpdate();
        update.setState(TCompactionState.IN_PROGRESS);
        update.setMessage(RESTART_UPDATE_MSG);
        rc.addUpdate(System.currentTimeMillis(), update);
        RUNNING_CACHE.put(ExternalCompactionId.of(rc.getJob().getExternalCompactionId()), rc);
      });
    }

    startDeadCompactionDetector();
    startInternalStateCleaner(schedExecutor);

    try {
      shutdown.await();
    } catch (InterruptedException e) {
      LOG.warn("Interrupted waiting for shutdown latch.", e);
    }

    LOG.info("Shutting down");
  }

  private Map<String,Set<HostAndPort>> getIdleCompactors(Set<ServerId> runningCompactors) {

    final Map<String,Set<HostAndPort>> allCompactors = new HashMap<>();
    runningCompactors.forEach(
        (csi) -> allCompactors.computeIfAbsent(csi.getResourceGroup(), (k) -> new HashSet<>())
            .add(HostAndPort.fromParts(csi.getHost(), csi.getPort())));

    final Set<String> emptyQueues = new HashSet<>();

    // Remove all of the compactors that are running a compaction
    RUNNING_CACHE.values().forEach(rc -> {
      Set<HostAndPort> busyCompactors = allCompactors.get(rc.getGroupName());
      if (busyCompactors != null
          && busyCompactors.remove(HostAndPort.fromString(rc.getCompactorAddress()))) {
        if (busyCompactors.isEmpty()) {
          emptyQueues.add(rc.getGroupName());
        }
      }
    });
    // Remove entries with empty queues
    emptyQueues.forEach(e -> allCompactors.remove(e));
    return allCompactors;
  }

  protected void startDeadCompactionDetector() {
    deadCompactionDetector.start();
  }

  protected long getMissingCompactorWarningTime() {
    return this.ctx.getConfiguration().getTimeInMillis(Property.COMPACTOR_MAX_JOB_WAIT_TIME) * 3;
  }

  public long getNumRunningCompactions() {
    return RUNNING_CACHE.size();
  }

  /**
   * Return the next compaction job from the queue to a Compactor
   *
   * @param groupName group
   * @param compactorAddress compactor address
   * @throws ThriftSecurityException when permission error
   * @return compaction job
   */
  @Override
  public TNextCompactionJob getCompactionJob(TInfo tinfo, TCredentials credentials,
      String groupName, String compactorAddress, String externalCompactionId)
      throws ThriftSecurityException {
    // TODO, this is the only RPC currently converted to use Jetty
    // when all are converted we can just remove the thrift RPC service
    // for CompactionCoordinator
    throw new UnsupportedOperationException("getCompactionJob not supported");
  }

  public void getCompactionJob(TInfo tinfo, TCredentials credentials, String groupName,
      String compactorAddress, String externalCompactionId,
      AsyncMethodCallback<TNextCompactionJob> resultHandler) throws TException {

    // do not expect users to call this directly, expect compactors to call this method
    if (!security.canPerformSystemActions(credentials)) {
      throw new AccumuloSecurityException(credentials.getPrincipal(),
          SecurityErrorCode.PERMISSION_DENIED).asThriftException();
    }

    // Get the next job as a future as we need to wait until something is available
    CompactorGroupId groupId = CompactorGroupId.of(groupName);
    LOG.trace("getCompactionJob called for group {} by compactor {}", groupId, compactorAddress);
    TIME_COMPACTOR_LAST_CHECKED.put(groupId, System.currentTimeMillis());

    // TODO: Use a thread pool and use thenAcceptAsync and exceptionallyAsync()
    // Async send back to the compactor when a new job is ready
    // Need the unused var for errorprone
    var unused = jobQueues.getAsync(groupId).thenAccept(metaJob -> {
      LOG.trace("Next metaJob is ready {}", metaJob.getJob());
      Optional<CompactionConfig> compactionConfig = getCompactionConfig(metaJob);

      // this method may reread the metadata, do not use the metadata in metaJob for anything
      // after
      // this method
      CompactionMetadata ecm = null;

      var kind = metaJob.getJob().getKind();

      // Only reserve user compactions when the config is present. When compactions are canceled
      // the
      // config is deleted.
      var cid = ExternalCompactionId.from(externalCompactionId);
      if (kind == CompactionKind.SYSTEM
          || (kind == CompactionKind.USER && compactionConfig.isPresent())) {
        ecm = reserveCompaction(metaJob, compactorAddress, cid);
      }

      final TExternalCompactionJob result;
      if (ecm != null) {
        result = createThriftJob(externalCompactionId, ecm, metaJob, compactionConfig);
        // It is possible that by the time this added that the the compactor that made this
        // request
        // is dead. In this cases the compaction is not actually running.
        RUNNING_CACHE.put(ExternalCompactionId.of(result.getExternalCompactionId()),
            new RunningCompaction(result, compactorAddress, groupName));
        TabletLogger.compacting(metaJob.getTabletMetadata(), cid, compactorAddress,
            metaJob.getJob());
      } else {
        LOG.debug("Unable to reserve compaction job for {} {}, returning empty job to compactor {}",
            groupName, metaJob.getTabletMetadata().getExtent(), compactorAddress);
        result = new TExternalCompactionJob();
      }
<<<<<<< HEAD
=======
    }

    if (metaJob == null) {
      LOG.trace("No jobs found in group {} ", groupName);
    }

    if (result == null) {
      LOG.trace("No jobs found for group {}, returning empty job to compactor {}", groupName,
          compactorAddress);
      result = new TExternalCompactionJob();
    }
>>>>>>> d3925b7a

      var ecj = new TNextCompactionJob(result, compactorCounts.get(groupName));
      LOG.debug("Received next compaction job {}", ecj);
      resultHandler.onComplete(ecj);
    }).orTimeout(maxJobRequestWaitTime, MILLISECONDS).exceptionally(e -> {
      if (e instanceof TimeoutException) {
        LOG.trace("Compaction job request with ecid {} timed out.", externalCompactionId);
        resultHandler.onComplete(
            new TNextCompactionJob(new TExternalCompactionJob(), compactorCounts.get(groupName)));
      } else {
        LOG.warn("Received exception processing compaction job {}", e.getMessage());
        LOG.debug(e.getMessage(), e);
        resultHandler.onError(new RuntimeException(e));
      }
      return null;
    });
  }

  @VisibleForTesting
  public static boolean canReserveCompaction(TabletMetadata tablet, CompactionKind kind,
      Set<StoredTabletFile> jobFiles, ServerContext ctx, SteadyTime steadyTime) {

    if (tablet == null) {
      // the tablet no longer exist
      return false;
    }

    if (tablet.getOperationId() != null) {
      return false;
    }

    if (ctx.getTableState(tablet.getTableId()) != TableState.ONLINE) {
      return false;
    }

    if (!tablet.getFiles().containsAll(jobFiles)) {
      return false;
    }

    var currentlyCompactingFiles = tablet.getExternalCompactions().values().stream()
        .flatMap(ecm -> ecm.getJobFiles().stream()).collect(Collectors.toSet());

    if (!Collections.disjoint(jobFiles, currentlyCompactingFiles)) {
      return false;
    }

    switch (kind) {
      case SYSTEM:
        var userRequestedCompactions = tablet.getUserCompactionsRequested().size();
        if (userRequestedCompactions > 0) {
          LOG.debug(
              "Unable to reserve {} for system compaction, tablet has {} pending requested user compactions",
              tablet.getExtent(), userRequestedCompactions);
          return false;
        } else if (!Collections.disjoint(jobFiles,
            getFilesReservedBySelection(tablet, steadyTime, ctx))) {
          return false;
        }
        break;
      case USER:
        if (tablet.getSelectedFiles() == null
            || !tablet.getSelectedFiles().getFiles().containsAll(jobFiles)) {
          return false;
        }
        break;
      default:
        throw new UnsupportedOperationException("Not currently handling " + kind);
    }

    return true;
  }

  private void checkTabletDir(KeyExtent extent, Path path) {
    try {
      if (tabletDirCache.getIfPresent(path) == null) {
        FileStatus[] files = null;
        try {
          files = ctx.getVolumeManager().listStatus(path);
        } catch (FileNotFoundException ex) {
          // ignored
        }

        if (files == null) {
          LOG.debug("Tablet {} had no dir, creating {}", extent, path);

          ctx.getVolumeManager().mkdirs(path);
        }
        tabletDirCache.put(path, 1);
      }
    } catch (IOException e) {
      throw new UncheckedIOException(e);
    }
  }

  protected CompactionMetadata createExternalCompactionMetadata(CompactionJob job,
      Set<StoredTabletFile> jobFiles, TabletMetadata tablet, String compactorAddress,
      ExternalCompactionId externalCompactionId) {
    boolean propDels;

    FateId fateId = null;

    switch (job.getKind()) {
      case SYSTEM: {
        boolean compactingAll = tablet.getFiles().equals(jobFiles);
        propDels = !compactingAll;
      }
        break;
      case USER: {
        boolean compactingAll = tablet.getSelectedFiles().initiallySelectedAll()
            && tablet.getSelectedFiles().getFiles().equals(jobFiles);
        propDels = !compactingAll;
        fateId = tablet.getSelectedFiles().getFateId();
      }
        break;
      default:
        throw new IllegalArgumentException();
    }

    Consumer<String> directoryCreator = dir -> checkTabletDir(tablet.getExtent(), new Path(dir));
    ReferencedTabletFile newFile = TabletNameGenerator.getNextDataFilenameForMajc(propDels, ctx,
        tablet, directoryCreator, externalCompactionId);

    return new CompactionMetadata(jobFiles, newFile, compactorAddress, job.getKind(),
        job.getPriority(), job.getGroup(), propDels, fateId);

  }

  protected CompactionMetadata reserveCompaction(CompactionJobQueues.MetaJob metaJob,
      String compactorAddress, ExternalCompactionId externalCompactionId) {

    Preconditions.checkArgument(metaJob.getJob().getKind() == CompactionKind.SYSTEM
        || metaJob.getJob().getKind() == CompactionKind.USER);

    var tabletMetadata = metaJob.getTabletMetadata();

    var jobFiles = metaJob.getJob().getFiles().stream().map(CompactableFileImpl::toStoredTabletFile)
        .collect(Collectors.toSet());

    Retry retry = Retry.builder().maxRetries(5).retryAfter(Duration.ofMillis(100))
        .incrementBy(Duration.ofMillis(100)).maxWait(Duration.ofSeconds(10)).backOffFactor(1.5)
        .logInterval(Duration.ofMinutes(3)).createRetry();

    while (retry.canRetry()) {
      try (var tabletsMutator = ctx.getAmple().conditionallyMutateTablets()) {
        var extent = metaJob.getTabletMetadata().getExtent();

        if (!canReserveCompaction(tabletMetadata, metaJob.getJob().getKind(), jobFiles, ctx,
            manager.getSteadyTime())) {
          return null;
        }

        var ecm = createExternalCompactionMetadata(metaJob.getJob(), jobFiles, tabletMetadata,
            compactorAddress, externalCompactionId);

        // any data that is read from the tablet to make a decision about if it can compact or not
        // must be included in the requireSame call
        var tabletMutator = tabletsMutator.mutateTablet(extent).requireAbsentOperation()
            .requireSame(tabletMetadata, FILES, SELECTED, ECOMP);

        if (metaJob.getJob().getKind() == CompactionKind.SYSTEM) {
          var selectedFiles = tabletMetadata.getSelectedFiles();
          var reserved = getFilesReservedBySelection(tabletMetadata, manager.getSteadyTime(), ctx);

          // If there is a selectedFiles column, and the reserved set is empty this means that
          // either no user jobs were completed yet or the selection expiration time has passed
          // so the column is eligible to be deleted so a system job can run instead
          if (selectedFiles != null && reserved.isEmpty()
              && !Collections.disjoint(jobFiles, selectedFiles.getFiles())) {
            LOG.debug("Deleting user compaction selected files for {} {}", extent,
                externalCompactionId);
            tabletMutator.deleteSelectedFiles();
          }
        }

        tabletMutator.putExternalCompaction(externalCompactionId, ecm);
        tabletMutator.submit(tm -> tm.getExternalCompactions().containsKey(externalCompactionId));

        var result = tabletsMutator.process().get(extent);

        if (result.getStatus() == Ample.ConditionalResult.Status.ACCEPTED) {
          return ecm;
        } else {
          tabletMetadata = result.readMetadata();
        }
      }

      retry.useRetry();
      try {
        retry.waitForNextAttempt(LOG,
            "Reserved compaction for " + metaJob.getTabletMetadata().getExtent());
      } catch (InterruptedException e) {
        throw new RuntimeException(e);
      }
    }

    return null;
  }

  protected TExternalCompactionJob createThriftJob(String externalCompactionId,
      CompactionMetadata ecm, CompactionJobQueues.MetaJob metaJob,
      Optional<CompactionConfig> compactionConfig) {

    Set<CompactableFile> selectedFiles;
    if (metaJob.getJob().getKind() == CompactionKind.SYSTEM) {
      selectedFiles = Set.of();
    } else {
      selectedFiles = metaJob.getTabletMetadata().getSelectedFiles().getFiles().stream()
          .map(file -> new CompactableFileImpl(file,
              metaJob.getTabletMetadata().getFilesMap().get(file)))
          .collect(Collectors.toUnmodifiableSet());
    }

    Map<String,String> overrides = CompactionPluginUtils.computeOverrides(compactionConfig, ctx,
        metaJob.getTabletMetadata().getExtent(), metaJob.getJob().getFiles(), selectedFiles);

    IteratorConfig iteratorSettings = SystemIteratorUtil
        .toIteratorConfig(compactionConfig.map(CompactionConfig::getIterators).orElse(List.of()));

    var files = ecm.getJobFiles().stream().map(storedTabletFile -> {
      var dfv = metaJob.getTabletMetadata().getFilesMap().get(storedTabletFile);
      return new InputFile(storedTabletFile.getMetadata(), dfv.getSize(), dfv.getNumEntries(),
          dfv.getTime());
    }).collect(toList());

    // The fateId here corresponds to the Fate transaction that is driving a user initiated
    // compaction. A system initiated compaction has no Fate transaction driving it so its ok to set
    // it to null. If anything tries to use the id for a system compaction and triggers a NPE it's
    // probably a bug that needs to be fixed.
    FateId fateId = null;
    if (metaJob.getJob().getKind() == CompactionKind.USER) {
      fateId = metaJob.getTabletMetadata().getSelectedFiles().getFateId();
    }

    return new TExternalCompactionJob(externalCompactionId,
        metaJob.getTabletMetadata().getExtent().toThrift(), files, iteratorSettings,
        ecm.getCompactTmpName().getNormalizedPathStr(), ecm.getPropagateDeletes(),
        TCompactionKind.valueOf(ecm.getKind().name()), fateId == null ? null : fateId.toThrift(),
        overrides);
  }

  @Override
  public void registerMetrics(MeterRegistry registry) {
    Gauge.builder(MAJC_QUEUED.getName(), jobQueues, CompactionJobQueues::getQueuedJobCount)
        .description(MAJC_QUEUED.getDescription()).register(registry);
    Gauge.builder(MAJC_RUNNING.getName(), this, CompactionCoordinator::getNumRunningCompactions)
        .description(MAJC_RUNNING.getDescription()).register(registry);

    queueMetrics.registerMetrics(registry);
  }

  public void addJobs(TabletMetadata tabletMetadata, Collection<CompactionJob> jobs) {
    jobQueues.add(tabletMetadata, jobs);
  }

  public CompactionCoordinatorService.Iface getThriftService() {
    return this;
  }

  private Optional<CompactionConfig> getCompactionConfig(CompactionJobQueues.MetaJob metaJob) {
    if (metaJob.getJob().getKind() == CompactionKind.USER
        && metaJob.getTabletMetadata().getSelectedFiles() != null) {
      var cconf =
          compactionConfigCache.get(metaJob.getTabletMetadata().getSelectedFiles().getFateId());
      return Optional.ofNullable(cconf);
    }
    return Optional.empty();
  }

  /**
   * Compactors calls this method when they have finished a compaction. This method does the
   * following.
   *
   * <ol>
   * <li>Reads the tablets metadata and determines if the compaction can commit. Its possible that
   * things changed while the compaction was running and it can no longer commit.</li>
   * <li>Commit the compaction using a conditional mutation. If the tablets files or location
   * changed since reading the tablets metadata, then conditional mutation will fail. When this
   * happens it will reread the metadata and go back to step 1 conceptually. When committing a
   * compaction the compacted files are removed and scan entries are added to the tablet in case the
   * files are in use, this prevents GC from deleting the files between updating tablet metadata and
   * refreshing the tablet. The scan entries are only added when a tablet has a location.</li>
   * <li>After successful commit a refresh request is sent to the tablet if it has a location. This
   * will cause the tablet to start using the newly compacted files for future scans. Also the
   * tablet can delete the scan entries if there are no active scans using them.</li>
   * </ol>
   *
   * <p>
   * User compactions will be refreshed as part of the fate operation. The user compaction fate
   * operation will see the compaction was committed after this code updates the tablet metadata,
   * however if it were to rely on this code to do the refresh it would not be able to know when the
   * refresh was actually done. Therefore, user compactions will refresh as part of the fate
   * operation so that it's known to be done before the fate operation returns. Since the fate
   * operation will do it, there is no need to do it here for user compactions.
   *
   * @param tinfo trace info
   * @param credentials tcredentials object
   * @param externalCompactionId compaction id
   * @param textent tablet extent
   * @param stats compaction stats
   * @throws ThriftSecurityException when permission error
   */
  @Override
  public void compactionCompleted(TInfo tinfo, TCredentials credentials,
      String externalCompactionId, TKeyExtent textent, TCompactionStats stats)
      throws ThriftSecurityException {
    // do not expect users to call this directly, expect other tservers to call this method
    if (!security.canPerformSystemActions(credentials)) {
      throw new AccumuloSecurityException(credentials.getPrincipal(),
          SecurityErrorCode.PERMISSION_DENIED).asThriftException();
    }

    // maybe fate has not started yet
    var localFates = fateInstances.get();
    while (localFates == null) {
      UtilWaitThread.sleep(100);
      if (shutdown.getCount() == 0) {
        return;
      }
      localFates = fateInstances.get();
    }

    var extent = KeyExtent.fromThrift(textent);
    var localFate = localFates.get(FateInstanceType.fromTableId(extent.tableId()));

    LOG.info("Compaction completed, id: {}, stats: {}, extent: {}", externalCompactionId, stats,
        extent);
    final var ecid = ExternalCompactionId.of(externalCompactionId);

    var tabletMeta =
        ctx.getAmple().readTablet(extent, ECOMP, SELECTED, LOCATION, FILES, COMPACTED, OPID);

    var tableState = manager.getContext().getTableState(extent.tableId());
    if (tableState != TableState.ONLINE) {
      // Its important this check is done after the compaction id is set in the metadata table to
      // avoid race conditions with the client code that waits for tables to go offline. That code
      // looks for compaction ids in the metadata table after setting the table state. When that
      // client code sees nothing for a tablet its important that nothing will changes the tablets
      // files after that point in time which this check ensure.
      LOG.debug("Not committing compaction {} for {} because of table state {}", ecid, extent,
          tableState);
      // cleanup metadata table and files related to the compaction
      compactionsFailed(Map.of(ecid, extent));
      return;
    }

    if (!CommitCompaction.canCommitCompaction(ecid, tabletMeta)) {
      return;
    }

    // Start a fate transaction to commit the compaction.
    CompactionMetadata ecm = tabletMeta.getExternalCompactions().get(ecid);
    var renameOp = new RenameCompactionFile(new CompactionCommitData(ecid, extent, ecm, stats));
    var txid = localFate.seedTransaction("COMMIT_COMPACTION", FateKey.forCompactionCommit(ecid),
        renameOp, true, "Commit compaction " + ecid);

    txid.ifPresentOrElse(fateId -> LOG.debug("initiated compaction commit {} {}", ecid, fateId),
        () -> LOG.debug("compaction commit already initiated for {}", ecid));
  }

  @Override
  public void compactionFailed(TInfo tinfo, TCredentials credentials, String externalCompactionId,
      TKeyExtent extent) throws ThriftSecurityException {
    // do not expect users to call this directly, expect other tservers to call this method
    if (!security.canPerformSystemActions(credentials)) {
      throw new AccumuloSecurityException(credentials.getPrincipal(),
          SecurityErrorCode.PERMISSION_DENIED).asThriftException();
    }
    KeyExtent fromThriftExtent = KeyExtent.fromThrift(extent);
    LOG.info("Compaction failed, id: {}, extent: {}", externalCompactionId, fromThriftExtent);
    final var ecid = ExternalCompactionId.of(externalCompactionId);
    compactionsFailed(Map.of(ecid, KeyExtent.fromThrift(extent)));
  }

  void compactionsFailed(Map<ExternalCompactionId,KeyExtent> compactions) {
    // Need to process each level by itself because the conditional tablet mutator does not support
    // mutating multiple data levels at the same time
    compactions.entrySet().stream()
        .collect(groupingBy(entry -> DataLevel.of(entry.getValue().tableId()),
            Collectors.toMap(Entry::getKey, Entry::getValue)))
        .forEach((level, compactionsByLevel) -> compactionFailedForLevel(compactionsByLevel));
  }

  void compactionFailedForLevel(Map<ExternalCompactionId,KeyExtent> compactions) {

    try (var tabletsMutator = ctx.getAmple().conditionallyMutateTablets()) {
      compactions.forEach((ecid, extent) -> {
        try {
          ctx.requireNotDeleted(extent.tableId());
          tabletsMutator.mutateTablet(extent).requireAbsentOperation().requireCompaction(ecid)
              .deleteExternalCompaction(ecid).submit(new RejectionHandler() {

                @Override
                public boolean callWhenTabletDoesNotExists() {
                  return true;
                }

                @Override
                public boolean test(TabletMetadata tabletMetadata) {
                  return tabletMetadata == null
                      || !tabletMetadata.getExternalCompactions().containsKey(ecid);
                }

              });
        } catch (TableDeletedException e) {
          LOG.warn("Table {} was deleted, unable to update metadata for compaction failure.",
              extent.tableId());
        }
      });

      final List<ExternalCompactionId> ecidsForTablet = new ArrayList<>();
      tabletsMutator.process().forEach((extent, result) -> {
        if (result.getStatus() != Ample.ConditionalResult.Status.ACCEPTED) {

          // this should try again later when the dead compaction detector runs, lets log it in case
          // its a persistent problem
          if (LOG.isDebugEnabled()) {
            var ecid =
                compactions.entrySet().stream().filter(entry -> entry.getValue().equals(extent))
                    .findFirst().map(Map.Entry::getKey).orElse(null);
            LOG.debug("Unable to remove failed compaction {} {}", extent, ecid);
          }
        } else {
          // compactionFailed is called from the Compactor when either a compaction fails or
          // is cancelled and it's called from the DeadCompactionDetector. This block is
          // entered when the conditional mutator above successfully deletes an ecid from
          // the tablet metadata. Remove compaction tmp files from the tablet directory
          // that have a corresponding ecid in the name.

          ecidsForTablet.clear();
          compactions.entrySet().stream().filter(e -> e.getValue().compareTo(extent) == 0)
              .map(Entry::getKey).forEach(ecidsForTablet::add);

          if (!ecidsForTablet.isEmpty()) {
            final TabletMetadata tm = ctx.getAmple().readTablet(extent, ColumnType.DIR);
            if (tm != null) {
              final Collection<Volume> vols = ctx.getVolumeManager().getVolumes();
              for (Volume vol : vols) {
                try {
                  final String volPath =
                      vol.getBasePath() + Constants.HDFS_TABLES_DIR + Path.SEPARATOR
                          + extent.tableId().canonical() + Path.SEPARATOR + tm.getDirName();
                  final FileSystem fs = vol.getFileSystem();
                  for (ExternalCompactionId ecid : ecidsForTablet) {
                    final String fileSuffix = "_tmp_" + ecid.canonical();
                    FileStatus[] files = fs.listStatus(new Path(volPath), (path) -> {
                      return path.getName().endsWith(fileSuffix);
                    });
                    if (files.length > 0) {
                      for (FileStatus file : files) {
                        if (!fs.delete(file.getPath(), false)) {
                          LOG.warn("Unable to delete ecid tmp file: {}: ", file.getPath());
                        } else {
                          LOG.debug("Deleted ecid tmp file: {}", file.getPath());
                        }
                      }
                    }
                  }
                } catch (IOException e) {
                  LOG.error("Exception deleting compaction tmp files for tablet: {}", extent, e);
                }
              }
            } else {
              // TabletMetadata does not exist for the extent. This could be due to a merge or
              // split operation. Use the utility to find tmp files at the table level
              deadCompactionDetector.addTableId(extent.tableId());
            }
          }
        }
      });
    }

    compactions.forEach((k, v) -> recordCompletion(k));
  }

  /**
   * Compactor calls to update the status of the assigned compaction
   *
   * @param tinfo trace info
   * @param credentials tcredentials object
   * @param externalCompactionId compaction id
   * @param update compaction status update
   * @param timestamp timestamp of the message
   * @throws ThriftSecurityException when permission error
   */
  @Override
  public void updateCompactionStatus(TInfo tinfo, TCredentials credentials,
      String externalCompactionId, TCompactionStatusUpdate update, long timestamp)
      throws ThriftSecurityException {
    // do not expect users to call this directly, expect other tservers to call this method
    if (!security.canPerformSystemActions(credentials)) {
      throw new AccumuloSecurityException(credentials.getPrincipal(),
          SecurityErrorCode.PERMISSION_DENIED).asThriftException();
    }
    LOG.debug("Compaction status update, id: {}, timestamp: {}, update: {}", externalCompactionId,
        timestamp, update);
    final RunningCompaction rc = RUNNING_CACHE.get(ExternalCompactionId.of(externalCompactionId));
    if (null != rc) {
      rc.addUpdate(timestamp, update);
    }
  }

  public void recordCompletion(ExternalCompactionId ecid) {
    var rc = RUNNING_CACHE.remove(ecid);
    if (rc != null) {
      completed.put(ecid, rc);
    }
  }

  protected Set<ExternalCompactionId> readExternalCompactionIds() {
    try (TabletsMetadata tabletsMetadata =
        this.ctx.getAmple().readTablets().forLevel(Ample.DataLevel.USER)
            .filter(new HasExternalCompactionsFilter()).fetch(ECOMP).build()) {
      return tabletsMetadata.stream().flatMap(tm -> tm.getExternalCompactions().keySet().stream())
          .collect(Collectors.toSet());
    }
  }

  /**
   * Return information about running compactions
   *
   * @param tinfo trace info
   * @param credentials tcredentials object
   * @return map of ECID to TExternalCompaction objects
   * @throws ThriftSecurityException permission error
   */
  @Override
  public TExternalCompactionList getRunningCompactions(TInfo tinfo, TCredentials credentials)
      throws ThriftSecurityException {
    // do not expect users to call this directly, expect other tservers to call this method
    if (!security.canPerformSystemActions(credentials)) {
      throw new AccumuloSecurityException(credentials.getPrincipal(),
          SecurityErrorCode.PERMISSION_DENIED).asThriftException();
    }

    final TExternalCompactionList result = new TExternalCompactionList();
    RUNNING_CACHE.forEach((ecid, rc) -> {
      TExternalCompaction trc = new TExternalCompaction();
      trc.setGroupName(rc.getGroupName());
      trc.setCompactor(rc.getCompactorAddress());
      trc.setUpdates(rc.getUpdates());
      trc.setJob(rc.getJob());
      result.putToCompactions(ecid.canonical(), trc);
    });
    return result;
  }

  /**
   * Return information about recently completed compactions
   *
   * @param tinfo trace info
   * @param credentials tcredentials object
   * @return map of ECID to TExternalCompaction objects
   * @throws ThriftSecurityException permission error
   */
  @Override
  public TExternalCompactionList getCompletedCompactions(TInfo tinfo, TCredentials credentials)
      throws ThriftSecurityException {
    // do not expect users to call this directly, expect other tservers to call this method
    if (!security.canPerformSystemActions(credentials)) {
      throw new AccumuloSecurityException(credentials.getPrincipal(),
          SecurityErrorCode.PERMISSION_DENIED).asThriftException();
    }
    final TExternalCompactionList result = new TExternalCompactionList();
    completed.asMap().forEach((ecid, rc) -> {
      TExternalCompaction trc = new TExternalCompaction();
      trc.setGroupName(rc.getGroupName());
      trc.setCompactor(rc.getCompactorAddress());
      trc.setJob(rc.getJob());
      trc.setUpdates(rc.getUpdates());
      result.putToCompactions(ecid.canonical(), trc);
    });
    return result;
  }

  @Override
  public void cancel(TInfo tinfo, TCredentials credentials, String externalCompactionId)
      throws TException {
    var runningCompaction = RUNNING_CACHE.get(ExternalCompactionId.of(externalCompactionId));
    var extent = KeyExtent.fromThrift(runningCompaction.getJob().getExtent());
    try {
      NamespaceId nsId = this.ctx.getNamespaceId(extent.tableId());
      if (!security.canCompact(credentials, extent.tableId(), nsId)) {
        throw new AccumuloSecurityException(credentials.getPrincipal(),
            SecurityErrorCode.PERMISSION_DENIED).asThriftException();
      }
    } catch (TableNotFoundException e) {
      throw new ThriftTableOperationException(extent.tableId().canonical(), null,
          TableOperation.COMPACT_CANCEL, TableOperationExceptionType.NOTFOUND, e.getMessage());
    }

    cancelCompactionOnCompactor(runningCompaction.getCompactorAddress(), externalCompactionId);
  }

  /* Method exists to be called from test */
  public CompactionJobQueues getJobQueues() {
    return jobQueues;
  }

  /* Method exists to be overridden in test to hide static method */
  protected List<RunningCompaction> getCompactionsRunningOnCompactors() {
    return ExternalCompactionUtil.getCompactionsRunningOnCompactors(this.ctx);
  }

  /* Method exists to be overridden in test to hide static method */
  protected Set<ServerId> getRunningCompactors() {
    return ctx.instanceOperations().getServers(ServerId.Type.COMPACTOR);
  }

  /* Method exists to be overridden in test to hide static method */
  protected void cancelCompactionOnCompactor(String address, String externalCompactionId) {
    HostAndPort hostPort = HostAndPort.fromString(address);
    ExternalCompactionUtil.cancelCompaction(this.ctx, hostPort, externalCompactionId);
  }

  private void deleteEmpty(ZooReaderWriter zoorw, String path)
      throws KeeperException, InterruptedException {
    try {
      LOG.debug("Deleting empty ZK node {}", path);
      zoorw.delete(path);
    } catch (KeeperException.NotEmptyException e) {
      LOG.debug("Failed to delete {} its not empty, likely an expected race condition.", path);
    }
  }

  private void cleanUpEmptyCompactorPathInZK() {
    final String compactorQueuesPath = this.ctx.getZooKeeperRoot() + Constants.ZCOMPACTORS;

    final var zoorw = this.ctx.getZooReaderWriter();
    final double queueSizeFactor = ctx.getConfiguration()
        .getFraction(Property.MANAGER_COMPACTION_SERVICE_PRIORITY_QUEUE_SIZE_FACTOR);

    try {
      var groups = zoorw.getChildren(compactorQueuesPath);

      for (String group : groups) {
        final String qpath = compactorQueuesPath + "/" + group;
        final CompactorGroupId cgid = CompactorGroupId.of(group);
        final var compactors = zoorw.getChildren(qpath);

        if (compactors.isEmpty()) {
          deleteEmpty(zoorw, qpath);
          // Group has no compactors, we can clear its
          // associated priority queue of jobs
          CompactionJobPriorityQueue queue = getJobQueues().getQueue(cgid);
          if (queue != null) {
            queue.clearIfInactive(Duration.ofMinutes(10));
            queue.setMaxSize(this.jobQueueInitialSize);
          }
        } else {
          int aliveCompactorsForGroup = 0;
          for (String compactor : compactors) {
            String cpath = compactorQueuesPath + "/" + group + "/" + compactor;
            var lockNodes = zoorw.getChildren(compactorQueuesPath + "/" + group + "/" + compactor);
            if (lockNodes.isEmpty()) {
              deleteEmpty(zoorw, cpath);
            } else {
              aliveCompactorsForGroup++;
            }
          }
          CompactionJobPriorityQueue queue = getJobQueues().getQueue(cgid);
          if (queue != null) {
            queue.setMaxSize(
                Math.min((int) (aliveCompactorsForGroup * queueSizeFactor), Integer.MAX_VALUE));
          }

        }

      }

    } catch (KeeperException | RuntimeException e) {
      LOG.warn("Failed to clean up compactors", e);
    } catch (InterruptedException e) {
      Thread.currentThread().interrupt();
      throw new IllegalStateException(e);
    }
  }

  private Set<CompactorGroupId> getCompactionServicesConfigurationGroups()
      throws ReflectiveOperationException, IllegalArgumentException, SecurityException {

    Set<CompactorGroupId> groups = new HashSet<>();
    AccumuloConfiguration config = ctx.getConfiguration();
    CompactionServicesConfig servicesConfig = new CompactionServicesConfig(config);

    for (var entry : servicesConfig.getPlanners().entrySet()) {
      String serviceId = entry.getKey();
      String plannerClassName = entry.getValue();

      Class<? extends CompactionPlanner> plannerClass =
          Class.forName(plannerClassName).asSubclass(CompactionPlanner.class);
      CompactionPlanner planner = plannerClass.getDeclaredConstructor().newInstance();

      var initParams = new CompactionPlannerInitParams(CompactionServiceId.of(serviceId),
          servicesConfig.getPlannerPrefix(serviceId), servicesConfig.getOptions().get(serviceId),
          new ServiceEnvironmentImpl(ctx));

      planner.init(initParams);

      groups.addAll(initParams.getRequestedGroups());
    }
    return groups;
  }

  public void cleanUpInternalState() {

    // This method does the following:
    //
    // 1. Removes entries from RUNNING_CACHE that are not really running
    // 2. Cancels running compactions for groups that are not in the current configuration
    // 3. Remove groups not in configuration from TIME_COMPACTOR_LAST_CHECKED
    // 4. Log groups with no compactors
    // 5. Log compactors with no groups
    // 6. Log groups with compactors and queued jos that have not checked in

    // grab a snapshot of the ids in the set before reading the metadata table. This is done to
    // avoid removing things that are added while reading the metadata.
    final Set<ExternalCompactionId> idsSnapshot = Set.copyOf(RUNNING_CACHE.keySet());

    // grab the ids that are listed as running in the metadata table. It important that this is done
    // after getting the snapshot.
    final Set<ExternalCompactionId> idsInMetadata = readExternalCompactionIds();

    final Set<ExternalCompactionId> idsToRemove = Sets.difference(idsSnapshot, idsInMetadata);

    // remove ids that are in the running set but not in the metadata table
    idsToRemove.forEach(this::recordCompletion);
    if (idsToRemove.size() > 0) {
      LOG.debug("Removed stale entries from RUNNING_CACHE : {}", idsToRemove);
    }

    // Get the set of groups being referenced in the current configuration
    Set<CompactorGroupId> groupsInConfiguration = null;
    try {
      groupsInConfiguration = getCompactionServicesConfigurationGroups();
    } catch (RuntimeException | ReflectiveOperationException e) {
      LOG.error(
          "Error getting groups from the compaction services configuration. Unable to clean up internal state.",
          e);
      return;
    }

    // Compaction jobs are created in the TabletGroupWatcher and added to the Coordinator
    // via the addJobs method which adds the job to the CompactionJobQueues object.
    final Set<CompactorGroupId> groupsWithJobs = jobQueues.getQueueIds();

    final Set<CompactorGroupId> jobGroupsNotInConfiguration =
        Sets.difference(groupsWithJobs, groupsInConfiguration);

    if (jobGroupsNotInConfiguration != null && !jobGroupsNotInConfiguration.isEmpty()) {
      RUNNING_CACHE.values().forEach(rc -> {
        if (jobGroupsNotInConfiguration.contains(CompactorGroupId.of(rc.getGroupName()))) {
          LOG.warn(
              "External compaction {} running in group {} on compactor {},"
                  + " but group not found in current configuration. Failing compaction...",
              rc.getJob().getExternalCompactionId(), rc.getGroupName(), rc.getCompactorAddress());
          cancelCompactionOnCompactor(rc.getCompactorAddress(),
              rc.getJob().getExternalCompactionId());
        }
      });

      final Set<CompactorGroupId> trackedGroups = Set.copyOf(TIME_COMPACTOR_LAST_CHECKED.keySet());
      TIME_COMPACTOR_LAST_CHECKED.keySet().retainAll(groupsInConfiguration);
      LOG.debug("No longer tracking compactor check-in times for groups: {}",
          Sets.difference(trackedGroups, TIME_COMPACTOR_LAST_CHECKED.keySet()));
    }

    final Set<ServerId> runningCompactors = getRunningCompactors();

    final Set<CompactorGroupId> runningCompactorGroups = new HashSet<>();
    runningCompactors
        .forEach(c -> runningCompactorGroups.add(CompactorGroupId.of(c.getResourceGroup())));

    final Set<CompactorGroupId> groupsWithNoCompactors =
        Sets.difference(groupsInConfiguration, runningCompactorGroups);
    if (groupsWithNoCompactors != null && !groupsWithNoCompactors.isEmpty()) {
      for (CompactorGroupId group : groupsWithNoCompactors) {
        long queuedJobCount = jobQueues.getQueuedJobs(group);
        if (queuedJobCount > 0) {
          LOG.warn("Compactor group {} has {} queued compactions but no running compactors", group,
              queuedJobCount);
        }
      }
    }

    final Set<CompactorGroupId> compactorsWithNoGroups =
        Sets.difference(runningCompactorGroups, groupsInConfiguration);
    if (compactorsWithNoGroups != null && !compactorsWithNoGroups.isEmpty()) {
      LOG.warn(
          "The following groups have running compactors, but are not in the current configuration: {}",
          compactorsWithNoGroups);
    }

    final long now = System.currentTimeMillis();
    final long warningTime = getMissingCompactorWarningTime();
    Map<String,Set<HostAndPort>> idleCompactors = getIdleCompactors(runningCompactors);
    for (CompactorGroupId groupName : groupsInConfiguration) {
      long lastCheckTime =
          TIME_COMPACTOR_LAST_CHECKED.getOrDefault(groupName, coordinatorStartTime);
      if ((now - lastCheckTime) > warningTime && jobQueues.getQueuedJobs(groupName) > 0
          && idleCompactors.containsKey(groupName.canonical())) {
        LOG.warn(
            "The group {} has queued jobs and {} idle compactors, however none have checked in "
                + "with coordinator for {}ms",
            groupName, idleCompactors.get(groupName.canonical()).size(), warningTime);
      }
    }
  }

  private static Set<StoredTabletFile> getFilesReservedBySelection(TabletMetadata tabletMetadata,
      SteadyTime steadyTime, ServerContext ctx) {
    if (tabletMetadata.getSelectedFiles() == null) {
      return Set.of();
    }

    if (tabletMetadata.getSelectedFiles().getCompletedJobs() > 0) {
      return tabletMetadata.getSelectedFiles().getFiles();
    }

    long selectedExpirationDuration = ctx.getTableConfiguration(tabletMetadata.getTableId())
        .getTimeInMillis(Property.TABLE_COMPACTION_SELECTION_EXPIRATION);

    if (steadyTime.minus(tabletMetadata.getSelectedFiles().getSelectedTime()).toMillis()
        < selectedExpirationDuration) {
      return tabletMetadata.getSelectedFiles().getFiles();
    }

    return Set.of();
  }
}<|MERGE_RESOLUTION|>--- conflicted
+++ resolved
@@ -426,23 +426,9 @@
             groupName, metaJob.getTabletMetadata().getExtent(), compactorAddress);
         result = new TExternalCompactionJob();
       }
-<<<<<<< HEAD
-=======
-    }
-
-    if (metaJob == null) {
-      LOG.trace("No jobs found in group {} ", groupName);
-    }
-
-    if (result == null) {
-      LOG.trace("No jobs found for group {}, returning empty job to compactor {}", groupName,
-          compactorAddress);
-      result = new TExternalCompactionJob();
-    }
->>>>>>> d3925b7a
 
       var ecj = new TNextCompactionJob(result, compactorCounts.get(groupName));
-      LOG.debug("Received next compaction job {}", ecj);
+      LOG.trace("Received next compaction job {}", ecj);
       resultHandler.onComplete(ecj);
     }).orTimeout(maxJobRequestWaitTime, MILLISECONDS).exceptionally(e -> {
       if (e instanceof TimeoutException) {
