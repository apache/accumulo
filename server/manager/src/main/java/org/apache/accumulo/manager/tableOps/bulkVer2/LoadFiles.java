/*
 * Licensed to the Apache Software Foundation (ASF) under one
 * or more contributor license agreements.  See the NOTICE file
 * distributed with this work for additional information
 * regarding copyright ownership.  The ASF licenses this file
 * to you under the Apache License, Version 2.0 (the
 * "License"); you may not use this file except in compliance
 * with the License.  You may obtain a copy of the License at
 *
 *   https://www.apache.org/licenses/LICENSE-2.0
 *
 * Unless required by applicable law or agreed to in writing,
 * software distributed under the License is distributed on an
 * "AS IS" BASIS, WITHOUT WARRANTIES OR CONDITIONS OF ANY
 * KIND, either express or implied.  See the License for the
 * specific language governing permissions and limitations
 * under the License.
 */
package org.apache.accumulo.manager.tableOps.bulkVer2;

import static org.apache.accumulo.core.metadata.schema.TabletMetadata.ColumnType.FILES;
import static org.apache.accumulo.core.metadata.schema.TabletMetadata.ColumnType.LOADED;
import static org.apache.accumulo.core.metadata.schema.TabletMetadata.ColumnType.LOCATION;
import static org.apache.accumulo.core.metadata.schema.TabletMetadata.ColumnType.PREV_ROW;
import static org.apache.accumulo.core.metadata.schema.TabletMetadata.ColumnType.TIME;
import static org.apache.accumulo.core.metadata.schema.TabletMetadata.LocationType.CURRENT;

import java.time.Duration;
import java.util.ArrayList;
import java.util.Collections;
import java.util.Comparator;
import java.util.HashMap;
import java.util.Iterator;
import java.util.List;
import java.util.Map;
import java.util.NoSuchElementException;
import java.util.Objects;
import java.util.Set;
import java.util.concurrent.atomic.AtomicBoolean;
import java.util.stream.Collectors;

import org.apache.accumulo.core.clientImpl.bulk.Bulk;
import org.apache.accumulo.core.clientImpl.bulk.Bulk.Files;
import org.apache.accumulo.core.clientImpl.bulk.BulkSerialize;
import org.apache.accumulo.core.clientImpl.bulk.LoadMappingIterator;
import org.apache.accumulo.core.conf.Property;
import org.apache.accumulo.core.data.TableId;
import org.apache.accumulo.core.dataImpl.KeyExtent;
import org.apache.accumulo.core.dataImpl.thrift.TKeyExtent;
import org.apache.accumulo.core.fate.FateId;
import org.apache.accumulo.core.fate.Repo;
import org.apache.accumulo.core.logging.TabletLogger;
import org.apache.accumulo.core.manager.thrift.BulkImportState;
import org.apache.accumulo.core.metadata.ReferencedTabletFile;
import org.apache.accumulo.core.metadata.StoredTabletFile;
import org.apache.accumulo.core.metadata.TabletFile;
import org.apache.accumulo.core.metadata.schema.Ample;
import org.apache.accumulo.core.metadata.schema.Ample.ConditionalResult.Status;
import org.apache.accumulo.core.metadata.schema.DataFileValue;
import org.apache.accumulo.core.metadata.schema.TabletMetadata;
import org.apache.accumulo.core.metadata.schema.TabletMetadata.ColumnType;
import org.apache.accumulo.core.metadata.schema.TabletsMetadata;
import org.apache.accumulo.core.rpc.ThriftUtil;
import org.apache.accumulo.core.rpc.clients.ThriftClientTypes;
import org.apache.accumulo.core.tabletserver.thrift.TabletServerClientService;
import org.apache.accumulo.core.trace.TraceUtil;
import org.apache.accumulo.core.util.PeekingIterator;
import org.apache.accumulo.core.util.Timer;
import org.apache.accumulo.manager.Manager;
import org.apache.accumulo.manager.tableOps.ManagerRepo;
import org.apache.accumulo.server.fs.VolumeManager;
import org.apache.accumulo.server.tablets.TabletTime;
import org.apache.hadoop.fs.Path;
import org.apache.hadoop.io.Text;
import org.apache.thrift.TException;
import org.slf4j.Logger;
import org.slf4j.LoggerFactory;

import com.google.common.base.Preconditions;
import com.google.common.net.HostAndPort;

/**
 * Make asynchronous load calls to each overlapping Tablet. This RepO does its work on the isReady
 * and will return a linear sleep value based on the largest number of Tablets on a TabletServer.
 */
class LoadFiles extends ManagerRepo {

  // visible for testing
  interface TabletsMetadataFactory {

    TabletsMetadata newTabletsMetadata(Text startRow);

  }

  private static final long serialVersionUID = 1L;

  private static final Logger log = LoggerFactory.getLogger(LoadFiles.class);

  private final BulkInfo bulkInfo;

  public LoadFiles(BulkInfo bulkInfo) {
    this.bulkInfo = bulkInfo;
  }

  @Override
  public long isReady(FateId fateId, Manager manager) throws Exception {
    log.info("Starting bulk import for {} (tid = {})", bulkInfo.sourceDir, fateId);
    if (manager.onlineTabletServers().isEmpty()) {
      log.warn("There are no tablet server to process bulkDir import, waiting (fateId = " + fateId
          + ")");
      return 100;
    }
    VolumeManager fs = manager.getVolumeManager();
    final Path bulkDir = new Path(bulkInfo.bulkDir);
    manager.updateBulkImportStatus(bulkInfo.sourceDir, BulkImportState.LOADING);
    try (LoadMappingIterator lmi =
        BulkSerialize.getUpdatedLoadMapping(bulkDir.toString(), bulkInfo.tableId, fs::open)) {

      Loader loader = new Loader(manager, bulkInfo.tableId);

      List<ColumnType> fetchCols = new ArrayList<>(List.of(PREV_ROW, LOCATION, LOADED, TIME));
      if (loader.pauseLimit > 0) {
        fetchCols.add(FILES);
      }

      TabletsMetadataFactory tmf = (startRow) -> TabletsMetadata.builder(manager.getContext())
          .forTable(bulkInfo.tableId).overlapping(startRow, null).checkConsistency()
          .fetch(fetchCols.toArray(new ColumnType[0])).build();

<<<<<<< HEAD
      return loadFiles(loader, bulkInfo, bulkDir, lmi, tmf, manager, fateId);
=======
      int skip = manager.getContext().getTableConfiguration(bulkInfo.tableId)
          .getCount(Property.TABLE_BULK_SKIP_THRESHOLD);
      return loadFiles(loader, bulkInfo, bulkDir, lmi, tmf, manager, tid, skip);
>>>>>>> dc2109ad
    }
  }

  @Override
  public Repo<Manager> call(final FateId fateId, final Manager manager) {
    return new RefreshTablets(bulkInfo);
  }

  // visible for testing
  public static class Loader {
    private final Manager manager;
    private final long pauseLimit;

    private Path bulkDir;
    private FateId fateId;
    private boolean setTime;
    Ample.ConditionalTabletsMutator conditionalMutator;
    private Map<KeyExtent,List<TabletFile>> loadingFiles;
    private long skipped = 0;

    public Loader(Manager manager, TableId tableId) {
      Objects.requireNonNull(manager, "Manager must be supplied");
      Objects.requireNonNull(tableId, "Table ID must be supplied");
      this.manager = manager;
      this.pauseLimit =
          manager.getContext().getTableConfiguration(tableId).getCount(Property.TABLE_FILE_PAUSE);
    }

    void start(Path bulkDir, Manager manager, TableId tableId, FateId fateId, boolean setTime)
        throws Exception {
      this.bulkDir = bulkDir;
      this.fateId = fateId;
      this.setTime = setTime;
      conditionalMutator = manager.getContext().getAmple().conditionallyMutateTablets();
      this.skipped = 0;
      this.loadingFiles = new HashMap<>();
    }

    void load(List<TabletMetadata> tablets, Files files) {

      Map<ReferencedTabletFile,Bulk.FileInfo> toLoad = new HashMap<>();
      for (var fileInfo : files) {
        toLoad.put(new ReferencedTabletFile(new Path(bulkDir, fileInfo.getFileName())), fileInfo);
      }

      // remove any tablets that already have loaded flags
      tablets = tablets.stream().filter(tabletMeta -> {
        Set<ReferencedTabletFile> loaded = tabletMeta.getLoaded().keySet().stream()
            .map(StoredTabletFile::getTabletFile).collect(Collectors.toSet());
        boolean containsAll = loaded.containsAll(toLoad.keySet());
        // The tablet should either contain all loaded files or none. It should never contain a
        // subset. Loaded files are written in single mutation to accumulo, either all changes in a
        // mutation should go through or none.
        Preconditions.checkState(containsAll || Collections.disjoint(loaded, toLoad.keySet()),
            "Tablet %s has a subset of loaded files %s %s", tabletMeta.getExtent(), loaded,
            toLoad.keySet());
        if (containsAll) {
          log.trace("{} tablet {} has already loaded all files, nothing to do", fateId,
              tabletMeta.getExtent());
        }
        return !containsAll;
      }).collect(Collectors.toList());

      // timestamps from tablets that are hosted on a tablet server
      Map<KeyExtent,Long> hostedTimestamps;
      if (setTime) {
        hostedTimestamps = allocateTimestamps(tablets, toLoad.size());
        hostedTimestamps.forEach((e, t) -> {
          log.trace("{} allocated timestamp {} {}", fateId, e, t);
        });
      } else {
        hostedTimestamps = Map.of();
      }

      List<ColumnType> rsc = new ArrayList<>();
      if (setTime) {
        rsc.add(TIME);
      }

      ColumnType[] requireSameCols = rsc.toArray(new ColumnType[0]);

      for (TabletMetadata tablet : tablets) {
        // Skip any tablets at the beginning of the loop before any work is done.
        if (setTime && tablet.getLocation() != null
            && !hostedTimestamps.containsKey(tablet.getExtent())) {
          skipped++;
          log.debug("{} tablet {} did not have a timestamp allocated, will retry later", fateId,
              tablet.getExtent());
          continue;
        }
        if (pauseLimit > 0 && tablet.getFiles().size() > pauseLimit) {
          skipped++;
          log.debug(
              "{} tablet {} has {} files which exceeds the pause limit of {}, not bulk importing and will retry later",
              fateId, tablet.getExtent(), tablet.getFiles().size(), pauseLimit);
          continue;
        }

        Map<ReferencedTabletFile,DataFileValue> filesToLoad = new HashMap<>();

        var tabletTime = TabletTime.getInstance(tablet.getTime());

        Long fileTime = null;
        if (setTime) {
          if (tablet.getLocation() == null) {
            fileTime = tabletTime.getAndUpdateTime();
          } else {
            fileTime = hostedTimestamps.get(tablet.getExtent());
            tabletTime.updateTimeIfGreater(fileTime);
          }
        }

        for (var entry : toLoad.entrySet()) {
          ReferencedTabletFile refTabFile = entry.getKey();
          Bulk.FileInfo fileInfo = entry.getValue();

          DataFileValue dfv;

          if (setTime) {
            // This should always be set outside the loop when setTime is true and should not be
            // null at this point
            Preconditions.checkState(fileTime != null);
            dfv =
                new DataFileValue(fileInfo.getEstFileSize(), fileInfo.getEstNumEntries(), fileTime);
          } else {
            dfv = new DataFileValue(fileInfo.getEstFileSize(), fileInfo.getEstNumEntries());
          }

          filesToLoad.put(refTabFile, dfv);
        }

        var tabletMutator = conditionalMutator.mutateTablet(tablet.getExtent())
            .requireAbsentOperation().requireAbsentLoaded(filesToLoad.keySet())
            .requireSame(tablet, LOCATION, requireSameCols);

        if (pauseLimit > 0) {
          tabletMutator.requireLessOrEqualsFiles(pauseLimit);
        }

        filesToLoad.forEach((f, v) -> {
          tabletMutator.putBulkFile(f, fateId);
          tabletMutator.putFile(f, v);
        });

        if (setTime) {
          tabletMutator.putTime(tabletTime.getMetadataTime());
        }

        // Hang on to loaded files for logging purposes in the case where the update is success.
        Preconditions.checkState(
            loadingFiles.put(tablet.getExtent(), List.copyOf(filesToLoad.keySet())) == null);

        tabletMutator.submit(tm -> false, () -> "bulk load files " + fateId);
      }
    }

    private Map<KeyExtent,Long> allocateTimestamps(List<TabletMetadata> tablets, int numStamps) {

      Map<HostAndPort,List<TKeyExtent>> serversToAsk = new HashMap<>();

      Map<KeyExtent,Long> allTimestamps = new HashMap<>();

      for (var tablet : tablets) {
        if (tablet.getLocation() != null && tablet.getLocation().getType() == CURRENT) {
          var location = tablet.getLocation().getHostAndPort();
          serversToAsk.computeIfAbsent(location, l -> new ArrayList<>())
              .add(tablet.getExtent().toThrift());
        }
      }

      for (var entry : serversToAsk.entrySet()) {
        HostAndPort server = entry.getKey();
        List<TKeyExtent> extents = entry.getValue();

        Map<KeyExtent,Long> serversTimestamps = allocateTimestamps(server, extents, numStamps);
        allTimestamps.putAll(serversTimestamps);

      }

      return allTimestamps;
    }

    private Map<KeyExtent,Long> allocateTimestamps(HostAndPort server, List<TKeyExtent> extents,
        int numStamps) {
      TabletServerClientService.Client client = null;
      var context = manager.getContext();
      try {

        log.trace("{} sending allocate timestamps request to {} for {} extents", fateId, server,
            extents.size());
        var timeInMillis =
            context.getConfiguration().getTimeInMillis(Property.MANAGER_BULK_TIMEOUT);
        client =
            ThriftUtil.getClient(ThriftClientTypes.TABLET_SERVER, server, context, timeInMillis);

        var timestamps =
            client.allocateTimestamps(TraceUtil.traceInfo(), context.rpcCreds(), extents);

        log.trace("{} allocate timestamps request to {} returned {} timestamps", fateId, server,
            timestamps.size());

        var converted = new HashMap<KeyExtent,Long>();
        timestamps.forEach((k, v) -> converted.put(KeyExtent.fromThrift(k), v));
        return converted;
      } catch (TException ex) {
        log.debug("rpc failed server: " + server + ", " + fateId + " " + ex.getMessage(), ex);
        // return an empty map, should retry later
        return Map.of();
      } finally {
        ThriftUtil.returnClient(client, context);
      }

    }

    long finish() {
      var results = conditionalMutator.process();

      AtomicBoolean seenFailure = new AtomicBoolean(false);
      results.forEach((extent, condResult) -> {
        if (condResult.getStatus() == Status.ACCEPTED) {
          loadingFiles.get(extent).forEach(file -> TabletLogger.bulkImported(extent, file));
          // Trigger a check for compaction now that new files were added via bulk load
          manager.getEventCoordinator().event(extent, "Bulk load completed on tablet %s", extent);
        } else {
          seenFailure.set(true);
          var metadata = condResult.readMetadata();
          if (metadata == null) {
            log.debug("Tablet update failed, tablet is gone {} {} {}", fateId, extent,
                condResult.getStatus());
          } else {
            log.debug("Tablet update failed {} {} {} {} {} {}", fateId, extent,
                condResult.getStatus(), metadata.getOperationId(), metadata.getLocation(),
                metadata.getLoaded());
          }
        }
      });

      if (seenFailure.get() || skipped != 0) {
        return 1000;
      } else {
        return 0;
      }
    }
  }

  /**
   * Stats for the loadFiles method. Helps track wasted time and iterations.
   */
  static class ImportTimingStats {
    Duration totalWastedTime = Duration.ZERO;
    long wastedIterations = 0;
    long tabletCount = 0;
    long callCount = 0;
  }

  /**
   * Make asynchronous load calls to each overlapping Tablet in the bulk mapping. Return a sleep
   * time to isReady based on a factor of the TabletServer with the most Tablets. This method will
   * scan the metadata table getting Tablet range and location information. It will return 0 when
   * all files have been loaded.
   */
  // visible for testing
  static long loadFiles(Loader loader, BulkInfo bulkInfo, Path bulkDir,
<<<<<<< HEAD
      LoadMappingIterator loadMapIter, TabletsMetadataFactory factory, Manager manager,
      FateId fateId) throws Exception {
=======
      LoadMappingIterator loadMapIter, TabletsMetadataFactory factory, Manager manager, long tid,
      int skipDistance) throws Exception {
>>>>>>> dc2109ad
    PeekingIterator<Map.Entry<KeyExtent,Bulk.Files>> lmi = new PeekingIterator<>(loadMapIter);
    Map.Entry<KeyExtent,Bulk.Files> loadMapEntry = lmi.peek();

    Text startRow = loadMapEntry.getKey().prevEndRow();

    String fmtTid = fateId.getTxUUIDStr();
    log.trace("{}: Starting bulk load at row: {}", fmtTid, startRow);

    loader.start(bulkDir, manager, bulkInfo.tableId, fateId, bulkInfo.setTime);

    ImportTimingStats importTimingStats = new ImportTimingStats();
    Timer timer = Timer.startNew();

<<<<<<< HEAD
      // The tablet iterator and load mapping iterator are both iterating over data that is sorted
      // in the same way. The two iterators are each independently advanced to find common points in
      // the sorted data.
      Iterator<TabletMetadata> tabletIter = tabletsMetadata.iterator();
=======
    TabletsMetadata tabletsMetadata = factory.newTabletsMetadata(startRow);
    try {
      PeekingIterator<TabletMetadata> pi = new PeekingIterator<>(tabletsMetadata.iterator());
>>>>>>> dc2109ad
      while (lmi.hasNext()) {
        loadMapEntry = lmi.next();
        // If the user set the TABLE_BULK_SKIP_THRESHOLD property, then only look
        // at the next skipDistance tablets before recreating the iterator
        if (skipDistance > 0) {
          final KeyExtent loadMapKey = loadMapEntry.getKey();
          if (!pi.findWithin(
              tm -> PREV_COMP.compare(tm.getPrevEndRow(), loadMapKey.prevEndRow()) >= 0,
              skipDistance)) {
            log.debug(
                "Next load mapping range {} not found in {} tablets, recreating TabletMetadata to jump ahead",
                loadMapKey.prevEndRow(), skipDistance);
            tabletsMetadata.close();
            tabletsMetadata = factory.newTabletsMetadata(loadMapKey.prevEndRow());
            pi = new PeekingIterator<>(tabletsMetadata.iterator());
          }
        }
        List<TabletMetadata> tablets =
            findOverlappingTablets(fmtTid, loadMapEntry.getKey(), pi, importTimingStats);
        loader.load(tablets, loadMapEntry.getValue());
      }
    } finally {
      tabletsMetadata.close();
    }
    Duration totalProcessingTime = timer.elapsed();

    log.trace("{}: Completed Finding Overlapping Tablets", fmtTid);

    if (importTimingStats.callCount > 0) {
      log.debug(
          "Bulk import stats for {} (tid = {}): processed {} tablets in {} calls which took {}ms ({} nanos). Skipped {} iterations which took {}ms ({} nanos) or {}% of the processing time.",
          bulkInfo.sourceDir, fateId, importTimingStats.tabletCount, importTimingStats.callCount,
          totalProcessingTime.toMillis(), totalProcessingTime.toNanos(),
          importTimingStats.wastedIterations, importTimingStats.totalWastedTime.toMillis(),
          importTimingStats.totalWastedTime.toNanos(),
          (importTimingStats.totalWastedTime.toNanos() * 100) / totalProcessingTime.toNanos());
    }

    long sleepTime = loader.finish();
    if (sleepTime > 0) {
      log.trace("{}: Tablet Max Sleep is {}", fmtTid, sleepTime);
      long scanTime = Math.min(totalProcessingTime.toMillis(), 30_000);
      log.trace("{}: Scan time is {}", fmtTid, scanTime);
      sleepTime = Math.max(sleepTime, scanTime * 2);
    }
    log.trace("{}: Sleeping for {}ms", fmtTid, sleepTime);
    return sleepTime;
  }

  private static final Comparator<Text> PREV_COMP = Comparator.nullsFirst(Text::compareTo);
  private static final Comparator<Text> END_COMP = Comparator.nullsLast(Text::compareTo);

  /**
   * Find all the tablets within the provided bulk load mapping range.
   */
  // visible for testing
  static List<TabletMetadata> findOverlappingTablets(String fmtTid, KeyExtent loadRange,
      Iterator<TabletMetadata> tabletIter, ImportTimingStats importTimingStats) {

    TabletMetadata currTablet = null;

    try {

      List<TabletMetadata> tablets = new ArrayList<>();
      currTablet = tabletIter.next();
      log.trace("{}: Finding Overlapping Tablets for row: {}", fmtTid, currTablet.getExtent());

      int cmp;

      long wastedIterations = 0;
      Timer timer = Timer.startNew();

      // skip tablets until we find the prevEndRow of loadRange
      while ((cmp = PREV_COMP.compare(currTablet.getPrevEndRow(), loadRange.prevEndRow())) < 0) {
        wastedIterations++;
        log.trace("{}: Skipping tablet: {}", fmtTid, currTablet.getExtent());
        currTablet = tabletIter.next();
      }

      Duration wastedTime = timer.elapsed();

      if (cmp != 0) {
        throw new IllegalStateException(
            "Unexpected prev end row " + currTablet.getExtent() + " " + loadRange);
      }

      // we have found the first tablet in the range, add it to the list
      tablets.add(currTablet);

      // find the remaining tablets within the loadRange by
      // adding tablets to the list until the endRow matches the loadRange
      while ((cmp = END_COMP.compare(currTablet.getEndRow(), loadRange.endRow())) < 0) {
        currTablet = tabletIter.next();
        log.trace("{}: Adding tablet: {} to overlapping list", fmtTid, currTablet.getExtent());
        tablets.add(currTablet);
      }

      if (cmp != 0) {
        throw new IllegalStateException("Unexpected end row " + currTablet + " " + loadRange);
      }

      importTimingStats.wastedIterations += wastedIterations;
      importTimingStats.totalWastedTime = importTimingStats.totalWastedTime.plus(wastedTime);
      importTimingStats.tabletCount += tablets.size();
      importTimingStats.callCount++;

      return tablets;
    } catch (NoSuchElementException e) {
      NoSuchElementException ne2 = new NoSuchElementException(
          "Failed to find overlapping tablets " + currTablet + " " + loadRange);
      ne2.initCause(e);
      throw ne2;
    }
  }
}<|MERGE_RESOLUTION|>--- conflicted
+++ resolved
@@ -127,13 +127,9 @@
           .forTable(bulkInfo.tableId).overlapping(startRow, null).checkConsistency()
           .fetch(fetchCols.toArray(new ColumnType[0])).build();
 
-<<<<<<< HEAD
-      return loadFiles(loader, bulkInfo, bulkDir, lmi, tmf, manager, fateId);
-=======
       int skip = manager.getContext().getTableConfiguration(bulkInfo.tableId)
           .getCount(Property.TABLE_BULK_SKIP_THRESHOLD);
-      return loadFiles(loader, bulkInfo, bulkDir, lmi, tmf, manager, tid, skip);
->>>>>>> dc2109ad
+      return loadFiles(loader, bulkInfo, bulkDir, lmi, tmf, manager, fateId, skip);
     }
   }
 
@@ -397,13 +393,8 @@
    */
   // visible for testing
   static long loadFiles(Loader loader, BulkInfo bulkInfo, Path bulkDir,
-<<<<<<< HEAD
       LoadMappingIterator loadMapIter, TabletsMetadataFactory factory, Manager manager,
-      FateId fateId) throws Exception {
-=======
-      LoadMappingIterator loadMapIter, TabletsMetadataFactory factory, Manager manager, long tid,
-      int skipDistance) throws Exception {
->>>>>>> dc2109ad
+      FateId fateId, int skipDistance) throws Exception {
     PeekingIterator<Map.Entry<KeyExtent,Bulk.Files>> lmi = new PeekingIterator<>(loadMapIter);
     Map.Entry<KeyExtent,Bulk.Files> loadMapEntry = lmi.peek();
 
@@ -417,16 +408,9 @@
     ImportTimingStats importTimingStats = new ImportTimingStats();
     Timer timer = Timer.startNew();
 
-<<<<<<< HEAD
-      // The tablet iterator and load mapping iterator are both iterating over data that is sorted
-      // in the same way. The two iterators are each independently advanced to find common points in
-      // the sorted data.
-      Iterator<TabletMetadata> tabletIter = tabletsMetadata.iterator();
-=======
     TabletsMetadata tabletsMetadata = factory.newTabletsMetadata(startRow);
     try {
       PeekingIterator<TabletMetadata> pi = new PeekingIterator<>(tabletsMetadata.iterator());
->>>>>>> dc2109ad
       while (lmi.hasNext()) {
         loadMapEntry = lmi.next();
         // If the user set the TABLE_BULK_SKIP_THRESHOLD property, then only look
