--- conflicted
+++ resolved
@@ -337,7 +337,7 @@
   /**
    * Stats for the loadFiles method. Helps track wasted time and iterations.
    */
-  private static class ImportTimingStats {
+  static class ImportTimingStats {
     Duration totalWastedTime = Duration.ZERO;
     long wastedIterations = 0;
     long tabletCount = 0;
@@ -363,29 +363,18 @@
     log.trace("{}: Starting bulk load at row: {}", fmtTid, startRow);
 
     loader.start(bulkDir, manager, tid, bulkInfo.setTime);
-    long t1 = System.currentTimeMillis();
-
+
+    ImportTimingStats importTimingStats = new ImportTimingStats();
+    Timer timer = Timer.startNew();
     try (TabletsMetadata tabletsMetadata = factory.newTabletsMetadata(startRow)) {
 
       Iterator<TabletMetadata> tabletIter = tabletsMetadata.iterator();
-
-<<<<<<< HEAD
       while (lmi.hasNext()) {
         loadMapEntry = lmi.next();
         List<TabletMetadata> tablets =
-            findOverlappingTablets(fmtTid, loadMapEntry.getKey(), tabletIter);
+            findOverlappingTablets(fmtTid, loadMapEntry.getKey(), tabletIter, importTimingStats);
         loader.load(tablets, loadMapEntry.getValue());
       }
-=======
-    ImportTimingStats importTimingStats = new ImportTimingStats();
-
-    Timer timer = Timer.startNew();
-    while (lmi.hasNext()) {
-      loadMapEntry = lmi.next();
-      List<TabletMetadata> tablets =
-          findOverlappingTablets(fmtTid, loadMapEntry.getKey(), tabletIter, importTimingStats);
-      loader.load(tablets, loadMapEntry.getValue());
->>>>>>> 3826ebd5
     }
     Duration totalProcessingTime = timer.elapsed();
 
@@ -418,14 +407,9 @@
   /**
    * Find all the tablets within the provided bulk load mapping range.
    */
-<<<<<<< HEAD
   // visible for testing
   static List<TabletMetadata> findOverlappingTablets(String fmtTid, KeyExtent loadRange,
-      Iterator<TabletMetadata> tabletIter) {
-=======
-  private List<TabletMetadata> findOverlappingTablets(String fmtTid, KeyExtent loadRange,
       Iterator<TabletMetadata> tabletIter, ImportTimingStats importTimingStats) {
->>>>>>> 3826ebd5
 
     TabletMetadata currTablet = null;
 
