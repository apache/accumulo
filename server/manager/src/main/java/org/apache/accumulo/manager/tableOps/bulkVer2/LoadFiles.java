--- conflicted
+++ resolved
@@ -180,14 +180,9 @@
 
           TabletClientService.Client client = null;
           try {
-<<<<<<< HEAD
-            client = ThriftUtil.getTServerClient(server, serverContext, timeInMillis);
+            client = ThriftUtil.getClient(ThriftClientTypes.TABLET_SERVER, server,
+                serverContext, timeInMillis);
             client.loadFiles(TraceUtil.traceInfo(), serverContext.rpcCreds(), tid,
-=======
-            client = ThriftUtil.getClient(ThriftClientTypes.TABLET_SERVER, server,
-                manager.getContext(), timeInMillis);
-            client.loadFiles(TraceUtil.traceInfo(), manager.getContext().rpcCreds(), tid,
->>>>>>> acd457ac
                 bulkDir.toString(), tabletFiles, setTime);
           } catch (TException ex) {
             log.debug("rpc failed server: " + server + ", " + fmtTid + " " + ex.getMessage(), ex);
