/*
 * Licensed to the Apache Software Foundation (ASF) under one
 * or more contributor license agreements.  See the NOTICE file
 * distributed with this work for additional information
 * regarding copyright ownership.  The ASF licenses this file
 * to you under the Apache License, Version 2.0 (the
 * "License"); you may not use this file except in compliance
 * with the License.  You may obtain a copy of the License at
 *
 *   https://www.apache.org/licenses/LICENSE-2.0
 *
 * Unless required by applicable law or agreed to in writing,
 * software distributed under the License is distributed on an
 * "AS IS" BASIS, WITHOUT WARRANTIES OR CONDITIONS OF ANY
 * KIND, either express or implied.  See the License for the
 * specific language governing permissions and limitations
 * under the License.
 */
package org.apache.accumulo.manager.tableOps.bulkVer2;

import static java.nio.charset.StandardCharsets.UTF_8;
import static org.apache.accumulo.core.metadata.schema.TabletMetadata.ColumnType.LOADED;
import static org.apache.accumulo.core.metadata.schema.TabletMetadata.ColumnType.LOCATION;
import static org.apache.accumulo.core.metadata.schema.TabletMetadata.ColumnType.PREV_ROW;

import java.time.Duration;
import java.util.ArrayList;
import java.util.Comparator;
import java.util.HashMap;
import java.util.Iterator;
import java.util.List;
import java.util.Map;
import java.util.NoSuchElementException;
import java.util.Set;
import java.util.stream.Collectors;

import org.apache.accumulo.core.client.BatchWriter;
import org.apache.accumulo.core.client.MutationsRejectedException;
import org.apache.accumulo.core.clientImpl.bulk.Bulk;
import org.apache.accumulo.core.clientImpl.bulk.Bulk.Files;
import org.apache.accumulo.core.clientImpl.bulk.BulkSerialize;
import org.apache.accumulo.core.clientImpl.bulk.LoadMappingIterator;
import org.apache.accumulo.core.conf.Property;
import org.apache.accumulo.core.data.Mutation;
import org.apache.accumulo.core.dataImpl.KeyExtent;
import org.apache.accumulo.core.dataImpl.thrift.TKeyExtent;
import org.apache.accumulo.core.fate.FateTxId;
import org.apache.accumulo.core.fate.Repo;
import org.apache.accumulo.core.manager.state.tables.TableState;
import org.apache.accumulo.core.manager.thrift.BulkImportState;
import org.apache.accumulo.core.metadata.AccumuloTable;
import org.apache.accumulo.core.metadata.ReferencedTabletFile;
import org.apache.accumulo.core.metadata.StoredTabletFile;
import org.apache.accumulo.core.metadata.schema.DataFileValue;
import org.apache.accumulo.core.metadata.schema.MetadataSchema.TabletsSection.DataFileColumnFamily;
import org.apache.accumulo.core.metadata.schema.TabletMetadata;
import org.apache.accumulo.core.metadata.schema.TabletMetadata.Location;
import org.apache.accumulo.core.metadata.schema.TabletsMetadata;
import org.apache.accumulo.core.rpc.ThriftUtil;
import org.apache.accumulo.core.rpc.clients.ThriftClientTypes;
import org.apache.accumulo.core.tabletingest.thrift.DataFileInfo;
import org.apache.accumulo.core.tabletingest.thrift.TabletIngestClientService.Client;
import org.apache.accumulo.core.trace.TraceUtil;
import org.apache.accumulo.core.util.MapCounter;
import org.apache.accumulo.core.util.PeekingIterator;
import org.apache.accumulo.core.util.TextUtil;
import org.apache.accumulo.core.util.Timer;
import org.apache.accumulo.manager.Manager;
import org.apache.accumulo.manager.tableOps.ManagerRepo;
import org.apache.accumulo.server.fs.VolumeManager;
import org.apache.hadoop.fs.Path;
import org.apache.hadoop.io.Text;
import org.apache.thrift.TException;
import org.slf4j.Logger;
import org.slf4j.LoggerFactory;

import com.google.common.base.Preconditions;
import com.google.common.net.HostAndPort;

/**
 * Make asynchronous load calls to each overlapping Tablet. This RepO does its work on the isReady
 * and will return a linear sleep value based on the largest number of Tablets on a TabletServer.
 */
class LoadFiles extends ManagerRepo {

  // visible for testing
  interface TabletsMetadataFactory {

    TabletsMetadata newTabletsMetadata(Text startRow);

  }

  private static final long serialVersionUID = 1L;

  private static final Logger log = LoggerFactory.getLogger(LoadFiles.class);

  private final BulkInfo bulkInfo;

  public LoadFiles(BulkInfo bulkInfo) {
    this.bulkInfo = bulkInfo;
  }

  @Override
  public long isReady(long tid, Manager manager) throws Exception {
    log.info("Starting bulk import for {} (tid = {})", bulkInfo.sourceDir, FateTxId.formatTid(tid));
    if (manager.onlineTabletServers().isEmpty()) {
      log.warn("There are no tablet server to process bulkDir import, waiting (tid = "
          + FateTxId.formatTid(tid) + ")");
      return 100;
    }
    VolumeManager fs = manager.getVolumeManager();
    final Path bulkDir = new Path(bulkInfo.bulkDir);
    manager.updateBulkImportStatus(bulkInfo.sourceDir, BulkImportState.LOADING);
    try (LoadMappingIterator lmi =
        BulkSerialize.getUpdatedLoadMapping(bulkDir.toString(), bulkInfo.tableId, fs::open)) {

      Loader loader;
      if (bulkInfo.tableState == TableState.ONLINE) {
        loader = new OnlineLoader();
      } else {
        loader = new OfflineLoader();
      }

      TabletsMetadataFactory tmf = (startRow) -> TabletsMetadata.builder(manager.getContext())
          .forTable(bulkInfo.tableId).overlapping(startRow, null).checkConsistency()
          .fetch(PREV_ROW, LOCATION, LOADED).build();

      return loadFiles(loader, bulkInfo, bulkDir, lmi, tmf, manager, tid);
    }
  }

  @Override
  public Repo<Manager> call(final long tid, final Manager manager) {
    if (bulkInfo.tableState == TableState.ONLINE) {
      return new CompleteBulkImport(bulkInfo);
    } else {
      return new CleanUpBulkImport(bulkInfo);
    }
  }

  // visible for testing
  public abstract static class Loader {
    protected Path bulkDir;
    protected Manager manager;
    protected long tid;
    protected boolean setTime;

    void start(Path bulkDir, Manager manager, long tid, boolean setTime) throws Exception {
      this.bulkDir = bulkDir;
      this.manager = manager;
      this.tid = tid;
      this.setTime = setTime;
    }

    abstract void load(List<TabletMetadata> tablets, Files files) throws Exception;

    abstract long finish() throws Exception;
  }

  private static class OnlineLoader extends Loader {

    long timeInMillis;
    String fmtTid;
    int locationLess = 0;

    // track how many tablets were sent load messages per tablet server
    MapCounter<HostAndPort> loadMsgs;

    // Each RPC to a tablet server needs to check in zookeeper to see if the transaction is still
    // active. The purpose of this map is to group load request by tablet servers inorder to do less
    // RPCs. Less RPCs will result in less calls to Zookeeper.
    Map<HostAndPort,Map<TKeyExtent,Map<String,DataFileInfo>>> loadQueue;
    private int queuedDataSize = 0;

    @Override
    void start(Path bulkDir, Manager manager, long tid, boolean setTime) throws Exception {
      super.start(bulkDir, manager, tid, setTime);

      timeInMillis = manager.getConfiguration().getTimeInMillis(Property.MANAGER_BULK_TIMEOUT);
      fmtTid = FateTxId.formatTid(tid);

      loadMsgs = new MapCounter<>();

      loadQueue = new HashMap<>();
    }

    private void sendQueued(int threshhold) {
      if (queuedDataSize > threshhold || threshhold == 0) {
        loadQueue.forEach((server, tabletFiles) -> {

          if (log.isTraceEnabled()) {
            log.trace("{} asking {} to bulk import {} files for {} tablets", fmtTid, server,
                tabletFiles.values().stream().mapToInt(Map::size).sum(), tabletFiles.size());
          }

          Client client = null;
          try {
            client = ThriftUtil.getClient(ThriftClientTypes.TABLET_INGEST, server,
                manager.getContext(), timeInMillis);
            client.loadFiles(TraceUtil.traceInfo(), manager.getContext().rpcCreds(), tid,
                bulkDir.toString(), tabletFiles, setTime);
          } catch (TException ex) {
            log.debug("rpc failed server: " + server + ", " + fmtTid + " " + ex.getMessage(), ex);
          } finally {
            ThriftUtil.returnClient(client, manager.getContext());
          }
        });

        loadQueue.clear();
        queuedDataSize = 0;
      }
    }

    private void addToQueue(HostAndPort server, KeyExtent extent,
        Map<String,DataFileInfo> thriftImports) {
      if (!thriftImports.isEmpty()) {
        loadMsgs.increment(server, 1);

        Map<String,DataFileInfo> prev = loadQueue.computeIfAbsent(server, k -> new HashMap<>())
            .putIfAbsent(extent.toThrift(), thriftImports);

        Preconditions.checkState(prev == null, "Unexpectedly saw extent %s twice", extent);

        // keep a very rough estimate of how much is memory so we can send if over a few megs is
        // buffered
        queuedDataSize += thriftImports.keySet().stream().mapToInt(String::length).sum()
            + server.getHost().length() + 4 + thriftImports.size() * 32;
      }
    }

    @Override
    void load(List<TabletMetadata> tablets, Files files) {
      for (TabletMetadata tablet : tablets) {
        // send files to tablet sever
        // ideally there should only be one tablet location to send all the files

        Location location = tablet.getLocation();
        HostAndPort server = null;
        if (location == null) {
          locationLess++;
          continue;
        } else {
          server = location.getHostAndPort();
        }

        Set<ReferencedTabletFile> loadedFiles = tablet.getLoaded().keySet().stream()
            .map(StoredTabletFile::getTabletFile).collect(Collectors.toSet());

        Map<String,DataFileInfo> thriftImports = new HashMap<>();

        for (final Bulk.FileInfo fileInfo : files) {
          Path fullPath = new Path(bulkDir, fileInfo.getFileName());
          ReferencedTabletFile bulkFile = new ReferencedTabletFile(fullPath);

          if (!loadedFiles.contains(bulkFile)) {
            thriftImports.put(fileInfo.getFileName(), new DataFileInfo(fileInfo.getEstFileSize()));
          }
        }

        addToQueue(server, tablet.getExtent(), thriftImports);
      }

      sendQueued(4 * 1024 * 1024);
    }

    @Override
    long finish() {

      sendQueued(0);

      long sleepTime = 0;
      if (loadMsgs.size() > 0) {
        // find which tablet server had the most load messages sent to it and sleep 13ms for each
        // load message
        sleepTime = loadMsgs.max() * 13;
      }

      if (locationLess > 0) {
        sleepTime = Math.max(Math.max(100L, locationLess), sleepTime);
      }

      return sleepTime;
    }

  }

  private static class OfflineLoader extends Loader {

    BatchWriter bw;

    // track how many tablets were sent load messages per tablet server
    MapCounter<HostAndPort> unloadingTablets;

    @Override
    void start(Path bulkDir, Manager manager, long tid, boolean setTime) throws Exception {
      Preconditions.checkArgument(!setTime);
      super.start(bulkDir, manager, tid, setTime);
      bw = manager.getContext().createBatchWriter(AccumuloTable.METADATA.tableName());
      unloadingTablets = new MapCounter<>();
    }

    @Override
    void load(List<TabletMetadata> tablets, Files files) throws MutationsRejectedException {
      byte[] fam = TextUtil.getBytes(DataFileColumnFamily.NAME);
      for (TabletMetadata tablet : tablets) {
        if (tablet.getLocation() != null) {
          unloadingTablets.increment(tablet.getLocation().getHostAndPort(), 1L);
          continue;
        }

        Mutation mutation = new Mutation(tablet.getExtent().toMetaRow());

        for (final Bulk.FileInfo fileInfo : files) {
          StoredTabletFile fullPath =
              StoredTabletFile.of(new Path(bulkDir, fileInfo.getFileName()));
          byte[] val =
              new DataFileValue(fileInfo.getEstFileSize(), fileInfo.getEstNumEntries()).encode();
          mutation.put(fam, fullPath.getMetadata().getBytes(UTF_8), val);
        }

        bw.addMutation(mutation);
      }
    }

    @Override
    long finish() throws Exception {

      bw.close();

      long sleepTime = 0;
      if (unloadingTablets.size() > 0) {
        // find which tablet server had the most tablets to unload and sleep 13ms for each tablet
        sleepTime = unloadingTablets.max() * 13;
      }

      return sleepTime;
    }
  }

  /**
   * Stats for the loadFiles method. Helps track wasted time and iterations.
   */
  static class ImportTimingStats {
    Duration totalWastedTime = Duration.ZERO;
    long wastedIterations = 0;
    long tabletCount = 0;
    long callCount = 0;
  }

  /**
   * Make asynchronous load calls to each overlapping Tablet in the bulk mapping. Return a sleep
   * time to isReady based on a factor of the TabletServer with the most Tablets. This method will
   * scan the metadata table getting Tablet range and location information. It will return 0 when
   * all files have been loaded.
   */
  // visible for testing
  static long loadFiles(Loader loader, BulkInfo bulkInfo, Path bulkDir,
      LoadMappingIterator loadMapIter, TabletsMetadataFactory factory, Manager manager, long tid)
      throws Exception {
    PeekingIterator<Map.Entry<KeyExtent,Bulk.Files>> lmi = new PeekingIterator<>(loadMapIter);
    Map.Entry<KeyExtent,Bulk.Files> loadMapEntry = lmi.peek();

    Text startRow = loadMapEntry.getKey().prevEndRow();

    String fmtTid = FateTxId.formatTid(tid);
    log.trace("{}: Starting bulk load at row: {}", fmtTid, startRow);

<<<<<<< HEAD
    Loader loader;
    if (bulkInfo.tableState == TableState.ONLINE) {
      loader = new OnlineLoader();
    } else {
      loader = new OfflineLoader();
    }
    long t1;
    loader.start(bulkDir, manager, tid, bulkInfo.setTime);
    try (TabletsMetadata tabletsMetadata =
        TabletsMetadata.builder(manager.getContext()).forTable(tableId).overlapping(startRow, null)
            .checkConsistency().fetch(PREV_ROW, LOCATION, LOADED).build()) {

      t1 = System.currentTimeMillis();
      while (lmi.hasNext()) {
        loadMapEntry = lmi.next();
        List<TabletMetadata> tablets =
            findOverlappingTablets(fmtTid, loadMapEntry.getKey(), tabletsMetadata.iterator());
=======
    loader.start(bulkDir, manager, tid, bulkInfo.setTime);

    ImportTimingStats importTimingStats = new ImportTimingStats();
    Timer timer = Timer.startNew();
    try (TabletsMetadata tabletsMetadata = factory.newTabletsMetadata(startRow)) {

      Iterator<TabletMetadata> tabletIter = tabletsMetadata.iterator();
      while (lmi.hasNext()) {
        loadMapEntry = lmi.next();
        List<TabletMetadata> tablets =
            findOverlappingTablets(fmtTid, loadMapEntry.getKey(), tabletIter, importTimingStats);
>>>>>>> c817c976
        loader.load(tablets, loadMapEntry.getValue());
      }
    }
    Duration totalProcessingTime = timer.elapsed();

    log.trace("{}: Completed Finding Overlapping Tablets", fmtTid);

    if (importTimingStats.callCount > 0) {
      log.debug(
          "Bulk import stats for {} (tid = {}): processed {} tablets in {} calls which took {}ms ({} nanos). Skipped {} iterations which took {}ms ({} nanos) or {}% of the processing time.",
          bulkInfo.sourceDir, FateTxId.formatTid(tid), importTimingStats.tabletCount,
          importTimingStats.callCount, totalProcessingTime.toMillis(),
          totalProcessingTime.toNanos(), importTimingStats.wastedIterations,
          importTimingStats.totalWastedTime.toMillis(), importTimingStats.totalWastedTime.toNanos(),
          (importTimingStats.totalWastedTime.toNanos() * 100) / totalProcessingTime.toNanos());
    }

    long sleepTime = loader.finish();
    if (sleepTime > 0) {
      log.trace("{}: Tablet Max Sleep is {}", fmtTid, sleepTime);
      long scanTime = Math.min(totalProcessingTime.toMillis(), 30_000);
      log.trace("{}: Scan time is {}", fmtTid, scanTime);
      sleepTime = Math.max(sleepTime, scanTime * 2);
    }
    log.trace("{}: Sleeping for {}ms", fmtTid, sleepTime);
    return sleepTime;
  }

  private static final Comparator<Text> PREV_COMP = Comparator.nullsFirst(Text::compareTo);
  private static final Comparator<Text> END_COMP = Comparator.nullsLast(Text::compareTo);

  /**
   * Find all the tablets within the provided bulk load mapping range.
   */
  // visible for testing
  static List<TabletMetadata> findOverlappingTablets(String fmtTid, KeyExtent loadRange,
      Iterator<TabletMetadata> tabletIter, ImportTimingStats importTimingStats) {

    TabletMetadata currTablet = null;

    try {

      List<TabletMetadata> tablets = new ArrayList<>();
      currTablet = tabletIter.next();
      log.trace("{}: Finding Overlapping Tablets for row: {}", fmtTid, currTablet.getExtent());

      int cmp;

      long wastedIterations = 0;
      Timer timer = Timer.startNew();

      // skip tablets until we find the prevEndRow of loadRange
      while ((cmp = PREV_COMP.compare(currTablet.getPrevEndRow(), loadRange.prevEndRow())) < 0) {
        wastedIterations++;
        log.trace("{}: Skipping tablet: {}", fmtTid, currTablet.getExtent());
        currTablet = tabletIter.next();
      }

      Duration wastedTime = timer.elapsed();

      if (cmp != 0) {
        throw new IllegalStateException(
            "Unexpected prev end row " + currTablet.getExtent() + " " + loadRange);
      }

      // we have found the first tablet in the range, add it to the list
      tablets.add(currTablet);

      // find the remaining tablets within the loadRange by
      // adding tablets to the list until the endRow matches the loadRange
      while ((cmp = END_COMP.compare(currTablet.getEndRow(), loadRange.endRow())) < 0) {
        currTablet = tabletIter.next();
        log.trace("{}: Adding tablet: {} to overlapping list", fmtTid, currTablet.getExtent());
        tablets.add(currTablet);
      }

      if (cmp != 0) {
        throw new IllegalStateException("Unexpected end row " + currTablet + " " + loadRange);
      }

      importTimingStats.wastedIterations += wastedIterations;
      importTimingStats.totalWastedTime = importTimingStats.totalWastedTime.plus(wastedTime);
      importTimingStats.tabletCount += tablets.size();
      importTimingStats.callCount++;

      return tablets;
    } catch (NoSuchElementException e) {
      NoSuchElementException ne2 = new NoSuchElementException(
          "Failed to find overlapping tablets " + currTablet + " " + loadRange);
      ne2.initCause(e);
      throw ne2;
    }
  }
}<|MERGE_RESOLUTION|>--- conflicted
+++ resolved
@@ -365,25 +365,6 @@
     String fmtTid = FateTxId.formatTid(tid);
     log.trace("{}: Starting bulk load at row: {}", fmtTid, startRow);
 
-<<<<<<< HEAD
-    Loader loader;
-    if (bulkInfo.tableState == TableState.ONLINE) {
-      loader = new OnlineLoader();
-    } else {
-      loader = new OfflineLoader();
-    }
-    long t1;
-    loader.start(bulkDir, manager, tid, bulkInfo.setTime);
-    try (TabletsMetadata tabletsMetadata =
-        TabletsMetadata.builder(manager.getContext()).forTable(tableId).overlapping(startRow, null)
-            .checkConsistency().fetch(PREV_ROW, LOCATION, LOADED).build()) {
-
-      t1 = System.currentTimeMillis();
-      while (lmi.hasNext()) {
-        loadMapEntry = lmi.next();
-        List<TabletMetadata> tablets =
-            findOverlappingTablets(fmtTid, loadMapEntry.getKey(), tabletsMetadata.iterator());
-=======
     loader.start(bulkDir, manager, tid, bulkInfo.setTime);
 
     ImportTimingStats importTimingStats = new ImportTimingStats();
@@ -395,7 +376,6 @@
         loadMapEntry = lmi.next();
         List<TabletMetadata> tablets =
             findOverlappingTablets(fmtTid, loadMapEntry.getKey(), tabletIter, importTimingStats);
->>>>>>> c817c976
         loader.load(tablets, loadMapEntry.getValue());
       }
     }
