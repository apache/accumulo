/*
 * Licensed to the Apache Software Foundation (ASF) under one
 * or more contributor license agreements.  See the NOTICE file
 * distributed with this work for additional information
 * regarding copyright ownership.  The ASF licenses this file
 * to you under the Apache License, Version 2.0 (the
 * "License"); you may not use this file except in compliance
 * with the License.  You may obtain a copy of the License at
 *
 *   https://www.apache.org/licenses/LICENSE-2.0
 *
 * Unless required by applicable law or agreed to in writing,
 * software distributed under the License is distributed on an
 * "AS IS" BASIS, WITHOUT WARRANTIES OR CONDITIONS OF ANY
 * KIND, either express or implied.  See the License for the
 * specific language governing permissions and limitations
 * under the License.
 */
package org.apache.accumulo.manager.tableOps.bulkVer2;

import static java.nio.charset.StandardCharsets.UTF_8;
import static org.apache.accumulo.core.metadata.schema.TabletMetadata.ColumnType.LOADED;
import static org.apache.accumulo.core.metadata.schema.TabletMetadata.ColumnType.LOCATION;
import static org.apache.accumulo.core.metadata.schema.TabletMetadata.ColumnType.PREV_ROW;

import java.util.ArrayList;
import java.util.Comparator;
import java.util.HashMap;
import java.util.Iterator;
import java.util.List;
import java.util.Map;
import java.util.NoSuchElementException;
import java.util.Set;

import org.apache.accumulo.core.client.BatchWriter;
import org.apache.accumulo.core.client.MutationsRejectedException;
import org.apache.accumulo.core.clientImpl.bulk.Bulk;
import org.apache.accumulo.core.clientImpl.bulk.Bulk.Files;
import org.apache.accumulo.core.clientImpl.bulk.BulkSerialize;
import org.apache.accumulo.core.clientImpl.bulk.LoadMappingIterator;
import org.apache.accumulo.core.conf.Property;
import org.apache.accumulo.core.data.Mutation;
import org.apache.accumulo.core.dataImpl.KeyExtent;
import org.apache.accumulo.core.dataImpl.thrift.MapFileInfo;
import org.apache.accumulo.core.dataImpl.thrift.TKeyExtent;
import org.apache.accumulo.core.fate.FateTxId;
import org.apache.accumulo.core.fate.Repo;
import org.apache.accumulo.core.manager.state.tables.TableState;
import org.apache.accumulo.core.master.thrift.BulkImportState;
import org.apache.accumulo.core.metadata.MetadataTable;
import org.apache.accumulo.core.metadata.TabletFile;
import org.apache.accumulo.core.metadata.schema.DataFileValue;
import org.apache.accumulo.core.metadata.schema.MetadataSchema.TabletsSection.DataFileColumnFamily;
import org.apache.accumulo.core.metadata.schema.TabletMetadata;
import org.apache.accumulo.core.metadata.schema.TabletMetadata.Location;
import org.apache.accumulo.core.metadata.schema.TabletsMetadata;
import org.apache.accumulo.core.rpc.ThriftUtil;
import org.apache.accumulo.core.rpc.clients.ThriftClientTypes;
import org.apache.accumulo.core.tabletserver.thrift.TabletClientService;
import org.apache.accumulo.core.trace.TraceUtil;
import org.apache.accumulo.core.util.HostAndPort;
import org.apache.accumulo.core.util.MapCounter;
import org.apache.accumulo.core.util.PeekingIterator;
import org.apache.accumulo.core.util.TextUtil;
import org.apache.accumulo.manager.Manager;
import org.apache.accumulo.manager.tableOps.ManagerRepo;
import org.apache.accumulo.server.fs.VolumeManager;
import org.apache.hadoop.fs.Path;
import org.apache.hadoop.io.Text;
import org.apache.thrift.TException;
import org.slf4j.Logger;
import org.slf4j.LoggerFactory;

import com.google.common.base.Preconditions;

/**
 * Make asynchronous load calls to each overlapping Tablet. This RepO does its work on the isReady
 * and will return a linear sleep value based on the largest number of Tablets on a TabletServer.
 */
class LoadFiles extends ManagerRepo {

  // visible for testing
  interface TabletsMetadataFactory {

    TabletsMetadata newTabletsMetadata(Text startRow);

    void close();
  }

  private static final long serialVersionUID = 1L;

  private static final Logger log = LoggerFactory.getLogger(LoadFiles.class);

  private final BulkInfo bulkInfo;

  public LoadFiles(BulkInfo bulkInfo) {
    this.bulkInfo = bulkInfo;
  }

  @Override
  public long isReady(long tid, Manager manager) throws Exception {
    if (manager.onlineTabletServers().isEmpty()) {
      log.warn("There are no tablet server to process bulkDir import, waiting (tid = "
          + FateTxId.formatTid(tid) + ")");
      return 100;
    }
    VolumeManager fs = manager.getVolumeManager();
    final Path bulkDir = new Path(bulkInfo.bulkDir);
    manager.updateBulkImportStatus(bulkInfo.sourceDir, BulkImportState.LOADING);
    try (LoadMappingIterator lmi =
        BulkSerialize.getUpdatedLoadMapping(bulkDir.toString(), bulkInfo.tableId, fs::open)) {

      Loader loader;
      if (bulkInfo.tableState == TableState.ONLINE) {
        loader = new OnlineLoader();
      } else {
        loader = new OfflineLoader();
      }

      TabletsMetadataFactory tmf = new TabletsMetadataFactory() {
        TabletsMetadata tm = null;

        @Override
        public TabletsMetadata newTabletsMetadata(Text startRow) {
          tm = TabletsMetadata.builder(manager.getContext()).forTable(bulkInfo.tableId)
              .overlapping(startRow, null).checkConsistency().fetch(PREV_ROW, LOCATION, LOADED)
              .build();
          return tm;
        }

        @Override
        public void close() {
          if (tm != null) {
            tm.close();
          }
        }
      };

      return loadFiles(loader, bulkInfo, bulkDir, lmi, tmf, manager, tid);
    }
  }

  @Override
  public Repo<Manager> call(final long tid, final Manager manager) {
    if (bulkInfo.tableState == TableState.ONLINE) {
      return new CompleteBulkImport(bulkInfo);
    } else {
      return new CleanUpBulkImport(bulkInfo);
    }
  }

  // visible for testing
  public abstract static class Loader {
    protected Path bulkDir;
    protected Manager manager;
    protected long tid;
    protected boolean setTime;

    void start(Path bulkDir, Manager manager, long tid, boolean setTime) throws Exception {
      this.bulkDir = bulkDir;
      this.manager = manager;
      this.tid = tid;
      this.setTime = setTime;
    }

    abstract void load(List<TabletMetadata> tablets, Files files) throws Exception;

    abstract long finish() throws Exception;
  }

  private static class OnlineLoader extends Loader {

    long timeInMillis;
    String fmtTid;
    int locationLess = 0;

    // track how many tablets were sent load messages per tablet server
    MapCounter<HostAndPort> loadMsgs;

    // Each RPC to a tablet server needs to check in zookeeper to see if the transaction is still
    // active. The purpose of this map is to group load request by tablet servers inorder to do less
    // RPCs. Less RPCs will result in less calls to Zookeeper.
    Map<HostAndPort,Map<TKeyExtent,Map<String,MapFileInfo>>> loadQueue;
    private int queuedDataSize = 0;

    @Override
    void start(Path bulkDir, Manager manager, long tid, boolean setTime) throws Exception {
      super.start(bulkDir, manager, tid, setTime);

      timeInMillis = manager.getConfiguration().getTimeInMillis(Property.MANAGER_BULK_TIMEOUT);
      fmtTid = FateTxId.formatTid(tid);

      loadMsgs = new MapCounter<>();

      loadQueue = new HashMap<>();
    }

    private void sendQueued(int threshhold) {
      if (queuedDataSize > threshhold || threshhold == 0) {
        loadQueue.forEach((server, tabletFiles) -> {

          if (log.isTraceEnabled()) {
            log.trace("{} asking {} to bulk import {} files for {} tablets", fmtTid, server,
                tabletFiles.values().stream().mapToInt(Map::size).sum(), tabletFiles.size());
          }

          TabletClientService.Client client = null;
          try {
            client = ThriftUtil.getClient(ThriftClientTypes.TABLET_SERVER, server,
                manager.getContext(), timeInMillis);
            client.loadFiles(TraceUtil.traceInfo(), manager.getContext().rpcCreds(), tid,
                bulkDir.toString(), tabletFiles, setTime);
          } catch (TException ex) {
            log.debug("rpc failed server: " + server + ", " + fmtTid + " " + ex.getMessage(), ex);
          } finally {
            ThriftUtil.returnClient(client, manager.getContext());
          }
        });

        loadQueue.clear();
        queuedDataSize = 0;
      }
    }

    private void addToQueue(HostAndPort server, KeyExtent extent,
        Map<String,MapFileInfo> thriftImports) {
      if (!thriftImports.isEmpty()) {
        loadMsgs.increment(server, 1);

        Map<String,MapFileInfo> prev = loadQueue.computeIfAbsent(server, k -> new HashMap<>())
            .putIfAbsent(extent.toThrift(), thriftImports);

        Preconditions.checkState(prev == null, "Unexpectedly saw extent %s twice", extent);

        // keep a very rough estimate of how much is memory so we can send if over a few megs is
        // buffered
        queuedDataSize += thriftImports.keySet().stream().mapToInt(String::length).sum()
            + server.getHost().length() + 4 + thriftImports.size() * 32;
      }
    }

    @Override
    void load(List<TabletMetadata> tablets, Files files) {
      for (TabletMetadata tablet : tablets) {
        // send files to tablet sever
        // ideally there should only be one tablet location to send all the files

        Location location = tablet.getLocation();
        HostAndPort server = null;
        if (location == null) {
          locationLess++;
          continue;
        } else {
          server = location.getHostAndPort();
        }

        Set<TabletFile> loadedFiles = tablet.getLoaded().keySet();

        Map<String,MapFileInfo> thriftImports = new HashMap<>();

        for (final Bulk.FileInfo fileInfo : files) {
          Path fullPath = new Path(bulkDir, fileInfo.getFileName());
          TabletFile bulkFile = new TabletFile(fullPath);

          if (!loadedFiles.contains(bulkFile)) {
            thriftImports.put(fileInfo.getFileName(), new MapFileInfo(fileInfo.getEstFileSize()));
          }
        }

        addToQueue(server, tablet.getExtent(), thriftImports);
      }

      sendQueued(4 * 1024 * 1024);
    }

    @Override
    long finish() {

      sendQueued(0);

      long sleepTime = 0;
      if (loadMsgs.size() > 0) {
        // find which tablet server had the most load messages sent to it and sleep 13ms for each
        // load message
        sleepTime = loadMsgs.max() * 13;
      }

      if (locationLess > 0) {
        sleepTime = Math.max(Math.max(100L, locationLess), sleepTime);
      }

      return sleepTime;
    }

  }

  private static class OfflineLoader extends Loader {

    BatchWriter bw;

    // track how many tablets were sent load messages per tablet server
    MapCounter<HostAndPort> unloadingTablets;

    @Override
    void start(Path bulkDir, Manager manager, long tid, boolean setTime) throws Exception {
      Preconditions.checkArgument(!setTime);
      super.start(bulkDir, manager, tid, setTime);
      bw = manager.getContext().createBatchWriter(MetadataTable.NAME);
      unloadingTablets = new MapCounter<>();
    }

    @Override
    void load(List<TabletMetadata> tablets, Files files) throws MutationsRejectedException {
      byte[] fam = TextUtil.getBytes(DataFileColumnFamily.NAME);

      for (TabletMetadata tablet : tablets) {
        if (tablet.getLocation() != null) {
          unloadingTablets.increment(tablet.getLocation().getHostAndPort(), 1L);
          continue;
        }

        Mutation mutation = new Mutation(tablet.getExtent().toMetaRow());

        for (final Bulk.FileInfo fileInfo : files) {
          String fullPath = new Path(bulkDir, fileInfo.getFileName()).toString();
          byte[] val =
              new DataFileValue(fileInfo.getEstFileSize(), fileInfo.getEstNumEntries()).encode();
          mutation.put(fam, fullPath.getBytes(UTF_8), val);
        }

        bw.addMutation(mutation);
      }
    }

    @Override
    long finish() throws Exception {

      bw.close();

      long sleepTime = 0;
      if (unloadingTablets.size() > 0) {
        // find which tablet server had the most tablets to unload and sleep 13ms for each tablet
        sleepTime = unloadingTablets.max() * 13;
      }

      return sleepTime;
    }
  }

  /**
   * Make asynchronous load calls to each overlapping Tablet in the bulk mapping. Return a sleep
   * time to isReady based on a factor of the TabletServer with the most Tablets. This method will
   * scan the metadata table getting Tablet range and location information. It will return 0 when
   * all files have been loaded.
   */
  // visible for testing
  static long loadFiles(Loader loader, BulkInfo bulkInfo, Path bulkDir,
      LoadMappingIterator loadMapIter, TabletsMetadataFactory factory, Manager manager, long tid)
      throws Exception {
    PeekingIterator<Map.Entry<KeyExtent,Bulk.Files>> lmi = new PeekingIterator<>(loadMapIter);
    Map.Entry<KeyExtent,Bulk.Files> loadMapEntry = lmi.peek();

    Text startRow = loadMapEntry.getKey().prevEndRow();

<<<<<<< HEAD
    loader.start(bulkDir, manager, tid, bulkInfo.setTime);
    long t1 = System.currentTimeMillis();
=======
    String fmtTid = FateTxId.formatTid(tid);
    log.trace("{}: Starting bulk load at row: {}", fmtTid, startRow);

    Iterator<TabletMetadata> tabletIter =
        TabletsMetadata.builder(manager.getContext()).forTable(tableId).overlapping(startRow, null)
            .checkConsistency().fetch(PREV_ROW, LOCATION, LOADED).build().iterator();
>>>>>>> aa7944b6

    try (TabletsMetadata tabletsMetadata = factory.newTabletsMetadata(startRow)) {

      Iterator<TabletMetadata> tabletIter = tabletsMetadata.iterator();

<<<<<<< HEAD
      while (lmi.hasNext()) {
        loadMapEntry = lmi.next();
        List<TabletMetadata> tablets = findOverlappingTablets(loadMapEntry.getKey(), tabletIter);
        loader.load(tablets, loadMapEntry.getValue());
      }
=======
    long t1 = System.currentTimeMillis();
    while (lmi.hasNext()) {
      loadMapEntry = lmi.next();
      List<TabletMetadata> tablets =
          findOverlappingTablets(fmtTid, loadMapEntry.getKey(), tabletIter);
      loader.load(tablets, loadMapEntry.getValue());
>>>>>>> aa7944b6
    }

    log.trace("{}: Completed Finding Overlapping Tablets", fmtTid);

    long sleepTime = loader.finish();
    if (sleepTime > 0) {
      log.trace("{}: Tablet Max Sleep is {}", fmtTid, sleepTime);
      long scanTime = Math.min(System.currentTimeMillis() - t1, 30_000);
      log.trace("{}: Scan time is {}", fmtTid, scanTime);
      sleepTime = Math.max(sleepTime, scanTime * 2);
    }
    log.trace("{}: Sleeping for {}ms", fmtTid, sleepTime);
    return sleepTime;
  }

  private static final Comparator<Text> PREV_COMP = Comparator.nullsFirst(Text::compareTo);
  private static final Comparator<Text> END_COMP = Comparator.nullsLast(Text::compareTo);

  /**
   * Find all the tablets within the provided bulk load mapping range.
   */
<<<<<<< HEAD
  // visible for testing
  static List<TabletMetadata> findOverlappingTablets(KeyExtent loadRange,
=======
  private List<TabletMetadata> findOverlappingTablets(String fmtTid, KeyExtent loadRange,
>>>>>>> aa7944b6
      Iterator<TabletMetadata> tabletIter) {

    TabletMetadata currTablet = null;

    try {

      List<TabletMetadata> tablets = new ArrayList<>();
      currTablet = tabletIter.next();
      log.trace("{}: Finding Overlapping Tablets for row: {}", fmtTid, currTablet.getExtent());

      int cmp;

      // skip tablets until we find the prevEndRow of loadRange
      while ((cmp = PREV_COMP.compare(currTablet.getPrevEndRow(), loadRange.prevEndRow())) < 0) {
        log.trace("{}: Skipping tablet: {}", fmtTid, currTablet.getExtent());
        currTablet = tabletIter.next();
      }

      if (cmp != 0) {
        throw new IllegalStateException(
            "Unexpected prev end row " + currTablet.getExtent() + " " + loadRange);
      }

      // we have found the first tablet in the range, add it to the list
      tablets.add(currTablet);

      // find the remaining tablets within the loadRange by
      // adding tablets to the list until the endRow matches the loadRange
      while ((cmp = END_COMP.compare(currTablet.getEndRow(), loadRange.endRow())) < 0) {
        currTablet = tabletIter.next();
        log.trace("{}: Adding tablet: {} to overlapping list", fmtTid, currTablet.getExtent());
        tablets.add(currTablet);
      }

      if (cmp != 0) {
        throw new IllegalStateException("Unexpected end row " + currTablet + " " + loadRange);
      }

      return tablets;
    } catch (NoSuchElementException e) {
      NoSuchElementException ne2 = new NoSuchElementException(
          "Failed to find overlapping tablets " + currTablet + " " + loadRange);
      ne2.initCause(e);
      throw ne2;
    }
  }
}<|MERGE_RESOLUTION|>--- conflicted
+++ resolved
@@ -362,36 +362,22 @@
 
     Text startRow = loadMapEntry.getKey().prevEndRow();
 
-<<<<<<< HEAD
+    String fmtTid = FateTxId.formatTid(tid);
+    log.trace("{}: Starting bulk load at row: {}", fmtTid, startRow);
+
     loader.start(bulkDir, manager, tid, bulkInfo.setTime);
     long t1 = System.currentTimeMillis();
-=======
-    String fmtTid = FateTxId.formatTid(tid);
-    log.trace("{}: Starting bulk load at row: {}", fmtTid, startRow);
-
-    Iterator<TabletMetadata> tabletIter =
-        TabletsMetadata.builder(manager.getContext()).forTable(tableId).overlapping(startRow, null)
-            .checkConsistency().fetch(PREV_ROW, LOCATION, LOADED).build().iterator();
->>>>>>> aa7944b6
 
     try (TabletsMetadata tabletsMetadata = factory.newTabletsMetadata(startRow)) {
 
       Iterator<TabletMetadata> tabletIter = tabletsMetadata.iterator();
 
-<<<<<<< HEAD
       while (lmi.hasNext()) {
         loadMapEntry = lmi.next();
-        List<TabletMetadata> tablets = findOverlappingTablets(loadMapEntry.getKey(), tabletIter);
+        List<TabletMetadata> tablets =
+            findOverlappingTablets(fmtTid, loadMapEntry.getKey(), tabletIter);
         loader.load(tablets, loadMapEntry.getValue());
       }
-=======
-    long t1 = System.currentTimeMillis();
-    while (lmi.hasNext()) {
-      loadMapEntry = lmi.next();
-      List<TabletMetadata> tablets =
-          findOverlappingTablets(fmtTid, loadMapEntry.getKey(), tabletIter);
-      loader.load(tablets, loadMapEntry.getValue());
->>>>>>> aa7944b6
     }
 
     log.trace("{}: Completed Finding Overlapping Tablets", fmtTid);
@@ -413,12 +399,8 @@
   /**
    * Find all the tablets within the provided bulk load mapping range.
    */
-<<<<<<< HEAD
   // visible for testing
-  static List<TabletMetadata> findOverlappingTablets(KeyExtent loadRange,
-=======
-  private List<TabletMetadata> findOverlappingTablets(String fmtTid, KeyExtent loadRange,
->>>>>>> aa7944b6
+  static List<TabletMetadata> findOverlappingTablets(String fmtTid, KeyExtent loadRange,
       Iterator<TabletMetadata> tabletIter) {
 
     TabletMetadata currTablet = null;
