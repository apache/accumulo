--- conflicted
+++ resolved
@@ -103,19 +103,11 @@
   }
 
   @Override
-<<<<<<< HEAD
   public long isReady(FateId fateId, FateEnv env) throws Exception {
-    log.info("Starting for {} (tid = {})", bulkInfo.sourceDir, fateId);
+    log.trace("Starting for {} (tid = {})", bulkInfo.sourceDir, fateId);
     if (env.onlineTabletServers().isEmpty()) {
       log.warn("There are no tablet server to process bulkDir import, waiting (fateId = " + fateId
           + ")");
-=======
-  public long isReady(long tid, Manager manager) throws Exception {
-    log.trace("Starting for {} (tid = {})", bulkInfo.sourceDir, FateTxId.formatTid(tid));
-    if (manager.onlineTabletServers().isEmpty()) {
-      log.warn("There are no tablet server to process bulkDir import, waiting (tid = "
-          + FateTxId.formatTid(tid) + ")");
->>>>>>> 19a9ad9d
       return 100;
     }
     VolumeManager fs = env.getVolumeManager();
@@ -268,29 +260,9 @@
           filesToLoad.put(refTabFile, dfv);
         }
 
-<<<<<<< HEAD
         var tabletMutator = conditionalMutator.mutateTablet(tablet.getExtent())
             .requireAbsentOperation().requireAbsentLoaded(filesToLoad.keySet())
             .requireSame(tablet, LOCATION, requireSameCols);
-=======
-        if (log.isTraceEnabled()) {
-          var recvTime = sendTimer.elapsed(TimeUnit.MILLISECONDS);
-          var tabletStats = queue.values().stream().mapToInt(Map::size).summaryStatistics();
-          log.trace(
-              "{} sent {} messages to {} tablet servers for {} tablets (min:{} max:{} avg:{} "
-                  + "tablets per tserver), send time:{}ms recv time:{}ms {}:{}",
-              fmtTid, clients.size(), queue.size(), tabletStats.getSum(), tabletStats.getMin(),
-              tabletStats.getMax(), tabletStats.getAverage(), sendTime, recvTime,
-              Property.MANAGER_BULK_MAX_CONNECTIONS.getKey(), maxConnections);
-        }
-      } finally {
-        Preconditions.checkState(backgroundQueue.compareAndSet(queue, null));
-        for (var client : clients) {
-          ThriftUtil.returnClient(client.service, manager.getContext());
-        }
-      }
-    }
->>>>>>> 19a9ad9d
 
         if (pauseLimit > 0) {
           tabletMutator.requireLessOrEqualsFiles(pauseLimit);
