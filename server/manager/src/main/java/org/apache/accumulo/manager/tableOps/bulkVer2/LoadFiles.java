--- conflicted
+++ resolved
@@ -357,19 +357,10 @@
 
     Text startRow = loadMapEntry.getKey().prevEndRow();
 
-<<<<<<< HEAD
+    String fmtTid = fateId.getTxUUIDStr();
+    log.trace("{}: Starting bulk load at row: {}", fmtTid, startRow);
+
     Loader loader = new Loader();
-=======
-    String fmtTid = FateTxId.formatTid(tid);
-    log.trace("{}: Starting bulk load at row: {}", fmtTid, startRow);
-
-    Loader loader;
-    if (bulkInfo.tableState == TableState.ONLINE) {
-      loader = new OnlineLoader();
-    } else {
-      loader = new OfflineLoader();
-    }
->>>>>>> a23b8327
     long t1;
     loader.start(bulkDir, manager, tableId, fateId, bulkInfo.setTime);
 
@@ -390,12 +381,8 @@
       t1 = System.currentTimeMillis();
       while (lmi.hasNext()) {
         loadMapEntry = lmi.next();
-<<<<<<< HEAD
-        List<TabletMetadata> tablets = findOverlappingTablets(loadMapEntry.getKey(), tabletIter);
-=======
         List<TabletMetadata> tablets =
-            findOverlappingTablets(fmtTid, loadMapEntry.getKey(), tabletsMetadata.iterator());
->>>>>>> a23b8327
+            findOverlappingTablets(fmtTid, loadMapEntry.getKey(), tabletIter);
         loader.load(tablets, loadMapEntry.getValue());
       }
     }
