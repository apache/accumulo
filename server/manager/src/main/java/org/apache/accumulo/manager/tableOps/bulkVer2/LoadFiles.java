--- conflicted
+++ resolved
@@ -361,55 +361,30 @@
 
     String fmtTid = FateTxId.formatTid(tid);
     log.trace("{}: Starting bulk load at row: {}", fmtTid, startRow);
-<<<<<<< HEAD
-    TabletsMetadata tm = TabletsMetadata.builder(manager.getContext()).forTable(tableId)
-        .overlapping(startRow, null).checkConsistency().fetch(PREV_ROW, LOCATION, LOADED).build();
-    Iterator<TabletMetadata> tmIter = tm.iterator();
-
-    Loader loader;
-    if (bulkInfo.tableState == TableState.ONLINE) {
-      loader = new OnlineLoader();
-    } else {
-      loader = new OfflineLoader();
-    }
 
     loader.start(bulkDir, manager, tid, bulkInfo.setTime);
 
-    long t1 = System.currentTimeMillis();
+    ImportTimingStats importTimingStats = new ImportTimingStats();
+    Timer timer = Timer.startNew();
     KeyExtent prevLastExtent = null; // KeyExtent of last tablet from prior loadMapEntry
+
+    TabletsMetadata tabletsMetadata = factory.newTabletsMetadata(startRow);
+    Iterator<TabletMetadata> tabletIter = tabletsMetadata.iterator();
     while (lmi.hasNext()) {
       loadMapEntry = lmi.next();
       KeyExtent loadMapKey = loadMapEntry.getKey();
       if (prevLastExtent != null && !loadMapKey.isPreviousExtent(prevLastExtent)) {
-        tm.close();
-        tm = TabletsMetadata.builder(manager.getContext()).forTable(tableId)
-            .overlapping(loadMapKey.prevEndRow(), null).checkConsistency()
-            .fetch(PREV_ROW, LOCATION, LOADED).build();
-        tmIter = tm.iterator();
-      }
-      List<TabletMetadata> tablets = findOverlappingTablets(fmtTid, loadMapKey, tmIter);
+        tabletsMetadata.close();
+        tabletsMetadata = factory.newTabletsMetadata(startRow);
+        tabletIter = tabletsMetadata.iterator();
+      }
+      List<TabletMetadata> tablets =
+          findOverlappingTablets(fmtTid, loadMapEntry.getKey(), tabletIter, importTimingStats);
       loader.load(tablets, loadMapEntry.getValue());
       prevLastExtent = tablets.get(tablets.size() - 1).getExtent();
     }
-    tm.close();
-=======
-
-    loader.start(bulkDir, manager, tid, bulkInfo.setTime);
-
-    ImportTimingStats importTimingStats = new ImportTimingStats();
-    Timer timer = Timer.startNew();
-    try (TabletsMetadata tabletsMetadata = factory.newTabletsMetadata(startRow)) {
-
-      Iterator<TabletMetadata> tabletIter = tabletsMetadata.iterator();
-      while (lmi.hasNext()) {
-        loadMapEntry = lmi.next();
-        List<TabletMetadata> tablets =
-            findOverlappingTablets(fmtTid, loadMapEntry.getKey(), tabletIter, importTimingStats);
-        loader.load(tablets, loadMapEntry.getValue());
-      }
-    }
+    tabletsMetadata.close();
     Duration totalProcessingTime = timer.elapsed();
->>>>>>> c817c976
 
     log.trace("{}: Completed Finding Overlapping Tablets", fmtTid);
 
