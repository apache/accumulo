/*
 * Licensed to the Apache Software Foundation (ASF) under one
 * or more contributor license agreements.  See the NOTICE file
 * distributed with this work for additional information
 * regarding copyright ownership.  The ASF licenses this file
 * to you under the Apache License, Version 2.0 (the
 * "License"); you may not use this file except in compliance
 * with the License.  You may obtain a copy of the License at
 *
 *   https://www.apache.org/licenses/LICENSE-2.0
 *
 * Unless required by applicable law or agreed to in writing,
 * software distributed under the License is distributed on an
 * "AS IS" BASIS, WITHOUT WARRANTIES OR CONDITIONS OF ANY
 * KIND, either express or implied.  See the License for the
 * specific language governing permissions and limitations
 * under the License.
 */
package org.apache.accumulo.manager.tableOps.bulkVer2;

import static java.nio.charset.StandardCharsets.UTF_8;
import static java.util.concurrent.TimeUnit.MILLISECONDS;
import static org.apache.accumulo.core.metadata.schema.TabletMetadata.ColumnType.LOADED;
import static org.apache.accumulo.core.metadata.schema.TabletMetadata.ColumnType.LOCATION;
import static org.apache.accumulo.core.metadata.schema.TabletMetadata.ColumnType.PREV_ROW;

import java.util.ArrayList;
import java.util.Comparator;
import java.util.HashMap;
import java.util.Iterator;
import java.util.List;
import java.util.Map;
import java.util.NoSuchElementException;
import java.util.Set;

import org.apache.accumulo.core.client.BatchWriter;
import org.apache.accumulo.core.client.MutationsRejectedException;
import org.apache.accumulo.core.clientImpl.bulk.Bulk;
import org.apache.accumulo.core.clientImpl.bulk.Bulk.Files;
import org.apache.accumulo.core.clientImpl.bulk.BulkSerialize;
import org.apache.accumulo.core.clientImpl.bulk.LoadMappingIterator;
import org.apache.accumulo.core.conf.Property;
import org.apache.accumulo.core.data.Mutation;
import org.apache.accumulo.core.data.TableId;
import org.apache.accumulo.core.dataImpl.KeyExtent;
import org.apache.accumulo.core.dataImpl.thrift.MapFileInfo;
import org.apache.accumulo.core.dataImpl.thrift.TKeyExtent;
import org.apache.accumulo.core.fate.FateTxId;
import org.apache.accumulo.core.fate.Repo;
import org.apache.accumulo.core.manager.state.tables.TableState;
import org.apache.accumulo.core.master.thrift.BulkImportState;
import org.apache.accumulo.core.metadata.MetadataTable;
import org.apache.accumulo.core.metadata.TabletFile;
import org.apache.accumulo.core.metadata.schema.DataFileValue;
import org.apache.accumulo.core.metadata.schema.MetadataSchema.TabletsSection.DataFileColumnFamily;
import org.apache.accumulo.core.metadata.schema.TabletMetadata;
import org.apache.accumulo.core.metadata.schema.TabletMetadata.Location;
import org.apache.accumulo.core.metadata.schema.TabletsMetadata;
import org.apache.accumulo.core.rpc.ThriftUtil;
import org.apache.accumulo.core.rpc.clients.ThriftClientTypes;
import org.apache.accumulo.core.tabletserver.thrift.TabletClientService;
import org.apache.accumulo.core.trace.TraceUtil;
import org.apache.accumulo.core.util.HostAndPort;
import org.apache.accumulo.core.util.MapCounter;
import org.apache.accumulo.core.util.PeekingIterator;
import org.apache.accumulo.core.util.TextUtil;
import org.apache.accumulo.core.util.Timer;
import org.apache.accumulo.manager.Manager;
import org.apache.accumulo.manager.tableOps.ManagerRepo;
import org.apache.accumulo.server.fs.VolumeManager;
import org.apache.hadoop.fs.Path;
import org.apache.hadoop.io.Text;
import org.apache.thrift.TException;
import org.slf4j.Logger;
import org.slf4j.LoggerFactory;

import com.google.common.base.Preconditions;

/**
 * Make asynchronous load calls to each overlapping Tablet. This RepO does its work on the isReady
 * and will return a linear sleep value based on the largest number of Tablets on a TabletServer.
 */
class LoadFiles extends ManagerRepo {

  private static final long serialVersionUID = 1L;

  private static final Logger log = LoggerFactory.getLogger(LoadFiles.class);

  private final BulkInfo bulkInfo;

  public LoadFiles(BulkInfo bulkInfo) {
    this.bulkInfo = bulkInfo;
  }

  @Override
  public long isReady(long tid, Manager manager) throws Exception {
    log.info("Starting bulk import for {} (tid = {})", bulkInfo.sourceDir, FateTxId.formatTid(tid));
    if (manager.onlineTabletServers().isEmpty()) {
      log.warn("There are no tablet server to process bulkDir import, waiting (tid = "
          + FateTxId.formatTid(tid) + ")");
      return 100;
    }
    VolumeManager fs = manager.getVolumeManager();
    final Path bulkDir = new Path(bulkInfo.bulkDir);
    manager.updateBulkImportStatus(bulkInfo.sourceDir, BulkImportState.LOADING);
    try (LoadMappingIterator lmi =
        BulkSerialize.getUpdatedLoadMapping(bulkDir.toString(), bulkInfo.tableId, fs::open)) {
      return loadFiles(bulkInfo.tableId, bulkDir, lmi, manager, tid);
    }
  }

  @Override
  public Repo<Manager> call(final long tid, final Manager manager) {
    if (bulkInfo.tableState == TableState.ONLINE) {
      return new CompleteBulkImport(bulkInfo);
    } else {
      return new CleanUpBulkImport(bulkInfo);
    }
  }

  private abstract static class Loader {
    protected Path bulkDir;
    protected Manager manager;
    protected long tid;
    protected boolean setTime;

    void start(Path bulkDir, Manager manager, long tid, boolean setTime) throws Exception {
      this.bulkDir = bulkDir;
      this.manager = manager;
      this.tid = tid;
      this.setTime = setTime;
    }

    abstract void load(List<TabletMetadata> tablets, Files files) throws Exception;

    abstract long finish() throws Exception;
  }

  private static class OnlineLoader extends Loader {

    long timeInMillis;
    String fmtTid;
    int locationLess = 0;

    // track how many tablets were sent load messages per tablet server
    MapCounter<HostAndPort> loadMsgs;

    // Each RPC to a tablet server needs to check in zookeeper to see if the transaction is still
    // active. The purpose of this map is to group load request by tablet servers inorder to do less
    // RPCs. Less RPCs will result in less calls to Zookeeper.
    Map<HostAndPort,Map<TKeyExtent,Map<String,MapFileInfo>>> loadQueue;
    private int queuedDataSize = 0;

    @Override
    void start(Path bulkDir, Manager manager, long tid, boolean setTime) throws Exception {
      super.start(bulkDir, manager, tid, setTime);

      timeInMillis = manager.getConfiguration().getTimeInMillis(Property.MANAGER_BULK_TIMEOUT);
      fmtTid = FateTxId.formatTid(tid);

      loadMsgs = new MapCounter<>();

      loadQueue = new HashMap<>();
    }

    private void sendQueued(int threshhold) {
      if (queuedDataSize > threshhold || threshhold == 0) {
        loadQueue.forEach((server, tabletFiles) -> {

          if (log.isTraceEnabled()) {
            log.trace("{} asking {} to bulk import {} files for {} tablets", fmtTid, server,
                tabletFiles.values().stream().mapToInt(Map::size).sum(), tabletFiles.size());
          }

          TabletClientService.Client client = null;
          try {
            client = ThriftUtil.getClient(ThriftClientTypes.TABLET_SERVER, server,
                manager.getContext(), timeInMillis);
            client.loadFiles(TraceUtil.traceInfo(), manager.getContext().rpcCreds(), tid,
                bulkDir.toString(), tabletFiles, setTime);
          } catch (TException ex) {
            log.debug("rpc failed server: " + server + ", " + fmtTid + " " + ex.getMessage(), ex);
          } finally {
            ThriftUtil.returnClient(client, manager.getContext());
          }
        });

        loadQueue.clear();
        queuedDataSize = 0;
      }
    }

    private void addToQueue(HostAndPort server, KeyExtent extent,
        Map<String,MapFileInfo> thriftImports) {
      if (!thriftImports.isEmpty()) {
        loadMsgs.increment(server, 1);

        Map<String,MapFileInfo> prev = loadQueue.computeIfAbsent(server, k -> new HashMap<>())
            .putIfAbsent(extent.toThrift(), thriftImports);

        Preconditions.checkState(prev == null, "Unexpectedly saw extent %s twice", extent);

        // keep a very rough estimate of how much is memory so we can send if over a few megs is
        // buffered
        queuedDataSize += thriftImports.keySet().stream().mapToInt(String::length).sum()
            + server.getHost().length() + 4 + thriftImports.size() * 32;
      }
    }

    @Override
    void load(List<TabletMetadata> tablets, Files files) {
      for (TabletMetadata tablet : tablets) {
        // send files to tablet sever
        // ideally there should only be one tablet location to send all the files

        Location location = tablet.getLocation();
        HostAndPort server = null;
        if (location == null) {
          locationLess++;
          continue;
        } else {
          server = location.getHostAndPort();
        }

        Set<TabletFile> loadedFiles = tablet.getLoaded().keySet();

        Map<String,MapFileInfo> thriftImports = new HashMap<>();

        for (final Bulk.FileInfo fileInfo : files) {
          Path fullPath = new Path(bulkDir, fileInfo.getFileName());
          TabletFile bulkFile = new TabletFile(fullPath);

          if (!loadedFiles.contains(bulkFile)) {
            thriftImports.put(fileInfo.getFileName(), new MapFileInfo(fileInfo.getEstFileSize()));
          }
        }

        addToQueue(server, tablet.getExtent(), thriftImports);
      }

      sendQueued(4 * 1024 * 1024);
    }

    @Override
    long finish() {

      sendQueued(0);

      long sleepTime = 0;
      if (loadMsgs.size() > 0) {
        // find which tablet server had the most load messages sent to it and sleep 13ms for each
        // load message
        sleepTime = loadMsgs.max() * 13;
      }

      if (locationLess > 0) {
        sleepTime = Math.max(Math.max(100L, locationLess), sleepTime);
      }

      return sleepTime;
    }

  }

  private static class OfflineLoader extends Loader {

    BatchWriter bw;

    // track how many tablets were sent load messages per tablet server
    MapCounter<HostAndPort> unloadingTablets;

    @Override
    void start(Path bulkDir, Manager manager, long tid, boolean setTime) throws Exception {
      Preconditions.checkArgument(!setTime);
      super.start(bulkDir, manager, tid, setTime);
      bw = manager.getContext().createBatchWriter(MetadataTable.NAME);
      unloadingTablets = new MapCounter<>();
    }

    @Override
    void load(List<TabletMetadata> tablets, Files files) throws MutationsRejectedException {
      byte[] fam = TextUtil.getBytes(DataFileColumnFamily.NAME);

      for (TabletMetadata tablet : tablets) {
        if (tablet.getLocation() != null) {
          unloadingTablets.increment(tablet.getLocation().getHostAndPort(), 1L);
          continue;
        }

        Mutation mutation = new Mutation(tablet.getExtent().toMetaRow());

        for (final Bulk.FileInfo fileInfo : files) {
          String fullPath = new Path(bulkDir, fileInfo.getFileName()).toString();
          byte[] val =
              new DataFileValue(fileInfo.getEstFileSize(), fileInfo.getEstNumEntries()).encode();
          mutation.put(fam, fullPath.getBytes(UTF_8), val);
        }

        bw.addMutation(mutation);
      }
    }

    @Override
    long finish() throws Exception {

      bw.close();

      long sleepTime = 0;
      if (unloadingTablets.size() > 0) {
        // find which tablet server had the most tablets to unload and sleep 13ms for each tablet
        sleepTime = unloadingTablets.max() * 13;
      }

      return sleepTime;
    }
  }

  /**
   * Make asynchronous load calls to each overlapping Tablet in the bulk mapping. Return a sleep
   * time to isReady based on a factor of the TabletServer with the most Tablets. This method will
   * scan the metadata table getting Tablet range and location information. It will return 0 when
   * all files have been loaded.
   */
  private long loadFiles(TableId tableId, Path bulkDir, LoadMappingIterator loadMapIter,
      Manager manager, long tid) throws Exception {
    PeekingIterator<Map.Entry<KeyExtent,Bulk.Files>> lmi = new PeekingIterator<>(loadMapIter);
    Map.Entry<KeyExtent,Bulk.Files> loadMapEntry = lmi.peek();

    Text startRow = loadMapEntry.getKey().prevEndRow();

    String fmtTid = FateTxId.formatTid(tid);
    log.trace("{}: Starting bulk load at row: {}", fmtTid, startRow);

    Iterator<TabletMetadata> tabletIter =
        TabletsMetadata.builder(manager.getContext()).forTable(tableId).overlapping(startRow, null)
            .checkConsistency().fetch(PREV_ROW, LOCATION, LOADED).build().iterator();

    Loader loader;
    if (bulkInfo.tableState == TableState.ONLINE) {
      loader = new OnlineLoader();
    } else {
      loader = new OfflineLoader();
    }

    loader.start(bulkDir, manager, tid, bulkInfo.setTime);

    long t1 = System.currentTimeMillis();
    while (lmi.hasNext()) {
      loadMapEntry = lmi.next();
      List<TabletMetadata> tablets =
          findOverlappingTablets(fmtTid, loadMapEntry.getKey(), tabletIter);
      loader.load(tablets, loadMapEntry.getValue());
    }

    log.trace("{}: Completed Finding Overlapping Tablets", fmtTid);

    long sleepTime = loader.finish();
    if (sleepTime > 0) {
      log.trace("{}: Tablet Max Sleep is {}", fmtTid, sleepTime);
      long scanTime = Math.min(System.currentTimeMillis() - t1, 30_000);
      log.trace("{}: Scan time is {}", fmtTid, scanTime);
      sleepTime = Math.max(sleepTime, scanTime * 2);
    }
    log.trace("{}: Sleeping for {}ms", fmtTid, sleepTime);
    return sleepTime;
  }

  private static final Comparator<Text> PREV_COMP = Comparator.nullsFirst(Text::compareTo);
  private static final Comparator<Text> END_COMP = Comparator.nullsLast(Text::compareTo);

  /**
   * Find all the tablets within the provided bulk load mapping range.
   */
  private List<TabletMetadata> findOverlappingTablets(String fmtTid, KeyExtent loadRange,
      Iterator<TabletMetadata> tabletIter) {

    TabletMetadata currTablet = null;

    try {

      List<TabletMetadata> tablets = new ArrayList<>();
      currTablet = tabletIter.next();
      log.trace("{}: Finding Overlapping Tablets for row: {}", fmtTid, currTablet.getExtent());

      int cmp;

      long wastedIterations = 0;
      Timer timer = Timer.startNew();

      // skip tablets until we find the prevEndRow of loadRange
      while ((cmp = PREV_COMP.compare(currTablet.getPrevEndRow(), loadRange.prevEndRow())) < 0) {
<<<<<<< HEAD
        wastedIterations++;
=======
        log.trace("{}: Skipping tablet: {}", fmtTid, currTablet.getExtent());
>>>>>>> aa7944b6
        currTablet = tabletIter.next();
      }

      long wastedMillis = timer.elapsed(MILLISECONDS);

      if (cmp != 0) {
        throw new IllegalStateException(
            "Unexpected prev end row " + currTablet.getExtent() + " " + loadRange);
      }

      // we have found the first tablet in the range, add it to the list
      tablets.add(currTablet);

      // find the remaining tablets within the loadRange by
      // adding tablets to the list until the endRow matches the loadRange
      while ((cmp = END_COMP.compare(currTablet.getEndRow(), loadRange.endRow())) < 0) {
        currTablet = tabletIter.next();
        log.trace("{}: Adding tablet: {} to overlapping list", fmtTid, currTablet.getExtent());
        tablets.add(currTablet);
      }

      if (cmp != 0) {
        throw new IllegalStateException("Unexpected end row " + currTablet + " " + loadRange);
      }

      if (wastedIterations > 0) {
        log.debug(
            "Skipped {} tablets searching for prevEndRow of loadRange in {} ms to return {} tablets total in {}ms.",
            wastedIterations, wastedMillis, tablets.size(), timer.elapsed(MILLISECONDS));
      }

      return tablets;
    } catch (NoSuchElementException e) {
      NoSuchElementException ne2 = new NoSuchElementException(
          "Failed to find overlapping tablets " + currTablet + " " + loadRange);
      ne2.initCause(e);
      throw ne2;
    }
  }
}<|MERGE_RESOLUTION|>--- conflicted
+++ resolved
@@ -389,11 +389,8 @@
 
       // skip tablets until we find the prevEndRow of loadRange
       while ((cmp = PREV_COMP.compare(currTablet.getPrevEndRow(), loadRange.prevEndRow())) < 0) {
-<<<<<<< HEAD
         wastedIterations++;
-=======
         log.trace("{}: Skipping tablet: {}", fmtTid, currTablet.getExtent());
->>>>>>> aa7944b6
         currTablet = tabletIter.next();
       }
 
