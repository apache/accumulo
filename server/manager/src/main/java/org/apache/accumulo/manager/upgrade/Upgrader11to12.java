--- conflicted
+++ resolved
@@ -87,12 +87,9 @@
 import org.apache.accumulo.core.util.tables.TableNameUtil;
 import org.apache.accumulo.server.ServerContext;
 import org.apache.accumulo.server.conf.codec.VersionedProperties;
-<<<<<<< HEAD
+import org.apache.accumulo.server.conf.store.NamespacePropKey;
 import org.apache.accumulo.server.conf.store.ResourceGroupPropKey;
-=======
-import org.apache.accumulo.server.conf.store.NamespacePropKey;
 import org.apache.accumulo.server.conf.store.SystemPropKey;
->>>>>>> d2e10625
 import org.apache.accumulo.server.conf.store.TablePropKey;
 import org.apache.accumulo.server.init.FileSystemInitializer;
 import org.apache.accumulo.server.init.InitialConfiguration;
@@ -254,13 +251,10 @@
     initializeFateTable(context);
     LOG.info("Adding table mappings to zookeeper");
     addTableMappingsToZooKeeper(context);
-<<<<<<< HEAD
     LOG.info("Adding default resource group node to zookeeper");
     addDefaultResourceGroupConfigNode(context);
-=======
     LOG.info("Moving table properties from system to namespaces");
     moveTableProperties(context);
->>>>>>> d2e10625
   }
 
   @Override
@@ -915,13 +909,14 @@
     }
   }
 
-<<<<<<< HEAD
   private void addDefaultResourceGroupConfigNode(ServerContext context) {
     try {
       ResourceGroupPropKey.DEFAULT.createZNode(context.getZooSession().asReaderWriter());
     } catch (KeeperException | InterruptedException e) {
       throw new IllegalStateException("Error creating default resource group config node", e);
-=======
+    }
+  }
+
   void moveTableProperties(ServerContext context) {
     try {
       final SystemPropKey spk = SystemPropKey.of();
@@ -962,7 +957,6 @@
     } catch (AccumuloException | AccumuloSecurityException e) {
       throw new IllegalStateException(
           "Error trying to move table properties from system to namespace", e);
->>>>>>> d2e10625
     }
   }
 }