/*
 * Licensed to the Apache Software Foundation (ASF) under one
 * or more contributor license agreements.  See the NOTICE file
 * distributed with this work for additional information
 * regarding copyright ownership.  The ASF licenses this file
 * to you under the Apache License, Version 2.0 (the
 * "License"); you may not use this file except in compliance
 * with the License.  You may obtain a copy of the License at
 *
 *   https://www.apache.org/licenses/LICENSE-2.0
 *
 * Unless required by applicable law or agreed to in writing,
 * software distributed under the License is distributed on an
 * "AS IS" BASIS, WITHOUT WARRANTIES OR CONDITIONS OF ANY
 * KIND, either express or implied.  See the License for the
 * specific language governing permissions and limitations
 * under the License.
 */
package org.apache.accumulo.manager.upgrade;

import static java.nio.charset.StandardCharsets.UTF_8;
import static java.util.Objects.requireNonNull;
import static org.apache.accumulo.core.metadata.RootTable.ZROOT_TABLET;
import static org.apache.accumulo.core.metadata.schema.MetadataSchema.RESERVED_PREFIX;
import static org.apache.accumulo.core.metadata.schema.MetadataSchema.TabletsSection.Upgrade11to12.COMPACT_COL;

import java.io.ByteArrayInputStream;
import java.io.DataInputStream;
import java.io.IOException;
import java.io.UncheckedIOException;
import java.util.ArrayList;
import java.util.Arrays;
import java.util.Collection;
import java.util.HashMap;
import java.util.List;
import java.util.Map;
import java.util.Map.Entry;
import java.util.Set;
import java.util.TreeMap;

import org.apache.accumulo.core.Constants;
import org.apache.accumulo.core.client.AccumuloException;
import org.apache.accumulo.core.client.AccumuloSecurityException;
import org.apache.accumulo.core.client.BatchDeleter;
import org.apache.accumulo.core.client.BatchWriter;
import org.apache.accumulo.core.client.IsolatedScanner;
import org.apache.accumulo.core.client.MutationsRejectedException;
import org.apache.accumulo.core.client.NamespaceNotFoundException;
import org.apache.accumulo.core.client.Scanner;
import org.apache.accumulo.core.client.TableNotFoundException;
import org.apache.accumulo.core.client.admin.TabletAvailability;
import org.apache.accumulo.core.clientImpl.Namespace;
import org.apache.accumulo.core.clientImpl.NamespaceMapping;
import org.apache.accumulo.core.conf.Property;
import org.apache.accumulo.core.data.Key;
import org.apache.accumulo.core.data.Mutation;
import org.apache.accumulo.core.data.NamespaceId;
import org.apache.accumulo.core.data.Range;
import org.apache.accumulo.core.data.TableId;
import org.apache.accumulo.core.data.Value;
import org.apache.accumulo.core.fate.zookeeper.ZooReader;
import org.apache.accumulo.core.fate.zookeeper.ZooReaderWriter;
import org.apache.accumulo.core.fate.zookeeper.ZooUtil;
import org.apache.accumulo.core.fate.zookeeper.ZooUtil.NodeExistsPolicy;
import org.apache.accumulo.core.fate.zookeeper.ZooUtil.NodeMissingPolicy;
import org.apache.accumulo.core.manager.state.tables.TableState;
import org.apache.accumulo.core.metadata.StoredTabletFile;
import org.apache.accumulo.core.metadata.SystemTables;
import org.apache.accumulo.core.metadata.schema.Ample;
import org.apache.accumulo.core.metadata.schema.Ample.DataLevel;
import org.apache.accumulo.core.metadata.schema.Ample.TabletsMutator;
import org.apache.accumulo.core.metadata.schema.MetadataSchema;
import org.apache.accumulo.core.metadata.schema.MetadataSchema.TabletsSection;
import org.apache.accumulo.core.metadata.schema.MetadataSchema.TabletsSection.ChoppedColumnFamily;
import org.apache.accumulo.core.metadata.schema.MetadataSchema.TabletsSection.DataFileColumnFamily;
import org.apache.accumulo.core.metadata.schema.MetadataSchema.TabletsSection.ExternalCompactionColumnFamily;
import org.apache.accumulo.core.metadata.schema.MetadataSchema.TabletsSection.ScanFileColumnFamily;
import org.apache.accumulo.core.metadata.schema.RootTabletMetadata;
import org.apache.accumulo.core.metadata.schema.TabletMergeabilityMetadata;
import org.apache.accumulo.core.metadata.schema.TabletMetadata.ColumnType;
import org.apache.accumulo.core.metadata.schema.TabletsMetadata;
import org.apache.accumulo.core.schema.Section;
import org.apache.accumulo.core.security.Authorizations;
import org.apache.accumulo.core.util.Encoding;
import org.apache.accumulo.core.util.Pair;
import org.apache.accumulo.core.util.TextUtil;
import org.apache.accumulo.core.util.compaction.CompactionServicesConfig;
import org.apache.accumulo.core.util.tables.TableNameUtil;
import org.apache.accumulo.server.ServerContext;
import org.apache.accumulo.server.conf.codec.VersionedProperties;
import org.apache.accumulo.server.conf.store.NamespacePropKey;
import org.apache.accumulo.server.conf.store.ResourceGroupPropKey;
import org.apache.accumulo.server.conf.store.SystemPropKey;
import org.apache.accumulo.server.conf.store.TablePropKey;
import org.apache.accumulo.server.init.FileSystemInitializer;
import org.apache.accumulo.server.init.InitialConfiguration;
import org.apache.accumulo.server.util.PropUtil;
import org.apache.hadoop.fs.Path;
import org.apache.hadoop.io.Text;
import org.apache.zookeeper.KeeperException;
import org.apache.zookeeper.data.Stat;
import org.checkerframework.checker.nullness.qual.NonNull;
import org.slf4j.Logger;
import org.slf4j.LoggerFactory;

import com.google.common.annotations.VisibleForTesting;
import com.google.common.base.Preconditions;

//TODO when removing this class, also remove MetadataSchema.Upgrader11to12
public class Upgrader11to12 implements Upgrader {

  interface MutationWriter {
    void addMutation(Mutation m) throws MutationsRejectedException;
  }

  public enum ProblemType {
    FILE_READ, FILE_WRITE, TABLET_LOAD
  }

  private static class ProblemReport {
    private final TableId tableId;
    private final ProblemType problemType;
    private final String resource;
    private String exception;
    private String server;
    private long creationTime;

    private ProblemReport(TableId table, ProblemType problemType, String resource, byte[] enc) {
      requireNonNull(table, "table is null");
      requireNonNull(problemType, "problemType is null");
      requireNonNull(resource, "resource is null");
      this.tableId = table;
      this.problemType = problemType;
      this.resource = resource;

      decode(enc);
    }

    private void decode(byte[] enc) {
      try {
        ByteArrayInputStream bais = new ByteArrayInputStream(enc);
        DataInputStream dis = new DataInputStream(bais);

        creationTime = dis.readLong();

        if (dis.readBoolean()) {
          server = dis.readUTF();
        } else {
          server = null;
        }

        if (dis.readBoolean()) {
          exception = dis.readUTF();
        } else {
          exception = null;
        }
      } catch (IOException e) {
        throw new UncheckedIOException(e);
      }
    }

    static ProblemReport decodeZooKeeperEntry(ServerContext context, String node)
        throws IOException, KeeperException, InterruptedException {
      byte[] bytes = Encoding.decodeBase64FileName(node);

      ByteArrayInputStream bais = new ByteArrayInputStream(bytes);
      DataInputStream dis = new DataInputStream(bais);

      TableId tableId = TableId.of(dis.readUTF());
      String problemType = dis.readUTF();
      String resource = dis.readUTF();

      String zpath = ZPROBLEMS + "/" + node;
      byte[] enc = context.getZooSession().asReaderWriter().getData(zpath);

      return new ProblemReport(tableId, ProblemType.valueOf(problemType), resource, enc);

    }

    public static ProblemReport decodeMetadataEntry(Key key, Value value) {
      TableId tableId =
          TableId.of(key.getRow().toString().substring(ProblemSection.getRowPrefix().length()));
      String problemType = key.getColumnFamily().toString();
      String resource = key.getColumnQualifier().toString();

      return new ProblemReport(tableId, ProblemType.valueOf(problemType), resource, value.get());
    }
  }

  private static class ProblemSection {
    private static final Section section =
        new Section(RESERVED_PREFIX + "err_", true, RESERVED_PREFIX + "err`", false);

    public static Range getRange() {
      return section.getRange();
    }

    public static String getRowPrefix() {
      return section.getRowPrefix();
    }
  }

  private static final Logger LOG = LoggerFactory.getLogger(Upgrader11to12.class);
  private static final String ZPROBLEMS = "/problems";
  private static final String ZTRACERS = "/tracers";
  private static final String ZTABLE_COMPACT_ID = "/compact-id";
  private static final String ZTABLE_COMPACT_CANCEL_ID = "/compact-cancel-id";
  private static final String ZTABLE_STATE = "/state";
  private static final byte[] ZERO_BYTE = {'0'};

  @SuppressWarnings("deprecation")
  private static final Text CHOPPED = ChoppedColumnFamily.NAME;

  @VisibleForTesting
  static final String ZTABLE_NAME = "/name";

  @VisibleForTesting
  static final Set<Text> UPGRADE_FAMILIES = Set.of(DataFileColumnFamily.NAME, CHOPPED,
      ExternalCompactionColumnFamily.NAME, ScanFileColumnFamily.NAME);

  @VisibleForTesting
  static final String ZNAMESPACE_NAME = "/name";

  public static final Collection<Range> OLD_SCAN_SERVERS_RANGES =
      List.of(new Range("~sserv", "~sserx"), new Range("~scanref", "~scanreg"));

  @Override
  public void upgradeZookeeper(ServerContext context) {
    LOG.info("Ensuring all worker server processes are down.");
    validateEmptyZKWorkerServerPaths(context);
    LOG.info("Removing ZTracer node");
    removeZTracersNode(context);
    LOG.info("Updating file references in root tablet");
    updateRootTabletFileReferences(context);
    LOG.info("Removing problems reports from zookeeper");
    removeZKProblemReports(context);
    LOG.info("Creating NamespaceMappings");
    createNamespaceMappings(context);
    LOG.info("Validating root and metadata compaction services");
    validateCompactionServiceConfiguration(context);
    LOG.info("Setting root table stored hosting availability");
    addHostingGoals(context, TabletAvailability.HOSTED, DataLevel.ROOT);
    LOG.info("Removing nodes no longer used from ZooKeeper");
    removeUnusedZKNodes(context);
    LOG.info("Removing compact columns from root tablet");
    removeCompactColumnsFromRootTabletMetadata(context);
    LOG.info("Adding compactions node to zookeeper");
    addCompactionsNode(context);
    LOG.info("Creating ZooKeeper entries for ScanServerRefTable");
    initializeScanRefTable(context);
    LOG.info("Creating ZooKeeper entries for accumulo.fate table");
    initializeFateTable(context);
    LOG.info("Adding table mappings to zookeeper");
    addTableMappingsToZooKeeper(context);
    LOG.info("Adding default resource group node to zookeeper");
    addDefaultResourceGroupConfigNode(context);
    LOG.info("Moving table properties from system to namespaces");
    moveTableProperties(context);
  }

  @Override
  public void upgradeRoot(ServerContext context) {
    LOG.info("Updating file references in metadata tablets");
    upgradeTabletsMetadata(context, Ample.DataLevel.METADATA.metaTable());
    LOG.info("Looking for partial splits");
    handlePartialSplits(context, SystemTables.ROOT.tableName());
    LOG.info("setting metadata table hosting availability");
    addHostingGoals(context, TabletAvailability.HOSTED, DataLevel.METADATA);
    LOG.info("Removing MetadataBulkLoadFilter iterator from root table");
    removeMetaDataBulkLoadFilter(context, SystemTables.ROOT.tableId());
    LOG.info("Removing compact columns from metadata tablets");
    removeCompactColumnsFromTable(context, SystemTables.ROOT.tableName());
  }

  @Override
  public void upgradeMetadata(ServerContext context) {
    LOG.info("Updating file references in user tablets");
    upgradeTabletsMetadata(context, Ample.DataLevel.USER.metaTable());
    LOG.info("Removing Scan Server Range from metadata table");
    removeScanServerRanges(context);
    LOG.info("Removing problems reports from metadata table");
    removeMetadataProblemReports(context);
    LOG.info("Creating table {}", SystemTables.SCAN_REF.tableName());
    createScanRefTable(context);
    LOG.info("Creating table {}", SystemTables.FATE.tableName());
    createFateTable(context);
    LOG.info("Looking for partial splits");
    handlePartialSplits(context, SystemTables.METADATA.tableName());
    LOG.info("setting hosting availability on user tables");
    addHostingGoals(context, TabletAvailability.ONDEMAND, DataLevel.USER);
    LOG.info("Deleting external compaction final states from user tables");
    deleteExternalCompactionFinalStates(context);
    LOG.info("Deleting external compaction from user tables");
    deleteExternalCompactions(context);
    LOG.info("Removing MetadataBulkLoadFilter iterator from metadata table");
    removeMetaDataBulkLoadFilter(context, SystemTables.METADATA.tableId());
    LOG.info("Removing compact columns from user tables");
    removeCompactColumnsFromTable(context, SystemTables.METADATA.tableName());
    LOG.info("Removing bulk file columns from metadata table");
    removeBulkFileColumnsFromTable(context, SystemTables.METADATA.tableName());
  }

  private static void addCompactionsNode(ServerContext context) {
    try {
      context.getZooSession().asReaderWriter().putPersistentData(Constants.ZCOMPACTIONS,
          new byte[0], ZooUtil.NodeExistsPolicy.SKIP);
    } catch (KeeperException | InterruptedException e) {
      throw new IllegalStateException(e);
    }
  }

  private void createScanRefTable(ServerContext context) {
    try {
      FileSystemInitializer initializer = new FileSystemInitializer(
          new InitialConfiguration(context.getHadoopConf(), context.getSiteConfiguration()));
      // For upgrading an existing system set to never merge. If the mergeability is changed
      // then we would look to use the thrift client to look up the current Manager time to
      // set as part of the mergeability metadata
      FileSystemInitializer.InitialTablet scanRefTablet =
          initializer.createScanRefTablet(context, TabletMergeabilityMetadata.never());
      // Add references to the Metadata Table
      try (BatchWriter writer = context.createBatchWriter(SystemTables.METADATA.tableName())) {
        writer.addMutation(scanRefTablet.createMutation());
      } catch (MutationsRejectedException | TableNotFoundException e) {
        LOG.error("Failed to write tablet refs to metadata table");
        throw new RuntimeException(e);
      }
    } catch (IOException e) {
      LOG.error("Problem attempting to create ScanServerRef table", e);
    }
    LOG.info("Created ScanServerRef table");
  }

  private void createFateTable(ServerContext context) {
    try {
      FileSystemInitializer initializer = new FileSystemInitializer(
          new InitialConfiguration(context.getHadoopConf(), context.getSiteConfiguration()));
      // For upgrading an existing system set to never merge. If the mergeability is changed
      // then we would look to use the thrift client to look up the current Manager time to
      // set as part of the mergeability metadata
      FileSystemInitializer.InitialTablet fateTableTableTablet =
          initializer.createFateRefTablet(context, TabletMergeabilityMetadata.never());
      // Add references to the Metadata Table
      try (BatchWriter writer = context.createBatchWriter(SystemTables.METADATA.tableName())) {
        writer.addMutation(fateTableTableTablet.createMutation());
      } catch (MutationsRejectedException | TableNotFoundException e) {
        LOG.error("Failed to write tablet refs to metadata table");
        throw new RuntimeException(e);
      }
    } catch (IOException e) {
      LOG.error("Problem attempting to create Fate table", e);
    }
    LOG.info("Created Fate table");
  }

  private void removeCompactColumnsFromRootTabletMetadata(ServerContext context) {

    try {
      var zrw = context.getZooSession().asReaderWriter();
      Stat stat = new Stat();
      byte[] rootData = zrw.getData(ZROOT_TABLET, stat);

      String json = new String(rootData, UTF_8);

      var rtm = new RootTabletMetadata(json);

      ArrayList<Mutation> mutations = new ArrayList<>();
      for (Map.Entry<Key,Value> entry : rtm.toKeyValues().entrySet()) {
        var key = entry.getKey();

        if (COMPACT_COL.hasColumns(key)) {
          var row = key.getRow();
          Preconditions.checkState(key.getColumnVisibilityData().length() == 0,
              "Expected empty visibility, saw %s ", key.getColumnVisibilityData());
          Mutation m = new Mutation(row);
          // TODO will metadata contraint fail when this is written?
          COMPACT_COL.putDelete(m);
          mutations.add(m);
        }
      }

      Preconditions.checkState(mutations.size() <= 1);

      if (!mutations.isEmpty()) {
        LOG.info("Root metadata in ZooKeeper before upgrade: {}", json);
        rtm.update(mutations.get(0));
        zrw.overwritePersistentData(ZROOT_TABLET, rtm.toJson().getBytes(UTF_8), stat.getVersion());
        LOG.info("Root metadata in ZooKeeper after upgrade: {}", rtm.toJson());
      }
    } catch (InterruptedException ex) {
      Thread.currentThread().interrupt();
      throw new IllegalStateException(
          "Could not read root metadata from ZooKeeper due to interrupt", ex);
    } catch (KeeperException ex) {
      throw new IllegalStateException(
          "Could not read or write root metadata in ZooKeeper because of ZooKeeper exception", ex);
    }

  }

  private void removeCompactColumnsFromTable(ServerContext context, String tableName) {

    try (var scanner = context.createScanner(tableName, Authorizations.EMPTY);
        var writer = context.createBatchWriter(tableName)) {
      scanner.setRange(MetadataSchema.TabletsSection.getRange());
      COMPACT_COL.fetch(scanner);

      for (Map.Entry<Key,Value> entry : scanner) {
        var key = entry.getKey();
        if (COMPACT_COL.hasColumns(key)) {
          var row = key.getRow();
          Preconditions.checkState(key.getColumnVisibilityData().length() == 0,
              "Expected empty visibility, saw %s ", key.getColumnVisibilityData());
          Mutation m = new Mutation(row);
          COMPACT_COL.putDelete(m);
          writer.addMutation(m);
        }
      }
    } catch (Exception e) {
      throw new IllegalStateException(e);
    }
  }

  private void removeBulkFileColumnsFromTable(ServerContext context, String tableName) {
    // FATE transaction ids have changed from 3.x to 4.x which are used as the value for the bulk
    // file column. FATE ops won't persist through upgrade, so these columns can be safely deleted
    // if they exist.
    try (var scanner = context.createScanner(tableName, Authorizations.EMPTY);
        var writer = context.createBatchWriter(tableName)) {
      scanner.setRange(MetadataSchema.TabletsSection.getRange());
      scanner.fetchColumnFamily(TabletsSection.BulkFileColumnFamily.NAME);
      for (Map.Entry<Key,Value> entry : scanner) {
        var key = entry.getKey();
        Mutation m = new Mutation(key.getRow());
        Preconditions.checkState(
            key.getColumnFamily().equals(TabletsSection.BulkFileColumnFamily.NAME),
            "Expected family %s, saw %s ", TabletsSection.BulkFileColumnFamily.NAME,
            key.getColumnFamily());
        Preconditions.checkState(key.getColumnVisibilityData().length() == 0,
            "Expected empty visibility, saw %s ", key.getColumnVisibilityData());
        m.putDelete(key.getColumnFamily(), key.getColumnQualifier());
        writer.addMutation(m);
      }
    } catch (Exception e) {
      throw new IllegalStateException(e);
    }
  }

  private void removeUnusedZKNodes(ServerContext context) {
    try {
      final var zrw = context.getZooSession().asReaderWriter();

      final String ZCOORDINATOR = "/coordinators";
      final String BULK_ARBITRATOR_TYPE = "bulkTx";

      zrw.recursiveDelete(ZCOORDINATOR, ZooUtil.NodeMissingPolicy.SKIP);
      zrw.recursiveDelete("/" + BULK_ARBITRATOR_TYPE, ZooUtil.NodeMissingPolicy.SKIP);

      final String ZTABLE_COMPACT_ID = "/compact-id";
      final String ZTABLE_COMPACT_CANCEL_ID = "/compact-cancel-id";

      for (String tId : zrw.getChildren(Constants.ZTABLES)) {
        final String zTablePath = Constants.ZTABLES + "/" + tId;
        zrw.delete(zTablePath + ZTABLE_COMPACT_ID);
        zrw.delete(zTablePath + ZTABLE_COMPACT_CANCEL_ID);
      }
    } catch (KeeperException | InterruptedException e1) {
      throw new IllegalStateException(e1);
    }
  }

  private void removeMetaDataBulkLoadFilter(ServerContext context, TableId tableId) {
    final String propName = Property.TABLE_ITERATOR_PREFIX.getKey() + "majc.bulkLoadFilter";
    PropUtil.removeProperties(context, TablePropKey.of(tableId), List.of(propName));
  }

  private void deleteExternalCompactionFinalStates(ServerContext context) {
    // This metadata was only written for user tablets as part of the compaction commit process.
    // Compactions are committed in a completely different way now, so delete these entries. Its
    // possible some completed compactions may need to be redone, but processing these entries would
    // not be easy to test so its better for correctness to delete them and redo the work.
    try (
        var scanner =
            context.createScanner(SystemTables.METADATA.tableName(), Authorizations.EMPTY);
        var writer = context.createBatchWriter(SystemTables.METADATA.tableName())) {
      var section = new Section(RESERVED_PREFIX + "ecomp", true, RESERVED_PREFIX + "ecomq", false);
      scanner.setRange(section.getRange());

      for (Map.Entry<Key,Value> entry : scanner) {
        var key = entry.getKey();
        var row = key.getRow();
        Preconditions.checkState(row.toString().startsWith(section.getRowPrefix()));
        Mutation m = new Mutation(row);
        Preconditions.checkState(key.getColumnVisibilityData().length() == 0,
            "Expected empty visibility, saw %s ", key.getColumnVisibilityData());
        m.putDelete(key.getColumnFamily(), key.getColumnQualifier());
        writer.addMutation(m);
      }
    } catch (Exception e) {
      throw new IllegalStateException(e);
    }
  }

  private void addHostingGoals(ServerContext context, TabletAvailability availability,
      DataLevel level) {
    try (
        TabletsMetadata tm =
            context.getAmple().readTablets().forLevel(level).fetch(ColumnType.PREV_ROW).build();
        TabletsMutator mut = context.getAmple().mutateTablets()) {
      tm.forEach(t -> mut.mutateTablet(t.getExtent()).putTabletAvailability(availability).mutate());
    }
  }

  private void deleteExternalCompactions(ServerContext context) {
    // External compactions were only written for user tablets in 3.x and earlier, so only need to
    // process the metadata table. The metadata related to an external compaction has changed so
    // delete any that exists. Not using Ample in case there are problems deserializing the old
    // external compaction metadata.
    try (
        var scanner =
            context.createScanner(SystemTables.METADATA.tableName(), Authorizations.EMPTY);
        var writer = context.createBatchWriter(SystemTables.METADATA.tableName())) {
      scanner.setRange(TabletsSection.getRange());
      scanner.fetchColumnFamily(ExternalCompactionColumnFamily.NAME);

      for (Map.Entry<Key,Value> entry : scanner) {
        var key = entry.getKey();
        Mutation m = new Mutation(key.getRow());
        Preconditions.checkState(key.getColumnFamily().equals(ExternalCompactionColumnFamily.NAME),
            "Expected family %s, saw %s ", ExternalCompactionColumnFamily.NAME,
            key.getColumnFamily());
        Preconditions.checkState(key.getColumnVisibilityData().length() == 0,
            "Expected empty visibility, saw %s ", key.getColumnVisibilityData());
        m.putDelete(key.getColumnFamily(), key.getColumnQualifier());
        writer.addMutation(m);
      }
    } catch (Exception e) {
      throw new IllegalStateException(e);
    }
  }

  private void handlePartialSplits(ServerContext context, String table) {
    try (var scanner = context.createScanner(table, Authorizations.EMPTY)) {
      scanner.setRange(TabletsSection.getRange());
      TabletsSection.Upgrade11to12.SPLIT_RATIO_COLUMN.fetch(scanner);

      for (var entry : scanner) {
        SplitRecovery11to12.fixSplit(context, entry.getKey().getRow());
      }
    } catch (Exception e) {
      throw new IllegalStateException(e);
    }
  }

  private void validateEmptyZKWorkerServerPaths(ServerContext context) {
    // #4861 added the resource group to the compactor, sserver, tserver
    // and dead tserver zookeeper paths. Make sure that the these paths
    // are empty. This means that for the Accumulo 4.0 upgrade, the Manager
    // should be started first before any other process.
    final ZooReader zr = context.getZooSession().asReader();
    for (String serverPath : new String[] {Constants.ZCOMPACTORS, Constants.ZSSERVERS,
        Constants.ZTSERVERS, Constants.ZDEADTSERVERS}) {
      try {
        List<String> children = zr.getChildren(serverPath);
        for (String child : children) {
          if (child.contains(":")) {
            String childPath = serverPath + "/" + child;
            if (zr.getChildren(childPath).isEmpty()) {
              // child is likely host:port and is an empty directory. Since there
              // is no lock here, then the server is likely down (or should be).
              // Remove the entry and move on.
              context.getZooSession().asReaderWriter().recursiveDelete(childPath,
                  NodeMissingPolicy.SKIP);
            } else {
              throw new IllegalStateException("Found server address at " + serverPath + "/" + child
                  + " with content in the directory. Was expecting either a nothing, a resource group name or an empty directory."
                  + " Stop any referenced servers.");
            }
          }
        }
      } catch (InterruptedException | KeeperException e) {
        throw new IllegalStateException(e);
      }
    }
  }

  public static void preparePre4_0NewTableState(ServerContext context, TableId tableId,
      NamespaceId namespaceId, String tableName, TableState state, NodeExistsPolicy existsPolicy)
      throws KeeperException, InterruptedException {
    // state gets created last
    LOG.debug("Creating ZooKeeper entries for new table {} (ID: {}) in namespace (ID: {})",
        tableName, tableId, namespaceId);
    Pair<String,String> qualifiedTableName = TableNameUtil.qualify(tableName);
    tableName = qualifiedTableName.getSecond();
    String zTablePath = Constants.ZTABLES + "/" + tableId;
    final ZooReaderWriter zoo = context.getZooSession().asReaderWriter();
    zoo.putPersistentData(zTablePath, new byte[0], existsPolicy);
    zoo.putPersistentData(zTablePath + Constants.ZTABLE_NAMESPACE,
        namespaceId.canonical().getBytes(UTF_8), existsPolicy);
    zoo.putPersistentData(zTablePath + ZTABLE_NAME, tableName.getBytes(UTF_8), existsPolicy);
    zoo.putPersistentData(zTablePath + Constants.ZTABLE_FLUSH_ID, ZERO_BYTE, existsPolicy);
    zoo.putPersistentData(zTablePath + ZTABLE_COMPACT_ID, ZERO_BYTE, existsPolicy);
    zoo.putPersistentData(zTablePath + ZTABLE_COMPACT_CANCEL_ID, ZERO_BYTE, existsPolicy);
    zoo.putPersistentData(zTablePath + ZTABLE_STATE, state.name().getBytes(UTF_8), existsPolicy);
    var propKey = TablePropKey.of(tableId);
    if (!context.getPropStore().exists(propKey)) {
      context.getPropStore().create(propKey, Map.of());
    }
  }

  @VisibleForTesting
  void initializeScanRefTable(ServerContext context) {
    try {
      preparePre4_0NewTableState(context, SystemTables.SCAN_REF.tableId(), Namespace.ACCUMULO.id(),
          SystemTables.SCAN_REF.tableName(), TableState.ONLINE, ZooUtil.NodeExistsPolicy.FAIL);
    } catch (InterruptedException | KeeperException ex) {
      Thread.currentThread().interrupt();
      throw new IllegalStateException("Error creating scanref table", ex);
    }
  }

  private void initializeFateTable(ServerContext context) {
    try {
      preparePre4_0NewTableState(context, SystemTables.FATE.tableId(), Namespace.ACCUMULO.id(),
          SystemTables.FATE.tableName(), TableState.ONLINE, ZooUtil.NodeExistsPolicy.FAIL);
    } catch (InterruptedException | KeeperException ex) {
      Thread.currentThread().interrupt();
      throw new IllegalStateException("Error creating fate table", ex);
    }
  }

  void addTableMappingsToZooKeeper(ServerContext context) {
    var zrw = context.getZooSession().asReaderWriter();
    try {
      List<String> tableIds = zrw.getChildren(Constants.ZTABLES);
      Map<String,Map<String,String>> mapOfTableMaps = new HashMap<>();

      for (String tableId : tableIds) {
        var tableName =
            new String(zrw.getData(Constants.ZTABLES + "/" + tableId + ZTABLE_NAME), UTF_8);
        var namespaceId = new String(
            zrw.getData(Constants.ZTABLES + "/" + tableId + Constants.ZTABLE_NAMESPACE), UTF_8);
        mapOfTableMaps.computeIfAbsent(namespaceId, k -> new HashMap<>()).compute(tableId,
            (tid, existingName) -> {
              if (existingName != null) {
                throw new IllegalStateException(
                    "Table id " + tid + " already present in map for namespace id " + namespaceId);
              }
              return tableName;
            });
      }
      // Ensure the default namespace table mapping node gets created
      // in case there are not tables in the default namespace
      mapOfTableMaps.putIfAbsent(Namespace.DEFAULT.id().canonical(), new HashMap<>());
      for (Map.Entry<String,Map<String,String>> entry : mapOfTableMaps.entrySet()) {
        zrw.putPersistentData(Constants.ZNAMESPACES + "/" + entry.getKey() + Constants.ZTABLES,
            NamespaceMapping.serializeMap(entry.getValue()), ZooUtil.NodeExistsPolicy.FAIL);
      }
      for (String tableId : tableIds) {
        String tableNamePath = Constants.ZTABLES + "/" + tableId + ZTABLE_NAME;
        zrw.delete(tableNamePath);
      }
    } catch (InterruptedException ex) {
      Thread.currentThread().interrupt();
      throw new IllegalStateException("Could not read metadata from ZooKeeper due to interrupt",
          ex);
    } catch (KeeperException ex) {
      throw new IllegalStateException(
          "Could not read or write metadata in ZooKeeper because of ZooKeeper exception", ex);
    }
  }

  private void validateCompactionServiceConfiguration(ServerContext ctx) {

    final String compactionSvcKey = Property.TABLE_COMPACTION_DISPATCHER_OPTS.getKey() + "service";
    final Map<String,String> compactionPlanners =
        new CompactionServicesConfig(ctx.getConfiguration()).getPlanners();

    for (TableId tid : new TableId[] {SystemTables.ROOT.tableId(),
        SystemTables.METADATA.tableId()}) {

      final TablePropKey tpk = TablePropKey.of(tid);
      final VersionedProperties tableProps = ctx.getPropStore().get(tpk);
      final String value = tableProps.asMap().get(compactionSvcKey);

      if (value != null) {
        if (tid.equals(SystemTables.ROOT.tableId()) && value.equals("root")
            && !compactionPlanners.containsKey(value)) {
          LOG.warn(
              "Compaction service \"root\" in configuration for root table, but is not defined. "
                  + "Modifying root table configuration to use the default compaction service configuration");
          ctx.getPropStore().removeProperties(tpk, Set.of(compactionSvcKey));
        } else if (tid.equals(SystemTables.METADATA.tableId()) && value.equals("meta")
            && !compactionPlanners.containsKey(value)) {
          LOG.warn(
              "Compaction service \"meta\" in configuration for metadata table, but is not defined. "
                  + "Modifying metadata table configuration to use the default compaction service configuration");
          ctx.getPropStore().removeProperties(tpk, Set.of(compactionSvcKey));
        }
      }

    }
  }

  @VisibleForTesting
  void removeZKProblemReports(ServerContext context) {
    try {
      if (!context.getZooSession().asReaderWriter().exists(ZPROBLEMS)) {
        // could be running a second time and the node was already deleted
        return;
      }
      var children = context.getZooSession().asReaderWriter().getChildren(ZPROBLEMS);
      for (var child : children) {
        var pr = ProblemReport.decodeZooKeeperEntry(context, child);
        logProblemDeletion(pr);
      }
      context.getZooSession().asReaderWriter().recursiveDelete(ZPROBLEMS,
          ZooUtil.NodeMissingPolicy.SKIP);
    } catch (Exception e) {
      throw new IllegalStateException(e);
    }
  }

  private void removeMetadataProblemReports(ServerContext context) {
    try (
        var scanner =
            context.createScanner(SystemTables.METADATA.tableName(), Authorizations.EMPTY);
        var writer = context.createBatchWriter(SystemTables.METADATA.tableName())) {
      scanner.setRange(ProblemSection.getRange());
      for (Map.Entry<Key,Value> entry : scanner) {
        var pr = ProblemReport.decodeMetadataEntry(entry.getKey(), entry.getValue());
        logProblemDeletion(pr);
        Mutation m = new Mutation(entry.getKey().getRow());
        m.putDelete(entry.getKey().getColumnFamily(), entry.getKey().getColumnQualifier());
        writer.addMutation(m);
      }
    } catch (TableNotFoundException | MutationsRejectedException e) {
      throw new IllegalStateException(e);
    }
  }

  private void logProblemDeletion(ProblemReport pr) {
    LOG.info(
        "Deleting problem report tableId:{} type:{} resource:{} server:{} time:{} exception:{}",
        pr.tableId, pr.problemType, pr.resource, pr.server, pr.creationTime, pr.exception);
  }

  @VisibleForTesting
  void removeZTracersNode(ServerContext context) {
    try {
      context.getZooSession().asReaderWriter().recursiveDelete(ZTRACERS,
          ZooUtil.NodeMissingPolicy.SKIP);
    } catch (KeeperException | InterruptedException e) {
      throw new IllegalStateException("Error removing ZTRACERS node", e);
    }
  }

  @VisibleForTesting
  static void upgradeDataFileCF(final Key key, final Value value, final Mutation m) {
    String file = key.getColumnQualifier().toString();
    // filter out references if they are in the correct format already.
    boolean needsConversion = StoredTabletFile.fileNeedsConversion(file);
    LOG.trace("file: {} needs conversion: {}", file, needsConversion);
    if (needsConversion) {
      var fileJson = StoredTabletFile.of(new Path(file)).getMetadataText();
      m.at().family(DataFileColumnFamily.STR_NAME).qualifier(fileJson).put(value);
      m.at().family(DataFileColumnFamily.STR_NAME).qualifier(file).delete();
    }
  }

  void processReferences(MutationWriter batchWriter, Iterable<Map.Entry<Key,Value>> scanner,
      String tableName) {
    try {
      Mutation update = null;
      for (Map.Entry<Key,Value> entry : scanner) {
        Key key = entry.getKey();
        Value value = entry.getValue();
        Preconditions.checkState(key.getColumnVisibilityData().length() == 0,
            "Expected empty visibility, saw %s ", key.getColumnVisibilityData());
        // on new row, write current mutation and prepare a new one.
        Text r = key.getRow();
        if (update == null) {
          update = new Mutation(r);
        } else if (!Arrays.equals(update.getRow(), TextUtil.getBytes(r))) {
          if (LOG.isTraceEnabled()) {
            LOG.trace("table: {}, update: {}", tableName, update.prettyPrint());
          }
          if (!update.getUpdates().isEmpty()) {
            batchWriter.addMutation(update);
          }
          update = new Mutation(r);
        }

        var family = key.getColumnFamily();
        if (family.equals(DataFileColumnFamily.NAME)) {
          upgradeDataFileCF(key, value, update);
        } else if (family.equals(ScanFileColumnFamily.NAME)) {
          LOG.debug("Deleting scan reference from:{}. Ref: {}", tableName, key.getRow());
          update.at().family(ScanFileColumnFamily.NAME).qualifier(key.getColumnQualifier())
              .delete();
        } else if (family.equals(CHOPPED)) {
          LOG.warn(
              "Deleting chopped reference from:{}. Previous split or delete may not have completed cleanly. Ref: {}",
              tableName, key.getRow());
          update.at().family(CHOPPED).qualifier(CHOPPED).delete();
        } else if (family.equals(ExternalCompactionColumnFamily.NAME)) {
          LOG.debug(
              "Deleting external compaction reference from:{}. Previous compaction may not have completed. Ref: {}",
              tableName, key.getRow());
          update.at().family(ExternalCompactionColumnFamily.NAME)
              .qualifier(key.getColumnQualifier()).delete();
        } else {
          throw new IllegalStateException("Processing: " + tableName
              + " Received unexpected column family processing references: " + family);
        }
      }
      // send last mutation
      if (update != null && !update.getUpdates().isEmpty()) {
        LOG.trace("table: {}, update: {}", tableName, update.prettyPrint());
        batchWriter.addMutation(update);
      }
    } catch (MutationsRejectedException mex) {
      LOG.warn("Failed to update reference for table: " + tableName);
      LOG.warn("Constraint violations: {}", mex.getConstraintViolationSummaries());
      throw new IllegalStateException("Failed to process table: " + tableName, mex);
    }
  }

  @VisibleForTesting
  void updateRootTabletFileReferences(ServerContext context) {
    try {
      var zrw = context.getZooSession().asReaderWriter();
      Stat stat = new Stat();
      byte[] rootData = zrw.getData(ZROOT_TABLET, stat);

      String json = new String(rootData, UTF_8);

      var rtm = new RootTabletMetadata(json);

      TreeMap<Key,Value> entries = new TreeMap<>();
      rtm.getKeyValues().filter(e -> UPGRADE_FAMILIES.contains(e.getKey().getColumnFamily()))
          .forEach(entry -> entries.put(entry.getKey(), entry.getValue()));
      ArrayList<Mutation> mutations = new ArrayList<>();

      processReferences(mutations::add, entries.entrySet(), "root_table_metadata");

      Preconditions.checkState(mutations.size() <= 1);

      if (!mutations.isEmpty()) {
        LOG.info("Root metadata in ZooKeeper before upgrade: {}", json);
        rtm.update(mutations.get(0));
        zrw.overwritePersistentData(ZROOT_TABLET, rtm.toJson().getBytes(UTF_8), stat.getVersion());
        LOG.info("Root metadata in ZooKeeper after upgrade: {}", rtm.toJson());
      }
    } catch (KeeperException | InterruptedException e) {
      throw new IllegalStateException("Error upgrading file references in root tablet", e);
    }
  }

  @VisibleForTesting
  void createNamespaceMappings(ServerContext context) {
    try {
      var zrw = context.getZooSession().asReaderWriter();
      byte[] namespacesData = zrw.getData(Constants.ZNAMESPACES);
      if (namespacesData.length != 0) {
        throw new IllegalStateException(
            "Unexpected data found under namespaces node: " + new String(namespacesData, UTF_8));
      }
      List<String> namespaceIdList = zrw.getChildren(Constants.ZNAMESPACES);
      Map<String,String> namespaceMap = new HashMap<>();
      for (String namespaceId : namespaceIdList) {
        String namespaceNamePath = Constants.ZNAMESPACES + "/" + namespaceId + ZNAMESPACE_NAME;
        namespaceMap.put(namespaceId, new String(zrw.getData(namespaceNamePath), UTF_8));
      }
      byte[] mapping = NamespaceMapping.serializeMap(namespaceMap);
      zrw.putPersistentData(Constants.ZNAMESPACES, mapping, ZooUtil.NodeExistsPolicy.OVERWRITE);

      for (String namespaceId : namespaceIdList) {
        String namespaceNamePath = Constants.ZNAMESPACES + "/" + namespaceId + ZNAMESPACE_NAME;
        zrw.delete(namespaceNamePath);
      }
    } catch (KeeperException | InterruptedException e) {
      throw new IllegalStateException("Error creating namespace mappings", e);
    }
  }

  private void upgradeTabletsMetadata(@NonNull ServerContext context, String metaName) {
    // not using ample to avoid StoredTabletFile because old file ref is incompatible
    try (BatchWriter batchWriter = context.createBatchWriter(metaName); Scanner scanner =
        new IsolatedScanner(context.createScanner(metaName, Authorizations.EMPTY))) {
      UPGRADE_FAMILIES.forEach(scanner::fetchColumnFamily);
      scanner.setRange(MetadataSchema.TabletsSection.getRange());
      processReferences(batchWriter::addMutation, scanner, metaName);
    } catch (TableNotFoundException ex) {
      throw new IllegalStateException("Failed to find table " + metaName, ex);
    } catch (MutationsRejectedException mex) {
      LOG.warn("Failed to update reference for table: " + metaName);
      LOG.warn("Constraint violations: {}", mex.getConstraintViolationSummaries());
      throw new IllegalStateException("Failed to process table: " + metaName, mex);
    }
  }

  public void removeScanServerRanges(ServerContext context) {
    try (BatchDeleter batchDeleter =
        context.createBatchDeleter(Ample.DataLevel.USER.metaTable(), Authorizations.EMPTY, 4)) {
      batchDeleter.setRanges(OLD_SCAN_SERVERS_RANGES);
      batchDeleter.delete();
    } catch (TableNotFoundException | MutationsRejectedException e) {
      throw new RuntimeException(e);
    }
  }

  private void addDefaultResourceGroupConfigNode(ServerContext context) {
    try {
      ResourceGroupPropKey.DEFAULT.createZNode(context.getZooSession().asReaderWriter());
    } catch (KeeperException | InterruptedException e) {
      throw new IllegalStateException("Error creating default resource group config node", e);
    }
  }

  void moveTableProperties(ServerContext context) {
    try {
      final SystemPropKey spk = SystemPropKey.of();
      final VersionedProperties sysProps = context.getPropStore().get(spk);
      final Map<String,String> sysTableProps = new HashMap<>();
      sysProps.asMap().entrySet().stream()
          .filter(e -> e.getKey().startsWith(Property.TABLE_PREFIX.getKey()))
          .forEach(e -> sysTableProps.put(e.getKey(), e.getValue()));
      LOG.info("Adding the following table properties to namespaces unless overridden:");
      sysTableProps.forEach((k, v) -> LOG.info("{} -> {}", k, v));

      for (String ns : context.namespaceOperations().list()) {
        final NamespaceId nsid = context.getNamespaceId(ns);
        final NamespacePropKey nsk = NamespacePropKey.of(nsid);
        final Map<String,String> nsProps = context.getPropStore().get(nsk).asMap();
        final Map<String,String> nsPropAdditions = new HashMap<>();

        for (Entry<String,String> e : sysTableProps.entrySet()) {

          // Don't move iterators or constraints from the system configuration
          // to the system namespace. This will affect the root and metadata
          // tables.
          if (ns.equals(Namespace.ACCUMULO.name())
              && (e.getKey().startsWith(Property.TABLE_ITERATOR_PREFIX.getKey())
                  || e.getKey().startsWith(Property.TABLE_CONSTRAINT_PREFIX.getKey()))) {
            continue;
          }

          final String nsVal = nsProps.get(e.getKey());
          // If it's not set, then add the system table property
          // to the namespace. If it is set, then it doesnt matter
          // what the value is, we can ignore it.
          if (nsVal == null) {
            nsPropAdditions.put(e.getKey(), e.getValue());
          }
        }
        context.getPropStore().putAll(nsk, nsPropAdditions);
<<<<<<< HEAD
        LOG.debug("Added table properties to namespace '{}':", ns);
=======
        LOG.debug("Added table properties to namespace '{}' id:{}:", ns, nsid);
>>>>>>> 7ef8e210
        nsPropAdditions.forEach((k, v) -> LOG.debug("{} -> {}", k, v));
        LOG.info("Namespace '{}' id:{} completed.", ns, nsid);
      }

      LOG.info("Removing table properties from system configuration.");
      context.getPropStore().removeProperties(spk, sysTableProps.keySet());

      LOG.info(
          "Moving table properties from system configuration to namespace configurations complete.");

    } catch (AccumuloException | AccumuloSecurityException | NamespaceNotFoundException e) {
      throw new IllegalStateException(
          "Error trying to move table properties from system to namespace", e);
    }
  }
}<|MERGE_RESOLUTION|>--- conflicted
+++ resolved
@@ -955,11 +955,7 @@
           }
         }
         context.getPropStore().putAll(nsk, nsPropAdditions);
-<<<<<<< HEAD
-        LOG.debug("Added table properties to namespace '{}':", ns);
-=======
         LOG.debug("Added table properties to namespace '{}' id:{}:", ns, nsid);
->>>>>>> 7ef8e210
         nsPropAdditions.forEach((k, v) -> LOG.debug("{} -> {}", k, v));
         LOG.info("Namespace '{}' id:{} completed.", ns, nsid);
       }
