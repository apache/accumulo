--- conflicted
+++ resolved
@@ -136,13 +136,8 @@
         states.merge(stateName, 1L, Long::sum);
 
         // incr count for op type for for in_progress transactions.
-<<<<<<< HEAD
         if (FateTransactionStatus.IN_PROGRESS.equals(tx.getStatus())) {
-          String opType = tx.getDebug();
-=======
-        if (ReadOnlyTStore.TStatus.IN_PROGRESS.equals(tx.getStatus())) {
           String opType = tx.getTxName();
->>>>>>> acd457ac
           if (opType == null || opType.isEmpty()) {
             opType = "UNKNOWN";
           }
