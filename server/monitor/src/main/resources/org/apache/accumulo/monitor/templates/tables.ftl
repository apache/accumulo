<#--

    Licensed to the Apache Software Foundation (ASF) under one
    or more contributor license agreements.  See the NOTICE file
    distributed with this work for additional information
    regarding copyright ownership.  The ASF licenses this file
    to you under the Apache License, Version 2.0 (the
    "License"); you may not use this file except in compliance
    with the License.  You may obtain a copy of the License at

      https://www.apache.org/licenses/LICENSE-2.0

    Unless required by applicable law or agreed to in writing,
    software distributed under the License is distributed on an
    "AS IS" BASIS, WITHOUT WARRANTIES OR CONDITIONS OF ANY
    KIND, either express or implied.  See the License for the
    specific language governing permissions and limitations
    under the License.

-->
      <script>
        var tableList;
        /**
         * Creates DataTables table
         *   - uses ajax call for data source and saves sort state in session
         *   - defines custom number formats
         */
        $(function () {

          tableList = $('#tableList').DataTable({
            "ajax": {
<<<<<<< HEAD
              "url": "/rest-v2/tables",
              "dataSrc": function (json) {
                return Object.keys(json).map(function (key) {
                  json[key].tableId = key;
                  return json[key];
                });
              }
=======
              "url": '${rootContext}rest/tables',
              "dataSrc": "table"
>>>>>>> 8779467e
            },
            "stateSave": true,
            "columnDefs": [
              {
                "targets": "big-num",
                "render": function (data, type) {
                  if (type === 'display') {
                    data = bigNumberForQuantity(data);
                  }
                  return data;
                }
              },
              {
                "targets": "big-size",
                "render": function (data, type) {
                  if (type === 'display') {
                    data = bigNumberForSize(data);
                  }
                  return data;
                }
              }
            ],
            "columns": [
              {
                "data": "tableName",
                "type": "html",
                "render": function (data, type, row, meta) {
                  if (type === 'display') {
<<<<<<< HEAD
                    data = '<a href="/tables/' + row.tableId + '">' + row.tableName + '</a>';
=======
                    data = '<a href="tables/' + row.tableId + '">' + row.tablename + '</a>';
>>>>>>> 8779467e
                  }
                  return data;
                }
              },
              { "data": "totalTablets", "orderSequence": ["desc", "asc"] },
              { "data": "totalEntries", "orderSequence": ["desc", "asc"] },
              { "data": "totalSizeOnDisk", "orderSequence": ["desc", "asc"] },
              { "data": "totalFiles", "orderSequence": ["desc", "asc"] },
              { "data": "totalWals", "orderSequence": ["desc", "asc"] },
              { "data": "availableAlways", "orderSequence": ["desc", "asc"] },
              { "data": "availableOnDemand", "orderSequence": ["desc", "asc"] },
              { "data": "availableNever", "orderSequence": ["desc", "asc"] },
              { "data": "totalAssignedTablets", "orderSequence": ["desc", "asc"] },
              { "data": "totalAssignedToDeadServerTablets", "orderSequence": ["desc", "asc"] },
              { "data": "totalHostedTablets", "orderSequence": ["desc", "asc"] },
              { "data": "totalSuspendedTablets", "orderSequence": ["desc", "asc"] },
              { "data": "totalUnassignedTablets", "orderSequence": ["desc", "asc"] }
            ]
          });
        });

        /**
         * Used to refresh the table
         */
        function refresh() {
          <#if js??>
            refreshManagerTables();
          </#if>

          tableList.ajax.reload(null, false); // user paging is not reset on reload
        }
      </script>
      <div class="row">
        <div class="col-xs-12">
          <h3>Table Overview</h3>
        </div>
      </div>
      <div>
        <table id="tableList" class="table caption-top table-bordered table-striped table-condensed">
          <caption><span class="table-caption">${tablesTitle}</span><br />
          <thead>
            <tr>
              <th title="Table Name">Table&nbsp;Name</th>
              <th title="Tables are broken down into ranges of rows called tablets." class="big-num">Tablets</th>
              <th title="Key/value pairs over each instance, table or tablet." class="big-num">Entries</th>
              <th title="Total size on disk." class="big-size">Size on Disk</th>
              <th title="Total number of files." class="big-num">Files</th>
              <th title="Total number of WALs." class="big-num">WALs</th>
              <th title="Number of tablets that are always hosted." class="big-num">Always Available</th>
              <th title="Number of tablets that are hosted on demand." class="big-num">On Demand</th>
              <th title="Number of tablets that are never hosted." class="big-num">Never Available</th>
              <th title="Total assigned tablets." class="big-num">Assigned Tablets</th>
              <th title="Tablets assigned to dead servers." class="big-num">Assigned to Dead Servers</th>
              <th title="Number of tablets that are currently hosted." class="big-num">Hosted Tablets</th>
              <th title="Number of suspended tablets." class="big-num">Suspended Tablets</th>
              <th title="Number of unassigned tablets." class="big-num">Unassigned Tablets</th>
            </tr>
          </thead>
          <tbody></tbody>
        </table>
      </div><|MERGE_RESOLUTION|>--- conflicted
+++ resolved
@@ -29,18 +29,13 @@
 
           tableList = $('#tableList').DataTable({
             "ajax": {
-<<<<<<< HEAD
-              "url": "/rest-v2/tables",
+              "url": '${rootContext}rest-v2/tables',
               "dataSrc": function (json) {
                 return Object.keys(json).map(function (key) {
                   json[key].tableId = key;
                   return json[key];
                 });
               }
-=======
-              "url": '${rootContext}rest/tables',
-              "dataSrc": "table"
->>>>>>> 8779467e
             },
             "stateSave": true,
             "columnDefs": [
@@ -69,11 +64,7 @@
                 "type": "html",
                 "render": function (data, type, row, meta) {
                   if (type === 'display') {
-<<<<<<< HEAD
-                    data = '<a href="/tables/' + row.tableId + '">' + row.tableName + '</a>';
-=======
-                    data = '<a href="tables/' + row.tableId + '">' + row.tablename + '</a>';
->>>>>>> 8779467e
+                    data = '<a href="tables/' + row.tableId + '">' + row.tableName + '</a>';
                   }
                   return data;
                 }
