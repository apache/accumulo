--- conflicted
+++ resolved
@@ -72,43 +72,6 @@
     ]
   });
 
-<<<<<<< HEAD
-=======
-  // Generates the bulkPerServerTable DataTable
-  bulkPerServerTable = $('#bulkPerServerTable').DataTable({
-    "ajax": {
-      "url": url,
-      "dataSrc": "tabletServerBulkImport"
-    },
-    "stateSave": true,
-    "columns": [{
-        "data": "server",
-        "type": "html",
-        "render": function (data, type) {
-          if (type === 'display') {
-            data = `<a href="tservers?s=${data}">${data}</a>`;
-          }
-          return data;
-        }
-      },
-      {
-        "data": "importSize"
-      },
-      {
-        "data": "oldestAge",
-        "render": function (data, type) {
-          if (type === 'display' && Number(data) > 0) {
-            data = new Date(Number(data));
-          } else {
-            data = "-";
-          }
-          return data;
-        }
-      }
-    ]
-  });
-
->>>>>>> 8779467e
   refreshBulkImport();
 
 });