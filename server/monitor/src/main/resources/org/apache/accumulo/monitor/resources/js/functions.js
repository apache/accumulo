--- conflicted
+++ resolved
@@ -269,22 +269,6 @@
 }
 
 /**
-<<<<<<< HEAD
- * Creates a string with the value to sort and the value to display
- * Options are 0 = firstcell left, 1 = right, 2 = center, 3 = left
- *
- * @param {string} index Index for class to use for cell
- * @param {string} sortValue Value used for sorting
- * @param {string} showValue Value to display
- */
-function createTableCell(index, sortValue, showValue) {
-  var valueClass = ['firstcell left', 'right', 'center', 'left', ''];
-
-  return '<td class="'+ valueClass[index] + '" data-value="' + sortValue +
-      '">' + showValue + '</td>';
-}
-
-/**
  * Performs an ajax reload for the given DataTable
  *
  * @param {DataTable} table DataTable to perform an ajax reload on
@@ -298,8 +282,6 @@
 }
 
 /**
-=======
->>>>>>> f2738014
  * Performs GET call and builds console logging message from data received
  * @param {string} call REST url called
  * @param {string} sessionDataVar Session storage/global variable to hold REST data
