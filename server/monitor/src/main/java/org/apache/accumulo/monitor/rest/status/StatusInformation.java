/*
 * Licensed to the Apache Software Foundation (ASF) under one
 * or more contributor license agreements.  See the NOTICE file
 * distributed with this work for additional information
 * regarding copyright ownership.  The ASF licenses this file
 * to you under the Apache License, Version 2.0 (the
 * "License"); you may not use this file except in compliance
 * with the License.  You may obtain a copy of the License at
 *
 *   https://www.apache.org/licenses/LICENSE-2.0
 *
 * Unless required by applicable law or agreed to in writing,
 * software distributed under the License is distributed on an
 * "AS IS" BASIS, WITHOUT WARRANTIES OR CONDITIONS OF ANY
 * KIND, either express or implied.  See the License for the
 * specific language governing permissions and limitations
 * under the License.
 */
package org.apache.accumulo.monitor.rest.status;

/**
 * Generates status of manager, gc, and tservers, as well as log and problem report
 *
 * @since 2.0.0
 */
public class StatusInformation {

  // Variable names become JSON keys
  public String managerStatus = null;
  public String gcStatus = null;
  public String tServerStatus = null;
  public String coordinatorStatus = null;

  public Integer logNumber = 0;
  public boolean logsHaveError = false;
  public Integer problemNumber = 0;

  public StatusInformation() {}

  /**
   * Generate the status report for the services
   *
<<<<<<< HEAD
   * @param managerStatus
   *          Status for the manager
   * @param gcStatus
   *          Status for the GC
   * @param tServerStatus
   *          Status for the tserver
   * @param coordinatorStatus
   *          Status for the Compaction Coordinator
   * @param logNumber
   *          Number of log reports
   * @param logsHaveError
   *          Check if log reports include errors
   * @param problemNumber
   *          Number of problems per table
=======
   * @param managerStatus Status for the manager
   * @param gcStatus Status for the GC
   * @param tServerStatus Status for the tserver
   * @param logNumber Number of log reports
   * @param logsHaveError Check if log reports include errors
   * @param problemNumber Number of problems per table
>>>>>>> a541197c
   */
  public StatusInformation(String managerStatus, String gcStatus, String tServerStatus,
      String coordinatorStatus, Integer logNumber, boolean logsHaveError, Integer problemNumber) {
    this.managerStatus = managerStatus;
    this.gcStatus = gcStatus;
    this.tServerStatus = tServerStatus;
    this.coordinatorStatus = coordinatorStatus;
    this.logNumber = logNumber;
    this.logsHaveError = logsHaveError;
    this.problemNumber = problemNumber;

  }
}<|MERGE_RESOLUTION|>--- conflicted
+++ resolved
@@ -40,29 +40,13 @@
   /**
    * Generate the status report for the services
    *
-<<<<<<< HEAD
-   * @param managerStatus
-   *          Status for the manager
-   * @param gcStatus
-   *          Status for the GC
-   * @param tServerStatus
-   *          Status for the tserver
-   * @param coordinatorStatus
-   *          Status for the Compaction Coordinator
-   * @param logNumber
-   *          Number of log reports
-   * @param logsHaveError
-   *          Check if log reports include errors
-   * @param problemNumber
-   *          Number of problems per table
-=======
    * @param managerStatus Status for the manager
    * @param gcStatus Status for the GC
    * @param tServerStatus Status for the tserver
+   * @param coordinatorStatus Status for the Compaction Coordinator
    * @param logNumber Number of log reports
    * @param logsHaveError Check if log reports include errors
    * @param problemNumber Number of problems per table
->>>>>>> a541197c
    */
   public StatusInformation(String managerStatus, String gcStatus, String tServerStatus,
       String coordinatorStatus, Integer logNumber, boolean logsHaveError, Integer problemNumber) {
