--- conflicted
+++ resolved
@@ -157,11 +157,7 @@
       try {
         final String tableName = ctx.getQualifiedTableName(tableId);
         try (Stream<TabletInformation> tablets =
-<<<<<<< HEAD
-            this.ctx.tableOperations().getTabletInformation(tableName, RowRange.all())) {
-=======
             this.ctx.tableOperations().getTabletInformation(tableName, List.of(RowRange.all()))) {
->>>>>>> 1e2a2d02
           tablets.forEach(t -> summary.processTabletInformation(tableId, tableName, t));
         }
       } catch (TableNotFoundException e) {
