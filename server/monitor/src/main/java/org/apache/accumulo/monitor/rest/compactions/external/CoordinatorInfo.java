/*
 * Licensed to the Apache Software Foundation (ASF) under one
 * or more contributor license agreements.  See the NOTICE file
 * distributed with this work for additional information
 * regarding copyright ownership.  The ASF licenses this file
 * to you under the Apache License, Version 2.0 (the
 * "License"); you may not use this file except in compliance
 * with the License.  You may obtain a copy of the License at
 *
 *   https://www.apache.org/licenses/LICENSE-2.0
 *
 * Unless required by applicable law or agreed to in writing,
 * software distributed under the License is distributed on an
 * "AS IS" BASIS, WITHOUT WARRANTIES OR CONDITIONS OF ANY
 * KIND, either express or implied.  See the License for the
 * specific language governing permissions and limitations
 * under the License.
 */
package org.apache.accumulo.monitor.rest.compactions.external;

import java.util.Optional;
import java.util.Set;

import com.google.common.net.HostAndPort;

public class CoordinatorInfo {

  // Variable names become JSON keys
  public long lastContact;
  public String server;
  public int numQueues;
  public int numCompactors;

  public CoordinatorInfo(Optional<HostAndPort> serverOpt, ExternalCompactionInfo ecInfo) {
    server = serverOpt.map(HostAndPort::toString).orElse("none");
<<<<<<< HEAD
    var groupToCompactors = ecInfo.getCompactors();
    numQueues = groupToCompactors.size();
    numCompactors = groupToCompactors.values().stream().mapToInt(List::size).sum();
=======
    var queueToCompactors = ecInfo.getCompactors();
    numQueues = queueToCompactors.size();
    numCompactors = queueToCompactors.values().stream().mapToInt(Set::size).sum();
>>>>>>> 9d4d68b2
    lastContact = System.currentTimeMillis() - ecInfo.getFetchedTimeMillis();
  }
}<|MERGE_RESOLUTION|>--- conflicted
+++ resolved
@@ -33,15 +33,9 @@
 
   public CoordinatorInfo(Optional<HostAndPort> serverOpt, ExternalCompactionInfo ecInfo) {
     server = serverOpt.map(HostAndPort::toString).orElse("none");
-<<<<<<< HEAD
     var groupToCompactors = ecInfo.getCompactors();
     numQueues = groupToCompactors.size();
-    numCompactors = groupToCompactors.values().stream().mapToInt(List::size).sum();
-=======
-    var queueToCompactors = ecInfo.getCompactors();
-    numQueues = queueToCompactors.size();
-    numCompactors = queueToCompactors.values().stream().mapToInt(Set::size).sum();
->>>>>>> 9d4d68b2
+    numCompactors = groupToCompactors.values().stream().mapToInt(Set::size).sum();
     lastContact = System.currentTimeMillis() - ecInfo.getFetchedTimeMillis();
   }
 }