/*
 * Licensed to the Apache Software Foundation (ASF) under one
 * or more contributor license agreements.  See the NOTICE file
 * distributed with this work for additional information
 * regarding copyright ownership.  The ASF licenses this file
 * to you under the Apache License, Version 2.0 (the
 * "License"); you may not use this file except in compliance
 * with the License.  You may obtain a copy of the License at
 *
 *   https://www.apache.org/licenses/LICENSE-2.0
 *
 * Unless required by applicable law or agreed to in writing,
 * software distributed under the License is distributed on an
 * "AS IS" BASIS, WITHOUT WARRANTIES OR CONDITIONS OF ANY
 * KIND, either express or implied.  See the License for the
 * specific language governing permissions and limitations
 * under the License.
 */
package org.apache.accumulo.monitor;

import static com.google.common.util.concurrent.Uninterruptibles.sleepUninterruptibly;
import static java.nio.charset.StandardCharsets.UTF_8;
import static java.util.concurrent.TimeUnit.MINUTES;
import static org.apache.accumulo.core.client.admin.servers.ServerId.Type.SCAN_SERVER;
import static org.apache.accumulo.core.client.admin.servers.ServerId.Type.TABLET_SERVER;

import java.net.InetAddress;
import java.net.URL;
import java.net.UnknownHostException;
import java.util.Arrays;
import java.util.Collection;
import java.util.Collections;
import java.util.HashMap;
import java.util.HashSet;
import java.util.List;
import java.util.Map;
import java.util.Map.Entry;
import java.util.Optional;
import java.util.Set;
import java.util.UUID;
import java.util.concurrent.TimeUnit;
import java.util.concurrent.atomic.AtomicBoolean;
import java.util.concurrent.atomic.AtomicLong;
import java.util.function.Supplier;

import jakarta.inject.Singleton;

import org.apache.accumulo.core.Constants;
import org.apache.accumulo.core.cli.ConfigOpts;
import org.apache.accumulo.core.client.admin.servers.ServerId;
import org.apache.accumulo.core.client.admin.servers.ServerId.Type;
import org.apache.accumulo.core.compaction.thrift.CompactionCoordinatorService;
import org.apache.accumulo.core.compaction.thrift.TExternalCompaction;
import org.apache.accumulo.core.compaction.thrift.TExternalCompactionMap;
import org.apache.accumulo.core.conf.Property;
import org.apache.accumulo.core.fate.zookeeper.ZooReaderWriter;
import org.apache.accumulo.core.fate.zookeeper.ZooUtil.NodeExistsPolicy;
import org.apache.accumulo.core.fate.zookeeper.ZooUtil.NodeMissingPolicy;
import org.apache.accumulo.core.gc.thrift.GCMonitorService;
import org.apache.accumulo.core.gc.thrift.GCStatus;
import org.apache.accumulo.core.lock.ServiceLock;
import org.apache.accumulo.core.lock.ServiceLockData;
import org.apache.accumulo.core.lock.ServiceLockData.ThriftService;
import org.apache.accumulo.core.lock.ServiceLockSupport.HAServiceLockWatcher;
import org.apache.accumulo.core.manager.thrift.ManagerClientService;
import org.apache.accumulo.core.manager.thrift.ManagerMonitorInfo;
import org.apache.accumulo.core.manager.thrift.TableInfo;
import org.apache.accumulo.core.manager.thrift.TabletServerStatus;
import org.apache.accumulo.core.metadata.schema.ExternalCompactionId;
import org.apache.accumulo.core.metrics.MetricsInfo;
import org.apache.accumulo.core.rpc.ThriftUtil;
import org.apache.accumulo.core.rpc.clients.ThriftClientTypes;
import org.apache.accumulo.core.tabletscan.thrift.ActiveScan;
import org.apache.accumulo.core.tabletscan.thrift.TabletScanClientService;
import org.apache.accumulo.core.tabletserver.thrift.ActiveCompaction;
import org.apache.accumulo.core.tabletserver.thrift.TabletServerClientService.Client;
import org.apache.accumulo.core.trace.TraceUtil;
import org.apache.accumulo.core.util.Pair;
import org.apache.accumulo.core.util.threads.Threads;
import org.apache.accumulo.monitor.next.InformationFetcher;
import org.apache.accumulo.monitor.rest.compactions.external.ExternalCompactionInfo;
import org.apache.accumulo.monitor.rest.compactions.external.RunningCompactions;
import org.apache.accumulo.monitor.rest.compactions.external.RunningCompactorDetails;
import org.apache.accumulo.server.AbstractServer;
import org.apache.accumulo.server.HighlyAvailableService;
import org.apache.accumulo.server.ServerContext;
import org.apache.accumulo.server.util.TableInfoUtil;
import org.apache.thrift.transport.TTransportException;
import org.apache.zookeeper.KeeperException;
import org.eclipse.jetty.io.Connection;
import org.eclipse.jetty.io.ConnectionStatistics;
import org.eclipse.jetty.servlet.DefaultServlet;
import org.eclipse.jetty.servlet.ServletHolder;
import org.eclipse.jetty.util.resource.Resource;
import org.glassfish.hk2.api.Factory;
import org.glassfish.hk2.utilities.binding.AbstractBinder;
import org.glassfish.jersey.jackson.JacksonFeature;
import org.glassfish.jersey.logging.LoggingFeature;
import org.glassfish.jersey.server.ResourceConfig;
import org.glassfish.jersey.server.mvc.MvcFeature;
import org.glassfish.jersey.server.mvc.freemarker.FreemarkerMvcFeature;
import org.glassfish.jersey.servlet.ServletContainer;
import org.slf4j.Logger;
import org.slf4j.LoggerFactory;

import com.google.common.base.Suppliers;
import com.google.common.net.HostAndPort;

/**
 * Serve manager statistics with an embedded web server.
 */
public class Monitor extends AbstractServer implements HighlyAvailableService, Connection.Listener {

  private static final Logger log = LoggerFactory.getLogger(Monitor.class);
  private static final int REFRESH_TIME = 5;

  private final long START_TIME;

  public static void main(String[] args) throws Exception {
    try (Monitor monitor = new Monitor(new ConfigOpts(), args)) {
      monitor.runServer();
    }
  }

  Monitor(ConfigOpts opts, String[] args) {
    super(ServerId.Type.MONITOR, opts, ServerContext::new, args);
    START_TIME = System.currentTimeMillis();
    this.connStats = new ConnectionStatistics();
    this.fetcher = new InformationFetcher(getContext(), connStats::getConnections);
  }

  private final ConnectionStatistics connStats;
  private final InformationFetcher fetcher;
  private final AtomicLong lastRecalc = new AtomicLong(0L);
  private double totalIngestRate = 0.0;
  private double totalQueryRate = 0.0;
  private double totalScanRate = 0.0;
  private long totalEntries = 0L;
  private int totalTabletCount = 0;
  private long totalHoldTime = 0;
  private long totalLookups = 0;
  private int totalTables = 0;
  private final AtomicBoolean monitorInitialized = new AtomicBoolean(false);

  private EventCounter lookupRateTracker = new EventCounter();
  private EventCounter indexCacheHitTracker = new EventCounter();
  private EventCounter indexCacheRequestTracker = new EventCounter();
  private EventCounter dataCacheHitTracker = new EventCounter();
  private EventCounter dataCacheRequestTracker = new EventCounter();

  private final AtomicBoolean fetching = new AtomicBoolean(false);
  private ManagerMonitorInfo mmi;
  private GCStatus gcStatus;
  private volatile Optional<HostAndPort> coordinatorHost = Optional.empty();
  private final String coordinatorMissingMsg =
      "Error getting the compaction coordinator client. Check that the Manager is running.";

  private EmbeddedWebServer server;
  private int livePort = 0;

  private ServiceLock monitorLock;

  private static class EventCounter {

    Map<String,Pair<Long,Long>> prevSamples = new HashMap<>();
    Map<String,Pair<Long,Long>> samples = new HashMap<>();
    Set<String> serversUpdated = new HashSet<>();

    synchronized void startingUpdates() {
      serversUpdated.clear();
    }

    synchronized void updateTabletServer(String name, long sampleTime, long numEvents) {
      Pair<Long,Long> newSample = new Pair<>(sampleTime, numEvents);
      Pair<Long,Long> lastSample = samples.get(name);

      if (lastSample == null || !lastSample.equals(newSample)) {
        samples.put(name, newSample);
        if (lastSample != null) {
          prevSamples.put(name, lastSample);
        }
      }
      serversUpdated.add(name);
    }

    synchronized void finishedUpdating() {
      // remove any tablet servers not updated
      samples.keySet().retainAll(serversUpdated);
      prevSamples.keySet().retainAll(serversUpdated);
    }

    synchronized double calculateRate() {
      double totalRate = 0;

      for (Entry<String,Pair<Long,Long>> entry : prevSamples.entrySet()) {
        Pair<Long,Long> prevSample = entry.getValue();
        Pair<Long,Long> sample = samples.get(entry.getKey());

        totalRate += (sample.getSecond() - prevSample.getSecond())
            / ((sample.getFirst() - prevSample.getFirst()) / (double) 1000);
      }

      return totalRate;
    }

  }

  public void fetchData() {
    ServerContext context = getContext();
    double totalIngestRate = 0.;
    double totalQueryRate = 0.;
    double totalScanRate = 0.;
    long totalEntries = 0;
    int totalTabletCount = 0;
    long totalHoldTime = 0;
    long totalLookups = 0;
    boolean retry = true;

    // only recalc every so often
    long currentTime = System.currentTimeMillis();
    if (currentTime - lastRecalc.get() < REFRESH_TIME * 1000) {
      return;
    }

    // try to begin fetching; return if unsuccessful (because another thread is already fetching)
    if (!fetching.compareAndSet(false, true)) {
      return;
    }
    // DO NOT ADD CODE HERE that could throw an exception before we enter the try block
    // Otherwise, we'll never release the lock by unsetting 'fetching' in the the finally block
    try {
      while (retry) {
        ManagerClientService.Client client = null;
        try {
          client = ThriftClientTypes.MANAGER.getConnection(context);
          if (client != null) {
            mmi = client.getManagerStats(TraceUtil.traceInfo(), context.rpcCreds());
            retry = false;
            // Now that Manager is up, set the coordinator host
            Set<ServerId> managers = context.instanceOperations().getServers(ServerId.Type.MANAGER);
            if (managers == null || managers.isEmpty()) {
              throw new IllegalStateException(
                  "io.getServers returned nothing for Manager, but it's up.");
            }
            ServerId manager = managers.iterator().next();
            Optional<HostAndPort> nextCoordinatorHost =
                Optional.of(HostAndPort.fromString(manager.toHostPortString()));
            if (coordinatorHost.isEmpty()
                || !coordinatorHost.orElseThrow().equals(nextCoordinatorHost.orElseThrow())) {
              coordinatorHost = nextCoordinatorHost;
            }
          } else {
            mmi = null;
            log.error("Unable to get info from Manager");
          }
          gcStatus = fetchGcStatus();

        } catch (Exception e) {
          mmi = null;
          log.info("Error fetching stats: ", e);
        } finally {
          if (client != null) {
            ThriftUtil.close(client, context);
          }
        }
        if (mmi == null) {
          sleepUninterruptibly(1, TimeUnit.SECONDS);
        }
      }

      if (mmi != null) {

        lookupRateTracker.startingUpdates();
        indexCacheHitTracker.startingUpdates();
        indexCacheRequestTracker.startingUpdates();
        dataCacheHitTracker.startingUpdates();
        dataCacheRequestTracker.startingUpdates();

        for (TabletServerStatus server : mmi.tServerInfo) {
          TableInfo summary = TableInfoUtil.summarizeTableStats(server);
          totalIngestRate += summary.ingestRate;
          totalQueryRate += summary.queryRate;
          totalScanRate += summary.scanRate;
          totalEntries += summary.recs;
          totalHoldTime += server.holdTime;
          totalLookups += server.lookups;
          lookupRateTracker.updateTabletServer(server.name, server.lastContact, server.lookups);
          indexCacheHitTracker.updateTabletServer(server.name, server.lastContact,
              server.indexCacheHits);
          indexCacheRequestTracker.updateTabletServer(server.name, server.lastContact,
              server.indexCacheRequest);
          dataCacheHitTracker.updateTabletServer(server.name, server.lastContact,
              server.dataCacheHits);
          dataCacheRequestTracker.updateTabletServer(server.name, server.lastContact,
              server.dataCacheRequest);
        }

        lookupRateTracker.finishedUpdating();
        indexCacheHitTracker.finishedUpdating();
        indexCacheRequestTracker.finishedUpdating();
        dataCacheHitTracker.finishedUpdating();
        dataCacheRequestTracker.finishedUpdating();

        int totalTables = 0;
        for (TableInfo tInfo : mmi.tableMap.values()) {
          totalTabletCount += tInfo.tablets;
          totalTables++;
        }
        this.totalIngestRate = totalIngestRate;
        this.totalTables = totalTables;
        this.totalQueryRate = totalQueryRate;
        this.totalScanRate = totalScanRate;
        this.totalEntries = totalEntries;
        this.totalTabletCount = totalTabletCount;
        this.totalHoldTime = totalHoldTime;
        this.totalLookups = totalLookups;

      }

    } finally {
      lastRecalc.set(currentTime);
      // stop fetching; log an error if this thread wasn't already fetching
      if (!fetching.compareAndSet(true, false)) {
        throw new AssertionError("Not supposed to happen; somebody broke this code");
      }
    }
  }

  private GCStatus fetchGcStatus() {
    ServerContext context = getContext();
    GCStatus result = null;
    HostAndPort address = null;
    try {
      // Read the gc location from its lock
      ZooReaderWriter zk = context.getZooSession().asReaderWriter();
<<<<<<< HEAD
      var path = context.getServerPaths().createGarbageCollectorPath();
=======
      var path = ServiceLock.path(Constants.ZGC_LOCK);
>>>>>>> 4680c456
      List<String> locks = ServiceLock.validateAndSort(path, zk.getChildren(path.toString()));
      if (locks != null && !locks.isEmpty()) {
        address = ServiceLockData.parse(zk.getData(path + "/" + locks.get(0)))
            .map(sld -> sld.getAddress(ThriftService.GC)).orElse(null);
        if (address == null) {
          log.warn("Unable to contact the garbage collector (no address)");
          return null;
        }
        GCMonitorService.Client client =
            ThriftUtil.getClient(ThriftClientTypes.GC, address, context);
        try {
          result = client.getStatus(TraceUtil.traceInfo(), context.rpcCreds());
        } finally {
          ThriftUtil.returnClient(client, context);
        }
      }
    } catch (Exception ex) {
      log.warn("Unable to contact the garbage collector at {}", address, ex);
    }
    return result;
  }

  @Override
  public void run() {
    ServerContext context = getContext();
    int[] ports = getConfiguration().getPort(Property.MONITOR_PORT);
    for (int port : ports) {
      try {
        log.debug("Trying monitor on port {}", port);
        server = new EmbeddedWebServer(this, port);
        server.addServlet(getDefaultServlet(), "/resources/*");
        server.addServlet(getRestServlet(), "/rest/*");
        server.addServlet(getRestV2Servlet(), "/rest-v2/*");
        server.addServlet(getViewServlet(), "/*");
        server.start();
        livePort = port;
        break;
      } catch (Exception ex) {
        log.error("Unable to start embedded web server", ex);
      }
    }
    if (!server.isRunning()) {
      throw new RuntimeException(
          "Unable to start embedded web server on ports: " + Arrays.toString(ports));
    } else {
      log.debug("Monitor started on port {}", livePort);
    }

    String advertiseHost = getHostname();
    if (advertiseHost.equals("0.0.0.0")) {
      try {
        advertiseHost = InetAddress.getLocalHost().getHostName();
      } catch (UnknownHostException e) {
        log.error("Unable to get hostname", e);
      }
    }
    HostAndPort monitorHostAndPort = HostAndPort.fromParts(advertiseHost, livePort);
    log.debug("Using {} to advertise monitor location in ZooKeeper", monitorHostAndPort);

    try {
      getMonitorLock(monitorHostAndPort);
    } catch (Exception e) {
      log.error("Failed to get Monitor ZooKeeper lock");
      throw new RuntimeException(e);
    }
    getContext().setServiceLock(monitorLock);

    MetricsInfo metricsInfo = getContext().getMetricsInfo();
    metricsInfo.addMetricsProducers(this);
    metricsInfo.init(MetricsInfo.serviceTags(getContext().getInstanceName(), getApplicationName(),
        monitorHostAndPort, getResourceGroup()));

    try {
      URL url = new URL(server.isSecure() ? "https" : "http", advertiseHost, server.getPort(), "/");
      final ZooReaderWriter zoo = context.getZooSession().asReaderWriter();
      // Delete before we try to re-create in case the previous session hasn't yet expired
      zoo.delete(Constants.ZMONITOR_HTTP_ADDR);
      zoo.putEphemeralData(Constants.ZMONITOR_HTTP_ADDR, url.toString().getBytes(UTF_8));
      log.info("Set monitor address in zookeeper to {}", url);
    } catch (Exception ex) {
      log.error("Unable to advertise monitor HTTP address in zookeeper", ex);
    }

    // need to regularly fetch data so plot data is updated
    Threads.createThread("Data fetcher", () -> {
      while (true) {
        try {
          fetchData();
        } catch (Exception e) {
          log.warn("{}", e.getMessage(), e);
        }
        sleepUninterruptibly(333, TimeUnit.MILLISECONDS);
      }
    }).start();
    Threads.createThread("Metric Fetcher Thread", fetcher).start();

    monitorInitialized.set(true);

    while (!isShutdownRequested()) {
      if (Thread.currentThread().isInterrupted()) {
        log.info("Server process thread has been interrupted, shutting down");
        break;
      }
      try {
        Thread.sleep(1000);
      } catch (InterruptedException e) {
        log.info("Interrupt Exception received, shutting down");
        gracefulShutdown(context.rpcCreds());
      }
    }

    server.stop();
    log.info("stop requested. exiting ... ");
  }

  private ServletHolder getDefaultServlet() {
    return new ServletHolder(new DefaultServlet() {
      private static final long serialVersionUID = 1L;

      @Override
      public Resource getResource(String pathInContext) {
        return Resource.newClassPathResource("/org/apache/accumulo/monitor" + pathInContext);
      }
    });
  }

  public static class MonitorFactory extends AbstractBinder implements Factory<Monitor> {

    private final Monitor monitor;

    public MonitorFactory(Monitor monitor) {
      this.monitor = monitor;
    }

    @Override
    public Monitor provide() {
      return monitor;
    }

    @Override
    public void dispose(Monitor instance) {}

    @Override
    protected void configure() {
      bindFactory(this).to(Monitor.class).in(Singleton.class);
    }
  }

  private ServletHolder getViewServlet() {
    final ResourceConfig rc = new ResourceConfig().packages("org.apache.accumulo.monitor.view")
        .register(new MonitorFactory(this))
        .register(new LoggingFeature(java.util.logging.Logger.getLogger(this.getClass().getName())))
        .register(FreemarkerMvcFeature.class)
        .property(MvcFeature.TEMPLATE_BASE_PATH, "/org/apache/accumulo/monitor/templates");
    return new ServletHolder(new ServletContainer(rc));
  }

  private ServletHolder getRestServlet() {
    final ResourceConfig rc = new ResourceConfig().packages("org.apache.accumulo.monitor.rest")
        .register(new MonitorFactory(this))
        .register(new LoggingFeature(java.util.logging.Logger.getLogger(this.getClass().getName())))
        .register(JacksonFeature.class);
    return new ServletHolder(new ServletContainer(rc));
  }

  private ServletHolder getRestV2Servlet() {
    final ResourceConfig rc = new ResourceConfig().packages("org.apache.accumulo.monitor.next")
        .register(new MonitorFactory(this))
        .register(new LoggingFeature(java.util.logging.Logger.getLogger(this.getClass().getName())))
        .register(JacksonFeature.class);
    return new ServletHolder(new ServletContainer(rc));
  }

  public static class ScanStats {
    public final long scanCount;
    public final Long oldestScan;
    public final long fetched;

    ScanStats(List<ActiveScan> active) {
      this.scanCount = active.size();
      long oldest = -1;
      for (ActiveScan scan : active) {
        oldest = Math.max(oldest, scan.age);
      }
      this.oldestScan = oldest < 0 ? null : oldest;
      // use clock time for date friendly display
      this.fetched = System.currentTimeMillis();
    }
  }

  public static class CompactionStats {
    public final long count;
    public final Long oldest;
    public final long fetched;

    CompactionStats(List<ActiveCompaction> active) {
      this.count = active.size();
      long oldest = -1;
      for (ActiveCompaction a : active) {
        oldest = Math.max(oldest, a.age);
      }
      this.oldest = oldest < 0 ? null : oldest;
      // use clock time for date friendly display
      this.fetched = System.currentTimeMillis();
    }
  }

  private final long expirationTimeMinutes = 1;

  // Use Suppliers.memoizeWithExpiration() to cache the results of expensive fetch operations. This
  // avoids unnecessary repeated fetches within the expiration period and ensures that multiple
  // requests around the same time use the same cached data.
  private final Supplier<Map<HostAndPort,ScanStats>> tserverScansSupplier =
      Suppliers.memoizeWithExpiration(this::fetchTServerScans, expirationTimeMinutes, MINUTES);

  private final Supplier<Map<HostAndPort,ScanStats>> sserverScansSupplier =
      Suppliers.memoizeWithExpiration(this::fetchSServerScans, expirationTimeMinutes, MINUTES);

  private final Supplier<Map<HostAndPort,CompactionStats>> compactionsSupplier =
      Suppliers.memoizeWithExpiration(this::fetchCompactions, expirationTimeMinutes, MINUTES);

  private final Supplier<ExternalCompactionInfo> compactorInfoSupplier =
      Suppliers.memoizeWithExpiration(this::fetchCompactorsInfo, expirationTimeMinutes, MINUTES);

  private final Supplier<ExternalCompactionsSnapshot> externalCompactionsSupplier =
      Suppliers.memoizeWithExpiration(this::computeExternalCompactionsSnapshot,
          expirationTimeMinutes, MINUTES);

  /**
   * @return active tablet server scans. Values are cached and refresh after
   *         {@link #expirationTimeMinutes}.
   */
  public Map<HostAndPort,ScanStats> getScans() {
    return tserverScansSupplier.get();
  }

  /**
   * @return active scan server scans. Values are cached and refresh after
   *         {@link #expirationTimeMinutes}.
   */
  public Map<HostAndPort,ScanStats> getScanServerScans() {
    return sserverScansSupplier.get();
  }

  /**
   * @return active compactions. Values are cached and refresh after {@link #expirationTimeMinutes}.
   */
  public Map<HostAndPort,CompactionStats> getCompactions() {
    return compactionsSupplier.get();
  }

  /**
   * @return external compaction information. Values are cached and refresh after
   *         {@link #expirationTimeMinutes}.
   */
  public ExternalCompactionInfo getCompactorsInfo() {
    if (coordinatorHost.isEmpty()) {
      throw new IllegalStateException("Tried fetching from compaction coordinator that's missing");
    }
    return compactorInfoSupplier.get();
  }

  /**
   * @return running compactions. Values are cached and refresh after
   *         {@link #expirationTimeMinutes}.
   */
  public RunningCompactions getRunningCompactions() {
    return externalCompactionsSupplier.get().runningCompactions;
  }

  /**
   * @return running compactor details. Values are cached and refresh after
   *         {@link #expirationTimeMinutes}.
   */
  public RunningCompactorDetails getRunningCompactorDetails(ExternalCompactionId ecid) {
    TExternalCompaction extCompaction =
        externalCompactionsSupplier.get().ecRunningMap.get(ecid.canonical());
    if (extCompaction == null) {
      return null;
    }
    return new RunningCompactorDetails(extCompaction);
  }

  private Map<HostAndPort,ScanStats> fetchScans(Collection<ServerId> servers) {
    ServerContext context = getContext();
    Map<HostAndPort,ScanStats> scans = new HashMap<>();
    for (ServerId server : servers) {
      final HostAndPort parsedServer = HostAndPort.fromString(server.toHostPortString());
      TabletScanClientService.Client client = null;
      try {
        client = ThriftUtil.getClient(ThriftClientTypes.TABLET_SCAN, parsedServer, context);
        List<ActiveScan> activeScans = client.getActiveScans(null, context.rpcCreds());
        scans.put(parsedServer, new ScanStats(activeScans));
      } catch (Exception ex) {
        log.error("Failed to get active scans from {}", server, ex);
      } finally {
        ThriftUtil.returnClient(client, context);
      }
    }
    return Collections.unmodifiableMap(scans);
  }

  private Map<HostAndPort,ScanStats> fetchTServerScans() {
    return fetchScans(getContext().instanceOperations().getServers(TABLET_SERVER));
  }

  private Map<HostAndPort,ScanStats> fetchSServerScans() {
    return fetchScans(getContext().instanceOperations().getServers(SCAN_SERVER));
  }

  private Map<HostAndPort,CompactionStats> fetchCompactions() {
    ServerContext context = getContext();
    Map<HostAndPort,CompactionStats> allCompactions = new HashMap<>();
    for (ServerId server : context.instanceOperations().getServers(TABLET_SERVER)) {
      final HostAndPort parsedServer = HostAndPort.fromString(server.toHostPortString());
      Client tserver = null;
      try {
        tserver = ThriftUtil.getClient(ThriftClientTypes.TABLET_SERVER, parsedServer, context);
        var compacts = tserver.getActiveCompactions(null, context.rpcCreds());
        allCompactions.put(parsedServer, new CompactionStats(compacts));
      } catch (Exception ex) {
        log.debug("Failed to get active compactions from {}", server, ex);
      } finally {
        ThriftUtil.returnClient(tserver, context);
      }
    }
    return Collections.unmodifiableMap(allCompactions);
  }

  private ExternalCompactionInfo fetchCompactorsInfo() {
    Set<ServerId> compactors =
        getContext().instanceOperations().getServers(ServerId.Type.COMPACTOR);
    log.debug("Found compactors: {}", compactors);
    ExternalCompactionInfo ecInfo = new ExternalCompactionInfo();
    ecInfo.setFetchedTimeMillis(System.currentTimeMillis());
    ecInfo.setCompactors(compactors);
    ecInfo.setCoordinatorHost(coordinatorHost);
    return ecInfo;
  }

  private static class ExternalCompactionsSnapshot {
    public final RunningCompactions runningCompactions;
    public final Map<String,TExternalCompaction> ecRunningMap;

    private ExternalCompactionsSnapshot(Optional<Map<String,TExternalCompaction>> ecRunningMapOpt) {
      this.ecRunningMap =
          ecRunningMapOpt.map(Collections::unmodifiableMap).orElse(Collections.emptyMap());
      this.runningCompactions = new RunningCompactions(this.ecRunningMap);
    }
  }

  private ExternalCompactionsSnapshot computeExternalCompactionsSnapshot() {
    if (coordinatorHost.isEmpty()) {
      throw new IllegalStateException(coordinatorMissingMsg);
    }
    var ccHost = coordinatorHost.orElseThrow();
    log.info("User initiated fetch of running External Compactions from {}", ccHost);
    try {
      CompactionCoordinatorService.Client client =
          ThriftUtil.getClient(ThriftClientTypes.COORDINATOR, ccHost, getContext());
      TExternalCompactionMap running;
      try {
        running = client.getRunningCompactions(TraceUtil.traceInfo(), getContext().rpcCreds());
        return new ExternalCompactionsSnapshot(Optional.ofNullable(running.getCompactions()));
      } catch (Exception e) {
        throw new IllegalStateException("Unable to get running compactions from " + ccHost, e);
      } finally {
        if (client != null) {
          ThriftUtil.returnClient(client, getContext());
        }
      }
    } catch (TTransportException e) {
      log.error("Unable to get Compaction coordinator at {}", ccHost);
      throw new IllegalStateException(coordinatorMissingMsg, e);
    }
  }

  /**
   * Get the monitor lock in ZooKeeper
   */
  private void getMonitorLock(HostAndPort monitorLocation)
      throws KeeperException, InterruptedException {
    ServerContext context = getContext();
<<<<<<< HEAD
    final String zRoot = context.getZooKeeperRoot();
    final String monitorPath = zRoot + Constants.ZMONITOR;
    final var monitorLockPath = context.getServerPaths().createMonitorPath();
=======
    final var monitorLockPath = ServiceLock.path(Constants.ZMONITOR_LOCK);
>>>>>>> 4680c456

    // Ensure that everything is kosher with ZK as this has changed.
    ZooReaderWriter zoo = context.getZooSession().asReaderWriter();
    if (zoo.exists(Constants.ZMONITOR)) {
      byte[] data = zoo.getData(Constants.ZMONITOR);
      // If the node isn't empty, it's from a previous install (has hostname:port for HTTP server)
      if (data.length != 0) {
        // Recursively delete from that parent node
        zoo.recursiveDelete(Constants.ZMONITOR, NodeMissingPolicy.SKIP);

        // And then make the nodes that we expect for the incoming ephemeral nodes
        zoo.putPersistentData(Constants.ZMONITOR, new byte[0], NodeExistsPolicy.FAIL);
        zoo.putPersistentData(monitorLockPath.toString(), new byte[0], NodeExistsPolicy.FAIL);
      } else if (!zoo.exists(monitorLockPath.toString())) {
        // monitor node in ZK exists and is empty as we expect
        // but the monitor/lock node does not
        zoo.putPersistentData(monitorLockPath.toString(), new byte[0], NodeExistsPolicy.FAIL);
      }
    } else {
      // 1.5.0 and earlier
      zoo.putPersistentData(Constants.ZMONITOR, new byte[0], NodeExistsPolicy.FAIL);
      if (!zoo.exists(monitorLockPath.toString())) {
        // Somehow the monitor node exists but not monitor/lock
        zoo.putPersistentData(monitorLockPath.toString(), new byte[0], NodeExistsPolicy.FAIL);
      }
    }

    // Get a ZooLock for the monitor
    UUID zooLockUUID = UUID.randomUUID();
    monitorLock = new ServiceLock(context.getZooSession(), monitorLockPath, zooLockUUID);
    HAServiceLockWatcher monitorLockWatcher =
        new HAServiceLockWatcher(Type.MONITOR, () -> isShutdownRequested());

    while (true) {
      monitorLock.lock(monitorLockWatcher,
          new ServiceLockData(zooLockUUID,
              monitorLocation.getHost() + ":" + monitorLocation.getPort(), ThriftService.NONE,
              this.getResourceGroup()));

      monitorLockWatcher.waitForChange();

      if (monitorLockWatcher.isLockAcquired()) {
        break;
      }

      if (!monitorLockWatcher.isFailedToAcquireLock()) {
        throw new IllegalStateException("monitor lock in unknown state");
      }

      monitorLock.tryToCancelAsyncLockOrUnlock();

      sleepUninterruptibly(
          context.getConfiguration().getTimeInMillis(Property.MONITOR_LOCK_CHECK_INTERVAL),
          TimeUnit.MILLISECONDS);
    }

    log.info("Got Monitor lock.");
  }

  public ManagerMonitorInfo getMmi() {
    return mmi;
  }

  public int getTotalTables() {
    return totalTables;
  }

  public int getTotalTabletCount() {
    return totalTabletCount;
  }

  public long getTotalEntries() {
    return totalEntries;
  }

  public double getTotalIngestRate() {
    return totalIngestRate;
  }

  public double getTotalQueryRate() {
    return totalQueryRate;
  }

  public double getTotalScanRate() {
    return totalScanRate;
  }

  public long getTotalHoldTime() {
    return totalHoldTime;
  }

  public GCStatus getGcStatus() {
    return gcStatus;
  }

  public long getTotalLookups() {
    return totalLookups;
  }

  public long getStartTime() {
    return START_TIME;
  }

  public double getLookupRate() {
    return lookupRateTracker.calculateRate();
  }

  @Override
  public boolean isActiveService() {
    return monitorInitialized.get();
  }

  public Optional<HostAndPort> getCoordinatorHost() {
    return coordinatorHost;
  }

  public int getLivePort() {
    return livePort;
  }

  @Override
  public ServiceLock getLock() {
    return monitorLock;
  }

  public InformationFetcher getInformationFetcher() {
    return fetcher;
  }

  @Override
  public void onOpened(Connection connection) {
    fetcher.newConnectionEvent();
  }

  @Override
  public void onClosed(Connection connection) {
    // do nothing
  }

  public ConnectionStatistics getConnectionStatisticsBean() {
    return this.connStats;
  }

}<|MERGE_RESOLUTION|>--- conflicted
+++ resolved
@@ -333,11 +333,7 @@
     try {
       // Read the gc location from its lock
       ZooReaderWriter zk = context.getZooSession().asReaderWriter();
-<<<<<<< HEAD
       var path = context.getServerPaths().createGarbageCollectorPath();
-=======
-      var path = ServiceLock.path(Constants.ZGC_LOCK);
->>>>>>> 4680c456
       List<String> locks = ServiceLock.validateAndSort(path, zk.getChildren(path.toString()));
       if (locks != null && !locks.isEmpty()) {
         address = ServiceLockData.parse(zk.getData(path + "/" + locks.get(0)))
@@ -721,13 +717,7 @@
   private void getMonitorLock(HostAndPort monitorLocation)
       throws KeeperException, InterruptedException {
     ServerContext context = getContext();
-<<<<<<< HEAD
-    final String zRoot = context.getZooKeeperRoot();
-    final String monitorPath = zRoot + Constants.ZMONITOR;
     final var monitorLockPath = context.getServerPaths().createMonitorPath();
-=======
-    final var monitorLockPath = ServiceLock.path(Constants.ZMONITOR_LOCK);
->>>>>>> 4680c456
 
     // Ensure that everything is kosher with ZK as this has changed.
     ZooReaderWriter zoo = context.getZooSession().asReaderWriter();
