--- conflicted
+++ resolved
@@ -431,12 +431,8 @@
     context = new AccumuloServerContext(instance, config);
     log.info("Version " + Constants.VERSION);
     log.info("Instance " + instance.getInstanceID());
-<<<<<<< HEAD
+    MetricsSystemHelper.configure(Monitor.class.getSimpleName());
     Accumulo.init(fs, instance, config, app);
-=======
-    MetricsSystemHelper.configure(Monitor.class.getSimpleName());
-    Accumulo.init(fs, config, app);
->>>>>>> 0c51162c
     Monitor monitor = new Monitor();
     // Servlets need access to limit requests when the monitor is not active, but Servlets are instantiated
     // via reflection. Expose the service this way instead.
