--- conflicted
+++ resolved
@@ -497,14 +497,9 @@
     }
 
     MetricsInfo metricsInfo = getContext().getMetricsInfo();
-<<<<<<< HEAD
-    metricsInfo.addServiceTags(getApplicationName(), monitorHostAndPort, "");
     metricsInfo.addMetricsProducers(this);
-    metricsInfo.init();
-=======
     metricsInfo.init(MetricsInfo.serviceTags(getContext().getInstanceName(), getApplicationName(),
         monitorHostAndPort, ""));
->>>>>>> d888cd80
 
     try {
       URL url = new URL(server.isSecure() ? "https" : "http", advertiseHost, server.getPort(), "/");
