/*
 * Licensed to the Apache Software Foundation (ASF) under one
 * or more contributor license agreements.  See the NOTICE file
 * distributed with this work for additional information
 * regarding copyright ownership.  The ASF licenses this file
 * to you under the Apache License, Version 2.0 (the
 * "License"); you may not use this file except in compliance
 * with the License.  You may obtain a copy of the License at
 *
 *   https://www.apache.org/licenses/LICENSE-2.0
 *
 * Unless required by applicable law or agreed to in writing,
 * software distributed under the License is distributed on an
 * "AS IS" BASIS, WITHOUT WARRANTIES OR CONDITIONS OF ANY
 * KIND, either express or implied.  See the License for the
 * specific language governing permissions and limitations
 * under the License.
 */
package org.apache.accumulo.monitor;

import static java.nio.charset.StandardCharsets.UTF_8;
import static java.util.concurrent.TimeUnit.HOURS;
import static java.util.concurrent.TimeUnit.MINUTES;
import static org.apache.accumulo.core.util.UtilWaitThread.sleepUninterruptibly;

import java.net.InetAddress;
import java.net.URL;
import java.net.UnknownHostException;
import java.util.ArrayList;
import java.util.Arrays;
import java.util.Collection;
import java.util.Collections;
import java.util.HashMap;
import java.util.HashSet;
import java.util.LinkedList;
import java.util.List;
import java.util.Map;
import java.util.Map.Entry;
import java.util.Optional;
import java.util.Set;
import java.util.UUID;
import java.util.concurrent.TimeUnit;
import java.util.concurrent.atomic.AtomicBoolean;
import java.util.concurrent.atomic.AtomicLong;
import java.util.function.Supplier;

import jakarta.inject.Singleton;

import org.apache.accumulo.core.Constants;
import org.apache.accumulo.core.compaction.thrift.CompactionCoordinatorService;
import org.apache.accumulo.core.compaction.thrift.TExternalCompaction;
import org.apache.accumulo.core.compaction.thrift.TExternalCompactionList;
import org.apache.accumulo.core.conf.Property;
import org.apache.accumulo.core.data.TableId;
import org.apache.accumulo.core.fate.zookeeper.ServiceLock;
import org.apache.accumulo.core.fate.zookeeper.ServiceLockSupport.HAServiceLockWatcher;
import org.apache.accumulo.core.fate.zookeeper.ZooReaderWriter;
import org.apache.accumulo.core.fate.zookeeper.ZooUtil.NodeExistsPolicy;
import org.apache.accumulo.core.fate.zookeeper.ZooUtil.NodeMissingPolicy;
import org.apache.accumulo.core.gc.thrift.GCMonitorService;
import org.apache.accumulo.core.gc.thrift.GCStatus;
import org.apache.accumulo.core.manager.thrift.ManagerClientService;
import org.apache.accumulo.core.manager.thrift.ManagerMonitorInfo;
import org.apache.accumulo.core.master.thrift.TableInfo;
import org.apache.accumulo.core.master.thrift.TabletServerStatus;
import org.apache.accumulo.core.metadata.schema.ExternalCompactionId;
import org.apache.accumulo.core.metrics.MetricsInfo;
import org.apache.accumulo.core.rpc.ThriftUtil;
import org.apache.accumulo.core.rpc.clients.ThriftClientTypes;
import org.apache.accumulo.core.tabletserver.thrift.ActiveCompaction;
import org.apache.accumulo.core.tabletserver.thrift.ActiveScan;
import org.apache.accumulo.core.tabletserver.thrift.TabletClientService.Client;
import org.apache.accumulo.core.tabletserver.thrift.TabletScanClientService;
import org.apache.accumulo.core.trace.TraceUtil;
import org.apache.accumulo.core.util.HostAndPort;
import org.apache.accumulo.core.util.Pair;
import org.apache.accumulo.core.util.ServerServices;
import org.apache.accumulo.core.util.ServerServices.Service;
import org.apache.accumulo.core.util.Timer;
import org.apache.accumulo.core.util.compaction.ExternalCompactionUtil;
import org.apache.accumulo.core.util.threads.Threads;
import org.apache.accumulo.monitor.rest.compactions.external.ExternalCompactionInfo;
import org.apache.accumulo.monitor.rest.compactions.external.RunningCompactions;
import org.apache.accumulo.monitor.rest.compactions.external.RunningCompactorDetails;
import org.apache.accumulo.monitor.util.logging.RecentLogs;
import org.apache.accumulo.server.AbstractServer;
import org.apache.accumulo.server.HighlyAvailableService;
import org.apache.accumulo.server.ServerContext;
import org.apache.accumulo.server.ServerOpts;
import org.apache.accumulo.server.problems.ProblemReports;
import org.apache.accumulo.server.problems.ProblemType;
import org.apache.accumulo.server.util.TableInfoUtil;
import org.apache.zookeeper.KeeperException;
import org.eclipse.jetty.servlet.DefaultServlet;
import org.eclipse.jetty.servlet.ServletHolder;
import org.eclipse.jetty.util.resource.Resource;
import org.glassfish.hk2.api.Factory;
import org.glassfish.hk2.utilities.binding.AbstractBinder;
import org.glassfish.jersey.jackson.JacksonFeature;
import org.glassfish.jersey.logging.LoggingFeature;
import org.glassfish.jersey.server.ResourceConfig;
import org.glassfish.jersey.server.mvc.MvcFeature;
import org.glassfish.jersey.server.mvc.freemarker.FreemarkerMvcFeature;
import org.glassfish.jersey.servlet.ServletContainer;
import org.slf4j.Logger;
import org.slf4j.LoggerFactory;

import com.google.common.base.Suppliers;

/**
 * Serve manager statistics with an embedded web server.
 */
public class Monitor extends AbstractServer implements HighlyAvailableService {

  private static final Logger log = LoggerFactory.getLogger(Monitor.class);
  private static final int REFRESH_TIME = 5;

  private final long START_TIME;

  public static void main(String[] args) throws Exception {
    try (Monitor monitor = new Monitor(new ServerOpts(), args)) {
      monitor.runServer();
    }
  }

  Monitor(ServerOpts opts, String[] args) {
    super("monitor", opts, args);
    START_TIME = System.currentTimeMillis();
  }

  private final AtomicLong lastRecalc = new AtomicLong(0L);
  private double totalIngestRate = 0.0;
  private double totalQueryRate = 0.0;
  private double totalScanRate = 0.0;
  private long totalEntries = 0L;
  private int totalTabletCount = 0;
  private long totalHoldTime = 0;
  private long totalLookups = 0;
  private int totalTables = 0;
  private final AtomicBoolean monitorInitialized = new AtomicBoolean(false);

  private static <T> List<Pair<Long,T>> newMaxList() {
    return Collections.synchronizedList(new LinkedList<>() {

      private static final long serialVersionUID = 1L;
      private final long maxDelta = HOURS.toMillis(1);

      @Override
      public boolean add(Pair<Long,T> obj) {
        boolean result = super.add(obj);
        if (obj.getFirst() - get(0).getFirst() > maxDelta) {
          remove(0);
        }
        return result;
      }

    });
  }

  private final List<Pair<Long,Double>> loadOverTime = newMaxList();
  private final List<Pair<Long,Double>> ingestRateOverTime = newMaxList();
  private final List<Pair<Long,Double>> ingestByteRateOverTime = newMaxList();
  private final List<Pair<Long,Integer>> minorCompactionsOverTime = newMaxList();
  private final List<Pair<Long,Integer>> majorCompactionsOverTime = newMaxList();
  private final List<Pair<Long,Double>> lookupsOverTime = newMaxList();
  private final List<Pair<Long,Long>> queryRateOverTime = newMaxList();
  private final List<Pair<Long,Long>> scanRateOverTime = newMaxList();
  private final List<Pair<Long,Double>> queryByteRateOverTime = newMaxList();
  private final List<Pair<Long,Double>> indexCacheHitRateOverTime = newMaxList();
  private final List<Pair<Long,Double>> dataCacheHitRateOverTime = newMaxList();
  private EventCounter lookupRateTracker = new EventCounter();
  private EventCounter indexCacheHitTracker = new EventCounter();
  private EventCounter indexCacheRequestTracker = new EventCounter();
  private EventCounter dataCacheHitTracker = new EventCounter();
  private EventCounter dataCacheRequestTracker = new EventCounter();

  private final AtomicBoolean fetching = new AtomicBoolean(false);
  private ManagerMonitorInfo mmi;
  private Map<TableId,Map<ProblemType,Integer>> problemSummary = Collections.emptyMap();
  private Exception problemException;
  private GCStatus gcStatus;
  private Optional<HostAndPort> coordinatorHost = Optional.empty();
  private Timer coordinatorCheck = null;
  private CompactionCoordinatorService.Client coordinatorClient;
  private final String coordinatorMissingMsg =
      "Error getting the compaction coordinator. Check that it is running. It is not "
          + "started automatically with other cluster processes so must be started by running "
          + "'accumulo compaction-coordinator'.";

  private EmbeddedWebServer server;
  private int livePort = 0;

  private ServiceLock monitorLock;

  private static class EventCounter {

    Map<String,Pair<Long,Long>> prevSamples = new HashMap<>();
    Map<String,Pair<Long,Long>> samples = new HashMap<>();
    Set<String> serversUpdated = new HashSet<>();

    synchronized void startingUpdates() {
      serversUpdated.clear();
    }

    synchronized void updateTabletServer(String name, long sampleTime, long numEvents) {
      Pair<Long,Long> newSample = new Pair<>(sampleTime, numEvents);
      Pair<Long,Long> lastSample = samples.get(name);

      if (lastSample == null || !lastSample.equals(newSample)) {
        samples.put(name, newSample);
        if (lastSample != null) {
          prevSamples.put(name, lastSample);
        }
      }
      serversUpdated.add(name);
    }

    synchronized void finishedUpdating() {
      // remove any tablet servers not updated
      samples.keySet().retainAll(serversUpdated);
      prevSamples.keySet().retainAll(serversUpdated);
    }

    synchronized double calculateRate() {
      double totalRate = 0;

      for (Entry<String,Pair<Long,Long>> entry : prevSamples.entrySet()) {
        Pair<Long,Long> prevSample = entry.getValue();
        Pair<Long,Long> sample = samples.get(entry.getKey());

        totalRate += (sample.getSecond() - prevSample.getSecond())
            / ((sample.getFirst() - prevSample.getFirst()) / (double) 1000);
      }

      return totalRate;
    }

    synchronized long calculateCount() {
      long count = 0;

      for (Entry<String,Pair<Long,Long>> entry : prevSamples.entrySet()) {
        Pair<Long,Long> prevSample = entry.getValue();
        Pair<Long,Long> sample = samples.get(entry.getKey());

        count += sample.getSecond() - prevSample.getSecond();
      }

      return count;
    }
  }

  public void fetchData() {
    ServerContext context = getContext();
    double totalIngestRate = 0.;
    double totalIngestByteRate = 0.;
    double totalQueryRate = 0.;
    double totalQueryByteRate = 0.;
    double totalScanRate = 0.;
    long totalEntries = 0;
    int totalTabletCount = 0;
    long totalHoldTime = 0;
    long totalLookups = 0;
    boolean retry = true;

    // only recalc every so often
    long currentTime = System.currentTimeMillis();
    if (currentTime - lastRecalc.get() < REFRESH_TIME * 1000) {
      return;
    }

    // try to begin fetching; return if unsuccessful (because another thread is already fetching)
    if (!fetching.compareAndSet(false, true)) {
      return;
    }
    // DO NOT ADD CODE HERE that could throw an exception before we enter the try block
    // Otherwise, we'll never release the lock by unsetting 'fetching' in the the finally block
    try {
      while (retry) {
        ManagerClientService.Client client = null;
        try {
          client = ThriftClientTypes.MANAGER.getConnection(context);
          if (client != null) {
            mmi = client.getManagerStats(TraceUtil.traceInfo(), context.rpcCreds());
            retry = false;
          } else {
            mmi = null;
            log.error("Unable to get info from Manager");
          }
          gcStatus = fetchGcStatus();
        } catch (Exception e) {
          mmi = null;
          log.info("Error fetching stats: ", e);
        } finally {
          if (client != null) {
            ThriftUtil.close(client, context);
          }
        }
        if (mmi == null) {
          sleepUninterruptibly(1, TimeUnit.SECONDS);
        }
      }
      if (mmi != null) {
        int majorCompactions = 0;
        int minorCompactions = 0;

        lookupRateTracker.startingUpdates();
        indexCacheHitTracker.startingUpdates();
        indexCacheRequestTracker.startingUpdates();
        dataCacheHitTracker.startingUpdates();
        dataCacheRequestTracker.startingUpdates();

        for (TabletServerStatus server : mmi.tServerInfo) {
          TableInfo summary = TableInfoUtil.summarizeTableStats(server);
          totalIngestRate += summary.ingestRate;
          totalIngestByteRate += summary.ingestByteRate;
          totalQueryRate += summary.queryRate;
          totalScanRate += summary.scanRate;
          totalQueryByteRate += summary.queryByteRate;
          totalEntries += summary.recs;
          totalHoldTime += server.holdTime;
          totalLookups += server.lookups;
          majorCompactions += summary.majors.running;
          minorCompactions += summary.minors.running;
          lookupRateTracker.updateTabletServer(server.name, server.lastContact, server.lookups);
          indexCacheHitTracker.updateTabletServer(server.name, server.lastContact,
              server.indexCacheHits);
          indexCacheRequestTracker.updateTabletServer(server.name, server.lastContact,
              server.indexCacheRequest);
          dataCacheHitTracker.updateTabletServer(server.name, server.lastContact,
              server.dataCacheHits);
          dataCacheRequestTracker.updateTabletServer(server.name, server.lastContact,
              server.dataCacheRequest);
        }

        lookupRateTracker.finishedUpdating();
        indexCacheHitTracker.finishedUpdating();
        indexCacheRequestTracker.finishedUpdating();
        dataCacheHitTracker.finishedUpdating();
        dataCacheRequestTracker.finishedUpdating();

        int totalTables = 0;
        for (TableInfo tInfo : mmi.tableMap.values()) {
          totalTabletCount += tInfo.tablets;
          totalTables++;
        }
        this.totalIngestRate = totalIngestRate;
        this.totalTables = totalTables;
        totalIngestByteRate = totalIngestByteRate / 1000000.0;
        this.totalQueryRate = totalQueryRate;
        this.totalScanRate = totalScanRate;
        totalQueryByteRate = totalQueryByteRate / 1000000.0;
        this.totalEntries = totalEntries;
        this.totalTabletCount = totalTabletCount;
        this.totalHoldTime = totalHoldTime;
        this.totalLookups = totalLookups;

        ingestRateOverTime.add(new Pair<>(currentTime, totalIngestRate));
        ingestByteRateOverTime.add(new Pair<>(currentTime, totalIngestByteRate));

        double totalLoad = 0.;
        for (TabletServerStatus status : mmi.tServerInfo) {
          if (status != null) {
            totalLoad += status.osLoad;
          }
        }
        loadOverTime.add(new Pair<>(currentTime, totalLoad));

        minorCompactionsOverTime.add(new Pair<>(currentTime, minorCompactions));
        majorCompactionsOverTime.add(new Pair<>(currentTime, majorCompactions));

        lookupsOverTime.add(new Pair<>(currentTime, lookupRateTracker.calculateRate()));

        queryRateOverTime.add(new Pair<>(currentTime, (long) totalQueryRate));
        queryByteRateOverTime.add(new Pair<>(currentTime, totalQueryByteRate));

        scanRateOverTime.add(new Pair<>(currentTime, (long) totalScanRate));

        calcCacheHitRate(indexCacheHitRateOverTime, currentTime, indexCacheHitTracker,
            indexCacheRequestTracker);
        calcCacheHitRate(dataCacheHitRateOverTime, currentTime, dataCacheHitTracker,
            dataCacheRequestTracker);
      }
      try {
        this.problemSummary = ProblemReports.getInstance(context).summarize();
        this.problemException = null;
      } catch (Exception e) {
        log.info("Failed to obtain problem reports ", e);
        this.problemSummary = Collections.emptyMap();
        this.problemException = e;
      }

      // check for compaction coordinator host and only notify its discovery
      if (coordinatorCheck == null || coordinatorCheck.hasElapsed(expirationTimeMinutes, MINUTES)) {
        Optional<HostAndPort> previousHost = coordinatorHost;
        coordinatorHost = ExternalCompactionUtil.findCompactionCoordinator(context);
        coordinatorCheck = Timer.startNew();
        if (previousHost.isEmpty() && coordinatorHost.isPresent()) {
          log.info("External Compaction Coordinator found at {}", coordinatorHost.orElseThrow());
        }
      }

    } finally {
      if (coordinatorClient != null) {
        ThriftUtil.returnClient(coordinatorClient, context);
        coordinatorClient = null;
      }
      lastRecalc.set(currentTime);
      // stop fetching; log an error if this thread wasn't already fetching
      if (!fetching.compareAndSet(true, false)) {
        throw new AssertionError("Not supposed to happen; somebody broke this code");
      }
    }
  }

  private static void calcCacheHitRate(List<Pair<Long,Double>> hitRate, long currentTime,
      EventCounter cacheHits, EventCounter cacheReq) {
    long req = cacheReq.calculateCount();
    if (req > 0) {
      hitRate.add(
          new Pair<>(currentTime, cacheHits.calculateCount() / (double) cacheReq.calculateCount()));
    } else {
      hitRate.add(new Pair<>(currentTime, null));
    }
  }

  private GCStatus fetchGcStatus() {
    ServerContext context = getContext();
    GCStatus result = null;
    HostAndPort address = null;
    try {
      // Read the gc location from its lock
      ZooReaderWriter zk = context.getZooReaderWriter();
      var path = ServiceLock.path(context.getZooKeeperRoot() + Constants.ZGC_LOCK);
      List<String> locks = ServiceLock.validateAndSort(path, zk.getChildren(path.toString()));
      if (locks != null && !locks.isEmpty()) {
        address = new ServerServices(new String(zk.getData(path + "/" + locks.get(0)), UTF_8))
            .getAddress(Service.GC_CLIENT);
        GCMonitorService.Client client =
            ThriftUtil.getClient(ThriftClientTypes.GC, address, context);
        try {
          result = client.getStatus(TraceUtil.traceInfo(), context.rpcCreds());
        } finally {
          ThriftUtil.returnClient(client, context);
        }
      }
    } catch (Exception ex) {
      log.warn("Unable to contact the garbage collector at " + address, ex);
    }
    return result;
  }

  @Override
  public void run() {
    ServerContext context = getContext();
    int[] ports = getConfiguration().getPort(Property.MONITOR_PORT);
    for (int port : ports) {
      try {
        log.debug("Trying monitor on port {}", port);
        server = new EmbeddedWebServer(this, port);
        server.addServlet(getDefaultServlet(), "/resources/*");
        server.addServlet(getRestServlet(), "/rest/*");
        server.addServlet(getViewServlet(), "/*");
        server.start();
        livePort = port;
        break;
      } catch (Exception ex) {
        log.error("Unable to start embedded web server", ex);
      }
    }
    if (!server.isRunning()) {
      throw new RuntimeException(
          "Unable to start embedded web server on ports: " + Arrays.toString(ports));
    } else {
      log.debug("Monitor started on port {}", livePort);
    }

    try {
      getMonitorLock();
    } catch (Exception e) {
      log.error("Failed to get Monitor ZooKeeper lock");
      throw new RuntimeException(e);
    }

    String advertiseHost = getHostname();
    if (advertiseHost.equals("0.0.0.0")) {
      try {
        advertiseHost = InetAddress.getLocalHost().getHostName();
      } catch (UnknownHostException e) {
        log.error("Unable to get hostname", e);
      }
    }
    HostAndPort monitorHostAndPort = HostAndPort.fromParts(advertiseHost, livePort);
    log.debug("Using {} to advertise monitor location in ZooKeeper", monitorHostAndPort);
    try {
      monitorLock.replaceLockData(monitorHostAndPort.toString().getBytes(UTF_8));
    } catch (KeeperException | InterruptedException e) {
      throw new IllegalStateException("Exception updating monitor lock with host and port", e);
    }

    MetricsInfo metricsInfo = getContext().getMetricsInfo();
    metricsInfo.init(MetricsInfo.serviceTags(getContext().getInstanceName(), getApplicationName(),
        monitorHostAndPort, ""));

    try {
      URL url = new URL(server.isSecure() ? "https" : "http", advertiseHost, server.getPort(), "/");
      final String path = context.getZooKeeperRoot() + Constants.ZMONITOR_HTTP_ADDR;
      final ZooReaderWriter zoo = context.getZooReaderWriter();
      // Delete before we try to re-create in case the previous session hasn't yet expired
      zoo.delete(path);
      zoo.putEphemeralData(path, url.toString().getBytes(UTF_8));
      log.info("Set monitor address in zookeeper to {}", url);
    } catch (Exception ex) {
      log.error("Unable to advertise monitor HTTP address in zookeeper", ex);
    }

    // need to regularly fetch data so plot data is updated
    Threads.createThread("Data fetcher", () -> {
      while (true) {
        try {
          fetchData();
        } catch (Exception e) {
          log.warn("{}", e.getMessage(), e);
        }
        sleepUninterruptibly(333, TimeUnit.MILLISECONDS);
      }
    }).start();

    monitorInitialized.set(true);
  }

  private ServletHolder getDefaultServlet() {
    return new ServletHolder(new DefaultServlet() {
      private static final long serialVersionUID = 1L;

      @Override
      public Resource getResource(String pathInContext) {
        return Resource.newClassPathResource("/org/apache/accumulo/monitor" + pathInContext);
      }
    });
  }

  public static class MonitorFactory extends AbstractBinder implements Factory<Monitor> {

    private final Monitor monitor;

    public MonitorFactory(Monitor monitor) {
      this.monitor = monitor;
    }

    @Override
    public Monitor provide() {
      return monitor;
    }

    @Override
    public void dispose(Monitor instance) {}

    @Override
    protected void configure() {
      bindFactory(this).to(Monitor.class).in(Singleton.class);
    }
  }

  private ServletHolder getViewServlet() {
    final ResourceConfig rc = new ResourceConfig().packages("org.apache.accumulo.monitor.view")
        .register(new MonitorFactory(this))
        .register(new LoggingFeature(java.util.logging.Logger.getLogger(this.getClass().getName())))
        .register(FreemarkerMvcFeature.class)
        .property(MvcFeature.TEMPLATE_BASE_PATH, "/org/apache/accumulo/monitor/templates");
    return new ServletHolder(new ServletContainer(rc));
  }

  private ServletHolder getRestServlet() {
    final ResourceConfig rc = new ResourceConfig().packages("org.apache.accumulo.monitor.rest")
        .register(new MonitorFactory(this))
        .register(new LoggingFeature(java.util.logging.Logger.getLogger(this.getClass().getName())))
        .register(JacksonFeature.class);
    return new ServletHolder(new ServletContainer(rc));
  }

  public static class ScanStats {
    public final long scanCount;
    public final Long oldestScan;
    public final long fetched;

    ScanStats(List<ActiveScan> active) {
      this.scanCount = active.size();
      long oldest = -1;
      for (ActiveScan scan : active) {
        oldest = Math.max(oldest, scan.age);
      }
      this.oldestScan = oldest < 0 ? null : oldest;
      // use clock time for date friendly display
      this.fetched = System.currentTimeMillis();
    }
  }

  public static class CompactionStats {
    public final long count;
    public final Long oldest;
    public final long fetched;

    CompactionStats(List<ActiveCompaction> active) {
      this.count = active.size();
      long oldest = -1;
      for (ActiveCompaction a : active) {
        oldest = Math.max(oldest, a.age);
      }
      this.oldest = oldest < 0 ? null : oldest;
      // use clock time for date friendly display
      this.fetched = System.currentTimeMillis();
    }
  }

  private final long expirationTimeMinutes = 1;

  // Use Suppliers.memoizeWithExpiration() to cache the results of expensive fetch operations. This
  // avoids unnecessary repeated fetches within the expiration period and ensures that multiple
  // requests around the same time use the same cached data.
  private final Supplier<Map<HostAndPort,ScanStats>> tserverScansSupplier =
      Suppliers.memoizeWithExpiration(this::fetchTServerScans, expirationTimeMinutes, MINUTES);

  private final Supplier<Map<HostAndPort,ScanStats>> sserverScansSupplier =
      Suppliers.memoizeWithExpiration(this::fetchSServerScans, expirationTimeMinutes, MINUTES);

  private final Supplier<Map<HostAndPort,CompactionStats>> compactionsSupplier =
      Suppliers.memoizeWithExpiration(this::fetchCompactions, expirationTimeMinutes, MINUTES);

  private final Supplier<ExternalCompactionInfo> compactorInfoSupplier =
      Suppliers.memoizeWithExpiration(this::fetchCompactorsInfo, expirationTimeMinutes, MINUTES);

  private final Supplier<ExternalCompactionsSnapshot> externalCompactionsSupplier =
      Suppliers.memoizeWithExpiration(this::computeExternalCompactionsSnapshot,
          expirationTimeMinutes, MINUTES);

  private final RecentLogs recentLogs = new RecentLogs();

  /**
   * @return active tablet server scans. Values are cached and refresh after
   *         {@link #expirationTimeMinutes}.
   */
  public Map<HostAndPort,ScanStats> getScans() {
    return tserverScansSupplier.get();
  }

  /**
   * @return active scan server scans. Values are cached and refresh after
   *         {@link #expirationTimeMinutes}.
   */
  public Map<HostAndPort,ScanStats> getScanServerScans() {
    return sserverScansSupplier.get();
  }

  /**
   * @return active compactions. Values are cached and refresh after {@link #expirationTimeMinutes}.
   */
  public Map<HostAndPort,CompactionStats> getCompactions() {
    return compactionsSupplier.get();
  }

  /**
   * @return external compaction information. Values are cached and refresh after
   *         {@link #expirationTimeMinutes}.
   */
  public ExternalCompactionInfo getCompactorsInfo() {
    if (coordinatorHost.isEmpty()) {
      throw new IllegalStateException("Tried fetching from compaction coordinator that's missing");
    }
    return compactorInfoSupplier.get();
  }

<<<<<<< HEAD
  /**
   * @return running compactions. Values are cached and refresh after
   *         {@link #expirationTimeMinutes}.
   */
  public RunningCompactions getRunningCompactions() {
    return externalCompactionsSupplier.get().runningCompactions;
=======
  private static class ExternalCompactionsSnapshot {
    public final RunningCompactions runningCompactions;
    public final Map<String,TExternalCompaction> ecRunningMap;

    private ExternalCompactionsSnapshot(Optional<Map<String,TExternalCompaction>> ecRunningMapOpt) {
      this.ecRunningMap =
          ecRunningMapOpt.map(Collections::unmodifiableMap).orElse(Collections.emptyMap());
      this.runningCompactions = new RunningCompactions(this.ecRunningMap);
    }
  }

  private ExternalCompactionsSnapshot computeExternalCompactionsSnapshot() {
    if (coordinatorHost.isEmpty()) {
      throw new IllegalStateException(coordinatorMissingMsg);
    }
    var ccHost = coordinatorHost.orElseThrow();
    log.info("User initiated fetch of running External Compactions from " + ccHost);
    var client = getCoordinator(ccHost);
    TExternalCompactionList running;
    try {
      running = client.getRunningCompactions(TraceUtil.traceInfo(), getContext().rpcCreds());
    } catch (Exception e) {
      throw new IllegalStateException("Unable to get running compactions from " + ccHost, e);
    }

    return new ExternalCompactionsSnapshot(Optional.ofNullable(running.getCompactions()));
  }

  public RunningCompactions getRunnningCompactions() {
    return extCompactionSnapshot.get().runningCompactions;
>>>>>>> f3bd1b8d
  }

  /**
   * @return running compactor details. Values are cached and refresh after
   *         {@link #expirationTimeMinutes}.
   */
  public RunningCompactorDetails getRunningCompactorDetails(ExternalCompactionId ecid) {
    TExternalCompaction extCompaction =
        externalCompactionsSupplier.get().ecRunningMap.get(ecid.canonical());
    if (extCompaction == null) {
      return null;
    }
    return new RunningCompactorDetails(extCompaction);
  }

  private CompactionCoordinatorService.Client getCoordinator(HostAndPort address) {
    if (coordinatorClient == null) {
      try {
        coordinatorClient =
            ThriftUtil.getClient(ThriftClientTypes.COORDINATOR, address, getContext());
      } catch (Exception e) {
        log.error("Unable to get Compaction coordinator at {}", address);
        throw new IllegalStateException(coordinatorMissingMsg, e);
      }
    }
    return coordinatorClient;
  }

  private Map<HostAndPort,ScanStats> fetchScans(Collection<String> servers) {
    ServerContext context = getContext();
    Map<HostAndPort,ScanStats> scans = new HashMap<>();
    for (String server : servers) {
      final HostAndPort parsedServer = HostAndPort.fromString(server);
      TabletScanClientService.Client client = null;
      try {
        client = ThriftUtil.getClient(ThriftClientTypes.TABLET_SCAN, parsedServer, context);
        List<ActiveScan> activeScans = client.getActiveScans(null, context.rpcCreds());
        scans.put(parsedServer, new ScanStats(activeScans));
      } catch (Exception ex) {
        log.error("Failed to get active scans from {}", server, ex);
      } finally {
        ThriftUtil.returnClient(client, context);
      }
    }
    return Collections.unmodifiableMap(scans);
  }

  private Map<HostAndPort,ScanStats> fetchTServerScans() {
    return fetchScans(getContext().instanceOperations().getTabletServers());
  }

  private Map<HostAndPort,ScanStats> fetchSServerScans() {
    return fetchScans(getContext().instanceOperations().getScanServers());
  }

  private Map<HostAndPort,CompactionStats> fetchCompactions() {
    ServerContext context = getContext();
    Map<HostAndPort,CompactionStats> allCompactions = new HashMap<>();
    for (String server : context.instanceOperations().getTabletServers()) {
      final HostAndPort parsedServer = HostAndPort.fromString(server);
      Client tserver = null;
      try {
        tserver = ThriftUtil.getClient(ThriftClientTypes.TABLET_SERVER, parsedServer, context);
        var compacts = tserver.getActiveCompactions(null, context.rpcCreds());
        allCompactions.put(parsedServer, new CompactionStats(compacts));
      } catch (Exception ex) {
        log.debug("Failed to get active compactions from {}", server, ex);
      } finally {
        ThriftUtil.returnClient(tserver, context);
      }
    }
    return Collections.unmodifiableMap(allCompactions);
  }

  private ExternalCompactionInfo fetchCompactorsInfo() {
    ServerContext context = getContext();
    Map<String,List<HostAndPort>> compactors = ExternalCompactionUtil.getCompactorAddrs(context);
    log.debug("Found compactors: {}", compactors);
    ExternalCompactionInfo ecInfo = new ExternalCompactionInfo();
    ecInfo.setFetchedTimeMillis(System.currentTimeMillis());
    ecInfo.setCompactors(compactors);
    ecInfo.setCoordinatorHost(coordinatorHost);
    return ecInfo;
  }

  private static class ExternalCompactionsSnapshot {
    public final RunningCompactions runningCompactions;
    public final Map<String,TExternalCompaction> ecRunningMap;

    private ExternalCompactionsSnapshot(Map<String,TExternalCompaction> ecRunningMap) {
      this.ecRunningMap = Collections.unmodifiableMap(ecRunningMap);
      this.runningCompactions = new RunningCompactions(ecRunningMap);
    }
  }

  private ExternalCompactionsSnapshot computeExternalCompactionsSnapshot() {
    if (coordinatorHost.isEmpty()) {
      throw new IllegalStateException(coordinatorMissingMsg);
    }
    var ccHost = coordinatorHost.orElseThrow();
    log.info("User initiated fetch of running External Compactions from " + ccHost);
    var client = getCoordinator(ccHost);
    TExternalCompactionList running;
    try {
      running = client.getRunningCompactions(TraceUtil.traceInfo(), getContext().rpcCreds());
    } catch (Exception e) {
      throw new IllegalStateException("Unable to get running compactions from " + ccHost, e);
    }

    return new ExternalCompactionsSnapshot(running.getCompactions());
  }

  /**
   * Get the monitor lock in ZooKeeper
   */
  private void getMonitorLock() throws KeeperException, InterruptedException {
    ServerContext context = getContext();
    final String zRoot = context.getZooKeeperRoot();
    final String monitorPath = zRoot + Constants.ZMONITOR;
    final var monitorLockPath = ServiceLock.path(zRoot + Constants.ZMONITOR_LOCK);

    // Ensure that everything is kosher with ZK as this has changed.
    ZooReaderWriter zoo = context.getZooReaderWriter();
    if (zoo.exists(monitorPath)) {
      byte[] data = zoo.getData(monitorPath);
      // If the node isn't empty, it's from a previous install (has hostname:port for HTTP server)
      if (data.length != 0) {
        // Recursively delete from that parent node
        zoo.recursiveDelete(monitorPath, NodeMissingPolicy.SKIP);

        // And then make the nodes that we expect for the incoming ephemeral nodes
        zoo.putPersistentData(monitorPath, new byte[0], NodeExistsPolicy.FAIL);
        zoo.putPersistentData(monitorLockPath.toString(), new byte[0], NodeExistsPolicy.FAIL);
      } else if (!zoo.exists(monitorLockPath.toString())) {
        // monitor node in ZK exists and is empty as we expect
        // but the monitor/lock node does not
        zoo.putPersistentData(monitorLockPath.toString(), new byte[0], NodeExistsPolicy.FAIL);
      }
    } else {
      // 1.5.0 and earlier
      zoo.putPersistentData(zRoot + Constants.ZMONITOR, new byte[0], NodeExistsPolicy.FAIL);
      if (!zoo.exists(monitorLockPath.toString())) {
        // Somehow the monitor node exists but not monitor/lock
        zoo.putPersistentData(monitorLockPath.toString(), new byte[0], NodeExistsPolicy.FAIL);
      }
    }

    // Get a ZooLock for the monitor
    UUID zooLockUUID = UUID.randomUUID();
    monitorLock = new ServiceLock(zoo.getZooKeeper(), monitorLockPath, zooLockUUID);

    while (true) {
      HAServiceLockWatcher monitorLockWatcher = new HAServiceLockWatcher("monitor");
      monitorLock.lock(monitorLockWatcher, new byte[0]);

      monitorLockWatcher.waitForChange();

      if (monitorLockWatcher.isLockAcquired()) {
        break;
      }

      if (!monitorLockWatcher.isFailedToAcquireLock()) {
        throw new IllegalStateException("monitor lock in unknown state");
      }

      monitorLock.tryToCancelAsyncLockOrUnlock();

      sleepUninterruptibly(
          context.getConfiguration().getTimeInMillis(Property.MONITOR_LOCK_CHECK_INTERVAL),
          TimeUnit.MILLISECONDS);
    }

    log.info("Got Monitor lock.");
  }

  public ManagerMonitorInfo getMmi() {
    return mmi;
  }

  public int getTotalTables() {
    return totalTables;
  }

  public int getTotalTabletCount() {
    return totalTabletCount;
  }

  public long getTotalEntries() {
    return totalEntries;
  }

  public double getTotalIngestRate() {
    return totalIngestRate;
  }

  public double getTotalQueryRate() {
    return totalQueryRate;
  }

  public double getTotalScanRate() {
    return totalScanRate;
  }

  public long getTotalHoldTime() {
    return totalHoldTime;
  }

  public Exception getProblemException() {
    return problemException;
  }

  public Map<TableId,Map<ProblemType,Integer>> getProblemSummary() {
    return problemSummary;
  }

  public GCStatus getGcStatus() {
    return gcStatus;
  }

  public long getTotalLookups() {
    return totalLookups;
  }

  public long getStartTime() {
    return START_TIME;
  }

  public List<Pair<Long,Double>> getLoadOverTime() {
    return new ArrayList<>(loadOverTime);
  }

  public List<Pair<Long,Double>> getIngestRateOverTime() {
    return new ArrayList<>(ingestRateOverTime);
  }

  public List<Pair<Long,Double>> getIngestByteRateOverTime() {
    return new ArrayList<>(ingestByteRateOverTime);
  }

  public List<Pair<Long,Integer>> getMinorCompactionsOverTime() {
    return new ArrayList<>(minorCompactionsOverTime);
  }

  public List<Pair<Long,Integer>> getMajorCompactionsOverTime() {
    return new ArrayList<>(majorCompactionsOverTime);
  }

  public List<Pair<Long,Double>> getLookupsOverTime() {
    return new ArrayList<>(lookupsOverTime);
  }

  public double getLookupRate() {
    return lookupRateTracker.calculateRate();
  }

  public List<Pair<Long,Long>> getQueryRateOverTime() {
    return new ArrayList<>(queryRateOverTime);
  }

  public List<Pair<Long,Long>> getScanRateOverTime() {
    return new ArrayList<>(scanRateOverTime);
  }

  public List<Pair<Long,Double>> getQueryByteRateOverTime() {
    return new ArrayList<>(queryByteRateOverTime);
  }

  public List<Pair<Long,Double>> getIndexCacheHitRateOverTime() {
    return new ArrayList<>(indexCacheHitRateOverTime);
  }

  public List<Pair<Long,Double>> getDataCacheHitRateOverTime() {
    return new ArrayList<>(dataCacheHitRateOverTime);
  }

  @Override
  public boolean isActiveService() {
    return monitorInitialized.get();
  }

  public RecentLogs recentLogs() {
    return recentLogs;
  }

  public Optional<HostAndPort> getCoordinatorHost() {
    return coordinatorHost;
  }

  public int getLivePort() {
    return livePort;
  }

  @Override
  public ServiceLock getLock() {
    return monitorLock;
  }
}<|MERGE_RESOLUTION|>--- conflicted
+++ resolved
@@ -669,45 +669,12 @@
     return compactorInfoSupplier.get();
   }
 
-<<<<<<< HEAD
   /**
    * @return running compactions. Values are cached and refresh after
    *         {@link #expirationTimeMinutes}.
    */
   public RunningCompactions getRunningCompactions() {
     return externalCompactionsSupplier.get().runningCompactions;
-=======
-  private static class ExternalCompactionsSnapshot {
-    public final RunningCompactions runningCompactions;
-    public final Map<String,TExternalCompaction> ecRunningMap;
-
-    private ExternalCompactionsSnapshot(Optional<Map<String,TExternalCompaction>> ecRunningMapOpt) {
-      this.ecRunningMap =
-          ecRunningMapOpt.map(Collections::unmodifiableMap).orElse(Collections.emptyMap());
-      this.runningCompactions = new RunningCompactions(this.ecRunningMap);
-    }
-  }
-
-  private ExternalCompactionsSnapshot computeExternalCompactionsSnapshot() {
-    if (coordinatorHost.isEmpty()) {
-      throw new IllegalStateException(coordinatorMissingMsg);
-    }
-    var ccHost = coordinatorHost.orElseThrow();
-    log.info("User initiated fetch of running External Compactions from " + ccHost);
-    var client = getCoordinator(ccHost);
-    TExternalCompactionList running;
-    try {
-      running = client.getRunningCompactions(TraceUtil.traceInfo(), getContext().rpcCreds());
-    } catch (Exception e) {
-      throw new IllegalStateException("Unable to get running compactions from " + ccHost, e);
-    }
-
-    return new ExternalCompactionsSnapshot(Optional.ofNullable(running.getCompactions()));
-  }
-
-  public RunningCompactions getRunnningCompactions() {
-    return extCompactionSnapshot.get().runningCompactions;
->>>>>>> f3bd1b8d
   }
 
   /**
@@ -797,9 +764,10 @@
     public final RunningCompactions runningCompactions;
     public final Map<String,TExternalCompaction> ecRunningMap;
 
-    private ExternalCompactionsSnapshot(Map<String,TExternalCompaction> ecRunningMap) {
-      this.ecRunningMap = Collections.unmodifiableMap(ecRunningMap);
-      this.runningCompactions = new RunningCompactions(ecRunningMap);
+    private ExternalCompactionsSnapshot(Optional<Map<String,TExternalCompaction>> ecRunningMapOpt) {
+      this.ecRunningMap =
+          ecRunningMapOpt.map(Collections::unmodifiableMap).orElse(Collections.emptyMap());
+      this.runningCompactions = new RunningCompactions(this.ecRunningMap);
     }
   }
 
@@ -817,7 +785,7 @@
       throw new IllegalStateException("Unable to get running compactions from " + ccHost, e);
     }
 
-    return new ExternalCompactionsSnapshot(running.getCompactions());
+    return new ExternalCompactionsSnapshot(Optional.ofNullable(running.getCompactions()));
   }
 
   /**
