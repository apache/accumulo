--- conflicted
+++ resolved
@@ -20,12 +20,7 @@
 
 import static com.google.common.util.concurrent.Uninterruptibles.sleepUninterruptibly;
 import static java.nio.charset.StandardCharsets.UTF_8;
-<<<<<<< HEAD
-=======
-import static java.util.concurrent.TimeUnit.HOURS;
 import static java.util.concurrent.TimeUnit.MINUTES;
-import static org.apache.accumulo.core.util.UtilWaitThread.sleepUninterruptibly;
->>>>>>> 22831aae
 
 import java.net.InetAddress;
 import java.net.URL;
@@ -35,11 +30,6 @@
 import java.util.Collections;
 import java.util.HashMap;
 import java.util.HashSet;
-<<<<<<< HEAD
-import java.util.Iterator;
-=======
-import java.util.LinkedList;
->>>>>>> 22831aae
 import java.util.List;
 import java.util.Map;
 import java.util.Map.Entry;
@@ -82,12 +72,7 @@
 import org.apache.accumulo.core.tabletserver.thrift.TabletServerClientService.Client;
 import org.apache.accumulo.core.trace.TraceUtil;
 import org.apache.accumulo.core.util.Pair;
-<<<<<<< HEAD
-=======
-import org.apache.accumulo.core.util.ServerServices;
-import org.apache.accumulo.core.util.ServerServices.Service;
 import org.apache.accumulo.core.util.Timer;
->>>>>>> 22831aae
 import org.apache.accumulo.core.util.compaction.ExternalCompactionUtil;
 import org.apache.accumulo.core.util.threads.Threads;
 import org.apache.accumulo.monitor.rest.compactions.external.ExternalCompactionInfo;
@@ -523,29 +508,6 @@
     }
   }
 
-<<<<<<< HEAD
-  private final Map<HostAndPort,ScanStats> tserverScans = new HashMap<>();
-  private final Map<HostAndPort,ScanStats> sserverScans = new HashMap<>();
-  private final Map<HostAndPort,CompactionStats> allCompactions = new HashMap<>();
-  private final ExternalCompactionInfo ecInfo = new ExternalCompactionInfo();
-
-  private long scansFetchedNanos = System.nanoTime();
-  private long compactsFetchedNanos = System.nanoTime();
-  private long ecInfoFetchedNanos = System.nanoTime();
-  private final long fetchTimeNanos = TimeUnit.MINUTES.toNanos(1);
-  private final long ageOffEntriesMillis = TimeUnit.MINUTES.toMillis(15);
-  // When there are a large amount of external compactions running the list of external compactions
-  // could consume a lot of memory. The purpose of this memoizing supplier is to try to avoid
-  // creating the list of running external compactions in memory per web request. If multiple
-  // request come in around the same time they should use the same list. It is still possible to
-  // have multiple list in memory if one request obtains a copy and then another request comes in
-  // after the timeout and the supplier recomputes the list. The longer the timeout on the supplier
-  // is the less likely we are to have multiple list of external compactions in memory, however
-  // increasing the timeout will make the monitor less responsive.
-  private final Supplier<ExternalCompactionsSnapshot> extCompactionSnapshot =
-      Suppliers.memoizeWithExpiration(() -> computeExternalCompactionsSnapshot(), fetchTimeNanos,
-          TimeUnit.NANOSECONDS);
-=======
   private final long expirationTimeMinutes = 1;
 
   // Use Suppliers.memoizeWithExpiration() to cache the results of expensive fetch operations. This
@@ -566,9 +528,6 @@
   private final Supplier<ExternalCompactionsSnapshot> externalCompactionsSupplier =
       Suppliers.memoizeWithExpiration(this::computeExternalCompactionsSnapshot,
           expirationTimeMinutes, MINUTES);
-
-  private final RecentLogs recentLogs = new RecentLogs();
->>>>>>> 22831aae
 
   /**
    * @return active tablet server scans. Values are cached and refresh after
@@ -601,22 +560,7 @@
     if (coordinatorHost.isEmpty()) {
       throw new IllegalStateException("Tried fetching from compaction coordinator that's missing");
     }
-<<<<<<< HEAD
-    if (System.nanoTime() - ecInfoFetchedNanos > fetchTimeNanos) {
-      log.info("User initiated fetch of External Compaction info");
-      Map<String,Set<HostAndPort>> compactors =
-          ExternalCompactionUtil.getCompactorAddrs(getContext());
-      log.debug("Found compactors: " + compactors);
-      ecInfo.setFetchedTimeMillis(System.currentTimeMillis());
-      ecInfo.setCompactors(compactors);
-      ecInfo.setCoordinatorHost(coordinatorHost);
-
-      ecInfoFetchedNanos = System.nanoTime();
-    }
-    return ecInfo;
-=======
     return compactorInfoSupplier.get();
->>>>>>> 22831aae
   }
 
   /**
@@ -701,7 +645,7 @@
 
   private ExternalCompactionInfo fetchCompactorsInfo() {
     ServerContext context = getContext();
-    Map<String,List<HostAndPort>> compactors = ExternalCompactionUtil.getCompactorAddrs(context);
+    Map<String,Set<HostAndPort>> compactors = ExternalCompactionUtil.getCompactorAddrs(context);
     log.debug("Found compactors: {}", compactors);
     ExternalCompactionInfo ecInfo = new ExternalCompactionInfo();
     ecInfo.setFetchedTimeMillis(System.currentTimeMillis());
