/*
 * Licensed to the Apache Software Foundation (ASF) under one
 * or more contributor license agreements.  See the NOTICE file
 * distributed with this work for additional information
 * regarding copyright ownership.  The ASF licenses this file
 * to you under the Apache License, Version 2.0 (the
 * "License"); you may not use this file except in compliance
 * with the License.  You may obtain a copy of the License at
 *
 *   https://www.apache.org/licenses/LICENSE-2.0
 *
 * Unless required by applicable law or agreed to in writing,
 * software distributed under the License is distributed on an
 * "AS IS" BASIS, WITHOUT WARRANTIES OR CONDITIONS OF ANY
 * KIND, either express or implied.  See the License for the
 * specific language governing permissions and limitations
 * under the License.
 */
package org.apache.accumulo.monitor;

import static com.google.common.util.concurrent.Uninterruptibles.sleepUninterruptibly;
import static java.nio.charset.StandardCharsets.UTF_8;
import static java.util.concurrent.TimeUnit.MINUTES;
import static org.apache.accumulo.core.client.admin.servers.ServerId.Type.SCAN_SERVER;
import static org.apache.accumulo.core.client.admin.servers.ServerId.Type.TABLET_SERVER;

import java.net.InetAddress;
import java.net.URL;
import java.net.UnknownHostException;
import java.util.Arrays;
import java.util.Collection;
import java.util.Collections;
import java.util.HashMap;
import java.util.HashSet;
import java.util.List;
import java.util.Map;
import java.util.Map.Entry;
import java.util.Optional;
import java.util.Set;
import java.util.UUID;
import java.util.concurrent.TimeUnit;
import java.util.concurrent.atomic.AtomicBoolean;
import java.util.concurrent.atomic.AtomicLong;
import java.util.function.Supplier;

import jakarta.inject.Singleton;

import org.apache.accumulo.core.Constants;
import org.apache.accumulo.core.cli.ConfigOpts;
import org.apache.accumulo.core.client.admin.servers.ServerId;
import org.apache.accumulo.core.client.admin.servers.ServerId.Type;
import org.apache.accumulo.core.compaction.thrift.CompactionCoordinatorService;
import org.apache.accumulo.core.compaction.thrift.TExternalCompaction;
import org.apache.accumulo.core.compaction.thrift.TExternalCompactionMap;
import org.apache.accumulo.core.conf.Property;
import org.apache.accumulo.core.fate.zookeeper.ZooReaderWriter;
import org.apache.accumulo.core.fate.zookeeper.ZooUtil.NodeExistsPolicy;
import org.apache.accumulo.core.fate.zookeeper.ZooUtil.NodeMissingPolicy;
import org.apache.accumulo.core.gc.thrift.GCMonitorService;
import org.apache.accumulo.core.gc.thrift.GCStatus;
import org.apache.accumulo.core.lock.ServiceLock;
import org.apache.accumulo.core.lock.ServiceLockData;
import org.apache.accumulo.core.lock.ServiceLockData.ThriftService;
import org.apache.accumulo.core.lock.ServiceLockSupport.HAServiceLockWatcher;
import org.apache.accumulo.core.manager.thrift.ManagerClientService;
import org.apache.accumulo.core.manager.thrift.ManagerMonitorInfo;
import org.apache.accumulo.core.manager.thrift.TableInfo;
import org.apache.accumulo.core.manager.thrift.TabletServerStatus;
import org.apache.accumulo.core.metadata.schema.ExternalCompactionId;
import org.apache.accumulo.core.metrics.MetricsInfo;
import org.apache.accumulo.core.rpc.ThriftUtil;
import org.apache.accumulo.core.rpc.clients.ThriftClientTypes;
import org.apache.accumulo.core.tabletscan.thrift.ActiveScan;
import org.apache.accumulo.core.tabletscan.thrift.TabletScanClientService;
import org.apache.accumulo.core.tabletserver.thrift.ActiveCompaction;
import org.apache.accumulo.core.tabletserver.thrift.TabletServerClientService.Client;
import org.apache.accumulo.core.trace.TraceUtil;
import org.apache.accumulo.core.util.Pair;
import org.apache.accumulo.core.util.threads.Threads;
import org.apache.accumulo.monitor.next.InformationFetcher;
import org.apache.accumulo.monitor.rest.compactions.external.ExternalCompactionInfo;
import org.apache.accumulo.monitor.rest.compactions.external.RunningCompactions;
import org.apache.accumulo.monitor.rest.compactions.external.RunningCompactorDetails;
import org.apache.accumulo.server.AbstractServer;
import org.apache.accumulo.server.HighlyAvailableService;
import org.apache.accumulo.server.ServerContext;
import org.apache.accumulo.server.util.TableInfoUtil;
import org.apache.thrift.transport.TTransportException;
import org.apache.zookeeper.KeeperException;
import org.eclipse.jetty.io.Connection;
import org.eclipse.jetty.io.ConnectionStatistics;
import org.eclipse.jetty.servlet.DefaultServlet;
import org.eclipse.jetty.servlet.ServletHolder;
import org.eclipse.jetty.util.resource.Resource;
import org.glassfish.hk2.api.Factory;
import org.glassfish.hk2.utilities.binding.AbstractBinder;
import org.glassfish.jersey.jackson.JacksonFeature;
import org.glassfish.jersey.logging.LoggingFeature;
import org.glassfish.jersey.server.ResourceConfig;
import org.glassfish.jersey.server.mvc.MvcFeature;
import org.glassfish.jersey.server.mvc.freemarker.FreemarkerMvcFeature;
import org.glassfish.jersey.servlet.ServletContainer;
import org.slf4j.Logger;
import org.slf4j.LoggerFactory;

import com.google.common.base.Suppliers;
import com.google.common.net.HostAndPort;

/**
 * Serve manager statistics with an embedded web server.
 */
public class Monitor extends AbstractServer implements HighlyAvailableService, Connection.Listener {

  private static final Logger log = LoggerFactory.getLogger(Monitor.class);
  private static final int REFRESH_TIME = 5;

  private final long START_TIME;

  public static void main(String[] args) throws Exception {
    try (Monitor monitor = new Monitor(new ConfigOpts(), args)) {
      monitor.runServer();
    }
  }

  Monitor(ConfigOpts opts, String[] args) {
    super("monitor", opts, ServerContext::new, args);
    START_TIME = System.currentTimeMillis();
    this.connStats = new ConnectionStatistics();
    this.fetcher = new InformationFetcher(getContext(), connStats::getConnections);
  }

  private final ConnectionStatistics connStats;
  private final InformationFetcher fetcher;
  private final AtomicLong lastRecalc = new AtomicLong(0L);
  private double totalIngestRate = 0.0;
  private double totalQueryRate = 0.0;
  private double totalScanRate = 0.0;
  private long totalEntries = 0L;
  private int totalTabletCount = 0;
  private long totalHoldTime = 0;
  private long totalLookups = 0;
  private int totalTables = 0;
  private final AtomicBoolean monitorInitialized = new AtomicBoolean(false);

  private EventCounter lookupRateTracker = new EventCounter();
  private EventCounter indexCacheHitTracker = new EventCounter();
  private EventCounter indexCacheRequestTracker = new EventCounter();
  private EventCounter dataCacheHitTracker = new EventCounter();
  private EventCounter dataCacheRequestTracker = new EventCounter();

  private final AtomicBoolean fetching = new AtomicBoolean(false);
  private ManagerMonitorInfo mmi;
  private GCStatus gcStatus;
  private volatile Optional<HostAndPort> coordinatorHost = Optional.empty();
  private final String coordinatorMissingMsg =
      "Error getting the compaction coordinator client. Check that the Manager is running.";

  private EmbeddedWebServer server;
  private int livePort = 0;

  private ServiceLock monitorLock;

  private static class EventCounter {

    Map<String,Pair<Long,Long>> prevSamples = new HashMap<>();
    Map<String,Pair<Long,Long>> samples = new HashMap<>();
    Set<String> serversUpdated = new HashSet<>();

    synchronized void startingUpdates() {
      serversUpdated.clear();
    }

    synchronized void updateTabletServer(String name, long sampleTime, long numEvents) {
      Pair<Long,Long> newSample = new Pair<>(sampleTime, numEvents);
      Pair<Long,Long> lastSample = samples.get(name);

      if (lastSample == null || !lastSample.equals(newSample)) {
        samples.put(name, newSample);
        if (lastSample != null) {
          prevSamples.put(name, lastSample);
        }
      }
      serversUpdated.add(name);
    }

    synchronized void finishedUpdating() {
      // remove any tablet servers not updated
      samples.keySet().retainAll(serversUpdated);
      prevSamples.keySet().retainAll(serversUpdated);
    }

    synchronized double calculateRate() {
      double totalRate = 0;

      for (Entry<String,Pair<Long,Long>> entry : prevSamples.entrySet()) {
        Pair<Long,Long> prevSample = entry.getValue();
        Pair<Long,Long> sample = samples.get(entry.getKey());

        totalRate += (sample.getSecond() - prevSample.getSecond())
            / ((sample.getFirst() - prevSample.getFirst()) / (double) 1000);
      }

      return totalRate;
    }

  }

  public void fetchData() {
    ServerContext context = getContext();
    double totalIngestRate = 0.;
    double totalQueryRate = 0.;
    double totalScanRate = 0.;
    long totalEntries = 0;
    int totalTabletCount = 0;
    long totalHoldTime = 0;
    long totalLookups = 0;
    boolean retry = true;

    // only recalc every so often
    long currentTime = System.currentTimeMillis();
    if (currentTime - lastRecalc.get() < REFRESH_TIME * 1000) {
      return;
    }

    // try to begin fetching; return if unsuccessful (because another thread is already fetching)
    if (!fetching.compareAndSet(false, true)) {
      return;
    }
    // DO NOT ADD CODE HERE that could throw an exception before we enter the try block
    // Otherwise, we'll never release the lock by unsetting 'fetching' in the the finally block
    try {
      while (retry) {
        ManagerClientService.Client client = null;
        try {
          client = ThriftClientTypes.MANAGER.getConnection(context);
          if (client != null) {
            mmi = client.getManagerStats(TraceUtil.traceInfo(), context.rpcCreds());
            retry = false;
            // Now that Manager is up, set the coordinator host
            Set<ServerId> managers = context.instanceOperations().getServers(ServerId.Type.MANAGER);
            if (managers == null || managers.isEmpty()) {
              throw new IllegalStateException(
                  "io.getServers returned nothing for Manager, but it's up.");
            }
            ServerId manager = managers.iterator().next();
            Optional<HostAndPort> nextCoordinatorHost =
                Optional.of(HostAndPort.fromString(manager.toHostPortString()));
            if (coordinatorHost.isEmpty()
                || !coordinatorHost.orElseThrow().equals(nextCoordinatorHost.orElseThrow())) {
              coordinatorHost = nextCoordinatorHost;
            }
          } else {
            mmi = null;
            log.error("Unable to get info from Manager");
          }
          gcStatus = fetchGcStatus();

        } catch (Exception e) {
          mmi = null;
          log.info("Error fetching stats: ", e);
        } finally {
          if (client != null) {
            ThriftUtil.close(client, context);
          }
        }
        if (mmi == null) {
          sleepUninterruptibly(1, TimeUnit.SECONDS);
        }
      }

      if (mmi != null) {

        lookupRateTracker.startingUpdates();
        indexCacheHitTracker.startingUpdates();
        indexCacheRequestTracker.startingUpdates();
        dataCacheHitTracker.startingUpdates();
        dataCacheRequestTracker.startingUpdates();

        for (TabletServerStatus server : mmi.tServerInfo) {
          TableInfo summary = TableInfoUtil.summarizeTableStats(server);
          totalIngestRate += summary.ingestRate;
          totalQueryRate += summary.queryRate;
          totalScanRate += summary.scanRate;
          totalEntries += summary.recs;
          totalHoldTime += server.holdTime;
          totalLookups += server.lookups;
          lookupRateTracker.updateTabletServer(server.name, server.lastContact, server.lookups);
          indexCacheHitTracker.updateTabletServer(server.name, server.lastContact,
              server.indexCacheHits);
          indexCacheRequestTracker.updateTabletServer(server.name, server.lastContact,
              server.indexCacheRequest);
          dataCacheHitTracker.updateTabletServer(server.name, server.lastContact,
              server.dataCacheHits);
          dataCacheRequestTracker.updateTabletServer(server.name, server.lastContact,
              server.dataCacheRequest);
        }

        lookupRateTracker.finishedUpdating();
        indexCacheHitTracker.finishedUpdating();
        indexCacheRequestTracker.finishedUpdating();
        dataCacheHitTracker.finishedUpdating();
        dataCacheRequestTracker.finishedUpdating();

        int totalTables = 0;
        for (TableInfo tInfo : mmi.tableMap.values()) {
          totalTabletCount += tInfo.tablets;
          totalTables++;
        }
        this.totalIngestRate = totalIngestRate;
        this.totalTables = totalTables;
        this.totalQueryRate = totalQueryRate;
        this.totalScanRate = totalScanRate;
        this.totalEntries = totalEntries;
        this.totalTabletCount = totalTabletCount;
        this.totalHoldTime = totalHoldTime;
        this.totalLookups = totalLookups;

      }

    } finally {
      lastRecalc.set(currentTime);
      // stop fetching; log an error if this thread wasn't already fetching
      if (!fetching.compareAndSet(true, false)) {
        throw new AssertionError("Not supposed to happen; somebody broke this code");
      }
    }
  }

  private GCStatus fetchGcStatus() {
    ServerContext context = getContext();
    GCStatus result = null;
    HostAndPort address = null;
    try {
      // Read the gc location from its lock
      ZooReaderWriter zk = context.getZooSession().asReaderWriter();
      var path = context.getServerPaths().createGarbageCollectorPath();
      List<String> locks = ServiceLock.validateAndSort(path, zk.getChildren(path.toString()));
      if (locks != null && !locks.isEmpty()) {
        address = ServiceLockData.parse(zk.getData(path + "/" + locks.get(0)))
            .map(sld -> sld.getAddress(ThriftService.GC)).orElse(null);
        if (address == null) {
          log.warn("Unable to contact the garbage collector (no address)");
          return null;
        }
        GCMonitorService.Client client =
            ThriftUtil.getClient(ThriftClientTypes.GC, address, context);
        try {
          result = client.getStatus(TraceUtil.traceInfo(), context.rpcCreds());
        } finally {
          ThriftUtil.returnClient(client, context);
        }
      }
    } catch (Exception ex) {
      log.warn("Unable to contact the garbage collector at {}", address, ex);
    }
    return result;
  }

  @Override
  public void run() {
    ServerContext context = getContext();
    int[] ports = getConfiguration().getPort(Property.MONITOR_PORT);
    for (int port : ports) {
      try {
        log.debug("Trying monitor on port {}", port);
        server = new EmbeddedWebServer(this, port);
        server.addServlet(getDefaultServlet(), "/resources/*");
        server.addServlet(getRestServlet(), "/rest/*");
        server.addServlet(getRestV2Servlet(), "/rest-v2/*");
        server.addServlet(getViewServlet(), "/*");
        server.start();
        livePort = port;
        break;
      } catch (Exception ex) {
        log.error("Unable to start embedded web server", ex);
      }
    }
    if (!server.isRunning()) {
      throw new RuntimeException(
          "Unable to start embedded web server on ports: " + Arrays.toString(ports));
    } else {
      log.debug("Monitor started on port {}", livePort);
    }

    String advertiseHost = getHostname();
    if (advertiseHost.equals("0.0.0.0")) {
      try {
        advertiseHost = InetAddress.getLocalHost().getHostName();
      } catch (UnknownHostException e) {
        log.error("Unable to get hostname", e);
      }
    }
    HostAndPort monitorHostAndPort = HostAndPort.fromParts(advertiseHost, livePort);
    log.debug("Using {} to advertise monitor location in ZooKeeper", monitorHostAndPort);

    try {
      getMonitorLock(monitorHostAndPort);
    } catch (Exception e) {
      log.error("Failed to get Monitor ZooKeeper lock");
      throw new RuntimeException(e);
    }
    getContext().setServiceLock(monitorLock);

    MetricsInfo metricsInfo = getContext().getMetricsInfo();
    metricsInfo.addMetricsProducers(this);
    metricsInfo.init(MetricsInfo.serviceTags(getContext().getInstanceName(), getApplicationName(),
        monitorHostAndPort, getResourceGroup()));

    try {
      URL url = new URL(server.isSecure() ? "https" : "http", advertiseHost, server.getPort(), "/");
      final String path = context.getZooKeeperRoot() + Constants.ZMONITOR_HTTP_ADDR;
      final ZooReaderWriter zoo = context.getZooSession().asReaderWriter();
      // Delete before we try to re-create in case the previous session hasn't yet expired
      zoo.delete(path);
      zoo.putEphemeralData(path, url.toString().getBytes(UTF_8));
      log.info("Set monitor address in zookeeper to {}", url);
    } catch (Exception ex) {
      log.error("Unable to advertise monitor HTTP address in zookeeper", ex);
    }

    // need to regularly fetch data so plot data is updated
    Threads.createThread("Data fetcher", () -> {
      while (true) {
        try {
          fetchData();
        } catch (Exception e) {
          log.warn("{}", e.getMessage(), e);
        }
        sleepUninterruptibly(333, TimeUnit.MILLISECONDS);
      }
    }).start();
    Threads.createThread("Metric Fetcher Thread", fetcher).start();

    monitorInitialized.set(true);

<<<<<<< HEAD
=======
    while (!isShutdownRequested()) {
      if (Thread.currentThread().isInterrupted()) {
        log.info("Server process thread has been interrupted, shutting down");
        break;
      }
      try {
        Thread.sleep(1000);
      } catch (InterruptedException e) {
        log.info("Interrupt Exception received, shutting down");
        gracefulShutdown(context.rpcCreds());
      }
    }

    server.stop();
    log.info("stop requested. exiting ... ");
>>>>>>> c4385208
  }

  private ServletHolder getDefaultServlet() {
    return new ServletHolder(new DefaultServlet() {
      private static final long serialVersionUID = 1L;

      @Override
      public Resource getResource(String pathInContext) {
        return Resource.newClassPathResource("/org/apache/accumulo/monitor" + pathInContext);
      }
    });
  }

  public static class MonitorFactory extends AbstractBinder implements Factory<Monitor> {

    private final Monitor monitor;

    public MonitorFactory(Monitor monitor) {
      this.monitor = monitor;
    }

    @Override
    public Monitor provide() {
      return monitor;
    }

    @Override
    public void dispose(Monitor instance) {}

    @Override
    protected void configure() {
      bindFactory(this).to(Monitor.class).in(Singleton.class);
    }
  }

  private ServletHolder getViewServlet() {
    final ResourceConfig rc = new ResourceConfig().packages("org.apache.accumulo.monitor.view")
        .register(new MonitorFactory(this))
        .register(new LoggingFeature(java.util.logging.Logger.getLogger(this.getClass().getName())))
        .register(FreemarkerMvcFeature.class)
        .property(MvcFeature.TEMPLATE_BASE_PATH, "/org/apache/accumulo/monitor/templates");
    return new ServletHolder(new ServletContainer(rc));
  }

  private ServletHolder getRestServlet() {
    final ResourceConfig rc = new ResourceConfig().packages("org.apache.accumulo.monitor.rest")
        .register(new MonitorFactory(this))
        .register(new LoggingFeature(java.util.logging.Logger.getLogger(this.getClass().getName())))
        .register(JacksonFeature.class);
    return new ServletHolder(new ServletContainer(rc));
  }

  private ServletHolder getRestV2Servlet() {
    final ResourceConfig rc = new ResourceConfig().packages("org.apache.accumulo.monitor.next")
        .register(new MonitorFactory(this))
        .register(new LoggingFeature(java.util.logging.Logger.getLogger(this.getClass().getName())))
        .register(JacksonFeature.class);
    return new ServletHolder(new ServletContainer(rc));
  }

  public static class ScanStats {
    public final long scanCount;
    public final Long oldestScan;
    public final long fetched;

    ScanStats(List<ActiveScan> active) {
      this.scanCount = active.size();
      long oldest = -1;
      for (ActiveScan scan : active) {
        oldest = Math.max(oldest, scan.age);
      }
      this.oldestScan = oldest < 0 ? null : oldest;
      // use clock time for date friendly display
      this.fetched = System.currentTimeMillis();
    }
  }

  public static class CompactionStats {
    public final long count;
    public final Long oldest;
    public final long fetched;

    CompactionStats(List<ActiveCompaction> active) {
      this.count = active.size();
      long oldest = -1;
      for (ActiveCompaction a : active) {
        oldest = Math.max(oldest, a.age);
      }
      this.oldest = oldest < 0 ? null : oldest;
      // use clock time for date friendly display
      this.fetched = System.currentTimeMillis();
    }
  }

  private final long expirationTimeMinutes = 1;

  // Use Suppliers.memoizeWithExpiration() to cache the results of expensive fetch operations. This
  // avoids unnecessary repeated fetches within the expiration period and ensures that multiple
  // requests around the same time use the same cached data.
  private final Supplier<Map<HostAndPort,ScanStats>> tserverScansSupplier =
      Suppliers.memoizeWithExpiration(this::fetchTServerScans, expirationTimeMinutes, MINUTES);

  private final Supplier<Map<HostAndPort,ScanStats>> sserverScansSupplier =
      Suppliers.memoizeWithExpiration(this::fetchSServerScans, expirationTimeMinutes, MINUTES);

  private final Supplier<Map<HostAndPort,CompactionStats>> compactionsSupplier =
      Suppliers.memoizeWithExpiration(this::fetchCompactions, expirationTimeMinutes, MINUTES);

  private final Supplier<ExternalCompactionInfo> compactorInfoSupplier =
      Suppliers.memoizeWithExpiration(this::fetchCompactorsInfo, expirationTimeMinutes, MINUTES);

  private final Supplier<ExternalCompactionsSnapshot> externalCompactionsSupplier =
      Suppliers.memoizeWithExpiration(this::computeExternalCompactionsSnapshot,
          expirationTimeMinutes, MINUTES);

  /**
   * @return active tablet server scans. Values are cached and refresh after
   *         {@link #expirationTimeMinutes}.
   */
  public Map<HostAndPort,ScanStats> getScans() {
    return tserverScansSupplier.get();
  }

  /**
   * @return active scan server scans. Values are cached and refresh after
   *         {@link #expirationTimeMinutes}.
   */
  public Map<HostAndPort,ScanStats> getScanServerScans() {
    return sserverScansSupplier.get();
  }

  /**
   * @return active compactions. Values are cached and refresh after {@link #expirationTimeMinutes}.
   */
  public Map<HostAndPort,CompactionStats> getCompactions() {
    return compactionsSupplier.get();
  }

  /**
   * @return external compaction information. Values are cached and refresh after
   *         {@link #expirationTimeMinutes}.
   */
  public ExternalCompactionInfo getCompactorsInfo() {
    if (coordinatorHost.isEmpty()) {
      throw new IllegalStateException("Tried fetching from compaction coordinator that's missing");
    }
    return compactorInfoSupplier.get();
  }

  /**
   * @return running compactions. Values are cached and refresh after
   *         {@link #expirationTimeMinutes}.
   */
  public RunningCompactions getRunningCompactions() {
    return externalCompactionsSupplier.get().runningCompactions;
  }

  /**
   * @return running compactor details. Values are cached and refresh after
   *         {@link #expirationTimeMinutes}.
   */
  public RunningCompactorDetails getRunningCompactorDetails(ExternalCompactionId ecid) {
    TExternalCompaction extCompaction =
        externalCompactionsSupplier.get().ecRunningMap.get(ecid.canonical());
    if (extCompaction == null) {
      return null;
    }
    return new RunningCompactorDetails(extCompaction);
  }

  private Map<HostAndPort,ScanStats> fetchScans(Collection<ServerId> servers) {
    ServerContext context = getContext();
    Map<HostAndPort,ScanStats> scans = new HashMap<>();
    for (ServerId server : servers) {
      final HostAndPort parsedServer = HostAndPort.fromString(server.toHostPortString());
      TabletScanClientService.Client client = null;
      try {
        client = ThriftUtil.getClient(ThriftClientTypes.TABLET_SCAN, parsedServer, context);
        List<ActiveScan> activeScans = client.getActiveScans(null, context.rpcCreds());
        scans.put(parsedServer, new ScanStats(activeScans));
      } catch (Exception ex) {
        log.error("Failed to get active scans from {}", server, ex);
      } finally {
        ThriftUtil.returnClient(client, context);
      }
    }
    return Collections.unmodifiableMap(scans);
  }

  private Map<HostAndPort,ScanStats> fetchTServerScans() {
    return fetchScans(getContext().instanceOperations().getServers(TABLET_SERVER));
  }

  private Map<HostAndPort,ScanStats> fetchSServerScans() {
    return fetchScans(getContext().instanceOperations().getServers(SCAN_SERVER));
  }

  private Map<HostAndPort,CompactionStats> fetchCompactions() {
    ServerContext context = getContext();
    Map<HostAndPort,CompactionStats> allCompactions = new HashMap<>();
    for (ServerId server : context.instanceOperations().getServers(TABLET_SERVER)) {
      final HostAndPort parsedServer = HostAndPort.fromString(server.toHostPortString());
      Client tserver = null;
      try {
        tserver = ThriftUtil.getClient(ThriftClientTypes.TABLET_SERVER, parsedServer, context);
        var compacts = tserver.getActiveCompactions(null, context.rpcCreds());
        allCompactions.put(parsedServer, new CompactionStats(compacts));
      } catch (Exception ex) {
        log.debug("Failed to get active compactions from {}", server, ex);
      } finally {
        ThriftUtil.returnClient(tserver, context);
      }
    }
    return Collections.unmodifiableMap(allCompactions);
  }

  private ExternalCompactionInfo fetchCompactorsInfo() {
    Set<ServerId> compactors =
        getContext().instanceOperations().getServers(ServerId.Type.COMPACTOR);
    log.debug("Found compactors: {}", compactors);
    ExternalCompactionInfo ecInfo = new ExternalCompactionInfo();
    ecInfo.setFetchedTimeMillis(System.currentTimeMillis());
    ecInfo.setCompactors(compactors);
    ecInfo.setCoordinatorHost(coordinatorHost);
    return ecInfo;
  }

  private static class ExternalCompactionsSnapshot {
    public final RunningCompactions runningCompactions;
    public final Map<String,TExternalCompaction> ecRunningMap;

    private ExternalCompactionsSnapshot(Optional<Map<String,TExternalCompaction>> ecRunningMapOpt) {
      this.ecRunningMap =
          ecRunningMapOpt.map(Collections::unmodifiableMap).orElse(Collections.emptyMap());
      this.runningCompactions = new RunningCompactions(this.ecRunningMap);
    }
  }

  private ExternalCompactionsSnapshot computeExternalCompactionsSnapshot() {
    if (coordinatorHost.isEmpty()) {
      throw new IllegalStateException(coordinatorMissingMsg);
    }
    var ccHost = coordinatorHost.orElseThrow();
    log.info("User initiated fetch of running External Compactions from {}", ccHost);
    try {
      CompactionCoordinatorService.Client client =
          ThriftUtil.getClient(ThriftClientTypes.COORDINATOR, ccHost, getContext());
      TExternalCompactionMap running;
      try {
        running = client.getRunningCompactions(TraceUtil.traceInfo(), getContext().rpcCreds());
        return new ExternalCompactionsSnapshot(Optional.ofNullable(running.getCompactions()));
      } catch (Exception e) {
        throw new IllegalStateException("Unable to get running compactions from " + ccHost, e);
      } finally {
        if (client != null) {
          ThriftUtil.returnClient(client, getContext());
        }
      }
    } catch (TTransportException e) {
      log.error("Unable to get Compaction coordinator at {}", ccHost);
      throw new IllegalStateException(coordinatorMissingMsg, e);
    }
  }

  /**
   * Get the monitor lock in ZooKeeper
   */
  private void getMonitorLock(HostAndPort monitorLocation)
      throws KeeperException, InterruptedException {
    ServerContext context = getContext();
    final String zRoot = context.getZooKeeperRoot();
    final String monitorPath = zRoot + Constants.ZMONITOR;
    final var monitorLockPath = context.getServerPaths().createMonitorPath();

    // Ensure that everything is kosher with ZK as this has changed.
    ZooReaderWriter zoo = context.getZooSession().asReaderWriter();
    if (zoo.exists(monitorPath)) {
      byte[] data = zoo.getData(monitorPath);
      // If the node isn't empty, it's from a previous install (has hostname:port for HTTP server)
      if (data.length != 0) {
        // Recursively delete from that parent node
        zoo.recursiveDelete(monitorPath, NodeMissingPolicy.SKIP);

        // And then make the nodes that we expect for the incoming ephemeral nodes
        zoo.putPersistentData(monitorPath, new byte[0], NodeExistsPolicy.FAIL);
        zoo.putPersistentData(monitorLockPath.toString(), new byte[0], NodeExistsPolicy.FAIL);
      } else if (!zoo.exists(monitorLockPath.toString())) {
        // monitor node in ZK exists and is empty as we expect
        // but the monitor/lock node does not
        zoo.putPersistentData(monitorLockPath.toString(), new byte[0], NodeExistsPolicy.FAIL);
      }
    } else {
      // 1.5.0 and earlier
      zoo.putPersistentData(zRoot + Constants.ZMONITOR, new byte[0], NodeExistsPolicy.FAIL);
      if (!zoo.exists(monitorLockPath.toString())) {
        // Somehow the monitor node exists but not monitor/lock
        zoo.putPersistentData(monitorLockPath.toString(), new byte[0], NodeExistsPolicy.FAIL);
      }
    }

    // Get a ZooLock for the monitor
    UUID zooLockUUID = UUID.randomUUID();
    monitorLock = new ServiceLock(context.getZooSession(), monitorLockPath, zooLockUUID);
    HAServiceLockWatcher monitorLockWatcher =
        new HAServiceLockWatcher(Type.MONITOR, () -> isShutdownRequested());

    while (true) {
      monitorLock.lock(monitorLockWatcher,
          new ServiceLockData(zooLockUUID,
              monitorLocation.getHost() + ":" + monitorLocation.getPort(), ThriftService.NONE,
              this.getResourceGroup()));

      monitorLockWatcher.waitForChange();

      if (monitorLockWatcher.isLockAcquired()) {
        break;
      }

      if (!monitorLockWatcher.isFailedToAcquireLock()) {
        throw new IllegalStateException("monitor lock in unknown state");
      }

      monitorLock.tryToCancelAsyncLockOrUnlock();

      sleepUninterruptibly(
          context.getConfiguration().getTimeInMillis(Property.MONITOR_LOCK_CHECK_INTERVAL),
          TimeUnit.MILLISECONDS);
    }

    log.info("Got Monitor lock.");
  }

  public ManagerMonitorInfo getMmi() {
    return mmi;
  }

  public int getTotalTables() {
    return totalTables;
  }

  public int getTotalTabletCount() {
    return totalTabletCount;
  }

  public long getTotalEntries() {
    return totalEntries;
  }

  public double getTotalIngestRate() {
    return totalIngestRate;
  }

  public double getTotalQueryRate() {
    return totalQueryRate;
  }

  public double getTotalScanRate() {
    return totalScanRate;
  }

  public long getTotalHoldTime() {
    return totalHoldTime;
  }

  public GCStatus getGcStatus() {
    return gcStatus;
  }

  public long getTotalLookups() {
    return totalLookups;
  }

  public long getStartTime() {
    return START_TIME;
  }

  public double getLookupRate() {
    return lookupRateTracker.calculateRate();
  }

  @Override
  public boolean isActiveService() {
    return monitorInitialized.get();
  }

  public Optional<HostAndPort> getCoordinatorHost() {
    return coordinatorHost;
  }

  public int getLivePort() {
    return livePort;
  }

  @Override
  public ServiceLock getLock() {
    return monitorLock;
  }

  public InformationFetcher getInformationFetcher() {
    return fetcher;
  }

  @Override
  public void onOpened(Connection connection) {
    fetcher.newConnectionEvent();
  }

  @Override
  public void onClosed(Connection connection) {
    // do nothing
  }

  public ConnectionStatistics getConnectionStatisticsBean() {
    return this.connStats;
  }

}<|MERGE_RESOLUTION|>--- conflicted
+++ resolved
@@ -433,8 +433,6 @@
 
     monitorInitialized.set(true);
 
-<<<<<<< HEAD
-=======
     while (!isShutdownRequested()) {
       if (Thread.currentThread().isInterrupted()) {
         log.info("Server process thread has been interrupted, shutting down");
@@ -450,7 +448,6 @@
 
     server.stop();
     log.info("stop requested. exiting ... ");
->>>>>>> c4385208
   }
 
   private ServletHolder getDefaultServlet() {
