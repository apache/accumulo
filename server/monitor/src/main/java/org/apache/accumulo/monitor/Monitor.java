--- conflicted
+++ resolved
@@ -617,17 +617,10 @@
   private final Map<HostAndPort,CompactionStats> allCompactions = new HashMap<>();
   private final RecentLogs recentLogs = new RecentLogs();
   private final ExternalCompactionInfo ecInfo = new ExternalCompactionInfo();
-<<<<<<< HEAD
-  private final Map<String,TExternalCompaction> ecRunningMap = new ConcurrentHashMap<>();
+
   private long scansFetchedNanos = System.nanoTime();
   private long compactsFetchedNanos = System.nanoTime();
   private long ecInfoFetchedNanos = System.nanoTime();
-=======
-
-  private long scansFetchedNanos = 0L;
-  private long compactsFetchedNanos = 0L;
-  private long ecInfoFetchedNanos = 0L;
->>>>>>> 26bc040e
   private final long fetchTimeNanos = TimeUnit.MINUTES.toNanos(1);
   private final long ageOffEntriesMillis = TimeUnit.MINUTES.toMillis(15);
   // When there are a large amount of external compactions running the list of external compactions
