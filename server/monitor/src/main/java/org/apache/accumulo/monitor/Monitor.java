--- conflicted
+++ resolved
@@ -497,12 +497,8 @@
     }
 
     MetricsInfo metricsInfo = getContext().getMetricsInfo();
-<<<<<<< HEAD
-    metricsInfo.addServiceTags(getApplicationName(), monitorHostAndPort);
+    metricsInfo.addServiceTags(getApplicationName(), monitorHostAndPort, "");
     metricsInfo.addMetricsProducers(this);
-=======
-    metricsInfo.addServiceTags(getApplicationName(), monitorHostAndPort, "");
->>>>>>> ba14ad01
     metricsInfo.init();
 
     try {
