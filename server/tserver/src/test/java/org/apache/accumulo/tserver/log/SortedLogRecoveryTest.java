/*
 * Licensed to the Apache Software Foundation (ASF) under one or more
 * contributor license agreements.  See the NOTICE file distributed with
 * this work for additional information regarding copyright ownership.
 * The ASF licenses this file to You under the Apache License, Version 2.0
 * (the "License"); you may not use this file except in compliance with
 * the License.  You may obtain a copy of the License at
 *
 *     http://www.apache.org/licenses/LICENSE-2.0
 *
 * Unless required by applicable law or agreed to in writing, software
 * distributed under the License is distributed on an "AS IS" BASIS,
 * WITHOUT WARRANTIES OR CONDITIONS OF ANY KIND, either express or implied.
 * See the License for the specific language governing permissions and
 * limitations under the License.
 */
package org.apache.accumulo.tserver.log;

import static org.apache.accumulo.tserver.logger.LogEvents.COMPACTION_FINISH;
import static org.apache.accumulo.tserver.logger.LogEvents.COMPACTION_START;
import static org.apache.accumulo.tserver.logger.LogEvents.DEFINE_TABLET;
import static org.apache.accumulo.tserver.logger.LogEvents.MUTATION;
import static org.apache.accumulo.tserver.logger.LogEvents.OPEN;

import java.io.File;
import java.io.IOException;
import java.util.ArrayList;
import java.util.Arrays;
import java.util.Collections;
import java.util.HashSet;
import java.util.List;
import java.util.Map;
import java.util.Map.Entry;
import java.util.Objects;
import java.util.Set;
import java.util.TreeMap;

import org.apache.accumulo.core.client.impl.Table;
import org.apache.accumulo.core.client.impl.Table.ID;
import org.apache.accumulo.core.data.Mutation;
import org.apache.accumulo.core.data.Value;
import org.apache.accumulo.core.data.impl.KeyExtent;
import org.apache.accumulo.server.data.ServerMutation;
import org.apache.accumulo.server.fs.VolumeManager;
import org.apache.accumulo.server.fs.VolumeManagerImpl;
import org.apache.accumulo.server.log.SortedLogState;
import org.apache.accumulo.tserver.logger.LogEvents;
import org.apache.accumulo.tserver.logger.LogFileKey;
import org.apache.accumulo.tserver.logger.LogFileValue;
import org.apache.hadoop.fs.FileSystem;
import org.apache.hadoop.fs.Path;
import org.apache.hadoop.io.MapFile;
import org.apache.hadoop.io.MapFile.Writer;
import org.apache.hadoop.io.Text;
import org.junit.Assert;
import org.junit.Rule;
import org.junit.Test;
import org.junit.rules.ExpectedException;
import org.junit.rules.TemporaryFolder;

public class SortedLogRecoveryTest {

  static final KeyExtent extent = new KeyExtent(Table.ID.of("table"), null, null);
  static final Text cf = new Text("cf");
  static final Text cq = new Text("cq");
  static final Value value = new Value("value".getBytes());

  @Rule
  public ExpectedException thrown = ExpectedException.none();

  static class KeyValue implements Comparable<KeyValue> {
    public final LogFileKey key;
    public final LogFileValue value;

    KeyValue() {
      key = new LogFileKey();
      value = new LogFileValue();
    }

    @Override
    public int hashCode() {
      return Objects.hashCode(key) + Objects.hashCode(value);
    }

    @Override
    public boolean equals(Object obj) {
      return this == obj
          || (obj != null && obj instanceof KeyValue && 0 == compareTo((KeyValue) obj));
    }

    @Override
    public int compareTo(KeyValue o) {
      return key.compareTo(o.key);
    }
  }

  private static KeyValue createKeyValue(LogEvents type, long seq, int tid,
      Object fileExtentMutation) {
    KeyValue result = new KeyValue();
    result.key.event = type;
    result.key.seq = seq;
    result.key.tabletId = tid;
    switch (type) {
      case OPEN:
        result.key.tserverSession = (String) fileExtentMutation;
        break;
      case COMPACTION_FINISH:
        break;
      case COMPACTION_START:
        result.key.filename = (String) fileExtentMutation;
        break;
      case DEFINE_TABLET:
        result.key.tablet = (KeyExtent) fileExtentMutation;
        break;
      case MUTATION:
        result.value.mutations = Arrays.asList((Mutation) fileExtentMutation);
        break;
      case MANY_MUTATIONS:
        result.value.mutations = Arrays.asList((Mutation[]) fileExtentMutation);
    }
    return result;
  }

  private static class CaptureMutations implements MutationReceiver {
    public ArrayList<Mutation> result = new ArrayList<>();

    @Override
    public void receive(Mutation m) {
      // make a copy of Mutation:
      result.add(m);
    }
  }

  private static List<Mutation> recover(Map<String,KeyValue[]> logs, KeyExtent extent)
      throws IOException {
    return recover(logs, new HashSet<>(), extent);
  }

  private static List<Mutation> recover(Map<String,KeyValue[]> logs, Set<String> files,
      KeyExtent extent) throws IOException {
    TemporaryFolder root = new TemporaryFolder(
        new File(System.getProperty("user.dir") + "/target"));
    root.create();
    final String workdir = root.getRoot().getAbsolutePath() + "/workdir";
    VolumeManager fs = VolumeManagerImpl.getLocal(workdir);
    final Path workdirPath = new Path("file://" + workdir);
    fs.deleteRecursively(workdirPath);
    ArrayList<Path> dirs = new ArrayList<>();
    try {
      for (Entry<String,KeyValue[]> entry : logs.entrySet()) {
        String path = workdir + "/" + entry.getKey();
        FileSystem ns = fs.getVolumeByPath(new Path(path)).getFileSystem();
        @SuppressWarnings("deprecation")
        Writer map = new MapFile.Writer(ns.getConf(), ns, path + "/log1", LogFileKey.class,
            LogFileValue.class);
        for (KeyValue lfe : entry.getValue()) {
          map.append(lfe.key, lfe.value);
        }
        map.close();
        ns.create(SortedLogState.getFinishedMarkerPath(path)).close();
        dirs.add(new Path(path));
      }
      // Recover
      SortedLogRecovery recovery = new SortedLogRecovery(fs);
      CaptureMutations capture = new CaptureMutations();
      recovery.recover(extent, dirs, files, capture);
      return capture.result;
    } finally {
      root.delete();
    }
  }

  @Test
  public void testCompactionCrossesLogs() throws IOException {
    Mutation ignored = new ServerMutation(new Text("ignored"));
    ignored.put(cf, cq, value);
    Mutation m = new ServerMutation(new Text("row1"));
    m.put(cf, cq, value);
    Mutation m2 = new ServerMutation(new Text("row2"));
    m2.put(cf, cq, value);
    KeyValue entries[] = {createKeyValue(OPEN, 0, 1, "2"),
        createKeyValue(DEFINE_TABLET, 1, 1, extent),
        createKeyValue(COMPACTION_START, 3, 1, "/t1/f1"), createKeyValue(MUTATION, 2, 1, ignored),
        createKeyValue(MUTATION, 4, 1, ignored),};
    KeyValue entries2[] = {createKeyValue(OPEN, 0, 1, "2"),
        createKeyValue(DEFINE_TABLET, 1, 1, extent),
        createKeyValue(COMPACTION_START, 4, 1, "/t1/f1"), createKeyValue(MUTATION, 7, 1, m),};
    KeyValue entries3[] = {createKeyValue(OPEN, 0, 2, "23"),
        createKeyValue(DEFINE_TABLET, 1, 1, extent),
        createKeyValue(COMPACTION_START, 5, 1, "/t1/f2"),
        createKeyValue(COMPACTION_FINISH, 6, 1, null), createKeyValue(MUTATION, 3, 1, ignored),
        createKeyValue(MUTATION, 4, 1, ignored),};
    KeyValue entries4[] = {createKeyValue(OPEN, 0, 3, "69"),
        createKeyValue(DEFINE_TABLET, 1, 1, extent), createKeyValue(MUTATION, 2, 1, ignored),
        createKeyValue(MUTATION, 3, 1, ignored), createKeyValue(MUTATION, 4, 1, ignored),};
    KeyValue entries5[] = {createKeyValue(OPEN, 0, 4, "70"),
        createKeyValue(DEFINE_TABLET, 1, 1, extent),
        createKeyValue(COMPACTION_START, 3, 1, "/t1/f3"), createKeyValue(MUTATION, 2, 1, ignored),
        createKeyValue(MUTATION, 6, 1, m2),};

    Map<String,KeyValue[]> logs = new TreeMap<>();
    logs.put("entries", entries);
    logs.put("entries2", entries2);
    logs.put("entries3", entries3);
    logs.put("entries4", entries4);
    logs.put("entries5", entries5);

    // Recover
    List<Mutation> mutations = recover(logs, extent);

    // Verify recovered data
    Assert.assertEquals(2, mutations.size());
    Assert.assertTrue(mutations.contains(m));
    Assert.assertTrue(mutations.contains(m2));
  }

  @Test
  public void testCompactionCrossesLogs5() throws IOException {
    // Create a test log
    Mutation ignored = new ServerMutation(new Text("ignored"));
    ignored.put(cf, cq, value);
    Mutation m = new ServerMutation(new Text("row1"));
    m.put(cf, cq, value);
    Mutation m2 = new ServerMutation(new Text("row2"));
    m2.put(cf, cq, value);
    Mutation m3 = new ServerMutation(new Text("row3"));
    m3.put(cf, cq, value);
    Mutation m4 = new ServerMutation(new Text("row4"));
    m4.put(cf, cq, value);
    KeyValue entries[] = {createKeyValue(OPEN, 0, -1, "1"),
        createKeyValue(DEFINE_TABLET, 1, 1, extent),
        createKeyValue(COMPACTION_START, 3, 1, "/t1/f1"), createKeyValue(MUTATION, 2, 1, ignored),
        createKeyValue(MUTATION, 4, 1, ignored),};
    KeyValue entries2[] = {createKeyValue(OPEN, 5, -1, "2"),
        createKeyValue(DEFINE_TABLET, 6, 1, extent), createKeyValue(MUTATION, 7, 1, ignored),};
    // createKeyValue(COMPACTION_FINISH, 14, 1, null),
    KeyValue entries3[] = {createKeyValue(OPEN, 8, -1, "3"),
        createKeyValue(DEFINE_TABLET, 9, 1, extent),
        createKeyValue(COMPACTION_FINISH, 10, 1, "/t1/f1"),
        createKeyValue(COMPACTION_START, 12, 1, "/t1/f2"),
        createKeyValue(COMPACTION_FINISH, 13, 1, "/t1/f2"),
        // createKeyValue(COMPACTION_FINISH, 14, 1, null),
        createKeyValue(MUTATION, 11, 1, ignored), createKeyValue(MUTATION, 15, 1, m),
        createKeyValue(MUTATION, 16, 1, m2),};
    KeyValue entries4[] = {createKeyValue(OPEN, 17, -1, "4"),
        createKeyValue(DEFINE_TABLET, 18, 1, extent),
        createKeyValue(COMPACTION_START, 20, 1, "/t1/f3"), createKeyValue(MUTATION, 19, 1, m3),
        createKeyValue(MUTATION, 21, 1, m4),};
    Map<String,KeyValue[]> logs = new TreeMap<>();
    logs.put("entries", entries);
    logs.put("entries2", entries2);
    logs.put("entries3", entries3);
    logs.put("entries4", entries4);
    // Recover
    List<Mutation> mutations = recover(logs, extent);
    // Verify recovered data
    Assert.assertEquals(4, mutations.size());
    Assert.assertEquals(m, mutations.get(0));
    Assert.assertEquals(m2, mutations.get(1));
    Assert.assertEquals(m3, mutations.get(2));
    Assert.assertEquals(m4, mutations.get(3));
  }

  @Test
  public void testCompactionCrossesLogs6() throws IOException {
    // Create a test log
    Mutation ignored = new ServerMutation(new Text("ignored"));
    ignored.put(cf, cq, value);
    Mutation m = new ServerMutation(new Text("row1"));
    m.put(cf, cq, value);
    Mutation m2 = new ServerMutation(new Text("row2"));
    m2.put(cf, cq, value);
    Mutation m3 = new ServerMutation(new Text("row3"));
    m3.put(cf, cq, value);
    Mutation m4 = new ServerMutation(new Text("row4"));
    m4.put(cf, cq, value);
    Mutation m5 = new ServerMutation(new Text("row5"));
    m5.put(cf, cq, value);
    KeyValue entries[] = {createKeyValue(OPEN, 0, 1, "2"),
        createKeyValue(DEFINE_TABLET, 1, 1, extent), createKeyValue(MUTATION, 1, 1, ignored),
        createKeyValue(MUTATION, 3, 1, m),};
    KeyValue entries2[] = {createKeyValue(OPEN, 0, 1, "2"),
        createKeyValue(DEFINE_TABLET, 1, 1, extent),
        createKeyValue(COMPACTION_START, 2, 1, "/t1/f1"),
        createKeyValue(COMPACTION_FINISH, 3, 1, "/t1/f1"), createKeyValue(MUTATION, 3, 1, m2),};

    Map<String,KeyValue[]> logs = new TreeMap<>();
    logs.put("entries", entries);
    logs.put("entries2", entries2);

    // Recover
    List<Mutation> mutations = recover(logs, extent);

    // Verify recovered data
    Assert.assertEquals(2, mutations.size());
    Assert.assertEquals(m, mutations.get(0));
    Assert.assertEquals(m2, mutations.get(1));
  }

  @Test
  public void testEmpty() throws IOException {
    // Create a test log
    KeyValue entries[] = {createKeyValue(OPEN, 0, -1, "1"),
        createKeyValue(DEFINE_TABLET, 1, 1, extent),};
    Map<String,KeyValue[]> logs = new TreeMap<>();
    logs.put("testlog", entries);
    // Recover
    List<Mutation> mutations = recover(logs, extent);
    // Verify recovered data
    Assert.assertEquals(0, mutations.size());

  }

  @Test
  public void testMissingDefinition() {
    // Create a test log
    KeyValue entries[] = {createKeyValue(OPEN, 0, -1, "1"),};
    Map<String,KeyValue[]> logs = new TreeMap<>();
    logs.put("testlog", entries);
    // Recover
    try {
      recover(logs, extent);
      Assert.fail("tablet should not have been found");
    } catch (Throwable t) {}
  }

  @Test
  public void testSimple() throws IOException {
    // Create a test log
    Mutation m = new ServerMutation(new Text("row1"));
    m.put(cf, cq, value);
    KeyValue entries[] = {createKeyValue(OPEN, 0, -1, "1"),
        createKeyValue(DEFINE_TABLET, 1, 1, extent), createKeyValue(MUTATION, 2, 1, m),};
    Map<String,KeyValue[]> logs = new TreeMap<>();
    logs.put("testlog", entries);
    // Recover
    List<Mutation> mutations = recover(logs, extent);
    // Verify recovered data
    Assert.assertEquals(1, mutations.size());
    Assert.assertEquals(m, mutations.get(0));
  }

  @Test
  public void testSkipSuccessfulCompaction() throws IOException {
    // Create a test log
    Mutation ignored = new ServerMutation(new Text("ignored"));
    ignored.put(cf, cq, value);
    Mutation m = new ServerMutation(new Text("row1"));
    m.put(cf, cq, value);
    KeyValue entries[] = {createKeyValue(OPEN, 0, -1, "1"),
        createKeyValue(DEFINE_TABLET, 1, 1, extent),
        createKeyValue(COMPACTION_START, 3, 1, "/t1/f1"),
        createKeyValue(COMPACTION_FINISH, 4, 1, null), createKeyValue(MUTATION, 2, 1, ignored),
        createKeyValue(MUTATION, 5, 1, m),};
    Map<String,KeyValue[]> logs = new TreeMap<>();
    logs.put("testlog", entries);
    // Recover
    List<Mutation> mutations = recover(logs, extent);
    // Verify recovered data
    Assert.assertEquals(1, mutations.size());
    Assert.assertEquals(m, mutations.get(0));
  }

  @Test
  public void testSkipSuccessfulCompactionAcrossFiles() throws IOException {
    // Create a test log
    Mutation ignored = new ServerMutation(new Text("ignored"));
    ignored.put(cf, cq, value);
    Mutation m = new ServerMutation(new Text("row1"));
    m.put(cf, cq, value);
    KeyValue entries[] = {createKeyValue(OPEN, 0, -1, "1"),
        createKeyValue(DEFINE_TABLET, 1, 1, extent),
        createKeyValue(COMPACTION_START, 3, 1, "/t1/f1"), createKeyValue(MUTATION, 2, 1, ignored),};
    KeyValue entries2[] = {createKeyValue(OPEN, 4, -1, "1"),
        createKeyValue(DEFINE_TABLET, 5, 1, extent), createKeyValue(COMPACTION_FINISH, 6, 1, null),
        createKeyValue(MUTATION, 7, 1, m),};
    Map<String,KeyValue[]> logs = new TreeMap<>();
    logs.put("entries", entries);
    logs.put("entries2", entries2);
    // Recover
    List<Mutation> mutations = recover(logs, extent);
    // Verify recovered data
    Assert.assertEquals(1, mutations.size());
    Assert.assertEquals(m, mutations.get(0));
  }

  @Test
  public void testGetMutationsAfterCompactionStart() throws IOException {
    // Create a test log
    Mutation ignored = new ServerMutation(new Text("ignored"));
    ignored.put(cf, cq, value);
    Mutation m = new ServerMutation(new Text("row1"));
    m.put(cf, cq, value);
    Mutation m2 = new ServerMutation(new Text("row2"));
    m2.put(cf, cq, new Value("123".getBytes()));
    KeyValue entries[] = {createKeyValue(OPEN, 0, -1, "1"),
        createKeyValue(DEFINE_TABLET, 1, 1, extent),
        createKeyValue(COMPACTION_START, 3, 1, "/t1/f1"), createKeyValue(MUTATION, 2, 1, ignored),
        createKeyValue(MUTATION, 4, 1, m),};
<<<<<<< HEAD
    KeyValue entries2[] = {createKeyValue(OPEN, 5, -1, "1"),
        createKeyValue(DEFINE_TABLET, 6, 1, extent), createKeyValue(COMPACTION_FINISH, 7, 1, null),
=======
    KeyValue entries2[] = new KeyValue[] {createKeyValue(OPEN, 5, -1, "1"),
        createKeyValue(DEFINE_TABLET, 4, 1, extent), createKeyValue(COMPACTION_FINISH, 4, 1, null),
>>>>>>> 05e49e15
        createKeyValue(MUTATION, 8, 1, m2),};
    Map<String,KeyValue[]> logs = new TreeMap<>();
    logs.put("entries", entries);
    logs.put("entries2", entries2);
    // Recover
    List<Mutation> mutations = recover(logs, extent);
    // Verify recovered data
    Assert.assertEquals(2, mutations.size());
    Assert.assertEquals(m, mutations.get(0));
    Assert.assertEquals(m2, mutations.get(1));
  }

  @Test
  public void testDoubleFinish() throws IOException {
    // Create a test log
    Mutation ignored = new ServerMutation(new Text("ignored"));
    ignored.put(cf, cq, value);
    Mutation m = new ServerMutation(new Text("row1"));
    m.put(cf, cq, value);
    Mutation m2 = new ServerMutation(new Text("row2"));
    m2.put(cf, cq, new Value("123".getBytes()));
    KeyValue entries[] = {createKeyValue(OPEN, 0, -1, "1"),
        createKeyValue(DEFINE_TABLET, 1, 1, extent), createKeyValue(COMPACTION_FINISH, 2, 1, null),
        createKeyValue(COMPACTION_START, 4, 1, "/t1/f1"),
        createKeyValue(COMPACTION_FINISH, 5, 1, null), createKeyValue(MUTATION, 3, 1, ignored),
        createKeyValue(MUTATION, 5, 1, m), createKeyValue(MUTATION, 5, 1, m2),};
    Map<String,KeyValue[]> logs = new TreeMap<>();
    logs.put("entries", entries);
    // Recover
    List<Mutation> mutations = recover(logs, extent);
    // Verify recovered data
    Assert.assertEquals(2, mutations.size());
    Assert.assertEquals(m, mutations.get(0));
    Assert.assertEquals(m2, mutations.get(1));
  }

  @Test
  public void testCompactionCrossesLogs2() throws IOException {
    // Create a test log
    Mutation ignored = new ServerMutation(new Text("ignored"));
    ignored.put(cf, cq, value);
    Mutation m = new ServerMutation(new Text("row1"));
    m.put(cf, cq, value);
    Mutation m2 = new ServerMutation(new Text("row2"));
    m2.put(cf, cq, value);
    Mutation m3 = new ServerMutation(new Text("row3"));
    m3.put(cf, cq, value);
    KeyValue entries[] = {createKeyValue(OPEN, 0, -1, "1"),
        createKeyValue(DEFINE_TABLET, 1, 1, extent),
        createKeyValue(COMPACTION_START, 3, 1, "/t1/f1"), createKeyValue(MUTATION, 2, 1, ignored),
        createKeyValue(MUTATION, 4, 1, m),};
<<<<<<< HEAD
    KeyValue entries2[] = {createKeyValue(OPEN, 5, -1, "1"),
        createKeyValue(DEFINE_TABLET, 6, 1, extent), createKeyValue(MUTATION, 7, 1, m2),};
    KeyValue entries3[] = {createKeyValue(OPEN, 8, -1, "1"),
        createKeyValue(DEFINE_TABLET, 9, 1, extent), createKeyValue(COMPACTION_FINISH, 10, 1, null),
        createKeyValue(MUTATION, 11, 1, m3),};
=======
    KeyValue entries2[] = new KeyValue[] {createKeyValue(OPEN, 5, -1, "1"),
        createKeyValue(DEFINE_TABLET, 4, 1, extent), createKeyValue(MUTATION, 4, 1, m2),};
    KeyValue entries3[] = new KeyValue[] {createKeyValue(OPEN, 8, -1, "1"),
        createKeyValue(DEFINE_TABLET, 4, 1, extent), createKeyValue(COMPACTION_FINISH, 4, 1, null),
        createKeyValue(MUTATION, 4, 1, m3),};
>>>>>>> 05e49e15
    Map<String,KeyValue[]> logs = new TreeMap<>();
    logs.put("entries", entries);
    logs.put("entries2", entries2);
    logs.put("entries3", entries3);
    // Recover
    List<Mutation> mutations = recover(logs, extent);
    // Verify recovered data
    Assert.assertEquals(3, mutations.size());
    Assert.assertTrue(mutations.contains(m));
    Assert.assertTrue(mutations.contains(m2));
    Assert.assertTrue(mutations.contains(m3));
  }

  @Test
  public void testBug1() throws IOException {
    // this unit test reproduces a bug that occurred, nothing should recover
    Mutation m1 = new ServerMutation(new Text("row1"));
    m1.put(cf, cq, value);
    Mutation m2 = new ServerMutation(new Text("row2"));
    m2.put(cf, cq, value);
    KeyValue entries[] = {createKeyValue(OPEN, 0, -1, "1"),
        createKeyValue(DEFINE_TABLET, 1, 1, extent),
        createKeyValue(COMPACTION_START, 30, 1, "/t1/f1"),
        createKeyValue(COMPACTION_FINISH, 32, 1, "/t1/f1"), createKeyValue(MUTATION, 29, 1, m1),
        createKeyValue(MUTATION, 30, 1, m2),};
    Map<String,KeyValue[]> logs = new TreeMap<>();
    logs.put("testlog", entries);
    // Recover
    List<Mutation> mutations = recover(logs, extent);
    // Verify recovered data
    Assert.assertEquals(0, mutations.size());
  }

  @Test
  public void testBug2() throws IOException {
    // Create a test log
    Mutation ignored = new ServerMutation(new Text("ignored"));
    ignored.put(cf, cq, value);
    Mutation m = new ServerMutation(new Text("row1"));
    m.put(cf, cq, value);
    Mutation m2 = new ServerMutation(new Text("row2"));
    m2.put(cf, cq, value);
    Mutation m3 = new ServerMutation(new Text("row3"));
    m3.put(cf, cq, value);
    KeyValue entries[] = {createKeyValue(OPEN, 0, -1, "1"),
        createKeyValue(DEFINE_TABLET, 1, 1, extent),
<<<<<<< HEAD
        createKeyValue(COMPACTION_START, 2, 1, "/t1/f1"),
        createKeyValue(COMPACTION_FINISH, 4, 1, null), createKeyValue(MUTATION, 3, 1, m),};
    KeyValue entries2[] = {createKeyValue(OPEN, 5, -1, "1"),
=======
        createKeyValue(COMPACTION_START, 3, 1, "/t1/f1"),
        createKeyValue(COMPACTION_FINISH, 4, 1, null), createKeyValue(MUTATION, 4, 1, m),};
    KeyValue entries2[] = new KeyValue[] {createKeyValue(OPEN, 5, -1, "1"),
>>>>>>> 05e49e15
        createKeyValue(DEFINE_TABLET, 6, 1, extent),
        createKeyValue(COMPACTION_START, 8, 1, "/t1/f1"), createKeyValue(MUTATION, 7, 1, m2),
        createKeyValue(MUTATION, 9, 1, m3),};
    Map<String,KeyValue[]> logs = new TreeMap<>();
    logs.put("entries", entries);
    logs.put("entries2", entries2);
    // Recover
    List<Mutation> mutations = recover(logs, extent);
    // Verify recovered data
    Assert.assertEquals(3, mutations.size());
    Assert.assertEquals(m, mutations.get(0));
    Assert.assertEquals(m2, mutations.get(1));
    Assert.assertEquals(m3, mutations.get(2));
  }

  @Test
  public void testCompactionCrossesLogs4() throws IOException {
    // Create a test log
    Mutation ignored = new ServerMutation(new Text("ignored"));
    ignored.put(cf, cq, value);
    Mutation m = new ServerMutation(new Text("row1"));
    m.put(cf, cq, value);
    Mutation m2 = new ServerMutation(new Text("row2"));
    m2.put(cf, cq, value);
    Mutation m3 = new ServerMutation(new Text("row3"));
    m3.put(cf, cq, value);
    Mutation m4 = new ServerMutation(new Text("row4"));
    m4.put(cf, cq, value);
    Mutation m5 = new ServerMutation(new Text("row5"));
    m5.put(cf, cq, value);
    Mutation m6 = new ServerMutation(new Text("row6"));
    m6.put(cf, cq, value);
    // createKeyValue(COMPACTION_FINISH, 5, 1, null),
    KeyValue entries[] = {createKeyValue(OPEN, 0, -1, "1"),
        createKeyValue(DEFINE_TABLET, 1, 1, extent),
        createKeyValue(COMPACTION_START, 4, 1, "/t1/f1"),
        // createKeyValue(COMPACTION_FINISH, 5, 1, null),
        createKeyValue(MUTATION, 2, 1, m), createKeyValue(MUTATION, 3, 1, m2),};
    KeyValue entries2[] = {createKeyValue(OPEN, 5, -1, "2"),
        createKeyValue(DEFINE_TABLET, 6, 1, extent), createKeyValue(MUTATION, 7, 1, m3),
        createKeyValue(MUTATION, 8, 1, m4),};
    // createKeyValue(COMPACTION_FINISH, 11, 1, null),
    // createKeyValue(COMPACTION_FINISH, 14, 1, null),
    // createKeyValue(COMPACTION_START, 15, 1, "somefile"),
    // createKeyValue(COMPACTION_FINISH, 17, 1, null),
    // createKeyValue(COMPACTION_START, 18, 1, "somefile"),
    // createKeyValue(COMPACTION_FINISH, 19, 1, null),
    KeyValue entries3[] = {createKeyValue(OPEN, 9, -1, "3"),
        createKeyValue(DEFINE_TABLET, 10, 1, extent),
        // createKeyValue(COMPACTION_FINISH, 11, 1, null),
        createKeyValue(COMPACTION_START, 12, 1, "/t1/f1"),
        // createKeyValue(COMPACTION_FINISH, 14, 1, null),
        // createKeyValue(COMPACTION_START, 15, 1, "somefile"),
        // createKeyValue(COMPACTION_FINISH, 17, 1, null),
        // createKeyValue(COMPACTION_START, 18, 1, "somefile"),
        // createKeyValue(COMPACTION_FINISH, 19, 1, null),
        createKeyValue(MUTATION, 9, 1, m5), createKeyValue(MUTATION, 20, 1, m6),};
    Map<String,KeyValue[]> logs = new TreeMap<>();
    logs.put("entries", entries);
    logs.put("entries2", entries2);
    logs.put("entries3", entries3);
    // Recover

    List<Mutation> mutations = recover(logs, extent);

    // Verify recovered data
    Assert.assertEquals(6, mutations.size());
    Assert.assertEquals(m, mutations.get(0));
    Assert.assertEquals(m2, mutations.get(1));
    Assert.assertEquals(m3, mutations.get(2));
    Assert.assertEquals(m4, mutations.get(3));
    Assert.assertEquals(m5, mutations.get(4));
    Assert.assertEquals(m6, mutations.get(5));
  }

  @Test
  public void testLookingForBug3() throws IOException {
    Mutation ignored = new ServerMutation(new Text("ignored"));
    ignored.put(cf, cq, value);
    Mutation m = new ServerMutation(new Text("row1"));
    m.put(cf, cq, value);
    Mutation m2 = new ServerMutation(new Text("row2"));
    m2.put(cf, cq, value);
    Mutation m3 = new ServerMutation(new Text("row3"));
    m3.put(cf, cq, value);
    Mutation m4 = new ServerMutation(new Text("row4"));
    m4.put(cf, cq, value);
    Mutation m5 = new ServerMutation(new Text("row5"));
    m5.put(cf, cq, value);
    KeyValue entries[] = {createKeyValue(OPEN, 0, -1, "1"),
        createKeyValue(DEFINE_TABLET, 1, 1, extent),
        createKeyValue(COMPACTION_START, 2, 1, "/t1/f1"),
        createKeyValue(COMPACTION_FINISH, 3, 1, null), createKeyValue(MUTATION, 1, 1, ignored),
        createKeyValue(MUTATION, 3, 1, m), createKeyValue(MUTATION, 3, 1, m2),
        createKeyValue(MUTATION, 3, 1, m3),};
    KeyValue entries2[] = {createKeyValue(OPEN, 0, -1, "2"),
        createKeyValue(DEFINE_TABLET, 1, 1, extent),
        createKeyValue(COMPACTION_START, 2, 1, "/t1/f12"), createKeyValue(MUTATION, 3, 1, m4),
        createKeyValue(MUTATION, 3, 1, m5),};
    Map<String,KeyValue[]> logs = new TreeMap<>();
    logs.put("entries", entries);
    logs.put("entries2", entries2);
    // Recover
    List<Mutation> mutations = recover(logs, extent);
    // Verify recovered data
    Assert.assertEquals(5, mutations.size());
    Assert.assertTrue(mutations.contains(m));
    Assert.assertTrue(mutations.contains(m2));
    Assert.assertTrue(mutations.contains(m3));
    Assert.assertTrue(mutations.contains(m4));
    Assert.assertTrue(mutations.contains(m5));
  }

  @Test
  public void testMultipleTabletDefinition() throws Exception {
    // test for a tablet defined multiple times in a log file
    // there was a bug where the oldest tablet id was used instead
    // of the newest

    Mutation ignored = new ServerMutation(new Text("row1"));
    ignored.put("foo", "bar", "v1");
    Mutation m = new ServerMutation(new Text("row1"));
    m.put("foo", "bar", "v1");

    KeyValue entries[] = {createKeyValue(OPEN, 0, -1, "1"),
        createKeyValue(DEFINE_TABLET, 1, 1, extent), createKeyValue(DEFINE_TABLET, 1, 2, extent),
        createKeyValue(MUTATION, 2, 2, ignored), createKeyValue(COMPACTION_START, 5, 2, "/t1/f1"),
        createKeyValue(MUTATION, 6, 2, m), createKeyValue(COMPACTION_FINISH, 6, 2, null),};

    Arrays.sort(entries);

    Map<String,KeyValue[]> logs = new TreeMap<>();
    logs.put("entries", entries);

    List<Mutation> mutations = recover(logs, extent);

    Assert.assertEquals(1, mutations.size());
    Assert.assertEquals(m, mutations.get(0));
  }

  @Test
  public void testNoFinish0() throws Exception {
    // its possible that a minor compaction finishes successfully, but the process dies before
    // writing the compaction event

    Mutation ignored = new ServerMutation(new Text("row1"));
    ignored.put("foo", "bar", "v1");

    KeyValue entries[] = {createKeyValue(OPEN, 0, -1, "1"),
        createKeyValue(DEFINE_TABLET, 1, 2, extent), createKeyValue(MUTATION, 2, 2, ignored),
        createKeyValue(COMPACTION_START, 3, 2, "/t/f1")};

    Arrays.sort(entries);
    Map<String,KeyValue[]> logs = new TreeMap<>();
    logs.put("entries", entries);

    List<Mutation> mutations = recover(logs, Collections.singleton("/t/f1"), extent);

    Assert.assertEquals(0, mutations.size());
  }

  @Test
  public void testNoFinish1() throws Exception {
    // its possible that a minor compaction finishes successfully, but the process dies before
    // writing the compaction event

    Mutation ignored = new ServerMutation(new Text("row1"));
    ignored.put("foo", "bar", "v1");
    Mutation m = new ServerMutation(new Text("row1"));
    m.put("foo", "bar", "v2");

    KeyValue entries[] = {createKeyValue(OPEN, 0, -1, "1"),
        createKeyValue(DEFINE_TABLET, 1, 2, extent), createKeyValue(MUTATION, 2, 2, ignored),
        createKeyValue(COMPACTION_START, 3, 2, "/t/f1"), createKeyValue(MUTATION, 4, 2, m),};

    Arrays.sort(entries);
    Map<String,KeyValue[]> logs = new TreeMap<>();
    logs.put("entries", entries);

    List<Mutation> mutations = recover(logs, Collections.singleton("/t/f1"), extent);

    Assert.assertEquals(1, mutations.size());
    Assert.assertEquals(m, mutations.get(0));
  }

  @Test
  public void testLeaveAndComeBack() throws IOException {
    /**
     * This test recreates the situation in bug #449 (Github issues).
     */
    Mutation m1 = new ServerMutation(new Text("r1"));
    m1.put("f1", "q1", "v1");

    Mutation m2 = new ServerMutation(new Text("r2"));
    m2.put("f1", "q1", "v2");

    KeyValue entries1[] = {createKeyValue(OPEN, 0, -1, "1"),
        createKeyValue(DEFINE_TABLET, 100, 10, extent), createKeyValue(MUTATION, 100, 10, m1),
        createKeyValue(COMPACTION_START, 101, 10, "/t/f1"),
        createKeyValue(COMPACTION_FINISH, 102, 10, null)};

    KeyValue entries2[] = {createKeyValue(OPEN, 0, -1, "1"),
        createKeyValue(DEFINE_TABLET, 1, 20, extent), createKeyValue(MUTATION, 1, 20, m2)};

    Arrays.sort(entries1);
    Arrays.sort(entries2);
    Map<String,KeyValue[]> logs = new TreeMap<>();
    logs.put("entries1", entries1);
    logs.put("entries2", entries2);

    List<Mutation> mutations = recover(logs, extent);

    Assert.assertEquals(1, mutations.size());
    Assert.assertEquals(m2, mutations.get(0));
  }

  @Test
  public void testMultipleTablets() throws IOException {
    KeyExtent e1 = new KeyExtent(ID.of("1"), new Text("m"), null);
    KeyExtent e2 = new KeyExtent(ID.of("1"), null, new Text("m"));

    Mutation m1 = new ServerMutation(new Text("b"));
    m1.put("f1", "q1", "v1");

    Mutation m2 = new ServerMutation(new Text("b"));
    m2.put("f1", "q2", "v2");

    Mutation m3 = new ServerMutation(new Text("s"));
    m3.put("f1", "q1", "v3");

    Mutation m4 = new ServerMutation(new Text("s"));
    m4.put("f1", "q2", "v4");

    KeyValue entries1[] = {createKeyValue(OPEN, 0, -1, "1"),
        createKeyValue(DEFINE_TABLET, 7, 10, e1), createKeyValue(DEFINE_TABLET, 5, 11, e2),
        createKeyValue(MUTATION, 8, 10, m1), createKeyValue(COMPACTION_START, 9, 10, "/t/f1"),
        createKeyValue(MUTATION, 10, 10, m2), createKeyValue(COMPACTION_FINISH, 10, 10, null),
        createKeyValue(MUTATION, 6, 11, m3), createKeyValue(COMPACTION_START, 7, 11, "/t/f2"),
        createKeyValue(MUTATION, 8, 11, m4)};

    Arrays.sort(entries1);

    Map<String,KeyValue[]> logs = new TreeMap<>();
    logs.put("entries1", entries1);

    List<Mutation> mutations1 = recover(logs, e1);
    Assert.assertEquals(1, mutations1.size());
    Assert.assertEquals(m2, mutations1.get(0));

    List<Mutation> mutations2 = recover(logs, e2);
    Assert.assertEquals(2, mutations2.size());
    Assert.assertEquals(m3, mutations2.get(0));
    Assert.assertEquals(m4, mutations2.get(1));

<<<<<<< HEAD
    KeyValue entries2[] = {createKeyValue(OPEN, 0, -1, "1"),
        createKeyValue(DEFINE_TABLET, 9, 11, e2), createKeyValue(COMPACTION_FINISH, 10, 11, null)};
=======
    KeyValue entries2[] = new KeyValue[] {createKeyValue(OPEN, 0, -1, "1"),
        createKeyValue(DEFINE_TABLET, 9, 11, e2), createKeyValue(COMPACTION_FINISH, 8, 11, null)};
>>>>>>> 05e49e15
    Arrays.sort(entries2);
    logs.put("entries2", entries2);

    mutations2 = recover(logs, e2);
    Assert.assertEquals(1, mutations2.size());
    Assert.assertEquals(m4, mutations2.get(0));
  }

  private void runPathTest(boolean startMatches, String compactionStartFile, String... tabletFiles)
      throws IOException {
    Mutation m1 = new ServerMutation(new Text("row1"));
    m1.put("foo", "bar", "v1");
    Mutation m2 = new ServerMutation(new Text("row1"));
    m2.put("foo", "bar", "v2");

    KeyValue entries[] = {createKeyValue(OPEN, 0, -1, "1"),
        createKeyValue(DEFINE_TABLET, 1, 2, extent), createKeyValue(MUTATION, 2, 2, m1),
        createKeyValue(COMPACTION_START, 3, 2, compactionStartFile),
        createKeyValue(MUTATION, 4, 2, m2),};

    Arrays.sort(entries);
    Map<String,KeyValue[]> logs = new TreeMap<>();
    logs.put("entries", entries);

    HashSet<String> filesSet = new HashSet<>();
    filesSet.addAll(Arrays.asList(tabletFiles));
    List<Mutation> mutations = recover(logs, filesSet, extent);

    if (!startMatches) {
      Assert.assertEquals(2, mutations.size());
      Assert.assertEquals(m1, mutations.get(0));
      Assert.assertEquals(m2, mutations.get(1));
    } else {
      Assert.assertEquals(1, mutations.size());
      Assert.assertEquals(m2, mutations.get(0));
    }
  }

  @Test
  public void testPaths() throws IOException {
    // test having different paths for the same file. This can happen as a result of upgrade or user
    // changing configuration
    runPathTest(false, "/t1/f1", "/t1/f0");
    runPathTest(true, "/t1/f1", "/t1/f0", "/t1/f1");

    String aliases[] = {"/t1/f1", "hdfs://nn1/accumulo/tables/8/t1/f1",
        "hdfs://1.2.3.4/accumulo/tables/8/t1/f1", "hdfs://1.2.3.4//accumulo//tables//8//t1//f1"};
    String others[] = {"/t1/f0", "hdfs://nn1/accumulo/tables/8/t1/f2",
        "hdfs://1.2.3.4//accumulo//tables//8//t1//f3", "hdfs://nn1/accumulo/tables/8/t1/t1",
        "hdfs://nn1/accumulo/tables/8/f1/f1"};

    for (String alias1 : aliases) {
      for (String alias2 : aliases) {
        runPathTest(true, alias1, alias2);
        for (String other : others) {
          runPathTest(true, alias1, other, alias2);
          runPathTest(true, alias1, alias2, other);
        }
      }
    }

    for (String alias1 : aliases) {
      for (String other : others) {
        runPathTest(false, alias1, other);
      }
    }
  }

  @Test
  public void testOnlyCompactionFinishEvent() throws IOException {
    Mutation m1 = new ServerMutation(new Text("r1"));
    m1.put("f1", "q1", "v1");

    // The presence of only a compaction finish event indicates the write ahead logs are incomplete
    // in some way. This should cause an exception.

<<<<<<< HEAD
    KeyValue entries1[] = {createKeyValue(OPEN, 0, -1, "1"),
        createKeyValue(DEFINE_TABLET, 100, 10, extent), createKeyValue(MUTATION, 100, 10, m1),
        createKeyValue(COMPACTION_FINISH, 102, 10, null), createKeyValue(MUTATION, 105, 10, m2)};
=======
    KeyValue entries1[] = new KeyValue[] {createKeyValue(OPEN, 0, -1, "1"),
        createKeyValue(DEFINE_TABLET, 100, 10, extent),
        createKeyValue(COMPACTION_FINISH, 102, 10, null), createKeyValue(MUTATION, 102, 10, m1)};
>>>>>>> 05e49e15

    Arrays.sort(entries1);

    Map<String,KeyValue[]> logs = new TreeMap<>();
    logs.put("entries1", entries1);

    List<Mutation> mutations = recover(logs, extent);
    Assert.assertEquals(1, mutations.size());
    Assert.assertEquals(m1, mutations.get(0));
  }

  @Test
  public void testConsecutiveCompactionFinishEvents() throws IOException {
    Mutation m1 = new ServerMutation(new Text("r1"));
    m1.put("f1", "q1", "v1");

    Mutation m2 = new ServerMutation(new Text("r2"));
    m2.put("f1", "q1", "v2");

    // Consecutive compaction finish events indicate the write ahead logs are incomplete in some
    // way. This should cause an exception.

    KeyValue entries1[] = {createKeyValue(OPEN, 0, -1, "1"),
        createKeyValue(DEFINE_TABLET, 100, 10, extent), createKeyValue(MUTATION, 100, 10, m1),
        createKeyValue(COMPACTION_START, 102, 10, "/t/f1"),
        createKeyValue(COMPACTION_FINISH, 103, 10, null),
        createKeyValue(COMPACTION_FINISH, 109, 10, null), createKeyValue(MUTATION, 105, 10, m2)};

    Arrays.sort(entries1);

    Map<String,KeyValue[]> logs = new TreeMap<>();
    logs.put("entries1", entries1);

    thrown.expect(IllegalStateException.class);
    thrown.expectMessage("consecutive " + LogEvents.COMPACTION_FINISH.name());
    recover(logs, extent);
  }

  @Test
  public void testDuplicateCompactionFinishEvents() throws IOException {
    Mutation m1 = new ServerMutation(new Text("r1"));
    m1.put("f1", "q1", "v1");

    Mutation m2 = new ServerMutation(new Text("r2"));
    m2.put("f1", "q1", "v2");

    // Duplicate consecutive compaction finish events should not cause an exception.

    KeyValue entries1[] = {createKeyValue(OPEN, 0, -1, "1"),
        createKeyValue(DEFINE_TABLET, 100, 10, extent), createKeyValue(MUTATION, 100, 10, m1),
        createKeyValue(COMPACTION_START, 102, 10, "/t/f1"),
        createKeyValue(COMPACTION_FINISH, 103, 10, null),
        createKeyValue(COMPACTION_FINISH, 103, 10, null), createKeyValue(MUTATION, 103, 10, m2)};

    Arrays.sort(entries1);

    Map<String,KeyValue[]> logs = new TreeMap<>();
    logs.put("entries1", entries1);

    List<Mutation> mutations1 = recover(logs, extent);
    Assert.assertEquals(1, mutations1.size());
    Assert.assertEquals(m2, mutations1.get(0));
  }

  @Test
  public void testEmptyLogFiles() throws IOException {
    Mutation m1 = new ServerMutation(new Text("r1"));
    m1.put("f1", "q1", "v1");

    Mutation m2 = new ServerMutation(new Text("r2"));
    m2.put("f1", "q1", "v2");

    KeyValue entries1[] = {createKeyValue(OPEN, 0, -1, "1"),
        createKeyValue(DEFINE_TABLET, 100, 10, extent), createKeyValue(MUTATION, 100, 10, m1)};

    KeyValue entries2[] = {createKeyValue(OPEN, 0, -1, "1")};

    KeyValue entries3[] = {createKeyValue(OPEN, 0, -1, "1"),
        createKeyValue(DEFINE_TABLET, 105, 10, extent),
        createKeyValue(COMPACTION_START, 107, 10, "/t/f1")};

    KeyValue entries4[] = {};

    KeyValue entries5[] = {createKeyValue(OPEN, 0, -1, "1"),
        createKeyValue(DEFINE_TABLET, 107, 10, extent),
        createKeyValue(COMPACTION_FINISH, 111, 10, null)};

    KeyValue entries6[] = {createKeyValue(OPEN, 0, -1, "1"),
        createKeyValue(DEFINE_TABLET, 122, 10, extent), createKeyValue(MUTATION, 123, 10, m2)};

    Arrays.sort(entries1);
    Arrays.sort(entries2);
    Arrays.sort(entries3);
    Arrays.sort(entries4);
    Arrays.sort(entries5);
    Arrays.sort(entries6);

    Map<String,KeyValue[]> logs = new TreeMap<>();

    logs.put("entries1", entries1);

    List<Mutation> mutations = recover(logs, extent);
    Assert.assertEquals(1, mutations.size());
    Assert.assertEquals(m1, mutations.get(0));

    logs.put("entries2", entries2);

    mutations = recover(logs, extent);
    Assert.assertEquals(1, mutations.size());
    Assert.assertEquals(m1, mutations.get(0));

    logs.put("entries3", entries3);

    mutations = recover(logs, extent);
    Assert.assertEquals(1, mutations.size());
    Assert.assertEquals(m1, mutations.get(0));

    logs.put("entries4", entries4);

    mutations = recover(logs, extent);
    Assert.assertEquals(1, mutations.size());
    Assert.assertEquals(m1, mutations.get(0));

    logs.put("entries5", entries5);

    mutations = recover(logs, extent);
    Assert.assertEquals(0, mutations.size());

    logs.put("entries6", entries6);

    mutations = recover(logs, extent);
    Assert.assertEquals(1, mutations.size());
    Assert.assertEquals(m2, mutations.get(0));
  }

  @Test
  public void testFileWithoutOpen() throws IOException {
    Mutation m1 = new ServerMutation(new Text("r1"));
    m1.put("f1", "q1", "v1");

    Mutation m2 = new ServerMutation(new Text("r2"));
    m2.put("f1", "q1", "v2");

    // Its expected that every log file should have an open event as the first event. Should throw
    // an error if not present.

    KeyValue entries1[] = {createKeyValue(DEFINE_TABLET, 100, 10, extent),
        createKeyValue(MUTATION, 100, 10, m1), createKeyValue(COMPACTION_FINISH, 102, 10, null),
        createKeyValue(MUTATION, 105, 10, m2)};

    Arrays.sort(entries1);

    Map<String,KeyValue[]> logs = new TreeMap<>();
    logs.put("entries1", entries1);

    thrown.expect(IllegalStateException.class);
    thrown.expectMessage("not " + LogEvents.OPEN);
    recover(logs, extent);
  }
}<|MERGE_RESOLUTION|>--- conflicted
+++ resolved
@@ -397,13 +397,8 @@
         createKeyValue(DEFINE_TABLET, 1, 1, extent),
         createKeyValue(COMPACTION_START, 3, 1, "/t1/f1"), createKeyValue(MUTATION, 2, 1, ignored),
         createKeyValue(MUTATION, 4, 1, m),};
-<<<<<<< HEAD
     KeyValue entries2[] = {createKeyValue(OPEN, 5, -1, "1"),
-        createKeyValue(DEFINE_TABLET, 6, 1, extent), createKeyValue(COMPACTION_FINISH, 7, 1, null),
-=======
-    KeyValue entries2[] = new KeyValue[] {createKeyValue(OPEN, 5, -1, "1"),
         createKeyValue(DEFINE_TABLET, 4, 1, extent), createKeyValue(COMPACTION_FINISH, 4, 1, null),
->>>>>>> 05e49e15
         createKeyValue(MUTATION, 8, 1, m2),};
     Map<String,KeyValue[]> logs = new TreeMap<>();
     logs.put("entries", entries);
@@ -455,19 +450,11 @@
         createKeyValue(DEFINE_TABLET, 1, 1, extent),
         createKeyValue(COMPACTION_START, 3, 1, "/t1/f1"), createKeyValue(MUTATION, 2, 1, ignored),
         createKeyValue(MUTATION, 4, 1, m),};
-<<<<<<< HEAD
     KeyValue entries2[] = {createKeyValue(OPEN, 5, -1, "1"),
-        createKeyValue(DEFINE_TABLET, 6, 1, extent), createKeyValue(MUTATION, 7, 1, m2),};
+        createKeyValue(DEFINE_TABLET, 4, 1, extent), createKeyValue(MUTATION, 4, 1, m2),};
     KeyValue entries3[] = {createKeyValue(OPEN, 8, -1, "1"),
-        createKeyValue(DEFINE_TABLET, 9, 1, extent), createKeyValue(COMPACTION_FINISH, 10, 1, null),
-        createKeyValue(MUTATION, 11, 1, m3),};
-=======
-    KeyValue entries2[] = new KeyValue[] {createKeyValue(OPEN, 5, -1, "1"),
-        createKeyValue(DEFINE_TABLET, 4, 1, extent), createKeyValue(MUTATION, 4, 1, m2),};
-    KeyValue entries3[] = new KeyValue[] {createKeyValue(OPEN, 8, -1, "1"),
         createKeyValue(DEFINE_TABLET, 4, 1, extent), createKeyValue(COMPACTION_FINISH, 4, 1, null),
         createKeyValue(MUTATION, 4, 1, m3),};
->>>>>>> 05e49e15
     Map<String,KeyValue[]> logs = new TreeMap<>();
     logs.put("entries", entries);
     logs.put("entries2", entries2);
@@ -514,15 +501,9 @@
     m3.put(cf, cq, value);
     KeyValue entries[] = {createKeyValue(OPEN, 0, -1, "1"),
         createKeyValue(DEFINE_TABLET, 1, 1, extent),
-<<<<<<< HEAD
-        createKeyValue(COMPACTION_START, 2, 1, "/t1/f1"),
-        createKeyValue(COMPACTION_FINISH, 4, 1, null), createKeyValue(MUTATION, 3, 1, m),};
-    KeyValue entries2[] = {createKeyValue(OPEN, 5, -1, "1"),
-=======
         createKeyValue(COMPACTION_START, 3, 1, "/t1/f1"),
         createKeyValue(COMPACTION_FINISH, 4, 1, null), createKeyValue(MUTATION, 4, 1, m),};
-    KeyValue entries2[] = new KeyValue[] {createKeyValue(OPEN, 5, -1, "1"),
->>>>>>> 05e49e15
+    KeyValue entries2[] = {createKeyValue(OPEN, 5, -1, "1"),
         createKeyValue(DEFINE_TABLET, 6, 1, extent),
         createKeyValue(COMPACTION_START, 8, 1, "/t1/f1"), createKeyValue(MUTATION, 7, 1, m2),
         createKeyValue(MUTATION, 9, 1, m3),};
@@ -777,13 +758,8 @@
     Assert.assertEquals(m3, mutations2.get(0));
     Assert.assertEquals(m4, mutations2.get(1));
 
-<<<<<<< HEAD
     KeyValue entries2[] = {createKeyValue(OPEN, 0, -1, "1"),
-        createKeyValue(DEFINE_TABLET, 9, 11, e2), createKeyValue(COMPACTION_FINISH, 10, 11, null)};
-=======
-    KeyValue entries2[] = new KeyValue[] {createKeyValue(OPEN, 0, -1, "1"),
         createKeyValue(DEFINE_TABLET, 9, 11, e2), createKeyValue(COMPACTION_FINISH, 8, 11, null)};
->>>>>>> 05e49e15
     Arrays.sort(entries2);
     logs.put("entries2", entries2);
 
@@ -860,15 +836,9 @@
     // The presence of only a compaction finish event indicates the write ahead logs are incomplete
     // in some way. This should cause an exception.
 
-<<<<<<< HEAD
     KeyValue entries1[] = {createKeyValue(OPEN, 0, -1, "1"),
-        createKeyValue(DEFINE_TABLET, 100, 10, extent), createKeyValue(MUTATION, 100, 10, m1),
-        createKeyValue(COMPACTION_FINISH, 102, 10, null), createKeyValue(MUTATION, 105, 10, m2)};
-=======
-    KeyValue entries1[] = new KeyValue[] {createKeyValue(OPEN, 0, -1, "1"),
         createKeyValue(DEFINE_TABLET, 100, 10, extent),
         createKeyValue(COMPACTION_FINISH, 102, 10, null), createKeyValue(MUTATION, 102, 10, m1)};
->>>>>>> 05e49e15
 
     Arrays.sort(entries1);
 
