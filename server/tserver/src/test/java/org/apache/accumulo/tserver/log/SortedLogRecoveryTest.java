/*
 * Licensed to the Apache Software Foundation (ASF) under one
 * or more contributor license agreements.  See the NOTICE file
 * distributed with this work for additional information
 * regarding copyright ownership.  The ASF licenses this file
 * to you under the Apache License, Version 2.0 (the
 * "License"); you may not use this file except in compliance
 * with the License.  You may obtain a copy of the License at
 *
 *   http://www.apache.org/licenses/LICENSE-2.0
 *
 * Unless required by applicable law or agreed to in writing,
 * software distributed under the License is distributed on an
 * "AS IS" BASIS, WITHOUT WARRANTIES OR CONDITIONS OF ANY
 * KIND, either express or implied.  See the License for the
 * specific language governing permissions and limitations
 * under the License.
 */
package org.apache.accumulo.tserver.log;

import static org.apache.accumulo.tserver.logger.LogEvents.COMPACTION_FINISH;
import static org.apache.accumulo.tserver.logger.LogEvents.COMPACTION_START;
import static org.apache.accumulo.tserver.logger.LogEvents.DEFINE_TABLET;
import static org.apache.accumulo.tserver.logger.LogEvents.MUTATION;
import static org.apache.accumulo.tserver.logger.LogEvents.OPEN;
import static org.easymock.EasyMock.expect;
import static org.easymock.EasyMock.replay;
import static org.easymock.EasyMock.reset;
import static org.easymock.EasyMock.verify;
import static org.junit.Assert.assertEquals;
import static org.junit.Assert.assertThrows;
import static org.junit.Assert.assertTrue;
import static org.junit.Assert.fail;

import java.io.File;
import java.io.IOException;
import java.util.ArrayList;
import java.util.Arrays;
import java.util.Collections;
import java.util.HashSet;
import java.util.List;
import java.util.Map;
import java.util.Map.Entry;
import java.util.Objects;
import java.util.Set;
import java.util.TreeMap;

import org.apache.accumulo.core.conf.ConfigurationCopy;
import org.apache.accumulo.core.conf.DefaultConfiguration;
import org.apache.accumulo.core.conf.Property;
import org.apache.accumulo.core.crypto.CryptoServiceFactory;
import org.apache.accumulo.core.data.Mutation;
import org.apache.accumulo.core.data.TableId;
import org.apache.accumulo.core.data.Value;
import org.apache.accumulo.core.dataImpl.KeyExtent;
import org.apache.accumulo.core.file.rfile.bcfile.Compression;
import org.apache.accumulo.core.file.rfile.bcfile.Utils;
import org.apache.accumulo.core.file.streams.SeekableDataInputStream;
import org.apache.accumulo.core.util.Pair;
import org.apache.accumulo.server.ServerContext;
import org.apache.accumulo.server.data.ServerMutation;
import org.apache.accumulo.server.fs.VolumeManagerImpl;
import org.apache.accumulo.server.log.SortedLogState;
import org.apache.accumulo.tserver.logger.LogEvents;
import org.apache.accumulo.tserver.logger.LogFileKey;
import org.apache.accumulo.tserver.logger.LogFileValue;
import org.apache.hadoop.fs.FSDataInputStream;
import org.apache.hadoop.fs.FileSystem;
import org.apache.hadoop.fs.Path;
import org.apache.hadoop.io.Text;
import org.easymock.EasyMock;
import org.junit.Before;
import org.junit.Rule;
import org.junit.Test;
import org.junit.rules.TemporaryFolder;

import edu.umd.cs.findbugs.annotations.SuppressFBWarnings;

@SuppressFBWarnings(value = "PATH_TRAVERSAL_IN", justification = "paths not set by user input")
public class SortedLogRecoveryTest {

  static final int bufferSize = 5;
  static final KeyExtent extent = new KeyExtent(TableId.of("table"), null, null);
  static final Text cf = new Text("cf");
  static final Text cq = new Text("cq");
  static final Value value = new Value("value");
  static ServerContext context;
  static LogSorter logSorter;

  @Rule
  public TemporaryFolder tempFolder =
      new TemporaryFolder(new File(System.getProperty("user.dir") + "/target"));

  @Before
  public void setup() {
    context = EasyMock.createMock(ServerContext.class);
    logSorter = new LogSorter(context, DefaultConfiguration.getInstance());
  }

  static class KeyValue implements Comparable<KeyValue> {
    public final LogFileKey key;
    public final LogFileValue value;

    KeyValue() {
      key = new LogFileKey();
      value = new LogFileValue();
    }

    @Override
    public int hashCode() {
      return Objects.hashCode(key) + Objects.hashCode(value);
    }

    @Override
    public boolean equals(Object obj) {
      return this == obj || (obj instanceof KeyValue && 0 == compareTo((KeyValue) obj));
    }

    @Override
    public int compareTo(KeyValue o) {
      return key.compareTo(o.key);
    }
  }

  private static KeyValue createKeyValue(LogEvents type, long seq, int tid,
      Object fileExtentMutation) {
    KeyValue result = new KeyValue();
    result.key.event = type;
    result.key.seq = seq;
    result.key.tabletId = tid;
    switch (type) {
      case OPEN:
        result.key.tserverSession = (String) fileExtentMutation;
        break;
      case COMPACTION_FINISH:
        break;
      case COMPACTION_START:
        result.key.filename = (String) fileExtentMutation;
        break;
      case DEFINE_TABLET:
        result.key.tablet = (KeyExtent) fileExtentMutation;
        break;
      case MUTATION:
        result.value.mutations = List.of((Mutation) fileExtentMutation);
        break;
      case MANY_MUTATIONS:
        result.value.mutations = Arrays.asList((Mutation[]) fileExtentMutation);
    }
    return result;
  }

  private static class CaptureMutations implements MutationReceiver {
    public ArrayList<Mutation> result = new ArrayList<>();

    @Override
    public void receive(Mutation m) {
      // make a copy of Mutation:
      result.add(m);
    }
  }

  private List<Mutation> recover(Map<String,KeyValue[]> logs, KeyExtent extent) throws IOException {
    return recover(logs, new HashSet<>(), extent, bufferSize);
  }

  private List<Mutation> recover(Map<String,KeyValue[]> logs, Set<String> files, KeyExtent extent,
      int bufferSize) throws IOException {

    final String workdir = tempFolder.newFolder().getAbsolutePath();
    try (var fs = VolumeManagerImpl.getLocalForTesting(workdir)) {
      expect(context.getVolumeManager()).andReturn(fs).anyTimes();
      expect(context.getCryptoService()).andReturn(CryptoServiceFactory.newDefaultInstance())
          .anyTimes();
      expect(context.getConfiguration()).andReturn(DefaultConfiguration.getInstance()).anyTimes();
      replay(context);
      final Path workdirPath = new Path("file://" + workdir);
      fs.deleteRecursively(workdirPath);

      ArrayList<Path> dirs = new ArrayList<>();
      for (Entry<String,KeyValue[]> entry : logs.entrySet()) {
        String destPath = workdir + "/" + entry.getKey();
        FileSystem ns = fs.getFileSystemByPath(new Path(destPath));
        // convert test object to Pairs for LogSorter, flushing based on bufferSize
        List<Pair<LogFileKey,LogFileValue>> buffer = new ArrayList<>();
        int parts = 0;
        for (KeyValue pair : entry.getValue()) {
          buffer.add(new Pair<>(pair.key, pair.value));
          if (buffer.size() >= bufferSize) {
            logSorter.writeBuffer(destPath, buffer, parts++);
            buffer.clear();
          }
        }
        logSorter.writeBuffer(destPath, buffer, parts);

        ns.create(SortedLogState.getFinishedMarkerPath(destPath)).close();
        dirs.add(new Path(destPath));
      }
      // Recover
      SortedLogRecovery recovery = new SortedLogRecovery(context);
      CaptureMutations capture = new CaptureMutations();
      recovery.recover(extent, dirs, files, capture);
      verify(context);
      return capture.result;
    }
  }

  @Test
  public void testCompactionCrossesLogs() throws IOException {
    Mutation ignored = new ServerMutation(new Text("ignored"));
    ignored.put(cf, cq, value);
    Mutation m = new ServerMutation(new Text("row1"));
    m.put(cf, cq, value);
    Mutation m2 = new ServerMutation(new Text("row2"));
    m2.put(cf, cq, value);
    KeyValue[] entries =
        {createKeyValue(OPEN, 0, 1, "2"), createKeyValue(DEFINE_TABLET, 1, 1, extent),
            createKeyValue(COMPACTION_START, 3, 1, "/t1/f1"),
            createKeyValue(MUTATION, 2, 1, ignored), createKeyValue(MUTATION, 4, 1, ignored),};
    KeyValue[] entries2 =
        {createKeyValue(OPEN, 0, 1, "2"), createKeyValue(DEFINE_TABLET, 1, 1, extent),
            createKeyValue(COMPACTION_START, 4, 1, "/t1/f1"), createKeyValue(MUTATION, 7, 1, m),};
    KeyValue[] entries3 =
        {createKeyValue(OPEN, 0, 2, "23"), createKeyValue(DEFINE_TABLET, 1, 1, extent),
            createKeyValue(COMPACTION_START, 5, 1, "/t1/f2"),
            createKeyValue(COMPACTION_FINISH, 6, 1, null), createKeyValue(MUTATION, 3, 1, ignored),
            createKeyValue(MUTATION, 4, 1, ignored),};
    KeyValue[] entries4 = {createKeyValue(OPEN, 0, 3, "69"),
        createKeyValue(DEFINE_TABLET, 1, 1, extent), createKeyValue(MUTATION, 2, 1, ignored),
        createKeyValue(MUTATION, 3, 1, ignored), createKeyValue(MUTATION, 4, 1, ignored),};
    KeyValue[] entries5 =
        {createKeyValue(OPEN, 0, 4, "70"), createKeyValue(DEFINE_TABLET, 1, 1, extent),
            createKeyValue(COMPACTION_START, 3, 1, "/t1/f3"),
            createKeyValue(MUTATION, 2, 1, ignored), createKeyValue(MUTATION, 6, 1, m2),};

    Map<String,KeyValue[]> logs = new TreeMap<>();
    logs.put("entries", entries);
    logs.put("entries2", entries2);
    logs.put("entries3", entries3);
    logs.put("entries4", entries4);
    logs.put("entries5", entries5);

    // Recover
    List<Mutation> mutations = recover(logs, extent);

    // Verify recovered data
    assertEquals(2, mutations.size());
    assertTrue(mutations.contains(m));
    assertTrue(mutations.contains(m2));
  }

  @Test
  public void testCompactionCrossesLogs5() throws IOException {
    // Create a test log
    Mutation ignored = new ServerMutation(new Text("ignored"));
    ignored.put(cf, cq, value);
    Mutation m = new ServerMutation(new Text("row1"));
    m.put(cf, cq, value);
    Mutation m2 = new ServerMutation(new Text("row2"));
    m2.put(cf, cq, value);
    Mutation m3 = new ServerMutation(new Text("row3"));
    m3.put(cf, cq, value);
    Mutation m4 = new ServerMutation(new Text("row4"));
    m4.put(cf, cq, value);
    KeyValue[] entries =
        {createKeyValue(OPEN, 0, -1, "1"), createKeyValue(DEFINE_TABLET, 1, 1, extent),
            createKeyValue(COMPACTION_START, 3, 1, "/t1/f1"),
            createKeyValue(MUTATION, 2, 1, ignored), createKeyValue(MUTATION, 4, 1, ignored),};
    KeyValue[] entries2 = {createKeyValue(OPEN, 5, -1, "2"),
        createKeyValue(DEFINE_TABLET, 6, 1, extent), createKeyValue(MUTATION, 7, 1, ignored),};
    // createKeyValue(COMPACTION_FINISH, 14, 1, null),
    KeyValue[] entries3 =
        {createKeyValue(OPEN, 8, -1, "3"), createKeyValue(DEFINE_TABLET, 9, 1, extent),
            createKeyValue(COMPACTION_FINISH, 10, 1, "/t1/f1"),
            createKeyValue(COMPACTION_START, 12, 1, "/t1/f2"),
            createKeyValue(COMPACTION_FINISH, 13, 1, "/t1/f2"),
            // createKeyValue(COMPACTION_FINISH, 14, 1, null),
            createKeyValue(MUTATION, 11, 1, ignored), createKeyValue(MUTATION, 15, 1, m),
            createKeyValue(MUTATION, 16, 1, m2),};
    KeyValue[] entries4 =
        {createKeyValue(OPEN, 17, -1, "4"), createKeyValue(DEFINE_TABLET, 18, 1, extent),
            createKeyValue(COMPACTION_START, 20, 1, "/t1/f3"), createKeyValue(MUTATION, 19, 1, m3),
            createKeyValue(MUTATION, 21, 1, m4),};
    Map<String,KeyValue[]> logs = new TreeMap<>();
    logs.put("entries", entries);
    logs.put("entries2", entries2);
    logs.put("entries3", entries3);
    logs.put("entries4", entries4);
    // Recover
    List<Mutation> mutations = recover(logs, extent);
    // Verify recovered data
    assertEquals(4, mutations.size());
    assertEquals(m, mutations.get(0));
    assertEquals(m2, mutations.get(1));
    assertEquals(m3, mutations.get(2));
    assertEquals(m4, mutations.get(3));
  }

  @Test
  public void testCompactionCrossesLogs6() throws IOException {
    // Create a test log
    Mutation ignored = new ServerMutation(new Text("ignored"));
    ignored.put(cf, cq, value);
    Mutation m = new ServerMutation(new Text("row1"));
    m.put(cf, cq, value);
    Mutation m2 = new ServerMutation(new Text("row2"));
    m2.put(cf, cq, value);
    Mutation m3 = new ServerMutation(new Text("row3"));
    m3.put(cf, cq, value);
    Mutation m4 = new ServerMutation(new Text("row4"));
    m4.put(cf, cq, value);
    Mutation m5 = new ServerMutation(new Text("row5"));
    m5.put(cf, cq, value);
    KeyValue[] entries =
        {createKeyValue(OPEN, 0, 1, "2"), createKeyValue(DEFINE_TABLET, 1, 1, extent),
            createKeyValue(MUTATION, 1, 1, ignored), createKeyValue(MUTATION, 3, 1, m),};
    KeyValue[] entries2 =
        {createKeyValue(OPEN, 0, 1, "2"), createKeyValue(DEFINE_TABLET, 1, 1, extent),
            createKeyValue(COMPACTION_START, 2, 1, "/t1/f1"),
            createKeyValue(COMPACTION_FINISH, 3, 1, "/t1/f1"), createKeyValue(MUTATION, 3, 1, m2),};

    Map<String,KeyValue[]> logs = new TreeMap<>();
    logs.put("entries", entries);
    logs.put("entries2", entries2);

    // Recover
    List<Mutation> mutations = recover(logs, extent);

    // Verify recovered data
    assertEquals(2, mutations.size());
    assertEquals(m, mutations.get(0));
    assertEquals(m2, mutations.get(1));
  }

  @Test
  public void testEmpty() throws IOException {
    // Create a test log
    KeyValue[] entries =
        {createKeyValue(OPEN, 0, -1, "1"), createKeyValue(DEFINE_TABLET, 1, 1, extent),};
    Map<String,KeyValue[]> logs = new TreeMap<>();
    logs.put("testlog", entries);
    // Recover
    List<Mutation> mutations = recover(logs, extent);
    // Verify recovered data
    assertEquals(0, mutations.size());
  }

  @Test
<<<<<<< HEAD
  public void testMissingDefinition() throws IOException {
    // Create a test log
    KeyValue[] entries = {createKeyValue(OPEN, 0, -1, "1"),};
    Map<String,KeyValue[]> logs = new TreeMap<>();
    logs.put("testlog", entries);
    // Recover
    List<Mutation> mutations = recover(logs, extent);
    // Verify recovered data
    assertEquals(0, mutations.size());
  }

  @Test
=======
>>>>>>> e5b96ab5
  public void testSimple() throws IOException {
    // Create a test log
    Mutation m = new ServerMutation(new Text("row1"));
    m.put(cf, cq, value);
    KeyValue[] entries = {createKeyValue(OPEN, 0, -1, "1"),
        createKeyValue(DEFINE_TABLET, 1, 1, extent), createKeyValue(MUTATION, 2, 1, m),};
    Map<String,KeyValue[]> logs = new TreeMap<>();
    logs.put("testlog", entries);
    // Recover
    List<Mutation> mutations = recover(logs, extent);
    // Verify recovered data
    assertEquals(1, mutations.size());
    assertEquals(m, mutations.get(0));
  }

  @Test
  public void testSkipSuccessfulCompaction() throws IOException {
    // Create a test log
    Mutation ignored = new ServerMutation(new Text("ignored"));
    ignored.put(cf, cq, value);
    Mutation m = new ServerMutation(new Text("row1"));
    m.put(cf, cq, value);
    KeyValue[] entries =
        {createKeyValue(OPEN, 0, -1, "1"), createKeyValue(DEFINE_TABLET, 1, 1, extent),
            createKeyValue(COMPACTION_START, 3, 1, "/t1/f1"),
            createKeyValue(COMPACTION_FINISH, 4, 1, null), createKeyValue(MUTATION, 2, 1, ignored),
            createKeyValue(MUTATION, 5, 1, m),};
    Map<String,KeyValue[]> logs = new TreeMap<>();
    logs.put("testlog", entries);
    // Recover
    List<Mutation> mutations = recover(logs, extent);
    // Verify recovered data
    assertEquals(1, mutations.size());
    assertEquals(m, mutations.get(0));
  }

  @Test
  public void testSkipSuccessfulCompactionAcrossFiles() throws IOException {
    // Create a test log
    Mutation ignored = new ServerMutation(new Text("ignored"));
    ignored.put(cf, cq, value);
    Mutation m = new ServerMutation(new Text("row1"));
    m.put(cf, cq, value);
    KeyValue[] entries = {createKeyValue(OPEN, 0, -1, "1"),
        createKeyValue(DEFINE_TABLET, 1, 1, extent),
        createKeyValue(COMPACTION_START, 3, 1, "/t1/f1"), createKeyValue(MUTATION, 2, 1, ignored),};
    KeyValue[] entries2 =
        {createKeyValue(OPEN, 4, -1, "1"), createKeyValue(DEFINE_TABLET, 5, 1, extent),
            createKeyValue(COMPACTION_FINISH, 6, 1, null), createKeyValue(MUTATION, 7, 1, m),};
    Map<String,KeyValue[]> logs = new TreeMap<>();
    logs.put("entries", entries);
    logs.put("entries2", entries2);
    // Recover
    List<Mutation> mutations = recover(logs, extent);
    // Verify recovered data
    assertEquals(1, mutations.size());
    assertEquals(m, mutations.get(0));
  }

  @Test
  public void testGetMutationsAfterCompactionStart() throws IOException {
    // Create a test log
    Mutation ignored = new ServerMutation(new Text("ignored"));
    ignored.put(cf, cq, value);
    Mutation m = new ServerMutation(new Text("row1"));
    m.put(cf, cq, value);
    Mutation m2 = new ServerMutation(new Text("row2"));
    m2.put(cf, cq, new Value("123"));
    KeyValue[] entries =
        {createKeyValue(OPEN, 0, -1, "1"), createKeyValue(DEFINE_TABLET, 1, 1, extent),
            createKeyValue(COMPACTION_START, 3, 1, "/t1/f1"),
            createKeyValue(MUTATION, 2, 1, ignored), createKeyValue(MUTATION, 4, 1, m),};
    KeyValue[] entries2 =
        {createKeyValue(OPEN, 5, -1, "1"), createKeyValue(DEFINE_TABLET, 4, 1, extent),
            createKeyValue(COMPACTION_FINISH, 4, 1, null), createKeyValue(MUTATION, 8, 1, m2),};
    Map<String,KeyValue[]> logs = new TreeMap<>();
    logs.put("entries", entries);
    logs.put("entries2", entries2);
    // Recover
    List<Mutation> mutations = recover(logs, extent);
    // Verify recovered data
    assertEquals(2, mutations.size());
    assertEquals(m, mutations.get(0));
    assertEquals(m2, mutations.get(1));
  }

  @Test
  public void testDoubleFinish() throws IOException {
    // Create a test log
    Mutation ignored = new ServerMutation(new Text("ignored"));
    ignored.put(cf, cq, value);
    Mutation m = new ServerMutation(new Text("row1"));
    m.put(cf, cq, value);
    Mutation m2 = new ServerMutation(new Text("row2"));
    m2.put(cf, cq, new Value("123"));
    KeyValue[] entries = {createKeyValue(OPEN, 0, -1, "1"),
        createKeyValue(DEFINE_TABLET, 1, 1, extent), createKeyValue(COMPACTION_FINISH, 2, 1, null),
        createKeyValue(COMPACTION_START, 4, 1, "/t1/f1"),
        createKeyValue(COMPACTION_FINISH, 5, 1, null), createKeyValue(MUTATION, 3, 1, ignored),
        createKeyValue(MUTATION, 5, 1, m), createKeyValue(MUTATION, 5, 1, m2),};
    Map<String,KeyValue[]> logs = new TreeMap<>();
    logs.put("entries", entries);
    // Recover
    List<Mutation> mutations = recover(logs, extent);
    // Verify recovered data
    assertEquals(2, mutations.size());
    assertEquals(m, mutations.get(0));
    assertEquals(m2, mutations.get(1));
  }

  @Test
  public void testCompactionCrossesLogs2() throws IOException {
    // Create a test log
    Mutation ignored = new ServerMutation(new Text("ignored"));
    ignored.put(cf, cq, value);
    Mutation m = new ServerMutation(new Text("row1"));
    m.put(cf, cq, value);
    Mutation m2 = new ServerMutation(new Text("row2"));
    m2.put(cf, cq, value);
    Mutation m3 = new ServerMutation(new Text("row3"));
    m3.put(cf, cq, value);
    KeyValue[] entries =
        {createKeyValue(OPEN, 0, -1, "1"), createKeyValue(DEFINE_TABLET, 1, 1, extent),
            createKeyValue(COMPACTION_START, 3, 1, "/t1/f1"),
            createKeyValue(MUTATION, 2, 1, ignored), createKeyValue(MUTATION, 4, 1, m),};
    KeyValue[] entries2 = {createKeyValue(OPEN, 5, -1, "1"),
        createKeyValue(DEFINE_TABLET, 4, 1, extent), createKeyValue(MUTATION, 4, 1, m2),};
    KeyValue[] entries3 =
        {createKeyValue(OPEN, 8, -1, "1"), createKeyValue(DEFINE_TABLET, 4, 1, extent),
            createKeyValue(COMPACTION_FINISH, 4, 1, null), createKeyValue(MUTATION, 4, 1, m3),};
    Map<String,KeyValue[]> logs = new TreeMap<>();
    logs.put("entries", entries);
    logs.put("entries2", entries2);
    logs.put("entries3", entries3);
    // Recover
    List<Mutation> mutations = recover(logs, extent);
    // Verify recovered data
    assertEquals(3, mutations.size());
    assertTrue(mutations.contains(m));
    assertTrue(mutations.contains(m2));
    assertTrue(mutations.contains(m3));
  }

  @Test
  public void testBug1() throws IOException {
    // this unit test reproduces a bug that occurred, nothing should recover
    Mutation m1 = new ServerMutation(new Text("row1"));
    m1.put(cf, cq, value);
    Mutation m2 = new ServerMutation(new Text("row2"));
    m2.put(cf, cq, value);
    KeyValue[] entries =
        {createKeyValue(OPEN, 0, -1, "1"), createKeyValue(DEFINE_TABLET, 1, 1, extent),
            createKeyValue(COMPACTION_START, 30, 1, "/t1/f1"),
            createKeyValue(COMPACTION_FINISH, 32, 1, "/t1/f1"), createKeyValue(MUTATION, 29, 1, m1),
            createKeyValue(MUTATION, 30, 1, m2),};
    Map<String,KeyValue[]> logs = new TreeMap<>();
    logs.put("testlog", entries);
    // Recover
    List<Mutation> mutations = recover(logs, extent);
    // Verify recovered data
    assertEquals(0, mutations.size());
  }

  @Test
  public void testBug2() throws IOException {
    // Create a test log
    Mutation ignored = new ServerMutation(new Text("ignored"));
    ignored.put(cf, cq, value);
    Mutation m = new ServerMutation(new Text("row1"));
    m.put(cf, cq, value);
    Mutation m2 = new ServerMutation(new Text("row2"));
    m2.put(cf, cq, value);
    Mutation m3 = new ServerMutation(new Text("row3"));
    m3.put(cf, cq, value);
    KeyValue[] entries =
        {createKeyValue(OPEN, 0, -1, "1"), createKeyValue(DEFINE_TABLET, 1, 1, extent),
            createKeyValue(COMPACTION_START, 3, 1, "/t1/f1"),
            createKeyValue(COMPACTION_FINISH, 4, 1, null), createKeyValue(MUTATION, 4, 1, m),};
    KeyValue[] entries2 =
        {createKeyValue(OPEN, 5, -1, "1"), createKeyValue(DEFINE_TABLET, 6, 1, extent),
            createKeyValue(COMPACTION_START, 8, 1, "/t1/f1"), createKeyValue(MUTATION, 7, 1, m2),
            createKeyValue(MUTATION, 9, 1, m3),};
    Map<String,KeyValue[]> logs = new TreeMap<>();
    logs.put("entries", entries);
    logs.put("entries2", entries2);
    // Recover
    List<Mutation> mutations = recover(logs, extent);
    // Verify recovered data
    assertEquals(3, mutations.size());
    assertEquals(m, mutations.get(0));
    assertEquals(m2, mutations.get(1));
    assertEquals(m3, mutations.get(2));
  }

  @Test
  public void testCompactionCrossesLogs4() throws IOException {
    // Create a test log
    Mutation ignored = new ServerMutation(new Text("ignored"));
    ignored.put(cf, cq, value);
    Mutation m = new ServerMutation(new Text("row1"));
    m.put(cf, cq, value);
    Mutation m2 = new ServerMutation(new Text("row2"));
    m2.put(cf, cq, value);
    Mutation m3 = new ServerMutation(new Text("row3"));
    m3.put(cf, cq, value);
    Mutation m4 = new ServerMutation(new Text("row4"));
    m4.put(cf, cq, value);
    Mutation m5 = new ServerMutation(new Text("row5"));
    m5.put(cf, cq, value);
    Mutation m6 = new ServerMutation(new Text("row6"));
    m6.put(cf, cq, value);
    // createKeyValue(COMPACTION_FINISH, 5, 1, null),
    KeyValue[] entries =
        {createKeyValue(OPEN, 0, -1, "1"), createKeyValue(DEFINE_TABLET, 1, 1, extent),
            createKeyValue(COMPACTION_START, 4, 1, "/t1/f1"),
            // createKeyValue(COMPACTION_FINISH, 5, 1, null),
            createKeyValue(MUTATION, 2, 1, m), createKeyValue(MUTATION, 3, 1, m2),};
    KeyValue[] entries2 =
        {createKeyValue(OPEN, 5, -1, "2"), createKeyValue(DEFINE_TABLET, 6, 1, extent),
            createKeyValue(MUTATION, 7, 1, m3), createKeyValue(MUTATION, 8, 1, m4),};
    // createKeyValue(COMPACTION_FINISH, 11, 1, null),
    // createKeyValue(COMPACTION_FINISH, 14, 1, null),
    // createKeyValue(COMPACTION_START, 15, 1, "somefile"),
    // createKeyValue(COMPACTION_FINISH, 17, 1, null),
    // createKeyValue(COMPACTION_START, 18, 1, "somefile"),
    // createKeyValue(COMPACTION_FINISH, 19, 1, null),
    KeyValue[] entries3 =
        {createKeyValue(OPEN, 9, -1, "3"), createKeyValue(DEFINE_TABLET, 10, 1, extent),
            // createKeyValue(COMPACTION_FINISH, 11, 1, null),
            createKeyValue(COMPACTION_START, 12, 1, "/t1/f1"),
            // createKeyValue(COMPACTION_FINISH, 14, 1, null),
            // createKeyValue(COMPACTION_START, 15, 1, "somefile"),
            // createKeyValue(COMPACTION_FINISH, 17, 1, null),
            // createKeyValue(COMPACTION_START, 18, 1, "somefile"),
            // createKeyValue(COMPACTION_FINISH, 19, 1, null),
            createKeyValue(MUTATION, 9, 1, m5), createKeyValue(MUTATION, 20, 1, m6),};
    Map<String,KeyValue[]> logs = new TreeMap<>();
    logs.put("entries", entries);
    logs.put("entries2", entries2);
    logs.put("entries3", entries3);
    // Recover

    List<Mutation> mutations = recover(logs, extent);

    // Verify recovered data
    assertEquals(6, mutations.size());
    assertEquals(m, mutations.get(0));
    assertEquals(m2, mutations.get(1));
    assertEquals(m3, mutations.get(2));
    assertEquals(m4, mutations.get(3));
    assertEquals(m5, mutations.get(4));
    assertEquals(m6, mutations.get(5));
  }

  @Test
  public void testLookingForBug3() throws IOException {
    Mutation ignored = new ServerMutation(new Text("ignored"));
    ignored.put(cf, cq, value);
    Mutation m = new ServerMutation(new Text("row1"));
    m.put(cf, cq, value);
    Mutation m2 = new ServerMutation(new Text("row2"));
    m2.put(cf, cq, value);
    Mutation m3 = new ServerMutation(new Text("row3"));
    m3.put(cf, cq, value);
    Mutation m4 = new ServerMutation(new Text("row4"));
    m4.put(cf, cq, value);
    Mutation m5 = new ServerMutation(new Text("row5"));
    m5.put(cf, cq, value);
    KeyValue[] entries =
        {createKeyValue(OPEN, 0, -1, "1"), createKeyValue(DEFINE_TABLET, 1, 1, extent),
            createKeyValue(COMPACTION_START, 2, 1, "/t1/f1"),
            createKeyValue(COMPACTION_FINISH, 3, 1, null), createKeyValue(MUTATION, 1, 1, ignored),
            createKeyValue(MUTATION, 3, 1, m), createKeyValue(MUTATION, 3, 1, m2),
            createKeyValue(MUTATION, 3, 1, m3),};
    KeyValue[] entries2 =
        {createKeyValue(OPEN, 0, -1, "2"), createKeyValue(DEFINE_TABLET, 1, 1, extent),
            createKeyValue(COMPACTION_START, 2, 1, "/t1/f12"), createKeyValue(MUTATION, 3, 1, m4),
            createKeyValue(MUTATION, 3, 1, m5),};
    Map<String,KeyValue[]> logs = new TreeMap<>();
    logs.put("entries", entries);
    logs.put("entries2", entries2);
    // Recover
    List<Mutation> mutations = recover(logs, extent);
    // Verify recovered data
    assertEquals(5, mutations.size());
    assertTrue(mutations.contains(m));
    assertTrue(mutations.contains(m2));
    assertTrue(mutations.contains(m3));
    assertTrue(mutations.contains(m4));
    assertTrue(mutations.contains(m5));
  }

  @Test
  public void testMultipleTabletDefinition() throws Exception {
    // test for a tablet defined multiple times in a log file
    // there was a bug where the oldest tablet id was used instead
    // of the newest

    Mutation ignored = new ServerMutation(new Text("row1"));
    ignored.put("foo", "bar", "v1");
    Mutation m = new ServerMutation(new Text("row1"));
    m.put("foo", "bar", "v1");

    KeyValue[] entries = {createKeyValue(OPEN, 0, -1, "1"),
        createKeyValue(DEFINE_TABLET, 1, 1, extent), createKeyValue(DEFINE_TABLET, 1, 2, extent),
        createKeyValue(MUTATION, 2, 2, ignored), createKeyValue(COMPACTION_START, 5, 2, "/t1/f1"),
        createKeyValue(MUTATION, 6, 2, m), createKeyValue(COMPACTION_FINISH, 6, 2, null),};

    Arrays.sort(entries);

    Map<String,KeyValue[]> logs = new TreeMap<>();
    logs.put("entries", entries);

    List<Mutation> mutations = recover(logs, extent);

    assertEquals(1, mutations.size());
    assertEquals(m, mutations.get(0));
  }

  @Test
  public void testNoFinish0() throws Exception {
    // its possible that a minor compaction finishes successfully, but the process dies before
    // writing the compaction event

    Mutation ignored = new ServerMutation(new Text("row1"));
    ignored.put("foo", "bar", "v1");

    KeyValue[] entries = {createKeyValue(OPEN, 0, -1, "1"),
        createKeyValue(DEFINE_TABLET, 1, 2, extent), createKeyValue(MUTATION, 2, 2, ignored),
        createKeyValue(COMPACTION_START, 3, 2, "/t/f1")};

    Arrays.sort(entries);
    Map<String,KeyValue[]> logs = new TreeMap<>();
    logs.put("entries", entries);

    List<Mutation> mutations = recover(logs, Collections.singleton("/t/f1"), extent, bufferSize);

    assertEquals(0, mutations.size());
  }

  @Test
  public void testNoFinish1() throws Exception {
    // its possible that a minor compaction finishes successfully, but the process dies before
    // writing the compaction event

    Mutation ignored = new ServerMutation(new Text("row1"));
    ignored.put("foo", "bar", "v1");
    Mutation m = new ServerMutation(new Text("row1"));
    m.put("foo", "bar", "v2");

    KeyValue[] entries = {createKeyValue(OPEN, 0, -1, "1"),
        createKeyValue(DEFINE_TABLET, 1, 2, extent), createKeyValue(MUTATION, 2, 2, ignored),
        createKeyValue(COMPACTION_START, 3, 2, "/t/f1"), createKeyValue(MUTATION, 4, 2, m),};

    Arrays.sort(entries);
    Map<String,KeyValue[]> logs = new TreeMap<>();
    logs.put("entries", entries);

    List<Mutation> mutations = recover(logs, Collections.singleton("/t/f1"), extent, bufferSize);

    assertEquals(1, mutations.size());
    assertEquals(m, mutations.get(0));
  }

  @Test
  public void testLeaveAndComeBack() throws IOException {
    /**
     * This test recreates the situation in bug #449 (Github issues).
     */
    Mutation m1 = new ServerMutation(new Text("r1"));
    m1.put("f1", "q1", "v1");

    Mutation m2 = new ServerMutation(new Text("r2"));
    m2.put("f1", "q1", "v2");

    KeyValue[] entries1 = {createKeyValue(OPEN, 0, -1, "1"),
        createKeyValue(DEFINE_TABLET, 100, 10, extent), createKeyValue(MUTATION, 100, 10, m1),
        createKeyValue(COMPACTION_START, 101, 10, "/t/f1"),
        createKeyValue(COMPACTION_FINISH, 102, 10, null)};

    KeyValue[] entries2 = {createKeyValue(OPEN, 0, -1, "1"),
        createKeyValue(DEFINE_TABLET, 1, 20, extent), createKeyValue(MUTATION, 1, 20, m2)};

    Arrays.sort(entries1);
    Arrays.sort(entries2);
    Map<String,KeyValue[]> logs = new TreeMap<>();
    logs.put("entries1", entries1);
    logs.put("entries2", entries2);

    List<Mutation> mutations = recover(logs, extent);

    assertEquals(1, mutations.size());
    assertEquals(m2, mutations.get(0));
  }

  @Test
  public void testMultipleTablets() throws IOException {
    KeyExtent e1 = new KeyExtent(TableId.of("1"), new Text("m"), null);
    KeyExtent e2 = new KeyExtent(TableId.of("1"), null, new Text("m"));

    Mutation m1 = new ServerMutation(new Text("b"));
    m1.put("f1", "q1", "v1");

    Mutation m2 = new ServerMutation(new Text("b"));
    m2.put("f1", "q2", "v2");

    Mutation m3 = new ServerMutation(new Text("s"));
    m3.put("f1", "q1", "v3");

    Mutation m4 = new ServerMutation(new Text("s"));
    m4.put("f1", "q2", "v4");

    KeyValue[] entries1 =
        {createKeyValue(OPEN, 0, -1, "1"), createKeyValue(DEFINE_TABLET, 7, 10, e1),
            createKeyValue(DEFINE_TABLET, 5, 11, e2), createKeyValue(MUTATION, 8, 10, m1),
            createKeyValue(COMPACTION_START, 9, 10, "/t/f1"), createKeyValue(MUTATION, 10, 10, m2),
            createKeyValue(COMPACTION_FINISH, 10, 10, null), createKeyValue(MUTATION, 6, 11, m3),
            createKeyValue(COMPACTION_START, 7, 11, "/t/f2"), createKeyValue(MUTATION, 8, 11, m4)};

    Arrays.sort(entries1);

    Map<String,KeyValue[]> logs = new TreeMap<>();
    logs.put("entries1", entries1);

    List<Mutation> mutations1 = recover(logs, e1);
    assertEquals(1, mutations1.size());
    assertEquals(m2, mutations1.get(0));

    reset(context);
    List<Mutation> mutations2 = recover(logs, e2);
    assertEquals(2, mutations2.size());
    assertEquals(m3, mutations2.get(0));
    assertEquals(m4, mutations2.get(1));

    KeyValue[] entries2 = {createKeyValue(OPEN, 0, -1, "1"),
        createKeyValue(DEFINE_TABLET, 9, 11, e2), createKeyValue(COMPACTION_FINISH, 8, 11, null)};
    Arrays.sort(entries2);
    logs.put("entries2", entries2);

    reset(context);
    mutations2 = recover(logs, e2);
    assertEquals(1, mutations2.size());
    assertEquals(m4, mutations2.get(0));
  }

  private void runPathTest(boolean startMatches, String compactionStartFile, String... tabletFiles)
      throws IOException {
    Mutation m1 = new ServerMutation(new Text("row1"));
    m1.put("foo", "bar", "v1");
    Mutation m2 = new ServerMutation(new Text("row1"));
    m2.put("foo", "bar", "v2");

    KeyValue[] entries = {createKeyValue(OPEN, 0, -1, "1"),
        createKeyValue(DEFINE_TABLET, 1, 2, extent), createKeyValue(MUTATION, 2, 2, m1),
        createKeyValue(COMPACTION_START, 3, 2, compactionStartFile),
        createKeyValue(MUTATION, 4, 2, m2),};

    Arrays.sort(entries);
    Map<String,KeyValue[]> logs = new TreeMap<>();
    logs.put("entries", entries);

    HashSet<String> filesSet = new HashSet<>(List.of(tabletFiles));
    List<Mutation> mutations = recover(logs, filesSet, extent, bufferSize);

    if (startMatches) {
      assertEquals(1, mutations.size());
      assertEquals(m2, mutations.get(0));
    } else {
      assertEquals(2, mutations.size());
      assertEquals(m1, mutations.get(0));
      assertEquals(m2, mutations.get(1));
    }
  }

  @Test
  public void testPaths() throws IOException {
    // test having different paths for the same file. This can happen as a result of upgrade or user
    // changing configuration
    runPathTest(false, "/t1/f1", "/t1/f0");
    reset(context);
    runPathTest(true, "/t1/f1", "/t1/f0", "/t1/f1");

    String[] aliases = {"/t1/f1", "hdfs://nn1/accumulo/tables/8/t1/f1",
        "hdfs://1.2.3.4/accumulo/tables/8/t1/f1", "hdfs://1.2.3.4//accumulo//tables//8//t1//f1"};
    String[] others = {"/t1/f0", "hdfs://nn1/accumulo/tables/8/t1/f2",
        "hdfs://1.2.3.4//accumulo//tables//8//t1//f3", "hdfs://nn1/accumulo/tables/8/t1/t1",
        "hdfs://nn1/accumulo/tables/8/f1/f1"};

    for (String alias1 : aliases) {
      for (String alias2 : aliases) {
        reset(context);
        runPathTest(true, alias1, alias2);
        for (String other : others) {
          reset(context);
          runPathTest(true, alias1, other, alias2);
          reset(context);
          runPathTest(true, alias1, alias2, other);
        }
      }
    }

    for (String alias1 : aliases) {
      for (String other : others) {
        reset(context);
        runPathTest(false, alias1, other);
      }
    }
  }

  @Test
  public void testOnlyCompactionFinishEvent() throws IOException {
    Mutation m1 = new ServerMutation(new Text("r1"));
    m1.put("f1", "q1", "v1");

    // The presence of only a compaction finish event indicates the write ahead logs are incomplete
    // in some way. This should cause an exception.

    KeyValue[] entries1 = {createKeyValue(OPEN, 0, -1, "1"),
        createKeyValue(DEFINE_TABLET, 100, 10, extent),
        createKeyValue(COMPACTION_FINISH, 102, 10, null), createKeyValue(MUTATION, 102, 10, m1)};

    Arrays.sort(entries1);

    Map<String,KeyValue[]> logs = new TreeMap<>();
    logs.put("entries1", entries1);

    List<Mutation> mutations = recover(logs, extent);
    assertEquals(1, mutations.size());
    assertEquals(m1, mutations.get(0));
  }

  @Test
  public void testConsecutiveCompactionFinishEvents() {
    Mutation m1 = new ServerMutation(new Text("r1"));
    m1.put("f1", "q1", "v1");

    Mutation m2 = new ServerMutation(new Text("r2"));
    m2.put("f1", "q1", "v2");

    // Consecutive compaction finish events indicate the write ahead logs are incomplete in some
    // way. This should cause an exception.

    KeyValue[] entries1 = {createKeyValue(OPEN, 0, -1, "1"),
        createKeyValue(DEFINE_TABLET, 100, 10, extent), createKeyValue(MUTATION, 100, 10, m1),
        createKeyValue(COMPACTION_START, 102, 10, "/t/f1"),
        createKeyValue(COMPACTION_FINISH, 103, 10, null),
        createKeyValue(COMPACTION_FINISH, 109, 10, null), createKeyValue(MUTATION, 105, 10, m2)};

    Arrays.sort(entries1);

    Map<String,KeyValue[]> logs = new TreeMap<>();
    logs.put("entries1", entries1);

    var e = assertThrows(IllegalStateException.class, () -> recover(logs, extent));
    assertTrue(e.getMessage().contains("consecutive " + LogEvents.COMPACTION_FINISH.name()));
  }

  @Test
  public void testDuplicateCompactionFinishEvents() throws IOException {
    Mutation m1 = new ServerMutation(new Text("r1"));
    m1.put("f1", "q1", "v1");

    Mutation m2 = new ServerMutation(new Text("r2"));
    m2.put("f1", "q1", "v2");

    // Duplicate consecutive compaction finish events should not cause an exception.

    KeyValue[] entries1 = {createKeyValue(OPEN, 0, -1, "1"),
        createKeyValue(DEFINE_TABLET, 100, 10, extent), createKeyValue(MUTATION, 100, 10, m1),
        createKeyValue(COMPACTION_START, 102, 10, "/t/f1"),
        createKeyValue(COMPACTION_FINISH, 103, 10, null),
        createKeyValue(COMPACTION_FINISH, 103, 10, null), createKeyValue(MUTATION, 103, 10, m2)};

    Arrays.sort(entries1);

    Map<String,KeyValue[]> logs = new TreeMap<>();
    logs.put("entries1", entries1);

    List<Mutation> mutations1 = recover(logs, extent);
    assertEquals(1, mutations1.size());
    assertEquals(m2, mutations1.get(0));
  }

  @Test
  public void testMultipleCompactionStartEvents() throws IOException {
    Mutation m1 = new ServerMutation(new Text("r1"));
    m1.put("f1", "q1", "v1");

    Mutation m2 = new ServerMutation(new Text("r2"));
    m2.put("f1", "q1", "v2");

    // The code that writes compaction start events retries on failures, this could lead to multiple
    // compaction start events in the log. This should not cause any problems.

    KeyValue[] entries1 = {createKeyValue(OPEN, 0, -1, "1"),
        createKeyValue(DEFINE_TABLET, 100, 10, extent), createKeyValue(MUTATION, 100, 10, m1),
        createKeyValue(COMPACTION_START, 102, 10, "/t/f1"),
        createKeyValue(COMPACTION_START, 102, 10, "/t/f1"),
        createKeyValue(COMPACTION_START, 102, 10, "/t/f1"),
        createKeyValue(COMPACTION_FINISH, 103, 10, null), createKeyValue(MUTATION, 103, 10, m2)};

    Arrays.sort(entries1);

    Map<String,KeyValue[]> logs = new TreeMap<>();
    logs.put("entries1", entries1);

    List<Mutation> mutations1 = recover(logs, extent);
    assertEquals(1, mutations1.size());
    assertEquals(m2, mutations1.get(0));
  }

  @Test
  public void testEmptyLogFiles() throws IOException {
    Mutation m1 = new ServerMutation(new Text("r1"));
    m1.put("f1", "q1", "v1");

    Mutation m2 = new ServerMutation(new Text("r2"));
    m2.put("f1", "q1", "v2");

    KeyValue[] entries1 = {createKeyValue(OPEN, 0, -1, "1"),
        createKeyValue(DEFINE_TABLET, 100, 10, extent), createKeyValue(MUTATION, 100, 10, m1)};

    KeyValue[] entries2 = {createKeyValue(OPEN, 0, -1, "1")};

    KeyValue[] entries3 =
        {createKeyValue(OPEN, 0, -1, "1"), createKeyValue(DEFINE_TABLET, 105, 10, extent),
            createKeyValue(COMPACTION_START, 107, 10, "/t/f1")};

    KeyValue[] entries4 = {};

    KeyValue[] entries5 =
        {createKeyValue(OPEN, 0, -1, "1"), createKeyValue(DEFINE_TABLET, 107, 10, extent),
            createKeyValue(COMPACTION_FINISH, 111, 10, null)};

    KeyValue[] entries6 = {createKeyValue(OPEN, 0, -1, "1"),
        createKeyValue(DEFINE_TABLET, 122, 10, extent), createKeyValue(MUTATION, 123, 10, m2)};

    Arrays.sort(entries1);
    Arrays.sort(entries2);
    Arrays.sort(entries3);
    Arrays.sort(entries4);
    Arrays.sort(entries5);
    Arrays.sort(entries6);

    Map<String,KeyValue[]> logs = new TreeMap<>();

    logs.put("entries1", entries1);

    List<Mutation> mutations = recover(logs, extent);
    assertEquals(1, mutations.size());
    assertEquals(m1, mutations.get(0));

    logs.put("entries2", entries2);

    reset(context);
    mutations = recover(logs, extent);
    assertEquals(1, mutations.size());
    assertEquals(m1, mutations.get(0));

    logs.put("entries3", entries3);

    reset(context);
    mutations = recover(logs, extent);
    assertEquals(1, mutations.size());
    assertEquals(m1, mutations.get(0));

    logs.put("entries4", entries4);

    reset(context);
    mutations = recover(logs, extent);
    assertEquals(1, mutations.size());
    assertEquals(m1, mutations.get(0));

    logs.put("entries5", entries5);

    reset(context);
    mutations = recover(logs, extent);
    assertEquals(0, mutations.size());

    logs.put("entries6", entries6);

    reset(context);
    mutations = recover(logs, extent);
    assertEquals(1, mutations.size());
    assertEquals(m2, mutations.get(0));
  }

  @Test
  public void testFileWithoutOpen() {
    Mutation m1 = new ServerMutation(new Text("r1"));
    m1.put("f1", "q1", "v1");

    Mutation m2 = new ServerMutation(new Text("r2"));
    m2.put("f1", "q1", "v2");

    // Its expected that every log file should have an open event as the first event. Should throw
    // an error if not present.

    KeyValue[] entries1 = {createKeyValue(DEFINE_TABLET, 100, 10, extent),
        createKeyValue(MUTATION, 100, 10, m1), createKeyValue(COMPACTION_FINISH, 102, 10, null),
        createKeyValue(MUTATION, 105, 10, m2)};

    Arrays.sort(entries1);

    Map<String,KeyValue[]> logs = new TreeMap<>();
    logs.put("entries1", entries1);

    var e = assertThrows(IllegalStateException.class, () -> recover(logs, extent));
    assertTrue(e.getMessage().contains("not " + LogEvents.OPEN));
  }

  @Test
  public void testInvalidLogSortedProperties() {
    ConfigurationCopy testConfig = new ConfigurationCopy(DefaultConfiguration.getInstance());
    // test all the possible properties for tserver.sort.file. prefix
    String prop = Property.TSERV_WAL_SORT_FILE_PREFIX + "invalid";
    testConfig.set(prop, "snappy");
    try {
      new LogSorter(context, testConfig);
      fail("Did not throw IllegalArgumentException for " + prop);
    } catch (IllegalArgumentException e) {
      // valid for test
    }
  }

  @Test
  public void testLogSortedProperties() throws Exception {
    Mutation ignored = new ServerMutation(new Text("ignored"));
    ignored.put(cf, cq, value);
    Mutation m = new ServerMutation(new Text("row1"));
    m.put(cf, cq, value);
    ConfigurationCopy testConfig = new ConfigurationCopy(DefaultConfiguration.getInstance());
    String sortFileCompression = "none";
    // test all the possible properties for tserver.sort.file. prefix
    String prefix = Property.TSERV_WAL_SORT_FILE_PREFIX.toString();
    testConfig.set(prefix + "compress.type", sortFileCompression);
    testConfig.set(prefix + "compress.blocksize", "50K");
    testConfig.set(prefix + "compress.blocksize.index", "56K");
    testConfig.set(prefix + "blocksize", "256B");
    testConfig.set(prefix + "replication", "3");
    LogSorter sorter = new LogSorter(context, testConfig);

    final String workdir = tempFolder.newFolder().getAbsolutePath();

    try (var vm = VolumeManagerImpl.getLocalForTesting(workdir)) {
      expect(context.getVolumeManager()).andReturn(vm).anyTimes();
      expect(context.getCryptoService()).andReturn(CryptoServiceFactory.newDefaultInstance())
          .anyTimes();
      expect(context.getConfiguration()).andReturn(DefaultConfiguration.getInstance()).anyTimes();
      replay(context);
      final Path workdirPath = new Path("file://" + workdir);
      vm.deleteRecursively(workdirPath);

      KeyValue[] events =
          {createKeyValue(OPEN, 0, -1, "1"), createKeyValue(DEFINE_TABLET, 1, 1, extent),
              createKeyValue(COMPACTION_FINISH, 2, 1, null),
              createKeyValue(COMPACTION_START, 4, 1, "/t1/f1"),
              createKeyValue(COMPACTION_FINISH, 5, 1, null),
              createKeyValue(MUTATION, 3, 1, ignored), createKeyValue(MUTATION, 5, 1, m)};
      String dest = workdir + "/testLogSortedProperties";

      List<Pair<LogFileKey,LogFileValue>> buffer = new ArrayList<>();
      int parts = 0;
      for (KeyValue pair : events) {
        buffer.add(new Pair<>(pair.key, pair.value));
        if (buffer.size() >= bufferSize) {
          sorter.writeBuffer(dest, buffer, parts++);
          buffer.clear();
        }
      }
      sorter.writeBuffer(dest, buffer, parts);
      FileSystem fs = vm.getFileSystemByPath(workdirPath);

      // check contents of directory
      for (var file : fs.listStatus(new Path(dest))) {
        assertTrue(file.isFile());
        try (var fileStream = fs.open(file.getPath())) {
          var algo = getCompressionFromRFile(fileStream, file.getLen());
          assertEquals(sortFileCompression, algo.getName());
        }
      }
    }
  }

  /**
   * Pulled from BCFile.Reader()
   */
  private final Utils.Version API_VERSION_3 = new Utils.Version((short) 3, (short) 0);

  private Compression.Algorithm getCompressionFromRFile(FSDataInputStream fsin, long fileLength)
      throws IOException {
    try (var in = new SeekableDataInputStream(fsin)) {
      int magicNumberSize = 16; // BCFile.Magic.size();
      // Move the cursor to grab the version and the magic first
      in.seek(fileLength - magicNumberSize - Utils.Version.size());
      var version = new Utils.Version(in);
      assertEquals(API_VERSION_3, version);
      in.readFully(new byte[16]); // BCFile.Magic.readAndVerify(in); // 16 bytes
      in.seek(fileLength - magicNumberSize - Utils.Version.size() - 16); // 2 * Long.BYTES = 16
      long offsetIndexMeta = in.readLong();
      long offsetCryptoParameters = in.readLong();
      assertTrue(offsetCryptoParameters > 0);

      // read meta index
      in.seek(offsetIndexMeta);
      int count = Utils.readVInt(in);
      assertTrue(count > 0);

      String fullMetaName = Utils.readString(in);
      String defaultPrefix = "data:";
      if (fullMetaName != null && !fullMetaName.startsWith(defaultPrefix)) {
        throw new IOException("Corrupted Meta region Index");
      }
      return Compression.getCompressionAlgorithmByName(Utils.readString(in));
    }
  }
}<|MERGE_RESOLUTION|>--- conflicted
+++ resolved
@@ -345,7 +345,6 @@
   }
 
   @Test
-<<<<<<< HEAD
   public void testMissingDefinition() throws IOException {
     // Create a test log
     KeyValue[] entries = {createKeyValue(OPEN, 0, -1, "1"),};
@@ -358,8 +357,6 @@
   }
 
   @Test
-=======
->>>>>>> e5b96ab5
   public void testSimple() throws IOException {
     // Create a test log
     Mutation m = new ServerMutation(new Text("row1"));
@@ -821,7 +818,7 @@
     Map<String,KeyValue[]> logs = new TreeMap<>();
     logs.put("entries", entries);
 
-    HashSet<String> filesSet = new HashSet<>(List.of(tabletFiles));
+    HashSet<String> filesSet = new HashSet<>(Arrays.asList(tabletFiles));
     List<Mutation> mutations = recover(logs, filesSet, extent, bufferSize);
 
     if (startMatches) {
