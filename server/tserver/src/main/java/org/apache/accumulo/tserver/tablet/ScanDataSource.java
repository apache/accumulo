--- conflicted
+++ resolved
@@ -193,11 +193,7 @@
       files = reservation.getSecond();
     }
 
-<<<<<<< HEAD
-    Collection<InterruptibleIterator> datafiles =
-=======
-    List<InterruptibleIterator> mapfiles =
->>>>>>> 6d4c37b1
+    List<InterruptibleIterator> datafiles =
         fileManager.openFiles(files, scanParams.isIsolated(), samplerConfig);
 
     List.of(datafiles, memIters).forEach(c -> c.forEach(ii -> ii.setInterruptFlag(interruptFlag)));
