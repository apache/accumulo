--- conflicted
+++ resolved
@@ -83,17 +83,10 @@
   protected final ServerContext context;
   private final TabletHostingServer server;
 
-<<<<<<< HEAD
   protected final AtomicLong lookupCount = new AtomicLong(0);
   protected final AtomicLong queryResultCount = new AtomicLong(0);
   protected final AtomicLong queryResultBytes = new AtomicLong(0);
-  protected final AtomicLong scannedCount = new AtomicLong(0);
-=======
-  protected AtomicLong lookupCount = new AtomicLong(0);
-  protected AtomicLong queryResultCount = new AtomicLong(0);
-  protected AtomicLong queryResultBytes = new AtomicLong(0);
   protected final LongAdder scannedCount = new LongAdder();
->>>>>>> f844dc07
 
   protected final Set<ScanDataSource> activeScans = new HashSet<>();
 
