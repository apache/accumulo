--- conflicted
+++ resolved
@@ -473,13 +473,8 @@
       throw new IOException(ex);
     }
 
-<<<<<<< HEAD
-    syncThread = Threads.createThread("Accumulo WALog thread " + this,
+    syncThread = Threads.createCriticalThread("Accumulo WALog thread " + this,
         new LogSyncingTask(syncCounter, flushCounter, slowFlushMillis));
-=======
-    syncThread =
-        Threads.createCriticalThread("Accumulo WALog thread " + this, new LogSyncingTask());
->>>>>>> 2ecf4f69
     syncThread.start();
     op.await();
     log.debug("Got new write-ahead log: {}", this);
