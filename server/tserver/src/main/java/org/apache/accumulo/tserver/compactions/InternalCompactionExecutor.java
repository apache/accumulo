/*
 * Licensed to the Apache Software Foundation (ASF) under one
 * or more contributor license agreements.  See the NOTICE file
 * distributed with this work for additional information
 * regarding copyright ownership.  The ASF licenses this file
 * to you under the Apache License, Version 2.0 (the
 * "License"); you may not use this file except in compliance
 * with the License.  You may obtain a copy of the License at
 *
 *   http://www.apache.org/licenses/LICENSE-2.0
 *
 * Unless required by applicable law or agreed to in writing,
 * software distributed under the License is distributed on an
 * "AS IS" BASIS, WITHOUT WARRANTIES OR CONDITIONS OF ANY
 * KIND, either express or implied.  See the License for the
 * specific language governing permissions and limitations
 * under the License.
 */
package org.apache.accumulo.tserver.compactions;

import java.util.Collections;
import java.util.Comparator;
import java.util.HashSet;
import java.util.List;
import java.util.OptionalInt;
import java.util.Set;
import java.util.concurrent.PriorityBlockingQueue;
import java.util.concurrent.ThreadPoolExecutor;
import java.util.concurrent.TimeUnit;
import java.util.concurrent.atomic.AtomicLong;
import java.util.concurrent.atomic.AtomicReference;
import java.util.function.Consumer;
import java.util.stream.Collectors;

import org.apache.accumulo.core.dataImpl.KeyExtent;
import org.apache.accumulo.core.spi.compaction.CompactionExecutorId;
import org.apache.accumulo.core.spi.compaction.CompactionJob;
import org.apache.accumulo.core.spi.compaction.CompactionServiceId;
import org.apache.accumulo.core.util.compaction.CompactionJobPrioritizer;
import org.apache.accumulo.core.util.ratelimit.RateLimiter;
import org.apache.accumulo.core.util.threads.ThreadPools;
import org.apache.accumulo.tserver.compactions.SubmittedJob.Status;
import org.apache.accumulo.tserver.metrics.CompactionExecutorsMetrics;
import org.slf4j.Logger;
import org.slf4j.LoggerFactory;

import com.google.common.base.Preconditions;

/**
 * Runs compactions within the tserver.
 */
public class InternalCompactionExecutor implements CompactionExecutor {

  private static final Logger log = LoggerFactory.getLogger(InternalCompactionExecutor.class);

  private PriorityBlockingQueue<Runnable> queue;
  private final CompactionExecutorId ceid;
  private AtomicLong cancelCount = new AtomicLong();
  private ThreadPoolExecutor threadPool;

  // This set provides an accurate count of queued compactions for metrics. The PriorityQueue is
  // not used because its size may be off due to it containing cancelled compactions. The collection
  // below should not contain cancelled compactions. A concurrent set was not used because those do
  // not have constant time size operations.
  private final Set<InternalJob> queuedJob = Collections.synchronizedSet(new HashSet<>());

  private final AutoCloseable metricCloser;

  private final RateLimiter readLimiter;
  private final RateLimiter writeLimiter;

  private class InternalJob extends SubmittedJob implements Runnable {

    private final AtomicReference<Status> status = new AtomicReference<>(Status.QUEUED);
    private final Compactable compactable;
    private final CompactionServiceId csid;
    private final Consumer<Compactable> completionCallback;
    private final long queuedTime;

    public InternalJob(CompactionJob job, Compactable compactable, CompactionServiceId csid,
        Consumer<Compactable> completionCallback) {
      super(job);
      this.compactable = compactable;
      this.csid = csid;
      this.completionCallback = completionCallback;
      queuedJob.add(this);
      queuedTime = System.currentTimeMillis();
    }

    @Override
    public void run() {

      try {
        if (status.compareAndSet(Status.QUEUED, Status.RUNNING)) {
          queuedJob.remove(this);
          compactable.compact(csid, getJob(), readLimiter, writeLimiter, queuedTime);
          completionCallback.accept(compactable);
        }
      } catch (Exception e) {
        log.warn("Compaction failed for {} on {}", compactable.getExtent(), getJob(), e);
        status.compareAndSet(Status.RUNNING, Status.FAILED);
      } finally {
        status.compareAndSet(Status.RUNNING, Status.COMPLETE);
      }
    }

    @Override
    public Status getStatus() {
      return status.get();
    }

    @Override
    public boolean cancel(Status expectedStatus) {

      boolean canceled = false;

      if (expectedStatus == Status.QUEUED) {
        canceled = status.compareAndSet(expectedStatus, Status.CANCELED);
      }

      if (canceled)
        queuedJob.remove(this);

      if (canceled && cancelCount.incrementAndGet() % 1024 == 0) {
        // Occasionally clean the queue of canceled jobs that have hung around because of their low
        // priority. This runs periodically, instead of every time something is canceled, to avoid
        // hurting performance.
        queue.removeIf(runnable -> {
<<<<<<< HEAD
          CompactionTask compactionTask;
          if (runnable instanceof CompactionTask) {
            compactionTask = (CompactionTask) runnable;
=======
          InternalJob internalJob;
          if (runnable instanceof TraceRunnable) {
            runnable = ((TraceRunnable) runnable).getRunnable();
          }
          if (runnable instanceof InternalJob) {
            internalJob = (InternalJob) runnable;
>>>>>>> 279ee5f6
          } else {
            throw new IllegalArgumentException(
                "Unknown runnable type " + runnable.getClass().getName());
          }
          return internalJob.getStatus() == Status.CANCELED;
        });
      }

      return canceled;
    }

    public KeyExtent getExtent() {
      return compactable.getExtent();
    }
  }

  private static CompactionJob getJob(Runnable r) {
<<<<<<< HEAD
    if (r instanceof CompactionTask) {
      return ((CompactionTask) r).getJob();
=======
    if (r instanceof TraceRunnable) {
      return getJob(((TraceRunnable) r).getRunnable());
    }

    if (r instanceof InternalJob) {
      return ((InternalJob) r).getJob();
>>>>>>> 279ee5f6
    }
    throw new IllegalArgumentException("Unknown runnable type " + r.getClass().getName());
  }

  InternalCompactionExecutor(CompactionExecutorId ceid, int threads,
      CompactionExecutorsMetrics ceMetrics, RateLimiter readLimiter, RateLimiter writeLimiter) {
    this.ceid = ceid;
    var comparator = Comparator.comparing(InternalCompactionExecutor::getJob,
        CompactionJobPrioritizer.JOB_COMPARATOR);

    queue = new PriorityBlockingQueue<Runnable>(100, comparator);

    threadPool = ThreadPools.createThreadPool(threads, threads, 60, TimeUnit.SECONDS,
        "compaction." + ceid, queue, OptionalInt.empty());

    metricCloser =
        ceMetrics.addExecutor(ceid, () -> threadPool.getActiveCount(), () -> queuedJob.size());

    this.readLimiter = readLimiter;
    this.writeLimiter = writeLimiter;

    log.debug("Created compaction executor {} with {} threads", ceid, threads);
  }

  @Override
  public SubmittedJob submit(CompactionServiceId csid, CompactionJob job, Compactable compactable,
      Consumer<Compactable> completionCallback) {
    Preconditions.checkArgument(job.getExecutor().equals(ceid));
    var internalJob = new InternalJob(job, compactable, csid, completionCallback);
    threadPool.execute(internalJob);
    return internalJob;
  }

  public void setThreads(int numThreads) {

    int coreSize = threadPool.getCorePoolSize();

    if (numThreads < coreSize) {
      threadPool.setCorePoolSize(numThreads);
      threadPool.setMaximumPoolSize(numThreads);
    } else if (numThreads > coreSize) {
      threadPool.setMaximumPoolSize(numThreads);
      threadPool.setCorePoolSize(numThreads);
    }

    if (numThreads != coreSize) {
      log.debug("Adjusted compaction executor {} threads from {} to {}", ceid, coreSize,
          numThreads);
    }
  }

  @Override
  public int getCompactionsRunning(CType ctype) {
    if (ctype != CType.INTERNAL)
      return 0;
    return threadPool.getActiveCount();
  }

  @Override
  public int getCompactionsQueued(CType ctype) {
    if (ctype != CType.INTERNAL)
      return 0;
    return queuedJob.size();
  }

  @Override
  public void stop() {
    threadPool.shutdownNow();
    log.debug("Stopped compaction executor {}", ceid);
    try {
      metricCloser.close();
    } catch (Exception e) {
      log.warn("Failed to close metrics {}", ceid, e);
    }
  }

  @Override
  public void compactableClosed(KeyExtent extent) {
    List<InternalJob> jobToCancel;
    synchronized (queuedJob) {
      jobToCancel = queuedJob.stream().filter(job -> job.getExtent().equals(extent))
          .collect(Collectors.toList());
    }

    jobToCancel.forEach(job -> job.cancel(Status.QUEUED));
  }
}<|MERGE_RESOLUTION|>--- conflicted
+++ resolved
@@ -126,18 +126,9 @@
         // priority. This runs periodically, instead of every time something is canceled, to avoid
         // hurting performance.
         queue.removeIf(runnable -> {
-<<<<<<< HEAD
-          CompactionTask compactionTask;
-          if (runnable instanceof CompactionTask) {
-            compactionTask = (CompactionTask) runnable;
-=======
           InternalJob internalJob;
-          if (runnable instanceof TraceRunnable) {
-            runnable = ((TraceRunnable) runnable).getRunnable();
-          }
           if (runnable instanceof InternalJob) {
             internalJob = (InternalJob) runnable;
->>>>>>> 279ee5f6
           } else {
             throw new IllegalArgumentException(
                 "Unknown runnable type " + runnable.getClass().getName());
@@ -155,17 +146,8 @@
   }
 
   private static CompactionJob getJob(Runnable r) {
-<<<<<<< HEAD
-    if (r instanceof CompactionTask) {
-      return ((CompactionTask) r).getJob();
-=======
-    if (r instanceof TraceRunnable) {
-      return getJob(((TraceRunnable) r).getRunnable());
-    }
-
     if (r instanceof InternalJob) {
       return ((InternalJob) r).getJob();
->>>>>>> 279ee5f6
     }
     throw new IllegalArgumentException("Unknown runnable type " + r.getClass().getName());
   }
