--- conflicted
+++ resolved
@@ -305,14 +305,9 @@
     // This class implements TabletClientService.Iface and then delegates calls. Be sure
     // to set up the ThriftProcessor using this class, not the delegate.
     ClientServiceHandler clientHandler = new ClientServiceHandler(context);
-<<<<<<< HEAD
     MetricServiceHandler metricHandler = createMetricServiceHandler(MetricSource.SCAN_SERVER);
-    TProcessor processor = ThriftProcessorTypes.getScanServerTProcessor(clientHandler, this,
+    TProcessor processor = ThriftProcessorTypes.getScanServerTProcessor(this, clientHandler, this,
         metricHandler, getContext());
-=======
-    TProcessor processor =
-        ThriftProcessorTypes.getScanServerTProcessor(this, clientHandler, this, getContext());
->>>>>>> c4385208
 
     ServerAddress sp = TServerUtils.startServer(getContext(), getHostname(),
         Property.SSERV_CLIENTPORT, processor, this.getClass().getSimpleName(),
