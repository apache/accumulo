--- conflicted
+++ resolved
@@ -327,42 +327,16 @@
    * Set up nodes and locks in ZooKeeper for this Compactor
    */
   private ServiceLock announceExistence() {
-<<<<<<< HEAD
-    final ZooReaderWriter zoo = getContext().getZooReaderWriter();
-=======
-    ZooReaderWriter zoo = getContext().getZooSession().asReaderWriter();
->>>>>>> e745a5dc
+    final ZooReaderWriter zoo = getContext().getZooSession().asReaderWriter();
     try {
 
       final ServiceLockPath zLockPath =
           context.getServerPaths().createScanServerPath(getResourceGroup(), clientAddress);
       ServiceLockSupport.createNonHaServiceLockPath(Type.SCAN_SERVER, zoo, zLockPath);
       serverLockUUID = UUID.randomUUID();
-<<<<<<< HEAD
-      scanServerLock = new ServiceLock(zoo.getZooKeeper(), zLockPath, serverLockUUID);
+      scanServerLock = new ServiceLock(getContext().getZooSession(), zLockPath, serverLockUUID);
       LockWatcher lw = new ServiceLockWatcher(Type.SCAN_SERVER, () -> serverStopRequested,
           (type) -> context.getLowMemoryDetector().logGCInfo(getConfiguration()));
-=======
-      // The ServiceLockPath contains a resource group in the path which is not created
-      // at initialization time. If it does not exist, then create it.
-      String sserverGroupPath = zLockPath.toString().substring(0,
-          zLockPath.toString().lastIndexOf("/" + zLockPath.getServer()));
-      LOG.debug("Creating sserver resource group path in zookeeper: {}", sserverGroupPath);
-      try {
-        zoo.mkdirs(sserverGroupPath);
-        // Old zk nodes can be cleaned up by ZooZap
-        zoo.putPersistentData(zLockPath.toString(), new byte[] {}, NodeExistsPolicy.SKIP);
-      } catch (KeeperException e) {
-        if (e.code() == KeeperException.Code.NOAUTH) {
-          LOG.error("Failed to write to ZooKeeper. Ensure that"
-              + " accumulo.properties, specifically instance.secret, is consistent.");
-        }
-        throw e;
-      }
-      scanServerLock = new ServiceLock(getContext().getZooSession(), zLockPath, serverLockUUID);
-      LockWatcher lw = new ServiceLockWatcher("scan server", () -> serverStopRequested,
-          (name) -> context.getLowMemoryDetector().logGCInfo(getConfiguration()));
->>>>>>> e745a5dc
 
       for (int i = 0; i < 120 / 5; i++) {
         zoo.putPersistentData(zLockPath.toString(), new byte[0], NodeExistsPolicy.SKIP);
