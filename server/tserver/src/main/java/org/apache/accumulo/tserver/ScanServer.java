/*
 * Licensed to the Apache Software Foundation (ASF) under one
 * or more contributor license agreements.  See the NOTICE file
 * distributed with this work for additional information
 * regarding copyright ownership.  The ASF licenses this file
 * to you under the Apache License, Version 2.0 (the
 * "License"); you may not use this file except in compliance
 * with the License.  You may obtain a copy of the License at
 *
 *   https://www.apache.org/licenses/LICENSE-2.0
 *
 * Unless required by applicable law or agreed to in writing,
 * software distributed under the License is distributed on an
 * "AS IS" BASIS, WITHOUT WARRANTIES OR CONDITIONS OF ANY
 * KIND, either express or implied.  See the License for the
 * specific language governing permissions and limitations
 * under the License.
 */
package org.apache.accumulo.tserver;

import static java.nio.charset.StandardCharsets.UTF_8;
import static org.apache.accumulo.core.util.UtilWaitThread.sleepUninterruptibly;

import java.io.IOException;
import java.io.UncheckedIOException;
import java.net.UnknownHostException;
import java.nio.ByteBuffer;
import java.util.ArrayList;
import java.util.Collection;
import java.util.Collections;
import java.util.HashMap;
import java.util.HashSet;
import java.util.List;
import java.util.Map;
import java.util.Map.Entry;
import java.util.Objects;
import java.util.Set;
import java.util.UUID;
import java.util.concurrent.ConcurrentHashMap;
import java.util.concurrent.ConcurrentSkipListSet;
import java.util.concurrent.TimeUnit;
import java.util.concurrent.atomic.AtomicLong;
import java.util.concurrent.locks.Condition;
import java.util.concurrent.locks.ReentrantReadWriteLock;
import java.util.stream.Collectors;
import java.util.stream.Stream;

import org.apache.accumulo.core.Constants;
import org.apache.accumulo.core.client.AccumuloException;
import org.apache.accumulo.core.clientImpl.thrift.ThriftSecurityException;
import org.apache.accumulo.core.conf.AccumuloConfiguration;
import org.apache.accumulo.core.conf.Property;
import org.apache.accumulo.core.dataImpl.KeyExtent;
import org.apache.accumulo.core.dataImpl.thrift.InitialMultiScan;
import org.apache.accumulo.core.dataImpl.thrift.InitialScan;
import org.apache.accumulo.core.dataImpl.thrift.IterInfo;
import org.apache.accumulo.core.dataImpl.thrift.MultiScanResult;
import org.apache.accumulo.core.dataImpl.thrift.ScanResult;
import org.apache.accumulo.core.dataImpl.thrift.TColumn;
import org.apache.accumulo.core.dataImpl.thrift.TKeyExtent;
import org.apache.accumulo.core.dataImpl.thrift.TRange;
import org.apache.accumulo.core.fate.zookeeper.ServiceLock;
import org.apache.accumulo.core.fate.zookeeper.ServiceLock.LockLossReason;
import org.apache.accumulo.core.fate.zookeeper.ServiceLock.LockWatcher;
import org.apache.accumulo.core.fate.zookeeper.ZooCache;
import org.apache.accumulo.core.fate.zookeeper.ZooReaderWriter;
import org.apache.accumulo.core.fate.zookeeper.ZooUtil.NodeExistsPolicy;
import org.apache.accumulo.core.file.blockfile.cache.impl.BlockCacheConfiguration;
import org.apache.accumulo.core.metadata.ScanServerRefTabletFile;
import org.apache.accumulo.core.metadata.StoredTabletFile;
import org.apache.accumulo.core.metadata.schema.Ample;
import org.apache.accumulo.core.metadata.schema.TabletMetadata;
import org.apache.accumulo.core.metrics.MetricsInfo;
import org.apache.accumulo.core.securityImpl.thrift.TCredentials;
import org.apache.accumulo.core.spi.scan.ScanServerSelector;
import org.apache.accumulo.core.tabletserver.thrift.ActiveScan;
import org.apache.accumulo.core.tabletserver.thrift.NoSuchScanIDException;
import org.apache.accumulo.core.tabletserver.thrift.NotServingTabletException;
import org.apache.accumulo.core.tabletserver.thrift.ScanServerBusyException;
import org.apache.accumulo.core.tabletserver.thrift.TSampleNotPresentException;
import org.apache.accumulo.core.tabletserver.thrift.TSamplerConfiguration;
import org.apache.accumulo.core.tabletserver.thrift.TabletScanClientService;
import org.apache.accumulo.core.tabletserver.thrift.TooManyFilesException;
import org.apache.accumulo.core.trace.thrift.TInfo;
import org.apache.accumulo.core.util.Halt;
import org.apache.accumulo.core.util.HostAndPort;
import org.apache.accumulo.core.util.UtilWaitThread;
import org.apache.accumulo.core.util.threads.ThreadPools;
import org.apache.accumulo.server.AbstractServer;
import org.apache.accumulo.server.GarbageCollectionLogger;
import org.apache.accumulo.server.ServerContext;
import org.apache.accumulo.server.ServerOpts;
import org.apache.accumulo.server.conf.TableConfiguration;
import org.apache.accumulo.server.fs.VolumeManager;
import org.apache.accumulo.server.rpc.ServerAddress;
import org.apache.accumulo.server.rpc.TServerUtils;
import org.apache.accumulo.server.rpc.ThriftProcessorTypes;
import org.apache.accumulo.server.security.SecurityUtil;
import org.apache.accumulo.tserver.TabletServerResourceManager.TabletResourceManager;
import org.apache.accumulo.tserver.metrics.TabletServerScanMetrics;
import org.apache.accumulo.tserver.session.MultiScanSession;
import org.apache.accumulo.tserver.session.ScanSession;
import org.apache.accumulo.tserver.session.ScanSession.TabletResolver;
import org.apache.accumulo.tserver.session.Session;
import org.apache.accumulo.tserver.session.SessionManager;
import org.apache.accumulo.tserver.session.SingleScanSession;
import org.apache.accumulo.tserver.tablet.SnapshotTablet;
import org.apache.accumulo.tserver.tablet.Tablet;
import org.apache.accumulo.tserver.tablet.TabletBase;
import org.apache.thrift.TException;
import org.apache.thrift.TProcessor;
import org.apache.zookeeper.KeeperException;
import org.checkerframework.checker.nullness.qual.Nullable;
import org.slf4j.Logger;
import org.slf4j.LoggerFactory;

import com.beust.jcommander.Parameter;
import com.github.benmanes.caffeine.cache.CacheLoader;
import com.github.benmanes.caffeine.cache.Caffeine;
import com.github.benmanes.caffeine.cache.LoadingCache;
import com.github.benmanes.caffeine.cache.Scheduler;
import com.google.common.annotations.VisibleForTesting;
import com.google.common.base.Preconditions;
import com.google.common.collect.Sets;

import io.micrometer.core.instrument.Tag;

public class ScanServer extends AbstractServer
    implements TabletScanClientService.Iface, TabletHostingServer {

  public static class ScanServerOpts extends ServerOpts {
    @Parameter(required = false, names = {"-g", "--group"},
        description = "Optional group name that will be made available to the ScanServerSelector client plugin.  If not specified will be set to '"
            + ScanServerSelector.DEFAULT_SCAN_SERVER_GROUP_NAME
            + "'.  Groups support at least two use cases : dedicating resources to scans and/or using different hardware for scans.")
    private String groupName = ScanServerSelector.DEFAULT_SCAN_SERVER_GROUP_NAME;

    public String getGroupName() {
      return groupName;
    }
  }

  private static final Logger log = LoggerFactory.getLogger(ScanServer.class);

  private static class TabletMetadataLoader implements CacheLoader<KeyExtent,TabletMetadata> {

    private final Ample ample;

    private TabletMetadataLoader(Ample ample) {
      this.ample = ample;
    }

    @Override
    public @Nullable TabletMetadata load(KeyExtent keyExtent) {
      long t1 = System.currentTimeMillis();
      var tm = ample.readTablet(keyExtent);
      long t2 = System.currentTimeMillis();
      LOG.trace("Read metadata for 1 tablet in {} ms", t2 - t1);
      return tm;
    }

    @Override
    public Map<? extends KeyExtent,? extends TabletMetadata>
        loadAll(Set<? extends KeyExtent> keys) {
      long t1 = System.currentTimeMillis();
      @SuppressWarnings("unchecked")
      var tms = ample.readTablets().forTablets((Collection<KeyExtent>) keys).build().stream()
          .collect(Collectors.toMap(tm -> tm.getExtent(), tm -> tm));
      long t2 = System.currentTimeMillis();
      LOG.trace("Read metadata for {} tablets in {} ms", keys.size(), t2 - t1);
      return tms;
    }
  }

  private static final Logger LOG = LoggerFactory.getLogger(ScanServer.class);

  protected ThriftScanClientHandler delegate;
  private UUID serverLockUUID;
  private final TabletMetadataLoader tabletMetadataLoader;
  private final LoadingCache<KeyExtent,TabletMetadata> tabletMetadataCache;
  // tracks file reservations that are in the process of being added or removed from the metadata
  // table
  private final Set<StoredTabletFile> influxFiles = new HashSet<>();
  // a read lock that ensures files are not removed from reservedFiles while its held
  private final ReentrantReadWriteLock.ReadLock reservationsReadLock;
  // a write lock that must be held when mutating influxFiles or when removing entries from
  // reservedFiles
  private final ReentrantReadWriteLock.WriteLock reservationsWriteLock;
  // this condition is used to signal changes to influxFiles
  private final Condition reservationCondition;
  // the key is the set of files that have reservations in the metadata table, the value contains
  // information about which scans are currently using the file
  private final Map<StoredTabletFile,ReservedFile> reservedFiles = new ConcurrentHashMap<>();
  private final AtomicLong nextScanReservationId = new AtomicLong();

  private final ServerContext context;
  private final SessionManager sessionManager;
  private final TabletServerResourceManager resourceManager;
  HostAndPort clientAddress;
  private final GarbageCollectionLogger gcLogger = new GarbageCollectionLogger();

  private volatile boolean serverStopRequested = false;
  private ServiceLock scanServerLock;
  protected TabletServerScanMetrics scanMetrics;
<<<<<<< HEAD
  private BlockCacheMetrics blockCacheMetrics;
=======
  private ScanServerMetrics scanServerMetrics;
>>>>>>> c488f788

  private ZooCache managerLockCache;

  private final String groupName;

  public ScanServer(ScanServerOpts opts, String[] args) {
    super("sserver", opts, args);

    context = super.getContext();
    log.info("Version " + Constants.VERSION);
    log.info("Instance " + getContext().getInstanceID());
    this.sessionManager = new SessionManager(context);

    this.resourceManager = new TabletServerResourceManager(context, this);

    this.managerLockCache = new ZooCache(context.getZooReader(), null);

    var readWriteLock = new ReentrantReadWriteLock();
    reservationsReadLock = readWriteLock.readLock();
    reservationsWriteLock = readWriteLock.writeLock();
    reservationCondition = readWriteLock.writeLock().newCondition();

    // Note: The way to control the number of concurrent scans that a ScanServer will
    // perform is by using Property.SSERV_SCAN_EXECUTORS_DEFAULT_THREADS or the number
    // of threads in Property.SSERV_SCAN_EXECUTORS_PREFIX.

    long cacheExpiration =
        getConfiguration().getTimeInMillis(Property.SSERV_CACHED_TABLET_METADATA_EXPIRATION);

    long scanServerReservationExpiration =
        getConfiguration().getTimeInMillis(Property.SSERVER_SCAN_REFERENCE_EXPIRATION_TIME);

    tabletMetadataLoader = new TabletMetadataLoader(getContext().getAmple());

    if (cacheExpiration == 0L) {
      LOG.warn("Tablet metadata caching disabled, may cause excessive scans on metadata table.");
      tabletMetadataCache = null;
    } else {
      if (cacheExpiration < 60000) {
        LOG.warn(
            "Tablet metadata caching less than one minute, may cause excessive scans on metadata table.");
      }
      tabletMetadataCache =
          Caffeine.newBuilder().expireAfterWrite(cacheExpiration, TimeUnit.MILLISECONDS)
              .scheduler(Scheduler.systemScheduler()).recordStats().build(tabletMetadataLoader);
    }

    delegate = newThriftScanClientHandler(new WriteTracker());

    this.groupName = Objects.requireNonNull(opts.getGroupName());

    ThreadPools.watchCriticalScheduledTask(getContext().getScheduledExecutor()
        .scheduleWithFixedDelay(() -> cleanUpReservedFiles(scanServerReservationExpiration),
            scanServerReservationExpiration, scanServerReservationExpiration,
            TimeUnit.MILLISECONDS));

  }

  @VisibleForTesting
  protected ThriftScanClientHandler newThriftScanClientHandler(WriteTracker writeTracker) {
    return new ThriftScanClientHandler(this, writeTracker);
  }

  /**
   * Start the thrift service to handle incoming client requests
   *
   * @return address of this client service
   * @throws UnknownHostException host unknown
   */
  protected ServerAddress startScanServerClientService() throws UnknownHostException {

    // This class implements TabletClientService.Iface and then delegates calls. Be sure
    // to set up the ThriftProcessor using this class, not the delegate.
    TProcessor processor = ThriftProcessorTypes.getScanServerTProcessor(this, getContext());

    Property maxMessageSizeProperty =
        (getConfiguration().get(Property.SSERV_MAX_MESSAGE_SIZE) != null
            ? Property.SSERV_MAX_MESSAGE_SIZE : Property.GENERAL_MAX_MESSAGE_SIZE);
    ServerAddress sp = TServerUtils.startServer(getContext(), getHostname(),
        Property.SSERV_CLIENTPORT, processor, this.getClass().getSimpleName(),
        "Thrift Client Server", Property.SSERV_PORTSEARCH, Property.SSERV_MINTHREADS,
        Property.SSERV_MINTHREADS_TIMEOUT, Property.SSERV_THREADCHECK, maxMessageSizeProperty);

    LOG.info("address = {}", sp.address);
    return sp;
  }

  public String getClientAddressString() {
    if (clientAddress == null) {
      return null;
    }
    return clientAddress.getHost() + ":" + clientAddress.getPort();
  }

  /**
   * Set up nodes and locks in ZooKeeper for this Compactor
   */
  private ServiceLock announceExistence() {
    ZooReaderWriter zoo = getContext().getZooReaderWriter();
    try {

      var zLockPath = ServiceLock.path(
          getContext().getZooKeeperRoot() + Constants.ZSSERVERS + "/" + getClientAddressString());

      try {
        // Old zk nodes can be cleaned up by ZooZap
        zoo.putPersistentData(zLockPath.toString(), new byte[] {}, NodeExistsPolicy.SKIP);
      } catch (KeeperException e) {
        if (e.code() == KeeperException.Code.NOAUTH) {
          LOG.error("Failed to write to ZooKeeper. Ensure that"
              + " accumulo.properties, specifically instance.secret, is consistent.");
        }
        throw e;
      }

      serverLockUUID = UUID.randomUUID();
      scanServerLock = new ServiceLock(zoo.getZooKeeper(), zLockPath, serverLockUUID);

      LockWatcher lw = new LockWatcher() {

        @Override
        public void lostLock(final LockLossReason reason) {
          Halt.halt(serverStopRequested ? 0 : 1, () -> {
            if (!serverStopRequested) {
              LOG.error("Lost tablet server lock (reason = {}), exiting.", reason);
            }
            gcLogger.logGCInfo(getConfiguration());
          });
        }

        @Override
        public void unableToMonitorLockNode(final Exception e) {
          Halt.halt(1, () -> LOG.error("Lost ability to monitor scan server lock, exiting.", e));
        }
      };

      // Don't use the normal ServerServices lock content, instead put the server UUID here.
      byte[] lockContent = (serverLockUUID.toString() + "," + groupName).getBytes(UTF_8);

      // wait for 120 seconds with 5 second delay
      for (int i = 0; i < 120 / 5; i++) {
        zoo.putPersistentData(zLockPath.toString(), new byte[0], NodeExistsPolicy.SKIP);

        if (scanServerLock.tryLock(lw, lockContent)) {
          LOG.debug("Obtained scan server lock {}", scanServerLock.getLockPath());
          return scanServerLock;
        }
        LOG.info("Waiting for scan server lock");
        sleepUninterruptibly(5, TimeUnit.SECONDS);
      }
      String msg = "Too many retries, exiting.";
      LOG.info(msg);
      throw new RuntimeException(msg);
    } catch (Exception e) {
      LOG.info("Could not obtain scan server lock, exiting.", e);
      throw new RuntimeException(e);
    }
  }

  @Override
  public void run() {
    SecurityUtil.serverLogin(getConfiguration());

    ServerAddress address = null;
    try {
      address = startScanServerClientService();
      clientAddress = address.getAddress();
    } catch (UnknownHostException e1) {
      throw new RuntimeException("Failed to start the compactor client service", e1);
    }

    MetricsInfo metricsInfo = getContext().getMetricsInfo();
    metricsInfo.addServiceTags(getApplicationName(), clientAddress);
    metricsInfo.addCommonTags(List.of(Tag.of("resource.group", groupName)));

    scanMetrics = new TabletServerScanMetrics();
<<<<<<< HEAD
    blockCacheMetrics = new BlockCacheMetrics(resourceManager.getIndexCache(),
        resourceManager.getDataCache(), resourceManager.getSummaryCache());

    metricsInfo.addMetricsProducers(scanMetrics, blockCacheMetrics);
=======
    scanServerMetrics = new ScanServerMetrics(tabletMetadataCache);

    metricsInfo.addMetricsProducers(scanMetrics, scanServerMetrics);
>>>>>>> c488f788
    metricsInfo.init();
    // We need to set the compaction manager so that we don't get an NPE in CompactableImpl.close

    ServiceLock lock = announceExistence();

    try {
      while (!serverStopRequested) {
        UtilWaitThread.sleep(1000);
      }
    } finally {
      LOG.info("Stopping Thrift Servers");
      address.server.stop();

      LOG.info("Removing server scan references");
      this.getContext().getAmple().deleteScanServerFileReferences(clientAddress.toString(),
          serverLockUUID);

      try {
        LOG.debug("Closing filesystems");
        VolumeManager mgr = getContext().getVolumeManager();
        if (null != mgr) {
          mgr.close();
        }
      } catch (IOException e) {
        LOG.warn("Failed to close filesystem : {}", e.getMessage(), e);
      }

      gcLogger.logGCInfo(getConfiguration());
      LOG.info("stop requested. exiting ... ");
      try {
        if (null != lock) {
          lock.unlock();
        }
      } catch (Exception e) {
        LOG.warn("Failed to release scan server lock", e);
      }

    }
  }

  @SuppressWarnings("unchecked")
  private Map<KeyExtent,TabletMetadata> getTabletMetadata(Collection<KeyExtent> extents) {
    if (tabletMetadataCache == null) {
      return (Map<KeyExtent,TabletMetadata>) tabletMetadataLoader
          .loadAll((Set<? extends KeyExtent>) extents);
    } else {
      return tabletMetadataCache.getAll(extents);
    }
  }

  static class ReservedFile {
    final Set<Long> activeReservations = new ConcurrentSkipListSet<>();
    final AtomicLong lastUseTime = new AtomicLong(0);

    boolean shouldDelete(long expireTimeMs) {
      return activeReservations.isEmpty()
          && System.currentTimeMillis() - lastUseTime.get() > expireTimeMs;
    }
  }

  class ScanReservation implements AutoCloseable {

    private final Collection<StoredTabletFile> files;
    private final long myReservationId;
    private final Map<KeyExtent,TabletMetadata> tabletsMetadata;
    private final Map<TKeyExtent,List<TRange>> failures;

    /* This constructor is called when starting a scan */
    ScanReservation(Map<KeyExtent,TabletMetadata> tabletsMetadata, long myReservationId,
        Map<TKeyExtent,List<TRange>> failures) {
      this.tabletsMetadata = tabletsMetadata;
      this.failures = failures;
      this.files = tabletsMetadata.values().stream().flatMap(tm -> tm.getFiles().stream())
          .collect(Collectors.toUnmodifiableSet());
      this.myReservationId = myReservationId;
    }

    /* This constructor is called when continuing a scan */
    ScanReservation(Collection<StoredTabletFile> files, long myReservationId) {
      this.tabletsMetadata = null;
      this.failures = Map.of();
      this.files = files;
      this.myReservationId = myReservationId;
    }

    public TabletMetadata getTabletMetadata(KeyExtent extent) {
      return tabletsMetadata.get(extent);
    }

    public Set<KeyExtent> getTabletMetadataExtents() {
      return tabletsMetadata.keySet();
    }

    public Map<TKeyExtent,List<TRange>> getFailures() {
      return this.failures;
    }

    SnapshotTablet newTablet(ScanServer server, KeyExtent extent) throws IOException {
      var tabletMetadata = getTabletMetadata(extent);
      TabletResourceManager trm =
          resourceManager.createTabletResourceManager(tabletMetadata.getExtent(),
              context.getTableConfiguration(tabletMetadata.getExtent().tableId()));
      return new SnapshotTablet(server, tabletMetadata, trm);
    }

    @Override
    public void close() {
      // There is no need to get a lock for removing our reservations. The reservation was added
      // with a lock held and once its added that prevents file from being removed.
      for (StoredTabletFile file : files) {
        var reservedFile = reservedFiles.get(file);

        if (!reservedFile.activeReservations.remove(myReservationId)) {
          throw new IllegalStateException("reservation id was not in set as expected");
        }

        LOG.trace("RFFS {} unreserved reference for file {}", myReservationId, file);

        reservedFile.lastUseTime.set(System.currentTimeMillis());
      }
    }
  }

  /*
   * All extents passed in should end up in either the returned map or the failures set, but no
   * extent should be in both.
   */
  private Map<KeyExtent,TabletMetadata> reserveFilesInner(Collection<KeyExtent> extents,
      long myReservationId, Set<KeyExtent> failures) throws AccumuloException {
    // RFS is an acronym for Reference files for scan
    LOG.debug("RFFS {} ensuring files are referenced for scan of extents {}", myReservationId,
        extents);

    Map<KeyExtent,TabletMetadata> tabletsMetadata = getTabletMetadata(extents);

    for (KeyExtent extent : extents) {
      var tabletMetadata = tabletsMetadata.get(extent);
      if (tabletMetadata == null) {
        LOG.info("RFFS {} extent not found in metadata table {}", myReservationId, extent);
        failures.add(extent);
      }

      if (!AssignmentHandler.checkTabletMetadata(extent, null, tabletMetadata, true)) {
        LOG.info("RFFS {} extent unable to load {} as AssignmentHandler returned false",
            myReservationId, extent);
        failures.add(extent);
        if (!(tabletsMetadata instanceof HashMap)) {
          // the map returned by getTabletMetadata may not be mutable
          tabletsMetadata = new HashMap<>(tabletsMetadata);
        }
        tabletsMetadata.remove(extent);
      }
    }

    Map<StoredTabletFile,KeyExtent> allFiles = new HashMap<>();

    tabletsMetadata.forEach((extent, tm) -> {
      tm.getFiles().forEach(file -> allFiles.put(file, extent));
    });

    // The read lock prevents anything from being removed from reservedFiles while adding
    // reservations to the values of reservedFiles. Using a read lock avoids scans from having to
    // wait on each other their files are already reserved.
    reservationsReadLock.lock();
    try {
      if (reservedFiles.keySet().containsAll(allFiles.keySet())) {
        // all files already have reservations in the metadata table, so we can add ourself
        for (StoredTabletFile file : allFiles.keySet()) {
          if (!reservedFiles.get(file).activeReservations.add(myReservationId)) {
            throw new IllegalStateException("reservation id unexpectedly already in set");
          }
        }

        return tabletsMetadata;
      }
    } finally {
      reservationsReadLock.unlock();
    }

    // reservations do not exist in the metadata table, so we will attempt to add them
    reservationsWriteLock.lock();
    try {
      // wait if another thread is working on the files we are interested in
      while (!Collections.disjoint(influxFiles, allFiles.keySet())) {
        reservationCondition.await();
      }

      // add files to reserve to influxFiles so that no other thread tries to add or remove these
      // file from the metadata table or the reservedFiles map
      influxFiles.addAll(allFiles.keySet());
    } catch (InterruptedException e) {
      throw new RuntimeException(e);
    } finally {
      reservationsWriteLock.unlock();
    }

    // do not add any code here that could cause an exception which could lead to files not being
    // removed from influxFiles

    try {
      Set<StoredTabletFile> filesToReserve = new HashSet<>();
      List<ScanServerRefTabletFile> refs = new ArrayList<>();
      Set<KeyExtent> tabletsToCheck = new HashSet<>();

      String serverAddress = clientAddress.toString();

      for (StoredTabletFile file : allFiles.keySet()) {
        if (!reservedFiles.containsKey(file)) {
          refs.add(new ScanServerRefTabletFile(file.getPathStr(), serverAddress, serverLockUUID));
          filesToReserve.add(file);
          tabletsToCheck.add(Objects.requireNonNull(allFiles.get(file)));
          LOG.trace("RFFS {} need to add scan ref for file {}", myReservationId, file);
        }
      }

      if (!filesToReserve.isEmpty()) {
        getContext().getAmple().putScanServerFileReferences(refs);

        // After we insert the scan server refs we need to check and see if the tablet is still
        // using the file. As long as the tablet is still using the files then the Accumulo GC
        // should not have deleted the files. This assumes the Accumulo GC reads scan server refs
        // after tablet refs from the metadata table.

        if (tabletMetadataCache != null) {
          // lets clear the cache so we get the latest
          tabletMetadataCache.invalidateAll(tabletsToCheck);
        }

        var tabletsToCheckMetadata = getTabletMetadata(tabletsToCheck);

        for (KeyExtent extent : tabletsToCheck) {
          TabletMetadata metadataAfter = tabletsToCheckMetadata.get(extent);
          if (metadataAfter == null) {
            getContext().getAmple().deleteScanServerFileReferences(refs);
            LOG.info("RFFS {} extent unable to load {} as metadata no longer referencing files",
                myReservationId, extent);
            failures.add(extent);
            if (!(tabletsMetadata instanceof HashMap)) {
              // the map returned by getTabletMetadata may not be mutable
              tabletsMetadata = new HashMap<>(tabletsMetadata);
            }
            tabletsMetadata.remove(extent);
          } else {
            // remove files that are still referenced
            filesToReserve.removeAll(metadataAfter.getFiles());
          }
        }

        // if this is not empty it means some files that we reserved are no longer referenced by
        // tablets. This means there could have been a time gap where nothing referenced a file
        // meaning it could have been GCed.
        if (!filesToReserve.isEmpty()) {
          LOG.info("RFFS {} tablet files changed while attempting to reference files {}",
              myReservationId, filesToReserve);
          getContext().getAmple().deleteScanServerFileReferences(refs);
          return null;
        }
      }

      // we do not hold a lock but the files we are adding are in influxFiles so its ok to add to
      // reservedFiles
      for (StoredTabletFile file : allFiles.keySet()) {
        if (!reservedFiles.computeIfAbsent(file, k -> new ReservedFile()).activeReservations
            .add(myReservationId)) {
          throw new IllegalStateException("reservation id unexpectedly already in set");
        }

        LOG.trace("RFFS {} reserved reference for startScan {}", myReservationId, file);
      }

      return tabletsMetadata;
    } finally {
      reservationsWriteLock.lock();
      try {
        allFiles.keySet().forEach(file -> Preconditions.checkState(influxFiles.remove(file)));
        reservationCondition.signal();
      } finally {
        reservationsWriteLock.unlock();
      }
    }
  }

  @VisibleForTesting
  ScanReservation reserveFilesInstrumented(Map<KeyExtent,List<TRange>> extents)
      throws AccumuloException {
    long start = System.nanoTime();
    try {
      return reserveFiles(extents);
    } finally {
      scanServerMetrics.getReservationTimer().record(System.nanoTime() - start,
          TimeUnit.NANOSECONDS);
    }

  }

  protected ScanReservation reserveFiles(Map<KeyExtent,List<TRange>> extents)
      throws AccumuloException {

    long myReservationId = nextScanReservationId.incrementAndGet();

    Set<KeyExtent> failedReservations = new HashSet<>();
    Map<KeyExtent,TabletMetadata> tabletsMetadata =
        reserveFilesInner(extents.keySet(), myReservationId, failedReservations);
    while (tabletsMetadata == null) {
      failedReservations.clear();
      tabletsMetadata = reserveFilesInner(extents.keySet(), myReservationId, failedReservations);
    }

    // validate that the tablet metadata set and failure set are disjoint and that the
    // tablet metadata set and failure set contain all of the extents
    if (!Collections.disjoint(tabletsMetadata.keySet(), failedReservations)
        || !extents.keySet().equals(Sets.union(tabletsMetadata.keySet(), failedReservations))) {
      throw new IllegalStateException("bug in reserverFilesInner " + extents.keySet() + ","
          + tabletsMetadata.keySet() + "," + failedReservations);
    }

    // Convert failures
    Map<TKeyExtent,List<TRange>> failures = new HashMap<>();
    failedReservations.forEach(extent -> {
      failures.put(extent.toThrift(), extents.get(extent));
    });

    return new ScanReservation(tabletsMetadata, myReservationId, failures);
  }

  private ScanReservation reserveFilesInstrumented(long scanId) throws NoSuchScanIDException {
    long start = System.nanoTime();
    try {
      return reserveFiles(scanId);
    } finally {
      scanServerMetrics.getReservationTimer().record(System.nanoTime() - start,
          TimeUnit.NANOSECONDS);
    }
  }

  protected ScanReservation reserveFiles(long scanId) throws NoSuchScanIDException {
    var session = (ScanSession) sessionManager.getSession(scanId);
    if (session == null) {
      throw new NoSuchScanIDException();
    }

    Set<StoredTabletFile> scanSessionFiles = getScanSessionFiles(session);

    long myReservationId = nextScanReservationId.incrementAndGet();
    // we are only reserving if the files already exists in reservedFiles, so only need the read
    // lock which prevents deletions from reservedFiles while we mutate the values of reservedFiles
    reservationsReadLock.lock();
    try {
      if (!reservedFiles.keySet().containsAll(scanSessionFiles)) {
        // the files are no longer reserved in the metadata table, so lets pretend there is no scan
        // session
        if (LOG.isTraceEnabled()) {
          LOG.trace("RFFS {} files are no longer referenced on continue scan {} {}",
              myReservationId, scanId, Sets.difference(scanSessionFiles, reservedFiles.keySet()));
        }
        throw new NoSuchScanIDException();
      }

      for (StoredTabletFile file : scanSessionFiles) {
        if (!reservedFiles.get(file).activeReservations.add(myReservationId)) {
          throw new IllegalStateException("reservation id unexpectedly already in set");
        }

        LOG.trace("RFFS {} reserved reference for continue scan {} {}", myReservationId, scanId,
            file);
      }
    } finally {
      reservationsReadLock.unlock();
    }

    return new ScanReservation(scanSessionFiles, myReservationId);
  }

  private static Set<StoredTabletFile> getScanSessionFiles(ScanSession session) {
    if (session instanceof SingleScanSession) {
      var sss = (SingleScanSession) session;
      return Set.copyOf(session.getTabletResolver().getTablet(sss.extent).getDatafiles().keySet());
    } else if (session instanceof MultiScanSession) {
      var mss = (MultiScanSession) session;
      return mss.exents.stream().flatMap(e -> {
        var tablet = mss.getTabletResolver().getTablet(e);
        if (tablet == null) {
          // not all tablets passed to a multiscan are present in the metadata table
          return Stream.empty();
        } else {
          return tablet.getDatafiles().keySet().stream();
        }
      }).collect(Collectors.toUnmodifiableSet());
    } else {
      throw new IllegalArgumentException("Unknown session type " + session.getClass().getName());
    }
  }

  private void cleanUpReservedFiles(long expireTimeMs) {

    // Do a quick check to see if there is any potential work. This check is done to avoid acquiring
    // the write lock unless its needed since the write lock can be disruptive for the read lock.
    if (reservedFiles.values().stream().anyMatch(rf -> rf.shouldDelete(expireTimeMs))) {

      List<ScanServerRefTabletFile> refsToDelete = new ArrayList<>();
      List<StoredTabletFile> confirmed = new ArrayList<>();
      String serverAddress = clientAddress.toString();

      reservationsWriteLock.lock();
      try {
        var reservedIter = reservedFiles.entrySet().iterator();

        while (reservedIter.hasNext()) {
          var entry = reservedIter.next();
          var file = entry.getKey();
          if (entry.getValue().shouldDelete(expireTimeMs) && !influxFiles.contains(file)) {
            // if some other thread decides to add the file back again while we try to delete it
            // then adding the file to influxFiles will make it wait until we finish
            influxFiles.add(file);
            confirmed.add(file);
            refsToDelete
                .add(new ScanServerRefTabletFile(file.getPathStr(), serverAddress, serverLockUUID));

            // remove the entry from the map while holding the write lock ensuring no new
            // reservations are added to the map values while the metadata operation to delete is
            // running
            reservedIter.remove();
          }
        }
      } finally {
        reservationsWriteLock.unlock();
      }

      if (!confirmed.isEmpty()) {
        try {
          // Do this metadata operation is done w/o holding the lock
          getContext().getAmple().deleteScanServerFileReferences(refsToDelete);
          if (LOG.isTraceEnabled()) {
            confirmed.forEach(refToDelete -> LOG.trace(
                "RFFS referenced files has not been used recently, removing reference {}",
                refToDelete));
          }
        } finally {
          reservationsWriteLock.lock();
          try {
            confirmed.forEach(file -> Preconditions.checkState(influxFiles.remove(file)));
            reservationCondition.signal();
          } finally {
            reservationsWriteLock.unlock();
          }
        }
      }

    }

    List<StoredTabletFile> candidates = new ArrayList<>();

    reservedFiles.forEach((file, reservationInfo) -> {
      if (reservationInfo.shouldDelete(expireTimeMs)) {
        candidates.add(file);
      }
    });
  }

  /*
   * This simple method exists to be overridden in tests
   */
  protected KeyExtent getKeyExtent(TKeyExtent textent) {
    return KeyExtent.fromThrift(textent);
  }

  protected TabletResolver getScanTabletResolver(final TabletBase tablet) {
    return new TabletResolver() {
      final TabletBase t = tablet;

      @Override
      public TabletBase getTablet(KeyExtent extent) {
        if (extent.equals(t.getExtent())) {
          return t;
        } else {
          LOG.warn("TabletResolver passed the wrong tablet. Known extent: {}, requested extent: {}",
              t.getExtent(), extent);
          return null;
        }
      }

      @Override
      public void close() {
        try {
          t.close(false);
        } catch (IOException e) {
          throw new UncheckedIOException("Error closing tablet", e);
        }
      }
    };
  }

  protected TabletResolver getBatchScanTabletResolver(final HashMap<KeyExtent,TabletBase> tablets) {
    return new TabletResolver() {
      @Override
      public TabletBase getTablet(KeyExtent extent) {
        return tablets.get(extent);
      }

      @Override
      public void close() {
        tablets.forEach((e, t) -> {
          try {
            t.close(false);
          } catch (IOException ex) {
            throw new UncheckedIOException("Error closing tablet: " + e.toString(), ex);
          }
        });
      }
    };
  }

  @Override
  public InitialScan startScan(TInfo tinfo, TCredentials credentials, TKeyExtent textent,
      TRange range, List<TColumn> columns, int batchSize, List<IterInfo> ssiList,
      Map<String,Map<String,String>> ssio, List<ByteBuffer> authorizations, boolean waitForWrites,
      boolean isolated, long readaheadThreshold, TSamplerConfiguration samplerConfig,
      long batchTimeOut, String classLoaderContext, Map<String,String> executionHints,
      long busyTimeout) throws ThriftSecurityException, NotServingTabletException,
      TooManyFilesException, TSampleNotPresentException, TException {

    KeyExtent extent = getKeyExtent(textent);
    try (ScanReservation reservation =
        reserveFilesInstrumented(Map.of(extent, Collections.singletonList(range)))) {

      if (reservation.getFailures().containsKey(textent)) {
        throw new NotServingTabletException(extent.toThrift());
      }

      TabletBase tablet = reservation.newTablet(this, extent);

      InitialScan is = delegate.startScan(tinfo, credentials, extent, range, columns, batchSize,
          ssiList, ssio, authorizations, waitForWrites, isolated, readaheadThreshold, samplerConfig,
          batchTimeOut, classLoaderContext, executionHints, getScanTabletResolver(tablet),
          busyTimeout);

      return is;
    } catch (ScanServerBusyException be) {
      scanServerMetrics.incrementBusy();
      throw be;
    } catch (AccumuloException | IOException e) {
      LOG.error("Error starting scan", e);
      throw new RuntimeException(e);
    }
  }

  @Override
  public ScanResult continueScan(TInfo tinfo, long scanID, long busyTimeout)
      throws NoSuchScanIDException, NotServingTabletException, TooManyFilesException,
      TSampleNotPresentException, TException {
    LOG.trace("continue scan: {}", scanID);

    try (ScanReservation reservation = reserveFiles(scanID)) {
      Preconditions.checkState(reservation.getFailures().isEmpty());
      return delegate.continueScan(tinfo, scanID, busyTimeout);
    } catch (ScanServerBusyException be) {
      scanServerMetrics.incrementBusy();
      throw be;
    }
  }

  @Override
  public void closeScan(TInfo tinfo, long scanID) throws TException {
    LOG.trace("close scan: {}", scanID);
    delegate.closeScan(tinfo, scanID);
  }

  @Override
  public InitialMultiScan startMultiScan(TInfo tinfo, TCredentials credentials,
      Map<TKeyExtent,List<TRange>> tbatch, List<TColumn> tcolumns, List<IterInfo> ssiList,
      Map<String,Map<String,String>> ssio, List<ByteBuffer> authorizations, boolean waitForWrites,
      TSamplerConfiguration tSamplerConfig, long batchTimeOut, String contextArg,
      Map<String,String> executionHints, long busyTimeout)
      throws ThriftSecurityException, TSampleNotPresentException, TException {

    if (tbatch.size() == 0) {
      throw new TException("Scan Server batch must include at least one extent");
    }

    final Map<KeyExtent,List<TRange>> batch = new HashMap<>();

    for (Entry<TKeyExtent,List<TRange>> entry : tbatch.entrySet()) {
      KeyExtent extent = getKeyExtent(entry.getKey());
      batch.put(extent, entry.getValue());
    }

    try (ScanReservation reservation = reserveFilesInstrumented(batch)) {

      HashMap<KeyExtent,TabletBase> tablets = new HashMap<>();
      reservation.getTabletMetadataExtents().forEach(extent -> {
        try {
          tablets.put(extent, reservation.newTablet(this, extent));
        } catch (IOException e) {
          throw new UncheckedIOException(e);
        }
      });

      InitialMultiScan ims = delegate.startMultiScan(tinfo, credentials, tcolumns, ssiList, batch,
          ssio, authorizations, waitForWrites, tSamplerConfig, batchTimeOut, contextArg,
          executionHints, getBatchScanTabletResolver(tablets), busyTimeout);

      LOG.trace("started scan: {}", ims.getScanID());
      return ims;
    } catch (ScanServerBusyException be) {
      scanServerMetrics.incrementBusy();
      throw be;
    } catch (TException e) {
      LOG.error("Error starting scan", e);
      throw e;
    } catch (AccumuloException e) {
      LOG.error("Error starting scan", e);
      throw new RuntimeException(e);
    }
  }

  @Override
  public MultiScanResult continueMultiScan(TInfo tinfo, long scanID, long busyTimeout)
      throws NoSuchScanIDException, TSampleNotPresentException, TException {
    LOG.trace("continue multi scan: {}", scanID);

    try (ScanReservation reservation = reserveFiles(scanID)) {
      Preconditions.checkState(reservation.getFailures().isEmpty());
      return delegate.continueMultiScan(tinfo, scanID, busyTimeout);
    } catch (ScanServerBusyException be) {
      scanServerMetrics.incrementBusy();
      throw be;
    }
  }

  @Override
  public void closeMultiScan(TInfo tinfo, long scanID) throws NoSuchScanIDException, TException {
    LOG.trace("close multi scan: {}", scanID);
    delegate.closeMultiScan(tinfo, scanID);
  }

  @Override
  public List<ActiveScan> getActiveScans(TInfo tinfo, TCredentials credentials)
      throws ThriftSecurityException, TException {
    return delegate.getActiveScans(tinfo, credentials);
  }

  @Override
  public Tablet getOnlineTablet(KeyExtent extent) {
    throw new UnsupportedOperationException();
  }

  @Override
  public SessionManager getSessionManager() {
    return sessionManager;
  }

  @Override
  public TabletServerResourceManager getResourceManager() {
    return resourceManager;
  }

  @Override
  public TabletServerScanMetrics getScanMetrics() {
    return scanMetrics;
  }

  @Override
  public Session getSession(long scanID) {
    return sessionManager.getSession(scanID);
  }

  @Override
  public TableConfiguration getTableConfiguration(KeyExtent extent) {
    return getContext().getTableConfiguration(extent.tableId());
  }

  @Override
  public ServiceLock getLock() {
    return scanServerLock;
  }

  @Override
  public ZooCache getManagerLockCache() {
    return managerLockCache;
  }

  @Override
  public GarbageCollectionLogger getGcLogger() {
    return gcLogger;
  }

  @Override
  public BlockCacheConfiguration getBlockCacheConfiguration(AccumuloConfiguration acuConf) {
    return BlockCacheConfiguration.forScanServer(acuConf);
  }

  public static void main(String[] args) throws Exception {
    try (ScanServer tserver = new ScanServer(new ScanServerOpts(), args)) {
      tserver.runServer();
    }
  }

}<|MERGE_RESOLUTION|>--- conflicted
+++ resolved
@@ -202,11 +202,8 @@
   private volatile boolean serverStopRequested = false;
   private ServiceLock scanServerLock;
   protected TabletServerScanMetrics scanMetrics;
-<<<<<<< HEAD
+  private ScanServerMetrics scanServerMetrics;
   private BlockCacheMetrics blockCacheMetrics;
-=======
-  private ScanServerMetrics scanServerMetrics;
->>>>>>> c488f788
 
   private ZooCache managerLockCache;
 
@@ -383,16 +380,11 @@
     metricsInfo.addCommonTags(List.of(Tag.of("resource.group", groupName)));
 
     scanMetrics = new TabletServerScanMetrics();
-<<<<<<< HEAD
+    scanServerMetrics = new ScanServerMetrics(tabletMetadataCache);
     blockCacheMetrics = new BlockCacheMetrics(resourceManager.getIndexCache(),
         resourceManager.getDataCache(), resourceManager.getSummaryCache());
 
-    metricsInfo.addMetricsProducers(scanMetrics, blockCacheMetrics);
-=======
-    scanServerMetrics = new ScanServerMetrics(tabletMetadataCache);
-
-    metricsInfo.addMetricsProducers(scanMetrics, scanServerMetrics);
->>>>>>> c488f788
+    metricsInfo.addMetricsProducers(scanMetrics, scanServerMetrics, blockCacheMetrics);
     metricsInfo.init();
     // We need to set the compaction manager so that we don't get an NPE in CompactableImpl.close
 
