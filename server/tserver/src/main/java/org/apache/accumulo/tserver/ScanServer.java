/*
 * Licensed to the Apache Software Foundation (ASF) under one
 * or more contributor license agreements.  See the NOTICE file
 * distributed with this work for additional information
 * regarding copyright ownership.  The ASF licenses this file
 * to you under the Apache License, Version 2.0 (the
 * "License"); you may not use this file except in compliance
 * with the License.  You may obtain a copy of the License at
 *
 *   https://www.apache.org/licenses/LICENSE-2.0
 *
 * Unless required by applicable law or agreed to in writing,
 * software distributed under the License is distributed on an
 * "AS IS" BASIS, WITHOUT WARRANTIES OR CONDITIONS OF ANY
 * KIND, either express or implied.  See the License for the
 * specific language governing permissions and limitations
 * under the License.
 */
package org.apache.accumulo.tserver;

import static com.google.common.util.concurrent.Uninterruptibles.sleepUninterruptibly;

import java.io.IOException;
import java.io.UncheckedIOException;
import java.net.UnknownHostException;
import java.nio.ByteBuffer;
import java.util.ArrayList;
import java.util.Collection;
import java.util.Collections;
import java.util.HashMap;
import java.util.HashSet;
import java.util.List;
import java.util.Map;
import java.util.Map.Entry;
import java.util.Objects;
import java.util.Optional;
import java.util.Set;
import java.util.UUID;
import java.util.concurrent.ConcurrentHashMap;
import java.util.concurrent.ConcurrentSkipListSet;
import java.util.concurrent.ThreadPoolExecutor;
import java.util.concurrent.TimeUnit;
import java.util.concurrent.atomic.AtomicLong;
import java.util.concurrent.locks.Condition;
import java.util.concurrent.locks.ReentrantReadWriteLock;
import java.util.stream.Collectors;
import java.util.stream.Stream;

import org.apache.accumulo.core.Constants;
import org.apache.accumulo.core.cli.ConfigOpts;
import org.apache.accumulo.core.client.AccumuloException;
import org.apache.accumulo.core.clientImpl.thrift.TInfo;
import org.apache.accumulo.core.clientImpl.thrift.ThriftSecurityException;
import org.apache.accumulo.core.conf.AccumuloConfiguration;
import org.apache.accumulo.core.conf.Property;
import org.apache.accumulo.core.conf.SiteConfiguration;
import org.apache.accumulo.core.dataImpl.KeyExtent;
import org.apache.accumulo.core.dataImpl.thrift.InitialMultiScan;
import org.apache.accumulo.core.dataImpl.thrift.InitialScan;
import org.apache.accumulo.core.dataImpl.thrift.IterInfo;
import org.apache.accumulo.core.dataImpl.thrift.MultiScanResult;
import org.apache.accumulo.core.dataImpl.thrift.ScanResult;
import org.apache.accumulo.core.dataImpl.thrift.TColumn;
import org.apache.accumulo.core.dataImpl.thrift.TKeyExtent;
import org.apache.accumulo.core.dataImpl.thrift.TRange;
import org.apache.accumulo.core.fate.zookeeper.ZooCache;
import org.apache.accumulo.core.fate.zookeeper.ZooReaderWriter;
import org.apache.accumulo.core.fate.zookeeper.ZooUtil.NodeExistsPolicy;
import org.apache.accumulo.core.file.blockfile.cache.impl.BlockCacheConfiguration;
import org.apache.accumulo.core.lock.ServiceLock;
import org.apache.accumulo.core.lock.ServiceLock.LockLossReason;
import org.apache.accumulo.core.lock.ServiceLock.LockWatcher;
import org.apache.accumulo.core.lock.ServiceLockData;
import org.apache.accumulo.core.lock.ServiceLockData.ServiceDescriptor;
import org.apache.accumulo.core.lock.ServiceLockData.ServiceDescriptors;
import org.apache.accumulo.core.lock.ServiceLockData.ThriftService;
import org.apache.accumulo.core.metadata.ScanServerRefTabletFile;
import org.apache.accumulo.core.metadata.StoredTabletFile;
import org.apache.accumulo.core.metadata.schema.Ample;
import org.apache.accumulo.core.metadata.schema.TabletMetadata;
import org.apache.accumulo.core.metadata.schema.TabletsMetadata;
import org.apache.accumulo.core.metrics.MetricsInfo;
import org.apache.accumulo.core.securityImpl.thrift.TCredentials;
import org.apache.accumulo.core.tabletscan.thrift.ActiveScan;
import org.apache.accumulo.core.tabletscan.thrift.ScanServerBusyException;
import org.apache.accumulo.core.tabletscan.thrift.TSampleNotPresentException;
import org.apache.accumulo.core.tabletscan.thrift.TSamplerConfiguration;
import org.apache.accumulo.core.tabletscan.thrift.TabletScanClientService;
import org.apache.accumulo.core.tabletscan.thrift.TooManyFilesException;
import org.apache.accumulo.core.tabletserver.thrift.NoSuchScanIDException;
import org.apache.accumulo.core.tabletserver.thrift.NotServingTabletException;
import org.apache.accumulo.core.util.Halt;
import org.apache.accumulo.core.util.UtilWaitThread;
import org.apache.accumulo.core.util.cache.Caches.CacheName;
import org.apache.accumulo.core.util.threads.ThreadPools;
import org.apache.accumulo.core.util.time.NanoTime;
import org.apache.accumulo.server.AbstractServer;
import org.apache.accumulo.server.ServerContext;
import org.apache.accumulo.server.client.ClientServiceHandler;
import org.apache.accumulo.server.compaction.PausedCompactionMetrics;
import org.apache.accumulo.server.conf.TableConfiguration;
import org.apache.accumulo.server.fs.VolumeManager;
import org.apache.accumulo.server.rpc.ServerAddress;
import org.apache.accumulo.server.rpc.TServerUtils;
import org.apache.accumulo.server.rpc.ThriftProcessorTypes;
import org.apache.accumulo.server.security.SecurityUtil;
import org.apache.accumulo.tserver.TabletServerResourceManager.TabletResourceManager;
import org.apache.accumulo.tserver.log.LogSorter;
import org.apache.accumulo.tserver.metrics.TabletServerScanMetrics;
import org.apache.accumulo.tserver.session.MultiScanSession;
import org.apache.accumulo.tserver.session.ScanSession;
import org.apache.accumulo.tserver.session.ScanSession.TabletResolver;
import org.apache.accumulo.tserver.session.Session;
import org.apache.accumulo.tserver.session.SessionManager;
import org.apache.accumulo.tserver.session.SingleScanSession;
import org.apache.accumulo.tserver.tablet.SnapshotTablet;
import org.apache.accumulo.tserver.tablet.Tablet;
import org.apache.accumulo.tserver.tablet.TabletBase;
import org.apache.thrift.TException;
import org.apache.thrift.TProcessor;
import org.apache.zookeeper.KeeperException;
import org.checkerframework.checker.nullness.qual.Nullable;
import org.slf4j.Logger;
import org.slf4j.LoggerFactory;

import com.github.benmanes.caffeine.cache.CacheLoader;
import com.github.benmanes.caffeine.cache.LoadingCache;
import com.github.benmanes.caffeine.cache.Scheduler;
import com.google.common.annotations.VisibleForTesting;
import com.google.common.base.Preconditions;
import com.google.common.collect.Sets;
import com.google.common.net.HostAndPort;

public class ScanServer extends AbstractServer
    implements TabletScanClientService.Iface, TabletHostingServer {

  private static final Logger log = LoggerFactory.getLogger(ScanServer.class);

  private static class TabletMetadataLoader implements CacheLoader<KeyExtent,TabletMetadata> {

    private final Ample ample;

    private TabletMetadataLoader(Ample ample) {
      this.ample = ample;
    }

    @Override
    public @Nullable TabletMetadata load(KeyExtent keyExtent) {
      long t1 = System.currentTimeMillis();
      var tm = ample.readTablet(keyExtent);
      long t2 = System.currentTimeMillis();
      LOG.trace("Read metadata for 1 tablet in {} ms", t2 - t1);
      return tm;
    }

    @Override
    public Map<? extends KeyExtent,? extends TabletMetadata>
        loadAll(Set<? extends KeyExtent> keys) {
      Map<KeyExtent,TabletMetadata> tms;
      long t1 = System.currentTimeMillis();
      @SuppressWarnings("unchecked")
      Collection<KeyExtent> extents = (Collection<KeyExtent>) keys;
      try (TabletsMetadata tabletsMetadata =
          ample.readTablets().forTablets(extents, Optional.empty()).build()) {
        tms =
            tabletsMetadata.stream().collect(Collectors.toMap(TabletMetadata::getExtent, tm -> tm));
      }
      long t2 = System.currentTimeMillis();
      LOG.trace("Read metadata for {} tablets in {} ms", keys.size(), t2 - t1);
      return tms;
    }
  }

  private static final Logger LOG = LoggerFactory.getLogger(ScanServer.class);

  protected ThriftScanClientHandler delegate;
  private UUID serverLockUUID;
  private final TabletMetadataLoader tabletMetadataLoader;
  private final LoadingCache<KeyExtent,TabletMetadata> tabletMetadataCache;
  private final ThreadPoolExecutor tmCacheExecutor;
  // tracks file reservations that are in the process of being added or removed from the metadata
  // table
  private final Set<StoredTabletFile> influxFiles = new HashSet<>();
  // a read lock that ensures files are not removed from reservedFiles while its held
  private final ReentrantReadWriteLock.ReadLock reservationsReadLock;
  // a write lock that must be held when mutating influxFiles or when removing entries from
  // reservedFiles
  private final ReentrantReadWriteLock.WriteLock reservationsWriteLock;
  // this condition is used to signal changes to influxFiles
  private final Condition reservationCondition;
  // the key is the set of files that have reservations in the metadata table, the value contains
  // information about which scans are currently using the file
  private final Map<StoredTabletFile,ReservedFile> reservedFiles = new ConcurrentHashMap<>();
  private final AtomicLong nextScanReservationId = new AtomicLong();

  private final ServerContext context;
  private final SessionManager sessionManager;
  private final TabletServerResourceManager resourceManager;
  HostAndPort clientAddress;

  protected volatile boolean serverStopRequested = false;
  private ServiceLock scanServerLock;
  protected TabletServerScanMetrics scanMetrics;
  private ScanServerMetrics scanServerMetrics;
  private BlockCacheMetrics blockCacheMetrics;

  private ZooCache managerLockCache;

  public ScanServer(ConfigOpts opts, String[] args) {
    super("sserver", opts, ServerContext::new, args);

    context = super.getContext();
    log.info("Version " + Constants.VERSION);
    log.info("Instance " + getContext().getInstanceID());
    this.sessionManager = new SessionManager(context);

    this.resourceManager = new TabletServerResourceManager(context, this);

    this.managerLockCache = new ZooCache(context.getZooReader(), null);

    var readWriteLock = new ReentrantReadWriteLock();
    reservationsReadLock = readWriteLock.readLock();
    reservationsWriteLock = readWriteLock.writeLock();
    reservationCondition = readWriteLock.writeLock().newCondition();

    // Note: The way to control the number of concurrent scans that a ScanServer will
    // perform is by using Property.SSERV_SCAN_EXECUTORS_DEFAULT_THREADS or the number
    // of threads in Property.SSERV_SCAN_EXECUTORS_PREFIX.

    long cacheExpiration =
        getConfiguration().getTimeInMillis(Property.SSERV_CACHED_TABLET_METADATA_EXPIRATION);

    long scanServerReservationExpiration =
        getConfiguration().getTimeInMillis(Property.SSERVER_SCAN_REFERENCE_EXPIRATION_TIME);

    tabletMetadataLoader = new TabletMetadataLoader(getContext().getAmple());

    if (cacheExpiration == 0L) {
      LOG.warn("Tablet metadata caching disabled, may cause excessive scans on metadata table.");
      tabletMetadataCache = null;
      tmCacheExecutor = null;
    } else {
      if (cacheExpiration < 60000) {
        LOG.warn(
            "Tablet metadata caching less than one minute, may cause excessive scans on metadata table.");
      }

      // Get the cache refresh percentage property
      // Value must be less than 100% as 100 or over would effectively disable it
      double cacheRefreshPercentage =
          getConfiguration().getFraction(Property.SSERV_CACHED_TABLET_METADATA_REFRESH_PERCENT);
      Preconditions.checkArgument(cacheRefreshPercentage < cacheExpiration,
          "Tablet metadata cache refresh percentage is '%s' but must be less than 1",
          cacheRefreshPercentage);

      tmCacheExecutor = context.threadPools().getPoolBuilder("scanServerTmCache").numCoreThreads(8)
          .enableThreadPoolMetrics().build();
      var builder =
          context.getCaches().createNewBuilder(CacheName.SCAN_SERVER_TABLET_METADATA, true)
              .expireAfterWrite(cacheExpiration, TimeUnit.MILLISECONDS)
              .scheduler(Scheduler.systemScheduler()).executor(tmCacheExecutor).recordStats();
      if (cacheRefreshPercentage > 0) {
        // Compute the refresh time as a percentage of the expiration time
        // Cache hits after this time, but before expiration, will trigger a background
        // non-blocking refresh of the entry so future cache hits get an updated entry
        // without having to block for a refresh
        long cacheRefresh = (long) (cacheExpiration * cacheRefreshPercentage);
        LOG.debug("Tablet metadata refresh percentage set to {}, refresh time set to {} ms",
            cacheRefreshPercentage, cacheRefresh);
        builder.refreshAfterWrite(cacheRefresh, TimeUnit.MILLISECONDS);
      } else {
        LOG.warn("Tablet metadata cache refresh disabled, may cause blocking on cache expiration.");
      }
      tabletMetadataCache = builder.build(tabletMetadataLoader);
    }

    delegate = newThriftScanClientHandler(new WriteTracker());

    ThreadPools.watchCriticalScheduledTask(getContext().getScheduledExecutor()
        .scheduleWithFixedDelay(() -> cleanUpReservedFiles(scanServerReservationExpiration),
            scanServerReservationExpiration, scanServerReservationExpiration,
            TimeUnit.MILLISECONDS));

  }

  @Override
  protected String getResourceGroupPropertyValue(SiteConfiguration conf) {
    return conf.get(Property.SSERV_GROUP_NAME);
  }

  @VisibleForTesting
  protected ThriftScanClientHandler newThriftScanClientHandler(WriteTracker writeTracker) {
    return new ThriftScanClientHandler(this, writeTracker);
  }

  /**
   * Start the thrift service to handle incoming client requests
   *
   * @return address of this client service
   * @throws UnknownHostException host unknown
   */
  protected ServerAddress startScanServerClientService() throws UnknownHostException {

    // This class implements TabletClientService.Iface and then delegates calls. Be sure
    // to set up the ThriftProcessor using this class, not the delegate.
    ClientServiceHandler clientHandler = new ClientServiceHandler(context);
    TProcessor processor =
        ThriftProcessorTypes.getScanServerTProcessor(clientHandler, this, getContext());

    Property maxMessageSizeProperty =
        (getConfiguration().get(Property.SSERV_MAX_MESSAGE_SIZE) != null
            ? Property.SSERV_MAX_MESSAGE_SIZE : Property.GENERAL_MAX_MESSAGE_SIZE);
    ServerAddress sp = TServerUtils.startServer(getContext(), getHostname(),
        Property.SSERV_CLIENTPORT, processor, this.getClass().getSimpleName(),
        "Thrift Client Server", Property.SSERV_PORTSEARCH, Property.SSERV_MINTHREADS,
        Property.SSERV_MINTHREADS_TIMEOUT, Property.SSERV_THREADCHECK, maxMessageSizeProperty);

    LOG.info("address = {}", sp.address);
    return sp;
  }

  public String getClientAddressString() {
    if (clientAddress == null) {
      return null;
    }
    return clientAddress.getHost() + ":" + clientAddress.getPort();
  }

  /**
   * Set up nodes and locks in ZooKeeper for this Compactor
   */
  private ServiceLock announceExistence() {
    ZooReaderWriter zoo = getContext().getZooReaderWriter();
    try {

      var zLockPath = ServiceLock.path(
          getContext().getZooKeeperRoot() + Constants.ZSSERVERS + "/" + getClientAddressString());

      try {
        // Old zk nodes can be cleaned up by ZooZap
        zoo.putPersistentData(zLockPath.toString(), new byte[] {}, NodeExistsPolicy.SKIP);
      } catch (KeeperException e) {
        if (e.code() == KeeperException.Code.NOAUTH) {
          LOG.error("Failed to write to ZooKeeper. Ensure that"
              + " accumulo.properties, specifically instance.secret, is consistent.");
        }
        throw e;
      }

      serverLockUUID = UUID.randomUUID();
      scanServerLock = new ServiceLock(zoo.getZooKeeper(), zLockPath, serverLockUUID);

      LockWatcher lw = new LockWatcher() {

        @Override
        public void lostLock(final LockLossReason reason) {
          Halt.halt(serverStopRequested ? 0 : 1, () -> {
            if (!serverStopRequested) {
              LOG.error("Lost tablet server lock (reason = {}), exiting.", reason);
            }
            context.getLowMemoryDetector().logGCInfo(getConfiguration());
          });
        }

        @Override
        public void unableToMonitorLockNode(final Exception e) {
          Halt.halt(1, () -> LOG.error("Lost ability to monitor scan server lock, exiting.", e));
        }
      };

      for (int i = 0; i < 120 / 5; i++) {
        zoo.putPersistentData(zLockPath.toString(), new byte[0], NodeExistsPolicy.SKIP);

        ServiceDescriptors descriptors = new ServiceDescriptors();
        for (ThriftService svc : new ThriftService[] {ThriftService.CLIENT,
            ThriftService.TABLET_SCAN}) {
          descriptors.addService(new ServiceDescriptor(serverLockUUID, svc,
              getClientAddressString(), this.getResourceGroup()));
        }

        if (scanServerLock.tryLock(lw, new ServiceLockData(descriptors))) {
          LOG.debug("Obtained scan server lock {}", scanServerLock.getLockPath());
          return scanServerLock;
        }
        LOG.info("Waiting for scan server lock");
        sleepUninterruptibly(5, TimeUnit.SECONDS);
      }
      String msg = "Too many retries, exiting.";
      LOG.info(msg);
      throw new RuntimeException(msg);
    } catch (Exception e) {
      LOG.info("Could not obtain scan server lock, exiting.", e);
      throw new RuntimeException(e);
    }
  }

  @Override
  public void run() {
    SecurityUtil.serverLogin(getConfiguration());

    ServerAddress address = null;
    try {
      address = startScanServerClientService();
      clientAddress = address.getAddress();
    } catch (UnknownHostException e1) {
      throw new RuntimeException("Failed to start the compactor client service", e1);
    }

    MetricsInfo metricsInfo = getContext().getMetricsInfo();
    metricsInfo.addServiceTags(getApplicationName(), clientAddress, getResourceGroup());

    scanMetrics = new TabletServerScanMetrics();
    scanServerMetrics = new ScanServerMetrics(tabletMetadataCache);
    blockCacheMetrics = new BlockCacheMetrics(resourceManager.getIndexCache(),
        resourceManager.getDataCache(), resourceManager.getSummaryCache());

    metricsInfo.addMetricsProducers(this, scanMetrics, scanServerMetrics, blockCacheMetrics);
    metricsInfo.init();
    // We need to set the compaction manager so that we don't get an NPE in CompactableImpl.close

    ServiceLock lock = announceExistence();
    this.getContext().setServiceLock(lock);

    int threadPoolSize = getConfiguration().getCount(Property.SSERV_WAL_SORT_MAX_CONCURRENT);
    if (threadPoolSize > 0) {
      final LogSorter logSorter = new LogSorter(context, getConfiguration());
      try {
        // Attempt to process all existing log sorting work and start a background
        // thread to look for log sorting work in the future
        logSorter.startWatchingForRecoveryLogs(threadPoolSize);
      } catch (Exception ex) {
        log.error("Error starting LogSorter");
        throw new RuntimeException(ex);
      }
    } else {
      log.info(
          "Log sorting for tablet recovery is disabled, SSERV_WAL_SORT_MAX_CONCURRENT is less than 1.");
    }

    try {
      while (!serverStopRequested) {
        UtilWaitThread.sleep(1000);
<<<<<<< HEAD
        idleProcessCheck(() -> {
          return sessionManager.getActiveScans().isEmpty()
              && tabletMetadataCache.estimatedSize() == 0;
        });
=======
        idleProcessCheck(() -> sessionManager.getActiveScans().isEmpty()
            && tabletMetadataCache.estimatedSize() == 0);
>>>>>>> 5ab0bd82
      }
    } finally {
      LOG.info("Stopping Thrift Servers");
      address.server.stop();

      LOG.info("Removing server scan references");
      this.getContext().getAmple().scanServerRefs().delete(clientAddress.toString(),
          serverLockUUID);

      try {
        LOG.debug("Closing filesystems");
        VolumeManager mgr = getContext().getVolumeManager();
        if (null != mgr) {
          mgr.close();
        }
      } catch (IOException e) {
        LOG.warn("Failed to close filesystem : {}", e.getMessage(), e);
      }

      if (tmCacheExecutor != null) {
        LOG.debug("Shutting down TabletMetadataCache executor");
        tmCacheExecutor.shutdownNow();
      }

      context.getLowMemoryDetector().logGCInfo(getConfiguration());
      LOG.info("stop requested. exiting ... ");
      try {
        if (null != lock) {
          lock.unlock();
        }
      } catch (Exception e) {
        LOG.warn("Failed to release scan server lock", e);
      }

    }
  }

  @SuppressWarnings("unchecked")
  private Map<KeyExtent,TabletMetadata> getTabletMetadata(Collection<KeyExtent> extents) {
    if (tabletMetadataCache == null) {
      return (Map<KeyExtent,TabletMetadata>) tabletMetadataLoader
          .loadAll((Set<? extends KeyExtent>) extents);
    } else {
      return tabletMetadataCache.getAll(extents);
    }
  }

  static class ReservedFile {
    final Set<Long> activeReservations = new ConcurrentSkipListSet<>();
    final AtomicLong lastUseTime = new AtomicLong(0);

    boolean shouldDelete(long expireTimeMs) {
      return activeReservations.isEmpty()
          && System.currentTimeMillis() - lastUseTime.get() > expireTimeMs;
    }
  }

  class ScanReservation implements AutoCloseable {

    private final Collection<StoredTabletFile> files;
    private final long myReservationId;
    private final Map<KeyExtent,TabletMetadata> tabletsMetadata;
    private final Map<TKeyExtent,List<TRange>> failures;

    /* This constructor is called when starting a scan */
    ScanReservation(Map<KeyExtent,TabletMetadata> tabletsMetadata, long myReservationId,
        Map<TKeyExtent,List<TRange>> failures) {
      this.tabletsMetadata = tabletsMetadata;
      this.failures = failures;
      this.files = tabletsMetadata.values().stream().flatMap(tm -> tm.getFiles().stream())
          .collect(Collectors.toUnmodifiableSet());
      this.myReservationId = myReservationId;
    }

    /* This constructor is called when continuing a scan */
    ScanReservation(Collection<StoredTabletFile> files, long myReservationId) {
      this.tabletsMetadata = null;
      this.failures = Map.of();
      this.files = files;
      this.myReservationId = myReservationId;
    }

    public TabletMetadata getTabletMetadata(KeyExtent extent) {
      return tabletsMetadata.get(extent);
    }

    public Set<KeyExtent> getTabletMetadataExtents() {
      return tabletsMetadata.keySet();
    }

    public Map<TKeyExtent,List<TRange>> getFailures() {
      return this.failures;
    }

    SnapshotTablet newTablet(ScanServer server, KeyExtent extent) throws IOException {
      var tabletMetadata = getTabletMetadata(extent);
      TabletResourceManager trm =
          resourceManager.createTabletResourceManager(tabletMetadata.getExtent(),
              context.getTableConfiguration(tabletMetadata.getExtent().tableId()));
      return new SnapshotTablet(server, tabletMetadata, trm);
    }

    @Override
    public void close() {
      // There is no need to get a lock for removing our reservations. The reservation was added
      // with a lock held and once its added that prevents file from being removed.
      for (StoredTabletFile file : files) {
        var reservedFile = reservedFiles.get(file);

        if (!reservedFile.activeReservations.remove(myReservationId)) {
          throw new IllegalStateException("reservation id was not in set as expected");
        }

        LOG.trace("RFFS {} unreserved reference for file {}", myReservationId, file);

        reservedFile.lastUseTime.set(System.currentTimeMillis());
      }
    }
  }

  /*
   * All extents passed in should end up in either the returned map or the failures set, but no
   * extent should be in both.
   */
  private Map<KeyExtent,TabletMetadata> reserveFilesInner(Collection<KeyExtent> extents,
      long myReservationId, Set<KeyExtent> failures) throws AccumuloException {
    // RFS is an acronym for Reference files for scan
    LOG.debug("RFFS {} ensuring files are referenced for scan of extents {}", myReservationId,
        extents);

    Map<KeyExtent,TabletMetadata> tabletsMetadata = getTabletMetadata(extents);
    if (!(tabletsMetadata instanceof HashMap)) {
      // the map returned by getTabletMetadata may not be mutable
      tabletsMetadata = new HashMap<>(tabletsMetadata);
    }

    for (KeyExtent extent : extents) {
      var tabletMetadata = tabletsMetadata.get(extent);
      if (tabletMetadata == null) {
        LOG.info("RFFS {} extent not found in metadata table {}", myReservationId, extent);
        failures.add(extent);
      }

      if (!AssignmentHandler.checkTabletMetadata(extent, null, tabletMetadata, true)) {
        LOG.info("RFFS {} extent unable to load {} as AssignmentHandler returned false",
            myReservationId, extent);
        failures.add(extent);
        tabletsMetadata.remove(extent);
      }
    }

    Map<StoredTabletFile,KeyExtent> allFiles = new HashMap<>();

    tabletsMetadata.forEach((extent, tm) -> {
      tm.getFiles().forEach(file -> allFiles.put(file, extent));
    });

    // The read lock prevents anything from being removed from reservedFiles while adding
    // reservations to the values of reservedFiles. Using a read lock avoids scans from having to
    // wait on each other their files are already reserved.
    reservationsReadLock.lock();
    try {
      if (reservedFiles.keySet().containsAll(allFiles.keySet())) {
        // all files already have reservations in the metadata table, so we can add ourself
        for (StoredTabletFile file : allFiles.keySet()) {
          if (!reservedFiles.get(file).activeReservations.add(myReservationId)) {
            throw new IllegalStateException("reservation id unexpectedly already in set");
          }
        }

        return tabletsMetadata;
      }
    } finally {
      reservationsReadLock.unlock();
    }

    // reservations do not exist in the metadata table, so we will attempt to add them
    reservationsWriteLock.lock();
    try {
      // wait if another thread is working on the files we are interested in
      while (!Collections.disjoint(influxFiles, allFiles.keySet())) {
        reservationCondition.await();
      }

      // add files to reserve to influxFiles so that no other thread tries to add or remove these
      // file from the metadata table or the reservedFiles map
      influxFiles.addAll(allFiles.keySet());
    } catch (InterruptedException e) {
      throw new RuntimeException(e);
    } finally {
      reservationsWriteLock.unlock();
    }

    // do not add any code here that could cause an exception which could lead to files not being
    // removed from influxFiles

    try {
      Set<StoredTabletFile> filesToReserve = new HashSet<>();
      List<ScanServerRefTabletFile> refs = new ArrayList<>();
      Set<KeyExtent> tabletsToCheck = new HashSet<>();

      String serverAddress = clientAddress.toString();

      for (StoredTabletFile file : allFiles.keySet()) {
        if (!reservedFiles.containsKey(file)) {
          refs.add(new ScanServerRefTabletFile(file.getNormalizedPathStr(), serverAddress,
              serverLockUUID));
          filesToReserve.add(file);
          tabletsToCheck.add(Objects.requireNonNull(allFiles.get(file)));
          LOG.trace("RFFS {} need to add scan ref for file {}", myReservationId, file);
        }
      }

      if (!filesToReserve.isEmpty()) {
        scanServerMetrics.recordWriteOutReservationTime(
            () -> getContext().getAmple().scanServerRefs().put(refs));

        // After we insert the scan server refs we need to check and see if the tablet is still
        // using the file. As long as the tablet is still using the files then the Accumulo GC
        // should not have deleted the files. This assumes the Accumulo GC reads scan server refs
        // after tablet refs from the metadata table.

        if (tabletMetadataCache != null) {
          // lets clear the cache so we get the latest
          tabletMetadataCache.invalidateAll(tabletsToCheck);
        }

        var tabletsToCheckMetadata = getTabletMetadata(tabletsToCheck);

        for (KeyExtent extent : tabletsToCheck) {
          TabletMetadata metadataAfter = tabletsToCheckMetadata.get(extent);
          if (metadataAfter == null) {
            LOG.info("RFFS {} extent unable to load {} as metadata no longer referencing files",
                myReservationId, extent);
            failures.add(extent);
            tabletsMetadata.remove(extent);
          } else {
            // remove files that are still referenced
            filesToReserve.removeAll(metadataAfter.getFiles());
          }
        }

        // if this is not empty it means some files that we reserved are no longer referenced by
        // tablets. This means there could have been a time gap where nothing referenced a file
        // meaning it could have been GCed.
        if (!filesToReserve.isEmpty()) {
          LOG.info("RFFS {} tablet files changed while attempting to reference files {}",
              myReservationId, filesToReserve);
          getContext().getAmple().scanServerRefs().delete(refs);
          scanServerMetrics.incrementReservationConflictCount();
          return null;
        }
      }

      // we do not hold a lock but the files we are adding are in influxFiles so its ok to add to
      // reservedFiles
      for (StoredTabletFile file : allFiles.keySet()) {
        if (!reservedFiles.computeIfAbsent(file, k -> new ReservedFile()).activeReservations
            .add(myReservationId)) {
          throw new IllegalStateException("reservation id unexpectedly already in set");
        }

        LOG.trace("RFFS {} reserved reference for startScan {}", myReservationId, file);
      }

      return tabletsMetadata;
    } finally {
      reservationsWriteLock.lock();
      try {
        allFiles.keySet().forEach(file -> Preconditions.checkState(influxFiles.remove(file)));
        reservationCondition.signal();
      } finally {
        reservationsWriteLock.unlock();
      }
    }
  }

  @VisibleForTesting
  ScanReservation reserveFilesInstrumented(Map<KeyExtent,List<TRange>> extents)
      throws AccumuloException {
    NanoTime start = NanoTime.now();
    try {
      return reserveFiles(extents);
    } finally {
      scanServerMetrics.recordTotalReservationTime(start.elapsed());
    }

  }

  protected ScanReservation reserveFiles(Map<KeyExtent,List<TRange>> extents)
      throws AccumuloException {

    long myReservationId = nextScanReservationId.incrementAndGet();

    Set<KeyExtent> failedReservations = new HashSet<>();
    Map<KeyExtent,TabletMetadata> tabletsMetadata =
        reserveFilesInner(extents.keySet(), myReservationId, failedReservations);
    while (tabletsMetadata == null) {
      failedReservations.clear();
      tabletsMetadata = reserveFilesInner(extents.keySet(), myReservationId, failedReservations);
    }

    // validate that the tablet metadata set and failure set are disjoint and that the
    // tablet metadata set and failure set contain all of the extents
    if (!Collections.disjoint(tabletsMetadata.keySet(), failedReservations)
        || !extents.keySet().equals(Sets.union(tabletsMetadata.keySet(), failedReservations))) {
      throw new IllegalStateException("bug in reserverFilesInner " + extents.keySet() + ","
          + tabletsMetadata.keySet() + "," + failedReservations);
    }

    // Convert failures
    Map<TKeyExtent,List<TRange>> failures = new HashMap<>();
    failedReservations.forEach(extent -> {
      failures.put(extent.toThrift(), extents.get(extent));
    });

    return new ScanReservation(tabletsMetadata, myReservationId, failures);
  }

  @VisibleForTesting
  ScanReservation reserveFilesInstrumented(long scanId) throws NoSuchScanIDException {
    NanoTime start = NanoTime.now();
    try {
      return reserveFiles(scanId);
    } finally {
      scanServerMetrics.recordTotalReservationTime(start.elapsed());
    }
  }

  protected ScanReservation reserveFiles(long scanId) throws NoSuchScanIDException {
    var session = (ScanSession) sessionManager.getSession(scanId);
    if (session == null) {
      throw new NoSuchScanIDException();
    }

    Set<StoredTabletFile> scanSessionFiles = getScanSessionFiles(session);

    long myReservationId = nextScanReservationId.incrementAndGet();
    // we are only reserving if the files already exists in reservedFiles, so only need the read
    // lock which prevents deletions from reservedFiles while we mutate the values of reservedFiles
    reservationsReadLock.lock();
    try {
      if (!reservedFiles.keySet().containsAll(scanSessionFiles)) {
        // the files are no longer reserved in the metadata table, so lets pretend there is no scan
        // session
        if (LOG.isTraceEnabled()) {
          LOG.trace("RFFS {} files are no longer referenced on continue scan {} {}",
              myReservationId, scanId, Sets.difference(scanSessionFiles, reservedFiles.keySet()));
        }
        throw new NoSuchScanIDException();
      }

      for (StoredTabletFile file : scanSessionFiles) {
        if (!reservedFiles.get(file).activeReservations.add(myReservationId)) {
          throw new IllegalStateException("reservation id unexpectedly already in set");
        }

        LOG.trace("RFFS {} reserved reference for continue scan {} {}", myReservationId, scanId,
            file);
      }
    } finally {
      reservationsReadLock.unlock();
    }

    return new ScanReservation(scanSessionFiles, myReservationId);
  }

  private static Set<StoredTabletFile> getScanSessionFiles(ScanSession session) {
    if (session instanceof SingleScanSession) {
      var sss = (SingleScanSession) session;
      return Set.copyOf(session.getTabletResolver().getTablet(sss.extent).getDatafiles().keySet());
    } else if (session instanceof MultiScanSession) {
      var mss = (MultiScanSession) session;
      return mss.exents.stream().flatMap(e -> {
        var tablet = mss.getTabletResolver().getTablet(e);
        if (tablet == null) {
          // not all tablets passed to a multiscan are present in the metadata table
          return Stream.empty();
        } else {
          return tablet.getDatafiles().keySet().stream();
        }
      }).collect(Collectors.toUnmodifiableSet());
    } else {
      throw new IllegalArgumentException("Unknown session type " + session.getClass().getName());
    }
  }

  private void cleanUpReservedFiles(long expireTimeMs) {

    // Do a quick check to see if there is any potential work. This check is done to avoid acquiring
    // the write lock unless its needed since the write lock can be disruptive for the read lock.
    if (reservedFiles.values().stream().anyMatch(rf -> rf.shouldDelete(expireTimeMs))) {

      List<ScanServerRefTabletFile> refsToDelete = new ArrayList<>();
      List<StoredTabletFile> confirmed = new ArrayList<>();
      String serverAddress = clientAddress.toString();

      reservationsWriteLock.lock();
      try {
        var reservedIter = reservedFiles.entrySet().iterator();

        while (reservedIter.hasNext()) {
          var entry = reservedIter.next();
          var file = entry.getKey();
          if (entry.getValue().shouldDelete(expireTimeMs) && !influxFiles.contains(file)) {
            // if some other thread decides to add the file back again while we try to delete it
            // then adding the file to influxFiles will make it wait until we finish
            influxFiles.add(file);
            confirmed.add(file);
            refsToDelete.add(new ScanServerRefTabletFile(file.getNormalizedPathStr(), serverAddress,
                serverLockUUID));

            // remove the entry from the map while holding the write lock ensuring no new
            // reservations are added to the map values while the metadata operation to delete is
            // running
            reservedIter.remove();
          }
        }
      } finally {
        reservationsWriteLock.unlock();
      }

      if (!confirmed.isEmpty()) {
        try {
          // Do this metadata operation is done w/o holding the lock
          getContext().getAmple().scanServerRefs().delete(refsToDelete);
          if (LOG.isTraceEnabled()) {
            confirmed.forEach(refToDelete -> LOG.trace(
                "RFFS referenced files has not been used recently, removing reference {}",
                refToDelete));
          }
        } finally {
          reservationsWriteLock.lock();
          try {
            confirmed.forEach(file -> Preconditions.checkState(influxFiles.remove(file)));
            reservationCondition.signal();
          } finally {
            reservationsWriteLock.unlock();
          }
        }
      }

    }

    List<StoredTabletFile> candidates = new ArrayList<>();

    reservedFiles.forEach((file, reservationInfo) -> {
      if (reservationInfo.shouldDelete(expireTimeMs)) {
        candidates.add(file);
      }
    });
  }

  /*
   * This simple method exists to be overridden in tests
   */
  protected KeyExtent getKeyExtent(TKeyExtent textent) {
    return KeyExtent.fromThrift(textent);
  }

  protected TabletResolver getScanTabletResolver(final TabletBase tablet) {
    return new TabletResolver() {
      final TabletBase t = tablet;

      @Override
      public TabletBase getTablet(KeyExtent extent) {
        if (extent.equals(t.getExtent())) {
          return t;
        } else {
          LOG.warn("TabletResolver passed the wrong tablet. Known extent: {}, requested extent: {}",
              t.getExtent(), extent);
          return null;
        }
      }

      @Override
      public void close() {
        try {
          t.close(false);
        } catch (IOException e) {
          throw new UncheckedIOException("Error closing tablet", e);
        }
      }
    };
  }

  protected TabletResolver getBatchScanTabletResolver(final HashMap<KeyExtent,TabletBase> tablets) {
    return new TabletResolver() {
      @Override
      public TabletBase getTablet(KeyExtent extent) {
        return tablets.get(extent);
      }

      @Override
      public void close() {
        tablets.forEach((e, t) -> {
          try {
            t.close(false);
          } catch (IOException ex) {
            throw new UncheckedIOException("Error closing tablet: " + e.toString(), ex);
          }
        });
      }
    };
  }

  /* Exposed for testing */
  protected boolean isSystemUser(TCredentials creds) {
    return context.getSecurityOperation().isSystemUser(creds);
  }

  @Override
  public InitialScan startScan(TInfo tinfo, TCredentials credentials, TKeyExtent textent,
      TRange range, List<TColumn> columns, int batchSize, List<IterInfo> ssiList,
      Map<String,Map<String,String>> ssio, List<ByteBuffer> authorizations, boolean waitForWrites,
      boolean isolated, long readaheadThreshold, TSamplerConfiguration samplerConfig,
      long batchTimeOut, String classLoaderContext, Map<String,String> executionHints,
      long busyTimeout) throws ThriftSecurityException, NotServingTabletException,
      TooManyFilesException, TSampleNotPresentException, TException {

    KeyExtent extent = getKeyExtent(textent);

    if (extent.isSystemTable() && !isSystemUser(credentials)) {
      throw new TException(
          "Only the system user can perform eventual consistency scans on the root and metadata tables");
    }

    try (ScanReservation reservation =
        reserveFilesInstrumented(Map.of(extent, Collections.singletonList(range)))) {

      if (reservation.getFailures().containsKey(textent)) {
        throw new NotServingTabletException(extent.toThrift());
      }

      TabletBase tablet = reservation.newTablet(this, extent);

      InitialScan is = delegate.startScan(tinfo, credentials, extent, range, columns, batchSize,
          ssiList, ssio, authorizations, waitForWrites, isolated, readaheadThreshold, samplerConfig,
          batchTimeOut, classLoaderContext, executionHints, getScanTabletResolver(tablet),
          busyTimeout);

      return is;
    } catch (ScanServerBusyException be) {
      scanServerMetrics.incrementBusy();
      throw be;
    } catch (AccumuloException | IOException e) {
      LOG.error("Error starting scan", e);
      throw new RuntimeException(e);
    }
  }

  @Override
  public ScanResult continueScan(TInfo tinfo, long scanID, long busyTimeout)
      throws NoSuchScanIDException, NotServingTabletException, TooManyFilesException,
      TSampleNotPresentException, TException {
    LOG.trace("continue scan: {}", scanID);

    try (ScanReservation reservation = reserveFilesInstrumented(scanID)) {
      Preconditions.checkState(reservation.getFailures().isEmpty());
      return delegate.continueScan(tinfo, scanID, busyTimeout);
    } catch (ScanServerBusyException be) {
      scanServerMetrics.incrementBusy();
      throw be;
    }
  }

  @Override
  public void closeScan(TInfo tinfo, long scanID) throws TException {
    LOG.trace("close scan: {}", scanID);
    delegate.closeScan(tinfo, scanID);
  }

  @Override
  public InitialMultiScan startMultiScan(TInfo tinfo, TCredentials credentials,
      Map<TKeyExtent,List<TRange>> tbatch, List<TColumn> tcolumns, List<IterInfo> ssiList,
      Map<String,Map<String,String>> ssio, List<ByteBuffer> authorizations, boolean waitForWrites,
      TSamplerConfiguration tSamplerConfig, long batchTimeOut, String contextArg,
      Map<String,String> executionHints, long busyTimeout)
      throws ThriftSecurityException, TSampleNotPresentException, TException {

    if (tbatch.size() == 0) {
      throw new TException("Scan Server batch must include at least one extent");
    }

    final Map<KeyExtent,List<TRange>> batch = new HashMap<>();

    for (Entry<TKeyExtent,List<TRange>> entry : tbatch.entrySet()) {
      KeyExtent extent = getKeyExtent(entry.getKey());

      if (extent.isSystemTable() && !isSystemUser(credentials)) {
        throw new TException(
            "Only the system user can perform eventual consistency scans on the root and metadata tables");
      }

      batch.put(extent, entry.getValue());
    }

    try (ScanReservation reservation = reserveFilesInstrumented(batch)) {

      HashMap<KeyExtent,TabletBase> tablets = new HashMap<>();
      reservation.getTabletMetadataExtents().forEach(extent -> {
        try {
          tablets.put(extent, reservation.newTablet(this, extent));
        } catch (IOException e) {
          throw new UncheckedIOException(e);
        }
      });

      InitialMultiScan ims = delegate.startMultiScan(tinfo, credentials, tcolumns, ssiList, batch,
          ssio, authorizations, waitForWrites, tSamplerConfig, batchTimeOut, contextArg,
          executionHints, getBatchScanTabletResolver(tablets), busyTimeout);

      LOG.trace("started scan: {}", ims.getScanID());
      return ims;
    } catch (ScanServerBusyException be) {
      scanServerMetrics.incrementBusy();
      throw be;
    } catch (TException e) {
      LOG.error("Error starting scan", e);
      throw e;
    } catch (AccumuloException e) {
      LOG.error("Error starting scan", e);
      throw new RuntimeException(e);
    }
  }

  @Override
  public MultiScanResult continueMultiScan(TInfo tinfo, long scanID, long busyTimeout)
      throws NoSuchScanIDException, TSampleNotPresentException, TException {
    LOG.trace("continue multi scan: {}", scanID);

    try (ScanReservation reservation = reserveFilesInstrumented(scanID)) {
      Preconditions.checkState(reservation.getFailures().isEmpty());
      return delegate.continueMultiScan(tinfo, scanID, busyTimeout);
    } catch (ScanServerBusyException be) {
      scanServerMetrics.incrementBusy();
      throw be;
    }
  }

  @Override
  public void closeMultiScan(TInfo tinfo, long scanID) throws NoSuchScanIDException, TException {
    LOG.trace("close multi scan: {}", scanID);
    delegate.closeMultiScan(tinfo, scanID);
  }

  @Override
  public List<ActiveScan> getActiveScans(TInfo tinfo, TCredentials credentials)
      throws ThriftSecurityException, TException {
    return delegate.getActiveScans(tinfo, credentials);
  }

  @Override
  public Tablet getOnlineTablet(KeyExtent extent) {
    throw new UnsupportedOperationException();
  }

  @Override
  public SessionManager getSessionManager() {
    return sessionManager;
  }

  @Override
  public TabletServerResourceManager getResourceManager() {
    return resourceManager;
  }

  @Override
  public TabletServerScanMetrics getScanMetrics() {
    return scanMetrics;
  }

  @Override
  public PausedCompactionMetrics getPausedCompactionMetrics() {
    // ScanServer does not perform compactions
    return null;
  }

  @Override
  public Session getSession(long scanID) {
    return sessionManager.getSession(scanID);
  }

  @Override
  public TableConfiguration getTableConfiguration(KeyExtent extent) {
    return getContext().getTableConfiguration(extent.tableId());
  }

  @Override
  public ServiceLock getLock() {
    return scanServerLock;
  }

  @Override
  public ZooCache getManagerLockCache() {
    return managerLockCache;
  }

  @Override
  public BlockCacheConfiguration getBlockCacheConfiguration(AccumuloConfiguration acuConf) {
    return BlockCacheConfiguration.forScanServer(acuConf);
  }

  public static void main(String[] args) throws Exception {
    try (ScanServer tserver = new ScanServer(new ConfigOpts(), args)) {
      tserver.runServer();
    }
  }

}<|MERGE_RESOLUTION|>--- conflicted
+++ resolved
@@ -440,15 +440,8 @@
     try {
       while (!serverStopRequested) {
         UtilWaitThread.sleep(1000);
-<<<<<<< HEAD
-        idleProcessCheck(() -> {
-          return sessionManager.getActiveScans().isEmpty()
-              && tabletMetadataCache.estimatedSize() == 0;
-        });
-=======
         idleProcessCheck(() -> sessionManager.getActiveScans().isEmpty()
             && tabletMetadataCache.estimatedSize() == 0);
->>>>>>> 5ab0bd82
       }
     } finally {
       LOG.info("Stopping Thrift Servers");
