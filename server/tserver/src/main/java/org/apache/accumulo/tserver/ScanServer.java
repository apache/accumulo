/*
 * Licensed to the Apache Software Foundation (ASF) under one
 * or more contributor license agreements.  See the NOTICE file
 * distributed with this work for additional information
 * regarding copyright ownership.  The ASF licenses this file
 * to you under the Apache License, Version 2.0 (the
 * "License"); you may not use this file except in compliance
 * with the License.  You may obtain a copy of the License at
 *
 *   https://www.apache.org/licenses/LICENSE-2.0
 *
 * Unless required by applicable law or agreed to in writing,
 * software distributed under the License is distributed on an
 * "AS IS" BASIS, WITHOUT WARRANTIES OR CONDITIONS OF ANY
 * KIND, either express or implied.  See the License for the
 * specific language governing permissions and limitations
 * under the License.
 */
package org.apache.accumulo.tserver;

import static java.nio.charset.StandardCharsets.UTF_8;
import static org.apache.accumulo.core.util.UtilWaitThread.sleepUninterruptibly;
import static org.apache.accumulo.core.util.threads.ThreadPoolNames.SCAN_SERVER_TABLET_METADATA_CACHE_POOL;

import java.io.IOException;
import java.io.UncheckedIOException;
import java.net.UnknownHostException;
import java.nio.ByteBuffer;
import java.time.Duration;
import java.util.ArrayList;
import java.util.Collection;
import java.util.Collections;
import java.util.HashMap;
import java.util.HashSet;
import java.util.List;
import java.util.Map;
import java.util.Map.Entry;
import java.util.Objects;
import java.util.Set;
import java.util.UUID;
import java.util.concurrent.ConcurrentHashMap;
import java.util.concurrent.ConcurrentSkipListSet;
import java.util.concurrent.ThreadPoolExecutor;
import java.util.concurrent.TimeUnit;
import java.util.concurrent.atomic.AtomicLong;
import java.util.concurrent.locks.Condition;
import java.util.concurrent.locks.ReentrantReadWriteLock;
import java.util.stream.Collectors;
import java.util.stream.Stream;

import org.apache.accumulo.core.Constants;
import org.apache.accumulo.core.client.AccumuloException;
import org.apache.accumulo.core.clientImpl.thrift.ThriftSecurityException;
import org.apache.accumulo.core.conf.AccumuloConfiguration;
import org.apache.accumulo.core.conf.Property;
import org.apache.accumulo.core.conf.cluster.ClusterConfigParser;
import org.apache.accumulo.core.dataImpl.KeyExtent;
import org.apache.accumulo.core.dataImpl.thrift.InitialMultiScan;
import org.apache.accumulo.core.dataImpl.thrift.InitialScan;
import org.apache.accumulo.core.dataImpl.thrift.IterInfo;
import org.apache.accumulo.core.dataImpl.thrift.MultiScanResult;
import org.apache.accumulo.core.dataImpl.thrift.ScanResult;
import org.apache.accumulo.core.dataImpl.thrift.TColumn;
import org.apache.accumulo.core.dataImpl.thrift.TKeyExtent;
import org.apache.accumulo.core.dataImpl.thrift.TRange;
import org.apache.accumulo.core.fate.zookeeper.ServiceLock;
import org.apache.accumulo.core.fate.zookeeper.ServiceLock.LockWatcher;
import org.apache.accumulo.core.fate.zookeeper.ServiceLockSupport.ServiceLockWatcher;
import org.apache.accumulo.core.fate.zookeeper.ZooCache;
import org.apache.accumulo.core.fate.zookeeper.ZooReaderWriter;
import org.apache.accumulo.core.fate.zookeeper.ZooUtil.NodeExistsPolicy;
import org.apache.accumulo.core.file.blockfile.cache.impl.BlockCacheConfiguration;
import org.apache.accumulo.core.metadata.ScanServerRefTabletFile;
import org.apache.accumulo.core.metadata.StoredTabletFile;
import org.apache.accumulo.core.metadata.schema.Ample;
import org.apache.accumulo.core.metadata.schema.TabletMetadata;
import org.apache.accumulo.core.metrics.MetricsInfo;
import org.apache.accumulo.core.process.thrift.ServerProcessService;
import org.apache.accumulo.core.securityImpl.thrift.TCredentials;
import org.apache.accumulo.core.spi.scan.ScanServerSelector;
import org.apache.accumulo.core.tabletserver.thrift.ActiveScan;
import org.apache.accumulo.core.tabletserver.thrift.NoSuchScanIDException;
import org.apache.accumulo.core.tabletserver.thrift.NotServingTabletException;
import org.apache.accumulo.core.tabletserver.thrift.ScanServerBusyException;
import org.apache.accumulo.core.tabletserver.thrift.TSampleNotPresentException;
import org.apache.accumulo.core.tabletserver.thrift.TSamplerConfiguration;
import org.apache.accumulo.core.tabletserver.thrift.TabletScanClientService;
import org.apache.accumulo.core.tabletserver.thrift.TooManyFilesException;
import org.apache.accumulo.core.trace.thrift.TInfo;
import org.apache.accumulo.core.util.HostAndPort;
import org.apache.accumulo.core.util.UtilWaitThread;
import org.apache.accumulo.core.util.threads.ThreadPools;
import org.apache.accumulo.server.AbstractServer;
import org.apache.accumulo.server.GarbageCollectionLogger;
import org.apache.accumulo.server.ServerContext;
import org.apache.accumulo.server.ServerOpts;
import org.apache.accumulo.server.conf.TableConfiguration;
import org.apache.accumulo.server.fs.VolumeManager;
import org.apache.accumulo.server.rpc.ServerAddress;
import org.apache.accumulo.server.rpc.TServerUtils;
import org.apache.accumulo.server.rpc.ThriftProcessorTypes;
import org.apache.accumulo.server.security.SecurityUtil;
import org.apache.accumulo.tserver.TabletServerResourceManager.TabletResourceManager;
import org.apache.accumulo.tserver.metrics.TabletServerScanMetrics;
import org.apache.accumulo.tserver.session.MultiScanSession;
import org.apache.accumulo.tserver.session.ScanSession;
import org.apache.accumulo.tserver.session.ScanSession.TabletResolver;
import org.apache.accumulo.tserver.session.Session;
import org.apache.accumulo.tserver.session.SessionManager;
import org.apache.accumulo.tserver.session.SingleScanSession;
import org.apache.accumulo.tserver.tablet.SnapshotTablet;
import org.apache.accumulo.tserver.tablet.Tablet;
import org.apache.accumulo.tserver.tablet.TabletBase;
import org.apache.thrift.TException;
import org.apache.thrift.TProcessor;
import org.apache.zookeeper.KeeperException;
import org.checkerframework.checker.nullness.qual.Nullable;
import org.slf4j.Logger;
import org.slf4j.LoggerFactory;

import com.beust.jcommander.Parameter;
import com.github.benmanes.caffeine.cache.CacheLoader;
import com.github.benmanes.caffeine.cache.Caffeine;
import com.github.benmanes.caffeine.cache.LoadingCache;
import com.github.benmanes.caffeine.cache.Scheduler;
import com.google.common.annotations.VisibleForTesting;
import com.google.common.base.Preconditions;
import com.google.common.collect.Sets;

public class ScanServer extends AbstractServer
    implements TabletScanClientService.Iface, TabletHostingServer, ServerProcessService.Iface {

  public static class ScanServerOpts extends ServerOpts {
    @Parameter(required = false, names = {"-g", "--group"},
        description = "Optional group name that will be made available to the ScanServerSelector client plugin.  If not specified will be set to '"
            + ScanServerSelector.DEFAULT_SCAN_SERVER_GROUP_NAME
            + "'.  Groups support at least two use cases : dedicating resources to scans and/or using different hardware for scans.")
    private String groupName = ScanServerSelector.DEFAULT_SCAN_SERVER_GROUP_NAME;

    public String getGroupName() {
      return groupName;
    }
  }

  private static final Logger log = LoggerFactory.getLogger(ScanServer.class);

  private static class TabletMetadataLoader implements CacheLoader<KeyExtent,TabletMetadata> {

    private final Ample ample;

    private TabletMetadataLoader(Ample ample) {
      this.ample = ample;
    }

    @Override
    public @Nullable TabletMetadata load(KeyExtent keyExtent) {
      long t1 = System.currentTimeMillis();
      var tm = ample.readTablet(keyExtent);
      long t2 = System.currentTimeMillis();
      LOG.trace("Read metadata for 1 tablet in {} ms", t2 - t1);
      return tm;
    }

    @Override
    public Map<? extends KeyExtent,? extends TabletMetadata>
        loadAll(Set<? extends KeyExtent> keys) {
      long t1 = System.currentTimeMillis();
      @SuppressWarnings("unchecked")
      var tms = ample.readTablets().forTablets((Collection<KeyExtent>) keys).build().stream()
          .collect(Collectors.toMap(tm -> tm.getExtent(), tm -> tm));
      long t2 = System.currentTimeMillis();
      LOG.trace("Read metadata for {} tablets in {} ms", keys.size(), t2 - t1);
      return tms;
    }
  }

  private static final Logger LOG = LoggerFactory.getLogger(ScanServer.class);

  protected ThriftScanClientHandler delegate;
  private UUID serverLockUUID;
  private final TabletMetadataLoader tabletMetadataLoader;
  private final LoadingCache<KeyExtent,TabletMetadata> tabletMetadataCache;
  private final ThreadPoolExecutor tmCacheExecutor;
  // tracks file reservations that are in the process of being added or removed from the metadata
  // table
  private final Set<StoredTabletFile> influxFiles = new HashSet<>();
  // a read lock that ensures files are not removed from reservedFiles while its held
  private final ReentrantReadWriteLock.ReadLock reservationsReadLock;
  // a write lock that must be held when mutating influxFiles or when removing entries from
  // reservedFiles
  private final ReentrantReadWriteLock.WriteLock reservationsWriteLock;
  // this condition is used to signal changes to influxFiles
  private final Condition reservationCondition;
  // the key is the set of files that have reservations in the metadata table, the value contains
  // information about which scans are currently using the file
  private final Map<StoredTabletFile,ReservedFile> reservedFiles = new ConcurrentHashMap<>();
  private final AtomicLong nextScanReservationId = new AtomicLong();

  private final ServerContext context;
  private final SessionManager sessionManager;
  private final TabletServerResourceManager resourceManager;
  HostAndPort clientAddress;
  private final GarbageCollectionLogger gcLogger = new GarbageCollectionLogger();

  private ServiceLock scanServerLock;
  protected TabletServerScanMetrics scanMetrics;
  private ScanServerMetrics scanServerMetrics;
  private BlockCacheMetrics blockCacheMetrics;

  private final ZooCache managerLockCache;

  private final String groupName;

  public ScanServer(ScanServerOpts opts, String[] args) {
    super("sserver", opts, args);

    context = super.getContext();
    log.info("Version " + Constants.VERSION);
    log.info("Instance " + getContext().getInstanceID());
    this.sessionManager = new SessionManager(context);

    this.resourceManager = new TabletServerResourceManager(context, this);

    this.managerLockCache = new ZooCache(context.getZooReader(), null);

    var readWriteLock = new ReentrantReadWriteLock();
    reservationsReadLock = readWriteLock.readLock();
    reservationsWriteLock = readWriteLock.writeLock();
    reservationCondition = readWriteLock.writeLock().newCondition();

    // Note: The way to control the number of concurrent scans that a ScanServer will
    // perform is by using Property.SSERV_SCAN_EXECUTORS_DEFAULT_THREADS or the number
    // of threads in Property.SSERV_SCAN_EXECUTORS_PREFIX.

    long cacheExpiration =
        getConfiguration().getTimeInMillis(Property.SSERV_CACHED_TABLET_METADATA_EXPIRATION);

    long scanServerReservationExpiration =
        getConfiguration().getTimeInMillis(Property.SSERV_SCAN_REFERENCE_EXPIRATION_TIME);

    tabletMetadataLoader = new TabletMetadataLoader(getContext().getAmple());

    if (cacheExpiration == 0L) {
      LOG.warn("Tablet metadata caching disabled, may cause excessive scans on metadata table.");
      tabletMetadataCache = null;
      tmCacheExecutor = null;
    } else {
      if (cacheExpiration < 60000) {
        LOG.warn(
            "Tablet metadata caching less than one minute, may cause excessive scans on metadata table.");
      }

      // Get the cache refresh percentage property
      // Value must be less than 100% as 100 or over would effectively disable it
      double cacheRefreshPercentage =
          getConfiguration().getFraction(Property.SSERV_CACHED_TABLET_METADATA_REFRESH_PERCENT);
      Preconditions.checkArgument(cacheRefreshPercentage < cacheExpiration,
          "Tablet metadata cache refresh percentage is '%s' but must be less than 1",
          cacheRefreshPercentage);

      tmCacheExecutor = context.threadPools().getPoolBuilder(SCAN_SERVER_TABLET_METADATA_CACHE_POOL)
          .numCoreThreads(8).enableThreadPoolMetrics().build();
      var builder = Caffeine.newBuilder().expireAfterWrite(cacheExpiration, TimeUnit.MILLISECONDS)
          .scheduler(Scheduler.systemScheduler()).executor(tmCacheExecutor).recordStats();
      if (cacheRefreshPercentage > 0) {
        // Compute the refresh time as a percentage of the expiration time
        // Cache hits after this time, but before expiration, will trigger a background
        // non-blocking refresh of the entry so future cache hits get an updated entry
        // without having to block for a refresh
        long cacheRefresh = (long) (cacheExpiration * cacheRefreshPercentage);
        LOG.debug("Tablet metadata refresh percentage set to {}, refresh time set to {} ms",
            cacheRefreshPercentage, cacheRefresh);
        builder.refreshAfterWrite(cacheRefresh, TimeUnit.MILLISECONDS);
      } else {
        LOG.warn("Tablet metadata cache refresh disabled, may cause blocking on cache expiration.");
      }
      tabletMetadataCache = builder.build(tabletMetadataLoader);
    }

    delegate = newThriftScanClientHandler(new WriteTracker());

    this.groupName = Objects.requireNonNull(opts.getGroupName());
    ClusterConfigParser.validateGroupNames(Set.of(groupName));

    ThreadPools.watchCriticalScheduledTask(getContext().getScheduledExecutor()
        .scheduleWithFixedDelay(() -> cleanUpReservedFiles(scanServerReservationExpiration),
            scanServerReservationExpiration, scanServerReservationExpiration,
            TimeUnit.MILLISECONDS));

  }

  @VisibleForTesting
  protected ThriftScanClientHandler newThriftScanClientHandler(WriteTracker writeTracker) {
    return new ThriftScanClientHandler(this, writeTracker);
  }

  /**
   * Start the thrift service to handle incoming client requests
   *
   * @return address of this client service
   * @throws UnknownHostException host unknown
   */
  protected ServerAddress startScanServerClientService() throws UnknownHostException {

    // This class implements TabletClientService.Iface and then delegates calls. Be sure
    // to set up the ThriftProcessor using this class, not the delegate.
    TProcessor processor = ThriftProcessorTypes.getScanServerTProcessor(this, this, getContext());

    @SuppressWarnings("deprecation")
    var maxMessageSizeProperty = getConfiguration().resolve(Property.RPC_MAX_MESSAGE_SIZE,
        Property.GENERAL_MAX_MESSAGE_SIZE);
    ServerAddress sp = TServerUtils.startServer(getContext(), getHostname(),
        Property.SSERV_CLIENTPORT, processor, this.getClass().getSimpleName(),
        "Thrift Client Server", Property.SSERV_PORTSEARCH, Property.SSERV_MINTHREADS,
        Property.SSERV_MINTHREADS_TIMEOUT, Property.SSERV_THREADCHECK, maxMessageSizeProperty);

    LOG.info("address = {}", sp.address);
    return sp;
  }

  public String getClientAddressString() {
    if (clientAddress == null) {
      return null;
    }
    return clientAddress.getHost() + ":" + clientAddress.getPort();
  }

  /**
   * Set up nodes and locks in ZooKeeper for this Compactor
   */
  private ServiceLock announceExistence() {
    ZooReaderWriter zoo = getContext().getZooReaderWriter();
    try {

      var zLockPath = ServiceLock.path(
          getContext().getZooKeeperRoot() + Constants.ZSSERVERS + "/" + getClientAddressString());

      try {
        // Old zk nodes can be cleaned up by ZooZap
        zoo.putPersistentData(zLockPath.toString(), new byte[] {}, NodeExistsPolicy.SKIP);
      } catch (KeeperException e) {
        if (e.code() == KeeperException.Code.NOAUTH) {
          LOG.error("Failed to write to ZooKeeper. Ensure that"
              + " accumulo.properties, specifically instance.secret, is consistent.");
        }
        throw e;
      }

      serverLockUUID = UUID.randomUUID();
      scanServerLock = new ServiceLock(zoo.getZooKeeper(), zLockPath, serverLockUUID);
<<<<<<< HEAD

      LockWatcher lw = new LockWatcher() {

        @Override
        public void lostLock(final LockLossReason reason) {
          if (isShutdownRequested()) {
            LOG.warn("ScanServer lost lock (reason = {}), not exiting because shutdown requested.",
                reason);
          } else {
            Halt.halt(isShutdownRequested() ? 0 : 1, () -> {
              if (!isShutdownRequested()) {
                LOG.error("Lost scan server lock (reason = {}), exiting.", reason);
              }
              gcLogger.logGCInfo(getConfiguration());
            });
          }
        }

        @Override
        public void unableToMonitorLockNode(final Exception e) {
          Halt.halt(1, () -> LOG.error("Lost ability to monitor scan server lock, exiting.", e));
        }
      };
=======
      LockWatcher lw = new ServiceLockWatcher("scan server", () -> serverStopRequested,
          (name) -> gcLogger.logGCInfo(getConfiguration()));
>>>>>>> d758759f

      // Don't use the normal ServerServices lock content, instead put the server UUID here.
      byte[] lockContent = (serverLockUUID.toString() + "," + groupName).getBytes(UTF_8);

      // wait for 120 seconds with 5 second delay
      for (int i = 0; i < 120 / 5; i++) {
        zoo.putPersistentData(zLockPath.toString(), new byte[0], NodeExistsPolicy.SKIP);

        if (scanServerLock.tryLock(lw, lockContent)) {
          LOG.debug("Obtained scan server lock {}", scanServerLock.getLockPath());
          return scanServerLock;
        }
        LOG.info("Waiting for scan server lock");
        sleepUninterruptibly(5, TimeUnit.SECONDS);
      }
      String msg = "Too many retries, exiting.";
      LOG.info(msg);
      throw new RuntimeException(msg);
    } catch (Exception e) {
      LOG.info("Could not obtain scan server lock, exiting.", e);
      throw new RuntimeException(e);
    }
  }

  @Override
  public void run() {
    SecurityUtil.serverLogin(getConfiguration());

    ServerAddress address = null;
    try {
      address = startScanServerClientService();
      clientAddress = address.getAddress();
    } catch (UnknownHostException e1) {
      throw new RuntimeException("Failed to start the compactor client service", e1);
    }

    MetricsInfo metricsInfo = getContext().getMetricsInfo();

    scanMetrics = new TabletServerScanMetrics(resourceManager::getOpenFiles);
    sessionManager.setZombieCountConsumer(scanMetrics::setZombieScanThreads);
    scanServerMetrics = new ScanServerMetrics(tabletMetadataCache);
    blockCacheMetrics = new BlockCacheMetrics(resourceManager.getIndexCache(),
        resourceManager.getDataCache(), resourceManager.getSummaryCache());

    metricsInfo.addMetricsProducers(this, scanMetrics, scanServerMetrics, blockCacheMetrics);
    metricsInfo.init(MetricsInfo.serviceTags(getContext().getInstanceName(), getApplicationName(),
        clientAddress, groupName));
    // We need to set the compaction manager so that we don't get an NPE in CompactableImpl.close

    ServiceLock lock = announceExistence();

    try {
      while (!isShutdownRequested()) {
        try {
          Thread.sleep(1000);
          updateIdleStatus(sessionManager.getActiveScans().isEmpty()
              && tabletMetadataCache.estimatedSize() == 0);
        } catch (InterruptedException e) {
          LOG.info("Interrupt Exception received, shutting down");
          gracefulShutdown(getContext().rpcCreds());
        }
      }
    } finally {
      // Wait for scans to got to zero
      while (!sessionManager.getActiveScans().isEmpty()) {
        LOG.debug("Waiting on {} active scans to complete.",
            sessionManager.getActiveScans().size());
        UtilWaitThread.sleep(1000);
      }

      LOG.debug("Stopping Thrift Servers");
      address.server.stop();

      try {
        LOG.debug("Removing server scan references");
        this.getContext().getAmple().deleteScanServerFileReferences(clientAddress.toString(),
            serverLockUUID);
      } catch (Exception e) {
        LOG.warn("Failed to remove scan server refs from metadata location", e);
      }

      try {
        LOG.debug("Closing filesystems");
        VolumeManager mgr = getContext().getVolumeManager();
        if (null != mgr) {
          mgr.close();
        }
      } catch (IOException e) {
        LOG.warn("Failed to close filesystem : {}", e.getMessage(), e);
      }

      if (tmCacheExecutor != null) {
        LOG.debug("Shutting down TabletMetadataCache executor");
        tmCacheExecutor.shutdownNow();
      }

      gcLogger.logGCInfo(getConfiguration());
      LOG.info("stop requested. exiting ... ");
      try {
        if (null != lock) {
          lock.unlock();
        }
      } catch (Exception e) {
        LOG.warn("Failed to release scan server lock", e);
      }

    }
  }

  @SuppressWarnings("unchecked")
  private Map<KeyExtent,TabletMetadata> getTabletMetadata(Collection<KeyExtent> extents) {
    if (tabletMetadataCache == null) {
      return (Map<KeyExtent,TabletMetadata>) tabletMetadataLoader
          .loadAll((Set<? extends KeyExtent>) extents);
    } else {
      return tabletMetadataCache.getAll(extents);
    }
  }

  static class ReservedFile {
    final Set<Long> activeReservations = new ConcurrentSkipListSet<>();
    final AtomicLong lastUseTime = new AtomicLong(0);

    boolean shouldDelete(long expireTimeMs) {
      return activeReservations.isEmpty()
          && System.currentTimeMillis() - lastUseTime.get() > expireTimeMs;
    }
  }

  class ScanReservation implements AutoCloseable {

    private final Collection<StoredTabletFile> files;
    private final long myReservationId;
    private final Map<KeyExtent,TabletMetadata> tabletsMetadata;
    private final Map<TKeyExtent,List<TRange>> failures;

    /* This constructor is called when starting a scan */
    ScanReservation(Map<KeyExtent,TabletMetadata> tabletsMetadata, long myReservationId,
        Map<TKeyExtent,List<TRange>> failures) {
      this.tabletsMetadata = tabletsMetadata;
      this.failures = failures;
      this.files = tabletsMetadata.values().stream().flatMap(tm -> tm.getFiles().stream())
          .collect(Collectors.toUnmodifiableSet());
      this.myReservationId = myReservationId;
    }

    /* This constructor is called when continuing a scan */
    ScanReservation(Collection<StoredTabletFile> files, long myReservationId) {
      this.tabletsMetadata = null;
      this.failures = Map.of();
      this.files = files;
      this.myReservationId = myReservationId;
    }

    public TabletMetadata getTabletMetadata(KeyExtent extent) {
      return tabletsMetadata.get(extent);
    }

    public Set<KeyExtent> getTabletMetadataExtents() {
      return tabletsMetadata.keySet();
    }

    public Map<TKeyExtent,List<TRange>> getFailures() {
      return this.failures;
    }

    SnapshotTablet newTablet(ScanServer server, KeyExtent extent) throws IOException {
      var tabletMetadata = getTabletMetadata(extent);
      TabletResourceManager trm =
          resourceManager.createTabletResourceManager(tabletMetadata.getExtent(),
              context.getTableConfiguration(tabletMetadata.getExtent().tableId()));
      return new SnapshotTablet(server, tabletMetadata, trm);
    }

    @Override
    public void close() {
      // There is no need to get a lock for removing our reservations. The reservation was added
      // with a lock held and once its added that prevents file from being removed.
      for (StoredTabletFile file : files) {
        var reservedFile = reservedFiles.get(file);

        if (!reservedFile.activeReservations.remove(myReservationId)) {
          throw new IllegalStateException("reservation id was not in set as expected");
        }

        LOG.trace("RFFS {} unreserved reference for file {}", myReservationId, file);

        reservedFile.lastUseTime.set(System.currentTimeMillis());
      }
    }
  }

  /*
   * All extents passed in should end up in either the returned map or the failures set, but no
   * extent should be in both.
   */
  private Map<KeyExtent,TabletMetadata> reserveFilesInner(Collection<KeyExtent> extents,
      long myReservationId, Set<KeyExtent> failures) throws AccumuloException {
    // RFS is an acronym for Reference files for scan
    LOG.debug("RFFS {} ensuring files are referenced for scan of extents {}", myReservationId,
        extents);

    Map<KeyExtent,TabletMetadata> tabletsMetadata = getTabletMetadata(extents);
    if (!(tabletsMetadata instanceof HashMap)) {
      // the map returned by getTabletMetadata may not be mutable
      tabletsMetadata = new HashMap<>(tabletsMetadata);
    }

    for (KeyExtent extent : extents) {
      var tabletMetadata = tabletsMetadata.get(extent);
      if (tabletMetadata == null) {
        LOG.info("RFFS {} extent not found in metadata table {}", myReservationId, extent);
        failures.add(extent);
      }

      if (!AssignmentHandler.checkTabletMetadata(extent, null, tabletMetadata, true)) {
        LOG.info("RFFS {} extent unable to load {} as AssignmentHandler returned false",
            myReservationId, extent);
        failures.add(extent);
        tabletsMetadata.remove(extent);
      }
    }

    Map<StoredTabletFile,KeyExtent> allFiles = new HashMap<>();

    tabletsMetadata.forEach((extent, tm) -> {
      tm.getFiles().forEach(file -> allFiles.put(file, extent));
    });

    // The read lock prevents anything from being removed from reservedFiles while adding
    // reservations to the values of reservedFiles. Using a read lock avoids scans from having to
    // wait on each other their files are already reserved.
    reservationsReadLock.lock();
    try {
      if (reservedFiles.keySet().containsAll(allFiles.keySet())) {
        // all files already have reservations in the metadata table, so we can add ourself
        for (StoredTabletFile file : allFiles.keySet()) {
          if (!reservedFiles.get(file).activeReservations.add(myReservationId)) {
            throw new IllegalStateException("reservation id unexpectedly already in set");
          }
        }

        return tabletsMetadata;
      }
    } finally {
      reservationsReadLock.unlock();
    }

    // reservations do not exist in the metadata table, so we will attempt to add them
    reservationsWriteLock.lock();
    try {
      // wait if another thread is working on the files we are interested in
      while (!Collections.disjoint(influxFiles, allFiles.keySet())) {
        reservationCondition.await();
      }

      // add files to reserve to influxFiles so that no other thread tries to add or remove these
      // file from the metadata table or the reservedFiles map
      influxFiles.addAll(allFiles.keySet());
    } catch (InterruptedException e) {
      throw new RuntimeException(e);
    } finally {
      reservationsWriteLock.unlock();
    }

    // do not add any code here that could cause an exception which could lead to files not being
    // removed from influxFiles

    try {
      Set<StoredTabletFile> filesToReserve = new HashSet<>();
      List<ScanServerRefTabletFile> refs = new ArrayList<>();
      Set<KeyExtent> tabletsToCheck = new HashSet<>();

      String serverAddress = clientAddress.toString();

      for (StoredTabletFile file : allFiles.keySet()) {
        if (!reservedFiles.containsKey(file)) {
          refs.add(new ScanServerRefTabletFile(serverLockUUID, serverAddress, file.getPathStr()));
          filesToReserve.add(file);
          tabletsToCheck.add(Objects.requireNonNull(allFiles.get(file)));
          LOG.trace("RFFS {} need to add scan ref for file {}", myReservationId, file);
        }
      }

      if (!filesToReserve.isEmpty()) {
        scanServerMetrics.recordWriteOutReservationTime(
            () -> getContext().getAmple().putScanServerFileReferences(refs));

        // After we insert the scan server refs we need to check and see if the tablet is still
        // using the file. As long as the tablet is still using the files then the Accumulo GC
        // should not have deleted the files. This assumes the Accumulo GC reads scan server refs
        // after tablet refs from the metadata table.

        if (tabletMetadataCache != null) {
          // lets clear the cache so we get the latest
          tabletMetadataCache.invalidateAll(tabletsToCheck);
        }

        var tabletsToCheckMetadata = getTabletMetadata(tabletsToCheck);

        for (KeyExtent extent : tabletsToCheck) {
          TabletMetadata metadataAfter = tabletsToCheckMetadata.get(extent);
          if (metadataAfter == null) {
            LOG.info("RFFS {} extent unable to load {} as metadata no longer referencing files",
                myReservationId, extent);
            failures.add(extent);
            tabletsMetadata.remove(extent);
          } else {
            // remove files that are still referenced
            filesToReserve.removeAll(metadataAfter.getFiles());
          }
        }

        // if this is not empty it means some files that we reserved are no longer referenced by
        // tablets. This means there could have been a time gap where nothing referenced a file
        // meaning it could have been GCed.
        if (!filesToReserve.isEmpty()) {
          LOG.info("RFFS {} tablet files changed while attempting to reference files {}",
              myReservationId, filesToReserve);
          getContext().getAmple().deleteScanServerFileReferences(refs);
          scanServerMetrics.incrementReservationConflictCount();
          return null;
        }
      }

      // we do not hold a lock but the files we are adding are in influxFiles so its ok to add to
      // reservedFiles
      for (StoredTabletFile file : allFiles.keySet()) {
        if (!reservedFiles.computeIfAbsent(file, k -> new ReservedFile()).activeReservations
            .add(myReservationId)) {
          throw new IllegalStateException("reservation id unexpectedly already in set");
        }

        LOG.trace("RFFS {} reserved reference for startScan {}", myReservationId, file);
      }

      return tabletsMetadata;
    } finally {
      reservationsWriteLock.lock();
      try {
        allFiles.keySet().forEach(file -> Preconditions.checkState(influxFiles.remove(file)));
        reservationCondition.signal();
      } finally {
        reservationsWriteLock.unlock();
      }
    }
  }

  @VisibleForTesting
  ScanReservation reserveFilesInstrumented(Map<KeyExtent,List<TRange>> extents)
      throws AccumuloException {
    long start = System.nanoTime();
    try {
      return reserveFiles(extents);
    } finally {
      scanServerMetrics.recordTotalReservationTime(Duration.ofNanos(System.nanoTime() - start));
    }

  }

  protected ScanReservation reserveFiles(Map<KeyExtent,List<TRange>> extents)
      throws AccumuloException {

    long myReservationId = nextScanReservationId.incrementAndGet();

    Set<KeyExtent> failedReservations = new HashSet<>();
    Map<KeyExtent,TabletMetadata> tabletsMetadata =
        reserveFilesInner(extents.keySet(), myReservationId, failedReservations);
    while (tabletsMetadata == null) {
      failedReservations.clear();
      tabletsMetadata = reserveFilesInner(extents.keySet(), myReservationId, failedReservations);
    }

    // validate that the tablet metadata set and failure set are disjoint and that the
    // tablet metadata set and failure set contain all of the extents
    if (!Collections.disjoint(tabletsMetadata.keySet(), failedReservations)
        || !extents.keySet().equals(Sets.union(tabletsMetadata.keySet(), failedReservations))) {
      throw new IllegalStateException("bug in reserverFilesInner " + extents.keySet() + ","
          + tabletsMetadata.keySet() + "," + failedReservations);
    }

    // Convert failures
    Map<TKeyExtent,List<TRange>> failures = new HashMap<>();
    failedReservations.forEach(extent -> {
      failures.put(extent.toThrift(), extents.get(extent));
    });

    return new ScanReservation(tabletsMetadata, myReservationId, failures);
  }

  @VisibleForTesting
  ScanReservation reserveFilesInstrumented(long scanId) throws NoSuchScanIDException {
    long start = System.nanoTime();
    try {
      return reserveFiles(scanId);
    } finally {
      scanServerMetrics.recordTotalReservationTime(Duration.ofNanos(System.nanoTime() - start));
    }
  }

  protected ScanReservation reserveFiles(long scanId) throws NoSuchScanIDException {
    var session = (ScanSession<?>) sessionManager.getSession(scanId);
    if (session == null) {
      throw new NoSuchScanIDException();
    }

    Set<StoredTabletFile> scanSessionFiles = getScanSessionFiles(session);

    long myReservationId = nextScanReservationId.incrementAndGet();
    // we are only reserving if the files already exists in reservedFiles, so only need the read
    // lock which prevents deletions from reservedFiles while we mutate the values of reservedFiles
    reservationsReadLock.lock();
    try {
      if (!reservedFiles.keySet().containsAll(scanSessionFiles)) {
        // the files are no longer reserved in the metadata table, so lets pretend there is no scan
        // session
        if (LOG.isTraceEnabled()) {
          LOG.trace("RFFS {} files are no longer referenced on continue scan {} {}",
              myReservationId, scanId, Sets.difference(scanSessionFiles, reservedFiles.keySet()));
        }
        throw new NoSuchScanIDException();
      }

      for (StoredTabletFile file : scanSessionFiles) {
        if (!reservedFiles.get(file).activeReservations.add(myReservationId)) {
          throw new IllegalStateException("reservation id unexpectedly already in set");
        }

        LOG.trace("RFFS {} reserved reference for continue scan {} {}", myReservationId, scanId,
            file);
      }
    } finally {
      reservationsReadLock.unlock();
    }

    return new ScanReservation(scanSessionFiles, myReservationId);
  }

  private static Set<StoredTabletFile> getScanSessionFiles(ScanSession<?> session) {
    if (session instanceof SingleScanSession) {
      var sss = (SingleScanSession) session;
      return Set.copyOf(session.getTabletResolver().getTablet(sss.extent).getDatafiles().keySet());
    } else if (session instanceof MultiScanSession) {
      var mss = (MultiScanSession) session;
      return mss.exents.stream().flatMap(e -> {
        var tablet = mss.getTabletResolver().getTablet(e);
        if (tablet == null) {
          // not all tablets passed to a multiscan are present in the metadata table
          return Stream.empty();
        } else {
          return tablet.getDatafiles().keySet().stream();
        }
      }).collect(Collectors.toUnmodifiableSet());
    } else {
      throw new IllegalArgumentException("Unknown session type " + session.getClass().getName());
    }
  }

  private void cleanUpReservedFiles(long expireTimeMs) {

    // Do a quick check to see if there is any potential work. This check is done to avoid acquiring
    // the write lock unless its needed since the write lock can be disruptive for the read lock.
    if (reservedFiles.values().stream().anyMatch(rf -> rf.shouldDelete(expireTimeMs))) {

      List<ScanServerRefTabletFile> refsToDelete = new ArrayList<>();
      List<StoredTabletFile> confirmed = new ArrayList<>();
      String serverAddress = clientAddress.toString();

      reservationsWriteLock.lock();
      try {
        var reservedIter = reservedFiles.entrySet().iterator();

        while (reservedIter.hasNext()) {
          var entry = reservedIter.next();
          var file = entry.getKey();
          if (entry.getValue().shouldDelete(expireTimeMs) && !influxFiles.contains(file)) {
            // if some other thread decides to add the file back again while we try to delete it
            // then adding the file to influxFiles will make it wait until we finish
            influxFiles.add(file);
            confirmed.add(file);
            refsToDelete
                .add(new ScanServerRefTabletFile(serverLockUUID, serverAddress, file.getPathStr()));

            // remove the entry from the map while holding the write lock ensuring no new
            // reservations are added to the map values while the metadata operation to delete is
            // running
            reservedIter.remove();
          }
        }
      } finally {
        reservationsWriteLock.unlock();
      }

      if (!confirmed.isEmpty()) {
        try {
          // Do this metadata operation is done w/o holding the lock
          getContext().getAmple().deleteScanServerFileReferences(refsToDelete);
          if (LOG.isTraceEnabled()) {
            confirmed.forEach(refToDelete -> LOG.trace(
                "RFFS referenced files has not been used recently, removing reference {}",
                refToDelete));
          }
        } finally {
          reservationsWriteLock.lock();
          try {
            confirmed.forEach(file -> Preconditions.checkState(influxFiles.remove(file)));
            reservationCondition.signal();
          } finally {
            reservationsWriteLock.unlock();
          }
        }
      }

    }

    List<StoredTabletFile> candidates = new ArrayList<>();

    reservedFiles.forEach((file, reservationInfo) -> {
      if (reservationInfo.shouldDelete(expireTimeMs)) {
        candidates.add(file);
      }
    });
  }

  /*
   * This simple method exists to be overridden in tests
   */
  protected KeyExtent getKeyExtent(TKeyExtent textent) {
    return KeyExtent.fromThrift(textent);
  }

  protected TabletResolver getScanTabletResolver(final TabletBase tablet) {
    return new TabletResolver() {
      final TabletBase t = tablet;

      @Override
      public TabletBase getTablet(KeyExtent extent) {
        if (extent.equals(t.getExtent())) {
          return t;
        } else {
          LOG.warn("TabletResolver passed the wrong tablet. Known extent: {}, requested extent: {}",
              t.getExtent(), extent);
          return null;
        }
      }

      @Override
      public void close() {
        try {
          t.close(false);
        } catch (IOException e) {
          throw new UncheckedIOException("Error closing tablet", e);
        }
      }
    };
  }

  protected TabletResolver getBatchScanTabletResolver(final HashMap<KeyExtent,TabletBase> tablets) {
    return new TabletResolver() {
      @Override
      public TabletBase getTablet(KeyExtent extent) {
        return tablets.get(extent);
      }

      @Override
      public void close() {
        tablets.forEach((e, t) -> {
          try {
            t.close(false);
          } catch (IOException ex) {
            throw new UncheckedIOException("Error closing tablet: " + e.toString(), ex);
          }
        });
      }
    };
  }

  /* Exposed for testing */
  protected boolean isSystemUser(TCredentials creds) {
    return context.getSecurityOperation().isSystemUser(creds);
  }

  @Override
  public InitialScan startScan(TInfo tinfo, TCredentials credentials, TKeyExtent textent,
      TRange range, List<TColumn> columns, int batchSize, List<IterInfo> ssiList,
      Map<String,Map<String,String>> ssio, List<ByteBuffer> authorizations, boolean waitForWrites,
      boolean isolated, long readaheadThreshold, TSamplerConfiguration samplerConfig,
      long batchTimeOut, String classLoaderContext, Map<String,String> executionHints,
      long busyTimeout) throws ThriftSecurityException, NotServingTabletException,
      TooManyFilesException, TSampleNotPresentException, TException {

    if (isShutdownRequested()) {
      // Prevent scans from starting if shutting down
      throw new ScanServerBusyException();
    }

    KeyExtent extent = getKeyExtent(textent);

    if (extent.isMeta() && !isSystemUser(credentials)) {
      throw new TException(
          "Only the system user can perform eventual consistency scans on the root and metadata tables");
    }

    try (ScanReservation reservation =
        reserveFilesInstrumented(Map.of(extent, Collections.singletonList(range)))) {

      if (reservation.getFailures().containsKey(textent)) {
        throw new NotServingTabletException(extent.toThrift());
      }

      TabletBase tablet = reservation.newTablet(this, extent);

      InitialScan is = delegate.startScan(tinfo, credentials, extent, range, columns, batchSize,
          ssiList, ssio, authorizations, waitForWrites, isolated, readaheadThreshold, samplerConfig,
          batchTimeOut, classLoaderContext, executionHints, getScanTabletResolver(tablet),
          busyTimeout);

      return is;
    } catch (ScanServerBusyException be) {
      scanServerMetrics.incrementBusy();
      throw be;
    } catch (AccumuloException | IOException e) {
      LOG.error("Error starting scan", e);
      throw new RuntimeException(e);
    }
  }

  @Override
  public ScanResult continueScan(TInfo tinfo, long scanID, long busyTimeout)
      throws NoSuchScanIDException, NotServingTabletException, TooManyFilesException,
      TSampleNotPresentException, TException {
    LOG.trace("continue scan: {}", scanID);

    try (ScanReservation reservation = reserveFilesInstrumented(scanID)) {
      Preconditions.checkState(reservation.getFailures().isEmpty());
      return delegate.continueScan(tinfo, scanID, busyTimeout);
    } catch (ScanServerBusyException be) {
      scanServerMetrics.incrementBusy();
      throw be;
    }
  }

  @Override
  public void closeScan(TInfo tinfo, long scanID) throws TException {
    LOG.trace("close scan: {}", scanID);
    delegate.closeScan(tinfo, scanID);
  }

  @Override
  public InitialMultiScan startMultiScan(TInfo tinfo, TCredentials credentials,
      Map<TKeyExtent,List<TRange>> tbatch, List<TColumn> tcolumns, List<IterInfo> ssiList,
      Map<String,Map<String,String>> ssio, List<ByteBuffer> authorizations, boolean waitForWrites,
      TSamplerConfiguration tSamplerConfig, long batchTimeOut, String contextArg,
      Map<String,String> executionHints, long busyTimeout)
      throws ThriftSecurityException, TSampleNotPresentException, TException {

    if (isShutdownRequested()) {
      // Prevent scans from starting if shutting down
      throw new ScanServerBusyException();
    }

    if (tbatch.size() == 0) {
      throw new TException("Scan Server batch must include at least one extent");
    }

    final Map<KeyExtent,List<TRange>> batch = new HashMap<>();

    for (Entry<TKeyExtent,List<TRange>> entry : tbatch.entrySet()) {
      KeyExtent extent = getKeyExtent(entry.getKey());

      if (extent.isMeta() && !context.getSecurityOperation().isSystemUser(credentials)) {
        throw new TException(
            "Only the system user can perform eventual consistency scans on the root and metadata tables");
      }

      batch.put(extent, entry.getValue());
    }

    try (ScanReservation reservation = reserveFilesInstrumented(batch)) {

      HashMap<KeyExtent,TabletBase> tablets = new HashMap<>();
      reservation.getTabletMetadataExtents().forEach(extent -> {
        try {
          tablets.put(extent, reservation.newTablet(this, extent));
        } catch (IOException e) {
          throw new UncheckedIOException(e);
        }
      });

      InitialMultiScan ims = delegate.startMultiScan(tinfo, credentials, tcolumns, ssiList, batch,
          ssio, authorizations, waitForWrites, tSamplerConfig, batchTimeOut, contextArg,
          executionHints, getBatchScanTabletResolver(tablets), busyTimeout);

      LOG.trace("started scan: {}", ims.getScanID());
      return ims;
    } catch (ScanServerBusyException be) {
      scanServerMetrics.incrementBusy();
      throw be;
    } catch (TException e) {
      LOG.error("Error starting scan", e);
      throw e;
    } catch (AccumuloException e) {
      LOG.error("Error starting scan", e);
      throw new RuntimeException(e);
    }
  }

  @Override
  public MultiScanResult continueMultiScan(TInfo tinfo, long scanID, long busyTimeout)
      throws NoSuchScanIDException, TSampleNotPresentException, TException {
    LOG.trace("continue multi scan: {}", scanID);

    try (ScanReservation reservation = reserveFilesInstrumented(scanID)) {
      Preconditions.checkState(reservation.getFailures().isEmpty());
      return delegate.continueMultiScan(tinfo, scanID, busyTimeout);
    } catch (ScanServerBusyException be) {
      scanServerMetrics.incrementBusy();
      throw be;
    }
  }

  @Override
  public void closeMultiScan(TInfo tinfo, long scanID) throws NoSuchScanIDException, TException {
    LOG.trace("close multi scan: {}", scanID);
    delegate.closeMultiScan(tinfo, scanID);
  }

  @Override
  public List<ActiveScan> getActiveScans(TInfo tinfo, TCredentials credentials)
      throws ThriftSecurityException, TException {
    return delegate.getActiveScans(tinfo, credentials);
  }

  @Override
  public Tablet getOnlineTablet(KeyExtent extent) {
    throw new UnsupportedOperationException();
  }

  @Override
  public SessionManager getSessionManager() {
    return sessionManager;
  }

  @Override
  public TabletServerResourceManager getResourceManager() {
    return resourceManager;
  }

  @Override
  public TabletServerScanMetrics getScanMetrics() {
    return scanMetrics;
  }

  @Override
  public Session getSession(long scanID) {
    return sessionManager.getSession(scanID);
  }

  @Override
  public TableConfiguration getTableConfiguration(KeyExtent extent) {
    return getContext().getTableConfiguration(extent.tableId());
  }

  @Override
  public ServiceLock getLock() {
    return scanServerLock;
  }

  @Override
  public ZooCache getManagerLockCache() {
    return managerLockCache;
  }

  @Override
  public GarbageCollectionLogger getGcLogger() {
    return gcLogger;
  }

  @Override
  public BlockCacheConfiguration getBlockCacheConfiguration(AccumuloConfiguration acuConf) {
    return BlockCacheConfiguration.forScanServer(acuConf);
  }

  public static void main(String[] args) throws Exception {
    try (ScanServer tserver = new ScanServer(new ScanServerOpts(), args)) {
      tserver.runServer();
    }
  }

}<|MERGE_RESOLUTION|>--- conflicted
+++ resolved
@@ -206,6 +206,7 @@
   protected TabletServerScanMetrics scanMetrics;
   private ScanServerMetrics scanServerMetrics;
   private BlockCacheMetrics blockCacheMetrics;
+  private volatile boolean shutdownComplete = false;
 
   private final ZooCache managerLockCache;
 
@@ -348,34 +349,8 @@
 
       serverLockUUID = UUID.randomUUID();
       scanServerLock = new ServiceLock(zoo.getZooKeeper(), zLockPath, serverLockUUID);
-<<<<<<< HEAD
-
-      LockWatcher lw = new LockWatcher() {
-
-        @Override
-        public void lostLock(final LockLossReason reason) {
-          if (isShutdownRequested()) {
-            LOG.warn("ScanServer lost lock (reason = {}), not exiting because shutdown requested.",
-                reason);
-          } else {
-            Halt.halt(isShutdownRequested() ? 0 : 1, () -> {
-              if (!isShutdownRequested()) {
-                LOG.error("Lost scan server lock (reason = {}), exiting.", reason);
-              }
-              gcLogger.logGCInfo(getConfiguration());
-            });
-          }
-        }
-
-        @Override
-        public void unableToMonitorLockNode(final Exception e) {
-          Halt.halt(1, () -> LOG.error("Lost ability to monitor scan server lock, exiting.", e));
-        }
-      };
-=======
-      LockWatcher lw = new ServiceLockWatcher("scan server", () -> serverStopRequested,
-          (name) -> gcLogger.logGCInfo(getConfiguration()));
->>>>>>> d758759f
+      LockWatcher lw = new ServiceLockWatcher("scan server", () -> isShutdownRequested(),
+          () -> shutdownComplete, (name) -> gcLogger.logGCInfo(getConfiguration()));
 
       // Don't use the normal ServerServices lock content, instead put the server UUID here.
       byte[] lockContent = (serverLockUUID.toString() + "," + groupName).getBytes(UTF_8);
@@ -474,6 +449,7 @@
 
       gcLogger.logGCInfo(getConfiguration());
       LOG.info("stop requested. exiting ... ");
+      shutdownComplete = true;
       try {
         if (null != lock) {
           lock.unlock();
