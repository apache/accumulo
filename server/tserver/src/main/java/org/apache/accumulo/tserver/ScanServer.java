/*
 * Licensed to the Apache Software Foundation (ASF) under one
 * or more contributor license agreements.  See the NOTICE file
 * distributed with this work for additional information
 * regarding copyright ownership.  The ASF licenses this file
 * to you under the Apache License, Version 2.0 (the
 * "License"); you may not use this file except in compliance
 * with the License.  You may obtain a copy of the License at
 *
 *   http://www.apache.org/licenses/LICENSE-2.0
 *
 * Unless required by applicable law or agreed to in writing,
 * software distributed under the License is distributed on an
 * "AS IS" BASIS, WITHOUT WARRANTIES OR CONDITIONS OF ANY
 * KIND, either express or implied.  See the License for the
 * specific language governing permissions and limitations
 * under the License.
 */
package org.apache.accumulo.tserver;

import static java.nio.charset.StandardCharsets.UTF_8;
import static org.apache.accumulo.fate.util.UtilWaitThread.sleepUninterruptibly;

import java.io.IOException;
import java.net.UnknownHostException;
import java.nio.ByteBuffer;
import java.util.ArrayList;
import java.util.Collection;
import java.util.HashMap;
import java.util.List;
import java.util.Map;
import java.util.Map.Entry;
import java.util.Set;
import java.util.UUID;
import java.util.concurrent.ConcurrentHashMap;
import java.util.concurrent.TimeUnit;

import org.apache.accumulo.core.Constants;
import org.apache.accumulo.core.client.AccumuloException;
import org.apache.accumulo.core.clientImpl.thrift.ConfigurationType;
import org.apache.accumulo.core.clientImpl.thrift.TDiskUsage;
import org.apache.accumulo.core.clientImpl.thrift.ThriftSecurityException;
import org.apache.accumulo.core.clientImpl.thrift.ThriftTableOperationException;
import org.apache.accumulo.core.conf.Property;
import org.apache.accumulo.core.dataImpl.KeyExtent;
import org.apache.accumulo.core.dataImpl.thrift.InitialMultiScan;
import org.apache.accumulo.core.dataImpl.thrift.InitialScan;
import org.apache.accumulo.core.dataImpl.thrift.IterInfo;
import org.apache.accumulo.core.dataImpl.thrift.MapFileInfo;
import org.apache.accumulo.core.dataImpl.thrift.MultiScanResult;
import org.apache.accumulo.core.dataImpl.thrift.ScanResult;
import org.apache.accumulo.core.dataImpl.thrift.TCMResult;
import org.apache.accumulo.core.dataImpl.thrift.TColumn;
import org.apache.accumulo.core.dataImpl.thrift.TConditionalMutation;
import org.apache.accumulo.core.dataImpl.thrift.TConditionalSession;
import org.apache.accumulo.core.dataImpl.thrift.TKeyExtent;
import org.apache.accumulo.core.dataImpl.thrift.TMutation;
import org.apache.accumulo.core.dataImpl.thrift.TRange;
import org.apache.accumulo.core.dataImpl.thrift.TRowRange;
import org.apache.accumulo.core.dataImpl.thrift.TSummaries;
import org.apache.accumulo.core.dataImpl.thrift.TSummaryRequest;
import org.apache.accumulo.core.dataImpl.thrift.UpdateErrors;
import org.apache.accumulo.core.master.thrift.TabletServerStatus;
import org.apache.accumulo.core.metadata.schema.ExternalCompactionId;
import org.apache.accumulo.core.metadata.schema.TabletMetadata;
import org.apache.accumulo.core.metrics.MetricsUtil;
import org.apache.accumulo.core.securityImpl.thrift.TCredentials;
import org.apache.accumulo.core.spi.compaction.CompactionExecutorId;
import org.apache.accumulo.core.spi.compaction.CompactionServiceId;
import org.apache.accumulo.core.spi.compaction.CompactionServices;
import org.apache.accumulo.core.tabletserver.thrift.ActiveCompaction;
import org.apache.accumulo.core.tabletserver.thrift.ActiveScan;
import org.apache.accumulo.core.tabletserver.thrift.ConstraintViolationException;
import org.apache.accumulo.core.tabletserver.thrift.NoSuchScanIDException;
import org.apache.accumulo.core.tabletserver.thrift.NotServingTabletException;
import org.apache.accumulo.core.tabletserver.thrift.TCompactionQueueSummary;
import org.apache.accumulo.core.tabletserver.thrift.TDurability;
import org.apache.accumulo.core.tabletserver.thrift.TExternalCompactionJob;
import org.apache.accumulo.core.tabletserver.thrift.TSampleNotPresentException;
import org.apache.accumulo.core.tabletserver.thrift.TSamplerConfiguration;
import org.apache.accumulo.core.tabletserver.thrift.TUnloadTabletGoal;
import org.apache.accumulo.core.tabletserver.thrift.TabletClientService;
import org.apache.accumulo.core.tabletserver.thrift.TabletClientService.Iface;
import org.apache.accumulo.core.tabletserver.thrift.TabletStats;
import org.apache.accumulo.core.tabletserver.thrift.TooManyFilesException;
import org.apache.accumulo.core.trace.TraceUtil;
import org.apache.accumulo.core.trace.thrift.TInfo;
import org.apache.accumulo.core.util.Halt;
import org.apache.accumulo.core.util.ServerServices;
import org.apache.accumulo.core.util.ServerServices.Service;
import org.apache.accumulo.fate.util.UtilWaitThread;
import org.apache.accumulo.fate.zookeeper.ServiceLock;
import org.apache.accumulo.fate.zookeeper.ServiceLock.LockLossReason;
import org.apache.accumulo.fate.zookeeper.ServiceLock.LockWatcher;
import org.apache.accumulo.fate.zookeeper.ZooReaderWriter;
import org.apache.accumulo.fate.zookeeper.ZooUtil.NodeExistsPolicy;
import org.apache.accumulo.server.ServerContext;
import org.apache.accumulo.server.ServerOpts;
import org.apache.accumulo.server.fs.VolumeManager;
import org.apache.accumulo.server.rpc.ServerAddress;
import org.apache.accumulo.server.rpc.TCredentialsUpdatingWrapper;
import org.apache.accumulo.server.rpc.TServerUtils;
import org.apache.accumulo.server.rpc.ThriftServerType;
import org.apache.accumulo.server.security.SecurityUtil;
import org.apache.accumulo.tserver.TabletServerResourceManager.TabletResourceManager;
import org.apache.accumulo.tserver.compactions.Compactable;
import org.apache.accumulo.tserver.compactions.CompactionManager;
import org.apache.accumulo.tserver.compactions.ExternalCompactionJob;
import org.apache.accumulo.tserver.metrics.CompactionExecutorsMetrics;
import org.apache.accumulo.tserver.metrics.TabletServerScanMetrics;
import org.apache.accumulo.tserver.session.ScanSession;
import org.apache.accumulo.tserver.tablet.Tablet;
import org.apache.accumulo.tserver.tablet.TabletData;
import org.apache.commons.lang3.tuple.MutableTriple;
import org.apache.thrift.TException;
import org.apache.zookeeper.KeeperException;
import org.slf4j.Logger;
import org.slf4j.LoggerFactory;

import com.github.benmanes.caffeine.cache.Caffeine;
import com.github.benmanes.caffeine.cache.LoadingCache;
import com.github.benmanes.caffeine.cache.Scheduler;

public class ScanServer extends TabletServer implements TabletClientService.Iface {

  static class ScanInformation extends MutableTriple<Long,KeyExtent,Tablet> {
    private static final long serialVersionUID = 1L;

    public Long getScanId() {
      return getLeft();
    }

    public void setScanId(Long scanId) {
      setLeft(scanId);
    }

    public KeyExtent getExtent() {
      return getMiddle();
    }

    public void setExtent(KeyExtent extent) {
      setMiddle(extent);
    }

    public Tablet getTablet() {
      return getRight();
    }

    public void setTablet(Tablet tablet) {
      setRight(tablet);
    }
  }

  /**
   * A compaction manager that does nothing
   */
  private static class ScanServerCompactionManager extends CompactionManager {

    public ScanServerCompactionManager(ServerContext context,
        CompactionExecutorsMetrics ceMetrics) {
      super(new ArrayList<>(), context, ceMetrics);
    }

    @Override
    public void compactableChanged(Compactable compactable) {}

    @Override
    public void start() {}

    @Override
    public CompactionServices getServices() {
      return null;
    }

    @Override
    public boolean isCompactionQueued(KeyExtent extent, Set<CompactionServiceId> servicesUsed) {
      return false;
    }

    @Override
    public int getCompactionsRunning() {
      return 0;
    }

    @Override
    public int getCompactionsQueued() {
      return 0;
    }

    @Override
    public ExternalCompactionJob reserveExternalCompaction(String queueName, long priority,
        String compactorId, ExternalCompactionId externalCompactionId) {
      return null;
    }

    @Override
    public void registerExternalCompaction(ExternalCompactionId ecid, KeyExtent extent,
        CompactionExecutorId ceid) {}

    @Override
    public void commitExternalCompaction(ExternalCompactionId extCompactionId,
        KeyExtent extentCompacted, Map<KeyExtent,Tablet> currentTablets, long fileSize,
        long entries) {}

    @Override
    public void externalCompactionFailed(ExternalCompactionId ecid, KeyExtent extentCompacted,
        Map<KeyExtent,Tablet> currentTablets) {}

    @Override
    public List<TCompactionQueueSummary> getCompactionQueueSummaries() {
      return null;
    }

    @Override
    public Collection<ExtCompMetric> getExternalMetrics() {
      return null;
    }

    @Override
    public void compactableClosed(KeyExtent extent, Set<CompactionServiceId> servicesUsed,
        Set<ExternalCompactionId> ecids) {}

  }

  private static final Logger LOG = LoggerFactory.getLogger(ScanServer.class);

  protected Map<Long,ScanInformation> scans;
  protected ThriftClientHandler handler;
  protected int maxConcurrentScans;
  private final LoadingCache<KeyExtent,TabletMetadata> tabletMetadataCache;

  public ScanServer(ServerOpts opts, String[] args) {
    super(opts, args, true);
    // Sanity check some configuration settings
    maxConcurrentScans = getConfiguration().getCount(Property.SSERV_CONCURRENT_SCANS);
    int tserverScanThreads =
        getConfiguration().getCount(Property.TSERV_SCAN_EXECUTORS_DEFAULT_THREADS);
    if (maxConcurrentScans > tserverScanThreads) {
      throw new RuntimeException(
          Property.SSERV_CONCURRENT_SCANS.getKey() + " must be less than or equal to "
              + Property.TSERV_SCAN_EXECUTORS_DEFAULT_THREADS.getKey());
    }
    int thriftServerThreads = getConfiguration().getCount(Property.SSERV_MINTHREADS);
    if (maxConcurrentScans > thriftServerThreads) {
      LOG.warn(
          "Thrift server threads (property {}) value {} is lower than configured concurrent scans (property {}) value {}",
          Property.SSERV_MINTHREADS.getKey(), thriftServerThreads,
          Property.SSERV_CONCURRENT_SCANS.getKey(), maxConcurrentScans);
    }
    scans = new ConcurrentHashMap<>(maxConcurrentScans, 1.0f, maxConcurrentScans);
    long cacheExpiration =
        getConfiguration().getTimeInMillis(Property.SSERV_CACHED_TABLET_METADATA_EXPIRATION);
    if (cacheExpiration == 0L) {
      LOG.warn("Tablet metadata caching disabled, may cause excessive scans on metadata table.");
      tabletMetadataCache = null;
    } else {
      if (cacheExpiration < 60000) {
        LOG.warn(
            "Tablet metadata caching less than one minute, may cause excessive scans on metadata table.");
      }
      tabletMetadataCache =
          Caffeine.newBuilder().expireAfterWrite(cacheExpiration, TimeUnit.MILLISECONDS)
              .scheduler(Scheduler.systemScheduler())
              .build(key -> getContext().getAmple().readTablet(key));
    }
    handler = getHandler();
  }

  protected ThriftClientHandler getHandler() {
    return new ThriftClientHandler(this);
  }

  private void cleanupTimedOutSession() {
    scans.forEach((k, v) -> {
      if (v.getScanId() != null && !sessionManager.exists(v.getScanId())) {
        LOG.info("{} is no longer active, ending scan", v.getScanId());
        endScan(v);
      }
    });
  }

  /**
   * Start the thrift service to handle incoming client requests
   *
   * @return address of this client service
   * @throws UnknownHostException
   *           host unknown
   */
  protected ServerAddress startScanServerClientService() throws UnknownHostException {
    Iface rpcProxy = TraceUtil.wrapService(this);
    if (getContext().getThriftServerType() == ThriftServerType.SASL) {
      rpcProxy = TCredentialsUpdatingWrapper.service(rpcProxy, getClass(), getConfiguration());
    }
    final TabletClientService.Processor<Iface> processor =
        new TabletClientService.Processor<>(rpcProxy);

    Property maxMessageSizeProperty =
        (getConfiguration().get(Property.SSERV_MAX_MESSAGE_SIZE) != null
            ? Property.SSERV_MAX_MESSAGE_SIZE : Property.GENERAL_MAX_MESSAGE_SIZE);
    ServerAddress sp = TServerUtils.startServer(getContext(), getHostname(),
        Property.SSERV_CLIENTPORT, processor, this.getClass().getSimpleName(),
        "Thrift Client Server", Property.SSERV_PORTSEARCH, Property.SSERV_MINTHREADS,
        Property.SSERV_MINTHREADS_TIMEOUT, Property.SSERV_THREADCHECK, maxMessageSizeProperty);

    LOG.info("address = {}", sp.address);
    return sp;
  }

  /**
   * Set up nodes and locks in ZooKeeper for this Compactor
   */
  private ServiceLock announceExistence() {
    ZooReaderWriter zoo = getContext().getZooReaderWriter();
    try {

      var zLockPath = ServiceLock.path(
          getContext().getZooKeeperRoot() + Constants.ZSSERVERS + "/" + getClientAddressString());

      try {
        zoo.putPersistentData(zLockPath.toString(), new byte[] {}, NodeExistsPolicy.SKIP);
      } catch (KeeperException e) {
        if (e.code() == KeeperException.Code.NOAUTH) {
          LOG.error("Failed to write to ZooKeeper. Ensure that"
              + " accumulo.properties, specifically instance.secret, is consistent.");
        }
        throw e;
      }

      tabletServerLock = new ServiceLock(zoo.getZooKeeper(), zLockPath, UUID.randomUUID());

      LockWatcher lw = new LockWatcher() {

        @Override
        public void lostLock(final LockLossReason reason) {
          Halt.halt(serverStopRequested ? 0 : 1, () -> {
            if (!serverStopRequested) {
              LOG.error("Lost tablet server lock (reason = {}), exiting.", reason);
            }
            gcLogger.logGCInfo(getConfiguration());
          });
        }

        @Override
        public void unableToMonitorLockNode(final Exception e) {
          Halt.halt(1, () -> LOG.error("Lost ability to monitor scan server lock, exiting.", e));
        }
      };

      byte[] lockContent = new ServerServices(getClientAddressString(), Service.SSERV_CLIENT)
          .toString().getBytes(UTF_8);
      for (int i = 0; i < 120 / 5; i++) {
        zoo.putPersistentData(zLockPath.toString(), new byte[0], NodeExistsPolicy.SKIP);

        if (tabletServerLock.tryLock(lw, lockContent)) {
          LOG.debug("Obtained scan server lock {}", tabletServerLock.getLockPath());
          return tabletServerLock;
        }
        LOG.info("Waiting for scan server lock");
        sleepUninterruptibly(5, TimeUnit.SECONDS);
      }
      String msg = "Too many retries, exiting.";
      LOG.info(msg);
      throw new RuntimeException(msg);
    } catch (Exception e) {
      LOG.info("Could not obtain scan server lock, exiting.", e);
      throw new RuntimeException(e);
    }
  }

  @Override
  public void run() {
    SecurityUtil.serverLogin(getConfiguration());

    ServerAddress address = null;
    try {
      address = startScanServerClientService();
      clientAddress = address.getAddress();
    } catch (UnknownHostException e1) {
      throw new RuntimeException("Failed to start the compactor client service", e1);
    }

    try {
      MetricsUtil.initializeMetrics(getContext().getConfiguration(), this.applicationName,
          clientAddress);
    } catch (Exception e1) {
      LOG.error("Error initializing metrics, metrics will not be emitted.", e1);
    }
    scanMetrics = new TabletServerScanMetrics();
    MetricsUtil.initializeProducers(scanMetrics);

    // We need to set the compaction manager so that we don't get an NPE in CompactableImpl.close
    ceMetrics = new CompactionExecutorsMetrics();
    this.compactionManager = new ScanServerCompactionManager(getContext(), ceMetrics);

    // SessionManager times out sessions when sessions have been idle longer than
    // TSERV_SESSION_MAXIDLE. Create a background thread that looks for sessions that
    // have timed out and end the scan.
    long maxIdle =
        this.getContext().getConfiguration().getTimeInMillis(Property.TSERV_SESSION_MAXIDLE);
    LOG.debug("Looking for timed out scan sessions every {}ms", Math.max(maxIdle / 2, 1000));
    this.getContext().getScheduledExecutor().scheduleWithFixedDelay(() -> cleanupTimedOutSession(),
        Math.max(maxIdle / 2, 1000), Math.max(maxIdle / 2, 1000), TimeUnit.MILLISECONDS);

    ServiceLock lock = announceExistence();

    try {
      while (!serverStopRequested) {
        UtilWaitThread.sleep(1000);
      }
    } finally {
      LOG.info("Stopping Thrift Servers");
      TServerUtils.stopTServer(address.server);

      try {
        LOG.debug("Closing filesystems");
        VolumeManager mgr = getContext().getVolumeManager();
        if (null != mgr) {
          mgr.close();
        }
      } catch (IOException e) {
        LOG.warn("Failed to close filesystem : {}", e.getMessage(), e);
      }

      gcLogger.logGCInfo(getConfiguration());
      LOG.info("stop requested. exiting ... ");
      try {
        if (null != lock) {
          lock.unlock();
        }
      } catch (Exception e) {
        LOG.warn("Failed to release scan server lock", e);
      }

    }
  }

<<<<<<< HEAD
  protected ScanInformation loadTablet(KeyExtent extent)
=======
  private TabletMetadata getTabletMetadata(KeyExtent extent) {
    if (tabletMetadataCache == null) {
      return getContext().getAmple().readTablet(extent);
    } else {
      return tabletMetadataCache.get(extent);
    }
  }

  protected ScanInformation loadTablet(ScanServerKeyExtent extent)
>>>>>>> 43f06f1d
      throws IllegalArgumentException, IOException, AccumuloException {

    // Need to call ScanServerKeyExtent.toKeyExtent so that the cache key
    // is the unique per tablet, not unique per scan.
    TabletMetadata tabletMetadata = getTabletMetadata(extent.toKeyExent());

    // Need to call ScanServerKeyExtent.toKeyExtent for the equivalence checks that
    // happen inside AssignmentHandler.
    boolean canLoad =
        AssignmentHandler.checkTabletMetadata(extent, getTabletSession(), tabletMetadata, true);
    if (canLoad) {
      ScanInformation si = new ScanInformation();
      si.setExtent(extent);
      TabletResourceManager trm =
          resourceManager.createTabletResourceManager(extent, getTableConfiguration(extent));
      TabletData data = new TabletData(tabletMetadata);
      si.setTablet(new Tablet(this, extent, trm, data));
      LOG.debug("loaded tablet: {}", si.getExtent());
      return si;
    } else {
      return null;
    }
  }

  protected void logOnlineTablets() {
    StringBuilder buf = new StringBuilder();
    onlineTablets.snapshot().forEach((k, v) -> {
      buf.append("\n" + k + " -> " + v.getDatafiles());
    });
    LOG.debug("onlineTablets: {}", buf.toString());
  }

  protected void endScan(ScanInformation si) {
    LOG.debug("ending scan: {}", si.getScanId());
    try {
      if (si.getExtent() != null && si.getTablet() != null) {
        onlineTablets.remove(si.getExtent());
        try {
          si.getTablet().close(false);
        } catch (IOException e1) {
          throw new RuntimeException("Error closing tablet", e1);
        }
        LOG.debug("Closed Tablet for extent: " + si.getExtent());
        logOnlineTablets();
      }
    } finally {
      scans.remove(si.getScanId(), si);
    }
  }

  @Override
  public InitialScan startScan(TInfo tinfo, TCredentials credentials, TKeyExtent textent,
      TRange range, List<TColumn> columns, int batchSize, List<IterInfo> ssiList,
      Map<String,Map<String,String>> ssio, List<ByteBuffer> authorizations, boolean waitForWrites,
      boolean isolated, long readaheadThreshold, TSamplerConfiguration samplerConfig,
      long batchTimeOut, String classLoaderContext, Map<String,String> executionHints)
      throws ThriftSecurityException, NotServingTabletException, TooManyFilesException,
      TSampleNotPresentException, TException {

    if (scans.size() == maxConcurrentScans) {
      throw new TException("ScanServer is busy");
    }
    KeyExtent extent = KeyExtent.fromThrift(textent);
    try {
      ScanInformation si = null;
      try {
        si = loadTablet(extent);
        if (si == null) {
          throw new NotServingTabletException();
        }
      } catch (Exception e) {
        LOG.error("Error loading tablet for extent: " + textent, e);
        if (si != null) {
          endScan(si);
        }
        throw new NotServingTabletException();
      }

      var fsi = si;
      ScanSession.TabletResolver tabletResolver = ke -> {
        if (ke.equals(fsi.getExtent())) {
          return fsi.getTablet();
        } else {
          return null;
        }
      };

      InitialScan is = handler.startScan(tinfo, credentials, extent, range, columns, batchSize,
          ssiList, ssio, authorizations, waitForWrites, isolated, readaheadThreshold, samplerConfig,
          batchTimeOut, classLoaderContext, executionHints, tabletResolver);
      si.setScanId(is.getScanID());
      if (scans.size() == maxConcurrentScans) {
        endScan(si);
        throw new TException("ScanServer is busy");
      }
      scans.put(si.getScanId(), si);
      LOG.debug("started scan {} for extent {}", si.getScanId(), si.getExtent());
      logOnlineTablets();
      return is;
    } catch (TException e) {
      throw e;
    }
  }

  @Override
  public ScanResult continueScan(TInfo tinfo, long scanID) throws NoSuchScanIDException,
      NotServingTabletException, TooManyFilesException, TSampleNotPresentException, TException {
    ScanInformation si = scans.get(scanID);
    if (si == null) {
      throw new NoSuchScanIDException();
    }
    LOG.debug("continue scan: {}", scanID);
    try {
      return handler.continueScan(tinfo, scanID);
    } catch (Exception e) {
      endScan(si);
      throw e;
    }
  }

  @Override
  public void closeScan(TInfo tinfo, long scanID) throws TException {
    ScanInformation si = scans.get(scanID);
    if (si == null) {
      throw new NoSuchScanIDException();
    }
    LOG.debug("close scan: {}", scanID);
    try {
      handler.closeScan(tinfo, scanID);
    } finally {
      endScan(si);
    }
  }

  @Override
  public InitialMultiScan startMultiScan(TInfo tinfo, TCredentials credentials,
      Map<TKeyExtent,List<TRange>> tbatch, List<TColumn> tcolumns, List<IterInfo> ssiList,
      Map<String,Map<String,String>> ssio, List<ByteBuffer> authorizations, boolean waitForWrites,
      TSamplerConfiguration tSamplerConfig, long batchTimeOut, String contextArg,
      Map<String,String> executionHints)
      throws ThriftSecurityException, TSampleNotPresentException, TException {

    if (tbatch.size() != 1) {
      // TODO support multiple tablets
      throw new TException("Scan Server expects scans for one tablet only");
    }
    Entry<TKeyExtent,List<TRange>> entry = tbatch.entrySet().iterator().next();
    TKeyExtent textent = entry.getKey();
    if (textent == null) {
      throw new TException("TKeyExtent is missing!");
    }

    if (scans.size() == maxConcurrentScans) {
      throw new TException("ScanServer is busy");
    }
    KeyExtent extent = KeyExtent.fromThrift(textent);
    try {
      ScanInformation si = null;
      try {
        si = loadTablet(extent);
        if (si == null) {
          throw new NotServingTabletException();
        }
      } catch (Exception e) {
        LOG.error("Error loading tablet for extent: " + textent, e);
        if (si != null) {
          endScan(si);
        }
        throw new NotServingTabletException();
      }
      Map<KeyExtent,List<TRange>> newBatch = new HashMap<>();
      newBatch.put(extent, entry.getValue());

      var fsi = si;
      ScanSession.TabletResolver tabletResolver = ke -> {
        if (ke.equals(fsi.getExtent())) {
          return fsi.getTablet();
        } else {
          return null;
        }
      };

      InitialMultiScan ims = handler.startMultiScan(tinfo, credentials, tcolumns, ssiList, newBatch,
          ssio, authorizations, waitForWrites, tSamplerConfig, batchTimeOut, contextArg,
          executionHints, tabletResolver);
      si.setScanId(ims.getScanID());
      if (scans.size() == maxConcurrentScans) {
        endScan(si);
        throw new TException("ScanServer is busy");
      }
      scans.put(si.getScanId(), si);
      LOG.debug("started scan: {}", si.getScanId());
      logOnlineTablets();
      return ims;
    } catch (TException e) {
      throw e;
    }
  }

  @Override
  public MultiScanResult continueMultiScan(TInfo tinfo, long scanID)
      throws NoSuchScanIDException, TSampleNotPresentException, TException {
    ScanInformation si = scans.get(scanID);
    if (si == null) {
      throw new NoSuchScanIDException();
    }
    LOG.debug("continue multi scan: {}", scanID);
    try {
      return handler.continueMultiScan(tinfo, scanID);
    } catch (Exception e) {
      endScan(si);
      throw e;
    }
  }

  @Override
  public void closeMultiScan(TInfo tinfo, long scanID) throws NoSuchScanIDException, TException {
    ScanInformation si = scans.get(scanID);
    if (si == null) {
      throw new NoSuchScanIDException();
    }
    LOG.debug("close multi scan: {}", scanID);
    try {
      handler.closeMultiScan(tinfo, scanID);
    } finally {
      endScan(si);
    }
  }

  public static void main(String[] args) throws Exception {
    try (ScanServer tserver = new ScanServer(new ServerOpts(), args)) {
      tserver.runServer();
    }
  }

  @Override
  public String getRootTabletLocation() throws TException {
    return null;
  }

  @Override
  public String getInstanceId() throws TException {
    return null;
  }

  @Override
  public String getZooKeepers() throws TException {
    return null;
  }

  @Override
  public List<String> bulkImportFiles(TInfo tinfo, TCredentials credentials, long tid,
      String tableId, List<String> files, String errorDir, boolean setTime)
      throws ThriftSecurityException, ThriftTableOperationException, TException {
    return null;
  }

  @Override
  public boolean isActive(TInfo tinfo, long tid) throws TException {
    return false;
  }

  @Override
  public void ping(TCredentials credentials) throws ThriftSecurityException, TException {}

  @Override
  public List<TDiskUsage> getDiskUsage(Set<String> tables, TCredentials credentials)
      throws ThriftSecurityException, ThriftTableOperationException, TException {
    return null;
  }

  @Override
  public Set<String> listLocalUsers(TInfo tinfo, TCredentials credentials)
      throws ThriftSecurityException, TException {
    return null;
  }

  @Override
  public void createLocalUser(TInfo tinfo, TCredentials credentials, String principal,
      ByteBuffer password) throws ThriftSecurityException, TException {}

  @Override
  public void dropLocalUser(TInfo tinfo, TCredentials credentials, String principal)
      throws ThriftSecurityException, TException {}

  @Override
  public void changeLocalUserPassword(TInfo tinfo, TCredentials credentials, String principal,
      ByteBuffer password) throws ThriftSecurityException, TException {}

  @Override
  public boolean authenticate(TInfo tinfo, TCredentials credentials)
      throws ThriftSecurityException, TException {
    return false;
  }

  @Override
  public boolean authenticateUser(TInfo tinfo, TCredentials credentials, TCredentials toAuth)
      throws ThriftSecurityException, TException {
    return false;
  }

  @Override
  public void changeAuthorizations(TInfo tinfo, TCredentials credentials, String principal,
      List<ByteBuffer> authorizations) throws ThriftSecurityException, TException {}

  @Override
  public List<ByteBuffer> getUserAuthorizations(TInfo tinfo, TCredentials credentials,
      String principal) throws ThriftSecurityException, TException {
    return null;
  }

  @Override
  public boolean hasSystemPermission(TInfo tinfo, TCredentials credentials, String principal,
      byte sysPerm) throws ThriftSecurityException, TException {
    return false;
  }

  @Override
  public boolean hasTablePermission(TInfo tinfo, TCredentials credentials, String principal,
      String tableName, byte tblPerm)
      throws ThriftSecurityException, ThriftTableOperationException, TException {
    return false;
  }

  @Override
  public boolean hasNamespacePermission(TInfo tinfo, TCredentials credentials, String principal,
      String ns, byte tblNspcPerm)
      throws ThriftSecurityException, ThriftTableOperationException, TException {
    return false;
  }

  @Override
  public void grantSystemPermission(TInfo tinfo, TCredentials credentials, String principal,
      byte permission) throws ThriftSecurityException, TException {}

  @Override
  public void revokeSystemPermission(TInfo tinfo, TCredentials credentials, String principal,
      byte permission) throws ThriftSecurityException, TException {}

  @Override
  public void grantTablePermission(TInfo tinfo, TCredentials credentials, String principal,
      String tableName, byte permission)
      throws ThriftSecurityException, ThriftTableOperationException, TException {}

  @Override
  public void revokeTablePermission(TInfo tinfo, TCredentials credentials, String principal,
      String tableName, byte permission)
      throws ThriftSecurityException, ThriftTableOperationException, TException {}

  @Override
  public void grantNamespacePermission(TInfo tinfo, TCredentials credentials, String principal,
      String ns, byte permission)
      throws ThriftSecurityException, ThriftTableOperationException, TException {}

  @Override
  public void revokeNamespacePermission(TInfo tinfo, TCredentials credentials, String principal,
      String ns, byte permission)
      throws ThriftSecurityException, ThriftTableOperationException, TException {}

  @Override
  public Map<String,String> getConfiguration(TInfo tinfo, TCredentials credentials,
      ConfigurationType type) throws TException {
    return null;
  }

  @Override
  public Map<String,String> getTableConfiguration(TInfo tinfo, TCredentials credentials,
      String tableName) throws ThriftTableOperationException, TException {
    return null;
  }

  @Override
  public Map<String,String> getNamespaceConfiguration(TInfo tinfo, TCredentials credentials,
      String ns) throws ThriftTableOperationException, TException {
    return null;
  }

  @Override
  public boolean checkClass(TInfo tinfo, TCredentials credentials, String className,
      String interfaceMatch) throws TException {
    return false;
  }

  @Override
  public boolean checkTableClass(TInfo tinfo, TCredentials credentials, String tableId,
      String className, String interfaceMatch)
      throws ThriftSecurityException, ThriftTableOperationException, TException {
    return false;
  }

  @Override
  public boolean checkNamespaceClass(TInfo tinfo, TCredentials credentials, String namespaceId,
      String className, String interfaceMatch)
      throws ThriftSecurityException, ThriftTableOperationException, TException {
    return false;
  }

  @Override
  public long startUpdate(TInfo tinfo, TCredentials credentials, TDurability durability)
      throws ThriftSecurityException, TException {
    return 0;
  }

  @Override
  public void applyUpdates(TInfo tinfo, long updateID, TKeyExtent keyExtent,
      List<TMutation> mutations) throws TException {}

  @Override
  public UpdateErrors closeUpdate(TInfo tinfo, long updateID)
      throws NoSuchScanIDException, TException {
    return null;
  }

  @Override
  public void update(TInfo tinfo, TCredentials credentials, TKeyExtent keyExtent,
      TMutation mutation, TDurability durability) throws ThriftSecurityException,
      NotServingTabletException, ConstraintViolationException, TException {}

  @Override
  public TConditionalSession startConditionalUpdate(TInfo tinfo, TCredentials credentials,
      List<ByteBuffer> authorizations, String tableID, TDurability durability,
      String classLoaderContext) throws ThriftSecurityException, TException {
    return null;
  }

  @Override
  public List<TCMResult> conditionalUpdate(TInfo tinfo, long sessID,
      Map<TKeyExtent,List<TConditionalMutation>> mutations, List<String> symbols)
      throws NoSuchScanIDException, TException {
    return null;
  }

  @Override
  public void invalidateConditionalUpdate(TInfo tinfo, long sessID) throws TException {}

  @Override
  public void closeConditionalUpdate(TInfo tinfo, long sessID) throws TException {}

  @Override
  public List<TKeyExtent> bulkImport(TInfo tinfo, TCredentials credentials, long tid,
      Map<TKeyExtent,Map<String,MapFileInfo>> files, boolean setTime)
      throws ThriftSecurityException, TException {
    return null;
  }

  @Override
  public void loadFiles(TInfo tinfo, TCredentials credentials, long tid, String dir,
      Map<TKeyExtent,Map<String,MapFileInfo>> files, boolean setTime) throws TException {}

  @Override
  public void splitTablet(TInfo tinfo, TCredentials credentials, TKeyExtent extent,
      ByteBuffer splitPoint)
      throws ThriftSecurityException, NotServingTabletException, TException {}

  @Override
  public void loadTablet(TInfo tinfo, TCredentials credentials, String lock, TKeyExtent extent)
      throws TException {}

  @Override
  public void unloadTablet(TInfo tinfo, TCredentials credentials, String lock, TKeyExtent extent,
      TUnloadTabletGoal goal, long requestTime) throws TException {}

  @Override
  public void flush(TInfo tinfo, TCredentials credentials, String lock, String tableId,
      ByteBuffer startRow, ByteBuffer endRow) throws TException {}

  @Override
  public void flushTablet(TInfo tinfo, TCredentials credentials, String lock, TKeyExtent extent)
      throws TException {}

  @Override
  public void chop(TInfo tinfo, TCredentials credentials, String lock, TKeyExtent extent)
      throws TException {}

  @Override
  public void compact(TInfo tinfo, TCredentials credentials, String lock, String tableId,
      ByteBuffer startRow, ByteBuffer endRow) throws TException {}

  @Override
  public TabletServerStatus getTabletServerStatus(TInfo tinfo, TCredentials credentials)
      throws ThriftSecurityException, TException {
    return null;
  }

  @Override
  public List<TabletStats> getTabletStats(TInfo tinfo, TCredentials credentials, String tableId)
      throws ThriftSecurityException, TException {
    return null;
  }

  @Override
  public TabletStats getHistoricalStats(TInfo tinfo, TCredentials credentials)
      throws ThriftSecurityException, TException {
    return null;
  }

  @Override
  public void halt(TInfo tinfo, TCredentials credentials, String lock)
      throws ThriftSecurityException, TException {}

  @Override
  public void fastHalt(TInfo tinfo, TCredentials credentials, String lock) throws TException {
    handler.fastHalt(tinfo, credentials, lock);
  }

  @Override
  public List<ActiveScan> getActiveScans(TInfo tinfo, TCredentials credentials)
      throws ThriftSecurityException, TException {
    return handler.getActiveScans(tinfo, credentials);
  }

  @Override
  public List<ActiveCompaction> getActiveCompactions(TInfo tinfo, TCredentials credentials)
      throws ThriftSecurityException, TException {
    return null;
  }

  @Override
  public void removeLogs(TInfo tinfo, TCredentials credentials, List<String> filenames)
      throws TException {}

  @Override
  public List<String> getActiveLogs(TInfo tinfo, TCredentials credentials) throws TException {
    return null;
  }

  @Override
  public TSummaries startGetSummaries(TInfo tinfo, TCredentials credentials,
      TSummaryRequest request)
      throws ThriftSecurityException, ThriftTableOperationException, TException {
    return null;
  }

  @Override
  public TSummaries startGetSummariesForPartition(TInfo tinfo, TCredentials credentials,
      TSummaryRequest request, int modulus, int remainder)
      throws ThriftSecurityException, TException {
    return null;
  }

  @Override
  public TSummaries startGetSummariesFromFiles(TInfo tinfo, TCredentials credentials,
      TSummaryRequest request, Map<String,List<TRowRange>> files)
      throws ThriftSecurityException, TException {
    return null;
  }

  @Override
  public TSummaries contiuneGetSummaries(TInfo tinfo, long sessionId)
      throws NoSuchScanIDException, TException {
    return null;
  }

  @Override
  public List<TCompactionQueueSummary> getCompactionQueueInfo(TInfo tinfo, TCredentials credentials)
      throws ThriftSecurityException, TException {
    return null;
  }

  @Override
  public TExternalCompactionJob reserveCompactionJob(TInfo tinfo, TCredentials credentials,
      String queueName, long priority, String compactor, String externalCompactionId)
      throws ThriftSecurityException, TException {
    return null;
  }

  @Override
  public void compactionJobFinished(TInfo tinfo, TCredentials credentials,
      String externalCompactionId, TKeyExtent extent, long fileSize, long entries)
      throws TException {}

  @Override
  public void compactionJobFailed(TInfo tinfo, TCredentials credentials,
      String externalCompactionId, TKeyExtent extent) throws TException {}

}<|MERGE_RESOLUTION|>--- conflicted
+++ resolved
@@ -434,9 +434,6 @@
     }
   }
 
-<<<<<<< HEAD
-  protected ScanInformation loadTablet(KeyExtent extent)
-=======
   private TabletMetadata getTabletMetadata(KeyExtent extent) {
     if (tabletMetadataCache == null) {
       return getContext().getAmple().readTablet(extent);
@@ -445,13 +442,12 @@
     }
   }
 
-  protected ScanInformation loadTablet(ScanServerKeyExtent extent)
->>>>>>> 43f06f1d
+  protected ScanInformation loadTablet(KeyExtent extent)
       throws IllegalArgumentException, IOException, AccumuloException {
 
     // Need to call ScanServerKeyExtent.toKeyExtent so that the cache key
     // is the unique per tablet, not unique per scan.
-    TabletMetadata tabletMetadata = getTabletMetadata(extent.toKeyExent());
+    TabletMetadata tabletMetadata = getTabletMetadata(extent);
 
     // Need to call ScanServerKeyExtent.toKeyExtent for the equivalence checks that
     // happen inside AssignmentHandler.
