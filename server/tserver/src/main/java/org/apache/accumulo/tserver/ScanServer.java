--- conflicted
+++ resolved
@@ -344,31 +344,9 @@
       }
 
       serverLockUUID = UUID.randomUUID();
-<<<<<<< HEAD
       scanServerLock = new ServiceLock(getContext().getZooSession(), zLockPath, serverLockUUID);
-
-      LockWatcher lw = new LockWatcher() {
-
-        @Override
-        public void lostLock(final LockLossReason reason) {
-          Halt.halt(serverStopRequested ? 0 : 1, () -> {
-            if (!serverStopRequested) {
-              LOG.error("Lost tablet server lock (reason = {}), exiting.", reason);
-            }
-            context.getLowMemoryDetector().logGCInfo(getConfiguration());
-          });
-        }
-
-        @Override
-        public void unableToMonitorLockNode(final Exception e) {
-          Halt.halt(1, () -> LOG.error("Lost ability to monitor scan server lock, exiting.", e));
-        }
-      };
-=======
-      scanServerLock = new ServiceLock(zoo.getZooKeeper(), zLockPath, serverLockUUID);
       LockWatcher lw = new ServiceLockWatcher("scan server", () -> serverStopRequested,
           (name) -> context.getLowMemoryDetector().logGCInfo(getConfiguration()));
->>>>>>> e347e8b4
 
       for (int i = 0; i < 120 / 5; i++) {
         zoo.putPersistentData(zLockPath.toString(), new byte[0], NodeExistsPolicy.SKIP);
