/*
 * Licensed to the Apache Software Foundation (ASF) under one or more
 * contributor license agreements.  See the NOTICE file distributed with
 * this work for additional information regarding copyright ownership.
 * The ASF licenses this file to You under the Apache License, Version 2.0
 * (the "License"); you may not use this file except in compliance with
 * the License.  You may obtain a copy of the License at
 *
 *     http://www.apache.org/licenses/LICENSE-2.0
 *
 * Unless required by applicable law or agreed to in writing, software
 * distributed under the License is distributed on an "AS IS" BASIS,
 * WITHOUT WARRANTIES OR CONDITIONS OF ANY KIND, either express or implied.
 * See the License for the specific language governing permissions and
 * limitations under the License.
 */
package org.apache.accumulo.tserver.logger;

import static java.nio.charset.StandardCharsets.UTF_8;

import java.io.DataInputStream;
import java.io.EOFException;
import java.io.IOException;
import java.util.ArrayList;
import java.util.HashSet;
import java.util.List;
import java.util.Set;
import java.util.regex.Matcher;
import java.util.regex.Pattern;

import org.apache.accumulo.core.cli.Help;
import org.apache.accumulo.core.client.impl.Table;
import org.apache.accumulo.core.conf.SiteConfiguration;
import org.apache.accumulo.core.data.Mutation;
import org.apache.accumulo.core.data.impl.KeyExtent;
import org.apache.accumulo.server.fs.VolumeManager;
import org.apache.accumulo.server.fs.VolumeManagerImpl;
import org.apache.accumulo.tserver.log.DfsLogger;
import org.apache.accumulo.tserver.log.DfsLogger.DFSLoggerInputStreams;
import org.apache.accumulo.tserver.log.DfsLogger.LogHeaderIncompleteException;
import org.apache.accumulo.tserver.log.MultiReader;
import org.apache.hadoop.fs.FSDataInputStream;
import org.apache.hadoop.fs.Path;
import org.apache.hadoop.io.Text;
import org.slf4j.Logger;
import org.slf4j.LoggerFactory;

import com.beust.jcommander.JCommander;
import com.beust.jcommander.Parameter;

public class LogReader {
  private static final Logger log = LoggerFactory.getLogger(LogReader.class);

  static class Opts extends Help {
    @Parameter(names = "-r", description = "print only mutations associated with the given row")
    String row;
    @Parameter(names = "-m", description = "limit the number of mutations printed per row")
    int maxMutations = 5;
    @Parameter(names = "-t", description = "print only mutations that fall within the given key extent")
    String extent;
    @Parameter(names = "-p", description = "search for a row that matches the given regex")
    String regexp;
    @Parameter(description = "<logfile> { <logfile> ... }")
    List<String> files = new ArrayList<>();
  }

  /**
   * Dump a Log File (Map or Sequence) to stdout. Will read from HDFS or local file system.
   *
   * @param args
   *          - first argument is the file to print
   */
  public static void main(String[] args) throws IOException {
    Opts opts = new Opts();
    opts.parseArgs(LogReader.class.getName(), args);
    VolumeManager fs = VolumeManagerImpl.get();

    Matcher rowMatcher = null;
    KeyExtent ke = null;
    Text row = null;
    if (opts.files.isEmpty()) {
      new JCommander(opts).usage();
      return;
    }
    if (opts.row != null)
      row = new Text(opts.row);
    if (opts.extent != null) {
      String sa[] = opts.extent.split(";");
      ke = new KeyExtent(Table.ID.of(sa[0]), new Text(sa[1]), new Text(sa[2]));
    }
    if (opts.regexp != null) {
      Pattern pattern = Pattern.compile(opts.regexp);
      rowMatcher = pattern.matcher("");
    }

    Set<Integer> tabletIds = new HashSet<>();

    for (String file : opts.files) {

      Path path = new Path(file);
      LogFileKey key = new LogFileKey();
      LogFileValue value = new LogFileValue();

      if (fs.isFile(path)) {
<<<<<<< HEAD
        // read log entries from a simple hdfs file
        DFSLoggerInputStreams streams;
        try {
          streams = DfsLogger.readHeaderAndReturnStream(fs, path, SiteConfiguration.getInstance());
        } catch (LogHeaderIncompleteException e) {
          log.warn("Could not read header for {}. Ignoring...", path);
          continue;
        }
        DataInputStream input = streams.getDecryptingInputStream();

        try {
          while (true) {
            try {
              key.readFields(input);
              value.readFields(input);
            } catch (EOFException ex) {
              break;
=======
        try (final FSDataInputStream fsinput = fs.open(path)) {
          // read log entries from a simple hdfs file
          DFSLoggerInputStreams streams;
          try {
            streams = DfsLogger.readHeaderAndReturnStream(fsinput, SiteConfiguration.getInstance());
          } catch (LogHeaderIncompleteException e) {
            log.warn("Could not read header for " + path + ". Ignoring...");
            continue;
          }
          DataInputStream input = streams.getDecryptingInputStream();

          try {
            while (true) {
              try {
                key.readFields(input);
                value.readFields(input);
              } catch (EOFException ex) {
                break;
              }
              printLogEvent(key, value, row, rowMatcher, ke, tabletIds, opts.maxMutations);
>>>>>>> 927e6736
            }
          } finally {
            input.close();
          }
        }
      } else {
        // read the log entries sorted in a map file
        MultiReader input = new MultiReader(fs, path);
        while (input.next(key, value)) {
          printLogEvent(key, value, row, rowMatcher, ke, tabletIds, opts.maxMutations);
        }
      }
    }
  }

  public static void printLogEvent(LogFileKey key, LogFileValue value, Text row, Matcher rowMatcher, KeyExtent ke, Set<Integer> tabletIds, int maxMutations) {

    if (ke != null) {
      if (key.event == LogEvents.DEFINE_TABLET) {
        if (key.tablet.equals(ke)) {
          tabletIds.add(key.tid);
        } else {
          return;
        }
      } else if (!tabletIds.contains(key.tid)) {
        return;
      }
    }

    if (row != null || rowMatcher != null) {
      if (key.event == LogEvents.MUTATION || key.event == LogEvents.MANY_MUTATIONS) {
        boolean found = false;
        for (Mutation m : value.mutations) {
          if (row != null && new Text(m.getRow()).equals(row)) {
            found = true;
            break;
          }

          if (rowMatcher != null) {
            rowMatcher.reset(new String(m.getRow(), UTF_8));
            if (rowMatcher.matches()) {
              found = true;
              break;
            }
          }
        }

        if (!found)
          return;
      } else {
        return;
      }

    }

    System.out.println(key);
    System.out.println(LogFileValue.format(value, maxMutations));
  }

}<|MERGE_RESOLUTION|>--- conflicted
+++ resolved
@@ -102,32 +102,13 @@
       LogFileValue value = new LogFileValue();
 
       if (fs.isFile(path)) {
-<<<<<<< HEAD
-        // read log entries from a simple hdfs file
-        DFSLoggerInputStreams streams;
-        try {
-          streams = DfsLogger.readHeaderAndReturnStream(fs, path, SiteConfiguration.getInstance());
-        } catch (LogHeaderIncompleteException e) {
-          log.warn("Could not read header for {}. Ignoring...", path);
-          continue;
-        }
-        DataInputStream input = streams.getDecryptingInputStream();
-
-        try {
-          while (true) {
-            try {
-              key.readFields(input);
-              value.readFields(input);
-            } catch (EOFException ex) {
-              break;
-=======
         try (final FSDataInputStream fsinput = fs.open(path)) {
           // read log entries from a simple hdfs file
           DFSLoggerInputStreams streams;
           try {
             streams = DfsLogger.readHeaderAndReturnStream(fsinput, SiteConfiguration.getInstance());
           } catch (LogHeaderIncompleteException e) {
-            log.warn("Could not read header for " + path + ". Ignoring...");
+            log.warn("Could not read header for {} . Ignoring...", path);
             continue;
           }
           DataInputStream input = streams.getDecryptingInputStream();
@@ -141,7 +122,6 @@
                 break;
               }
               printLogEvent(key, value, row, rowMatcher, ke, tabletIds, opts.maxMutations);
->>>>>>> 927e6736
             }
           } finally {
             input.close();
