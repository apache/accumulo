--- conflicted
+++ resolved
@@ -858,7 +858,6 @@
               deferred = conditionalUpdate(lambdaCs, deferred, results, symbols);
             }
 
-<<<<<<< HEAD
             return results;
           });
 
@@ -870,13 +869,6 @@
     } catch (RuntimeException e) {
       log.warn("Exception returned for conditionalUpdate. tableId: {}, opid: {}",
           cs == null ? null : cs.tableId, opid, e);
-=======
-      return results;
-    } catch (IOException | ReflectiveOperationException ioe) {
-      throw new TException(ioe);
-    } catch (Exception e) {
-      log.warn("Exception returned for conditionalUpdate {}", e);
->>>>>>> b2c5fc48
       throw e;
     } finally {
       if (opid != null) {
