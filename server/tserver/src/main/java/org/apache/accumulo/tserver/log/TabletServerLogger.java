/*
 * Licensed to the Apache Software Foundation (ASF) under one
 * or more contributor license agreements.  See the NOTICE file
 * distributed with this work for additional information
 * regarding copyright ownership.  The ASF licenses this file
 * to you under the Apache License, Version 2.0 (the
 * "License"); you may not use this file except in compliance
 * with the License.  You may obtain a copy of the License at
 *
 *   https://www.apache.org/licenses/LICENSE-2.0
 *
 * Unless required by applicable law or agreed to in writing,
 * software distributed under the License is distributed on an
 * "AS IS" BASIS, WITHOUT WARRANTIES OR CONDITIONS OF ANY
 * KIND, either express or implied.  See the License for the
 * specific language governing permissions and limitations
 * under the License.
 */
package org.apache.accumulo.tserver.log;

import static java.util.Collections.singletonList;
import static org.apache.accumulo.core.util.threads.ThreadPoolNames.TSERVER_WAL_CREATOR_POOL;

import java.io.IOException;
import java.io.UncheckedIOException;
import java.nio.channels.ClosedChannelException;
import java.util.ArrayList;
import java.util.Collection;
import java.util.List;
import java.util.Map;
import java.util.Set;
import java.util.concurrent.SynchronousQueue;
import java.util.concurrent.ThreadPoolExecutor;
import java.util.concurrent.TimeUnit;
import java.util.concurrent.atomic.AtomicInteger;
import java.util.concurrent.atomic.AtomicLong;
import java.util.concurrent.atomic.AtomicReference;
import java.util.concurrent.locks.ReadWriteLock;
import java.util.concurrent.locks.ReentrantReadWriteLock;

import org.apache.accumulo.core.client.Durability;
import org.apache.accumulo.core.data.Mutation;
import org.apache.accumulo.core.dataImpl.KeyExtent;
import org.apache.accumulo.core.file.blockfile.impl.BasicCacheProvider;
import org.apache.accumulo.core.tabletserver.log.LogEntry;
import org.apache.accumulo.core.util.Halt;
import org.apache.accumulo.core.util.Retry;
import org.apache.accumulo.core.util.Retry.RetryFactory;
import org.apache.accumulo.core.util.threads.ThreadPools;
import org.apache.accumulo.server.ServerContext;
import org.apache.accumulo.server.fs.VolumeManager;
import org.apache.accumulo.tserver.TabletMutations;
import org.apache.accumulo.tserver.TabletServer;
import org.apache.accumulo.tserver.log.DfsLogger.LoggerOperation;
import org.apache.accumulo.tserver.tablet.CommitSession;
import org.apache.hadoop.fs.Path;
import org.checkerframework.checker.nullness.qual.Nullable;
import org.slf4j.Logger;
import org.slf4j.LoggerFactory;

import com.github.benmanes.caffeine.cache.Cache;
import com.github.benmanes.caffeine.cache.Caffeine;

/**
 * Central logging facility for the TServerInfo.
 *
 * Forwards in-memory updates to remote logs, carefully writing the same data to every log, while
 * maintaining the maximum thread parallelism for greater performance. As new logs are used and
 * minor compactions are performed, the metadata table is kept up-to-date.
 *
 */
public class TabletServerLogger {

  private static final Logger log = LoggerFactory.getLogger(TabletServerLogger.class);

  private final AtomicLong logSizeEstimate = new AtomicLong();
  private final long maxSize;
  private final long maxAge;

  private final TabletServer tserver;

  // The current logger
  private DfsLogger currentLog = null;
  private final SynchronousQueue<Object> nextLog = new SynchronousQueue<>();
  private ThreadPoolExecutor nextLogMaker;

  // The current generation of logs.
  // Because multiple threads can be using a log at one time, a log
  // failure is likely to affect multiple threads, who will all attempt to
  // create a new log. This will cause many unnecessary updates to the
  // metadata table.
  // We'll use this generational counter to determine if another thread has
  // already fetched a new log.
  private final AtomicInteger logId = new AtomicInteger();

  // Use a ReadWriteLock to allow multiple threads to use the log set, but obtain a write lock to
  // change them
  private final ReentrantReadWriteLock logIdLock = new ReentrantReadWriteLock();

  private final AtomicLong syncCounter;
  private final AtomicLong flushCounter;

  private long createTime = 0;

  private final RetryFactory createRetryFactory;
  private Retry createRetry = null;

  private final RetryFactory writeRetryFactory;

  private final Cache<LogEntry,ResolvedSortedLog> sortedLogCache;

  private abstract static class TestCallWithWriteLock {
    abstract boolean test();

    abstract void withWriteLock() throws IOException;
  }

  /**
   * Pattern taken from the documentation for ReentrantReadWriteLock
   *
   * @param rwlock lock to use
   * @param code a test/work pair
   */
  private static void testLockAndRun(final ReadWriteLock rwlock, TestCallWithWriteLock code)
      throws IOException {
    // Get a read lock
    rwlock.readLock().lock();
    try {
      // does some condition exist that needs the write lock?
      if (code.test()) {
        // Yes, let go of the readLock
        rwlock.readLock().unlock();
        // Grab the write lock
        rwlock.writeLock().lock();
        try {
          // double-check the condition, since we let go of the lock
          if (code.test()) {
            // perform the work with with write lock held
            code.withWriteLock();
          }
        } finally {
          // regain the readLock
          rwlock.readLock().lock();
          // unlock the write lock
          rwlock.writeLock().unlock();
        }
      }
    } finally {
      // always let go of the lock
      rwlock.readLock().unlock();
    }
  }

  public TabletServerLogger(TabletServer tserver, long maxSize, AtomicLong syncCounter,
      AtomicLong flushCounter, RetryFactory createRetryFactory, RetryFactory writeRetryFactory,
      long maxAge) {
    this.tserver = tserver;
    this.maxSize = maxSize;
    this.syncCounter = syncCounter;
    this.flushCounter = flushCounter;
    this.createRetryFactory = createRetryFactory;
    this.createRetry = null;
    this.writeRetryFactory = writeRetryFactory;
    this.maxAge = maxAge;
    this.sortedLogCache = Caffeine.newBuilder().expireAfterWrite(3, TimeUnit.SECONDS).build();
  }

  private DfsLogger initializeLoggers(final AtomicInteger logIdOut) throws IOException {
    final AtomicReference<DfsLogger> result = new AtomicReference<>();
    testLockAndRun(logIdLock, new TestCallWithWriteLock() {
      @Override
      boolean test() {
        result.set(currentLog);
        if (currentLog != null) {
          logIdOut.set(logId.get());
        }
        return currentLog == null;
      }

      @Override
      void withWriteLock() {
        createLogger();
        result.set(currentLog);
        if (currentLog != null) {
          logIdOut.set(logId.get());
        } else {
          logIdOut.set(-1);
        }
      }
    });
    return result.get();
  }

  /**
   * Get the current log entry
   *
   * @return the current log entry, or null if there is no current log
   */
  @Nullable
  public LogEntry getLogEntry() {
    logIdLock.readLock().lock();
    try {
      return currentLog == null ? null : currentLog.getLogEntry();
    } finally {
      logIdLock.readLock().unlock();
    }
  }

  private synchronized void createLogger() {
    if (!logIdLock.isWriteLockedByCurrentThread()) {
      throw new IllegalStateException("createLoggers should be called with write lock held!");
    }

    if (currentLog != null) {
      throw new IllegalStateException("createLoggers should not be called when current log is set");
    }

    try {
      startLogMaker();
      Object next = nextLog.take();
      if (next instanceof Exception) {
        throw (Exception) next;
      }
      if (next instanceof DfsLogger) {
        currentLog = (DfsLogger) next;
        logId.incrementAndGet();
        log.info("Using next log {}", currentLog.getLogEntry());

        // When we successfully create a WAL, make sure to reset the Retry.
        if (createRetry != null) {
          createRetry = null;
        }

        this.createTime = System.currentTimeMillis();
      } else {
        throw new RuntimeException("Error: unexpected type seen: " + next);
      }
    } catch (Exception t) {
      if (createRetry == null) {
        createRetry = createRetryFactory.createRetry();
      }

      // We have more retries or we exceeded the maximum number of accepted failures
      if (createRetry.canRetry()) {
        // Use the createRetry and record the time in which we did so
        createRetry.useRetry();

        try {
          // Backoff
          createRetry.waitForNextAttempt(log, "create new WAL ");
        } catch (InterruptedException e) {
          Thread.currentThread().interrupt();
          throw new RuntimeException(e);
        }
      } else {
        log.error("Repeatedly failed to create WAL. Going to exit tabletserver.", t);
        // We didn't have retries or we failed too many times.
        Halt.halt("Experienced too many errors creating WALs, giving up", 1);
      }

      // The exception will trigger the log creation to be re-attempted.
      throw new RuntimeException(t);
    }
  }

  private synchronized void startLogMaker() {
    if (nextLogMaker != null) {
      return;
    }
    nextLogMaker = ThreadPools.getServerThreadPools().getPoolBuilder(TSERVER_WAL_CREATOR_POOL)
        .numCoreThreads(1).enableThreadPoolMetrics().build();
    nextLogMaker.execute(() -> {
      final VolumeManager fs = tserver.getVolumeManager();
      while (!nextLogMaker.isShutdown()) {
        log.debug("Creating next WAL");
        DfsLogger alog = null;

        try {
          alog = DfsLogger.createNew(tserver.getContext(), syncCounter, flushCounter,
              tserver.getClientAddressString());
        } catch (Exception t) {
          log.error("Failed to open WAL", t);
          // the log is not advertised in ZK yet, so we can just delete it if it exists
          if (alog != null) {
            try {
              alog.close();
            } catch (Exception e) {
              log.error("Failed to close WAL after it failed to open", e);
            }

            try {
              Path path = alog.getPath();
              if (fs.exists(path)) {
                fs.delete(path);
              }
            } catch (Exception e) {
              log.warn("Failed to delete a WAL that failed to open", e);
            }
          }

          try {
            nextLog.offer(t, 12, TimeUnit.HOURS);
          } catch (InterruptedException ex) {
            // ignore
          }

          continue;
        }

        log.debug("Created next WAL {}", alog.getLogEntry());

        try {
          tserver.addNewLogMarker(alog);
        } catch (Exception t) {
          log.error("Failed to add new WAL marker for " + alog.getLogEntry(), t);

          try {
            // Intentionally not deleting walog because it may have been advertised in ZK. See
            // #949
            alog.close();
          } catch (Exception e) {
            log.error("Failed to close WAL after it failed to open", e);
          }

          // it's possible the log was advertised in ZK even though we got an
          // exception. If there's a chance the WAL marker may have been created,
          // this will ensure it's closed. Either the close will be written and
          // the GC will clean it up, or the tserver is about to die due to sesson
          // expiration and the GC will also clean it up.
          try {
            tserver.walogClosed(alog);
          } catch (Exception e) {
            log.error("Failed to close WAL that failed to open: " + alog.getLogEntry(), e);
          }

          try {
            nextLog.offer(t, 12, TimeUnit.HOURS);
          } catch (InterruptedException ex) {
            // ignore
          }

          continue;
        }

        try {
          while (!nextLog.offer(alog, 12, TimeUnit.HOURS)) {
            log.info("Our WAL was not used for 12 hours: {}", alog.getLogEntry());
          }
        } catch (InterruptedException e) {
          // ignore - server is shutting down
        }
      }
    });
  }

  private synchronized void close() throws IOException {
    if (!logIdLock.isWriteLockedByCurrentThread()) {
      throw new IllegalStateException("close should be called with write lock held!");
    }
    try {
      if (currentLog != null) {
        try {
          currentLog.close();
        } catch (DfsLogger.LogClosedException ex) {
          // ignore
        } catch (Exception ex) {
          log.error("Unable to cleanly close log " + currentLog.getLogEntry() + ": " + ex, ex);
        } finally {
          this.tserver.walogClosed(currentLog);
          currentLog = null;
          logSizeEstimate.set(0);
        }
      }
    } catch (Exception t) {
      throw new IOException(t);
    }
  }

  interface Writer {
    LoggerOperation write(DfsLogger logger) throws Exception;
  }

  private void write(final Collection<CommitSession> sessions, boolean mincFinish, Writer writer,
      Retry writeRetry) throws IOException {
    // Work very hard not to lock this during calls to the outside world
    int currentLogId = logId.get();

    boolean success = false;
    while (!success) {
      try {
        // get a reference to the loggers that no other thread can touch
        AtomicInteger currentId = new AtomicInteger(-1);
        DfsLogger copy = initializeLoggers(currentId);
        currentLogId = currentId.get();

        // add the logger to the log set for the memory in the tablet,
        // update the metadata table if we've never used this tablet

        if (currentLogId == logId.get()) {
          for (CommitSession commitSession : sessions) {
            if (commitSession.beginUpdatingLogsUsed(copy, mincFinish)) {
              try {
                // Scribble out a tablet definition and then write to the metadata table
                write(singletonList(commitSession), false,
                    logger -> logger.defineTablet(commitSession), writeRetry);
              } finally {
                commitSession.finishUpdatingLogsUsed();
              }
            }
          }
        }

        // Make sure that the logs haven't changed out from underneath our copy
        if (currentLogId == logId.get()) {

          // write the mutation to the logs
          LoggerOperation lop = writer.write(copy);
          lop.await();

          // double-check: did the log set change?
          success = (currentLogId == logId.get());
        }
      } catch (DfsLogger.LogClosedException | ClosedChannelException ex) {
        writeRetry.logRetry(log, "Logs closed while writing", ex);
      } catch (Exception t) {
        writeRetry.logRetry(log, "Failed to write to WAL", t);

        try {
          // Backoff
          writeRetry.waitForNextAttempt(log, "write to WAL");
        } catch (InterruptedException e) {
          Thread.currentThread().interrupt();
          throw new RuntimeException(e);
        }
      } finally {
        writeRetry.useRetry();
      }
      // Some sort of write failure occurred. Grab the write lock and reset the logs.
      // But since multiple threads will attempt it, only attempt the reset when
      // the logs haven't changed.
      final int finalCurrent = currentLogId;
      if (!success) {
        testLockAndRun(logIdLock, new TestCallWithWriteLock() {

          @Override
          boolean test() {
            return finalCurrent == logId.get();
          }

          @Override
          void withWriteLock() throws IOException {
            close();
          }
        });
      }
    }
    // if the log gets too big or too old, reset it .. grab the write lock first
    logSizeEstimate.addAndGet(4 * 3); // event, tid, seq overhead
    testLockAndRun(logIdLock, new TestCallWithWriteLock() {
      @Override
      boolean test() {
        return (logSizeEstimate.get() > maxSize)
            || ((System.currentTimeMillis() - createTime) > maxAge);
      }

      @Override
      void withWriteLock() throws IOException {
        close();
      }
    });
  }

  /**
   * Log a single mutation. This method expects mutations that have a durability other than NONE.
   */
  public void log(final CommitSession commitSession, final Mutation m, final Durability durability)
      throws IOException {
    if (durability == Durability.DEFAULT || durability == Durability.NONE) {
      throw new IllegalArgumentException("Unexpected durability " + durability);
    }
    write(singletonList(commitSession), false, logger -> logger.log(commitSession, m, durability),
        writeRetryFactory.createRetry());
    logSizeEstimate.addAndGet(m.numBytes());
  }

  /**
   * Log mutations. This method expects mutations that have a durability other than NONE.
   */
  public void logManyTablets(Map<CommitSession,TabletMutations> loggables) throws IOException {
    if (loggables.isEmpty()) {
      return;
    }

    write(loggables.keySet(), false, logger -> logger.logManyTablets(loggables.values()),
        writeRetryFactory.createRetry());
    for (TabletMutations entry : loggables.values()) {
      if (entry.getMutations().size() < 1) {
        throw new IllegalArgumentException("logManyTablets: logging empty mutation list");
      }
      for (Mutation m : entry.getMutations()) {
        logSizeEstimate.addAndGet(m.numBytes());
      }
    }
  }

  public void minorCompactionFinished(final CommitSession commitSession, final long walogSeq,
      final Durability durability) throws IOException {
    write(singletonList(commitSession), true,
        logger -> logger.minorCompactionFinished(walogSeq, commitSession.getLogId(), durability),
        writeRetryFactory.createRetry());
  }

  public long minorCompactionStarted(final CommitSession commitSession, final long seq,
      final String fullyQualifiedFileName, final Durability durability) throws IOException {
    write(
        singletonList(commitSession), false, logger -> logger.minorCompactionStarted(seq,
            commitSession.getLogId(), fullyQualifiedFileName, durability),
        writeRetryFactory.createRetry());
    return seq;
  }

<<<<<<< HEAD
  public boolean needsRecovery(ServerContext context, KeyExtent extent, List<Path> recoveryDirs)
      throws IOException {
    try {
      var resourceMgr = tserver.getResourceManager();
      var cacheProvider =
          new BasicCacheProvider(resourceMgr.getIndexCache(), resourceMgr.getDataCache());
      SortedLogRecovery recovery =
          new SortedLogRecovery(context, resourceMgr.getFileLenCache(), cacheProvider);
      return recovery.needsRecovery(extent, recoveryDirs);
    } catch (Exception e) {
      throw new IOException(e);
    }
  }

  public void recover(ServerContext context, KeyExtent extent, List<Path> recoveryDirs,
      Set<String> tabletFiles, MutationReceiver mr) throws IOException {
    try {
      var resourceMgr = tserver.getResourceManager();
      var cacheProvider =
          new BasicCacheProvider(resourceMgr.getIndexCache(), resourceMgr.getDataCache());
      SortedLogRecovery recovery =
          new SortedLogRecovery(context, resourceMgr.getFileLenCache(), cacheProvider);
      recovery.recover(extent, recoveryDirs, tabletFiles, mr);
=======
  public void recover(ServerContext context, KeyExtent extent, List<LogEntry> walogs,
      Set<String> tabletFiles, MutationReceiver mr) throws IOException {
    try {
      SortedLogRecovery recovery = new SortedLogRecovery(context);
      List<ResolvedSortedLog> sortedLogs = new ArrayList<>(walogs.size());
      for (var logEntry : walogs) {
        var sortedLog = sortedLogCache.get(logEntry, le1 -> {
          try {
            return ResolvedSortedLog.resolve(le1, tserver.getVolumeManager());
          } catch (IOException e) {
            throw new UncheckedIOException(e);
          }
        });

        sortedLogs.add(sortedLog);
      }
      recovery.recover(extent, sortedLogs, tabletFiles, mr);
>>>>>>> be410feb
    } catch (Exception e) {
      throw new IOException(e);
    }
  }
}<|MERGE_RESOLUTION|>--- conflicted
+++ resolved
@@ -519,8 +519,23 @@
     return seq;
   }
 
-<<<<<<< HEAD
-  public boolean needsRecovery(ServerContext context, KeyExtent extent, List<Path> recoveryDirs)
+  private List<ResolvedSortedLog> resolve(Collection<LogEntry> walogs) {
+    List<ResolvedSortedLog> sortedLogs = new ArrayList<>(walogs.size());
+    for (var logEntry : walogs) {
+      var sortedLog = sortedLogCache.get(logEntry, le1 -> {
+        try {
+          return ResolvedSortedLog.resolve(le1, tserver.getVolumeManager());
+        } catch (IOException e) {
+          throw new UncheckedIOException(e);
+        }
+      });
+
+      sortedLogs.add(sortedLog);
+    }
+    return sortedLogs;
+  }
+
+  public boolean needsRecovery(ServerContext context, KeyExtent extent, Collection<LogEntry> walogs)
       throws IOException {
     try {
       var resourceMgr = tserver.getResourceManager();
@@ -528,13 +543,13 @@
           new BasicCacheProvider(resourceMgr.getIndexCache(), resourceMgr.getDataCache());
       SortedLogRecovery recovery =
           new SortedLogRecovery(context, resourceMgr.getFileLenCache(), cacheProvider);
-      return recovery.needsRecovery(extent, recoveryDirs);
+      return recovery.needsRecovery(extent, resolve(walogs));
     } catch (Exception e) {
       throw new IOException(e);
     }
   }
 
-  public void recover(ServerContext context, KeyExtent extent, List<Path> recoveryDirs,
+  public void recover(ServerContext context, KeyExtent extent, List<LogEntry> walogs,
       Set<String> tabletFiles, MutationReceiver mr) throws IOException {
     try {
       var resourceMgr = tserver.getResourceManager();
@@ -542,26 +557,7 @@
           new BasicCacheProvider(resourceMgr.getIndexCache(), resourceMgr.getDataCache());
       SortedLogRecovery recovery =
           new SortedLogRecovery(context, resourceMgr.getFileLenCache(), cacheProvider);
-      recovery.recover(extent, recoveryDirs, tabletFiles, mr);
-=======
-  public void recover(ServerContext context, KeyExtent extent, List<LogEntry> walogs,
-      Set<String> tabletFiles, MutationReceiver mr) throws IOException {
-    try {
-      SortedLogRecovery recovery = new SortedLogRecovery(context);
-      List<ResolvedSortedLog> sortedLogs = new ArrayList<>(walogs.size());
-      for (var logEntry : walogs) {
-        var sortedLog = sortedLogCache.get(logEntry, le1 -> {
-          try {
-            return ResolvedSortedLog.resolve(le1, tserver.getVolumeManager());
-          } catch (IOException e) {
-            throw new UncheckedIOException(e);
-          }
-        });
-
-        sortedLogs.add(sortedLog);
-      }
-      recovery.recover(extent, sortedLogs, tabletFiles, mr);
->>>>>>> be410feb
+      recovery.recover(extent, resolve(walogs), tabletFiles, mr);
     } catch (Exception e) {
       throw new IOException(e);
     }
