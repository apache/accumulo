--- conflicted
+++ resolved
@@ -48,21 +48,15 @@
     if (task.size() == 0)
       return null;
 
-<<<<<<< HEAD
     TraceRunnable min = Collections.min(task, comparator);
-    task.remove(min);
-    return min;
-=======
-    Comparable min = Collections.min(task);
-    Iterator<Comparable> iterator = task.iterator();
+    Iterator<TraceRunnable> iterator = task.iterator();
     while (iterator.hasNext()) {
       if (iterator.next() == min) {
         iterator.remove();
-        return (Runnable) min;
+        return min;
       }
     }
     throw new IllegalStateException("Minimum object found, but not there when removing");
->>>>>>> 4b5ea535
   }
 
   @Override
