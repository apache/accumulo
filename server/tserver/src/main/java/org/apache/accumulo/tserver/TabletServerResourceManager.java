--- conflicted
+++ resolved
@@ -207,8 +207,8 @@
       if (factory == null) {
         queue = new LinkedBlockingQueue<>();
       } else {
-        Comparator<ScanInfo> comparator = factory
-            .createComparator(new ScanPrioritizer.CreateParameters() {
+        Comparator<ScanInfo> comparator =
+            factory.createComparator(new ScanPrioritizer.CreateParameters() {
 
               @Override
               public Map<String,String> getOptions() {
@@ -222,8 +222,8 @@
             });
 
         // function to extract scan scan session from runnable
-        Function<Runnable,ScanInfo> extractor = r -> ((ScanSession.ScanMeasurer) ((TraceRunnable) r)
-            .getRunnable()).getScanInfo();
+        Function<Runnable,ScanInfo> extractor =
+            r -> ((ScanSession.ScanMeasurer) ((TraceRunnable) r).getRunnable()).getScanInfo();
 
         queue = new PriorityBlockingQueue<>(sec.maxThreads,
             Comparator.comparing(extractor, comparator));
@@ -336,15 +336,9 @@
     this.context = context;
     final AccumuloConfiguration acuConf = conf.getSystemConfiguration();
 
-<<<<<<< HEAD
     long maxMemory = acuConf.getAsBytes(Property.TSERV_MAXMEM);
-    boolean usingNativeMap = acuConf.getBoolean(Property.TSERV_NATIVEMAP_ENABLED)
-        && NativeMap.isLoaded();
-=======
-    long maxMemory = acuConf.getMemoryInBytes(Property.TSERV_MAXMEM);
     boolean usingNativeMap =
         acuConf.getBoolean(Property.TSERV_NATIVEMAP_ENABLED) && NativeMap.isLoaded();
->>>>>>> 0a9837f3
 
     long totalQueueSize = acuConf.getAsBytes(Property.TSERV_TOTAL_MUTATION_QUEUE_MAX);
 
@@ -373,8 +367,8 @@
                 + " configuration %,d",
             dCacheSize + iCacheSize + sCacheSize, totalQueueSize, runtime.maxMemory()));
       }
-    } else if (maxMemory + dCacheSize + iCacheSize + sCacheSize + totalQueueSize > runtime
-        .maxMemory()) {
+    } else if (maxMemory + dCacheSize + iCacheSize + sCacheSize + totalQueueSize
+        > runtime.maxMemory()) {
       throw new IllegalArgumentException(String.format(
           "Maximum tablet server"
               + " map memory %,d block cache sizes %,d and mutation queue size %,d is"
@@ -416,7 +410,6 @@
 
     activeAssignments = new ConcurrentHashMap<>();
 
-<<<<<<< HEAD
     summaryRetrievalPool = createIdlingEs(Property.TSERV_SUMMARY_RETRIEVAL_THREADS,
         "summary file retriever", 60, TimeUnit.SECONDS);
     summaryRemotePool = createIdlingEs(Property.TSERV_SUMMARY_REMOTE_THREADS, "summary remote", 60,
@@ -431,21 +424,11 @@
 
     int maxOpenFiles = acuConf.getCount(Property.TSERV_SCAN_MAX_OPENFILES);
 
-    fileLenCache = CacheBuilder.newBuilder().maximumSize(Math.min(maxOpenFiles * 1000L, 100_000))
-        .build();
-=======
-    readAheadThreadPool = createEs(Property.TSERV_READ_AHEAD_MAXCONCURRENT, "tablet read ahead");
-    defaultReadAheadThreadPool =
-        createEs(Property.TSERV_METADATA_READ_AHEAD_MAXCONCURRENT, "metadata tablets read ahead");
-
-    int maxOpenFiles = acuConf.getCount(Property.TSERV_SCAN_MAX_OPENFILES);
-
-    Cache<String,Long> fileLenCache =
+    fileLenCache =
         CacheBuilder.newBuilder().maximumSize(Math.min(maxOpenFiles * 1000L, 100_000)).build();
->>>>>>> 0a9837f3
-
-    fileManager = new FileManager(tserver.getContext(), fs, maxOpenFiles, fileLenCache, _dCache,
-        _iCache);
+
+    fileManager =
+        new FileManager(tserver.getContext(), fs, maxOpenFiles, fileLenCache, _dCache, _iCache);
 
     memoryManager = Property.createInstanceFromPropertyName(acuConf, Property.TSERV_MEM_MGMT,
         MemoryManager.class, new LargestFirstMemoryManager());
@@ -646,12 +629,7 @@
           synchronized (tabletReports) {
             tabletReportsCopy = new HashMap<>(tabletReports);
           }
-<<<<<<< HEAD
           ArrayList<TabletState> tabletStates = new ArrayList<>(tabletReportsCopy.values());
-=======
-          ArrayList<TabletState> tabletStates =
-              new ArrayList<TabletState>(tabletReportsCopy.values());
->>>>>>> 0a9837f3
           mma = memoryManager.getMemoryManagementActions(tabletStates);
 
         } catch (Throwable t) {
@@ -881,8 +859,8 @@
           Property.TABLE_COMPACTION_STRATEGY, CompactionStrategy.class,
           new DefaultCompactionStrategy());
       strategy.init(Property.getCompactionStrategyOptions(tableConf));
-      MajorCompactionRequest request = new MajorCompactionRequest(extent, reason, tableConf,
-          context);
+      MajorCompactionRequest request =
+          new MajorCompactionRequest(extent, reason, tableConf, context);
       request.setFiles(tabletFiles);
       try {
         return strategy.shouldCompact(request);
