--- conflicted
+++ resolved
@@ -115,11 +115,7 @@
 
   // status of special compactions
   enum FileSelectionStatus {
-<<<<<<< HEAD
-    NEW, SELECTING, SELECTED, NOT_ACTIVE, CANCELED, MARKING
-=======
-    NEW, SELECTING, SELECTED, RESERVED, NOT_ACTIVE, CANCELED
->>>>>>> 87dac963
+    NEW, SELECTING, SELECTED, RESERVED, NOT_ACTIVE, CANCELED, MARKING
   }
 
   private CompactionHelper chelper = null;
@@ -334,11 +330,7 @@
 
       if (chopStatus == ChopSelectionStatus.SELECTED) {
         if (getFilesToChop(allFiles).isEmpty()) {
-<<<<<<< HEAD
-          chopStatus = FileSelectionStatus.MARKING;
-=======
-          chopStatus = ChopSelectionStatus.NOT_ACTIVE;
->>>>>>> 87dac963
+          chopStatus = ChopSelectionStatus.MARKING;
           completed = true;
         }
       }
