--- conflicted
+++ resolved
@@ -113,13 +113,8 @@
               && !server.getConfiguration().getBoolean(Property.MANAGER_METADATA_SUSPENDABLE))) {
         TabletStateStore.unassign(server.getContext(), tm, null);
       } else {
-<<<<<<< HEAD
         TabletStateStore.suspend(server.getContext(), tm, null,
-            requestTimeSkew + NANOSECONDS.toMillis(System.nanoTime()));
-=======
-        TabletStateStore.suspend(server.getContext(), tls, null,
             requestTime.plus(createTime.elapsed()));
->>>>>>> 5aca4f67
       }
     } catch (DistributedStoreException ex) {
       log.warn("Unable to update storage", ex);
