/*
 * Licensed to the Apache Software Foundation (ASF) under one
 * or more contributor license agreements.  See the NOTICE file
 * distributed with this work for additional information
 * regarding copyright ownership.  The ASF licenses this file
 * to you under the Apache License, Version 2.0 (the
 * "License"); you may not use this file except in compliance
 * with the License.  You may obtain a copy of the License at
 *
 *   https://www.apache.org/licenses/LICENSE-2.0
 *
 * Unless required by applicable law or agreed to in writing,
 * software distributed under the License is distributed on an
 * "AS IS" BASIS, WITHOUT WARRANTIES OR CONDITIONS OF ANY
 * KIND, either express or implied.  See the License for the
 * specific language governing permissions and limitations
 * under the License.
 */
package org.apache.accumulo.tserver;

import static java.util.concurrent.TimeUnit.NANOSECONDS;

import org.apache.accumulo.core.client.admin.TabletHostingGoal;
import org.apache.accumulo.core.conf.Property;
import org.apache.accumulo.core.dataImpl.KeyExtent;
import org.apache.accumulo.core.manager.thrift.TabletLoadState;
import org.apache.accumulo.core.metadata.TServerInstance;
import org.apache.accumulo.core.metadata.schema.TabletMetadata;
import org.apache.accumulo.core.metadata.schema.TabletMetadata.ColumnType;
import org.apache.accumulo.core.metadata.schema.TabletMetadata.Location;
import org.apache.accumulo.core.tablet.thrift.TUnloadTabletGoal;
import org.apache.accumulo.server.manager.state.DistributedStoreException;
import org.apache.accumulo.server.manager.state.TabletStateStore;
import org.apache.accumulo.tserver.managermessage.TabletStatusMessage;
import org.apache.accumulo.tserver.tablet.Tablet;
import org.slf4j.Logger;
import org.slf4j.LoggerFactory;

class UnloadTabletHandler implements Runnable {
  private static final Logger log = LoggerFactory.getLogger(UnloadTabletHandler.class);
  private final KeyExtent extent;
  private final TUnloadTabletGoal goalState;
  private final long requestTimeSkew;
  private final TabletServer server;

  public UnloadTabletHandler(TabletServer server, KeyExtent extent, TUnloadTabletGoal goalState,
      long requestTime) {
    this.extent = extent;
    this.goalState = goalState;
    this.server = server;
    this.requestTimeSkew = requestTime - NANOSECONDS.toMillis(System.nanoTime());
  }

  @Override
  public void run() {

    Tablet t = null;
    log.info("Tablet unload for extent {} requested.", extent);

    synchronized (server.unopenedTablets) {
      if (server.unopenedTablets.contains(extent)) {
        server.unopenedTablets.remove(extent);
        // enqueueManagerMessage(new TabletUnloadedMessage(extent));
        return;
      }
    }
    synchronized (server.openingTablets) {
      while (server.openingTablets.contains(extent)) {
        try {
          log.info("Waiting for tablet {} to finish opening before unloading.", extent);
          server.openingTablets.wait();
        } catch (InterruptedException e) {}
      }
    }
    synchronized (server.onlineTablets) {
      if (server.onlineTablets.snapshot().containsKey(extent)) {
        t = server.onlineTablets.snapshot().get(extent);
      }
    }

    if (t == null) {
      // Tablet has probably been recently unloaded: repeated manager
      // unload request is crossing the successful unloaded message
      if (!server.recentlyUnloadedCache.containsKey(extent)) {
        log.info("told to unload tablet that was not being served {}", extent);
        server.enqueueManagerMessage(
            new TabletStatusMessage(TabletLoadState.UNLOAD_FAILURE_NOT_SERVING, extent));
      }
      return;
    }

    try {
      t.close(!goalState.equals(TUnloadTabletGoal.DELETED));
    } catch (Exception e) {

      if ((t.isClosing() || t.isClosed()) && e instanceof IllegalStateException) {
        log.debug("Failed to unload tablet {}... it was already closing or closed : {}", extent,
            e.getMessage());
      } else {
        log.error("Failed to close tablet {}... Aborting migration", extent, e);
        server.enqueueManagerMessage(new TabletStatusMessage(TabletLoadState.UNLOAD_ERROR, extent));
      }
      return;
    }

    // stop serving tablet - client will get not serving tablet
    // exceptions
    server.recentlyUnloadedCache.put(extent, System.currentTimeMillis());
    server.onlineTablets.remove(extent);
    if (t.isOnDemand()) {
      server.removeOnDemandAccessTime(extent);
    }

    try {
<<<<<<< HEAD
      TServerInstance instance =
          new TServerInstance(server.clientAddress, server.getLock().getSessionId());
      // ELASTICITY_TODO: Modify Tablet to keep a reference to TableMetadata so that we
      // can avoid building a tablet metadata that may not have needed information, for example may
      // need the last location
      TabletMetadata tm = TabletMetadata.builder(extent).putLocation(Location.current(instance))
          .putHostingGoal(TabletHostingGoal.ONDEMAND).build(ColumnType.LAST, ColumnType.SUSPEND);
=======
      TServerInstance instance = server.getTabletSession();
      TabletLocationState tls = null;
      try {
        tls = new TabletLocationState(extent, null, Location.current(instance), null, null, null,
            false);
      } catch (BadLocationStateException e) {
        log.error("Unexpected error", e);
      }
>>>>>>> c51469d7
      if (!goalState.equals(TUnloadTabletGoal.SUSPENDED) || extent.isRootTablet()
          || (extent.isMeta()
              && !server.getConfiguration().getBoolean(Property.MANAGER_METADATA_SUSPENDABLE))) {
        TabletStateStore.unassign(server.getContext(), tm, null);
      } else {
        TabletStateStore.suspend(server.getContext(), tm, null,
            requestTimeSkew + NANOSECONDS.toMillis(System.nanoTime()));
      }
    } catch (DistributedStoreException ex) {
      log.warn("Unable to update storage", ex);
    }

    // tell the manager how it went
    server.enqueueManagerMessage(new TabletStatusMessage(TabletLoadState.UNLOADED, extent));

    // roll tablet stats over into tablet server's statsKeeper object as
    // historical data
    server.statsKeeper.saveMajorMinorTimes(t.getTabletStats());
  }
}<|MERGE_RESOLUTION|>--- conflicted
+++ resolved
@@ -112,24 +112,12 @@
     }
 
     try {
-<<<<<<< HEAD
-      TServerInstance instance =
-          new TServerInstance(server.clientAddress, server.getLock().getSessionId());
+      TServerInstance instance = server.getTabletSession();
       // ELASTICITY_TODO: Modify Tablet to keep a reference to TableMetadata so that we
       // can avoid building a tablet metadata that may not have needed information, for example may
       // need the last location
       TabletMetadata tm = TabletMetadata.builder(extent).putLocation(Location.current(instance))
           .putHostingGoal(TabletHostingGoal.ONDEMAND).build(ColumnType.LAST, ColumnType.SUSPEND);
-=======
-      TServerInstance instance = server.getTabletSession();
-      TabletLocationState tls = null;
-      try {
-        tls = new TabletLocationState(extent, null, Location.current(instance), null, null, null,
-            false);
-      } catch (BadLocationStateException e) {
-        log.error("Unexpected error", e);
-      }
->>>>>>> c51469d7
       if (!goalState.equals(TUnloadTabletGoal.SUSPENDED) || extent.isRootTablet()
           || (extent.isMeta()
               && !server.getConfiguration().getBoolean(Property.MANAGER_METADATA_SUSPENDABLE))) {
