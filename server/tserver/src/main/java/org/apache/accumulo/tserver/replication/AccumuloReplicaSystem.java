--- conflicted
+++ resolved
@@ -134,13 +134,7 @@
   @Override
   public Status replicate(final Path p, final Status status, final ReplicationTarget target,
       final ReplicaSystemHelper helper) {
-<<<<<<< HEAD
     final AccumuloConfiguration localConf = conf;
-=======
-    final Instance localInstance = HdfsZooInstance.getInstance();
-    final AccumuloConfiguration localConf =
-        new ServerConfigurationFactory(localInstance).getConfiguration();
->>>>>>> 0a9837f3
 
     log.debug("Replication RPC timeout is {}",
         localConf.get(Property.REPLICATION_RPC_TIMEOUT.getKey()));
@@ -545,19 +539,11 @@
     requireNonNull(localConf);
     requireNonNull(target);
 
-<<<<<<< HEAD
-    Map<String,String> peerPasswords = localConf
-        .getAllPropertiesWithPrefix(Property.REPLICATION_PEER_PASSWORD);
-    String password = peerPasswords
-        .get(Property.REPLICATION_PEER_PASSWORD.getKey() + target.getPeerName());
-    if (password == null) {
-=======
     Map<String,String> peerPasswords =
         localConf.getAllPropertiesWithPrefix(Property.REPLICATION_PEER_PASSWORD);
     String password =
         peerPasswords.get(Property.REPLICATION_PEER_PASSWORD.getKey() + target.getPeerName());
-    if (null == password) {
->>>>>>> 0a9837f3
+    if (password == null) {
       throw new IllegalArgumentException("Cannot get password for " + target.getPeerName());
     }
     return password;
@@ -567,19 +553,11 @@
     requireNonNull(localConf);
     requireNonNull(target);
 
-<<<<<<< HEAD
-    Map<String,String> peerKeytabs = localConf
-        .getAllPropertiesWithPrefix(Property.REPLICATION_PEER_KEYTAB);
-    String keytab = peerKeytabs
-        .get(Property.REPLICATION_PEER_KEYTAB.getKey() + target.getPeerName());
-    if (keytab == null) {
-=======
     Map<String,String> peerKeytabs =
         localConf.getAllPropertiesWithPrefix(Property.REPLICATION_PEER_KEYTAB);
     String keytab =
         peerKeytabs.get(Property.REPLICATION_PEER_KEYTAB.getKey() + target.getPeerName());
-    if (null == keytab) {
->>>>>>> 0a9837f3
+    if (keytab == null) {
       throw new IllegalArgumentException("Cannot get keytab for " + target.getPeerName());
     }
     return keytab;
