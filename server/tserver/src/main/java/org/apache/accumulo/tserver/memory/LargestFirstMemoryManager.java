--- conflicted
+++ resolved
@@ -130,15 +130,6 @@
     maxObserved = 0;
   }
 
-<<<<<<< HEAD
-=======
-  @SuppressWarnings("deprecation")
-  protected long getMinCIdleThreshold(KeyExtent extent) {
-    return context.getTableConfiguration(extent.tableId())
-        .getTimeInMillis(Property.TABLE_MINC_COMPACT_IDLETIME);
-  }
-
->>>>>>> 37346850
   protected long getMaxAge(KeyExtent extent) {
     return context.getTableConfiguration(extent.tableId())
         .getTimeInMillis(Property.TABLE_MINC_COMPACT_MAXAGE);
