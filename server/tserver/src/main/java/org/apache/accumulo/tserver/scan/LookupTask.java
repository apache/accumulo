--- conflicted
+++ resolved
@@ -95,29 +95,14 @@
       // check the time so that the read ahead thread is not monopolized
       while (iter.hasNext() && bytesAdded < maxResultsSize
           && (System.currentTimeMillis() - startTime) < maxScanTime) {
-<<<<<<< HEAD
-        final KeyExtent currentKeyExtent;
-        final List<Range> currentRangeList;
+        final KeyExtent extent;
+        final List<Range> ranges;
         {
           final Entry<KeyExtent,List<Range>> entry = iter.next();
-          currentKeyExtent = entry.getKey();
-          currentRangeList = entry.getValue();
-        }
-
-        iter.remove();
-
-        // check that tablet server is serving requested tablet
-        TabletBase tablet = session.getTabletResolver().getTablet(currentKeyExtent);
-        if (tablet == null) {
-          failures.put(currentKeyExtent, currentRangeList);
-          continue;
-        }
-        Thread.currentThread().setName("Client: " + session.client + " User: " + session.getUser()
-            + " Start: " + session.startTime + " Tablet: " + currentKeyExtent);
-=======
-        Entry<KeyExtent,List<Range>> entry = iter.next();
-        KeyExtent extent = entry.getKey();
-        List<Range> ranges = entry.getValue();
+          extent = entry.getKey();
+          ranges = entry.getValue();
+        }
+
         iter.remove();
 
         // check that tablet server is serving requested tablet
@@ -129,7 +114,6 @@
         }
         Thread.currentThread().setName("Client: " + session.client + " User: " + session.getUser()
             + " Start: " + session.startTime + " Tablet: " + extent);
->>>>>>> bf9b0f69
 
         try {
 
@@ -138,15 +122,11 @@
           if (isCancelled())
             interruptFlag.set(true);
 
-<<<<<<< HEAD
-          lookupResult = tablet.lookup(currentRangeList, results, session.scanParams,
-=======
           // Create new List here to collect the results from this Tablet.lookup() call
           // Ensures that the yield code in Tablet can only compare a yield position
           // to the results from that call
           List<KVEntry> tabletResults = new ArrayList<>();
           lookupResult = tablet.lookup(ranges, tabletResults, session.scanParams,
->>>>>>> bf9b0f69
               maxResultsSize - bytesAdded, interruptFlag);
           // Add results from this Tablet.lookup() to the accumulated results
           results.addAll(tabletResults);
@@ -156,33 +136,19 @@
           interruptFlag.set(false);
 
         } catch (IOException e) {
-<<<<<<< HEAD
-          log.warn("lookup failed for tablet " + currentKeyExtent, e);
-=======
           log.warn("lookup failed for tablet " + extent, e);
->>>>>>> bf9b0f69
           throw new RuntimeException(e);
         }
 
         bytesAdded += lookupResult.bytesAdded;
 
         if (lookupResult.unfinishedRanges.isEmpty()) {
-<<<<<<< HEAD
-          fullScans.add(currentKeyExtent);
-        } else {
-          if (lookupResult.closed) {
-            failures.put(currentKeyExtent, lookupResult.unfinishedRanges);
-          } else {
-            session.queries.put(currentKeyExtent, lookupResult.unfinishedRanges);
-            partScan = currentKeyExtent;
-=======
           fullScans.add(extent);
         } else {
           if (lookupResult.closed) {
             failures.put(extent, lookupResult.unfinishedRanges);
           } else {
             partScan = extent;
->>>>>>> bf9b0f69
             partNextKey = lookupResult.unfinishedRanges.get(0).getStartKey();
             partNextKeyInclusive = lookupResult.unfinishedRanges.get(0).isStartKeyInclusive();
             // Stop this LookupTask. The client side will continue the scan and a
