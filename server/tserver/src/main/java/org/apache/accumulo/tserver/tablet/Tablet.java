--- conflicted
+++ resolved
@@ -1793,14 +1793,6 @@
   }
 
   // BEGIN PRIVATE METHODS RELATED TO MAJOR COMPACTION
-
-<<<<<<< HEAD
-  private boolean isCompactionEnabled() {
-    return !isClosing();
-  }
-
-=======
->>>>>>> deafe74a
   private CompactionStats _majorCompact(MajorCompactionReason reason)
       throws IOException, CompactionCanceledException {
 
