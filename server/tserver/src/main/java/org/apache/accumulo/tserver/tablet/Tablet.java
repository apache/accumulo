--- conflicted
+++ resolved
@@ -20,8 +20,6 @@
 
 import static com.google.common.util.concurrent.Uninterruptibles.sleepUninterruptibly;
 import static java.nio.charset.StandardCharsets.UTF_8;
-import static java.util.concurrent.TimeUnit.MINUTES;
-import static java.util.concurrent.TimeUnit.SECONDS;
 import static java.util.stream.Collectors.toList;
 import static org.apache.accumulo.core.util.LazySingletons.RANDOM;
 
@@ -88,13 +86,8 @@
 import org.apache.accumulo.core.trace.TraceUtil;
 import org.apache.accumulo.core.util.Halt;
 import org.apache.accumulo.core.util.Pair;
-<<<<<<< HEAD
 import org.apache.accumulo.core.util.Timer;
-import org.apache.accumulo.core.volume.Volume;
-import org.apache.accumulo.server.ServerContext;
-=======
 import org.apache.accumulo.core.util.UtilWaitThread;
->>>>>>> 1e2a2d02
 import org.apache.accumulo.server.compaction.CompactionStats;
 import org.apache.accumulo.server.fs.VolumeManager;
 import org.apache.accumulo.server.tablets.ConditionCheckerContext.ConditionChecker;
@@ -925,12 +918,8 @@
         activeScan.interrupt();
       }
 
-<<<<<<< HEAD
-    Timer lastLogTimer = Timer.startNew();
-=======
       // create a copy so that it can be whittled down as client sessions are disabled
       List<ScanDataSource> runningScans = new ArrayList<>(this.activeScans);
->>>>>>> 1e2a2d02
 
       runningScans.removeIf(scanDataSource -> {
         boolean currentlyUnreserved = disallowNewReservations(scanDataSource.getScanParameters());
@@ -940,17 +929,7 @@
         return currentlyUnreserved;
       });
 
-<<<<<<< HEAD
-      if (log.isDebugEnabled() && lastLogTimer.hasElapsed(1, MINUTES)) {
-        for (ScanDataSource activeScan : runningScans) {
-          log.debug("Waiting on scan in completeClose {} {}", extent, activeScan);
-        }
-
-        lastLogTimer.restart();
-      }
-=======
-      long lastLogTime = System.nanoTime();
->>>>>>> 1e2a2d02
+      Timer lastLogTimer = Timer.startNew();
 
       // wait for reads and writes to complete
       while (writesInProgress > 0 || !runningScans.isEmpty()) {
@@ -962,13 +941,12 @@
           return currentlyUnreserved;
         });
 
-        if (log.isDebugEnabled()
-            && System.nanoTime() - lastLogTime > TimeUnit.SECONDS.toNanos(60)) {
+        if (log.isDebugEnabled() && lastLogTimer.hasElapsed(1, MINUTES)) {
           for (ScanDataSource activeScan : runningScans) {
             log.debug("Waiting on scan in completeClose {} {}", extent, activeScan);
           }
 
-          lastLogTime = System.nanoTime();
+          lastLogTimer.restart();
         }
 
         try {
@@ -1199,532 +1177,6 @@
   // have to get the tablet lock. See #558
   private volatile Set<DfsLogger> referencedLogs = Collections.emptySet();
 
-<<<<<<< HEAD
-          suppressFindSplits();
-
-          return null;
-        }
-        if (candidate.compareRow(lastRow) != 0) {
-          // we should use this ratio in split size estimations
-          if (log.isTraceEnabled()) {
-            log.trace(
-                String.format("Splitting at %6.2f instead of .5, row at .5 is same as end row%n",
-                    keys.firstKey()));
-          }
-          return new SplitRowSpec(keys.firstKey(), candidate.getRow());
-        }
-
-      }
-
-      log.warn("Cannot split tablet {} it contains a big row : {}", extent, lastRow);
-      suppressFindSplits();
-
-      return null;
-    }
-
-    Text text = mid.getRow();
-    SortedMap<Double,Key> firstHalf = keys.headMap(.5);
-    if (!firstHalf.isEmpty()) {
-      Text beforeMid = firstHalf.get(firstHalf.lastKey()).getRow();
-      Text shorter = new Text();
-      int trunc = longestCommonLength(text, beforeMid);
-      shorter.set(text.getBytes(), 0, Math.min(text.getLength(), trunc + 1));
-      text = shorter;
-    }
-
-    if (text.getLength() > maxEndRow) {
-      log.warn("Cannot split tablet {}, selected split point too long.  Length :  {}", extent,
-          text.getLength());
-
-      suppressFindSplits();
-
-      return null;
-    }
-
-    return new SplitRowSpec(.5, text);
-  }
-
-  private boolean supressFindSplits = false;
-  private long timeOfLastMinCWhenFindSplitsWasSupressed = 0;
-  private long timeOfLastImportWhenFindSplitsWasSupressed = 0;
-
-  /**
-   * Check if the the current files were found to be unsplittable. If so, then do not want to spend
-   * resources on examining the files again until the files change.
-   */
-  private boolean isFindSplitsSuppressed() {
-    if (supressFindSplits) {
-      if (timeOfLastMinCWhenFindSplitsWasSupressed != lastMinorCompactionFinishTime
-          || timeOfLastImportWhenFindSplitsWasSupressed != lastDataFileImportTime) {
-        // a minor compaction or data file import has occurred... check again
-        supressFindSplits = false;
-      } else {
-        // nothing changed, do not split
-        return true;
-      }
-    }
-
-    return false;
-  }
-
-  /**
-   * Remember that the current set of files are unsplittable.
-   */
-  private void suppressFindSplits() {
-    supressFindSplits = true;
-    timeOfLastMinCWhenFindSplitsWasSupressed = lastMinorCompactionFinishTime;
-    timeOfLastImportWhenFindSplitsWasSupressed = lastDataFileImportTime;
-  }
-
-  private static int longestCommonLength(Text text, Text beforeMid) {
-    int common = 0;
-    while (common < text.getLength() && common < beforeMid.getLength()
-        && text.getBytes()[common] == beforeMid.getBytes()[common]) {
-      common++;
-    }
-    return common;
-  }
-
-  // encapsulates results of computations needed to make determinations about splits
-  private static class SplitComputations {
-    final Set<StoredTabletFile> inputFiles;
-
-    // cached result of calling FileUtil.findMidpoint
-    final SortedMap<Double,Key> midPoint;
-
-    // the last row seen in the files, only set for the default tablet
-    final Text lastRowForDefaultTablet;
-
-    private SplitComputations(Set<StoredTabletFile> inputFiles, SortedMap<Double,Key> midPoint,
-        Text lastRowForDefaultTablet) {
-      this.inputFiles = inputFiles;
-      this.midPoint = midPoint;
-      this.lastRowForDefaultTablet = lastRowForDefaultTablet;
-    }
-  }
-
-  // The following caches keys from users files needed to compute a tablets split point. This cached
-  // data could potentially be large and is therefore stored using a soft refence so the Java GC can
-  // release it if needed. If the cached information is not there it can always be recomputed.
-  private volatile SoftReference<SplitComputations> lastSplitComputation =
-      new SoftReference<>(null);
-  private final Lock splitComputationLock = new ReentrantLock();
-
-  /**
-   * Computes split point information from files when a tablets set of files changes. Do not call
-   * this method when holding the tablet lock.
-   */
-  public Optional<SplitComputations> getSplitComputations() {
-
-    if (!isSplitPossible() || isClosing() || isClosed()) {
-      // do not want to bother doing any computations when a split is not possible
-      return Optional.empty();
-    }
-
-    Set<StoredTabletFile> files = getDatafileManager().getFiles();
-    SplitComputations lastComputation = lastSplitComputation.get();
-    if (lastComputation != null && lastComputation.inputFiles.equals(files)) {
-      // the last computation is still relevant
-      return Optional.of(lastComputation);
-    }
-
-    if (Thread.holdsLock(this)) {
-      log.warn(
-          "Thread holding tablet lock is doing split computation, this is unexpected and needs "
-              + "investigation. Please open an Accumulo issue with the stack trace because this can "
-              + "cause performance problems for scans.",
-          new RuntimeException());
-    }
-
-    SplitComputations newComputation;
-
-    // Only want one thread doing this computation at time for a tablet.
-    if (splitComputationLock.tryLock()) {
-      try {
-        SortedMap<Double,Key> midpoint = FileUtil.findMidPoint(context, tableConfiguration,
-            chooseTabletDir(), extent.prevEndRow(), extent.endRow(), files, .25, true);
-
-        Text lastRow = null;
-
-        if (extent.endRow() == null) {
-          lastRow = FileUtil.findLastRow(context, tableConfiguration, files);
-        }
-
-        newComputation = new SplitComputations(files, midpoint, lastRow);
-
-        lastSplitComputation = new SoftReference<>(newComputation);
-      } catch (IOException e) {
-        lastSplitComputation.clear();
-        log.error("Failed to compute split information from files " + e.getMessage());
-        return Optional.empty();
-      } finally {
-        splitComputationLock.unlock();
-      }
-
-      return Optional.of(newComputation);
-    } else {
-      // some other thread seems to be working on split, let the other thread work on it
-      return Optional.empty();
-    }
-  }
-
-  /**
-   * Returns true if this tablet needs to be split
-   *
-   */
-  public synchronized boolean needsSplit(Optional<SplitComputations> splitComputations) {
-    if (isClosing() || isClosed()) {
-      return false;
-    }
-    return findSplitRow(splitComputations) != null;
-  }
-
-  synchronized void computeNumEntries() {
-    Collection<DataFileValue> vals = getDatafileManager().getDatafileSizes().values();
-
-    long numEntries = 0;
-
-    for (DataFileValue tableValue : vals) {
-      numEntries += tableValue.getNumEntries();
-    }
-
-    this.numEntriesInMemory = getTabletMemory().getNumEntries();
-    numEntries += getTabletMemory().getNumEntries();
-
-    this.numEntries = numEntries;
-  }
-
-  public long getNumEntries() {
-    return numEntries;
-  }
-
-  public long getNumEntriesInMemory() {
-    return numEntriesInMemory;
-  }
-
-  // Do not synchronize this method, it is called frequently by compactions
-  public boolean isClosing() {
-    return closeState == CloseState.CLOSING;
-  }
-
-  @Override
-  public boolean isClosed() {
-    // Assign to a local var to avoid race conditions since closeState is volatile and two
-    // comparisons are done.
-    CloseState localCS = closeState;
-    return localCS == CloseState.CLOSED || localCS == CloseState.COMPLETE;
-  }
-
-  public boolean isBeingDeleted() {
-    return context.getTableManager().getTableState(extent.tableId()) == TableState.DELETING;
-  }
-
-  public boolean isCloseComplete() {
-    return closeState == CloseState.COMPLETE;
-  }
-
-  public boolean isMajorCompactionRunning() {
-    return compactable.isMajorCompactionRunning();
-  }
-
-  public boolean isMajorCompactionQueued() {
-    return compactable.isMajorCompactionQueued();
-  }
-
-  public boolean isMinorCompactionQueued() {
-    return minorCompactionState == CompactionState.WAITING_TO_START;
-  }
-
-  public boolean isMinorCompactionRunning() {
-    return minorCompactionState == CompactionState.IN_PROGRESS;
-  }
-
-  public TreeMap<KeyExtent,TabletData> split(byte[] sp) throws IOException {
-
-    if (sp != null && extent.endRow() != null && extent.endRow().equals(new Text(sp))) {
-      throw new IllegalArgumentException(
-          "Attempting to split on EndRow " + extent.endRow() + " for " + extent);
-    }
-
-    if (sp != null && sp.length > tableConfiguration.getAsBytes(Property.TABLE_MAX_END_ROW_SIZE)) {
-      String msg = "Cannot split tablet " + extent + ", selected split point too long.  Length :  "
-          + sp.length;
-      log.warn(msg);
-      throw new IOException(msg);
-    }
-
-    if (extent.isRootTablet()) {
-      String msg = "Cannot split root tablet";
-      log.warn(msg);
-      throw new RuntimeException(msg);
-    }
-
-    SplitRowSpec splitPoint = null;
-    if (sp == null) {
-      // call this outside of sync block
-      var splitComputations = getSplitComputations();
-      splitPoint = findSplitRow(splitComputations);
-      if (splitPoint == null || splitPoint.row == null) {
-        // no reason to log anything here, findSplitRow will log reasons when it returns null
-        return null;
-      }
-    } else {
-      Text tsp = new Text(sp);
-      // This ratio is calculated before that tablet is closed and outside of a lock, so new files
-      // could arrive before the tablet is closed and locked. That is okay as the ratio is an
-      // estimate.
-      var ratio = FileUtil.estimatePercentageLTE(context, tableConfiguration, chooseTabletDir(),
-          extent.prevEndRow(), extent.endRow(), getDatafileManager().getFiles(), tsp);
-      splitPoint = new SplitRowSpec(ratio, tsp);
-    }
-
-    try {
-      initiateClose(true);
-    } catch (IllegalStateException ise) {
-      log.debug("File {} not splitting : {}", extent, ise.getMessage());
-      return null;
-    } catch (RuntimeException re) {
-      log.debug("File {} not splitting : {}", extent, re.getMessage());
-      throw re;
-    }
-
-    // obtain this info outside of synch block since it will involve opening
-    // the data files... it is ok if the set of data files changes, because
-    // this info is used for optimization... it is ok if data files are missing
-    // from the set... can still query and insert into the tablet while this
-    // data file operation is happening
-    Map<StoredTabletFile,FileUtil.FileInfo> firstAndLastRows = FileUtil
-        .tryToGetFirstAndLastRows(context, tableConfiguration, getDatafileManager().getFiles());
-
-    synchronized (this) {
-      // java needs tuples ...
-      TreeMap<KeyExtent,TabletData> newTablets = new TreeMap<>();
-
-      long t1 = System.currentTimeMillis();
-
-      closeState = CloseState.CLOSING;
-      completeClose(true, false);
-
-      Text midRow = splitPoint.row;
-      double splitRatio = splitPoint.splitRatio;
-
-      KeyExtent low = new KeyExtent(extent.tableId(), midRow, extent.prevEndRow());
-      KeyExtent high = new KeyExtent(extent.tableId(), extent.endRow(), midRow);
-
-      String lowDirectoryName = createTabletDirectoryName(context, midRow);
-
-      // write new tablet information to MetadataTable
-      SortedMap<StoredTabletFile,DataFileValue> lowDatafileSizes = new TreeMap<>();
-      SortedMap<StoredTabletFile,DataFileValue> highDatafileSizes = new TreeMap<>();
-      List<StoredTabletFile> highDatafilesToRemove = new ArrayList<>();
-
-      MetadataTableUtil.splitDatafiles(midRow, splitRatio, firstAndLastRows,
-          getDatafileManager().getDatafileSizes(), lowDatafileSizes, highDatafileSizes,
-          highDatafilesToRemove);
-
-      log.debug("Files for low split {} {}", low, lowDatafileSizes.keySet());
-      log.debug("Files for high split {} {}", high, highDatafileSizes.keySet());
-
-      MetadataTime time = tabletTime.getMetadataTime();
-
-      HashSet<ExternalCompactionId> ecids = new HashSet<>();
-      compactable.getExternalCompactionIds(ecids::add);
-
-      MetadataTableUtil.splitTablet(high, extent.prevEndRow(), splitRatio,
-          getTabletServer().getContext(), getTabletServer().getLock(), ecids);
-      ManagerMetadataUtil.addNewTablet(getTabletServer().getContext(), low, lowDirectoryName,
-          getTabletServer().getTabletSession(), lowDatafileSizes, bulkImported, time,
-          lastFlushID.get(), lastCompactID.get(), getTabletServer().getLock());
-      MetadataTableUtil.finishSplit(high, highDatafileSizes, highDatafilesToRemove,
-          getTabletServer().getContext(), getTabletServer().getLock());
-
-      TabletLogger.split(extent, low, high, getTabletServer().getTabletSession());
-
-      newTablets.put(high, new TabletData(dirName, highDatafileSizes, time, lastFlushID.get(),
-          lastCompactID.get(), lastLocation, bulkImported));
-      newTablets.put(low, new TabletData(lowDirectoryName, lowDatafileSizes, time,
-          lastFlushID.get(), lastCompactID.get(), lastLocation, bulkImported));
-
-      long t2 = System.currentTimeMillis();
-
-      log.debug(String.format("offline split time : %6.2f secs", (t2 - t1) / 1000.0));
-
-      closeState = CloseState.COMPLETE;
-      return newTablets;
-    }
-  }
-
-  @Override
-  public SortedMap<StoredTabletFile,DataFileValue> getDatafiles() {
-    return getDatafileManager().getDatafileSizes();
-  }
-
-  @Override
-  public void addToYieldMetric(int i) {
-    getTabletServer().getScanMetrics().addYield(i);
-  }
-
-  public double queryRate() {
-    return queryRate.rate();
-  }
-
-  public double queryByteRate() {
-    return queryByteRate.rate();
-  }
-
-  public double ingestRate() {
-    return ingestRate.rate();
-  }
-
-  public double ingestByteRate() {
-    return ingestByteRate.rate();
-  }
-
-  public double scanRate() {
-    return scannedRate.rate();
-  }
-
-  public long totalQueriesResults() {
-    return this.queryResultCount.get();
-  }
-
-  public long totalIngest() {
-    return this.ingestCount;
-  }
-
-  public long totalIngestBytes() {
-    return this.ingestBytes;
-  }
-
-  public long totalQueryResultsBytes() {
-    return this.queryResultBytes.get();
-  }
-
-  public long totalScannedCount() {
-    return this.scannedCount.get();
-  }
-
-  public long totalLookupCount() {
-    return this.lookupCount.get();
-  }
-
-  // synchronized?
-  public void updateRates(long now) {
-    queryRate.update(now, this.queryResultCount.get());
-    queryByteRate.update(now, this.queryResultBytes.get());
-    ingestRate.update(now, ingestCount);
-    ingestByteRate.update(now, ingestBytes);
-    scannedRate.update(now, this.scannedCount.get());
-  }
-
-  public long getSplitCreationTime() {
-    return splitCreationTime;
-  }
-
-  public void importDataFiles(long tid, Map<ReferencedTabletFile,DataFileInfo> fileMap,
-      boolean setTime) throws IOException {
-    Map<ReferencedTabletFile,DataFileValue> entries = new HashMap<>(fileMap.size());
-    List<String> files = new ArrayList<>();
-
-    for (Entry<ReferencedTabletFile,DataFileInfo> entry : fileMap.entrySet()) {
-      entries.put(entry.getKey(), new DataFileValue(entry.getValue().estimatedSize, 0L));
-      files.add(entry.getKey().getNormalizedPathStr());
-    }
-
-    // Clients timeout and will think that this operation failed.
-    // Don't do it if we spent too long waiting for the lock
-    Timer lockWaitTimer = Timer.startNew();
-    synchronized (this) {
-      if (isClosed()) {
-        throw new IOException("tablet " + extent + " is closed");
-      }
-
-      Duration rpcTimeout = Duration.ofMillis(
-          (long) (getTabletServer().getConfiguration().getTimeInMillis(Property.GENERAL_RPC_TIMEOUT)
-              * 1.1));
-
-      // wait for any files that are bulk importing up to the RPC timeout limit
-      while (!Collections.disjoint(bulkImporting, fileMap.keySet())) {
-        try {
-          wait(1_000);
-        } catch (InterruptedException e) {
-          Thread.currentThread().interrupt();
-          throw new IllegalStateException(e);
-        }
-
-        if (lockWaitTimer.hasElapsed(rpcTimeout)) {
-          throw new IOException("Timeout waiting " + lockWaitTimer.elapsed(SECONDS)
-              + " seconds to get tablet lock for " + extent + " " + tid);
-        }
-      }
-
-      // need to check this again because when wait is called above the lock is released.
-      if (isClosed()) {
-        throw new IOException("tablet " + extent + " is closed");
-      }
-
-      if (lockWaitTimer.hasElapsed(rpcTimeout)) {
-        throw new IOException("Timeout waiting " + lockWaitTimer.elapsed(SECONDS)
-            + " seconds to get tablet lock for " + extent + " " + tid);
-      }
-
-      List<ReferencedTabletFile> alreadyImported = bulkImported.get(tid);
-      if (alreadyImported != null) {
-        for (ReferencedTabletFile entry : alreadyImported) {
-          if (fileMap.remove(entry) != null) {
-            log.trace("Ignoring import of bulk file already imported: {}", entry);
-          }
-        }
-      }
-
-      if (fileMap.isEmpty()) {
-        return;
-      }
-
-      incrementWritesInProgress();
-
-      // prevent other threads from processing this file while its added to the metadata table.
-      bulkImporting.addAll(fileMap.keySet());
-    }
-    try {
-      tabletServer.updateBulkImportState(files, BulkImportState.LOADING);
-
-      getDatafileManager().importDataFiles(tid, entries, setTime);
-      lastDataFileImportTime = System.currentTimeMillis();
-
-      synchronized (this) {
-        // only mark the bulk import a success if no exception was thrown
-        bulkImported.computeIfAbsent(tid, k -> new ArrayList<>()).addAll(fileMap.keySet());
-      }
-
-      if (isSplitPossible()) {
-        getTabletServer().executeSplit(this);
-      } else {
-        compactable.filesAdded();
-      }
-    } finally {
-      synchronized (this) {
-        decrementWritesInProgress();
-
-        if (!bulkImporting.removeAll(fileMap.keySet())) {
-          throw new AssertionError(
-              "Likely bug in code, always expect to remove something.  Please open an Accumulo issue.");
-        }
-
-        tabletServer.removeBulkImportState(files);
-      }
-    }
-  }
-
-  private Set<DfsLogger> currentLogs = new HashSet<>();
-  private Set<DfsLogger> otherLogs = Collections.emptySet();
-
-  // An immutable copy of currentLogs + otherLogs. This exists so that removeInUseLogs() does not
-  // have to get the tablet lock. See #558
-  private volatile Set<DfsLogger> referencedLogs = Collections.emptySet();
-
-=======
->>>>>>> 1e2a2d02
   private synchronized void rebuildReferencedLogs() {
     /*
      * Each tablet has the following sets of WALogs. While a WALog exists in one set, garbage
