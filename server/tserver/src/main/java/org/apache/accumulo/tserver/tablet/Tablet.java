--- conflicted
+++ resolved
@@ -2684,16 +2684,9 @@
         persistedTime = maxCommittedTime;
       }
 
-<<<<<<< HEAD
-      MasterMetadataUtil.updateTabletDataFile(getTabletServer().getContext(), extent, newDatafile,
+     return MasterMetadataUtil.updateTabletDataFile(getTabletServer().getContext(), extent, newDatafile,
           absMergeFile, dfv, tabletTime.getMetadataTime(persistedTime), filesInUseByScans,
           tabletServer.getLock(), unusedWalLogs, flushId);
-=======
-      return MasterMetadataUtil.updateTabletDataFile(getTabletServer().getContext(), extent,
-          newDatafile, absMergeFile, dfv, tabletTime.getMetadataTime(persistedTime),
-          filesInUseByScans, tabletServer.getClientAddressString(), tabletServer.getLock(),
-          unusedWalLogs, lastLocation, flushId);
->>>>>>> 27acec19
     }
 
   }
