/*
 * Licensed to the Apache Software Foundation (ASF) under one
 * or more contributor license agreements.  See the NOTICE file
 * distributed with this work for additional information
 * regarding copyright ownership.  The ASF licenses this file
 * to you under the Apache License, Version 2.0 (the
 * "License"); you may not use this file except in compliance
 * with the License.  You may obtain a copy of the License at
 *
 *   https://www.apache.org/licenses/LICENSE-2.0
 *
 * Unless required by applicable law or agreed to in writing,
 * software distributed under the License is distributed on an
 * "AS IS" BASIS, WITHOUT WARRANTIES OR CONDITIONS OF ANY
 * KIND, either express or implied.  See the License for the
 * specific language governing permissions and limitations
 * under the License.
 */
package org.apache.accumulo.tserver.tablet;

import static com.google.common.util.concurrent.Uninterruptibles.sleepUninterruptibly;
import static java.nio.charset.StandardCharsets.UTF_8;
import static java.util.stream.Collectors.toList;
import static org.apache.accumulo.core.util.LazySingletons.RANDOM;

import java.io.FileNotFoundException;
import java.io.IOException;
import java.io.UncheckedIOException;
import java.time.Duration;
import java.util.ArrayList;
import java.util.Collection;
import java.util.Collections;
import java.util.HashSet;
import java.util.List;
import java.util.Map;
import java.util.Optional;
import java.util.OptionalLong;
import java.util.Set;
import java.util.concurrent.ConcurrentSkipListSet;
import java.util.concurrent.TimeUnit;
import java.util.concurrent.atomic.AtomicBoolean;
import java.util.concurrent.atomic.AtomicLong;
import java.util.concurrent.atomic.AtomicReference;
import java.util.concurrent.locks.ReentrantLock;
import java.util.stream.Collectors;
import java.util.stream.Stream;

import org.apache.accumulo.core.Constants;
import org.apache.accumulo.core.client.Durability;
import org.apache.accumulo.core.client.admin.TabletAvailability;
import org.apache.accumulo.core.clientImpl.DurabilityImpl;
import org.apache.accumulo.core.conf.AccumuloConfiguration.Deriver;
import org.apache.accumulo.core.conf.Property;
import org.apache.accumulo.core.constraints.Violations;
import org.apache.accumulo.core.data.ColumnUpdate;
import org.apache.accumulo.core.data.Key;
import org.apache.accumulo.core.data.Mutation;
import org.apache.accumulo.core.data.Range;
import org.apache.accumulo.core.data.Value;
import org.apache.accumulo.core.dataImpl.KeyExtent;
import org.apache.accumulo.core.file.FilePrefix;
import org.apache.accumulo.core.iterators.SortedKeyValueIterator;
import org.apache.accumulo.core.iteratorsImpl.system.SourceSwitchingIterator;
import org.apache.accumulo.core.lock.ServiceLock;
import org.apache.accumulo.core.logging.ConditionalLogger.DeduplicatingLogger;
import org.apache.accumulo.core.logging.TabletLogger;
import org.apache.accumulo.core.manager.state.tables.TableState;
import org.apache.accumulo.core.metadata.ReferencedTabletFile;
import org.apache.accumulo.core.metadata.StoredTabletFile;
import org.apache.accumulo.core.metadata.SystemTables;
import org.apache.accumulo.core.metadata.TServerInstance;
import org.apache.accumulo.core.metadata.schema.Ample;
import org.apache.accumulo.core.metadata.schema.Ample.ConditionalResult;
import org.apache.accumulo.core.metadata.schema.Ample.ConditionalResult.Status;
import org.apache.accumulo.core.metadata.schema.Ample.ConditionalTabletMutator;
import org.apache.accumulo.core.metadata.schema.Ample.ConditionalTabletsMutator;
import org.apache.accumulo.core.metadata.schema.DataFileValue;
import org.apache.accumulo.core.metadata.schema.TabletMetadata;
import org.apache.accumulo.core.metadata.schema.TabletMetadata.ColumnType;
import org.apache.accumulo.core.metadata.schema.TabletMetadata.Location;
import org.apache.accumulo.core.sample.impl.SamplerConfigurationImpl;
import org.apache.accumulo.core.security.Authorizations;
import org.apache.accumulo.core.spi.scan.ScanDispatch;
import org.apache.accumulo.core.tabletserver.log.LogEntry;
import org.apache.accumulo.core.tabletserver.thrift.TabletStats;
import org.apache.accumulo.core.trace.TraceUtil;
import org.apache.accumulo.core.util.Halt;
import org.apache.accumulo.core.util.Pair;
import org.apache.accumulo.core.util.UtilWaitThread;
import org.apache.accumulo.server.compaction.CompactionStats;
import org.apache.accumulo.server.fs.VolumeManager;
import org.apache.accumulo.server.tablets.ConditionCheckerContext.ConditionChecker;
import org.apache.accumulo.server.tablets.TabletNameGenerator;
import org.apache.accumulo.server.tablets.TabletTime;
import org.apache.accumulo.tserver.InMemoryMap;
import org.apache.accumulo.tserver.MinorCompactionReason;
import org.apache.accumulo.tserver.TabletServer;
import org.apache.accumulo.tserver.TabletServerResourceManager.TabletResourceManager;
import org.apache.accumulo.tserver.TabletStatsKeeper;
import org.apache.accumulo.tserver.TabletStatsKeeper.Operation;
import org.apache.accumulo.tserver.TservConstraintEnv;
import org.apache.accumulo.tserver.constraints.ConstraintChecker;
import org.apache.accumulo.tserver.log.DfsLogger;
import org.apache.accumulo.tserver.metrics.TabletServerMinCMetrics;
import org.apache.accumulo.tserver.metrics.TabletServerScanMetrics;
import org.apache.accumulo.tserver.scan.ScanParameters;
import org.apache.hadoop.fs.FileStatus;
import org.apache.hadoop.fs.Path;
import org.apache.zookeeper.KeeperException;
import org.apache.zookeeper.KeeperException.NoNodeException;
import org.slf4j.Logger;
import org.slf4j.LoggerFactory;

import com.google.common.annotations.VisibleForTesting;
import com.google.common.base.Preconditions;
import com.google.common.collect.Sets;
import com.google.common.collect.Sets.SetView;

import edu.umd.cs.findbugs.annotations.SuppressFBWarnings;
import io.opentelemetry.api.trace.Span;
import io.opentelemetry.context.Scope;

/**
 * Provide access to a single row range in a living TabletServer.
 */
public class Tablet extends TabletBase {
  private static final Logger log = LoggerFactory.getLogger(Tablet.class);
  private static final Logger CLOSING_STUCK_LOGGER =
      new DeduplicatingLogger(log, Duration.ofMinutes(5), 1000);

  private final TabletServer tabletServer;
  private final TabletResourceManager tabletResources;
  private final ScanfileManager scanfileManager;
  private final TabletMemory tabletMemory;

  private final TabletTime tabletTime;

  private final Set<Path> checkedTabletDirs = new ConcurrentSkipListSet<>();

  private final AtomicLong dataSourceDeletions = new AtomicLong(0);

  // This class exists so that a single volatile can reference two variables. Coordinating reads and
  // writes of two separate volatiles that depend on each other is really tricky, putting them under
  // a single volatile removes the tricky part. One key factor to avoiding consistency issues is
  // that instances of this class are immutable, so that should not be changed w/o considering the
  // implications on multithreading.
  private static class LatestMetadata {
    final TabletMetadata tabletMetadata;
    // this exists to detect changes in tabletMetadata
    final long refreshCount;

    private LatestMetadata(TabletMetadata tabletMetadata, long refreshCount) {
      this.tabletMetadata = tabletMetadata;
      this.refreshCount = refreshCount;
    }
  }

  private final AtomicReference<LatestMetadata> latestMetadata;

  @Override
  public long getDataSourceDeletions() {
    return dataSourceDeletions.get();
  }

  private enum CloseState {
    OPEN, REQUESTED, CLOSING, CLOSED, COMPLETE
  }

  private long closeRequestTime = 0;
  private volatile CloseState closeState = CloseState.OPEN;

  private boolean updatingFlushID = false;

  enum CompactionState {
    WAITING_TO_START, IN_PROGRESS
  }

  private volatile CompactionState minorCompactionState = null;

  private final Deriver<ConstraintChecker> constraintChecker;

  private int writesInProgress = 0;

  private final TabletStatsKeeper timer = new TabletStatsKeeper();

  /**
   * Counts are maintained in this object and reported out with the Micrometer metrics via
   * TabletServerMetricsUtil
   */
  private long ingestCount = 0;
  private long ingestBytes = 0;

  /**
   * Rates are calculated here in the Tablet for use in the Monitor but we do not emit them as
   * metrics. Rates can be calculated from the "Count" metrics above by downstream systems.
   */
  private final Rate queryRate = new Rate(0.95);
  private final Rate queryByteRate = new Rate(0.95);
  private final Rate ingestRate = new Rate(0.95);
  private final Rate ingestByteRate = new Rate(0.95);
  private final Rate scannedRate = new Rate(0.95);

  private long lastMinorCompactionFinishTime = 0;

  private volatile long numEntries = 0;
  private volatile long numEntriesInMemory = 0;

  private final int logId;

  private volatile long lastAccessTime = System.nanoTime();

  public int getLogId() {
    return logId;
  }

  public static class LookupResult {
    public final List<Range> unfinishedRanges = new ArrayList<>();
    public long bytesAdded = 0;
    public long dataSize = 0;
    public boolean closed = false;
  }

  ReferencedTabletFile getNextDataFilename(FilePrefix prefix) throws IOException {
    return TabletNameGenerator.getNextDataFilename(prefix, context, extent,
        getMetadata().getDirName(), dir -> checkTabletDir(new Path(dir)));
  }

  private void checkTabletDir(Path path) {
    try {
      if (!checkedTabletDirs.contains(path)) {
        FileStatus[] files = null;
        try {
          files = getTabletServer().getVolumeManager().listStatus(path);
        } catch (FileNotFoundException ex) {
          // ignored
        }

        if (files == null) {
          log.debug("Tablet {} had no dir, creating {}", extent, path);
          getTabletServer().getVolumeManager().mkdirs(path);
        }
        checkedTabletDirs.add(path);
      }
    } catch (IOException e) {
      throw new UncheckedIOException(e);
    }
  }

  public Tablet(final TabletServer tabletServer, final KeyExtent extent,
      final TabletResourceManager trm, TabletMetadata metadata)
      throws IOException, IllegalArgumentException {

    super(tabletServer, extent);

    this.tabletServer = tabletServer;
    this.tabletResources = trm;
    this.latestMetadata =
        new AtomicReference<>(new LatestMetadata(metadata, RANDOM.get().nextLong()));
    this.tabletTime = TabletTime.getInstance(metadata.getTime());
    this.logId = tabletServer.createLogId();

    constraintChecker = tableConfiguration.newDeriver(ConstraintChecker::new);

    tabletMemory = new TabletMemory(this);

    var logEntries = new ArrayList<>(metadata.getLogs());

    // don't bother examining WALs for recovery if Table is being deleted
    if (!logEntries.isEmpty() && !isBeingDeleted()) {
      TabletLogger.recovering(extent, logEntries);
      final AtomicLong entriesUsedOnTablet = new AtomicLong(0);
      // track max time from walog entries without timestamps
      final AtomicLong maxTime = new AtomicLong(Long.MIN_VALUE);
      final CommitSession commitSession = getTabletMemory().getCommitSession();
      try {
        Set<String> absPaths = new HashSet<>();
        for (StoredTabletFile ref : metadata.getFiles()) {
          absPaths.add(ref.getNormalizedPathStr());
        }

        tabletServer.recover(this.getTabletServer().getVolumeManager(), extent, logEntries,
            absPaths, m -> {
              Collection<ColumnUpdate> muts = m.getUpdates();
              for (ColumnUpdate columnUpdate : muts) {
                if (!columnUpdate.hasTimestamp()) {
                  // if it is not a user set timestamp, it must have been set
                  // by the system
                  maxTime.set(Math.max(maxTime.get(), columnUpdate.getTimestamp()));
                }
              }
              getTabletMemory().mutate(commitSession, Collections.singletonList(m), 1);
              entriesUsedOnTablet.incrementAndGet();
            });

        if (maxTime.get() != Long.MIN_VALUE) {
          tabletTime.updateTimeIfGreater(maxTime.get());
        }
        commitSession.updateMaxCommittedTime(tabletTime.getTime());

        if (entriesUsedOnTablet.get() == 0) {
          log.debug("No replayed mutations applied, removing unused walog entries for {}", extent);

          final Location expectedLocation = Location.future(this.tabletServer.getTabletSession());
          try (ConditionalTabletsMutator mutator =
              getContext().getAmple().conditionallyMutateTablets()) {
            ConditionalTabletMutator mut = mutator.mutateTablet(extent).requireAbsentOperation()
                .requireLocation(expectedLocation);
            logEntries.forEach(mut::deleteWal);
            mut.submit(tabletMetadata -> tabletMetadata.getLogs().isEmpty());

            ConditionalResult res = mutator.process().get(extent);
            if (res.getStatus() == Status.REJECTED) {
              throw new IllegalStateException(
                  "Unable to remove logs in metadata for extent: " + extent);
            }
          }

          // intentionally not rereading metadata here because walogs are only used in the
          // constructor
          logEntries.clear();
        }

      } catch (Exception t) {
        String msg = "Error recovering tablet " + extent + " from log files";
        if (tableConfiguration.getBoolean(Property.TABLE_FAILURES_IGNORE)) {
          log.warn(msg, t);
        } else {
          throw new RuntimeException(msg, t);
        }
      }
      // make some closed references that represent the recovered logs
      currentLogs = new HashSet<>();
      for (LogEntry logEntry : logEntries) {
        currentLogs.add(DfsLogger.fromLogEntry(logEntry));
      }

      rebuildReferencedLogs();

      TabletLogger.recovered(extent, logEntries, entriesUsedOnTablet.get(),
          getTabletMemory().getNumEntries());
    }

    // do this last after tablet is completely setup because it
    // could cause major compaction to start
    scanfileManager = new ScanfileManager(this);

    computeNumEntries();

    getScanfileManager().removeFilesAfterScan(metadata.getScans(),
        Location.future(tabletServer.getTabletSession()));
  }

  public TabletMetadata getMetadata() {
    return latestMetadata.get().tabletMetadata;
  }

  public void checkConditions(ConditionChecker checker, Authorizations authorizations,
      AtomicBoolean iFlag) throws IOException, ReflectiveOperationException {

    ScanParameters scanParams = new ScanParameters(-1, authorizations, Collections.emptySet(), null,
        null, false, null, -1, null);
    scanParams.setScanDispatch(ScanDispatch.builder().build());

    ScanDataSource dataSource = createDataSource(scanParams, false, iFlag);

    boolean sawException = false;
    try {
      SortedKeyValueIterator<Key,Value> iter = new SourceSwitchingIterator(dataSource);
      checker.check(iter);
    } catch (IOException | RuntimeException | ReflectiveOperationException e) {
      sawException = true;
      throw e;
    } finally {
      // code in finally block because always want
      // to return data files, even when exception is thrown
      dataSource.close(sawException);
    }
  }

  DataFileValue minorCompact(InMemoryMap memTable, ReferencedTabletFile tmpDatafile,
      ReferencedTabletFile newDatafile, long queued, CommitSession commitSession, long flushId,
      MinorCompactionReason mincReason) {
    boolean failed = false;
    long start = System.currentTimeMillis();
    timer.incrementStatusMinor();

    long count = 0;

    String oldName = Thread.currentThread().getName();
    try {
      Thread.currentThread().setName("Minor compacting " + this.extent);
      CompactionStats stats;
      Span span = TraceUtil.startSpan(this.getClass(), "minorCompact::write");
      try (Scope scope = span.makeCurrent()) {
        count = memTable.getNumEntries();

        MinorCompactor compactor = new MinorCompactor(tabletServer, this, memTable, tmpDatafile,
            mincReason, tableConfiguration);
        stats = compactor.call();
      } catch (Exception e) {
        TraceUtil.setException(span, e, true);
        throw e;
      } finally {
        span.end();
      }

      Span span2 = TraceUtil.startSpan(this.getClass(), "minorCompact::bringOnline");
      try (Scope scope = span2.makeCurrent()) {
        bringMinorCompactionOnline(tmpDatafile, newDatafile,
            new DataFileValue(stats.getFileSize(), stats.getEntriesWritten()), commitSession,
            flushId, mincReason);
      } catch (Exception e) {
        final ServiceLock tserverLock = tabletServer.getLock();
        if (tserverLock == null || !tserverLock.verifyLockAtSource()) {
          log.error("Minor compaction of {} has failed and TabletServer lock does not exist."
              + " Halting...", getExtent(), e);
          Halt.halt(1, "TabletServer lock does not exist", e);
        } else {
          TraceUtil.setException(span2, e, true);
          throw e;
        }
      } finally {
        span2.end();
      }

      return new DataFileValue(stats.getFileSize(), stats.getEntriesWritten());
    } catch (Exception | Error e) {
      failed = true;
      throw new RuntimeException("Exception occurred during minor compaction on " + extent, e);
    } finally {
      Thread.currentThread().setName(oldName);
      try {
        getTabletMemory().finalizeMinC();
      } catch (Exception t) {
        log.error("Failed to free tablet memory on {}", extent, t);
      }

      if (!failed) {
        lastMinorCompactionFinishTime = System.currentTimeMillis();
      }
      TabletServerMinCMetrics minCMetrics = getTabletServer().getMinCMetrics();
      minCMetrics.addActive(lastMinorCompactionFinishTime - start);
      timer.updateTime(Operation.MINOR, queued, start, count, failed);
      minCMetrics.addQueued(start - queued);
    }
  }

  private synchronized MinorCompactionTask prepareForMinC(long flushId,
      MinorCompactionReason mincReason) {
    Preconditions.checkState(otherLogs.isEmpty());
    Preconditions.checkState(referencedLogs.equals(currentLogs));
    CommitSession oldCommitSession = getTabletMemory().prepareForMinC();
    otherLogs = currentLogs;
    currentLogs = new HashSet<>();

    return new MinorCompactionTask(this, oldCommitSession, flushId, mincReason);

  }

  public void flush(long tableFlushID) {
    boolean updateMetadata = false;
    boolean initiateMinor = false;

    try {

      synchronized (this) {

        // only want one thing at a time to update flush ID to ensure that metadata table and tablet
        // in memory state are consistent
        if (updatingFlushID) {
          return;
        }

        if (isClosing() || isClosed() || isBeingDeleted()
            || getTabletMemory().memoryReservedForMinC()) {
          return;
        }

        if (getTabletMemory().getMemTable().getNumEntries() == 0) {
          updatingFlushID = true;
          updateMetadata = true;
        } else {
          initiateMinor = true;
        }
      }

      if (updateMetadata) {
        refreshLock.lock();
        try {
          // if multiple threads were allowed to update this outside of a sync block, then it would
          // be a race condition
          var lastTabletMetadata = getMetadata();

          // Check flush id while holding refresh lock to prevent race condition with other threads
          // in tablet reading and writing the tablets metadata.
          if (lastTabletMetadata.getFlushId().orElse(-1) < tableFlushID) {
            try (var tabletsMutator = getContext().getAmple().conditionallyMutateTablets()) {
              var tablet = tabletsMutator.mutateTablet(extent)
                  .requireLocation(Location.current(tabletServer.getTabletSession()))
                  .requireSame(lastTabletMetadata, ColumnType.FLUSH_ID);

              tablet.putFlushId(tableFlushID);
              tablet
                  .submit(tabletMetadata -> tabletMetadata.getFlushId().orElse(-1) == tableFlushID);

              var result = tabletsMutator.process().get(extent);

              if (result.getStatus() != Ample.ConditionalResult.Status.ACCEPTED) {
                throw new IllegalStateException("Failed to update flush id " + extent + " "
                    + tabletServer.getTabletSession() + " " + tableFlushID);
              }
            }

            // It is important the the refresh lock is held for the update above and the refresh
            // below to avoid race conditions.
            refreshMetadata(RefreshPurpose.FLUSH_ID_UPDATE);
          }
        } finally {
          refreshLock.unlock();
        }
      } else if (initiateMinor) {
        initiateMinorCompaction(tableFlushID, MinorCompactionReason.USER);
      }

    } finally {
      if (updateMetadata) {
        synchronized (this) {
          updatingFlushID = false;
          this.notifyAll();
        }
      }
    }

  }

  public boolean initiateMinorCompaction(MinorCompactionReason mincReason) {
    if (isClosed()) {
      return false;
    }
    if (isBeingDeleted()) {
      log.debug("Table {} is being deleted so don't flush {}", extent.tableId(), extent);
      return false;
    }

    // get the flush id before the new memmap is made available for write
    long flushId;
    try {
      flushId = getFlushID();
    } catch (NoNodeException e) {
      log.info("Asked to initiate MinC when there was no flush id {} {}", getExtent(),
          e.getMessage());
      return false;
    }
    return initiateMinorCompaction(flushId, mincReason);
  }

  public boolean minorCompactNow(MinorCompactionReason mincReason) {
    long flushId;
    try {
      flushId = getFlushID();
    } catch (NoNodeException e) {
      log.info("Asked to initiate MinC when there was no flush id {} {}", getExtent(),
          e.getMessage());
      return false;
    }
    MinorCompactionTask mct = createMinorCompactionTask(flushId, mincReason);
    if (mct == null) {
      return false;
    }
    mct.run();
    return true;
  }

  boolean initiateMinorCompaction(long flushId, MinorCompactionReason mincReason) {
    MinorCompactionTask mct = createMinorCompactionTask(flushId, mincReason);
    if (mct == null) {
      return false;
    }
    getTabletResources().executeMinorCompaction(mct);
    return true;
  }

  private MinorCompactionTask createMinorCompactionTask(long flushId,
      MinorCompactionReason mincReason) {
    MinorCompactionTask mct;
    long t1;
    long t2;

    StringBuilder logMessage = null;

    try {
      synchronized (this) {
        t1 = System.currentTimeMillis();

        if (isClosing() || isClosed() || getTabletMemory().memoryReservedForMinC()
            || getTabletMemory().getMemTable().getNumEntries() == 0 || updatingFlushID) {

          logMessage = new StringBuilder();

          logMessage.append(extent);
          logMessage.append(" closeState " + closeState);
          if (getTabletMemory() != null) {
            logMessage.append(" tabletMemory.memoryReservedForMinC() "
                + getTabletMemory().memoryReservedForMinC());
          }
          if (getTabletMemory() != null && getTabletMemory().getMemTable() != null) {
            logMessage.append(" tabletMemory.getMemTable().getNumEntries() "
                + getTabletMemory().getMemTable().getNumEntries());
          }
          logMessage.append(" updatingFlushID " + updatingFlushID);

          return null;
        }

        mct = prepareForMinC(flushId, mincReason);
        t2 = System.currentTimeMillis();
      }
    } finally {
      // log outside of sync block
      if (logMessage != null && log.isDebugEnabled()) {
        log.debug("{}", logMessage);
      }
    }

    log.debug(String.format("MinC initiate lock %.2f secs", (t2 - t1) / 1000.0));
    return mct;
  }

  public long getFlushID() throws NoNodeException {
    try {
      String id = new String(context.getZooSession().asReaderWriter()
          .getData(Constants.ZTABLES + "/" + extent.tableId() + Constants.ZTABLE_FLUSH_ID), UTF_8);
      return Long.parseLong(id);
    } catch (InterruptedException | NumberFormatException e) {
      throw new RuntimeException("Exception on " + extent + " getting flush ID", e);
    } catch (KeeperException ke) {
      if (ke instanceof NoNodeException) {
        throw (NoNodeException) ke;
      } else {
        throw new RuntimeException("Exception on " + extent + " getting flush ID", ke);
      }
    }
  }

  private synchronized CommitSession finishPreparingMutations(long time) {
    if (isClosed() || getTabletMemory() == null) {
      return null;
    }

    CommitSession commitSession = getTabletMemory().getCommitSession();
    incrementWritesInProgress(commitSession);

    commitSession.updateMaxCommittedTime(time);
    return commitSession;
  }

  public PreparedMutations prepareMutationsForCommit(final TservConstraintEnv cenv,
      final List<Mutation> mutations) {
    cenv.setExtent(extent);
    final ConstraintChecker constraints = constraintChecker.derive();

    // Check each mutation for any constraint violations.
    Violations violations = null;
    Set<Mutation> violators = null;
    List<Mutation> nonViolators = null;

    for (Mutation mutation : mutations) {
      Violations mutationViolations = constraints.check(cenv, mutation);
      if (mutationViolations != null) {
        if (violations == null) {
          violations = new Violations();
          violators = new HashSet<>();
        }

        violations.add(mutationViolations);
        violators.add(mutation);
      }
    }

    if (violations == null) {
      // If there are no violations, use the original list for non-violators.
      nonViolators = mutations;
      violators = Collections.emptySet();
      violations = Violations.EMPTY;
    } else if (violators.size() != mutations.size()) {
      // Otherwise, find all non-violators.
      nonViolators = new ArrayList<>((mutations.size() - violators.size()));
      for (Mutation mutation : mutations) {
        if (!violators.contains(mutation)) {
          nonViolators.add(mutation);
        }
      }
    } else {
      // all mutations violated a constraint
      nonViolators = Collections.emptyList();
    }

    // If there are any mutations that do not violate the constraints, attempt to prepare the tablet
    // and retrieve the commit session.
    CommitSession cs = null;
    if (!nonViolators.isEmpty()) {
      long time = tabletTime.setUpdateTimes(nonViolators);
      cs = finishPreparingMutations(time);
      if (cs == null) {
        // tablet is closed
        return new PreparedMutations();
      }
    }

    return new PreparedMutations(cs, nonViolators, violations, violators);
  }

  private synchronized void incrementWritesInProgress(CommitSession cs) {
    incrementWritesInProgress();
    cs.incrementCommitsInProgress();
  }

  private synchronized void incrementWritesInProgress() {
    if (writesInProgress < 0) {
      throw new IllegalStateException("FATAL: Something really bad went wrong. Attempted to "
          + "increment a negative number of writes in progress " + writesInProgress + "on tablet "
          + extent);
    }
    writesInProgress++;
  }

  private synchronized void decrementWritesInProgress(CommitSession cs) {
    decrementWritesInProgress();
    cs.decrementCommitsInProgress();
  }

  private synchronized void decrementWritesInProgress() {
    if (writesInProgress <= 0) {
      throw new IllegalStateException("FATAL: Something really bad went wrong. Attempted to "
          + "decrement the number of writes in progress " + writesInProgress + " to < 0 on tablet "
          + extent);
    }
    writesInProgress--;
    if (writesInProgress == 0) {
      this.notifyAll();
    }
  }

  public synchronized void abortCommit(CommitSession commitSession) {
    if (isCloseComplete() || getTabletMemory() == null) {
      throw new IllegalStateException("Aborting commit when tablet " + extent + " is closed");
    }

    decrementWritesInProgress(commitSession);
  }

  public void commit(CommitSession commitSession, List<Mutation> mutations) {

    int totalCount = 0;
    long totalBytes = 0;

    // write the mutation to the in memory table
    for (Mutation mutation : mutations) {
      totalCount += mutation.size();
      totalBytes += mutation.numBytes();
    }

    try {
      getTabletMemory().mutate(commitSession, mutations, totalCount);
      synchronized (this) {
        getTabletMemory().updateMemoryUsageStats();
        if (isCloseComplete()) {
          throw new IllegalStateException(
              "Tablet " + extent + " closed with outstanding messages to the logger");
        }
        numEntries += totalCount;
        numEntriesInMemory += totalCount;
        ingestCount += totalCount;
        ingestBytes += totalBytes;
      }
    } finally {
      decrementWritesInProgress(commitSession);
    }
  }

  /**
   * Closes the data files associated with a Tablet. If saveState is true, a minor compaction is
   * performed.
   */
  @Override
  public void close(boolean saveState) throws IOException {
    initiateClose(saveState);
    completeClose(saveState);
    log.info("Tablet {} closed.", this.extent);
  }

  void initiateClose(boolean saveState) {
    log.trace("initiateClose(saveState={}) {}", saveState, getExtent());

    synchronized (this) {
      if (closeState == CloseState.OPEN) {
        closeRequestTime = System.nanoTime();
        closeState = CloseState.REQUESTED;
      } else {
        Preconditions.checkState(closeRequestTime != 0);
        long runningTime = Duration.ofNanos(System.nanoTime() - closeRequestTime).toMinutes();
        if (runningTime >= 15) {
          CLOSING_STUCK_LOGGER.info(
              "Tablet {} close requested again, but has been closing for {} minutes", this.extent,
              runningTime);
        }
      }
    }

    MinorCompactionTask mct = null;
    if (saveState) {
      try {
        synchronized (this) {
          // Wait for any running minor compaction before trying to start another. This is done for
          // the case where the current in memory map has a lot of data. So wait for the running
          // minor compaction and then start compacting the current in memory map before closing.
          getTabletMemory().waitForMinC();
        }
        mct = createMinorCompactionTask(getFlushID(), MinorCompactionReason.CLOSE);
      } catch (NoNodeException e) {
        throw new IllegalStateException("Exception on " + extent + " during prep for MinC", e);
      }
    }

    if (mct != null) {
      // Do an initial minor compaction that flushes any data in memory before marking that tablet
      // as closed. Another minor compaction will be done once the tablet is marked as closed. There
      // are two goals for this initial minor compaction.
      //
      // 1. Make the 2nd minor compaction that occurs after closing faster because it has less
      // data. That is important because after the tablet is closed it can not be read or written
      // to, so hopefully the 2nd compaction has little if any data because of this minor compaction
      // that occurred before close.
      //
      // 2. Its possible a minor compaction may hang because of bad config or DFS problems. Taking
      // this action before close can be less disruptive if it does hang. Also in the case where
      // there is a bug that causes minor compaction to fail it will leave the tablet in a bad
      // state. If that happens here before starting to close then it could leave the tablet in a
      // more usable state than a failure that happens after the tablet starts to close.
      //
      // If 'mct' was null it means either a minor compaction was running, there was no data to
      // minor compact, or the flush id was updating. In the case of flush id was updating, ideally
      // this code would wait for flush id updates and then minor compact if needed, but that can
      // not be done without setting the close state to closing to prevent flush id updates from
      // starting. So if there is a flush id update going on it could cause no minor compaction
      // here. There will still be a minor compaction after close.
      //
      // Its important to run the following minor compaction outside of any sync blocks as this
      // could needlessly block scans. The resources needed for the minor compaction have already
      // been reserved in a sync block.
      mct.run();
    }

    synchronized (this) {

      if (saveState) {
        // Wait for any running minc to finish before we start shutting things down in the tablet.
        // It is possible that this function was unable to initiate a minor compaction above and
        // something else did because of race conditions (because everything above happens before
        // marking anything closed so normal actions could still start minor compactions). If
        // something did start lets wait on it before marking things closed.
        getTabletMemory().waitForMinC();
      }

      // This check is intentionally done later in the method because the check and change of the
      // closeState variable need to be atomic, so both are done in the same sync block.
      if (isClosed() || isClosing()) {
        String msg = "Tablet " + getExtent() + " already " + closeState;
        throw new IllegalStateException(msg);
      }

      // enter the closing state, no splits or minor compactions can start
      closeState = CloseState.CLOSING;
      this.notifyAll();
    }

    synchronized (this) {
      Preconditions.checkState(closeState == CloseState.CLOSING);

      while (updatingFlushID) {
        try {
          this.wait(50);
        } catch (InterruptedException e) {
          log.error(e.toString());
        }
      }

      // calling this.wait() releases the lock, ensure things are as expected when the lock is
      // obtained again
      Preconditions.checkState(closeState == CloseState.CLOSING);
    }
  }

  private boolean closeCompleting = false;

  void completeClose(boolean saveState) throws IOException {
    boolean shouldPrepMinC;
    MinorCompactionTask mct = null;

    synchronized (this) {
      if (!isClosing() || isCloseComplete() || closeCompleting) {
        throw new IllegalStateException("Bad close state " + closeState + " on tablet " + extent);
      }

      log.trace("completeClose(saveState={}) {}", saveState, extent);

      // ensure this method is only called once, also guards against multiple
      // threads entering the method at the same time
      closeCompleting = true;
      closeState = CloseState.CLOSED;

      // modify dataSourceDeletions so scans will try to switch data sources and fail because the
      // tablet is closed
      dataSourceDeletions.incrementAndGet();

      for (ScanDataSource activeScan : activeScans) {
        activeScan.interrupt();
      }

      // create a copy so that it can be whittled down as client sessions are disabled
      List<ScanDataSource> runningScans = new ArrayList<>(this.activeScans);

      runningScans.removeIf(scanDataSource -> {
        boolean currentlyUnreserved = disallowNewReservations(scanDataSource.getScanParameters());
        if (currentlyUnreserved) {
          log.debug("Disabled scan session in tablet close {} {}", extent, scanDataSource);
        }
        return currentlyUnreserved;
      });

      long lastLogTime = System.nanoTime();

      // wait for reads and writes to complete
      while (writesInProgress > 0 || !runningScans.isEmpty()) {
        runningScans.removeIf(scanDataSource -> {
          boolean currentlyUnreserved = disallowNewReservations(scanDataSource.getScanParameters());
          if (currentlyUnreserved) {
            log.debug("Disabled scan session in tablet close {} {}", extent, scanDataSource);
          }
          return currentlyUnreserved;
        });

        if (log.isDebugEnabled()
            && System.nanoTime() - lastLogTime > TimeUnit.SECONDS.toNanos(60)) {
          for (ScanDataSource activeScan : runningScans) {
            log.debug("Waiting on scan in completeClose {} {}", extent, activeScan);
          }

          lastLogTime = System.nanoTime();
        }

        try {
          log.debug("Waiting to completeClose for {}. {} writes {} scans", extent, writesInProgress,
              runningScans.size());
          this.wait(50);
        } catch (InterruptedException e) {
          log.error("Interrupted waiting to completeClose for extent {}", extent, e);
        }
      }

      // It is assumed that nothing new would have been added to activeScans since it was copied, so
      // check that assumption. At this point activeScans should be empty or everything in it should
      // be disabled.
      Preconditions.checkState(activeScans.stream()
          .allMatch(scanDataSource -> disallowNewReservations(scanDataSource.getScanParameters())));

      getTabletMemory().waitForMinC();

      shouldPrepMinC = saveState && getTabletMemory().getMemTable().getNumEntries() > 0;
      if (shouldPrepMinC) {
        try {
          mct = prepareForMinC(getFlushID(), MinorCompactionReason.CLOSE);
        } catch (NoNodeException e) {
          throw new RuntimeException("Exception on " + extent + " during prep for MinC", e);
        }
      }
    }

    if (shouldPrepMinC) {
      // must not run while tablet is locked, as this may result in deadlocks
      mct.run();
    }

    synchronized (this) {
      // gave up the lock to allow a minor compaction to run, now that the lock is reacquired
      // validate that nothing unexpectedly changed
      Preconditions.checkState(closeState == CloseState.CLOSED, "closeState:%s extent:%s",
          closeState, extent);
      Preconditions.checkState(writesInProgress == 0, "writesInProgress:%s extent:%s",
          writesInProgress, extent);
      if (saveState) {
        // at this point all tablet data is flushed, so do a consistency check
        RuntimeException err = null;
        for (int i = 0; i < 5; i++) {
          try {
            closeConsistencyCheck();
            err = null;
          } catch (RuntimeException t) {
            err = t;
            log.error("Consistency check fails, retrying", t);
            sleepUninterruptibly(500, TimeUnit.MILLISECONDS);
          }
        }
        if (err != null) {
          log.error("Tablet closed consistency check has failed for {} giving up and closing",
              this.extent);
        }
      }

      try {
        getTabletMemory().getMemTable().delete(0);
      } catch (Exception t) {
        log.error("Failed to delete mem table : " + t.getMessage() + " for tablet " + extent, t);
      }

      getTabletMemory().close();

      // close data files
      getTabletResources().close();

      closeState = CloseState.COMPLETE;
    }
  }

  private void closeConsistencyCheck() {

    long num = tabletMemory.getMemTable().getNumEntries();
    if (num != 0) {
      String msg = "Closed tablet " + extent + " has " + num + " entries in memory";
      log.error(msg);
      throw new RuntimeException(msg);
    }

    if (tabletMemory.memoryReservedForMinC()) {
      String msg = "Closed tablet " + extent + " has minor compacting memory";
      log.error(msg);
      throw new RuntimeException(msg);
    }

    try {
      var tabletMeta = context.getAmple().readTablet(extent, ColumnType.FILES, ColumnType.LOGS,
          ColumnType.ECOMP, ColumnType.PREV_ROW, ColumnType.FLUSH_ID);

      if (tabletMeta == null) {
        String msg = "Closed tablet " + extent + " not found in metadata";
        log.error(msg);
        throw new RuntimeException(msg);
      }

      if (!tabletMeta.getLogs().isEmpty()) {
        String msg = "Closed tablet " + extent + " has walog entries in "
            + SystemTables.METADATA.tableName() + " " + tabletMeta.getLogs();
        log.error(msg);
        throw new RuntimeException(msg);
      }
    } catch (Exception e) {
      String msg = "Failed to do close consistency check for tablet " + extent;
      log.error(msg, e);
      throw new RuntimeException(msg, e);

    }

    if (!otherLogs.isEmpty() || !currentLogs.isEmpty() || !referencedLogs.isEmpty()) {
      String msg = "Closed tablet " + extent + " has walog entries in memory currentLogs = "
          + currentLogs + "  otherLogs = " + otherLogs + " referencedLogs = " + referencedLogs;
      log.error(msg);
      throw new RuntimeException(msg);
    }
  }

  synchronized void computeNumEntries() {
    Collection<DataFileValue> vals = getDatafiles().values();

    long numEntries = 0;

    for (DataFileValue tableValue : vals) {
      numEntries += tableValue.getNumEntries();
    }

    this.numEntriesInMemory = getTabletMemory().getNumEntries();
    numEntries += getTabletMemory().getNumEntries();

    this.numEntries = numEntries;
  }

  public long getNumEntries() {
    return numEntries;
  }

  public long getNumEntriesInMemory() {
    return numEntriesInMemory;
  }

  // Do not synchronize this method, it is called frequently by compactions
  public boolean isClosing() {
    return closeState == CloseState.CLOSING;
  }

  @Override
  public boolean isClosed() {
    // Assign to a local var to avoid race conditions since closeState is volatile and two
    // comparisons are done.
    CloseState localCS = closeState;
    return localCS == CloseState.CLOSED || localCS == CloseState.COMPLETE;
  }

  public boolean isBeingDeleted() {
    return context.getTableManager().getTableState(extent.tableId()) == TableState.DELETING;
  }

  public boolean isCloseComplete() {
    return closeState == CloseState.COMPLETE;
  }

  public boolean isMinorCompactionQueued() {
    return minorCompactionState == CompactionState.WAITING_TO_START;
  }

  public boolean isMinorCompactionRunning() {
    return minorCompactionState == CompactionState.IN_PROGRESS;
  }

  @Override
  public Map<StoredTabletFile,DataFileValue> getDatafiles() {
    return getMetadata().getFilesMap();
  }

  @Override
  public void addToYieldMetric(int i) {
    getTabletServer().getScanMetrics().addYield(i);
  }

  public double queryRate() {
    return queryRate.rate();
  }

  public double queryByteRate() {
    return queryByteRate.rate();
  }

  public double ingestRate() {
    return ingestRate.rate();
  }

  public double ingestByteRate() {
    return ingestByteRate.rate();
  }

  public double scanRate() {
    return scannedRate.rate();
  }

  public long totalQueriesResults() {
    return this.queryResultCount.get();
  }

  public long totalIngest() {
    return this.ingestCount;
  }

  public long totalIngestBytes() {
    return this.ingestBytes;
  }

<<<<<<< HEAD
  public synchronized void updateRates(long now) {
=======
  public long totalQueryResultsBytes() {
    return this.queryResultBytes.get();
  }

  public long totalScannedCount() {
    return this.scannedCount.sum();
  }

  public long totalLookupCount() {
    return this.lookupCount.get();
  }

  // synchronized?
  public void updateRates(long now) {
>>>>>>> f844dc07
    queryRate.update(now, this.queryResultCount.get());
    queryByteRate.update(now, this.queryResultBytes.get());
    ingestRate.update(now, ingestCount);
    ingestByteRate.update(now, ingestBytes);
    scannedRate.update(now, this.scannedCount.sum());
  }

  private Set<DfsLogger> currentLogs = new HashSet<>();
  private Set<DfsLogger> otherLogs = Collections.emptySet();

  // An immutable copy of currentLogs + otherLogs. This exists so that removeInUseLogs() does not
  // have to get the tablet lock. See #558
  private volatile Set<DfsLogger> referencedLogs = Collections.emptySet();

  private synchronized void rebuildReferencedLogs() {
    /*
     * Each tablet has the following sets of WALogs. While a WALog exists in one set, garbage
     * collection must be avoided.
     *
     * 1. WALogs for the active in memory map
     *
     * 2. WAlogs for the minor compacting in memory map
     *
     * 3. WAlogs for a newly minor compacted file that is being added to the metadata table.
     *
     * Set 1 is currentLogs. Set 2 is otherLogs. Set 3 only exist in referenced logs as a side
     * effect of not calling this method in beginClearingUnusedLogs() when otherLogs is cleared.
     *
     * Ensuring referencedLogs accurately tracks these sets ensures in use walogs are not GCed.
     */

    var prev = referencedLogs;

    referencedLogs = Stream.concat(currentLogs.stream(), otherLogs.stream())
        .collect(Collectors.toUnmodifiableSet());

    if (TabletLogger.isWalRefLoggingEnabled() && !prev.equals(referencedLogs)) {
      TabletLogger.walRefsChanged(extent,
          referencedLogs.stream().map(DfsLogger::getPath).map(Path::getName).collect(toList()));
    }

  }

  public void removeInUseLogs(Set<DfsLogger> candidates) {
    candidates.removeAll(referencedLogs);
  }

  public void checkIfMinorCompactionNeededForLogs(List<DfsLogger> closedLogs, int maxLogs) {

    String reason = null;
    synchronized (this) {
      if (currentLogs.size() >= maxLogs) {
        reason = "referenced " + currentLogs.size() + " write ahead logs";
      } else if (maxLogs < closedLogs.size()) {
        // If many tablets reference a single WAL, but each tablet references a different WAL then
        // this could result in the tablet server referencing many WALs. For recovery that would
        // mean each tablet had to process lots of WAL. This check looks for a single use of an
        // older WAL and compacts if one is found. The following check assumes the most recent WALs
        // are at the end of the list and ignores these.
        List<DfsLogger> oldClosed = closedLogs.subList(0, closedLogs.size() - maxLogs);
        for (DfsLogger closedLog : oldClosed) {
          if (currentLogs.contains(closedLog)) {
            reason = "referenced at least one old write ahead log " + closedLog.getLogEntry();
            break;
          }
        }
      }
    }

    if (reason != null) {
      // initiate and log outside of tablet lock
      log.debug("Initiating minor compaction for {} because {}", getExtent(), reason);
      initiateMinorCompaction(MinorCompactionReason.SYSTEM);
    }
  }

  Set<LogEntry> beginClearingUnusedLogs() {
    Preconditions.checkState(logLock.isHeldByCurrentThread());
    Set<LogEntry> unusedLogs = new HashSet<>();

    ArrayList<LogEntry> otherLogsCopy = new ArrayList<>();
    ArrayList<LogEntry> currentLogsCopy = new ArrayList<>();

    synchronized (this) {
      if (removingLogs) {
        throw new IllegalStateException(
            "Attempted to clear logs when removal of logs in progress on " + extent);
      }

      for (DfsLogger logger : otherLogs) {
        otherLogsCopy.add(logger.getLogEntry());
        unusedLogs.add(logger.getLogEntry());
      }

      for (DfsLogger logger : currentLogs) {
        currentLogsCopy.add(logger.getLogEntry());
        unusedLogs.remove(logger.getLogEntry());
      }

      if (!unusedLogs.isEmpty()) {
        removingLogs = true;
      }
    }

    // do debug logging outside tablet lock
    for (LogEntry logEntry : otherLogsCopy) {
      log.trace("Logs for memory compacted: {} {}", getExtent(), logEntry);
    }

    for (LogEntry logEntry : currentLogsCopy) {
      log.trace("Logs for current memory: {} {}", getExtent(), logEntry);
    }

    for (LogEntry logEntry : unusedLogs) {
      log.trace("Logs to be destroyed: {} {}", getExtent(), logEntry);
    }

    return unusedLogs;
  }

  synchronized void finishClearingUnusedLogs() {
    Preconditions.checkState(logLock.isHeldByCurrentThread());
    removingLogs = false;
    otherLogs = Collections.emptySet();
    rebuildReferencedLogs();
  }

  private boolean removingLogs = false;

  // this lock is basically used to synchronize writing of log info to metadata
  // care should be taken when using this lock. Lock order should be:
  // refreshLock -> logLock -> tablet to prevent deadlock
  private final ReentrantLock logLock = new ReentrantLock();

  // don't release the lock if this method returns true for success; instead, the caller should
  // clean up by calling finishUpdatingLogsUsed()
  @SuppressFBWarnings(value = "UL_UNRELEASED_LOCK",
      justification = "lock is released by caller calling finishedUpdatingLogsUsed method")
  public boolean beginUpdatingLogsUsed(InMemoryMap memTable, DfsLogger more, boolean mincFinish) {

    boolean releaseLock = true;

    logLock.lock();

    try {
      synchronized (this) {

        if (isCloseComplete()) {
          throw new IllegalStateException("Can not update logs of closed tablet " + extent);
        }

        boolean addToOther;

        if (memTable == getTabletMemory().getMinCMemTable()) {
          addToOther = true;
        } else if (memTable == getTabletMemory().getMemTable()) {
          addToOther = false;
        } else {
          throw new IllegalArgumentException("Passed in memtable that is not in use for " + extent);
        }

        if (mincFinish) {
          if (addToOther) {
            throw new IllegalStateException("Adding to other logs for mincFinish on " + extent);
          }
          if (!otherLogs.isEmpty()) {
            throw new IllegalStateException("Expect other logs to be 0 when minC finish, but its "
                + otherLogs + " for " + extent);
          }

          // when writing a minc finish event, there is no need to add the log to metadata
          // if nothing has been logged for the tablet since the minor compaction started
          if (currentLogs.isEmpty()) {
            return !releaseLock;
          }
        }

        boolean added;
        boolean contained;
        if (addToOther) {
          added = otherLogs.add(more);
          contained = currentLogs.contains(more);
        } else {
          added = currentLogs.add(more);
          contained = otherLogs.contains(more);
        }

        if (added) {
          rebuildReferencedLogs();
        }

        if (added && !contained) {
          releaseLock = false;
        }

        return !releaseLock;
      }
    } finally {
      if (releaseLock) {
        logLock.unlock();
      }
    }
  }

  public void finishUpdatingLogsUsed() {
    logLock.unlock();
  }

  public Durability getDurability() {
    return DurabilityImpl.fromString(getTableConfiguration().get(Property.TABLE_DURABILITY));
  }

  public void updateMemoryUsageStats(long size, long mincSize) {
    getTabletResources().updateMemoryUsageStats(this, size, mincSize);
  }

  TabletServer getTabletServer() {
    return tabletServer;
  }

  /**
   * Update tablet file data from flush. Returns a StoredTabletFile if there are data entries.
   */
  private Optional<StoredTabletFile> updateTabletDataFile(long maxCommittedTime,
      ReferencedTabletFile newDatafile, DataFileValue dfv, Set<LogEntry> unusedWalLogs,
      long flushId, MinorCompactionReason mincReason) {

    Preconditions.checkState(refreshLock.isHeldByCurrentThread());

    // Read these once in case of buggy race conditions will get consistent logging. If all other
    // code is locking properly these should not change during this method.
    var lastTabletMetadata = getMetadata();

    return updateTabletDataFile(getContext().getAmple(), maxCommittedTime, newDatafile, dfv,
        unusedWalLogs, flushId, mincReason, tabletServer.getTabletSession(), extent,
        lastTabletMetadata, tabletTime, RANDOM.get().nextLong());
  }

  @VisibleForTesting
  public static Optional<StoredTabletFile> updateTabletDataFile(Ample ample, long maxCommittedTime,
      ReferencedTabletFile newDatafile, DataFileValue dfv, Set<LogEntry> unusedWalLogs,
      long flushId, MinorCompactionReason mincReason, TServerInstance tserverInstance,
      KeyExtent extent, TabletMetadata lastTabletMetadata, TabletTime tabletTime, long flushNonce) {
    while (true) {
      try (var tabletsMutator = ample.conditionallyMutateTablets()) {

        var expectedLocation = mincReason == MinorCompactionReason.RECOVERY
            ? Location.future(tserverInstance) : Location.current(tserverInstance);

        var tablet = tabletsMutator.mutateTablet(extent).requireLocation(expectedLocation);

        Optional<StoredTabletFile> newFile = Optional.empty();

        // if entries are present, write to path to metadata table
        if (dfv.getNumEntries() > 0) {
          tablet.putFile(newDatafile, dfv);
          newFile = Optional.of(newDatafile.insert());
        }

        boolean setTime = false;
        // bulk imports can also update time in the metadata table, so only update if we are moving
        // time forward
        if (maxCommittedTime > lastTabletMetadata.getTime().getTime()) {
          tablet.requireSame(lastTabletMetadata, ColumnType.TIME);
          var newTime = tabletTime.getMetadataTime(maxCommittedTime);
          tablet.putTime(newTime);
          setTime = true;
        }

        tablet.putFlushId(flushId);

        tablet.putFlushNonce(flushNonce);

        unusedWalLogs.forEach(tablet::deleteWal);

        // When trying to determine if write was successful, check if the flush nonce was updated.
        // Can not check if the new file exists because of two reasons. First, it could be compacted
        // away between the write and check. Second, some flushes do not produce a file.
        tablet.submit(tabletMetadata -> {
          var persistedNonce = tabletMetadata.getFlushNonce();
          if (persistedNonce.isPresent()) {
            return persistedNonce.getAsLong() == flushNonce;
          }
          return false;
        });

        var result = tabletsMutator.process().get(extent);
        if (result.getStatus() == Status.ACCEPTED) {
          return newFile;
        } else {
          var updatedTableMetadata = result.readMetadata();
          if (setTime && expectedLocation.equals(updatedTableMetadata.getLocation())
              && !lastTabletMetadata.getTime().equals(updatedTableMetadata.getTime())) {
            // The update failed because the time changed, so lets try again.
            log.debug("Failed to add {} to {} because time changed {}!={}, will retry", newFile,
                extent, lastTabletMetadata.getTime(), updatedTableMetadata.getTime());
            lastTabletMetadata = updatedTableMetadata;
            UtilWaitThread.sleep(1000);
          } else {
            log.error("Metadata for failed tablet file update : {}", updatedTableMetadata);
            // Include the things that could have caused the write to fail.
            throw new IllegalStateException(
                "Unable to add file to tablet.  " + extent + " " + expectedLocation);
          }
        }
      }
    }
  }

  @Override
  TabletResourceManager getTabletResources() {
    return tabletResources;
  }

  @Override
  public TabletServerScanMetrics getScanMetrics() {
    return getTabletServer().getScanMetrics();
  }

  ScanfileManager getScanfileManager() {
    return scanfileManager;
  }

  @Override
  public Pair<Long,Map<StoredTabletFile,DataFileValue>> reserveFilesForScan() {
    return getScanfileManager().reserveFilesForScan();
  }

  @Override
  public void returnFilesForScan(long scanId) {
    getScanfileManager().returnFilesForScan(scanId);
  }

  public void removeBatchedScanRefs() {
    synchronized (this) {
      if (isClosed() || isClosing()) {
        return;
      }
      // return early if there are no scan files to remove
      if (!getScanfileManager().canScanRefsBeRemoved()) {
        return;
      }
      incrementWritesInProgress();
    }
    try {
      getScanfileManager().removeBatchedScanRefs();
    } finally {
      decrementWritesInProgress();
    }
  }

  TabletMemory getTabletMemory() {
    return tabletMemory;
  }

  @Override
  public List<InMemoryMap.MemoryIterator> getMemIterators(SamplerConfigurationImpl samplerConfig) {
    return getTabletMemory().getIterators(samplerConfig);
  }

  @Override
  public void returnMemIterators(List<InMemoryMap.MemoryIterator> iters) {
    getTabletMemory().returnIterators(iters);
  }

  public void minorCompactionWaitingToStart() {
    minorCompactionState = CompactionState.WAITING_TO_START;
  }

  public void minorCompactionStarted() {
    minorCompactionState = CompactionState.IN_PROGRESS;
  }

  public void minorCompactionComplete() {
    minorCompactionState = null;
  }

  public TabletStats getTabletStats() {
    return timer.getTabletStats();
  }

  public boolean isOnDemand() {
    // TODO a change in the tablet availability could refresh online tablets
    return getMetadata().getTabletAvailability() == TabletAvailability.ONDEMAND;
  }

  // The purpose of this lock is to prevent race conditions between concurrent refresh RPC calls and
  // between minor compactions and refresh calls.
  // care should be taken when using this lock. Lock order should be:
  // refreshLock -> logLock -> tablet to prevent deadlock
  private final ReentrantLock refreshLock = new ReentrantLock();

  void bringMinorCompactionOnline(ReferencedTabletFile tmpDatafile,
      ReferencedTabletFile newDatafile, DataFileValue dfv, CommitSession commitSession,
      long flushId, MinorCompactionReason mincReason) {
    Optional<StoredTabletFile> newFile;
    // rename before putting in metadata table, so files in metadata table should
    // always exist
    boolean attemptedRename = false;
    VolumeManager vm = getTabletServer().getContext().getVolumeManager();
    do {
      try {
        if (dfv.getNumEntries() == 0) {
          log.debug("No data entries so delete temporary file {}", tmpDatafile);
          vm.deleteRecursively(tmpDatafile.getPath());
        } else {
          if (!attemptedRename && vm.exists(newDatafile.getPath())) {
            log.warn("Target data file already exist {}", newDatafile);
            throw new RuntimeException("File unexpectedly exists " + newDatafile.getPath());
          }
          // the following checks for spurious rename failures that succeeded but gave an IoE
          if (attemptedRename && vm.exists(newDatafile.getPath())
              && !vm.exists(tmpDatafile.getPath())) {
            // seems like previous rename succeeded, so break
            break;
          }
          attemptedRename = true;
          ScanfileManager.rename(vm, tmpDatafile.getPath(), newDatafile.getPath());
          TabletLogger.renamed(getExtent(), tmpDatafile, newDatafile);
        }
        break;
      } catch (IOException ioe) {
        log.warn("Tablet {} failed to rename {} after MinC, will retry in 60 secs...", getExtent(),
            newDatafile, ioe);
        sleepUninterruptibly(1, TimeUnit.MINUTES);
      }
    } while (true);

    // The refresh lock must be held for the metadata write that adds the new file to the tablet.
    // This prevents a concurrent refresh operation from pulling in the new tablet file before the
    // in memory map reference related to the file is deactivated. Scans should use one of the in
    // memory map or the new file, never both.
    Preconditions.checkState(!logLock.isHeldByCurrentThread());
    refreshLock.lock();
    try {
      // Can not hold tablet lock while acquiring the log lock.
      logLock.lock();
      // do not place any code here between lock and try
      try {
        // The following call pairs with tablet.finishClearingUnusedLogs() later in this block. If
        // moving where the following method is called, examine it and finishClearingUnusedLogs()
        // before moving.
        Set<LogEntry> unusedWalLogs = beginClearingUnusedLogs();
        // the order of writing to metadata and walog is important in the face of machine/process
        // failures need to write to metadata before writing to walog, when things are done in the
        // reverse order data could be lost... the minor compaction start event should be written
        // before the following metadata write is made

        newFile = updateTabletDataFile(commitSession.getMaxCommittedTime(), newDatafile, dfv,
            unusedWalLogs, flushId, mincReason);

        finishClearingUnusedLogs();
      } finally {
        logLock.unlock();
      }

      // Without the refresh lock, if a refresh happened here it could make the new file written to
      // the metadata table above available for scans while the in memory map from which the file
      // was produced is still available for scans

      do {
        try {
          // the purpose of making this update use the new commit session, instead of the old one
          // passed in, is because the new one will reference the logs used by current memory...
          getTabletServer().minorCompactionFinished(getTabletMemory().getCommitSession(),
              commitSession.getWALogSeq() + 2);
          break;
        } catch (IOException e) {
          log.error("Failed to write to write-ahead log {} will retry", e.getMessage(), e);
          sleepUninterruptibly(1, TimeUnit.SECONDS);
        }
      } while (true);

      refreshMetadata(RefreshPurpose.MINC_COMPLETION);
    } finally {
      refreshLock.unlock();
    }
    TabletLogger.flushed(getExtent(), newFile);

    long splitSize = getTableConfiguration().getAsBytes(Property.TABLE_SPLIT_THRESHOLD);
    if (dfv.getSize() > splitSize) {
      log.debug(String.format("Minor Compaction wrote out file larger than split threshold."
          + " split threshold = %,d  file size = %,d", splitSize, dfv.getSize()));
    }
  }

  public enum RefreshPurpose {
    MINC_COMPLETION, REFRESH_RPC, FLUSH_ID_UPDATE, LOAD
  }

  public class RefreshSession {

    private final long observedRefreshCount;

    private RefreshSession(long observedRefreshCount) {
      this.observedRefreshCount = observedRefreshCount;
    }

    /**
     * Refresh tablet metadata using metadata that was read separately.
     *
     * @param tabletMetadata this tablet metadata must have been read after calling
     *        {@link Tablet#startRefresh()}
     */
    public boolean refreshMetadata(RefreshPurpose refreshPurpose, TabletMetadata tabletMetadata) {
      return Tablet.this.refreshMetadata(refreshPurpose, observedRefreshCount, tabletMetadata);
    }
  }

  /**
   * A refresh session allows code outside of this class to safely read tablet metadata and pass it
   * back. This is useful for the case where many tablets need to be refreshed and we want to batch
   * reading their metadata. Creating a refresh session will not block. A refresh session is able to
   * detect changes in tablet metadata that happen during its existence and reread tablet metadata
   * if necessary.
   */
  public RefreshSession startRefresh() {
    return new RefreshSession(latestMetadata.get().refreshCount);
  }

  private boolean refreshMetadata(RefreshPurpose refreshPurpose, Long observedRefreshCount,
      TabletMetadata tabletMetadata) {

    refreshLock.lock();
    try {
      var prevMetadata = latestMetadata.get();
      // if the tablet metadata passed in is stale, then reread it
      if (observedRefreshCount == null || !observedRefreshCount.equals(prevMetadata.refreshCount)) {
        if (observedRefreshCount != null) {
          log.debug(
              "Metadata read outside of refresh lock is no longer valid, rereading metadata. {} {} {}",
              extent, observedRefreshCount, prevMetadata.refreshCount);
        }
        // do not want to hold tablet lock while doing metadata read as this could negatively impact
        // scans
        tabletMetadata = getContext().getAmple().readTablet(getExtent());
        if (tabletMetadata == null) {
          log.debug(
              "Unable to refresh tablet {} for {} because it no longer exists in metadata table",
              extent, refreshPurpose);
          return false;
        }
      } else {
        // when observedRefreshCount is not null, tabletMetadata must not be null
        Preconditions.checkArgument(tabletMetadata != null);
      }

      if (tabletMetadata.getLocation() == null || !tabletServer.getTabletSession()
          .equals(tabletMetadata.getLocation().getServerInstance())) {
        log.debug("Unable to refresh tablet {} for {} because it has a different location {}",
            extent, refreshPurpose, tabletMetadata.getLocation());
        return false;
      }

      synchronized (this) {
        if (isCloseComplete()) {
          log.debug("Unable to refresh tablet {} for {} because the tablet is closed", extent,
              refreshPurpose);
          return false;
        }

        // Its expected that what is persisted should be less than equal to the time that tablet has
        // in memory.
        Preconditions.checkState(tabletMetadata.getTime().getTime() <= tabletTime.getTime(),
            "Time in metadata is ahead of tablet %s memory:%s metadata:%s", extent,
            tabletTime.getTime(), tabletMetadata.getTime());

        // must update latestMetadata before computeNumEntries() is called
        Preconditions.checkState(
            latestMetadata.compareAndSet(prevMetadata,
                new LatestMetadata(tabletMetadata, prevMetadata.refreshCount + 1)),
            "A concurrency bug exists in the code, something is setting latestMetadata without holding the refreshLock.");

        if (refreshPurpose == RefreshPurpose.MINC_COMPLETION) {
          // Atomically replace the in memory map with the new file. Before this synch block a scan
          // starting would see the in memory map. After this synch block it should see the file in
          // the tabletMetadata. Scans sync on the tablet also, so they can not be in this code
          // block at the same time.

          tabletMemory.finishedMinC();

          // the files and in memory map changed, incrementing this will cause scans to switch data
          // sources
          dataSourceDeletions.incrementAndGet();

          // important to call this after updating latestMetadata and tabletMemory
          computeNumEntries();
        } else if (!prevMetadata.tabletMetadata.getFilesMap().equals(getMetadata().getFilesMap())) {

          // the files changed, incrementing this will cause scans to switch data sources
          dataSourceDeletions.incrementAndGet();

          // important to call this after updating latestMetadata
          computeNumEntries();
        }
      }

      if (log.isDebugEnabled()
          && !prevMetadata.tabletMetadata.getFiles().equals(getMetadata().getFiles())) {
        SetView<StoredTabletFile> removed =
            Sets.difference(prevMetadata.tabletMetadata.getFiles(), getMetadata().getFiles());
        SetView<StoredTabletFile> added =
            Sets.difference(getMetadata().getFiles(), prevMetadata.tabletMetadata.getFiles());
        log.debug("Tablet {} was refreshed because {}. Files removed: [{}] Files added: [{}]",
            this.getExtent(), refreshPurpose,
            removed.stream().map(StoredTabletFile::getFileName).collect(Collectors.joining(",")),
            added.stream().map(StoredTabletFile::getFileName).collect(Collectors.joining(",")));
      }
    } finally {
      refreshLock.unlock();
    }

    if (refreshPurpose == RefreshPurpose.REFRESH_RPC) {
      scanfileManager.removeFilesAfterScan(getMetadata().getScans(),
          Location.current(tabletServer.getTabletSession()));
    }

    return true;
  }

  public void refreshMetadata(RefreshPurpose refreshPurpose) {
    Preconditions.checkState(refreshMetadata(refreshPurpose, null, null), "Failed to refresh %s",
        extent);
  }

  public long getLastAccessTime() {
    return lastAccessTime;
  }

  public void setLastAccessTime() {
    this.lastAccessTime = System.nanoTime();
  }

  public synchronized boolean isInUse() {
    // We can't use the lastAccessTime to determine if a Tablet is in use
    // because it is only set when TabletServer.getOnlineTablet is called
    // **and** that method is not called in every case where the Tablet
    // is used.
    return !activeScans.isEmpty() || writesInProgress > 0;
  }

  public synchronized OptionalLong allocateTimestamp() {
    if (isClosing() || isClosed()) {
      return OptionalLong.empty();
    }
    var time = tabletTime.getAndUpdateTime();
    getTabletMemory().getCommitSession().updateMaxCommittedTime(time);
    return OptionalLong.of(time);
  }
}<|MERGE_RESOLUTION|>--- conflicted
+++ resolved
@@ -1162,24 +1162,7 @@
     return this.ingestBytes;
   }
 
-<<<<<<< HEAD
   public synchronized void updateRates(long now) {
-=======
-  public long totalQueryResultsBytes() {
-    return this.queryResultBytes.get();
-  }
-
-  public long totalScannedCount() {
-    return this.scannedCount.sum();
-  }
-
-  public long totalLookupCount() {
-    return this.lookupCount.get();
-  }
-
-  // synchronized?
-  public void updateRates(long now) {
->>>>>>> f844dc07
     queryRate.update(now, this.queryResultCount.get());
     queryByteRate.update(now, this.queryResultBytes.get());
     ingestRate.update(now, ingestCount);
