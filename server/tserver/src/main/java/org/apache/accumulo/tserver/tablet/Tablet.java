--- conflicted
+++ resolved
@@ -169,14 +169,8 @@
 
   private boolean updatingFlushID = false;
 
-<<<<<<< HEAD
-  // TODO volatile?
-  private long lastFlushID = -1;
-  private long lastCompactID = -1;
-=======
   private AtomicLong lastFlushID = new AtomicLong(-1);
   private AtomicLong lastCompactID = new AtomicLong(-1);
->>>>>>> 39bc7a05
 
   private static class CompactionWaitInfo {
     long flushID = -1;
