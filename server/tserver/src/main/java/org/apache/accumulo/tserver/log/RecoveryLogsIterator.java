--- conflicted
+++ resolved
@@ -61,22 +61,17 @@
   private final Iterator<Entry<Key,Value>> iter;
   private final CryptoEnvironment env = new CryptoEnvironmentImpl(CryptoEnvironment.Scope.RECOVERY);
 
-  public RecoveryLogsIterator(ServerContext context, List<Path> recoveryLogDirs, LogFileKey start,
-      LogFileKey end, boolean checkFirstKey) throws IOException {
+  public RecoveryLogsIterator(ServerContext context, List<ResolvedSortedLog> recoveryLogDirs,
+      LogFileKey start, LogFileKey end, boolean checkFirstKey) throws IOException {
     this(context, recoveryLogDirs, start, end, checkFirstKey, null, null);
   }
 
   /**
    * Scans the files in each recoveryLogDir over the range [start,end].
    */
-<<<<<<< HEAD
-  public RecoveryLogsIterator(ServerContext context, List<Path> recoveryLogDirs, LogFileKey start,
-      LogFileKey end, boolean checkFirstKey, Cache<String,Long> fileLenCache,
+  public RecoveryLogsIterator(ServerContext context, List<ResolvedSortedLog> recoveryLogDirs,
+      LogFileKey start, LogFileKey end, boolean checkFirstKey, Cache<String,Long> fileLenCache,
       CacheProvider cacheProvider) throws IOException {
-=======
-  public RecoveryLogsIterator(ServerContext context, List<ResolvedSortedLog> recoveryLogDirs,
-      LogFileKey start, LogFileKey end, boolean checkFirstKey) throws IOException {
->>>>>>> be410feb
 
     List<Iterator<Entry<Key,Value>>> iterators = new ArrayList<>(recoveryLogDirs.size());
     fileIters = new ArrayList<>();
@@ -93,11 +88,7 @@
 
       // only check the first key once to prevent extra iterator creation and seeking
       if (checkFirstKey && !logFiles.isEmpty()) {
-<<<<<<< HEAD
-        validateFirstKey(context, cryptoService, fs, logFiles, logDir, fileLenCache, cacheProvider);
-=======
-        validateFirstKey(context, cryptoService, fs, logDir);
->>>>>>> be410feb
+        validateFirstKey(context, cryptoService, fs, logDir, fileLenCache, cacheProvider);
       }
 
       for (UnreferencedTabletFile log : logFiles) {
@@ -148,41 +139,6 @@
     }
   }
 
-  /**
-<<<<<<< HEAD
-   * Check for sorting signal files (finished/failed) and get the logs in the provided directory.
-   */
-  private SortedSet<UnreferencedTabletFile> getFiles(VolumeManager fs, Path directory)
-      throws IOException {
-    boolean foundFinish = false;
-    // Path::getName compares the last component of each Path value. In this case, the last
-    // component should
-    // always have the format 'part-r-XXXXX.rf', where XXXXX are one-up values.
-    SortedSet<UnreferencedTabletFile> logFiles =
-        new TreeSet<>(Comparator.comparing(tf -> tf.getPath().getName()));
-    for (FileStatus child : fs.listStatus(directory)) {
-      if (child.getPath().getName().startsWith("_")) {
-        continue;
-      }
-      if (SortedLogState.isFinished(child.getPath().getName())) {
-        foundFinish = true;
-        continue;
-      }
-      if (SortedLogState.FAILED.getMarker().equals(child.getPath().getName())) {
-        continue;
-      }
-      FileSystem ns = fs.getFileSystemByPath(child.getPath());
-      UnreferencedTabletFile fullLogPath =
-          UnreferencedTabletFile.of(ns, ns.makeQualified(child.getPath()));
-      logFiles.add(fullLogPath);
-    }
-    if (!foundFinish) {
-      throw new IOException(
-          "Sort '" + SortedLogState.FINISHED.getMarker() + "' flag not found in " + directory);
-    }
-    return logFiles;
-  }
-
   FileSKVIterator openLogFile(ServerContext context, UnreferencedTabletFile logFile,
       CryptoService cs, FileSystem fs, Cache<String,Long> fileLenCache, CacheProvider cacheProvider)
       throws IOException {
@@ -204,19 +160,10 @@
    * Check that the first entry in the WAL is OPEN. Only need to do this once.
    */
   private void validateFirstKey(ServerContext context, CryptoService cs, FileSystem fs,
-      SortedSet<UnreferencedTabletFile> logFiles, Path fullLogPath, Cache<String,Long> fileLenCache,
-      CacheProvider cacheProvider) throws IOException {
-    try (FileSKVIterator fileIter =
-        openLogFile(context, logFiles.first(), cs, fs, fileLenCache, cacheProvider)) {
-=======
-   * Check that the first entry in the WAL is OPEN. Only need to do this once.
-   */
-  private void validateFirstKey(ServerContext context, CryptoService cs, FileSystem fs,
-      ResolvedSortedLog sortedLogs) throws IOException {
-    try (FileSKVIterator fileIter = FileOperations.getInstance().newReaderBuilder()
-        .forFile(sortedLogs.getChildren().first(), fs, fs.getConf(), cs)
-        .withTableConfiguration(context.getConfiguration()).seekToBeginning().build()) {
->>>>>>> be410feb
+      ResolvedSortedLog sortedLogs, Cache<String,Long> fileLenCache, CacheProvider cacheProvider)
+      throws IOException {
+    try (FileSKVIterator fileIter = openLogFile(context, sortedLogs.getChildren().first(), cs, fs,
+        fileLenCache, cacheProvider)) {
       Iterator<Entry<Key,Value>> iterator = new IteratorAdapter(fileIter);
 
       if (iterator.hasNext()) {
