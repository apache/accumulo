--- conflicted
+++ resolved
@@ -816,37 +816,12 @@
 
     long tabletCheckFrequency = aconf.getTimeInMillis(Property.TSERV_HEALTH_CHECK_FREQ);
     // Periodically check that metadata of tablets matches what is held in memory
-<<<<<<< HEAD
-    ThreadPools.watchCriticalScheduledTask(ThreadPools.getServerThreadPools()
-        .createGeneralScheduledExecutorService(aconf).scheduleWithFixedDelay(() -> {
-          final SortedMap<KeyExtent,Tablet> onlineTabletsSnapshot = onlineTablets.snapshot();
-
-          Map<KeyExtent,MetadataUpdateCount> updateCounts = new HashMap<>();
-
-          // gather updateCounts for each tablet before reading tablet metadata
-          onlineTabletsSnapshot.forEach((ke, tablet) -> {
-            updateCounts.put(ke, tablet.getUpdateCount());
-          });
-
-          // gather metadata for all tablets readTablets()
-          try (TabletsMetadata tabletsMetadata =
-              getContext().getAmple().readTablets().forTablets(onlineTabletsSnapshot.keySet())
-                  .fetch(FILES, LOGS, ECOMP, PREV_ROW).build()) {
-
-            // for each tablet, compare its metadata to what is held in memory
-            tabletsMetadata.forEach(tabletMetadata -> {
-              KeyExtent extent = tabletMetadata.getExtent();
-              Tablet tablet = onlineTabletsSnapshot.get(extent);
-              MetadataUpdateCount counter = updateCounts.get(extent);
-              tablet.compareTabletInfo(counter, tabletMetadata);
-            });
-=======
     watchCriticalFixedDelay(aconf, tabletCheckFrequency, () -> {
       final SortedMap<KeyExtent,Tablet> onlineTabletsSnapshot = onlineTablets.snapshot();
 
-      Map<KeyExtent,Long> updateCounts = new HashMap<>();
-
-      // gather updateCounts for each tablet
+      Map<KeyExtent,MetadataUpdateCount> updateCounts = new HashMap<>();
+
+      // gather updateCounts for each tablet before reading tablet metadata
       onlineTabletsSnapshot.forEach((ke, tablet) -> {
         updateCounts.put(ke, tablet.getUpdateCount());
       });
@@ -868,9 +843,8 @@
           for (var tabletMetadata : tabletsMetadata) {
             KeyExtent extent = tabletMetadata.getExtent();
             Tablet tablet = onlineTabletsSnapshot.get(extent);
-            Long counter = updateCounts.get(extent);
+            MetadataUpdateCount counter = updateCounts.get(extent);
             tablet.compareTabletInfo(counter, tabletMetadata);
->>>>>>> 26cb8ef4
           }
         }
       }
