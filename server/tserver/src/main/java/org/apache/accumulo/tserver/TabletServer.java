--- conflicted
+++ resolved
@@ -86,11 +86,8 @@
 import org.apache.accumulo.core.lock.ServiceLockData.ServiceDescriptors;
 import org.apache.accumulo.core.lock.ServiceLockData.ThriftService;
 import org.apache.accumulo.core.lock.ServiceLockPaths.ServiceLockPath;
-<<<<<<< HEAD
 import org.apache.accumulo.core.lock.ServiceLockSupport;
-=======
 import org.apache.accumulo.core.lock.ServiceLockSupport.ServiceLockWatcher;
->>>>>>> 671675c8
 import org.apache.accumulo.core.manager.thrift.Compacting;
 import org.apache.accumulo.core.manager.thrift.ManagerClientService;
 import org.apache.accumulo.core.manager.thrift.TableInfo;
@@ -497,8 +494,8 @@
       UUID tabletServerUUID = UUID.randomUUID();
       tabletServerLock = new ServiceLock(zoo.getZooKeeper(), zLockPath, tabletServerUUID);
 
-      LockWatcher lw = new ServiceLockWatcher("tablet server", () -> serverStopRequested,
-          (name) -> context.getLowMemoryDetector().logGCInfo(getConfiguration()));
+      LockWatcher lw = new ServiceLockWatcher(Type.TABLET_SERVER, () -> serverStopRequested,
+          (type) -> context.getLowMemoryDetector().logGCInfo(getConfiguration()));
 
       for (int i = 0; i < 120 / 5; i++) {
         zoo.putPersistentData(zLockPath.toString(), new byte[0], NodeExistsPolicy.SKIP);
