--- conflicted
+++ resolved
@@ -583,11 +583,7 @@
 
     try {
       MetricsUtil.initializeMetrics(context.getConfiguration(), this.applicationName, clientAddress,
-<<<<<<< HEAD
-          this.getResourceGroup());
-=======
-          getContext().getInstanceName());
->>>>>>> 4346e744
+          getContext().getInstanceName(), this.getResourceGroup());
 
       metrics = new TabletServerMetrics(this);
       updateMetrics = new TabletServerUpdateMetrics();
