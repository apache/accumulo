--- conflicted
+++ resolved
@@ -602,20 +602,6 @@
       throw new RuntimeException(e);
     }
 
-<<<<<<< HEAD
-    ThreadPoolExecutor distWorkQThreadPool = ThreadPools.getServerThreadPools()
-        .createExecutorService(getConfiguration(), Property.TSERV_WORKQ_THREADS, true);
-
-    bulkFailedCopyQ =
-        new DistributedWorkQueue(getContext().getZooKeeperRoot() + Constants.ZBULK_FAILED_COPYQ,
-            getConfiguration(), getContext());
-    try {
-      bulkFailedCopyQ.processExistingAndFuture(new BulkFailedCopyProcessor(getContext()),
-          distWorkQThreadPool);
-    } catch (Exception e1) {
-      throw new RuntimeException("Failed to start distributed work queue for copying ", e1);
-    }
-
     int threadPoolSize =
         getContext().getConfiguration().getCount(Property.TSERV_WAL_SORT_MAX_CONCURRENT);
     if (threadPoolSize > 0) {
@@ -628,15 +614,8 @@
         throw new RuntimeException(ex);
       }
     } else {
-      log.warn(
+      log.info(
           "Log sorting for tablet recovery is disabled, TSERV_WAL_SORT_MAX_CONCURRENT is less than 1.");
-=======
-    try {
-      logSorter.startWatchingForRecoveryLogs();
-    } catch (Exception ex) {
-      log.error("Error setting watches for recoveries");
-      throw new RuntimeException(ex);
->>>>>>> 47b54a6b
     }
 
     final AccumuloConfiguration aconf = getConfiguration();
