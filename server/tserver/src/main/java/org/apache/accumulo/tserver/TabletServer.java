--- conflicted
+++ resolved
@@ -488,20 +488,6 @@
   private void announceExistence() {
     final ZooReaderWriter zoo = getContext().getZooSession().asReaderWriter();
     try {
-<<<<<<< HEAD
-=======
-      var zLockPath = ServiceLock.path(Constants.ZTSERVERS + "/" + getClientAddressString());
-
-      try {
-        zoo.putPersistentData(zLockPath.toString(), new byte[] {}, NodeExistsPolicy.SKIP);
-      } catch (KeeperException e) {
-        if (e.code() == KeeperException.Code.NOAUTH) {
-          log.error("Failed to write to ZooKeeper. Ensure that"
-              + " accumulo.properties, specifically instance.secret, is consistent.");
-        }
-        throw e;
-      }
->>>>>>> 4680c456
 
       final ServiceLockPath zLockPath =
           context.getServerPaths().createTabletServerPath(getResourceGroup(), clientAddress);
@@ -524,7 +510,8 @@
         }
 
         if (tabletServerLock.tryLock(lw, new ServiceLockData(descriptors))) {
-          lockID = tabletServerLock.getLockID().serialize(Constants.ZTSERVERS + "/");
+          lockID = tabletServerLock.getLockID()
+              .serialize(Constants.ZTSERVERS + "/");
           lockSessionId = tabletServerLock.getSessionId();
           log.debug("Obtained tablet server lock {} {}", tabletServerLock.getLockPath(),
               getTabletSession());
