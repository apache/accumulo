--- conflicted
+++ resolved
@@ -687,37 +687,8 @@
 
       tabletServerLock = new ServiceLock(zoo.getZooKeeper(), zLockPath, UUID.randomUUID());
 
-<<<<<<< HEAD
-      LockWatcher lw = new LockWatcher() {
-
-        @Override
-        public void lostLock(final LockLossReason reason) {
-          // ServiceLock.unlock is called at the end of run(). We don't
-          // want to Halt when we are shutting down.
-          if (isShutdownRequested() && shutdownComplete) {
-            LOG.warn(
-                "TabletServer lost lock (reason = {}), not exiting because shutdown requested.",
-                reason);
-          } else {
-            Halt.halt(isShutdownRequested() ? 0 : 1, () -> {
-              if (!isShutdownRequested()) {
-                log.error("Lost tablet server lock (reason = {}), exiting.", reason);
-              }
-              gcLogger.logGCInfo(getConfiguration());
-            });
-          }
-        }
-
-        @Override
-        public void unableToMonitorLockNode(final Exception e) {
-          Halt.halt(1, () -> log.error("Lost ability to monitor tablet server lock, exiting.", e));
-
-        }
-      };
-=======
-      LockWatcher lw = new ServiceLockWatcher("tablet server", () -> serverStopRequested,
-          (name) -> gcLogger.logGCInfo(getConfiguration()));
->>>>>>> d758759f
+      LockWatcher lw = new ServiceLockWatcher("tablet server", () -> isShutdownRequested(),
+          () -> shutdownComplete, (name) -> gcLogger.logGCInfo(getConfiguration()));
 
       byte[] lockContent = new ServerServices(getClientAddressString(), Service.TSERV_CLIENT)
           .toString().getBytes(UTF_8);
