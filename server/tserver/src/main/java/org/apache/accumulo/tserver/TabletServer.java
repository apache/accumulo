/*
 * Licensed to the Apache Software Foundation (ASF) under one
 * or more contributor license agreements.  See the NOTICE file
 * distributed with this work for additional information
 * regarding copyright ownership.  The ASF licenses this file
 * to you under the Apache License, Version 2.0 (the
 * "License"); you may not use this file except in compliance
 * with the License.  You may obtain a copy of the License at
 *
 *   http://www.apache.org/licenses/LICENSE-2.0
 *
 * Unless required by applicable law or agreed to in writing,
 * software distributed under the License is distributed on an
 * "AS IS" BASIS, WITHOUT WARRANTIES OR CONDITIONS OF ANY
 * KIND, either express or implied.  See the License for the
 * specific language governing permissions and limitations
 * under the License.
 */
package org.apache.accumulo.tserver;

import static java.nio.charset.StandardCharsets.UTF_8;
import static org.apache.accumulo.fate.util.UtilWaitThread.sleepUninterruptibly;

import java.io.IOException;
import java.lang.management.ManagementFactory;
import java.net.UnknownHostException;
import java.security.SecureRandom;
import java.util.ArrayList;
import java.util.Arrays;
import java.util.Collection;
import java.util.Collections;
import java.util.EnumSet;
import java.util.HashMap;
import java.util.HashSet;
import java.util.Iterator;
import java.util.LinkedHashSet;
import java.util.List;
import java.util.Map;
import java.util.Map.Entry;
import java.util.Random;
import java.util.Set;
import java.util.SortedMap;
import java.util.SortedSet;
import java.util.TreeMap;
import java.util.TreeSet;
import java.util.UUID;
import java.util.concurrent.BlockingDeque;
import java.util.concurrent.ConcurrentHashMap;
import java.util.concurrent.LinkedBlockingDeque;
import java.util.concurrent.ThreadPoolExecutor;
import java.util.concurrent.TimeUnit;
import java.util.concurrent.atomic.AtomicInteger;
import java.util.concurrent.atomic.AtomicLong;
import java.util.concurrent.locks.ReentrantLock;

import org.apache.accumulo.core.Constants;
import org.apache.accumulo.core.client.AccumuloException;
import org.apache.accumulo.core.client.Durability;
import org.apache.accumulo.core.clientImpl.DurabilityImpl;
import org.apache.accumulo.core.clientImpl.TabletLocator;
import org.apache.accumulo.core.conf.AccumuloConfiguration;
import org.apache.accumulo.core.conf.Property;
import org.apache.accumulo.core.data.TableId;
import org.apache.accumulo.core.dataImpl.KeyExtent;
import org.apache.accumulo.core.manager.thrift.ManagerClientService;
import org.apache.accumulo.core.master.thrift.BulkImportState;
import org.apache.accumulo.core.master.thrift.Compacting;
import org.apache.accumulo.core.master.thrift.TableInfo;
import org.apache.accumulo.core.master.thrift.TabletServerStatus;
import org.apache.accumulo.core.metadata.MetadataTable;
import org.apache.accumulo.core.metadata.RootTable;
import org.apache.accumulo.core.metadata.TServerInstance;
import org.apache.accumulo.core.metadata.schema.TabletMetadata;
import org.apache.accumulo.core.metadata.schema.TabletMetadata.Location;
import org.apache.accumulo.core.metadata.schema.TabletMetadata.LocationType;
import org.apache.accumulo.core.replication.ReplicationConstants;
import org.apache.accumulo.core.replication.thrift.ReplicationServicer;
import org.apache.accumulo.core.rpc.ThriftUtil;
import org.apache.accumulo.core.spi.fs.VolumeChooserEnvironment;
import org.apache.accumulo.core.tabletserver.log.LogEntry;
import org.apache.accumulo.core.tabletserver.thrift.TabletClientService.Iface;
import org.apache.accumulo.core.tabletserver.thrift.TabletClientService.Processor;
import org.apache.accumulo.core.trace.TraceUtil;
import org.apache.accumulo.core.util.ComparablePair;
import org.apache.accumulo.core.util.Halt;
import org.apache.accumulo.core.util.HostAndPort;
import org.apache.accumulo.core.util.MapCounter;
import org.apache.accumulo.core.util.Pair;
import org.apache.accumulo.core.util.ServerServices;
import org.apache.accumulo.core.util.ServerServices.Service;
import org.apache.accumulo.core.util.threads.ThreadPools;
import org.apache.accumulo.core.util.threads.Threads;
import org.apache.accumulo.fate.util.Retry;
import org.apache.accumulo.fate.util.Retry.RetryFactory;
import org.apache.accumulo.fate.util.UtilWaitThread;
import org.apache.accumulo.fate.zookeeper.ServiceLock;
import org.apache.accumulo.fate.zookeeper.ServiceLock.LockLossReason;
import org.apache.accumulo.fate.zookeeper.ServiceLock.LockWatcher;
import org.apache.accumulo.fate.zookeeper.ZooCache;
import org.apache.accumulo.fate.zookeeper.ZooReaderWriter;
import org.apache.accumulo.fate.zookeeper.ZooUtil.NodeExistsPolicy;
import org.apache.accumulo.server.AbstractServer;
import org.apache.accumulo.server.GarbageCollectionLogger;
import org.apache.accumulo.server.ServerContext;
import org.apache.accumulo.server.ServerOpts;
import org.apache.accumulo.server.TabletLevel;
import org.apache.accumulo.server.conf.TableConfiguration;
import org.apache.accumulo.server.fs.VolumeChooserEnvironmentImpl;
import org.apache.accumulo.server.fs.VolumeManager;
import org.apache.accumulo.server.log.SortedLogState;
import org.apache.accumulo.server.log.WalStateManager;
import org.apache.accumulo.server.log.WalStateManager.WalMarkerException;
import org.apache.accumulo.server.manager.recovery.RecoveryPath;
import org.apache.accumulo.server.replication.ZooKeeperInitialization;
import org.apache.accumulo.server.rpc.ServerAddress;
import org.apache.accumulo.server.rpc.TCredentialsUpdatingWrapper;
import org.apache.accumulo.server.rpc.TServerUtils;
import org.apache.accumulo.server.rpc.ThriftServerType;
import org.apache.accumulo.server.security.AuditedSecurityOperation;
import org.apache.accumulo.server.security.SecurityOperation;
import org.apache.accumulo.server.security.SecurityUtil;
import org.apache.accumulo.server.security.delegation.AuthenticationTokenSecretManager;
import org.apache.accumulo.server.security.delegation.ZooAuthenticationKeyWatcher;
import org.apache.accumulo.server.util.FileSystemMonitor;
import org.apache.accumulo.server.util.ServerBulkImportStatus;
import org.apache.accumulo.server.util.time.RelativeTime;
import org.apache.accumulo.server.zookeeper.DistributedWorkQueue;
import org.apache.accumulo.tserver.TabletServerResourceManager.TabletResourceManager;
import org.apache.accumulo.tserver.TabletStatsKeeper.Operation;
import org.apache.accumulo.tserver.compactions.Compactable;
import org.apache.accumulo.tserver.compactions.CompactionManager;
import org.apache.accumulo.tserver.log.DfsLogger;
import org.apache.accumulo.tserver.log.LogSorter;
import org.apache.accumulo.tserver.log.MutationReceiver;
import org.apache.accumulo.tserver.log.TabletServerLogger;
import org.apache.accumulo.tserver.managermessage.ManagerMessage;
import org.apache.accumulo.tserver.managermessage.SplitReportMessage;
import org.apache.accumulo.tserver.metrics.CompactionExecutorsMetrics;
import org.apache.accumulo.tserver.metrics.TabletServerMetrics;
import org.apache.accumulo.tserver.metrics.TabletServerMinCMetrics;
import org.apache.accumulo.tserver.metrics.TabletServerScanMetrics;
import org.apache.accumulo.tserver.metrics.TabletServerUpdateMetrics;
import org.apache.accumulo.tserver.replication.ReplicationServicerHandler;
import org.apache.accumulo.tserver.replication.ReplicationWorker;
import org.apache.accumulo.tserver.scan.ScanRunState;
import org.apache.accumulo.tserver.session.Session;
import org.apache.accumulo.tserver.session.SessionManager;
import org.apache.accumulo.tserver.tablet.BulkImportCacheCleaner;
import org.apache.accumulo.tserver.tablet.CommitSession;
import org.apache.accumulo.tserver.tablet.CompactionWatcher;
import org.apache.accumulo.tserver.tablet.Tablet;
import org.apache.accumulo.tserver.tablet.TabletData;
import org.apache.commons.collections4.map.LRUMap;
import org.apache.hadoop.fs.Path;
import org.apache.hadoop.io.Text;
import org.apache.hadoop.metrics2.MetricsSystem;
import org.apache.thrift.TException;
import org.apache.thrift.TProcessor;
import org.apache.thrift.TServiceClient;
import org.apache.thrift.server.TServer;
import org.apache.zookeeper.KeeperException;
import org.slf4j.Logger;
import org.slf4j.LoggerFactory;

import com.google.common.annotations.VisibleForTesting;
import com.google.common.collect.Iterators;

import io.micrometer.core.instrument.MeterRegistry;

public class TabletServer extends AbstractServer {

  private static final Logger log = LoggerFactory.getLogger(TabletServer.class);
  private static final long TIME_BETWEEN_GC_CHECKS = 5000;
  private static final long TIME_BETWEEN_LOCATOR_CACHE_CLEARS = 60 * 60 * 1000;

  final GarbageCollectionLogger gcLogger = new GarbageCollectionLogger();
  final ZooCache managerLockCache;

  final TabletServerLogger logger;

  final TabletServerUpdateMetrics updateMetrics;
  final TabletServerScanMetrics scanMetrics;
  final TabletServerMinCMetrics mincMetrics;
  final CompactionExecutorsMetrics ceMetrics;

  public TabletServerScanMetrics getScanMetrics() {
    return scanMetrics;
  }

  public TabletServerMinCMetrics getMinCMetrics() {
    return mincMetrics;
  }

  private final LogSorter logSorter;
  private ReplicationWorker replWorker = null;
  final TabletStatsKeeper statsKeeper;
  private final AtomicInteger logIdGenerator = new AtomicInteger();

  private final AtomicLong flushCounter = new AtomicLong(0);
  private final AtomicLong syncCounter = new AtomicLong(0);

  final OnlineTablets onlineTablets = new OnlineTablets();
  final SortedSet<KeyExtent> unopenedTablets = Collections.synchronizedSortedSet(new TreeSet<>());
  final SortedSet<KeyExtent> openingTablets = Collections.synchronizedSortedSet(new TreeSet<>());
  final Map<KeyExtent,Long> recentlyUnloadedCache = Collections.synchronizedMap(new LRUMap<>(1000));

  final TabletServerResourceManager resourceManager;
  private final SecurityOperation security;

  private final BlockingDeque<ManagerMessage> managerMessages = new LinkedBlockingDeque<>();

  HostAndPort clientAddress;

  private volatile boolean serverStopRequested = false;
  private volatile boolean shutdownComplete = false;

  private ServiceLock tabletServerLock;

  private TServer server;
  private volatile TServer replServer;

  private DistributedWorkQueue bulkFailedCopyQ;

  private String lockID;

  public static final AtomicLong seekCount = new AtomicLong(0);

  private final AtomicLong totalMinorCompactions = new AtomicLong(0);

  private final ZooAuthenticationKeyWatcher authKeyWatcher;
  private final WalStateManager walMarker;
  private final ServerContext context;

  public static void main(String[] args) throws Exception {
    try (TabletServer tserver = new TabletServer(new ServerOpts(), args)) {
      tserver.runServer();
    }
  }

  protected TabletServer(ServerOpts opts, String[] args) {
    super("tserver", opts, args);
    context = super.getContext();
    context.setupCrypto();
    this.managerLockCache = new ZooCache(context.getZooReaderWriter(), null);
    final AccumuloConfiguration aconf = getConfiguration();
    log.info("Version " + Constants.VERSION);
    log.info("Instance " + getInstanceID());
    this.sessionManager = new SessionManager(context);
    this.logSorter = new LogSorter(context, aconf);
    this.replWorker = new ReplicationWorker(context);
    this.statsKeeper = new TabletStatsKeeper();
    final int numBusyTabletsToLog = aconf.getCount(Property.TSERV_LOG_BUSY_TABLETS_COUNT);
    final long logBusyTabletsDelay =
        aconf.getTimeInMillis(Property.TSERV_LOG_BUSY_TABLETS_INTERVAL);

    // check early whether the WAL directory supports sync. issue warning if
    // it doesn't
    checkWalCanSync(context);

    // This thread will calculate and log out the busiest tablets based on ingest count and
    // query count every #{logBusiestTabletsDelay}
    if (numBusyTabletsToLog > 0) {
      context.getScheduledExecutor()
          .scheduleWithFixedDelay(Threads.createNamedRunnable("BusyTabletLogger", new Runnable() {
            private BusiestTracker ingestTracker =
                BusiestTracker.newBusiestIngestTracker(numBusyTabletsToLog);
            private BusiestTracker queryTracker =
                BusiestTracker.newBusiestQueryTracker(numBusyTabletsToLog);

            @Override
            public void run() {
              Collection<Tablet> tablets = onlineTablets.snapshot().values();
              logBusyTablets(ingestTracker.computeBusiest(tablets), "ingest count");
              logBusyTablets(queryTracker.computeBusiest(tablets), "query count");
            }

            private void logBusyTablets(List<ComparablePair<Long,KeyExtent>> busyTablets,
                String label) {

              int i = 1;
              for (Pair<Long,KeyExtent> pair : busyTablets) {
                log.debug("{} busiest tablet by {}: {} -- extent: {} ", i, label.toLowerCase(),
                    pair.getFirst(), pair.getSecond());
                i++;
              }
            }
          }), logBusyTabletsDelay, logBusyTabletsDelay, TimeUnit.MILLISECONDS);
    }

    context.getScheduledExecutor()
        .scheduleWithFixedDelay(Threads.createNamedRunnable("TabletRateUpdater", new Runnable() {
          @Override
          public void run() {
            long now = System.currentTimeMillis();
            for (Tablet tablet : getOnlineTablets().values()) {
              try {
                tablet.updateRates(now);
              } catch (Exception ex) {
                log.error("Error updating rates for {}", tablet.getExtent(), ex);
              }
            }
          }
        }), 5000, 5000, TimeUnit.MILLISECONDS);

    @SuppressWarnings("deprecation")
    final long walMaxSize =
        aconf.getAsBytes(aconf.resolve(Property.TSERV_WAL_MAX_SIZE, Property.TSERV_WALOG_MAX_SIZE));
    @SuppressWarnings("deprecation")
    final long walMaxAge = aconf
        .getTimeInMillis(aconf.resolve(Property.TSERV_WAL_MAX_AGE, Property.TSERV_WALOG_MAX_AGE));
    final long minBlockSize =
        context.getHadoopConf().getLong("dfs.namenode.fs-limits.min-block-size", 0);
    if (minBlockSize != 0 && minBlockSize > walMaxSize) {
      throw new RuntimeException("Unable to start TabletServer. Logger is set to use blocksize "
          + walMaxSize + " but hdfs minimum block size is " + minBlockSize
          + ". Either increase the " + Property.TSERV_WAL_MAX_SIZE
          + " or decrease dfs.namenode.fs-limits.min-block-size in hdfs-site.xml.");
    }

    @SuppressWarnings("deprecation")
    final long toleratedWalCreationFailures =
        aconf.getCount(aconf.resolve(Property.TSERV_WAL_TOLERATED_CREATION_FAILURES,
            Property.TSERV_WALOG_TOLERATED_CREATION_FAILURES));
    @SuppressWarnings("deprecation")
    final long walFailureRetryIncrement =
        aconf.getTimeInMillis(aconf.resolve(Property.TSERV_WAL_TOLERATED_WAIT_INCREMENT,
            Property.TSERV_WALOG_TOLERATED_WAIT_INCREMENT));
    @SuppressWarnings("deprecation")
    final long walFailureRetryMax =
        aconf.getTimeInMillis(aconf.resolve(Property.TSERV_WAL_TOLERATED_MAXIMUM_WAIT_DURATION,
            Property.TSERV_WALOG_TOLERATED_MAXIMUM_WAIT_DURATION));
    final RetryFactory walCreationRetryFactory =
        Retry.builder().maxRetries(toleratedWalCreationFailures)
            .retryAfter(walFailureRetryIncrement, TimeUnit.MILLISECONDS)
            .incrementBy(walFailureRetryIncrement, TimeUnit.MILLISECONDS)
            .maxWait(walFailureRetryMax, TimeUnit.MILLISECONDS).backOffFactor(1.5)
            .logInterval(3, TimeUnit.MINUTES).createFactory();
    // Tolerate infinite failures for the write, however backing off the same as for creation
    // failures.
    final RetryFactory walWritingRetryFactory = Retry.builder().infiniteRetries()
        .retryAfter(walFailureRetryIncrement, TimeUnit.MILLISECONDS)
        .incrementBy(walFailureRetryIncrement, TimeUnit.MILLISECONDS)
        .maxWait(walFailureRetryMax, TimeUnit.MILLISECONDS).backOffFactor(1.5)
        .logInterval(3, TimeUnit.MINUTES).createFactory();

    logger = new TabletServerLogger(this, walMaxSize, syncCounter, flushCounter,
        walCreationRetryFactory, walWritingRetryFactory, walMaxAge);
    this.resourceManager = new TabletServerResourceManager(context);
    this.security = AuditedSecurityOperation.getInstance(context);

<<<<<<< HEAD
    updateMetrics = new TabletServerUpdateMetrics();
    scanMetrics = new TabletServerScanMetrics();
    mincMetrics = new TabletServerMinCMetrics();
    ceMetrics = new CompactionExecutorsMetrics();
    context.getScheduledExecutor().scheduleWithFixedDelay(TabletLocator::clearLocators, jitter(),
        jitter(), TimeUnit.MILLISECONDS);
=======
    MeterRegistry registry = getMicrometerMetrics().getRegistry();
    updateMetrics = new TabletServerUpdateMetrics(registry);
    scanMetrics = new TabletServerScanMetrics(registry);
    mincMetrics = new TabletServerMinCMetrics(registry);
    ceMetrics = new CompactionExecutorsMetrics(registry);
    ThreadPools.createGeneralScheduledExecutorService(aconf).scheduleWithFixedDelay(
        TabletLocator::clearLocators, jitter(), jitter(), TimeUnit.MILLISECONDS);
>>>>>>> 75761520
    walMarker = new WalStateManager(context);

    // Create the secret manager
    context.setSecretManager(new AuthenticationTokenSecretManager(context.getInstanceID(),
        aconf.getTimeInMillis(Property.GENERAL_DELEGATION_TOKEN_LIFETIME)));
    if (aconf.getBoolean(Property.INSTANCE_RPC_SASL_ENABLED)) {
      log.info("SASL is enabled, creating ZooKeeper watcher for AuthenticationKeys");
      // Watcher to notice new AuthenticationKeys which enable delegation tokens
      authKeyWatcher =
          new ZooAuthenticationKeyWatcher(context.getSecretManager(), context.getZooReaderWriter(),
              context.getZooKeeperRoot() + Constants.ZDELEGATION_TOKEN_KEYS);
    } else {
      authKeyWatcher = null;
    }
    config();
  }

  public String getInstanceID() {
    return getContext().getInstanceID();
  }

  public String getVersion() {
    return Constants.VERSION;
  }

  private static long jitter() {
    Random r = new SecureRandom();
    // add a random 10% wait
    return (long) ((1. + (r.nextDouble() / 10)) * TabletServer.TIME_BETWEEN_LOCATOR_CACHE_CLEARS);
  }

  final SessionManager sessionManager;

  private final AtomicLong totalQueuedMutationSize = new AtomicLong(0);
  private final ReentrantLock recoveryLock = new ReentrantLock(true);
  private ThriftClientHandler clientHandler;
  private final ServerBulkImportStatus bulkImportStatus = new ServerBulkImportStatus();
  private CompactionManager compactionManager;

  String getLockID() {
    return lockID;
  }

  void requestStop() {
    serverStopRequested = true;
  }

  private class SplitRunner implements Runnable {
    private final Tablet tablet;

    public SplitRunner(Tablet tablet) {
      this.tablet = tablet;
    }

    @Override
    public void run() {
      splitTablet(tablet);
    }
  }

  public long updateTotalQueuedMutationSize(long additionalMutationSize) {
    return totalQueuedMutationSize.addAndGet(additionalMutationSize);
  }

  public Session getSession(long sessionId) {
    return sessionManager.getSession(sessionId);
  }

  public void executeSplit(Tablet tablet) {
    resourceManager.executeSplit(tablet.getExtent(), new SplitRunner(tablet));
  }

  private class MajorCompactor implements Runnable {

    public MajorCompactor(ServerContext context) {
      CompactionWatcher.startWatching(context);
    }

    @Override
    public void run() {
      while (true) {
        try {
          sleepUninterruptibly(getConfiguration().getTimeInMillis(Property.TSERV_MAJC_DELAY),
              TimeUnit.MILLISECONDS);

          List<DfsLogger> closedCopy;

          synchronized (closedLogs) {
            closedCopy = copyClosedLogs(closedLogs);
          }

          // bail early now if we're shutting down
          for (Entry<KeyExtent,Tablet> entry : getOnlineTablets().entrySet()) {

            Tablet tablet = entry.getValue();

            // if we need to split AND compact, we need a good way
            // to decide what to do
            if (tablet.needsSplit()) {
              executeSplit(tablet);
              continue;
            }

            tablet.checkIfMinorCompactionNeededForLogs(closedCopy);
          }
        } catch (Exception t) {
          log.error("Unexpected exception in {}", Thread.currentThread().getName(), t);
          sleepUninterruptibly(1, TimeUnit.SECONDS);
        }
      }
    }
  }

  private void splitTablet(Tablet tablet) {
    try {
      splitTablet(tablet, null);
    } catch (IOException e) {
      statsKeeper.updateTime(Operation.SPLIT, 0, true);
      log.error("split failed: {} for tablet {}", e.getMessage(), tablet.getExtent(), e);
    } catch (Exception e) {
      statsKeeper.updateTime(Operation.SPLIT, 0, true);
      log.error("Unknown error on split:", e);
    }
  }

  TreeMap<KeyExtent,TabletData> splitTablet(Tablet tablet, byte[] splitPoint) throws IOException {
    long t1 = System.currentTimeMillis();

    TreeMap<KeyExtent,TabletData> tabletInfo = tablet.split(splitPoint);
    if (tabletInfo == null) {
      return null;
    }

    log.info("Starting split: {}", tablet.getExtent());
    statsKeeper.incrementStatusSplit();
    long start = System.currentTimeMillis();

    Tablet[] newTablets = new Tablet[2];

    Entry<KeyExtent,TabletData> first = tabletInfo.firstEntry();
    TabletResourceManager newTrm0 = resourceManager.createTabletResourceManager(first.getKey(),
        getTableConfiguration(first.getKey()));
    newTablets[0] = new Tablet(TabletServer.this, first.getKey(), newTrm0, first.getValue());

    Entry<KeyExtent,TabletData> last = tabletInfo.lastEntry();
    TabletResourceManager newTrm1 = resourceManager.createTabletResourceManager(last.getKey(),
        getTableConfiguration(last.getKey()));
    newTablets[1] = new Tablet(TabletServer.this, last.getKey(), newTrm1, last.getValue());

    // roll tablet stats over into tablet server's statsKeeper object as
    // historical data
    statsKeeper.saveMajorMinorTimes(tablet.getTabletStats());

    // lose the reference to the old tablet and open two new ones
    onlineTablets.split(tablet.getExtent(), newTablets[0], newTablets[1]);

    // tell the manager
    enqueueManagerMessage(new SplitReportMessage(tablet.getExtent(), newTablets[0].getExtent(),
        new Text("/" + newTablets[0].getDirName()), newTablets[1].getExtent(),
        new Text("/" + newTablets[1].getDirName())));

    statsKeeper.updateTime(Operation.SPLIT, start, false);
    long t2 = System.currentTimeMillis();
    log.info("Tablet split: {} size0 {} size1 {} time {}ms", tablet.getExtent(),
        newTablets[0].estimateTabletSize(), newTablets[1].estimateTabletSize(), (t2 - t1));

    return tabletInfo;
  }

  // add a message for the main thread to send back to the manager
  public void enqueueManagerMessage(ManagerMessage m) {
    managerMessages.addLast(m);
  }

  void acquireRecoveryMemory(KeyExtent extent) {
    if (!extent.isMeta()) {
      recoveryLock.lock();
    }
  }

  void releaseRecoveryMemory(KeyExtent extent) {
    if (!extent.isMeta()) {
      recoveryLock.unlock();
    }
  }

  private HostAndPort startServer(AccumuloConfiguration conf, String address, TProcessor processor)
      throws UnknownHostException {
    Property maxMessageSizeProperty = (conf.get(Property.TSERV_MAX_MESSAGE_SIZE) != null
        ? Property.TSERV_MAX_MESSAGE_SIZE : Property.GENERAL_MAX_MESSAGE_SIZE);
    ServerAddress sp = TServerUtils.startServer(getMetricsSystem(), getContext(), address,
        Property.TSERV_CLIENTPORT, processor, this.getClass().getSimpleName(),
        "Thrift Client Server", Property.TSERV_PORTSEARCH, Property.TSERV_MINTHREADS,
        Property.TSERV_MINTHREADS_TIMEOUT, Property.TSERV_THREADCHECK, maxMessageSizeProperty);
    this.server = sp.server;
    return sp.address;
  }

  private HostAndPort getManagerAddress() {
    try {
      List<String> locations = getContext().getManagerLocations();
      if (locations.isEmpty()) {
        return null;
      }
      return HostAndPort.fromString(locations.get(0));
    } catch (Exception e) {
      log.warn("Failed to obtain manager host " + e);
    }

    return null;
  }

  // Connect to the manager for posting asynchronous results
  private ManagerClientService.Client managerConnection(HostAndPort address) {
    try {
      if (address == null) {
        return null;
      }
      // log.info("Listener API to manager has been opened");
      return ThriftUtil.getClient(new ManagerClientService.Client.Factory(), address, getContext());
    } catch (Exception e) {
      log.warn("Issue with managerConnection (" + address + ") " + e, e);
    }
    return null;
  }

  // exists to be overridden in tests
  protected ThriftClientHandler getThriftClientHandler() {
    return new ThriftClientHandler(this);
  }

  private void returnManagerConnection(ManagerClientService.Client client) {
    ThriftUtil.returnClient(client);
  }

  private HostAndPort startTabletClientService() throws UnknownHostException {
    // start listening for client connection last
    clientHandler = getThriftClientHandler();
    Iface rpcProxy = TraceUtil.wrapService(clientHandler);
    final Processor<Iface> processor;
    if (getContext().getThriftServerType() == ThriftServerType.SASL) {
      Iface tcredProxy = TCredentialsUpdatingWrapper.service(rpcProxy, ThriftClientHandler.class,
          getConfiguration());
      processor = new Processor<>(tcredProxy);
    } else {
      processor = new Processor<>(rpcProxy);
    }
    HostAndPort address = startServer(getConfiguration(), clientAddress.getHost(), processor);
    log.info("address = {}", address);
    return address;
  }

  private void startReplicationService() throws UnknownHostException {
    final ReplicationServicerHandler handler = new ReplicationServicerHandler(this);
    ReplicationServicer.Iface rpcProxy = TraceUtil.wrapService(handler);
    ReplicationServicer.Iface repl =
        TCredentialsUpdatingWrapper.service(rpcProxy, handler.getClass(), getConfiguration());
    ReplicationServicer.Processor<ReplicationServicer.Iface> processor =
        new ReplicationServicer.Processor<>(repl);
    Property maxMessageSizeProperty =
        getConfiguration().get(Property.TSERV_MAX_MESSAGE_SIZE) != null
            ? Property.TSERV_MAX_MESSAGE_SIZE : Property.GENERAL_MAX_MESSAGE_SIZE;
    ServerAddress sp =
        TServerUtils.startServer(getMetricsSystem(), getContext(), clientAddress.getHost(),
            Property.REPLICATION_RECEIPT_SERVICE_PORT, processor, "ReplicationServicerHandler",
            "Replication Servicer", Property.TSERV_PORTSEARCH, Property.REPLICATION_MIN_THREADS,
            null, Property.REPLICATION_THREADCHECK, maxMessageSizeProperty);
    this.replServer = sp.server;
    log.info("Started replication service on {}", sp.address);

    try {
      // The replication service is unique to the thrift service for a tserver, not just a host.
      // Advertise the host and port for replication service given the host and port for the
      // tserver.
      getContext().getZooReaderWriter().putPersistentData(
          getContext().getZooKeeperRoot() + ReplicationConstants.ZOO_TSERVERS + "/" + clientAddress,
          sp.address.toString().getBytes(UTF_8), NodeExistsPolicy.OVERWRITE);
    } catch (Exception e) {
      log.error("Could not advertise replication service port", e);
      throw new RuntimeException(e);
    }
  }

  public ServiceLock getLock() {
    return tabletServerLock;
  }

  private void announceExistence() {
    ZooReaderWriter zoo = getContext().getZooReaderWriter();
    try {
      var zLockPath = ServiceLock.path(
          getContext().getZooKeeperRoot() + Constants.ZTSERVERS + "/" + getClientAddressString());

      try {
        zoo.putPersistentData(zLockPath.toString(), new byte[] {}, NodeExistsPolicy.SKIP);
      } catch (KeeperException e) {
        if (e.code() == KeeperException.Code.NOAUTH) {
          log.error("Failed to write to ZooKeeper. Ensure that"
              + " accumulo.properties, specifically instance.secret, is consistent.");
        }
        throw e;
      }

      tabletServerLock = new ServiceLock(zoo.getZooKeeper(), zLockPath, UUID.randomUUID());

      LockWatcher lw = new LockWatcher() {

        @Override
        public void lostLock(final LockLossReason reason) {
          Halt.halt(serverStopRequested ? 0 : 1, () -> {
            if (!serverStopRequested) {
              log.error("Lost tablet server lock (reason = {}), exiting.", reason);
            }
            gcLogger.logGCInfo(getConfiguration());
          });
        }

        @Override
        public void unableToMonitorLockNode(final Exception e) {
          Halt.halt(1, () -> log.error("Lost ability to monitor tablet server lock, exiting.", e));

        }
      };

      byte[] lockContent = new ServerServices(getClientAddressString(), Service.TSERV_CLIENT)
          .toString().getBytes(UTF_8);
      for (int i = 0; i < 120 / 5; i++) {
        zoo.putPersistentData(zLockPath.toString(), new byte[0], NodeExistsPolicy.SKIP);

        if (tabletServerLock.tryLock(lw, lockContent)) {
          log.debug("Obtained tablet server lock {}", tabletServerLock.getLockPath());
          lockID = tabletServerLock.getLockID()
              .serialize(getContext().getZooKeeperRoot() + Constants.ZTSERVERS + "/");
          return;
        }
        log.info("Waiting for tablet server lock");
        sleepUninterruptibly(5, TimeUnit.SECONDS);
      }
      String msg = "Too many retries, exiting.";
      log.info(msg);
      throw new RuntimeException(msg);
    } catch (Exception e) {
      log.info("Could not obtain tablet server lock, exiting.", e);
      throw new RuntimeException(e);
    }
  }

  // main loop listens for client requests
  @Override
  public void run() {
    SecurityUtil.serverLogin(getConfiguration());

    // To make things easier on users/devs, and to avoid creating an upgrade path to 1.7
    // We can just make the zookeeper paths before we try to use.
    try {
      ZooKeeperInitialization.ensureZooKeeperInitialized(getContext().getZooReaderWriter(),
          getContext().getZooKeeperRoot());
    } catch (KeeperException | InterruptedException e) {
      log.error("Could not ensure that ZooKeeper is properly initialized", e);
      throw new RuntimeException(e);
    }

    try {
      MetricsSystem metricsSystem = getMetricsSystem();
      new TabletServerMetrics(this).register(metricsSystem);
      mincMetrics.register(metricsSystem);
      scanMetrics.register(metricsSystem);
      updateMetrics.register(metricsSystem);
      ceMetrics.register(metricsSystem);
    } catch (Exception e) {
      log.error("Error registering metrics", e);
    }

    if (authKeyWatcher != null) {
      log.info("Seeding ZooKeeper watcher for authentication keys");
      try {
        authKeyWatcher.updateAuthKeys();
      } catch (KeeperException | InterruptedException e) {
        // TODO Does there need to be a better check? What are the error conditions that we'd fall
        // out here? AUTH_FAILURE?
        // If we get the error, do we just put it on a timer and retry the exists(String, Watcher)
        // call?
        log.error("Failed to perform initial check for authentication tokens in"
            + " ZooKeeper. Delegation token authentication will be unavailable.", e);
      }
    }

    this.compactionManager = new CompactionManager(new Iterable<Compactable>() {
      @Override
      public Iterator<Compactable> iterator() {
        return Iterators.transform(onlineTablets.snapshot().values().iterator(),
            Tablet::asCompactable);
      }
    }, getContext(), ceMetrics);
    compactionManager.start();

    try {
      clientAddress = startTabletClientService();
    } catch (UnknownHostException e1) {
      throw new RuntimeException("Failed to start the tablet client service", e1);
    }
    announceExistence();
    try {
      walMarker.initWalMarker(getTabletSession());
    } catch (Exception e) {
      log.error("Unable to create WAL marker node in zookeeper", e);
      throw new RuntimeException(e);
    }

    ThreadPoolExecutor distWorkQThreadPool = (ThreadPoolExecutor) ThreadPools
        .createExecutorService(getConfiguration(), Property.TSERV_WORKQ_THREADS);

    bulkFailedCopyQ =
        new DistributedWorkQueue(getContext().getZooKeeperRoot() + Constants.ZBULK_FAILED_COPYQ,
            getConfiguration(), getContext());
    try {
      bulkFailedCopyQ.startProcessing(new BulkFailedCopyProcessor(getContext()),
          distWorkQThreadPool);
    } catch (Exception e1) {
      throw new RuntimeException("Failed to start distributed work queue for copying ", e1);
    }

    try {
      logSorter.startWatchingForRecoveryLogs(distWorkQThreadPool);
    } catch (Exception ex) {
      log.error("Error setting watches for recoveries");
      throw new RuntimeException(ex);
    }
    final AccumuloConfiguration aconf = getConfiguration();
    // if the replication name is ever set, then start replication services
    context.getScheduledExecutor().scheduleWithFixedDelay(() -> {
      if (this.replServer == null) {
        if (!getConfiguration().get(Property.REPLICATION_NAME).isEmpty()) {
          log.info(Property.REPLICATION_NAME.getKey() + " was set, starting repl services.");
          setupReplication(aconf);
        }
      }
    }, 0, 5000, TimeUnit.MILLISECONDS);

    final long CLEANUP_BULK_LOADED_CACHE_MILLIS = 15 * 60 * 1000;
    context.getScheduledExecutor().scheduleWithFixedDelay(new BulkImportCacheCleaner(this),
        CLEANUP_BULK_LOADED_CACHE_MILLIS, CLEANUP_BULK_LOADED_CACHE_MILLIS, TimeUnit.MILLISECONDS);

    HostAndPort managerHost;
    while (!serverStopRequested) {
      // send all of the pending messages
      try {
        ManagerMessage mm = null;
        ManagerClientService.Client iface = null;

        try {
          // wait until a message is ready to send, or a sever stop
          // was requested
          while (mm == null && !serverStopRequested) {
            mm = managerMessages.poll(1000, TimeUnit.MILLISECONDS);
          }

          // have a message to send to the manager, so grab a
          // connection
          managerHost = getManagerAddress();
          iface = managerConnection(managerHost);
          TServiceClient client = iface;

          // if while loop does not execute at all and mm != null,
          // then finally block should place mm back on queue
          while (!serverStopRequested && mm != null && client != null
              && client.getOutputProtocol() != null
              && client.getOutputProtocol().getTransport() != null
              && client.getOutputProtocol().getTransport().isOpen()) {
            try {
              mm.send(getContext().rpcCreds(), getClientAddressString(), iface);
              mm = null;
            } catch (TException ex) {
              log.warn("Error sending message: queuing message again");
              managerMessages.putFirst(mm);
              mm = null;
              throw ex;
            }

            // if any messages are immediately available grab em and
            // send them
            mm = managerMessages.poll();
          }

        } finally {

          if (mm != null) {
            managerMessages.putFirst(mm);
          }
          returnManagerConnection(iface);

          sleepUninterruptibly(1, TimeUnit.SECONDS);
        }
      } catch (InterruptedException e) {
        log.info("Interrupt Exception received, shutting down");
        serverStopRequested = true;

      } catch (Exception e) {
        // may have lost connection with manager
        // loop back to the beginning and wait for a new one
        // this way we survive manager failures
        log.error(getClientAddressString() + ": TServerInfo: Exception. Manager down?", e);
      }
    }

    // wait for shutdown
    // if the main thread exits oldServer the manager listener, the JVM will
    // kill the other threads and finalize objects. We want the shutdown that is
    // running in the manager listener thread to complete oldServer this happens.
    // consider making other threads daemon threads so that objects don't
    // get prematurely finalized
    synchronized (this) {
      while (!shutdownComplete) {
        try {
          this.wait(1000);
        } catch (InterruptedException e) {
          log.error(e.toString());
        }
      }
    }
    log.debug("Stopping Replication Server");
    TServerUtils.stopTServer(this.replServer);

    log.debug("Stopping Thrift Servers");
    TServerUtils.stopTServer(server);

    try {
      log.debug("Closing filesystems");
      getVolumeManager().close();
    } catch (IOException e) {
      log.warn("Failed to close filesystem : {}", e.getMessage(), e);
    }

    gcLogger.logGCInfo(getConfiguration());

    log.info("TServerInfo: stop requested. exiting ... ");

    try {
      tabletServerLock.unlock();
    } catch (Exception e) {
      log.warn("Failed to release tablet server lock", e);
    }
  }

  private void setupReplication(AccumuloConfiguration aconf) {
    // Start the thrift service listening for incoming replication requests
    try {
      startReplicationService();
    } catch (UnknownHostException e) {
      throw new RuntimeException("Failed to start replication service", e);
    }

    // Start the pool to handle outgoing replications
    final ThreadPoolExecutor replicationThreadPool = (ThreadPoolExecutor) ThreadPools
        .createExecutorService(getConfiguration(), Property.REPLICATION_WORKER_THREADS);
    replWorker.setExecutor(replicationThreadPool);
    replWorker.run();

    // Check the configuration value for the size of the pool and, if changed, resize the pool
    Runnable replicationWorkThreadPoolResizer = () -> {
      ThreadPools.resizePool(replicationThreadPool, aconf, Property.REPLICATION_WORKER_THREADS);
    };
    context.getScheduledExecutor().scheduleWithFixedDelay(replicationWorkThreadPoolResizer, 10000,
        30000, TimeUnit.MILLISECONDS);
  }

  static boolean checkTabletMetadata(KeyExtent extent, TServerInstance instance,
      TabletMetadata meta) throws AccumuloException {

    if (meta == null) {
      log.info("Not loading tablet {}, its metadata was not found.", extent);
      return false;
    }

    if (!meta.sawPrevEndRow()) {
      throw new AccumuloException("Metadata entry does not have prev row (" + meta.getTableId()
          + " " + meta.getEndRow() + ")");
    }

    if (!extent.equals(meta.getExtent())) {
      log.info("Tablet extent mismatch {} {}", extent, meta.getExtent());
      return false;
    }

    if (meta.getDirName() == null) {
      throw new AccumuloException(
          "Metadata entry does not have directory (" + meta.getExtent() + ")");
    }

    if (meta.getTime() == null && !extent.equals(RootTable.EXTENT)) {
      throw new AccumuloException("Metadata entry does not have time (" + meta.getExtent() + ")");
    }

    Location loc = meta.getLocation();

    if (loc == null || loc.getType() != LocationType.FUTURE || !instance.equals(loc)) {
      log.info("Unexpected location {} {}", extent, loc);
      return false;
    }

    return true;
  }

  public String getClientAddressString() {
    if (clientAddress == null) {
      return null;
    }
    return clientAddress.getHost() + ":" + clientAddress.getPort();
  }

  public TServerInstance getTabletSession() {
    String address = getClientAddressString();
    if (address == null) {
      return null;
    }

    try {
      return new TServerInstance(address, tabletServerLock.getSessionId());
    } catch (Exception ex) {
      log.warn("Unable to read session from tablet server lock" + ex);
      return null;
    }
  }

  private static void checkWalCanSync(ServerContext context) {
    VolumeChooserEnvironment chooserEnv =
        new VolumeChooserEnvironmentImpl(VolumeChooserEnvironment.Scope.LOGGER, context);
    Set<String> prefixes;
    var options = context.getBaseUris();
    try {
      prefixes = context.getVolumeManager().choosable(chooserEnv, options);
    } catch (RuntimeException e) {
      log.warn("Unable to determine if WAL directories ({}) support sync or flush. "
          + "Data loss may occur.", Arrays.asList(options), e);
      return;
    }

    boolean warned = false;
    for (String prefix : prefixes) {
      String logPath = prefix + Path.SEPARATOR + Constants.WAL_DIR;
      if (!context.getVolumeManager().canSyncAndFlush(new Path(logPath))) {
        // sleep a few seconds in case this is at cluster start...give monitor
        // time to start so the warning will be more visible
        if (!warned) {
          UtilWaitThread.sleep(5000);
          warned = true;
        }
        log.warn("WAL directory ({}) implementation does not support sync or flush."
            + " Data loss may occur.", logPath);
      }
    }
  }

  private void config() {
    log.info("Tablet server starting on {}", getHostname());
    Threads.createThread("Split/MajC initiator", new MajorCompactor(context)).start();

    clientAddress = HostAndPort.fromParts(getHostname(), 0);

    final AccumuloConfiguration aconf = getConfiguration();

    FileSystemMonitor.start(aconf, Property.TSERV_MONITOR_FS);

    Runnable gcDebugTask = () -> gcLogger.logGCInfo(getConfiguration());

    context.getScheduledExecutor().scheduleWithFixedDelay(gcDebugTask, 0, TIME_BETWEEN_GC_CHECKS,
        TimeUnit.MILLISECONDS);
  }

  public TabletServerStatus getStats(Map<TableId,MapCounter<ScanRunState>> scanCounts) {
    long start = System.currentTimeMillis();
    TabletServerStatus result = new TabletServerStatus();

    final Map<String,TableInfo> tables = new HashMap<>();

    getOnlineTablets().forEach((ke, tablet) -> {
      String tableId = ke.tableId().canonical();
      TableInfo table = tables.get(tableId);
      if (table == null) {
        table = new TableInfo();
        table.minors = new Compacting();
        table.majors = new Compacting();
        tables.put(tableId, table);
      }
      long recs = tablet.getNumEntries();
      table.tablets++;
      table.onlineTablets++;
      table.recs += recs;
      table.queryRate += tablet.queryRate();
      table.queryByteRate += tablet.queryByteRate();
      table.ingestRate += tablet.ingestRate();
      table.ingestByteRate += tablet.ingestByteRate();
      table.scanRate += tablet.scanRate();
      long recsInMemory = tablet.getNumEntriesInMemory();
      table.recsInMemory += recsInMemory;
      if (tablet.isMinorCompactionRunning()) {
        table.minors.running++;
      }
      if (tablet.isMinorCompactionQueued()) {
        table.minors.queued++;
      }

      if (tablet.isMajorCompactionRunning()) {
        table.majors.running++;
      }

      if (tablet.isMajorCompactionQueued()) {
        table.majors.queued++;
      }

    });

    scanCounts.forEach((tableId, mapCounter) -> {
      TableInfo table = tables.get(tableId.canonical());
      if (table == null) {
        table = new TableInfo();
        tables.put(tableId.canonical(), table);
      }

      if (table.scans == null) {
        table.scans = new Compacting();
      }

      table.scans.queued += mapCounter.getInt(ScanRunState.QUEUED);
      table.scans.running += mapCounter.getInt(ScanRunState.RUNNING);
    });

    ArrayList<KeyExtent> offlineTabletsCopy = new ArrayList<>();
    synchronized (this.unopenedTablets) {
      synchronized (this.openingTablets) {
        offlineTabletsCopy.addAll(this.unopenedTablets);
        offlineTabletsCopy.addAll(this.openingTablets);
      }
    }

    for (KeyExtent extent : offlineTabletsCopy) {
      String tableId = extent.tableId().canonical();
      TableInfo table = tables.get(tableId);
      if (table == null) {
        table = new TableInfo();
        tables.put(tableId, table);
      }
      table.tablets++;
    }

    result.lastContact = RelativeTime.currentTimeMillis();
    result.tableMap = tables;
    result.osLoad = ManagementFactory.getOperatingSystemMXBean().getSystemLoadAverage();
    result.name = getClientAddressString();
    result.holdTime = resourceManager.holdTime();
    result.lookups = seekCount.get();
    result.indexCacheHits = resourceManager.getIndexCache().getStats().hitCount();
    result.indexCacheRequest = resourceManager.getIndexCache().getStats().requestCount();
    result.dataCacheHits = resourceManager.getDataCache().getStats().hitCount();
    result.dataCacheRequest = resourceManager.getDataCache().getStats().requestCount();
    result.logSorts = logSorter.getLogSorts();
    result.flushs = flushCounter.get();
    result.syncs = syncCounter.get();
    result.bulkImports = new ArrayList<>();
    result.bulkImports.addAll(clientHandler.getBulkLoadStatus());
    result.bulkImports.addAll(bulkImportStatus.getBulkLoadStatus());
    result.version = getVersion();
    result.responseTime = System.currentTimeMillis() - start;
    return result;
  }

  private Durability getMincEventDurability(KeyExtent extent) {
    TableConfiguration conf;
    if (extent.isMeta()) {
      conf = getContext().getTableConfiguration(RootTable.ID);
    } else {
      conf = getContext().getTableConfiguration(MetadataTable.ID);
    }
    return DurabilityImpl.fromString(conf.get(Property.TABLE_DURABILITY));
  }

  public void minorCompactionFinished(CommitSession tablet, long walogSeq) throws IOException {
    Durability durability = getMincEventDurability(tablet.getExtent());
    totalMinorCompactions.incrementAndGet();
    logger.minorCompactionFinished(tablet, walogSeq, durability);
    markUnusedWALs();
  }

  public void minorCompactionStarted(CommitSession tablet, long lastUpdateSequence,
      String newMapfileLocation) throws IOException {
    Durability durability = getMincEventDurability(tablet.getExtent());
    logger.minorCompactionStarted(tablet, lastUpdateSequence, newMapfileLocation, durability);
  }

  public void recover(VolumeManager fs, KeyExtent extent, List<LogEntry> logEntries,
      Set<String> tabletFiles, MutationReceiver mutationReceiver) throws IOException {
    List<Path> recoveryDirs = new ArrayList<>();
    List<LogEntry> sorted = new ArrayList<>(logEntries);
    sorted.sort((e1, e2) -> (int) (e1.timestamp - e2.timestamp));
    for (LogEntry entry : sorted) {
      Path recovery = null;
      Path finished = RecoveryPath.getRecoveryPath(new Path(entry.filename));
      finished = SortedLogState.getFinishedMarkerPath(finished);
      TabletServer.log.debug("Looking for " + finished);
      if (fs.exists(finished)) {
        recovery = finished.getParent();
      }
      if (recovery == null) {
        throw new IOException(
            "Unable to find recovery files for extent " + extent + " logEntry: " + entry);
      }
      recoveryDirs.add(recovery);
    }
    logger.recover(getContext(), extent, recoveryDirs, tabletFiles, mutationReceiver);
  }

  public int createLogId() {
    int logId = logIdGenerator.incrementAndGet();
    if (logId < 0) {
      throw new IllegalStateException("Log Id rolled");
    }
    return logId;
  }

  public TableConfiguration getTableConfiguration(KeyExtent extent) {
    return getContext().getTableConfiguration(extent.tableId());
  }

  public DfsLogger.ServerResources getServerConfig() {
    return new DfsLogger.ServerResources() {

      @Override
      public VolumeManager getVolumeManager() {
        return TabletServer.this.getVolumeManager();
      }

      @Override
      public AccumuloConfiguration getConfiguration() {
        return TabletServer.this.getConfiguration();
      }
    };
  }

  public SortedMap<KeyExtent,Tablet> getOnlineTablets() {
    return onlineTablets.snapshot();
  }

  public Tablet getOnlineTablet(KeyExtent extent) {
    return onlineTablets.snapshot().get(extent);
  }

  public VolumeManager getVolumeManager() {
    return getContext().getVolumeManager();
  }

  public int getOpeningCount() {
    return openingTablets.size();
  }

  public int getUnopenedCount() {
    return unopenedTablets.size();
  }

  public long getTotalMinorCompactions() {
    return totalMinorCompactions.get();
  }

  public double getHoldTimeMillis() {
    return resourceManager.holdTime();
  }

  public SecurityOperation getSecurityOperation() {
    return security;
  }

  // avoid unnecessary redundant markings to meta
  final ConcurrentHashMap<DfsLogger,EnumSet<TabletLevel>> metadataTableLogs =
      new ConcurrentHashMap<>();

  // This is a set of WALs that are closed but may still be referenced by tablets. A LinkedHashSet
  // is used because its very import to know the order in which WALs were closed when deciding if a
  // WAL is eligible for removal. Maintaining the order that logs were used in is currently a simple
  // task because there is only one active log at a time.
  LinkedHashSet<DfsLogger> closedLogs = new LinkedHashSet<>();

  @VisibleForTesting
  interface ReferencedRemover {
    void removeInUse(Set<DfsLogger> candidates);
  }

  /**
   * For a closed WAL to be eligible for removal it must be unreferenced AND all closed WALs older
   * than it must be unreferenced. This method finds WALs that meet those conditions. See Github
   * issue #537.
   */
  @VisibleForTesting
  static Set<DfsLogger> findOldestUnreferencedWals(List<DfsLogger> closedLogs,
      ReferencedRemover referencedRemover) {
    LinkedHashSet<DfsLogger> unreferenced = new LinkedHashSet<>(closedLogs);

    referencedRemover.removeInUse(unreferenced);

    Iterator<DfsLogger> closedIter = closedLogs.iterator();
    Iterator<DfsLogger> unrefIter = unreferenced.iterator();

    Set<DfsLogger> eligible = new HashSet<>();

    while (closedIter.hasNext() && unrefIter.hasNext()) {
      DfsLogger closed = closedIter.next();
      DfsLogger unref = unrefIter.next();

      if (closed.equals(unref)) {
        eligible.add(unref);
      } else {
        break;
      }
    }

    return eligible;
  }

  @VisibleForTesting
  static List<DfsLogger> copyClosedLogs(LinkedHashSet<DfsLogger> closedLogs) {
    List<DfsLogger> closedCopy = new ArrayList<>(closedLogs.size());
    for (DfsLogger dfsLogger : closedLogs) {
      // very important this copy maintains same order ..
      closedCopy.add(dfsLogger);
    }
    return Collections.unmodifiableList(closedCopy);
  }

  private void markUnusedWALs() {

    List<DfsLogger> closedCopy;

    synchronized (closedLogs) {
      closedCopy = copyClosedLogs(closedLogs);
    }

    ReferencedRemover refRemover = candidates -> {
      for (Tablet tablet : getOnlineTablets().values()) {
        tablet.removeInUseLogs(candidates);
        if (candidates.isEmpty()) {
          break;
        }
      }
    };

    Set<DfsLogger> eligible = findOldestUnreferencedWals(closedCopy, refRemover);

    try {
      TServerInstance session = this.getTabletSession();
      for (DfsLogger candidate : eligible) {
        log.info("Marking " + candidate.getPath() + " as unreferenced");
        walMarker.walUnreferenced(session, candidate.getPath());
      }
      synchronized (closedLogs) {
        closedLogs.removeAll(eligible);
      }
    } catch (WalMarkerException ex) {
      log.info(ex.toString(), ex);
    }
  }

  public void addNewLogMarker(DfsLogger copy) throws WalMarkerException {
    log.info("Writing log marker for " + copy.getPath());
    walMarker.addNewWalMarker(getTabletSession(), copy.getPath());
  }

  public void walogClosed(DfsLogger currentLog) throws WalMarkerException {
    metadataTableLogs.remove(currentLog);

    if (currentLog.getWrites() > 0) {
      int clSize;
      synchronized (closedLogs) {
        closedLogs.add(currentLog);
        clSize = closedLogs.size();
      }
      log.info("Marking " + currentLog.getPath() + " as closed. Total closed logs " + clSize);
      walMarker.closeWal(getTabletSession(), currentLog.getPath());
    } else {
      log.info(
          "Marking " + currentLog.getPath() + " as unreferenced (skipping closed writes == 0)");
      walMarker.walUnreferenced(getTabletSession(), currentLog.getPath());
    }
  }

  public void updateBulkImportState(List<String> files, BulkImportState state) {
    bulkImportStatus.updateBulkImportStatus(files, state);
  }

  public void removeBulkImportState(List<String> files) {
    bulkImportStatus.removeBulkImportStatus(files);
  }

  public CompactionManager getCompactionManager() {
    return compactionManager;
  }
}<|MERGE_RESOLUTION|>--- conflicted
+++ resolved
@@ -348,22 +348,13 @@
     this.resourceManager = new TabletServerResourceManager(context);
     this.security = AuditedSecurityOperation.getInstance(context);
 
-<<<<<<< HEAD
-    updateMetrics = new TabletServerUpdateMetrics();
-    scanMetrics = new TabletServerScanMetrics();
-    mincMetrics = new TabletServerMinCMetrics();
-    ceMetrics = new CompactionExecutorsMetrics();
-    context.getScheduledExecutor().scheduleWithFixedDelay(TabletLocator::clearLocators, jitter(),
-        jitter(), TimeUnit.MILLISECONDS);
-=======
     MeterRegistry registry = getMicrometerMetrics().getRegistry();
     updateMetrics = new TabletServerUpdateMetrics(registry);
     scanMetrics = new TabletServerScanMetrics(registry);
     mincMetrics = new TabletServerMinCMetrics(registry);
     ceMetrics = new CompactionExecutorsMetrics(registry);
-    ThreadPools.createGeneralScheduledExecutorService(aconf).scheduleWithFixedDelay(
-        TabletLocator::clearLocators, jitter(), jitter(), TimeUnit.MILLISECONDS);
->>>>>>> 75761520
+    context.getScheduledExecutor().scheduleWithFixedDelay(TabletLocator::clearLocators, jitter(),
+        jitter(), TimeUnit.MILLISECONDS);
     walMarker = new WalStateManager(context);
 
     // Create the secret manager
