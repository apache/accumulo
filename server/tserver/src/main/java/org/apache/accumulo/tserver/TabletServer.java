--- conflicted
+++ resolved
@@ -170,12 +170,9 @@
 import com.google.common.annotations.VisibleForTesting;
 import com.google.common.collect.Iterators;
 
-<<<<<<< HEAD
 import edu.umd.cs.findbugs.annotations.SuppressFBWarnings;
-=======
 import io.opentelemetry.api.trace.Span;
 import io.opentelemetry.context.Scope;
->>>>>>> dd81d608
 
 public class TabletServer extends AbstractServer {
 
@@ -303,16 +300,9 @@
                   i++;
                 }
               }
-<<<<<<< HEAD
             }), logBusyTabletsDelay, logBusyTabletsDelay, TimeUnit.MILLISECONDS);
-        ThreadPools.watchNonCriticalScheduledTask(future);
-      }
-=======
-            }
-          }), logBusyTabletsDelay, logBusyTabletsDelay, TimeUnit.MILLISECONDS);
-      watchNonCriticalScheduledTask(future);
-    }
->>>>>>> dd81d608
+        watchNonCriticalScheduledTask(future);
+      }
 
       ScheduledFuture<?> future = context.getScheduledExecutor()
           .scheduleWithFixedDelay(Threads.createNamedRunnable("TabletRateUpdater", new Runnable() {
@@ -327,14 +317,8 @@
                 }
               }
             }
-<<<<<<< HEAD
           }), 5, 5, TimeUnit.SECONDS);
-      ThreadPools.watchNonCriticalScheduledTask(future);
-=======
-          }
-        }), 5, 5, TimeUnit.SECONDS);
-    watchNonCriticalScheduledTask(future);
->>>>>>> dd81d608
+      watchNonCriticalScheduledTask(future);
 
       @SuppressWarnings("deprecation")
       final long walMaxSize = aconf
@@ -386,12 +370,7 @@
 
     this.resourceManager = new TabletServerResourceManager(context, this);
     this.security = AuditedSecurityOperation.getInstance(context);
-<<<<<<< HEAD
-    ThreadPools.watchCriticalScheduledTask(context.getScheduledExecutor().scheduleWithFixedDelay(
-=======
-
     watchCriticalScheduledTask(context.getScheduledExecutor().scheduleWithFixedDelay(
->>>>>>> dd81d608
         TabletLocator::clearLocators, jitter(), jitter(), TimeUnit.MILLISECONDS));
 
     // Create the secret manager
@@ -1068,26 +1047,6 @@
     }
   }
 
-<<<<<<< HEAD
-=======
-  private void config() {
-    log.info("Tablet server starting on {}", getHostname());
-    Threads.createThread("Split/MajC initiator", new MajorCompactor(context)).start();
-
-    clientAddress = HostAndPort.fromParts(getHostname(), 0);
-
-    final AccumuloConfiguration aconf = getConfiguration();
-
-    FileSystemMonitor.start(aconf, Property.TSERV_MONITOR_FS);
-
-    Runnable gcDebugTask = () -> gcLogger.logGCInfo(getConfiguration());
-
-    ScheduledFuture<?> future = context.getScheduledExecutor().scheduleWithFixedDelay(gcDebugTask,
-        0, TIME_BETWEEN_GC_CHECKS, TimeUnit.MILLISECONDS);
-    watchNonCriticalScheduledTask(future);
-  }
-
->>>>>>> dd81d608
   public TabletServerStatus getStats(Map<TableId,MapCounter<ScanRunState>> scanCounts) {
     long start = System.currentTimeMillis();
     TabletServerStatus result = new TabletServerStatus();
