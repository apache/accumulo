--- conflicted
+++ resolved
@@ -898,9 +898,6 @@
     logger.minorCompactionStarted(tablet, lastUpdateSequence, newDataFileLocation, durability);
   }
 
-<<<<<<< HEAD
-  public void recover(VolumeManager fs, KeyExtent extent, Collection<LogEntry> logEntries,
-=======
   public boolean needsRecovery(TabletMetadata tabletMetadata) {
 
     var logEntries = tabletMetadata.getLogs();
@@ -916,8 +913,7 @@
     }
   }
 
-  public void recover(VolumeManager fs, KeyExtent extent, List<LogEntry> logEntries,
->>>>>>> cf2f7589
+  public void recover(VolumeManager fs, KeyExtent extent, Collection<LogEntry> logEntries,
       Set<String> tabletFiles, MutationReceiver mutationReceiver) throws IOException {
     logger.recover(getContext(), extent, logEntries, tabletFiles, mutationReceiver);
   }
