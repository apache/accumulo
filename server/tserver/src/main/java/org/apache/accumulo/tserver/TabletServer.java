/*
 * Licensed to the Apache Software Foundation (ASF) under one
 * or more contributor license agreements.  See the NOTICE file
 * distributed with this work for additional information
 * regarding copyright ownership.  The ASF licenses this file
 * to you under the Apache License, Version 2.0 (the
 * "License"); you may not use this file except in compliance
 * with the License.  You may obtain a copy of the License at
 *
 *   http://www.apache.org/licenses/LICENSE-2.0
 *
 * Unless required by applicable law or agreed to in writing,
 * software distributed under the License is distributed on an
 * "AS IS" BASIS, WITHOUT WARRANTIES OR CONDITIONS OF ANY
 * KIND, either express or implied.  See the License for the
 * specific language governing permissions and limitations
 * under the License.
 */
package org.apache.accumulo.tserver;

import static java.nio.charset.StandardCharsets.UTF_8;
import static org.apache.accumulo.fate.util.UtilWaitThread.sleepUninterruptibly;

import java.io.IOException;
import java.lang.management.ManagementFactory;
import java.net.UnknownHostException;
import java.security.SecureRandom;
import java.util.ArrayList;
import java.util.Arrays;
import java.util.Collection;
import java.util.Collections;
import java.util.EnumSet;
import java.util.HashMap;
import java.util.HashSet;
import java.util.Iterator;
import java.util.LinkedHashSet;
import java.util.List;
import java.util.Map;
import java.util.Map.Entry;
import java.util.Random;
import java.util.Set;
import java.util.SortedMap;
import java.util.SortedSet;
import java.util.TreeMap;
import java.util.TreeSet;
import java.util.UUID;
import java.util.concurrent.BlockingDeque;
import java.util.concurrent.ConcurrentHashMap;
import java.util.concurrent.LinkedBlockingDeque;
import java.util.concurrent.ThreadPoolExecutor;
import java.util.concurrent.TimeUnit;
import java.util.concurrent.atomic.AtomicInteger;
import java.util.concurrent.atomic.AtomicLong;
import java.util.concurrent.locks.ReentrantLock;

import org.apache.accumulo.core.Constants;
import org.apache.accumulo.core.client.AccumuloException;
import org.apache.accumulo.core.client.Durability;
import org.apache.accumulo.core.clientImpl.DurabilityImpl;
import org.apache.accumulo.core.clientImpl.TabletLocator;
import org.apache.accumulo.core.conf.AccumuloConfiguration;
import org.apache.accumulo.core.conf.Property;
import org.apache.accumulo.core.data.TableId;
import org.apache.accumulo.core.dataImpl.KeyExtent;
import org.apache.accumulo.core.master.thrift.BulkImportState;
import org.apache.accumulo.core.master.thrift.Compacting;
import org.apache.accumulo.core.master.thrift.MasterClientService;
import org.apache.accumulo.core.master.thrift.TableInfo;
import org.apache.accumulo.core.master.thrift.TabletServerStatus;
import org.apache.accumulo.core.metadata.MetadataTable;
import org.apache.accumulo.core.metadata.RootTable;
import org.apache.accumulo.core.metadata.TServerInstance;
import org.apache.accumulo.core.metadata.schema.TabletMetadata;
import org.apache.accumulo.core.metadata.schema.TabletMetadata.Location;
import org.apache.accumulo.core.metadata.schema.TabletMetadata.LocationType;
import org.apache.accumulo.core.replication.ReplicationConstants;
import org.apache.accumulo.core.replication.thrift.ReplicationServicer;
import org.apache.accumulo.core.rpc.ThriftUtil;
import org.apache.accumulo.core.tabletserver.log.LogEntry;
import org.apache.accumulo.core.tabletserver.thrift.TabletClientService.Iface;
import org.apache.accumulo.core.tabletserver.thrift.TabletClientService.Processor;
import org.apache.accumulo.core.trace.TraceUtil;
import org.apache.accumulo.core.util.ComparablePair;
import org.apache.accumulo.core.util.Halt;
import org.apache.accumulo.core.util.HostAndPort;
import org.apache.accumulo.core.util.MapCounter;
import org.apache.accumulo.core.util.Pair;
import org.apache.accumulo.core.util.ServerServices;
import org.apache.accumulo.core.util.ServerServices.Service;
import org.apache.accumulo.core.util.threads.ThreadPools;
import org.apache.accumulo.core.util.threads.Threads;
import org.apache.accumulo.fate.util.Retry;
import org.apache.accumulo.fate.util.Retry.RetryFactory;
import org.apache.accumulo.fate.util.UtilWaitThread;
import org.apache.accumulo.fate.zookeeper.ZooCache;
import org.apache.accumulo.fate.zookeeper.ZooLock;
import org.apache.accumulo.fate.zookeeper.ZooLock.LockLossReason;
import org.apache.accumulo.fate.zookeeper.ZooLock.LockWatcher;
import org.apache.accumulo.fate.zookeeper.ZooReaderWriter;
import org.apache.accumulo.fate.zookeeper.ZooUtil.NodeExistsPolicy;
import org.apache.accumulo.server.AbstractServer;
import org.apache.accumulo.server.GarbageCollectionLogger;
import org.apache.accumulo.server.ServerConstants;
import org.apache.accumulo.server.ServerContext;
import org.apache.accumulo.server.ServerOpts;
import org.apache.accumulo.server.TabletLevel;
import org.apache.accumulo.server.conf.TableConfiguration;
import org.apache.accumulo.server.fs.VolumeChooserEnvironment;
import org.apache.accumulo.server.fs.VolumeChooserEnvironmentImpl;
import org.apache.accumulo.server.fs.VolumeManager;
import org.apache.accumulo.server.log.SortedLogState;
import org.apache.accumulo.server.log.WalStateManager;
import org.apache.accumulo.server.log.WalStateManager.WalMarkerException;
import org.apache.accumulo.server.master.recovery.RecoveryPath;
import org.apache.accumulo.server.replication.ZooKeeperInitialization;
import org.apache.accumulo.server.rpc.ServerAddress;
import org.apache.accumulo.server.rpc.TCredentialsUpdatingWrapper;
import org.apache.accumulo.server.rpc.TServerUtils;
import org.apache.accumulo.server.rpc.ThriftServerType;
import org.apache.accumulo.server.security.AuditedSecurityOperation;
import org.apache.accumulo.server.security.SecurityOperation;
import org.apache.accumulo.server.security.SecurityUtil;
import org.apache.accumulo.server.security.delegation.AuthenticationTokenSecretManager;
import org.apache.accumulo.server.security.delegation.ZooAuthenticationKeyWatcher;
import org.apache.accumulo.server.util.FileSystemMonitor;
import org.apache.accumulo.server.util.ServerBulkImportStatus;
import org.apache.accumulo.server.util.time.RelativeTime;
import org.apache.accumulo.server.zookeeper.DistributedWorkQueue;
import org.apache.accumulo.tserver.TabletServerResourceManager.TabletResourceManager;
import org.apache.accumulo.tserver.TabletStatsKeeper.Operation;
import org.apache.accumulo.tserver.compactions.Compactable;
import org.apache.accumulo.tserver.compactions.CompactionManager;
import org.apache.accumulo.tserver.log.DfsLogger;
import org.apache.accumulo.tserver.log.LogSorter;
import org.apache.accumulo.tserver.log.MutationReceiver;
import org.apache.accumulo.tserver.log.TabletServerLogger;
import org.apache.accumulo.tserver.mastermessage.MasterMessage;
import org.apache.accumulo.tserver.mastermessage.SplitReportMessage;
import org.apache.accumulo.tserver.metrics.CompactionExecutorsMetrics;
import org.apache.accumulo.tserver.metrics.TabletServerMetrics;
import org.apache.accumulo.tserver.metrics.TabletServerMinCMetrics;
import org.apache.accumulo.tserver.metrics.TabletServerScanMetrics;
import org.apache.accumulo.tserver.metrics.TabletServerUpdateMetrics;
import org.apache.accumulo.tserver.replication.ReplicationServicerHandler;
import org.apache.accumulo.tserver.replication.ReplicationWorker;
import org.apache.accumulo.tserver.scan.ScanRunState;
import org.apache.accumulo.tserver.session.Session;
import org.apache.accumulo.tserver.session.SessionManager;
import org.apache.accumulo.tserver.tablet.BulkImportCacheCleaner;
import org.apache.accumulo.tserver.tablet.CommitSession;
import org.apache.accumulo.tserver.tablet.CompactionWatcher;
import org.apache.accumulo.tserver.tablet.Tablet;
import org.apache.accumulo.tserver.tablet.TabletData;
import org.apache.commons.collections4.map.LRUMap;
import org.apache.hadoop.fs.Path;
import org.apache.hadoop.io.Text;
import org.apache.hadoop.metrics2.MetricsSystem;
import org.apache.thrift.TException;
import org.apache.thrift.TProcessor;
import org.apache.thrift.TServiceClient;
import org.apache.thrift.server.TServer;
import org.apache.zookeeper.KeeperException;
import org.slf4j.Logger;
import org.slf4j.LoggerFactory;

import com.google.common.annotations.VisibleForTesting;
import com.google.common.collect.Iterators;

public class TabletServer extends AbstractServer {

  private static final Logger log = LoggerFactory.getLogger(TabletServer.class);
  private static final long TIME_BETWEEN_GC_CHECKS = 5000;
  private static final long TIME_BETWEEN_LOCATOR_CACHE_CLEARS = 60 * 60 * 1000;

  final GarbageCollectionLogger gcLogger = new GarbageCollectionLogger();
  final ZooCache masterLockCache;

  final TabletServerLogger logger;

  final TabletServerUpdateMetrics updateMetrics;
  final TabletServerScanMetrics scanMetrics;
  final TabletServerMinCMetrics mincMetrics;
  final CompactionExecutorsMetrics ceMetrics;

  public TabletServerScanMetrics getScanMetrics() {
    return scanMetrics;
  }

  public TabletServerMinCMetrics getMinCMetrics() {
    return mincMetrics;
  }

  private final LogSorter logSorter;
  private ReplicationWorker replWorker = null;
  final TabletStatsKeeper statsKeeper;
  private final AtomicInteger logIdGenerator = new AtomicInteger();

  private final AtomicLong flushCounter = new AtomicLong(0);
  private final AtomicLong syncCounter = new AtomicLong(0);

  final OnlineTablets onlineTablets = new OnlineTablets();
  final SortedSet<KeyExtent> unopenedTablets = Collections.synchronizedSortedSet(new TreeSet<>());
  final SortedSet<KeyExtent> openingTablets = Collections.synchronizedSortedSet(new TreeSet<>());
  final Map<KeyExtent,Long> recentlyUnloadedCache = Collections.synchronizedMap(new LRUMap<>(1000));

  final TabletServerResourceManager resourceManager;
  private final SecurityOperation security;

  private final BlockingDeque<MasterMessage> masterMessages = new LinkedBlockingDeque<>();

  HostAndPort clientAddress;

  private volatile boolean serverStopRequested = false;
  private volatile boolean shutdownComplete = false;

  private ZooLock tabletServerLock;

  private TServer server;
  private volatile TServer replServer;

  private DistributedWorkQueue bulkFailedCopyQ;

  private String lockID;

  public static final AtomicLong seekCount = new AtomicLong(0);

  private final AtomicLong totalMinorCompactions = new AtomicLong(0);

  private final ZooAuthenticationKeyWatcher authKeyWatcher;
  private final WalStateManager walMarker;

  public static void main(String[] args) throws Exception {
    try (TabletServer tserver = new TabletServer(new ServerOpts(), args)) {
      tserver.runServer();
    }
  }

  TabletServer(ServerOpts opts, String[] args) {
    super("tserver", opts, args);
    ServerContext context = super.getContext();
    context.setupCrypto();
    this.masterLockCache = new ZooCache(context.getZooReaderWriter(), null);
    final AccumuloConfiguration aconf = getConfiguration();
    log.info("Version " + Constants.VERSION);
    log.info("Instance " + getInstanceID());
    this.sessionManager = new SessionManager(aconf);
    this.logSorter = new LogSorter(context, aconf);
    this.replWorker = new ReplicationWorker(context);
    this.statsKeeper = new TabletStatsKeeper();
    final int numBusyTabletsToLog = aconf.getCount(Property.TSERV_LOG_BUSY_TABLETS_COUNT);
    final long logBusyTabletsDelay =
        aconf.getTimeInMillis(Property.TSERV_LOG_BUSY_TABLETS_INTERVAL);

    // check early whether the WAL directory supports sync. issue warning if
    // it doesn't
    checkWalCanSync(context);

    // This thread will calculate and log out the busiest tablets based on ingest count and
    // query count every #{logBusiestTabletsDelay}
    if (numBusyTabletsToLog > 0) {
      ThreadPools.createGeneralScheduledExecutorService(aconf)
          .scheduleWithFixedDelay(Threads.createNamedRunnable("BusyTabletLogger", new Runnable() {
            private BusiestTracker ingestTracker =
                BusiestTracker.newBusiestIngestTracker(numBusyTabletsToLog);
            private BusiestTracker queryTracker =
                BusiestTracker.newBusiestQueryTracker(numBusyTabletsToLog);

            @Override
            public void run() {
              Collection<Tablet> tablets = onlineTablets.snapshot().values();
              logBusyTablets(ingestTracker.computeBusiest(tablets), "ingest count");
              logBusyTablets(queryTracker.computeBusiest(tablets), "query count");
            }

            private void logBusyTablets(List<ComparablePair<Long,KeyExtent>> busyTablets,
                String label) {

              int i = 1;
              for (Pair<Long,KeyExtent> pair : busyTablets) {
                log.debug("{} busiest tablet by {}: {} -- extent: {} ", i, label.toLowerCase(),
                    pair.getFirst(), pair.getSecond());
                i++;
              }
            }
          }), logBusyTabletsDelay, logBusyTabletsDelay, TimeUnit.MILLISECONDS);
    }

    ThreadPools.createGeneralScheduledExecutorService(aconf)
        .scheduleWithFixedDelay(Threads.createNamedRunnable("TabletRateUpdater", new Runnable() {
          @Override
          public void run() {
            long now = System.currentTimeMillis();
            for (Tablet tablet : getOnlineTablets().values()) {
              try {
                tablet.updateRates(now);
              } catch (Exception ex) {
                log.error("Error updating rates for {}", tablet.getExtent(), ex);
              }
            }
          }
        }), 5000, 5000, TimeUnit.MILLISECONDS);

    final long walogMaxSize = aconf.getAsBytes(Property.TSERV_WALOG_MAX_SIZE);
    final long walogMaxAge = aconf.getTimeInMillis(Property.TSERV_WALOG_MAX_AGE);
    final long minBlockSize =
        context.getHadoopConf().getLong("dfs.namenode.fs-limits.min-block-size", 0);
    if (minBlockSize != 0 && minBlockSize > walogMaxSize) {
      throw new RuntimeException("Unable to start TabletServer. Logger is set to use blocksize "
          + walogMaxSize + " but hdfs minimum block size is " + minBlockSize
          + ". Either increase the " + Property.TSERV_WALOG_MAX_SIZE
          + " or decrease dfs.namenode.fs-limits.min-block-size in hdfs-site.xml.");
    }

    final long toleratedWalCreationFailures =
        aconf.getCount(Property.TSERV_WALOG_TOLERATED_CREATION_FAILURES);
    final long walFailureRetryIncrement =
        aconf.getTimeInMillis(Property.TSERV_WALOG_TOLERATED_WAIT_INCREMENT);
    final long walFailureRetryMax =
        aconf.getTimeInMillis(Property.TSERV_WALOG_TOLERATED_MAXIMUM_WAIT_DURATION);
    final RetryFactory walCreationRetryFactory =
        Retry.builder().maxRetries(toleratedWalCreationFailures)
            .retryAfter(walFailureRetryIncrement, TimeUnit.MILLISECONDS)
            .incrementBy(walFailureRetryIncrement, TimeUnit.MILLISECONDS)
            .maxWait(walFailureRetryMax, TimeUnit.MILLISECONDS).backOffFactor(1.5)
            .logInterval(3, TimeUnit.MINUTES).createFactory();
    // Tolerate infinite failures for the write, however backing off the same as for creation
    // failures.
    final RetryFactory walWritingRetryFactory = Retry.builder().infiniteRetries()
        .retryAfter(walFailureRetryIncrement, TimeUnit.MILLISECONDS)
        .incrementBy(walFailureRetryIncrement, TimeUnit.MILLISECONDS)
        .maxWait(walFailureRetryMax, TimeUnit.MILLISECONDS).backOffFactor(1.5)
        .logInterval(3, TimeUnit.MINUTES).createFactory();

    logger = new TabletServerLogger(this, walogMaxSize, syncCounter, flushCounter,
        walCreationRetryFactory, walWritingRetryFactory, walogMaxAge);
    this.resourceManager = new TabletServerResourceManager(context);
    this.security = AuditedSecurityOperation.getInstance(context);

    updateMetrics = new TabletServerUpdateMetrics();
    scanMetrics = new TabletServerScanMetrics();
    mincMetrics = new TabletServerMinCMetrics();
    ceMetrics = new CompactionExecutorsMetrics();
    ThreadPools.createGeneralScheduledExecutorService(aconf).scheduleWithFixedDelay(
        TabletLocator::clearLocators, jitter(), jitter(), TimeUnit.MILLISECONDS);
    walMarker = new WalStateManager(context);

    // Create the secret manager
    context.setSecretManager(new AuthenticationTokenSecretManager(context.getInstanceID(),
        aconf.getTimeInMillis(Property.GENERAL_DELEGATION_TOKEN_LIFETIME)));
    if (aconf.getBoolean(Property.INSTANCE_RPC_SASL_ENABLED)) {
      log.info("SASL is enabled, creating ZooKeeper watcher for AuthenticationKeys");
      // Watcher to notice new AuthenticationKeys which enable delegation tokens
      authKeyWatcher =
          new ZooAuthenticationKeyWatcher(context.getSecretManager(), context.getZooReaderWriter(),
              context.getZooKeeperRoot() + Constants.ZDELEGATION_TOKEN_KEYS);
    } else {
      authKeyWatcher = null;
    }
    config();
  }

  public String getInstanceID() {
    return getContext().getInstanceID();
  }

  public String getVersion() {
    return Constants.VERSION;
  }

  private static long jitter() {
    Random r = new SecureRandom();
    // add a random 10% wait
    return (long) ((1. + (r.nextDouble() / 10)) * TabletServer.TIME_BETWEEN_LOCATOR_CACHE_CLEARS);
  }

  final SessionManager sessionManager;

  private final AtomicLong totalQueuedMutationSize = new AtomicLong(0);
  private final ReentrantLock recoveryLock = new ReentrantLock(true);
  private ThriftClientHandler clientHandler;
  private final ServerBulkImportStatus bulkImportStatus = new ServerBulkImportStatus();
  private CompactionManager compactionManager;

  String getLockID() {
    return lockID;
  }

  void requestStop() {
    serverStopRequested = true;
  }

  private class SplitRunner implements Runnable {
    private final Tablet tablet;

    public SplitRunner(Tablet tablet) {
      this.tablet = tablet;
    }

    @Override
    public void run() {
      splitTablet(tablet);
    }
  }

  public long updateTotalQueuedMutationSize(long additionalMutationSize) {
    return totalQueuedMutationSize.addAndGet(additionalMutationSize);
  }

  public Session getSession(long sessionId) {
    return sessionManager.getSession(sessionId);
  }

  public void executeSplit(Tablet tablet) {
    resourceManager.executeSplit(tablet.getExtent(), new SplitRunner(tablet));
  }

  private class MajorCompactor implements Runnable {

    public MajorCompactor(AccumuloConfiguration config) {
      CompactionWatcher.startWatching(config);
    }

    @Override
    public void run() {
      while (true) {
        try {
          sleepUninterruptibly(getConfiguration().getTimeInMillis(Property.TSERV_MAJC_DELAY),
              TimeUnit.MILLISECONDS);

          List<DfsLogger> closedCopy;

          synchronized (closedLogs) {
            closedCopy = copyClosedLogs(closedLogs);
          }

          // bail early now if we're shutting down
          for (Entry<KeyExtent,Tablet> entry : getOnlineTablets().entrySet()) {

            Tablet tablet = entry.getValue();

            // if we need to split AND compact, we need a good way
            // to decide what to do
            if (tablet.needsSplit()) {
              executeSplit(tablet);
              continue;
            }

            tablet.checkIfMinorCompactionNeededForLogs(closedCopy);
          }
        } catch (Exception t) {
          log.error("Unexpected exception in {}", Thread.currentThread().getName(), t);
          sleepUninterruptibly(1, TimeUnit.SECONDS);
        }
      }
    }
  }

  private void splitTablet(Tablet tablet) {
    try {
      splitTablet(tablet, null);
    } catch (IOException e) {
      statsKeeper.updateTime(Operation.SPLIT, 0, true);
      log.error("split failed: {} for tablet {}", e.getMessage(), tablet.getExtent(), e);
    } catch (Exception e) {
      statsKeeper.updateTime(Operation.SPLIT, 0, true);
      log.error("Unknown error on split:", e);
    }
  }

  TreeMap<KeyExtent,TabletData> splitTablet(Tablet tablet, byte[] splitPoint) throws IOException {
    long t1 = System.currentTimeMillis();

    TreeMap<KeyExtent,TabletData> tabletInfo = tablet.split(splitPoint);
    if (tabletInfo == null) {
      return null;
    }

    log.info("Starting split: {}", tablet.getExtent());
    statsKeeper.incrementStatusSplit();
    long start = System.currentTimeMillis();

    Tablet[] newTablets = new Tablet[2];

    Entry<KeyExtent,TabletData> first = tabletInfo.firstEntry();
    TabletResourceManager newTrm0 = resourceManager.createTabletResourceManager(first.getKey(),
        getTableConfiguration(first.getKey()));
    newTablets[0] = new Tablet(TabletServer.this, first.getKey(), newTrm0, first.getValue());

    Entry<KeyExtent,TabletData> last = tabletInfo.lastEntry();
    TabletResourceManager newTrm1 = resourceManager.createTabletResourceManager(last.getKey(),
        getTableConfiguration(last.getKey()));
    newTablets[1] = new Tablet(TabletServer.this, last.getKey(), newTrm1, last.getValue());

    // roll tablet stats over into tablet server's statsKeeper object as
    // historical data
    statsKeeper.saveMajorMinorTimes(tablet.getTabletStats());

    // lose the reference to the old tablet and open two new ones
    onlineTablets.split(tablet.getExtent(), newTablets[0], newTablets[1]);

    // tell the master
    enqueueMasterMessage(new SplitReportMessage(tablet.getExtent(), newTablets[0].getExtent(),
        new Text("/" + newTablets[0].getDirName()), newTablets[1].getExtent(),
        new Text("/" + newTablets[1].getDirName())));

    statsKeeper.updateTime(Operation.SPLIT, start, false);
    long t2 = System.currentTimeMillis();
    log.info("Tablet split: {} size0 {} size1 {} time {}ms", tablet.getExtent(),
        newTablets[0].estimateTabletSize(), newTablets[1].estimateTabletSize(), (t2 - t1));

    return tabletInfo;
  }

  // add a message for the main thread to send back to the master
  public void enqueueMasterMessage(MasterMessage m) {
    masterMessages.addLast(m);
  }

  void acquireRecoveryMemory(KeyExtent extent) {
    if (!extent.isMeta()) {
      recoveryLock.lock();
    }
  }

  void releaseRecoveryMemory(KeyExtent extent) {
    if (!extent.isMeta()) {
      recoveryLock.unlock();
    }
  }

  private HostAndPort startServer(AccumuloConfiguration conf, String address, TProcessor processor)
      throws UnknownHostException {
    Property maxMessageSizeProperty = (conf.get(Property.TSERV_MAX_MESSAGE_SIZE) != null
        ? Property.TSERV_MAX_MESSAGE_SIZE : Property.GENERAL_MAX_MESSAGE_SIZE);
    ServerAddress sp = TServerUtils.startServer(getMetricsSystem(), getContext(), address,
        Property.TSERV_CLIENTPORT, processor, this.getClass().getSimpleName(),
        "Thrift Client Server", Property.TSERV_PORTSEARCH, Property.TSERV_MINTHREADS,
        Property.TSERV_MINTHREADS_TIMEOUT, Property.TSERV_THREADCHECK, maxMessageSizeProperty);
    this.server = sp.server;
    return sp.address;
  }

  private HostAndPort getMasterAddress() {
    try {
      List<String> locations = getContext().getMasterLocations();
      if (locations.isEmpty()) {
        return null;
      }
      return HostAndPort.fromString(locations.get(0));
    } catch (Exception e) {
      log.warn("Failed to obtain master host " + e);
    }

    return null;
  }

  // Connect to the master for posting asynchronous results
  private MasterClientService.Client masterConnection(HostAndPort address) {
    try {
      if (address == null) {
        return null;
      }
      // log.info("Listener API to master has been opened");
      return ThriftUtil.getClient(new MasterClientService.Client.Factory(), address, getContext());
    } catch (Exception e) {
      log.warn("Issue with masterConnection (" + address + ") " + e, e);
    }
    return null;
  }

  private void returnMasterConnection(MasterClientService.Client client) {
    ThriftUtil.returnClient(client);
  }

  private HostAndPort startTabletClientService() throws UnknownHostException {
    // start listening for client connection last
    clientHandler = new ThriftClientHandler(this);
    Iface rpcProxy = TraceUtil.wrapService(clientHandler);
    final Processor<Iface> processor;
    if (getContext().getThriftServerType() == ThriftServerType.SASL) {
      Iface tcredProxy = TCredentialsUpdatingWrapper.service(rpcProxy, ThriftClientHandler.class,
          getConfiguration());
      processor = new Processor<>(tcredProxy);
    } else {
      processor = new Processor<>(rpcProxy);
    }
    HostAndPort address = startServer(getConfiguration(), clientAddress.getHost(), processor);
    log.info("address = {}", address);
    return address;
  }

  private void startReplicationService() throws UnknownHostException {
    final ReplicationServicerHandler handler = new ReplicationServicerHandler(this);
    ReplicationServicer.Iface rpcProxy = TraceUtil.wrapService(handler);
    ReplicationServicer.Iface repl =
        TCredentialsUpdatingWrapper.service(rpcProxy, handler.getClass(), getConfiguration());
    ReplicationServicer.Processor<ReplicationServicer.Iface> processor =
        new ReplicationServicer.Processor<>(repl);
    Property maxMessageSizeProperty =
        getConfiguration().get(Property.TSERV_MAX_MESSAGE_SIZE) != null
            ? Property.TSERV_MAX_MESSAGE_SIZE : Property.GENERAL_MAX_MESSAGE_SIZE;
    ServerAddress sp =
        TServerUtils.startServer(getMetricsSystem(), getContext(), clientAddress.getHost(),
            Property.REPLICATION_RECEIPT_SERVICE_PORT, processor, "ReplicationServicerHandler",
            "Replication Servicer", Property.TSERV_PORTSEARCH, Property.REPLICATION_MIN_THREADS,
            null, Property.REPLICATION_THREADCHECK, maxMessageSizeProperty);
    this.replServer = sp.server;
    log.info("Started replication service on {}", sp.address);

    try {
      // The replication service is unique to the thrift service for a tserver, not just a host.
      // Advertise the host and port for replication service given the host and port for the
      // tserver.
      getContext().getZooReaderWriter().putPersistentData(
          getContext().getZooKeeperRoot() + ReplicationConstants.ZOO_TSERVERS + "/" + clientAddress,
          sp.address.toString().getBytes(UTF_8), NodeExistsPolicy.OVERWRITE);
    } catch (Exception e) {
      log.error("Could not advertise replication service port", e);
      throw new RuntimeException(e);
    }
  }

  public ZooLock getLock() {
    return tabletServerLock;
  }

  private void announceExistence() {
    ZooReaderWriter zoo = getContext().getZooReaderWriter();
    try {
      String zPath =
          getContext().getZooKeeperRoot() + Constants.ZTSERVERS + "/" + getClientAddressString();

      try {
        zoo.putPersistentData(zPath, new byte[] {}, NodeExistsPolicy.SKIP);
      } catch (KeeperException e) {
        if (e.code() == KeeperException.Code.NOAUTH) {
          log.error("Failed to write to ZooKeeper. Ensure that"
              + " accumulo.properties, specifically instance.secret, is consistent.");
        }
        throw e;
      }

<<<<<<< HEAD
      tabletServerLock = new ZooLock(getContext().getSiteConfiguration(), zPath);
=======
      tabletServerLock = new ZooLock(zoo, zPath, UUID.randomUUID());
>>>>>>> cbd3e0e0

      LockWatcher lw = new LockWatcher() {

        @Override
        public void lostLock(final LockLossReason reason) {
          Halt.halt(serverStopRequested ? 0 : 1, () -> {
            if (!serverStopRequested) {
              log.error("Lost tablet server lock (reason = {}), exiting.", reason);
            }
            gcLogger.logGCInfo(getConfiguration());
          });
        }

        @Override
        public void unableToMonitorLockNode(final Exception e) {
          Halt.halt(1, () -> log.error("Lost ability to monitor tablet server lock, exiting.", e));

        }
      };

      byte[] lockContent = new ServerServices(getClientAddressString(), Service.TSERV_CLIENT)
          .toString().getBytes(UTF_8);
      for (int i = 0; i < 120 / 5; i++) {
        zoo.putPersistentData(zPath, new byte[0], NodeExistsPolicy.SKIP);

        if (tabletServerLock.tryLock(lw, lockContent)) {
          log.debug("Obtained tablet server lock {}", tabletServerLock.getLockPath());
          lockID = tabletServerLock.getLockID()
              .serialize(getContext().getZooKeeperRoot() + Constants.ZTSERVERS + "/");
          return;
        }
        log.info("Waiting for tablet server lock");
        sleepUninterruptibly(5, TimeUnit.SECONDS);
      }
      String msg = "Too many retries, exiting.";
      log.info(msg);
      throw new RuntimeException(msg);
    } catch (Exception e) {
      log.info("Could not obtain tablet server lock, exiting.", e);
      throw new RuntimeException(e);
    }
  }

  // main loop listens for client requests
  @Override
  public void run() {
    SecurityUtil.serverLogin(getConfiguration());

    // To make things easier on users/devs, and to avoid creating an upgrade path to 1.7
    // We can just make the zookeeper paths before we try to use.
    try {
      ZooKeeperInitialization.ensureZooKeeperInitialized(getContext().getZooReaderWriter(),
          getContext().getZooKeeperRoot());
    } catch (KeeperException | InterruptedException e) {
      log.error("Could not ensure that ZooKeeper is properly initialized", e);
      throw new RuntimeException(e);
    }

    try {
      MetricsSystem metricsSystem = getMetricsSystem();
      new TabletServerMetrics(this).register(metricsSystem);
      mincMetrics.register(metricsSystem);
      scanMetrics.register(metricsSystem);
      updateMetrics.register(metricsSystem);
      ceMetrics.register(metricsSystem);
    } catch (Exception e) {
      log.error("Error registering metrics", e);
    }

    if (authKeyWatcher != null) {
      log.info("Seeding ZooKeeper watcher for authentication keys");
      try {
        authKeyWatcher.updateAuthKeys();
      } catch (KeeperException | InterruptedException e) {
        // TODO Does there need to be a better check? What are the error conditions that we'd fall
        // out here? AUTH_FAILURE?
        // If we get the error, do we just put it on a timer and retry the exists(String, Watcher)
        // call?
        log.error("Failed to perform initial check for authentication tokens in"
            + " ZooKeeper. Delegation token authentication will be unavailable.", e);
      }
    }

    this.compactionManager = new CompactionManager(new Iterable<Compactable>() {
      @Override
      public Iterator<Compactable> iterator() {
        return Iterators.transform(onlineTablets.snapshot().values().iterator(),
            Tablet::asCompactable);
      }
    }, getContext(), ceMetrics);
    compactionManager.start();

    try {
      clientAddress = startTabletClientService();
    } catch (UnknownHostException e1) {
      throw new RuntimeException("Failed to start the tablet client service", e1);
    }
    announceExistence();
    try {
      walMarker.initWalMarker(getTabletSession());
    } catch (Exception e) {
      log.error("Unable to create WAL marker node in zookeeper", e);
      throw new RuntimeException(e);
    }

    ThreadPoolExecutor distWorkQThreadPool = (ThreadPoolExecutor) ThreadPools
        .createExecutorService(getConfiguration(), Property.TSERV_WORKQ_THREADS);

    bulkFailedCopyQ = new DistributedWorkQueue(
        getContext().getZooKeeperRoot() + Constants.ZBULK_FAILED_COPYQ, getConfiguration());
    try {
      bulkFailedCopyQ.startProcessing(new BulkFailedCopyProcessor(getContext()),
          distWorkQThreadPool);
    } catch (Exception e1) {
      throw new RuntimeException("Failed to start distributed work queue for copying ", e1);
    }

    try {
      logSorter.startWatchingForRecoveryLogs(distWorkQThreadPool);
    } catch (Exception ex) {
      log.error("Error setting watches for recoveries");
      throw new RuntimeException(ex);
    }
    final AccumuloConfiguration aconf = getConfiguration();
    // if the replication name is ever set, then start replication services
    ThreadPools.createGeneralScheduledExecutorService(aconf).scheduleWithFixedDelay(() -> {
      if (this.replServer == null) {
        if (!getConfiguration().get(Property.REPLICATION_NAME).isEmpty()) {
          log.info(Property.REPLICATION_NAME.getKey() + " was set, starting repl services.");
          setupReplication(aconf);
        }
      }
    }, 0, 5000, TimeUnit.MILLISECONDS);

    final long CLEANUP_BULK_LOADED_CACHE_MILLIS = 15 * 60 * 1000;
    ThreadPools.createGeneralScheduledExecutorService(aconf).scheduleWithFixedDelay(
        new BulkImportCacheCleaner(this), CLEANUP_BULK_LOADED_CACHE_MILLIS,
        CLEANUP_BULK_LOADED_CACHE_MILLIS, TimeUnit.MILLISECONDS);

    HostAndPort masterHost;
    while (!serverStopRequested) {
      // send all of the pending messages
      try {
        MasterMessage mm = null;
        MasterClientService.Client iface = null;

        try {
          // wait until a message is ready to send, or a sever stop
          // was requested
          while (mm == null && !serverStopRequested) {
            mm = masterMessages.poll(1000, TimeUnit.MILLISECONDS);
          }

          // have a message to send to the master, so grab a
          // connection
          masterHost = getMasterAddress();
          iface = masterConnection(masterHost);
          TServiceClient client = iface;

          // if while loop does not execute at all and mm != null,
          // then finally block should place mm back on queue
          while (!serverStopRequested && mm != null && client != null
              && client.getOutputProtocol() != null
              && client.getOutputProtocol().getTransport() != null
              && client.getOutputProtocol().getTransport().isOpen()) {
            try {
              mm.send(getContext().rpcCreds(), getClientAddressString(), iface);
              mm = null;
            } catch (TException ex) {
              log.warn("Error sending message: queuing message again");
              masterMessages.putFirst(mm);
              mm = null;
              throw ex;
            }

            // if any messages are immediately available grab em and
            // send them
            mm = masterMessages.poll();
          }

        } finally {

          if (mm != null) {
            masterMessages.putFirst(mm);
          }
          returnMasterConnection(iface);

          sleepUninterruptibly(1, TimeUnit.SECONDS);
        }
      } catch (InterruptedException e) {
        log.info("Interrupt Exception received, shutting down");
        serverStopRequested = true;

      } catch (Exception e) {
        // may have lost connection with master
        // loop back to the beginning and wait for a new one
        // this way we survive master failures
        log.error(getClientAddressString() + ": TServerInfo: Exception. Master down?", e);
      }
    }

    // wait for shutdown
    // if the main thread exits oldServer the master listener, the JVM will
    // kill the other threads and finalize objects. We want the shutdown that is
    // running in the master listener thread to complete oldServer this happens.
    // consider making other threads daemon threads so that objects don't
    // get prematurely finalized
    synchronized (this) {
      while (!shutdownComplete) {
        try {
          this.wait(1000);
        } catch (InterruptedException e) {
          log.error(e.toString());
        }
      }
    }
    log.debug("Stopping Replication Server");
    TServerUtils.stopTServer(this.replServer);

    log.debug("Stopping Thrift Servers");
    TServerUtils.stopTServer(server);

    try {
      log.debug("Closing filesystems");
      getVolumeManager().close();
    } catch (IOException e) {
      log.warn("Failed to close filesystem : {}", e.getMessage(), e);
    }

    gcLogger.logGCInfo(getConfiguration());

    log.info("TServerInfo: stop requested. exiting ... ");

    try {
      tabletServerLock.unlock();
    } catch (Exception e) {
      log.warn("Failed to release tablet server lock", e);
    }
  }

  private void setupReplication(AccumuloConfiguration aconf) {
    // Start the thrift service listening for incoming replication requests
    try {
      startReplicationService();
    } catch (UnknownHostException e) {
      throw new RuntimeException("Failed to start replication service", e);
    }

    // Start the pool to handle outgoing replications
    final ThreadPoolExecutor replicationThreadPool = (ThreadPoolExecutor) ThreadPools
        .createExecutorService(getConfiguration(), Property.REPLICATION_WORKER_THREADS);
    replWorker.setExecutor(replicationThreadPool);
    replWorker.run();

    // Check the configuration value for the size of the pool and, if changed, resize the pool
    Runnable replicationWorkThreadPoolResizer = () -> {
      int maxPoolSize = aconf.getCount(Property.REPLICATION_WORKER_THREADS);
      if (replicationThreadPool.getMaximumPoolSize() != maxPoolSize) {
        log.info("Resizing thread pool for sending replication work from {} to {}",
            replicationThreadPool.getMaximumPoolSize(), maxPoolSize);
        replicationThreadPool.setMaximumPoolSize(maxPoolSize);
      }
    };
    ThreadPools.createGeneralScheduledExecutorService(aconf).scheduleWithFixedDelay(
        replicationWorkThreadPoolResizer, 10000, 30000, TimeUnit.MILLISECONDS);
  }

  static boolean checkTabletMetadata(KeyExtent extent, TServerInstance instance,
      TabletMetadata meta) throws AccumuloException {

    if (!meta.sawPrevEndRow()) {
      throw new AccumuloException("Metadata entry does not have prev row (" + meta.getTableId()
          + " " + meta.getEndRow() + ")");
    }

    if (!extent.equals(meta.getExtent())) {
      log.info("Tablet extent mismatch {} {}", extent, meta.getExtent());
      return false;
    }

    if (meta.getDirName() == null) {
      throw new AccumuloException(
          "Metadata entry does not have directory (" + meta.getExtent() + ")");
    }

    if (meta.getTime() == null && !extent.equals(RootTable.EXTENT)) {
      throw new AccumuloException("Metadata entry does not have time (" + meta.getExtent() + ")");
    }

    Location loc = meta.getLocation();

    if (loc == null || loc.getType() != LocationType.FUTURE || !instance.equals(loc)) {
      log.info("Unexpected location {} {}", extent, loc);
      return false;
    }

    return true;
  }

  public String getClientAddressString() {
    if (clientAddress == null) {
      return null;
    }
    return clientAddress.getHost() + ":" + clientAddress.getPort();
  }

  public TServerInstance getTabletSession() {
    String address = getClientAddressString();
    if (address == null) {
      return null;
    }

    try {
      return new TServerInstance(address, tabletServerLock.getSessionId());
    } catch (Exception ex) {
      log.warn("Unable to read session from tablet server lock" + ex);
      return null;
    }
  }

  private static void checkWalCanSync(ServerContext context) {
    VolumeChooserEnvironment chooserEnv =
        new VolumeChooserEnvironmentImpl(VolumeChooserEnvironment.ChooserScope.LOGGER, context);
    Set<String> prefixes;
    var options = ServerConstants.getBaseUris(context);
    try {
      prefixes = context.getVolumeManager().choosable(chooserEnv, options);
    } catch (RuntimeException e) {
      log.warn("Unable to determine if WAL directories ({}) support sync or flush. "
          + "Data loss may occur.", Arrays.asList(options), e);
      return;
    }

    boolean warned = false;
    for (String prefix : prefixes) {
      String logPath = prefix + Path.SEPARATOR + ServerConstants.WAL_DIR;
      if (!context.getVolumeManager().canSyncAndFlush(new Path(logPath))) {
        // sleep a few seconds in case this is at cluster start...give monitor
        // time to start so the warning will be more visible
        if (!warned) {
          UtilWaitThread.sleep(5000);
          warned = true;
        }
        log.warn("WAL directory ({}) implementation does not support sync or flush."
            + " Data loss may occur.", logPath);
      }
    }
  }

  private void config() {
    log.info("Tablet server starting on {}", getHostname());
    Threads.createThread("Split/MajC initiator", new MajorCompactor(getConfiguration())).start();

    clientAddress = HostAndPort.fromParts(getHostname(), 0);

    final AccumuloConfiguration aconf = getConfiguration();

    FileSystemMonitor.start(aconf, Property.TSERV_MONITOR_FS);

    Runnable gcDebugTask = () -> gcLogger.logGCInfo(getConfiguration());

    ThreadPools.createGeneralScheduledExecutorService(aconf).scheduleWithFixedDelay(gcDebugTask, 0,
        TIME_BETWEEN_GC_CHECKS, TimeUnit.MILLISECONDS);
  }

  public TabletServerStatus getStats(Map<TableId,MapCounter<ScanRunState>> scanCounts) {
    long start = System.currentTimeMillis();
    TabletServerStatus result = new TabletServerStatus();

    final Map<String,TableInfo> tables = new HashMap<>();

    getOnlineTablets().forEach((ke, tablet) -> {
      String tableId = ke.tableId().canonical();
      TableInfo table = tables.get(tableId);
      if (table == null) {
        table = new TableInfo();
        table.minors = new Compacting();
        table.majors = new Compacting();
        tables.put(tableId, table);
      }
      long recs = tablet.getNumEntries();
      table.tablets++;
      table.onlineTablets++;
      table.recs += recs;
      table.queryRate += tablet.queryRate();
      table.queryByteRate += tablet.queryByteRate();
      table.ingestRate += tablet.ingestRate();
      table.ingestByteRate += tablet.ingestByteRate();
      table.scanRate += tablet.scanRate();
      long recsInMemory = tablet.getNumEntriesInMemory();
      table.recsInMemory += recsInMemory;
      if (tablet.isMinorCompactionRunning()) {
        table.minors.running++;
      }
      if (tablet.isMinorCompactionQueued()) {
        table.minors.queued++;
      }

      if (tablet.isMajorCompactionRunning()) {
        table.majors.running++;
      }

      if (tablet.isMajorCompactionQueued()) {
        table.majors.queued++;
      }

    });

    scanCounts.forEach((tableId, mapCounter) -> {
      TableInfo table = tables.get(tableId.canonical());
      if (table == null) {
        table = new TableInfo();
        tables.put(tableId.canonical(), table);
      }

      if (table.scans == null) {
        table.scans = new Compacting();
      }

      table.scans.queued += mapCounter.getInt(ScanRunState.QUEUED);
      table.scans.running += mapCounter.getInt(ScanRunState.RUNNING);
    });

    ArrayList<KeyExtent> offlineTabletsCopy = new ArrayList<>();
    synchronized (this.unopenedTablets) {
      synchronized (this.openingTablets) {
        offlineTabletsCopy.addAll(this.unopenedTablets);
        offlineTabletsCopy.addAll(this.openingTablets);
      }
    }

    for (KeyExtent extent : offlineTabletsCopy) {
      String tableId = extent.tableId().canonical();
      TableInfo table = tables.get(tableId);
      if (table == null) {
        table = new TableInfo();
        tables.put(tableId, table);
      }
      table.tablets++;
    }

    result.lastContact = RelativeTime.currentTimeMillis();
    result.tableMap = tables;
    result.osLoad = ManagementFactory.getOperatingSystemMXBean().getSystemLoadAverage();
    result.name = getClientAddressString();
    result.holdTime = resourceManager.holdTime();
    result.lookups = seekCount.get();
    result.indexCacheHits = resourceManager.getIndexCache().getStats().hitCount();
    result.indexCacheRequest = resourceManager.getIndexCache().getStats().requestCount();
    result.dataCacheHits = resourceManager.getDataCache().getStats().hitCount();
    result.dataCacheRequest = resourceManager.getDataCache().getStats().requestCount();
    result.logSorts = logSorter.getLogSorts();
    result.flushs = flushCounter.get();
    result.syncs = syncCounter.get();
    result.bulkImports = new ArrayList<>();
    result.bulkImports.addAll(clientHandler.getBulkLoadStatus());
    result.bulkImports.addAll(bulkImportStatus.getBulkLoadStatus());
    result.version = getVersion();
    result.responseTime = System.currentTimeMillis() - start;
    return result;
  }

  private Durability getMincEventDurability(KeyExtent extent) {
    TableConfiguration conf;
    if (extent.isMeta()) {
      conf = getContext().getTableConfiguration(RootTable.ID);
    } else {
      conf = getContext().getTableConfiguration(MetadataTable.ID);
    }
    return DurabilityImpl.fromString(conf.get(Property.TABLE_DURABILITY));
  }

  public void minorCompactionFinished(CommitSession tablet, long walogSeq) throws IOException {
    Durability durability = getMincEventDurability(tablet.getExtent());
    totalMinorCompactions.incrementAndGet();
    logger.minorCompactionFinished(tablet, walogSeq, durability);
    markUnusedWALs();
  }

  public void minorCompactionStarted(CommitSession tablet, long lastUpdateSequence,
      String newMapfileLocation) throws IOException {
    Durability durability = getMincEventDurability(tablet.getExtent());
    logger.minorCompactionStarted(tablet, lastUpdateSequence, newMapfileLocation, durability);
  }

  public void recover(VolumeManager fs, KeyExtent extent, List<LogEntry> logEntries,
      Set<String> tabletFiles, MutationReceiver mutationReceiver) throws IOException {
    List<Path> recoveryLogs = new ArrayList<>();
    List<LogEntry> sorted = new ArrayList<>(logEntries);
    sorted.sort((e1, e2) -> (int) (e1.timestamp - e2.timestamp));
    for (LogEntry entry : sorted) {
      Path recovery = null;
      Path finished = RecoveryPath.getRecoveryPath(new Path(entry.filename));
      finished = SortedLogState.getFinishedMarkerPath(finished);
      TabletServer.log.debug("Looking for " + finished);
      if (fs.exists(finished)) {
        recovery = finished.getParent();
      }
      if (recovery == null) {
        throw new IOException(
            "Unable to find recovery files for extent " + extent + " logEntry: " + entry);
      }
      recoveryLogs.add(recovery);
    }
    logger.recover(fs, extent, recoveryLogs, tabletFiles, mutationReceiver);
  }

  public int createLogId() {
    int logId = logIdGenerator.incrementAndGet();
    if (logId < 0) {
      throw new IllegalStateException("Log Id rolled");
    }
    return logId;
  }

  public TableConfiguration getTableConfiguration(KeyExtent extent) {
    return getContext().getTableConfiguration(extent.tableId());
  }

  public DfsLogger.ServerResources getServerConfig() {
    return new DfsLogger.ServerResources() {

      @Override
      public VolumeManager getVolumeManager() {
        return TabletServer.this.getVolumeManager();
      }

      @Override
      public AccumuloConfiguration getConfiguration() {
        return TabletServer.this.getConfiguration();
      }
    };
  }

  public SortedMap<KeyExtent,Tablet> getOnlineTablets() {
    return onlineTablets.snapshot();
  }

  public Tablet getOnlineTablet(KeyExtent extent) {
    return onlineTablets.snapshot().get(extent);
  }

  public VolumeManager getVolumeManager() {
    return getContext().getVolumeManager();
  }

  public int getOpeningCount() {
    return openingTablets.size();
  }

  public int getUnopenedCount() {
    return unopenedTablets.size();
  }

  public long getTotalMinorCompactions() {
    return totalMinorCompactions.get();
  }

  public double getHoldTimeMillis() {
    return resourceManager.holdTime();
  }

  public SecurityOperation getSecurityOperation() {
    return security;
  }

  // avoid unnecessary redundant markings to meta
  final ConcurrentHashMap<DfsLogger,EnumSet<TabletLevel>> metadataTableLogs =
      new ConcurrentHashMap<>();

  // This is a set of WALs that are closed but may still be referenced by tablets. A LinkedHashSet
  // is used because its very import to know the order in which WALs were closed when deciding if a
  // WAL is eligible for removal. Maintaining the order that logs were used in is currently a simple
  // task because there is only one active log at a time.
  LinkedHashSet<DfsLogger> closedLogs = new LinkedHashSet<>();

  @VisibleForTesting
  interface ReferencedRemover {
    void removeInUse(Set<DfsLogger> candidates);
  }

  /**
   * For a closed WAL to be eligible for removal it must be unreferenced AND all closed WALs older
   * than it must be unreferenced. This method finds WALs that meet those conditions. See Github
   * issue #537.
   */
  @VisibleForTesting
  static Set<DfsLogger> findOldestUnreferencedWals(List<DfsLogger> closedLogs,
      ReferencedRemover referencedRemover) {
    LinkedHashSet<DfsLogger> unreferenced = new LinkedHashSet<>(closedLogs);

    referencedRemover.removeInUse(unreferenced);

    Iterator<DfsLogger> closedIter = closedLogs.iterator();
    Iterator<DfsLogger> unrefIter = unreferenced.iterator();

    Set<DfsLogger> eligible = new HashSet<>();

    while (closedIter.hasNext() && unrefIter.hasNext()) {
      DfsLogger closed = closedIter.next();
      DfsLogger unref = unrefIter.next();

      if (closed.equals(unref)) {
        eligible.add(unref);
      } else {
        break;
      }
    }

    return eligible;
  }

  @VisibleForTesting
  static List<DfsLogger> copyClosedLogs(LinkedHashSet<DfsLogger> closedLogs) {
    List<DfsLogger> closedCopy = new ArrayList<>(closedLogs.size());
    for (DfsLogger dfsLogger : closedLogs) {
      // very important this copy maintains same order ..
      closedCopy.add(dfsLogger);
    }
    return Collections.unmodifiableList(closedCopy);
  }

  private void markUnusedWALs() {

    List<DfsLogger> closedCopy;

    synchronized (closedLogs) {
      closedCopy = copyClosedLogs(closedLogs);
    }

    ReferencedRemover refRemover = candidates -> {
      for (Tablet tablet : getOnlineTablets().values()) {
        tablet.removeInUseLogs(candidates);
        if (candidates.isEmpty()) {
          break;
        }
      }
    };

    Set<DfsLogger> eligible = findOldestUnreferencedWals(closedCopy, refRemover);

    try {
      TServerInstance session = this.getTabletSession();
      for (DfsLogger candidate : eligible) {
        log.info("Marking " + candidate.getPath() + " as unreferenced");
        walMarker.walUnreferenced(session, candidate.getPath());
      }
      synchronized (closedLogs) {
        closedLogs.removeAll(eligible);
      }
    } catch (WalMarkerException ex) {
      log.info(ex.toString(), ex);
    }
  }

  public void addNewLogMarker(DfsLogger copy) throws WalMarkerException {
    log.info("Writing log marker for " + copy.getPath());
    walMarker.addNewWalMarker(getTabletSession(), copy.getPath());
  }

  public void walogClosed(DfsLogger currentLog) throws WalMarkerException {
    metadataTableLogs.remove(currentLog);

    if (currentLog.getWrites() > 0) {
      int clSize;
      synchronized (closedLogs) {
        closedLogs.add(currentLog);
        clSize = closedLogs.size();
      }
      log.info("Marking " + currentLog.getPath() + " as closed. Total closed logs " + clSize);
      walMarker.closeWal(getTabletSession(), currentLog.getPath());
    } else {
      log.info(
          "Marking " + currentLog.getPath() + " as unreferenced (skipping closed writes == 0)");
      walMarker.walUnreferenced(getTabletSession(), currentLog.getPath());
    }
  }

  public void updateBulkImportState(List<String> files, BulkImportState state) {
    bulkImportStatus.updateBulkImportStatus(files, state);
  }

  public void removeBulkImportState(List<String> files) {
    bulkImportStatus.removeBulkImportStatus(files);
  }

  public CompactionManager getCompactionManager() {
    return compactionManager;
  }
}<|MERGE_RESOLUTION|>--- conflicted
+++ resolved
@@ -640,11 +640,7 @@
         throw e;
       }
 
-<<<<<<< HEAD
-      tabletServerLock = new ZooLock(getContext().getSiteConfiguration(), zPath);
-=======
-      tabletServerLock = new ZooLock(zoo, zPath, UUID.randomUUID());
->>>>>>> cbd3e0e0
+      tabletServerLock = new ZooLock(getContext().getSiteConfiguration(), zPath, UUID.randomUUID());
 
       LockWatcher lw = new LockWatcher() {
 
