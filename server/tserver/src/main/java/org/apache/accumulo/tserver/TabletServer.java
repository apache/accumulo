/*
 * Licensed to the Apache Software Foundation (ASF) under one or more
 * contributor license agreements.  See the NOTICE file distributed with
 * this work for additional information regarding copyright ownership.
 * The ASF licenses this file to You under the Apache License, Version 2.0
 * (the "License"); you may not use this file except in compliance with
 * the License.  You may obtain a copy of the License at
 *
 *     http://www.apache.org/licenses/LICENSE-2.0
 *
 * Unless required by applicable law or agreed to in writing, software
 * distributed under the License is distributed on an "AS IS" BASIS,
 * WITHOUT WARRANTIES OR CONDITIONS OF ANY KIND, either express or implied.
 * See the License for the specific language governing permissions and
 * limitations under the License.
 */
package org.apache.accumulo.tserver;

import static com.google.common.util.concurrent.Uninterruptibles.sleepUninterruptibly;
import static java.nio.charset.StandardCharsets.UTF_8;
import static org.apache.accumulo.server.problems.ProblemType.TABLET_LOAD;

import java.io.IOException;
import java.lang.management.ManagementFactory;
import java.net.UnknownHostException;
import java.nio.ByteBuffer;
import java.security.PrivilegedExceptionAction;
import java.util.ArrayList;
import java.util.Arrays;
import java.util.Collection;
import java.util.Collections;
import java.util.Comparator;
import java.util.EnumSet;
import java.util.HashMap;
import java.util.HashSet;
import java.util.Iterator;
import java.util.List;
import java.util.Map;
import java.util.Map.Entry;
import java.util.Random;
import java.util.Set;
import java.util.SortedMap;
import java.util.SortedSet;
import java.util.TimerTask;
import java.util.TreeMap;
import java.util.TreeSet;
import java.util.concurrent.BlockingDeque;
import java.util.concurrent.CancellationException;
import java.util.concurrent.ConcurrentHashMap;
import java.util.concurrent.ExecutionException;
import java.util.concurrent.LinkedBlockingDeque;
import java.util.concurrent.ThreadPoolExecutor;
import java.util.concurrent.TimeUnit;
import java.util.concurrent.TimeoutException;
import java.util.concurrent.atomic.AtomicInteger;
import java.util.concurrent.atomic.AtomicLong;
import java.util.concurrent.locks.ReentrantLock;

import org.apache.accumulo.core.Constants;
import org.apache.accumulo.core.client.AccumuloException;
import org.apache.accumulo.core.client.AccumuloSecurityException;
import org.apache.accumulo.core.client.Durability;
import org.apache.accumulo.core.client.Instance;
import org.apache.accumulo.core.client.SampleNotPresentException;
import org.apache.accumulo.core.client.impl.CompressedIterators;
import org.apache.accumulo.core.client.impl.DurabilityImpl;
import org.apache.accumulo.core.client.impl.ScannerImpl;
import org.apache.accumulo.core.client.impl.Tables;
import org.apache.accumulo.core.client.impl.TabletLocator;
import org.apache.accumulo.core.client.impl.TabletType;
import org.apache.accumulo.core.client.impl.Translator;
import org.apache.accumulo.core.client.impl.Translator.TKeyExtentTranslator;
import org.apache.accumulo.core.client.impl.Translator.TRangeTranslator;
import org.apache.accumulo.core.client.impl.Translators;
import org.apache.accumulo.core.client.impl.thrift.SecurityErrorCode;
import org.apache.accumulo.core.client.impl.thrift.ThriftSecurityException;
import org.apache.accumulo.core.conf.AccumuloConfiguration;
import org.apache.accumulo.core.conf.Property;
import org.apache.accumulo.core.conf.SiteConfiguration;
import org.apache.accumulo.core.data.Column;
import org.apache.accumulo.core.data.ConstraintViolationSummary;
import org.apache.accumulo.core.data.Key;
import org.apache.accumulo.core.data.Mutation;
import org.apache.accumulo.core.data.Range;
import org.apache.accumulo.core.data.Value;
import org.apache.accumulo.core.data.impl.KeyExtent;
import org.apache.accumulo.core.data.thrift.InitialMultiScan;
import org.apache.accumulo.core.data.thrift.InitialScan;
import org.apache.accumulo.core.data.thrift.IterInfo;
import org.apache.accumulo.core.data.thrift.MapFileInfo;
import org.apache.accumulo.core.data.thrift.MultiScanResult;
import org.apache.accumulo.core.data.thrift.ScanResult;
import org.apache.accumulo.core.data.thrift.TCMResult;
import org.apache.accumulo.core.data.thrift.TCMStatus;
import org.apache.accumulo.core.data.thrift.TColumn;
import org.apache.accumulo.core.data.thrift.TConditionalMutation;
import org.apache.accumulo.core.data.thrift.TConditionalSession;
import org.apache.accumulo.core.data.thrift.TKeyExtent;
import org.apache.accumulo.core.data.thrift.TKeyValue;
import org.apache.accumulo.core.data.thrift.TMutation;
import org.apache.accumulo.core.data.thrift.TRange;
import org.apache.accumulo.core.data.thrift.UpdateErrors;
import org.apache.accumulo.core.iterators.IterationInterruptedException;
import org.apache.accumulo.core.master.thrift.BulkImportState;
import org.apache.accumulo.core.master.thrift.Compacting;
import org.apache.accumulo.core.master.thrift.MasterClientService;
import org.apache.accumulo.core.master.thrift.TableInfo;
import org.apache.accumulo.core.master.thrift.TabletLoadState;
import org.apache.accumulo.core.master.thrift.TabletServerStatus;
import org.apache.accumulo.core.metadata.MetadataTable;
import org.apache.accumulo.core.metadata.RootTable;
import org.apache.accumulo.core.metadata.schema.MetadataSchema.TabletsSection;
import org.apache.accumulo.core.replication.ReplicationConstants;
import org.apache.accumulo.core.replication.thrift.ReplicationServicer;
import org.apache.accumulo.core.rpc.ThriftUtil;
import org.apache.accumulo.core.sample.impl.SamplerConfigurationImpl;
import org.apache.accumulo.core.security.Authorizations;
import org.apache.accumulo.core.security.thrift.TCredentials;
import org.apache.accumulo.core.tabletserver.log.LogEntry;
import org.apache.accumulo.core.tabletserver.thrift.ActiveCompaction;
import org.apache.accumulo.core.tabletserver.thrift.ActiveScan;
import org.apache.accumulo.core.tabletserver.thrift.ConstraintViolationException;
import org.apache.accumulo.core.tabletserver.thrift.NoSuchScanIDException;
import org.apache.accumulo.core.tabletserver.thrift.NotServingTabletException;
import org.apache.accumulo.core.tabletserver.thrift.TDurability;
import org.apache.accumulo.core.tabletserver.thrift.TSampleNotPresentException;
import org.apache.accumulo.core.tabletserver.thrift.TSamplerConfiguration;
import org.apache.accumulo.core.tabletserver.thrift.TabletClientService;
import org.apache.accumulo.core.tabletserver.thrift.TabletClientService.Iface;
import org.apache.accumulo.core.tabletserver.thrift.TabletClientService.Processor;
import org.apache.accumulo.core.tabletserver.thrift.TabletStats;
import org.apache.accumulo.core.trace.DistributedTrace;
import org.apache.accumulo.core.trace.Span;
import org.apache.accumulo.core.trace.Trace;
import org.apache.accumulo.core.trace.thrift.TInfo;
import org.apache.accumulo.core.util.ByteBufferUtil;
import org.apache.accumulo.core.util.CachedConfiguration;
import org.apache.accumulo.core.util.ColumnFQ;
import org.apache.accumulo.core.util.Daemon;
import org.apache.accumulo.core.util.MapCounter;
import org.apache.accumulo.core.util.Pair;
import org.apache.accumulo.core.util.ServerServices;
import org.apache.accumulo.core.util.ServerServices.Service;
import org.apache.accumulo.core.util.SimpleThreadPool;
import org.apache.accumulo.core.zookeeper.ZooUtil;
import org.apache.accumulo.fate.util.LoggingRunnable;
import org.apache.accumulo.fate.zookeeper.IZooReaderWriter;
import org.apache.accumulo.fate.zookeeper.RetryFactory;
import org.apache.accumulo.fate.zookeeper.ZooLock.LockLossReason;
import org.apache.accumulo.fate.zookeeper.ZooLock.LockWatcher;
import org.apache.accumulo.fate.zookeeper.ZooUtil.NodeExistsPolicy;
import org.apache.accumulo.server.Accumulo;
import org.apache.accumulo.server.AccumuloServerContext;
import org.apache.accumulo.server.GarbageCollectionLogger;
import org.apache.accumulo.server.ServerOpts;
import org.apache.accumulo.server.TabletLevel;
import org.apache.accumulo.server.client.ClientServiceHandler;
import org.apache.accumulo.server.client.HdfsZooInstance;
import org.apache.accumulo.server.conf.ServerConfigurationFactory;
import org.apache.accumulo.server.conf.TableConfiguration;
import org.apache.accumulo.server.data.ServerMutation;
import org.apache.accumulo.server.fs.FileRef;
import org.apache.accumulo.server.fs.VolumeManager;
import org.apache.accumulo.server.fs.VolumeManager.FileType;
import org.apache.accumulo.server.fs.VolumeManagerImpl;
import org.apache.accumulo.server.log.SortedLogState;
import org.apache.accumulo.server.log.WalStateManager;
import org.apache.accumulo.server.log.WalStateManager.WalMarkerException;
import org.apache.accumulo.server.master.recovery.RecoveryPath;
import org.apache.accumulo.server.master.state.Assignment;
import org.apache.accumulo.server.master.state.DistributedStoreException;
import org.apache.accumulo.server.master.state.TServerInstance;
import org.apache.accumulo.server.master.state.TabletLocationState;
import org.apache.accumulo.server.master.state.TabletLocationState.BadLocationStateException;
import org.apache.accumulo.server.master.state.TabletStateStore;
import org.apache.accumulo.server.master.state.ZooTabletStateStore;
import org.apache.accumulo.server.master.tableOps.UserCompactionConfig;
import org.apache.accumulo.server.metrics.Metrics;
import org.apache.accumulo.server.problems.ProblemReport;
import org.apache.accumulo.server.problems.ProblemReports;
import org.apache.accumulo.server.replication.ZooKeeperInitialization;
import org.apache.accumulo.server.rpc.RpcWrapper;
import org.apache.accumulo.server.rpc.ServerAddress;
import org.apache.accumulo.server.rpc.TCredentialsUpdatingWrapper;
import org.apache.accumulo.server.rpc.TServerUtils;
import org.apache.accumulo.server.rpc.ThriftServerType;
import org.apache.accumulo.server.security.AuditedSecurityOperation;
import org.apache.accumulo.server.security.SecurityOperation;
import org.apache.accumulo.server.security.SecurityUtil;
import org.apache.accumulo.server.security.delegation.AuthenticationTokenSecretManager;
import org.apache.accumulo.server.security.delegation.ZooAuthenticationKeyWatcher;
import org.apache.accumulo.server.util.FileSystemMonitor;
import org.apache.accumulo.server.util.Halt;
import org.apache.accumulo.server.util.MasterMetadataUtil;
import org.apache.accumulo.server.util.MetadataTableUtil;
import org.apache.accumulo.server.util.ServerBulkImportStatus;
import org.apache.accumulo.server.util.time.RelativeTime;
import org.apache.accumulo.server.util.time.SimpleTimer;
import org.apache.accumulo.server.zookeeper.DistributedWorkQueue;
import org.apache.accumulo.server.zookeeper.TransactionWatcher;
import org.apache.accumulo.server.zookeeper.ZooCache;
import org.apache.accumulo.server.zookeeper.ZooLock;
import org.apache.accumulo.server.zookeeper.ZooReaderWriter;
import org.apache.accumulo.start.classloader.vfs.AccumuloVFSClassLoader;
import org.apache.accumulo.start.classloader.vfs.ContextManager;
import org.apache.accumulo.tserver.ConditionCheckerContext.ConditionChecker;
import org.apache.accumulo.tserver.RowLocks.RowLock;
import org.apache.accumulo.tserver.TabletServerResourceManager.TabletResourceManager;
import org.apache.accumulo.tserver.TabletStatsKeeper.Operation;
import org.apache.accumulo.tserver.compaction.MajorCompactionReason;
import org.apache.accumulo.tserver.data.ServerConditionalMutation;
import org.apache.accumulo.tserver.log.DfsLogger;
import org.apache.accumulo.tserver.log.LogSorter;
import org.apache.accumulo.tserver.log.MutationReceiver;
import org.apache.accumulo.tserver.log.TabletServerLogger;
import org.apache.accumulo.tserver.mastermessage.MasterMessage;
import org.apache.accumulo.tserver.mastermessage.SplitReportMessage;
import org.apache.accumulo.tserver.mastermessage.TabletStatusMessage;
import org.apache.accumulo.tserver.metrics.TabletServerMetricsFactory;
import org.apache.accumulo.tserver.metrics.TabletServerScanMetrics;
import org.apache.accumulo.tserver.metrics.TabletServerUpdateMetrics;
import org.apache.accumulo.tserver.replication.ReplicationServicerHandler;
import org.apache.accumulo.tserver.replication.ReplicationWorker;
import org.apache.accumulo.tserver.scan.LookupTask;
import org.apache.accumulo.tserver.scan.NextBatchTask;
import org.apache.accumulo.tserver.scan.ScanRunState;
import org.apache.accumulo.tserver.session.ConditionalSession;
import org.apache.accumulo.tserver.session.MultiScanSession;
import org.apache.accumulo.tserver.session.ScanSession;
import org.apache.accumulo.tserver.session.Session;
import org.apache.accumulo.tserver.session.SessionManager;
import org.apache.accumulo.tserver.session.UpdateSession;
import org.apache.accumulo.tserver.tablet.BulkImportCacheCleaner;
import org.apache.accumulo.tserver.tablet.CommitSession;
import org.apache.accumulo.tserver.tablet.CompactionInfo;
import org.apache.accumulo.tserver.tablet.CompactionWatcher;
import org.apache.accumulo.tserver.tablet.Compactor;
import org.apache.accumulo.tserver.tablet.KVEntry;
import org.apache.accumulo.tserver.tablet.ScanBatch;
import org.apache.accumulo.tserver.tablet.Tablet;
import org.apache.accumulo.tserver.tablet.TabletClosedException;
import org.apache.accumulo.tserver.tablet.TabletData;
import org.apache.commons.collections.map.LRUMap;
import org.apache.hadoop.fs.FSError;
import org.apache.hadoop.fs.FileSystem;
import org.apache.hadoop.fs.Path;
import org.apache.hadoop.io.Text;
import org.apache.hadoop.security.UserGroupInformation;
import org.apache.thrift.TException;
import org.apache.thrift.TProcessor;
import org.apache.thrift.TServiceClient;
import org.apache.thrift.server.TServer;
import org.apache.zookeeper.KeeperException;
import org.apache.zookeeper.KeeperException.NoNodeException;
import org.slf4j.Logger;
import org.slf4j.LoggerFactory;

import com.google.common.net.HostAndPort;

public class TabletServer extends AccumuloServerContext implements Runnable {
  private static final Logger log = LoggerFactory.getLogger(TabletServer.class);
  private static final long MAX_TIME_TO_WAIT_FOR_SCAN_RESULT_MILLIS = 1000;
  private static final long RECENTLY_SPLIT_MILLIES = 60 * 1000;
  private static final long TIME_BETWEEN_GC_CHECKS = 5000;
  private static final long TIME_BETWEEN_LOCATOR_CACHE_CLEARS = 60 * 60 * 1000;

  private final GarbageCollectionLogger gcLogger = new GarbageCollectionLogger();
  private final TransactionWatcher watcher = new TransactionWatcher();
  private final ZooCache masterLockCache = new ZooCache();

  private final TabletServerLogger logger;

  private final TabletServerMetricsFactory metricsFactory;
  private final Metrics updateMetrics;
  private final Metrics scanMetrics;
  private final Metrics mincMetrics;

  public Metrics getMinCMetrics() {
    return mincMetrics;
  }

  private final LogSorter logSorter;
  private ReplicationWorker replWorker = null;
  private final TabletStatsKeeper statsKeeper;
  private final AtomicInteger logIdGenerator = new AtomicInteger();

  private final AtomicLong flushCounter = new AtomicLong(0);
  private final AtomicLong syncCounter = new AtomicLong(0);

  private final VolumeManager fs;

  private final SortedMap<KeyExtent,Tablet> onlineTablets = Collections.synchronizedSortedMap(new TreeMap<KeyExtent,Tablet>());
  private final SortedSet<KeyExtent> unopenedTablets = Collections.synchronizedSortedSet(new TreeSet<KeyExtent>());
  private final SortedSet<KeyExtent> openingTablets = Collections.synchronizedSortedSet(new TreeSet<KeyExtent>());
  @SuppressWarnings("unchecked")
  private final Map<KeyExtent,Long> recentlyUnloadedCache = Collections.synchronizedMap(new LRUMap(1000));

  private final TabletServerResourceManager resourceManager;
  private final SecurityOperation security;

  private final BlockingDeque<MasterMessage> masterMessages = new LinkedBlockingDeque<MasterMessage>();

  private Thread majorCompactorThread;

  private HostAndPort replicationAddress;
  private HostAndPort clientAddress;

  private volatile boolean serverStopRequested = false;
  private volatile boolean majorCompactorDisabled = false;
  private volatile boolean shutdownComplete = false;

  private ZooLock tabletServerLock;

  private TServer server;
  private TServer replServer;

  private DistributedWorkQueue bulkFailedCopyQ;

  private String lockID;

  public static final AtomicLong seekCount = new AtomicLong(0);

  private final AtomicLong totalMinorCompactions = new AtomicLong(0);
  private final ServerConfigurationFactory confFactory;

  private final ZooAuthenticationKeyWatcher authKeyWatcher;
  private final WalStateManager walMarker;

  public TabletServer(ServerConfigurationFactory confFactory, VolumeManager fs) {
    super(confFactory);
    this.confFactory = confFactory;
    this.fs = fs;
    AccumuloConfiguration aconf = getConfiguration();
    Instance instance = getInstance();
    log.info("Version " + Constants.VERSION);
    log.info("Instance " + instance.getInstanceID());
    this.sessionManager = new SessionManager(aconf);
    this.logSorter = new LogSorter(instance, fs, aconf);
    this.replWorker = new ReplicationWorker(this, fs);
    this.statsKeeper = new TabletStatsKeeper();
    SimpleTimer.getInstance(aconf).schedule(new Runnable() {
      @Override
      public void run() {
        synchronized (onlineTablets) {
          long now = System.currentTimeMillis();
          for (Tablet tablet : onlineTablets.values())
            try {
              tablet.updateRates(now);
            } catch (Exception ex) {
              log.error("Error updating rates for {}", tablet.getExtent(), ex);
            }
        }
      }
    }, 5000, 5000);

    final long walogMaxSize = aconf.getMemoryInBytes(Property.TSERV_WALOG_MAX_SIZE);
    final long minBlockSize = CachedConfiguration.getInstance().getLong("dfs.namenode.fs-limits.min-block-size", 0);
    if (minBlockSize != 0 && minBlockSize > walogMaxSize)
      throw new RuntimeException("Unable to start TabletServer. Logger is set to use blocksize " + walogMaxSize + " but hdfs minimum block size is "
          + minBlockSize + ". Either increase the " + Property.TSERV_WALOG_MAX_SIZE + " or decrease dfs.namenode.fs-limits.min-block-size in hdfs-site.xml.");

    final long toleratedWalCreationFailures = aconf.getCount(Property.TSERV_WALOG_TOLERATED_CREATION_FAILURES);
    final long walCreationFailureRetryIncrement = aconf.getTimeInMillis(Property.TSERV_WALOG_TOLERATED_WAIT_INCREMENT);
    final long walCreationFailureRetryMax = aconf.getTimeInMillis(Property.TSERV_WALOG_TOLERATED_MAXIMUM_WAIT_DURATION);
    // Tolerate `toleratedWalCreationFailures` failures, waiting `walCreationFailureRetryIncrement` milliseconds after the first failure,
    // incrementing the next wait period by the same value, for a maximum of `walCreationFailureRetryMax` retries.
    final RetryFactory walCreationRetryFactory = new RetryFactory(toleratedWalCreationFailures, walCreationFailureRetryIncrement,
        walCreationFailureRetryIncrement, walCreationFailureRetryMax);

    logger = new TabletServerLogger(this, walogMaxSize, syncCounter, flushCounter, walCreationRetryFactory);
    this.resourceManager = new TabletServerResourceManager(this, fs);
    this.security = AuditedSecurityOperation.getInstance(this);

    metricsFactory = new TabletServerMetricsFactory(aconf);
    updateMetrics = metricsFactory.createUpdateMetrics();
    scanMetrics = metricsFactory.createScanMetrics();
    mincMetrics = metricsFactory.createMincMetrics();
    SimpleTimer.getInstance(aconf).schedule(new Runnable() {
      @Override
      public void run() {
        TabletLocator.clearLocators();
      }
    }, jitter(TIME_BETWEEN_LOCATOR_CACHE_CLEARS), jitter(TIME_BETWEEN_LOCATOR_CACHE_CLEARS));
    walMarker = new WalStateManager(instance, ZooReaderWriter.getInstance());

    // Create the secret manager
    setSecretManager(new AuthenticationTokenSecretManager(instance, aconf.getTimeInMillis(Property.GENERAL_DELEGATION_TOKEN_LIFETIME)));
    if (aconf.getBoolean(Property.INSTANCE_RPC_SASL_ENABLED)) {
      log.info("SASL is enabled, creating ZooKeeper watcher for AuthenticationKeys");
      // Watcher to notice new AuthenticationKeys which enable delegation tokens
      authKeyWatcher = new ZooAuthenticationKeyWatcher(getSecretManager(), ZooReaderWriter.getInstance(), ZooUtil.getRoot(instance)
          + Constants.ZDELEGATION_TOKEN_KEYS);
    } else {
      authKeyWatcher = null;
    }
  }

  private static long jitter(long ms) {
    Random r = new Random();
    // add a random 10% wait
    return (long) ((1. + (r.nextDouble() / 10)) * ms);
  }

  private final SessionManager sessionManager;

  private final WriteTracker writeTracker = new WriteTracker();

  private final RowLocks rowLocks = new RowLocks();

  private final AtomicLong totalQueuedMutationSize = new AtomicLong(0);
  private final ReentrantLock recoveryLock = new ReentrantLock(true);
  private ThriftClientHandler clientHandler;
  private final ServerBulkImportStatus bulkImportStatus = new ServerBulkImportStatus();

  private class ThriftClientHandler extends ClientServiceHandler implements TabletClientService.Iface {

    ThriftClientHandler() {
      super(TabletServer.this, watcher, fs);
      log.debug(ThriftClientHandler.class.getName() + " created");
    }

    @Override
    public List<TKeyExtent> bulkImport(TInfo tinfo, TCredentials credentials, long tid, Map<TKeyExtent,Map<String,MapFileInfo>> files, boolean setTime)
        throws ThriftSecurityException {

      if (!security.canPerformSystemActions(credentials))
        throw new ThriftSecurityException(credentials.getPrincipal(), SecurityErrorCode.PERMISSION_DENIED);

      List<TKeyExtent> failures = new ArrayList<TKeyExtent>();

      for (Entry<TKeyExtent,Map<String,MapFileInfo>> entry : files.entrySet()) {
        TKeyExtent tke = entry.getKey();
        Map<String,MapFileInfo> fileMap = entry.getValue();
        Map<FileRef,MapFileInfo> fileRefMap = new HashMap<FileRef,MapFileInfo>();
        for (Entry<String,MapFileInfo> mapping : fileMap.entrySet()) {
          Path path = new Path(mapping.getKey());
          FileSystem ns = fs.getVolumeByPath(path).getFileSystem();
          path = ns.makeQualified(path);
          fileRefMap.put(new FileRef(path.toString(), path), mapping.getValue());
        }

        Tablet importTablet = onlineTablets.get(new KeyExtent(tke));

        if (importTablet == null) {
          failures.add(tke);
        } else {
          try {
            importTablet.importMapFiles(tid, fileRefMap, setTime);
          } catch (IOException ioe) {
            log.info("files {} not imported to {}: {}", fileMap.keySet(), new KeyExtent(tke), ioe.getMessage());
            failures.add(tke);
          }
        }
      }
      return failures;
    }

    @Override
    public InitialScan startScan(TInfo tinfo, TCredentials credentials, TKeyExtent textent, TRange range, List<TColumn> columns, int batchSize,
        List<IterInfo> ssiList, Map<String,Map<String,String>> ssio, List<ByteBuffer> authorizations, boolean waitForWrites, boolean isolated,
        long readaheadThreshold, TSamplerConfiguration tSamplerConfig, long batchTimeOut, String context) throws NotServingTabletException,
        ThriftSecurityException, org.apache.accumulo.core.tabletserver.thrift.TooManyFilesException, TSampleNotPresentException {

      String tableId = new String(textent.getTable(), UTF_8);
      if (!security.canScan(credentials, tableId, Tables.getNamespaceId(getInstance(), tableId), range, columns, ssiList, ssio, authorizations))
        throw new ThriftSecurityException(credentials.getPrincipal(), SecurityErrorCode.PERMISSION_DENIED);

      if (!security.userHasAuthorizations(credentials, authorizations))
        throw new ThriftSecurityException(credentials.getPrincipal(), SecurityErrorCode.BAD_AUTHORIZATIONS);

      final KeyExtent extent = new KeyExtent(textent);

      // wait for any writes that are in flight.. this done to ensure
      // consistency across client restarts... assume a client writes
      // to accumulo and dies while waiting for a confirmation from
      // accumulo... the client process restarts and tries to read
      // data from accumulo making the assumption that it will get
      // any writes previously made... however if the server side thread
      // processing the write from the dead client is still in progress,
      // the restarted client may not see the write unless we wait here.
      // this behavior is very important when the client is reading the
      // metadata
      if (waitForWrites)
        writeTracker.waitForWrites(TabletType.type(extent));

      Tablet tablet = onlineTablets.get(extent);
      if (tablet == null)
        throw new NotServingTabletException(textent);

      Set<Column> columnSet = new HashSet<Column>();
      for (TColumn tcolumn : columns) {
        columnSet.add(new Column(tcolumn));
      }

      final ScanSession scanSession = new ScanSession(credentials, extent, columnSet, ssiList, ssio, new Authorizations(authorizations), readaheadThreshold,
          batchTimeOut, context);
      scanSession.scanner = tablet.createScanner(new Range(range), batchSize, scanSession.columnSet, scanSession.auths, ssiList, ssio, isolated,
          scanSession.interruptFlag, SamplerConfigurationImpl.fromThrift(tSamplerConfig), scanSession.batchTimeOut, scanSession.context);

      long sid = sessionManager.createSession(scanSession, true);

      ScanResult scanResult;
      try {
        scanResult = continueScan(tinfo, sid, scanSession);
      } catch (NoSuchScanIDException e) {
        log.error("The impossible happened", e);
        throw new RuntimeException();
      } finally {
        sessionManager.unreserveSession(sid);
      }

      return new InitialScan(sid, scanResult);
    }

    @Override
    public ScanResult continueScan(TInfo tinfo, long scanID) throws NoSuchScanIDException, NotServingTabletException,
        org.apache.accumulo.core.tabletserver.thrift.TooManyFilesException, TSampleNotPresentException {
      ScanSession scanSession = (ScanSession) sessionManager.reserveSession(scanID);
      if (scanSession == null) {
        throw new NoSuchScanIDException();
      }

      try {
        return continueScan(tinfo, scanID, scanSession);
      } finally {
        sessionManager.unreserveSession(scanSession);
      }
    }

    private ScanResult continueScan(TInfo tinfo, long scanID, ScanSession scanSession) throws NoSuchScanIDException, NotServingTabletException,
        org.apache.accumulo.core.tabletserver.thrift.TooManyFilesException, TSampleNotPresentException {

      if (scanSession.nextBatchTask == null) {
        scanSession.nextBatchTask = new NextBatchTask(TabletServer.this, scanID, scanSession.interruptFlag);
        resourceManager.executeReadAhead(scanSession.extent, scanSession.nextBatchTask);
      }

      ScanBatch bresult;
      try {
        bresult = scanSession.nextBatchTask.get(MAX_TIME_TO_WAIT_FOR_SCAN_RESULT_MILLIS, TimeUnit.MILLISECONDS);
        scanSession.nextBatchTask = null;
      } catch (ExecutionException e) {
        sessionManager.removeSession(scanID);
        if (e.getCause() instanceof NotServingTabletException)
          throw (NotServingTabletException) e.getCause();
        else if (e.getCause() instanceof TooManyFilesException)
          throw new org.apache.accumulo.core.tabletserver.thrift.TooManyFilesException(scanSession.extent.toThrift());
        else if (e.getCause() instanceof SampleNotPresentException)
          throw new TSampleNotPresentException(scanSession.extent.toThrift());
        else if (e.getCause() instanceof IOException) {
          sleepUninterruptibly(MAX_TIME_TO_WAIT_FOR_SCAN_RESULT_MILLIS, TimeUnit.MILLISECONDS);
          List<KVEntry> empty = Collections.emptyList();
          bresult = new ScanBatch(empty, true);
          scanSession.nextBatchTask = null;
        } else {
          throw new RuntimeException(e);
        }
      } catch (CancellationException ce) {
        sessionManager.removeSession(scanID);
        Tablet tablet = onlineTablets.get(scanSession.extent);
        if (tablet == null || tablet.isClosed())
          throw new NotServingTabletException(scanSession.extent.toThrift());
        else
          throw new NoSuchScanIDException();
      } catch (TimeoutException e) {
        List<TKeyValue> param = Collections.emptyList();
        long timeout = TabletServer.this.getConfiguration().getTimeInMillis(Property.TSERV_CLIENT_TIMEOUT);
        sessionManager.removeIfNotAccessed(scanID, timeout);
        return new ScanResult(param, true);
      } catch (Throwable t) {
        sessionManager.removeSession(scanID);
        log.warn("Failed to get next batch", t);
        throw new RuntimeException(t);
      }

      ScanResult scanResult = new ScanResult(Key.compress(bresult.getResults()), bresult.isMore());

      scanSession.entriesReturned += scanResult.results.size();

      scanSession.batchCount++;

      if (scanResult.more && scanSession.batchCount > scanSession.readaheadThreshold) {
        // start reading next batch while current batch is transmitted
        // to client
        scanSession.nextBatchTask = new NextBatchTask(TabletServer.this, scanID, scanSession.interruptFlag);
        resourceManager.executeReadAhead(scanSession.extent, scanSession.nextBatchTask);
      }

      if (!scanResult.more)
        closeScan(tinfo, scanID);

      return scanResult;
    }

    @Override
    public void closeScan(TInfo tinfo, long scanID) {
      final ScanSession ss = (ScanSession) sessionManager.removeSession(scanID);
      if (ss != null) {
        long t2 = System.currentTimeMillis();

        log.debug(String.format("ScanSess tid %s %s %,d entries in %.2f secs, nbTimes = [%s] ", TServerUtils.clientAddress.get(), ss.extent.getTableId(),
            ss.entriesReturned, (t2 - ss.startTime) / 1000.0, ss.nbTimes.toString()));
        if (scanMetrics.isEnabled()) {
          scanMetrics.add(TabletServerScanMetrics.SCAN, t2 - ss.startTime);
          scanMetrics.add(TabletServerScanMetrics.RESULT_SIZE, ss.entriesReturned);
        }
      }
    }

    @Override
    public InitialMultiScan startMultiScan(TInfo tinfo, TCredentials credentials, Map<TKeyExtent,List<TRange>> tbatch, List<TColumn> tcolumns,
        List<IterInfo> ssiList, Map<String,Map<String,String>> ssio, List<ByteBuffer> authorizations, boolean waitForWrites,
        TSamplerConfiguration tSamplerConfig, long batchTimeOut, String context) throws ThriftSecurityException, TSampleNotPresentException {
      // find all of the tables that need to be scanned
      final HashSet<String> tables = new HashSet<String>();
      for (TKeyExtent keyExtent : tbatch.keySet()) {
        tables.add(new String(keyExtent.getTable(), UTF_8));
      }

      if (tables.size() != 1)
        throw new IllegalArgumentException("Cannot batch scan over multiple tables");

      // check if user has permission to the tables
      for (String tableId : tables)
        if (!security.canScan(credentials, tableId, Tables.getNamespaceId(getInstance(), tableId), tbatch, tcolumns, ssiList, ssio, authorizations))
          throw new ThriftSecurityException(credentials.getPrincipal(), SecurityErrorCode.PERMISSION_DENIED);

      try {
        if (!security.userHasAuthorizations(credentials, authorizations))
          throw new ThriftSecurityException(credentials.getPrincipal(), SecurityErrorCode.BAD_AUTHORIZATIONS);
      } catch (ThriftSecurityException tse) {
        log.error("{} is not authorized", credentials.getPrincipal(), tse);
        throw tse;
      }
      Map<KeyExtent,List<Range>> batch = Translator.translate(tbatch, new TKeyExtentTranslator(), new Translator.ListTranslator<TRange,Range>(
          new TRangeTranslator()));

      // This is used to determine which thread pool to use
      KeyExtent threadPoolExtent = batch.keySet().iterator().next();

      if (waitForWrites)
        writeTracker.waitForWrites(TabletType.type(batch.keySet()));

      final MultiScanSession mss = new MultiScanSession(credentials, threadPoolExtent, batch, ssiList, ssio, new Authorizations(authorizations),
          SamplerConfigurationImpl.fromThrift(tSamplerConfig), batchTimeOut, context);

      mss.numTablets = batch.size();
      for (List<Range> ranges : batch.values()) {
        mss.numRanges += ranges.size();
      }

      for (TColumn tcolumn : tcolumns)
        mss.columnSet.add(new Column(tcolumn));

      long sid = sessionManager.createSession(mss, true);

      MultiScanResult result;
      try {
        result = continueMultiScan(tinfo, sid, mss);
      } catch (NoSuchScanIDException e) {
        log.error("the impossible happened", e);
        throw new RuntimeException("the impossible happened", e);
      } finally {
        sessionManager.unreserveSession(sid);
      }

      return new InitialMultiScan(sid, result);
    }

    @Override
    public MultiScanResult continueMultiScan(TInfo tinfo, long scanID) throws NoSuchScanIDException, TSampleNotPresentException {

      MultiScanSession session = (MultiScanSession) sessionManager.reserveSession(scanID);

      if (session == null) {
        throw new NoSuchScanIDException();
      }

      try {
        return continueMultiScan(tinfo, scanID, session);
      } finally {
        sessionManager.unreserveSession(session);
      }
    }

    private MultiScanResult continueMultiScan(TInfo tinfo, long scanID, MultiScanSession session) throws NoSuchScanIDException, TSampleNotPresentException {

      if (session.lookupTask == null) {
        session.lookupTask = new LookupTask(TabletServer.this, scanID);
        resourceManager.executeReadAhead(session.threadPoolExtent, session.lookupTask);
      }

      try {
        MultiScanResult scanResult = session.lookupTask.get(MAX_TIME_TO_WAIT_FOR_SCAN_RESULT_MILLIS, TimeUnit.MILLISECONDS);
        session.lookupTask = null;
        return scanResult;
      } catch (ExecutionException e) {
        sessionManager.removeSession(scanID);
        if (e.getCause() instanceof SampleNotPresentException) {
          throw new TSampleNotPresentException();
        } else {
          log.warn("Failed to get multiscan result", e);
          throw new RuntimeException(e);
        }
      } catch (TimeoutException e1) {
        long timeout = TabletServer.this.getConfiguration().getTimeInMillis(Property.TSERV_CLIENT_TIMEOUT);
        sessionManager.removeIfNotAccessed(scanID, timeout);
        List<TKeyValue> results = Collections.emptyList();
        Map<TKeyExtent,List<TRange>> failures = Collections.emptyMap();
        List<TKeyExtent> fullScans = Collections.emptyList();
        return new MultiScanResult(results, failures, fullScans, null, null, false, true);
      } catch (Throwable t) {
        sessionManager.removeSession(scanID);
        log.warn("Failed to get multiscan result", t);
        throw new RuntimeException(t);
      }
    }

    @Override
    public void closeMultiScan(TInfo tinfo, long scanID) throws NoSuchScanIDException {
      MultiScanSession session = (MultiScanSession) sessionManager.removeSession(scanID);
      if (session == null) {
        throw new NoSuchScanIDException();
      }

      long t2 = System.currentTimeMillis();
      log.debug(String.format("MultiScanSess %s %,d entries in %.2f secs (lookup_time:%.2f secs tablets:%,d ranges:%,d) ", TServerUtils.clientAddress.get(),
          session.numEntries, (t2 - session.startTime) / 1000.0, session.totalLookupTime / 1000.0, session.numTablets, session.numRanges));
    }

    @Override
    public long startUpdate(TInfo tinfo, TCredentials credentials, TDurability tdurabilty) throws ThriftSecurityException {
      // Make sure user is real
      Durability durability = DurabilityImpl.fromThrift(tdurabilty);
      security.authenticateUser(credentials, credentials);
      if (updateMetrics.isEnabled())
        updateMetrics.add(TabletServerUpdateMetrics.PERMISSION_ERRORS, 0);

      UpdateSession us = new UpdateSession(new TservConstraintEnv(security, credentials), credentials, durability);
      long sid = sessionManager.createSession(us, false);
      return sid;
    }

    private void setUpdateTablet(UpdateSession us, KeyExtent keyExtent) {
      long t1 = System.currentTimeMillis();
      if (us.currentTablet != null && us.currentTablet.getExtent().equals(keyExtent))
        return;
      if (us.currentTablet == null && (us.failures.containsKey(keyExtent) || us.authFailures.containsKey(keyExtent))) {
        // if there were previous failures, then do not accept additional writes
        return;
      }

      try {
        // if user has no permission to write to this table, add it to
        // the failures list
        boolean sameTable = us.currentTablet != null && (us.currentTablet.getExtent().getTableId().equals(keyExtent.getTableId()));
        String tableId = keyExtent.getTableId();
        if (sameTable || security.canWrite(us.getCredentials(), tableId, Tables.getNamespaceId(getInstance(), tableId))) {
          long t2 = System.currentTimeMillis();
          us.authTimes.addStat(t2 - t1);
          us.currentTablet = onlineTablets.get(keyExtent);
          if (us.currentTablet != null) {
            us.queuedMutations.put(us.currentTablet, new ArrayList<Mutation>());
          } else {
            // not serving tablet, so report all mutations as
            // failures
            us.failures.put(keyExtent, 0l);
            if (updateMetrics.isEnabled())
              updateMetrics.add(TabletServerUpdateMetrics.UNKNOWN_TABLET_ERRORS, 0);
          }
        } else {
          log.warn("Denying access to table " + keyExtent.getTableId() + " for user " + us.getUser());
          long t2 = System.currentTimeMillis();
          us.authTimes.addStat(t2 - t1);
          us.currentTablet = null;
          us.authFailures.put(keyExtent, SecurityErrorCode.PERMISSION_DENIED);
          if (updateMetrics.isEnabled())
            updateMetrics.add(TabletServerUpdateMetrics.PERMISSION_ERRORS, 0);
          return;
        }
      } catch (ThriftSecurityException e) {
        log.error("Denying permission to check user " + us.getUser() + " with user " + e.getUser(), e);
        long t2 = System.currentTimeMillis();
        us.authTimes.addStat(t2 - t1);
        us.currentTablet = null;
        us.authFailures.put(keyExtent, e.getCode());
        if (updateMetrics.isEnabled())
          updateMetrics.add(TabletServerUpdateMetrics.PERMISSION_ERRORS, 0);
        return;
      }
    }

    @Override
    public void applyUpdates(TInfo tinfo, long updateID, TKeyExtent tkeyExtent, List<TMutation> tmutations) {
      UpdateSession us = (UpdateSession) sessionManager.reserveSession(updateID);
      if (us == null) {
        return;
      }

      boolean reserved = true;
      try {
        KeyExtent keyExtent = new KeyExtent(tkeyExtent);
        setUpdateTablet(us, keyExtent);

        if (us.currentTablet != null) {
          long additionalMutationSize = 0;
          List<Mutation> mutations = us.queuedMutations.get(us.currentTablet);
          for (TMutation tmutation : tmutations) {
            Mutation mutation = new ServerMutation(tmutation);
            mutations.add(mutation);
            additionalMutationSize += mutation.numBytes();
          }
          us.queuedMutationSize += additionalMutationSize;
          long totalQueued = updateTotalQueuedMutationSize(additionalMutationSize);
          long total = TabletServer.this.getConfiguration().getMemoryInBytes(Property.TSERV_TOTAL_MUTATION_QUEUE_MAX);
          if (totalQueued > total) {
            try {
              flush(us);
            } catch (HoldTimeoutException hte) {
              // Assumption is that the client has timed out and is gone. If thats not the case, then removing the session should cause the client to fail
              // in such a way that it retries.
              log.debug("HoldTimeoutException during applyUpdates, removing session");
              sessionManager.removeSession(updateID, true);
              reserved = false;
            }
          }
        }
      } finally {
        if (reserved) {
          sessionManager.unreserveSession(us);
        }
      }
    }

    private void flush(UpdateSession us) {

      int mutationCount = 0;
      Map<CommitSession,Mutations> sendables = new HashMap<CommitSession,Mutations>();
      Throwable error = null;

      long pt1 = System.currentTimeMillis();

      boolean containsMetadataTablet = false;
      for (Tablet tablet : us.queuedMutations.keySet())
        if (tablet.getExtent().isMeta())
          containsMetadataTablet = true;

      if (!containsMetadataTablet && us.queuedMutations.size() > 0)
        TabletServer.this.resourceManager.waitUntilCommitsAreEnabled();

      Span prep = Trace.start("prep");
      try {
        for (Entry<Tablet,? extends List<Mutation>> entry : us.queuedMutations.entrySet()) {

          Tablet tablet = entry.getKey();
          Durability tabletDurability = tablet.getDurability();
          List<Mutation> mutations = entry.getValue();
          if (mutations.size() > 0) {
            try {
              if (updateMetrics.isEnabled())
                updateMetrics.add(TabletServerUpdateMetrics.MUTATION_ARRAY_SIZE, mutations.size());

              CommitSession commitSession = tablet.prepareMutationsForCommit(us.cenv, mutations);
              if (commitSession == null) {
                if (us.currentTablet == tablet) {
                  us.currentTablet = null;
                }
                us.failures.put(tablet.getExtent(), us.successfulCommits.get(tablet));
              } else {
                sendables.put(commitSession, new Mutations(DurabilityImpl.resolveDurabilty(us.durability, tabletDurability), mutations));
                mutationCount += mutations.size();
              }

            } catch (TConstraintViolationException e) {
              us.violations.add(e.getViolations());
              if (updateMetrics.isEnabled())
                updateMetrics.add(TabletServerUpdateMetrics.CONSTRAINT_VIOLATIONS, 0);

              if (e.getNonViolators().size() > 0) {
                // only log and commit mutations if there were some
                // that did not violate constraints... this is what
                // prepareMutationsForCommit() expects
                sendables.put(e.getCommitSession(), new Mutations(DurabilityImpl.resolveDurabilty(us.durability, tabletDurability), e.getNonViolators()));
              }

              mutationCount += mutations.size();

            } catch (Throwable t) {
              error = t;
              log.error("Unexpected error preparing for commit", error);
              break;
            }
          }
        }
      } finally {
        prep.stop();
      }

      long pt2 = System.currentTimeMillis();
      us.prepareTimes.addStat(pt2 - pt1);
      updateAvgPrepTime(pt2 - pt1, us.queuedMutations.size());

      if (error != null) {
        for (Entry<CommitSession,Mutations> e : sendables.entrySet()) {
          e.getKey().abortCommit(e.getValue().getMutations());
        }
        throw new RuntimeException(error);
      }
      try {
        Span wal = Trace.start("wal");
        try {
          while (true) {
            try {
              long t1 = System.currentTimeMillis();

              logger.logManyTablets(sendables);

              long t2 = System.currentTimeMillis();
              us.walogTimes.addStat(t2 - t1);
              updateWalogWriteTime((t2 - t1));
              break;
            } catch (IOException ex) {
              log.warn("logging mutations failed, retrying");
            } catch (FSError ex) { // happens when DFS is localFS
              log.warn("logging mutations failed, retrying");
            } catch (Throwable t) {
              log.error("Unknown exception logging mutations, counts for mutations in flight not decremented!", t);
              throw new RuntimeException(t);
            }
          }
        } finally {
          wal.stop();
        }

        Span commit = Trace.start("commit");
        try {
          long t1 = System.currentTimeMillis();
          for (Entry<CommitSession,Mutations> entry : sendables.entrySet()) {
            CommitSession commitSession = entry.getKey();
            List<Mutation> mutations = entry.getValue().getMutations();

            commitSession.commit(mutations);

            KeyExtent extent = commitSession.getExtent();

            if (us.currentTablet != null && extent == us.currentTablet.getExtent()) {
              // because constraint violations may filter out some
              // mutations, for proper accounting with the client code,
              // need to increment the count based on the original
              // number of mutations from the client NOT the filtered number
              us.successfulCommits.increment(us.currentTablet, us.queuedMutations.get(us.currentTablet).size());
            }
          }
          long t2 = System.currentTimeMillis();

          us.flushTime += (t2 - pt1);
          us.commitTimes.addStat(t2 - t1);

          updateAvgCommitTime(t2 - t1, sendables.size());
        } finally {
          commit.stop();
        }
      } finally {
        us.queuedMutations.clear();
        if (us.currentTablet != null) {
          us.queuedMutations.put(us.currentTablet, new ArrayList<Mutation>());
        }
        updateTotalQueuedMutationSize(-us.queuedMutationSize);
        us.queuedMutationSize = 0;
      }
      us.totalUpdates += mutationCount;
    }

    private void updateWalogWriteTime(long time) {
      if (updateMetrics.isEnabled())
        updateMetrics.add(TabletServerUpdateMetrics.WALOG_WRITE_TIME, time);
    }

    private void updateAvgCommitTime(long time, int size) {
      if (updateMetrics.isEnabled())
        updateMetrics.add(TabletServerUpdateMetrics.COMMIT_TIME, (long) ((time) / (double) size));
    }

    private void updateAvgPrepTime(long time, int size) {
      if (updateMetrics.isEnabled())
        updateMetrics.add(TabletServerUpdateMetrics.COMMIT_PREP, (long) ((time) / (double) size));
    }

    @Override
    public UpdateErrors closeUpdate(TInfo tinfo, long updateID) throws NoSuchScanIDException {
      final UpdateSession us = (UpdateSession) sessionManager.removeSession(updateID);
      if (us == null) {
        throw new NoSuchScanIDException();
      }

      // clients may or may not see data from an update session while
      // it is in progress, however when the update session is closed
      // want to ensure that reads wait for the write to finish
      long opid = writeTracker.startWrite(us.queuedMutations.keySet());

      try {
        flush(us);
      } catch (HoldTimeoutException e) {
        // Assumption is that the client has timed out and is gone. If thats not the case throw an exception that will cause it to retry.
        log.debug("HoldTimeoutException during closeUpdate, reporting no such session");
        throw new NoSuchScanIDException();
      } finally {
        writeTracker.finishWrite(opid);
      }

      log.debug(String.format("UpSess %s %,d in %.3fs, at=[%s] ft=%.3fs(pt=%.3fs lt=%.3fs ct=%.3fs)", TServerUtils.clientAddress.get(), us.totalUpdates,
          (System.currentTimeMillis() - us.startTime) / 1000.0, us.authTimes.toString(), us.flushTime / 1000.0, us.prepareTimes.getSum() / 1000.0,
          us.walogTimes.getSum() / 1000.0, us.commitTimes.getSum() / 1000.0));
      if (us.failures.size() > 0) {
        Entry<KeyExtent,Long> first = us.failures.entrySet().iterator().next();
        log.debug(String.format("Failures: %d, first extent %s successful commits: %d", us.failures.size(), first.getKey().toString(), first.getValue()));
      }
      List<ConstraintViolationSummary> violations = us.violations.asList();
      if (violations.size() > 0) {
        ConstraintViolationSummary first = us.violations.asList().iterator().next();
        log.debug(String.format("Violations: %d, first %s occurs %d", violations.size(), first.violationDescription, first.numberOfViolatingMutations));
      }
      if (us.authFailures.size() > 0) {
        KeyExtent first = us.authFailures.keySet().iterator().next();
        log.debug(String.format("Authentication Failures: %d, first %s", us.authFailures.size(), first.toString()));
      }

      return new UpdateErrors(Translator.translate(us.failures, Translators.KET), Translator.translate(violations, Translators.CVST), Translator.translate(
          us.authFailures, Translators.KET));
    }

    @Override
    public void update(TInfo tinfo, TCredentials credentials, TKeyExtent tkeyExtent, TMutation tmutation, TDurability tdurability)
        throws NotServingTabletException, ConstraintViolationException, ThriftSecurityException {

      final String tableId = new String(tkeyExtent.getTable(), UTF_8);
      if (!security.canWrite(credentials, tableId, Tables.getNamespaceId(getInstance(), tableId)))
        throw new ThriftSecurityException(credentials.getPrincipal(), SecurityErrorCode.PERMISSION_DENIED);
      final KeyExtent keyExtent = new KeyExtent(tkeyExtent);
      final Tablet tablet = onlineTablets.get(new KeyExtent(keyExtent));
      if (tablet == null) {
        throw new NotServingTabletException(tkeyExtent);
      }
      Durability tabletDurability = tablet.getDurability();

      if (!keyExtent.isMeta()) {
        try {
          TabletServer.this.resourceManager.waitUntilCommitsAreEnabled();
        } catch (HoldTimeoutException hte) {
          // Major hack. Assumption is that the client has timed out and is gone. If thats not the case, then throwing the following will let client know there
          // was a failure and it should retry.
          throw new NotServingTabletException(tkeyExtent);
        }
      }

      final long opid = writeTracker.startWrite(TabletType.type(keyExtent));

      try {
        final Mutation mutation = new ServerMutation(tmutation);
        final List<Mutation> mutations = Collections.singletonList(mutation);

        final Span prep = Trace.start("prep");
        CommitSession cs;
        try {
          cs = tablet.prepareMutationsForCommit(new TservConstraintEnv(security, credentials), mutations);
        } finally {
          prep.stop();
        }
        if (cs == null) {
          throw new NotServingTabletException(tkeyExtent);
        }

        while (true) {
          try {
            final Span wal = Trace.start("wal");
            try {
              logger.log(cs, cs.getWALogSeq(), mutation, DurabilityImpl.resolveDurabilty(DurabilityImpl.fromThrift(tdurability), tabletDurability));
            } finally {
              wal.stop();
            }
            break;
          } catch (IOException ex) {
            log.warn("Error writing mutations to log", ex);
          }
        }

        final Span commit = Trace.start("commit");
        try {
          cs.commit(mutations);
        } finally {
          commit.stop();
        }
      } catch (TConstraintViolationException e) {
        throw new ConstraintViolationException(Translator.translate(e.getViolations().asList(), Translators.CVST));
      } finally {
        writeTracker.finishWrite(opid);
      }
    }

    private void checkConditions(Map<KeyExtent,List<ServerConditionalMutation>> updates, ArrayList<TCMResult> results, ConditionalSession cs,
        List<String> symbols) throws IOException {
      Iterator<Entry<KeyExtent,List<ServerConditionalMutation>>> iter = updates.entrySet().iterator();

      final CompressedIterators compressedIters = new CompressedIterators(symbols);
      ConditionCheckerContext checkerContext = new ConditionCheckerContext(compressedIters, confFactory.getTableConfiguration(cs.tableId));

      while (iter.hasNext()) {
        final Entry<KeyExtent,List<ServerConditionalMutation>> entry = iter.next();
        final Tablet tablet = onlineTablets.get(entry.getKey());

        if (tablet == null || tablet.isClosed()) {
          for (ServerConditionalMutation scm : entry.getValue())
            results.add(new TCMResult(scm.getID(), TCMStatus.IGNORED));
          iter.remove();
        } else {
          final List<ServerConditionalMutation> okMutations = new ArrayList<ServerConditionalMutation>(entry.getValue().size());
          final List<TCMResult> resultsSubList = results.subList(results.size(), results.size());

          ConditionChecker checker = checkerContext.newChecker(entry.getValue(), okMutations, resultsSubList);
          try {
            tablet.checkConditions(checker, cs.auths, cs.interruptFlag);

            if (okMutations.size() > 0) {
              entry.setValue(okMutations);
            } else {
              iter.remove();
            }
          } catch (TabletClosedException | IterationInterruptedException | TooManyFilesException e) {
            // clear anything added while checking conditions.
            resultsSubList.clear();

            for (ServerConditionalMutation scm : entry.getValue()) {
              results.add(new TCMResult(scm.getID(), TCMStatus.IGNORED));
            }
            iter.remove();
          }
        }
      }
    }

    private void writeConditionalMutations(Map<KeyExtent,List<ServerConditionalMutation>> updates, ArrayList<TCMResult> results, ConditionalSession sess) {
      Set<Entry<KeyExtent,List<ServerConditionalMutation>>> es = updates.entrySet();

      Map<CommitSession,Mutations> sendables = new HashMap<CommitSession,Mutations>();

      boolean sessionCanceled = sess.interruptFlag.get();

      Span prepSpan = Trace.start("prep");
      try {
        long t1 = System.currentTimeMillis();
        for (Entry<KeyExtent,List<ServerConditionalMutation>> entry : es) {
          final Tablet tablet = onlineTablets.get(entry.getKey());
          if (tablet == null || tablet.isClosed() || sessionCanceled) {
            for (ServerConditionalMutation scm : entry.getValue())
              results.add(new TCMResult(scm.getID(), TCMStatus.IGNORED));
          } else {
            final Durability tabletDurability = tablet.getDurability();
            try {

              @SuppressWarnings("unchecked")
              List<Mutation> mutations = (List<Mutation>) (List<? extends Mutation>) entry.getValue();
              if (mutations.size() > 0) {

                CommitSession cs = tablet.prepareMutationsForCommit(new TservConstraintEnv(security, sess.credentials), mutations);

                if (cs == null) {
                  for (ServerConditionalMutation scm : entry.getValue())
                    results.add(new TCMResult(scm.getID(), TCMStatus.IGNORED));
                } else {
                  for (ServerConditionalMutation scm : entry.getValue())
                    results.add(new TCMResult(scm.getID(), TCMStatus.ACCEPTED));
                  sendables.put(cs, new Mutations(DurabilityImpl.resolveDurabilty(sess.durability, tabletDurability), mutations));
                }
              }
            } catch (TConstraintViolationException e) {
              if (e.getNonViolators().size() > 0) {
                sendables.put(e.getCommitSession(), new Mutations(DurabilityImpl.resolveDurabilty(sess.durability, tabletDurability), e.getNonViolators()));
                for (Mutation m : e.getNonViolators())
                  results.add(new TCMResult(((ServerConditionalMutation) m).getID(), TCMStatus.ACCEPTED));
              }

              for (Mutation m : e.getViolators())
                results.add(new TCMResult(((ServerConditionalMutation) m).getID(), TCMStatus.VIOLATED));
            }
          }
        }

        long t2 = System.currentTimeMillis();
        updateAvgPrepTime(t2 - t1, es.size());
      } finally {
        prepSpan.stop();
      }

      Span walSpan = Trace.start("wal");
      try {
        while (true && sendables.size() > 0) {
          try {
            long t1 = System.currentTimeMillis();
            logger.logManyTablets(sendables);
            long t2 = System.currentTimeMillis();
            updateWalogWriteTime(t2 - t1);
            break;
          } catch (IOException ex) {
            log.warn("logging mutations failed, retrying");
          } catch (FSError ex) { // happens when DFS is localFS
            log.warn("logging mutations failed, retrying");
          } catch (Throwable t) {
            log.error("Unknown exception logging mutations, counts for mutations in flight not decremented!", t);
            throw new RuntimeException(t);
          }
        }
      } finally {
        walSpan.stop();
      }

      Span commitSpan = Trace.start("commit");
      try {
        long t1 = System.currentTimeMillis();
        for (Entry<CommitSession,Mutations> entry : sendables.entrySet()) {
          CommitSession commitSession = entry.getKey();
          List<Mutation> mutations = entry.getValue().getMutations();

          commitSession.commit(mutations);
        }
        long t2 = System.currentTimeMillis();
        updateAvgCommitTime(t2 - t1, sendables.size());
      } finally {
        commitSpan.stop();
      }

    }

    private Map<KeyExtent,List<ServerConditionalMutation>> conditionalUpdate(ConditionalSession cs, Map<KeyExtent,List<ServerConditionalMutation>> updates,
        ArrayList<TCMResult> results, List<String> symbols) throws IOException {
      // sort each list of mutations, this is done to avoid deadlock and doing seeks in order is more efficient and detect duplicate rows.
      ConditionalMutationSet.sortConditionalMutations(updates);

      Map<KeyExtent,List<ServerConditionalMutation>> deferred = new HashMap<KeyExtent,List<ServerConditionalMutation>>();

      // can not process two mutations for the same row, because one will not see what the other writes
      ConditionalMutationSet.deferDuplicatesRows(updates, deferred);

      // get as many locks as possible w/o blocking... defer any rows that are locked
      List<RowLock> locks = rowLocks.acquireRowlocks(updates, deferred);
      try {
        Span checkSpan = Trace.start("Check conditions");
        try {
          checkConditions(updates, results, cs, symbols);
        } finally {
          checkSpan.stop();
        }

        Span updateSpan = Trace.start("apply conditional mutations");
        try {
          writeConditionalMutations(updates, results, cs);
        } finally {
          updateSpan.stop();
        }
      } finally {
        rowLocks.releaseRowLocks(locks);
      }
      return deferred;
    }

    @Override
    public TConditionalSession startConditionalUpdate(TInfo tinfo, TCredentials credentials, List<ByteBuffer> authorizations, String tableId,
        TDurability tdurabilty, String classLoaderContext) throws ThriftSecurityException, TException {

      Authorizations userauths = null;
      if (!security.canConditionallyUpdate(credentials, tableId, Tables.getNamespaceId(getInstance(), tableId), authorizations))
        throw new ThriftSecurityException(credentials.getPrincipal(), SecurityErrorCode.PERMISSION_DENIED);

      userauths = security.getUserAuthorizations(credentials);
      for (ByteBuffer auth : authorizations)
        if (!userauths.contains(ByteBufferUtil.toBytes(auth)))
          throw new ThriftSecurityException(credentials.getPrincipal(), SecurityErrorCode.BAD_AUTHORIZATIONS);

      ConditionalSession cs = new ConditionalSession(credentials, new Authorizations(authorizations), tableId, DurabilityImpl.fromThrift(tdurabilty),
          classLoaderContext);

      long sid = sessionManager.createSession(cs, false);
      return new TConditionalSession(sid, lockID, sessionManager.getMaxIdleTime());
    }

    @Override
    public List<TCMResult> conditionalUpdate(TInfo tinfo, long sessID, Map<TKeyExtent,List<TConditionalMutation>> mutations, List<String> symbols)
        throws NoSuchScanIDException, TException {

      ConditionalSession cs = (ConditionalSession) sessionManager.reserveSession(sessID);

      if (cs == null || cs.interruptFlag.get())
        throw new NoSuchScanIDException();

      if (!cs.tableId.equals(MetadataTable.ID) && !cs.tableId.equals(RootTable.ID)) {
        try {
          TabletServer.this.resourceManager.waitUntilCommitsAreEnabled();
        } catch (HoldTimeoutException hte) {
          // Assumption is that the client has timed out and is gone. If thats not the case throw an exception that will cause it to retry.
          log.debug("HoldTimeoutException during conditionalUpdate, reporting no such session");
          throw new NoSuchScanIDException();
        }
      }

      String tid = cs.tableId;
      long opid = writeTracker.startWrite(TabletType.type(new KeyExtent(tid, null, null)));

      try {
        Map<KeyExtent,List<ServerConditionalMutation>> updates = Translator.translate(mutations, Translators.TKET,
            new Translator.ListTranslator<TConditionalMutation,ServerConditionalMutation>(ServerConditionalMutation.TCMT));

        for (KeyExtent ke : updates.keySet())
          if (!ke.getTableId().equals(tid))
            throw new IllegalArgumentException("Unexpected table id " + tid + " != " + ke.getTableId());

        ArrayList<TCMResult> results = new ArrayList<TCMResult>();

        Map<KeyExtent,List<ServerConditionalMutation>> deferred = conditionalUpdate(cs, updates, results, symbols);

        while (deferred.size() > 0) {
          deferred = conditionalUpdate(cs, deferred, results, symbols);
        }

        return results;
      } catch (IOException ioe) {
        throw new TException(ioe);
      } finally {
        writeTracker.finishWrite(opid);
        sessionManager.unreserveSession(sessID);
      }
    }

    @Override
    public void invalidateConditionalUpdate(TInfo tinfo, long sessID) throws TException {
      // this method should wait for any running conditional update to complete
      // after this method returns a conditional update should not be able to start

      ConditionalSession cs = (ConditionalSession) sessionManager.getSession(sessID);
      if (cs != null)
        cs.interruptFlag.set(true);

      cs = (ConditionalSession) sessionManager.reserveSession(sessID, true);
      if (cs != null)
        sessionManager.removeSession(sessID, true);
    }

    @Override
    public void closeConditionalUpdate(TInfo tinfo, long sessID) throws TException {
      sessionManager.removeSession(sessID, false);
    }

    @Override
    public void splitTablet(TInfo tinfo, TCredentials credentials, TKeyExtent tkeyExtent, ByteBuffer splitPoint) throws NotServingTabletException,
        ThriftSecurityException {

      String tableId = new String(ByteBufferUtil.toBytes(tkeyExtent.table));
      String namespaceId;
      try {
        namespaceId = Tables.getNamespaceId(getInstance(), tableId);
      } catch (IllegalArgumentException ex) {
        // table does not exist, try to educate the client
        throw new NotServingTabletException(tkeyExtent);
      }

      if (!security.canSplitTablet(credentials, tableId, namespaceId))
        throw new ThriftSecurityException(credentials.getPrincipal(), SecurityErrorCode.PERMISSION_DENIED);

      KeyExtent keyExtent = new KeyExtent(tkeyExtent);

      Tablet tablet = onlineTablets.get(keyExtent);
      if (tablet == null) {
        throw new NotServingTabletException(tkeyExtent);
      }

      if (keyExtent.getEndRow() == null || !keyExtent.getEndRow().equals(ByteBufferUtil.toText(splitPoint))) {
        try {
          if (TabletServer.this.splitTablet(tablet, ByteBufferUtil.toBytes(splitPoint)) == null) {
            throw new NotServingTabletException(tkeyExtent);
          }
        } catch (IOException e) {
          log.warn("Failed to split " + keyExtent, e);
          throw new RuntimeException(e);
        }
      }
    }

    @Override
    public TabletServerStatus getTabletServerStatus(TInfo tinfo, TCredentials credentials) throws ThriftSecurityException, TException {
      return getStats(sessionManager.getActiveScansPerTable());
    }

    @Override
    public List<TabletStats> getTabletStats(TInfo tinfo, TCredentials credentials, String tableId) throws ThriftSecurityException, TException {
      TreeMap<KeyExtent,Tablet> onlineTabletsCopy;
      synchronized (onlineTablets) {
        onlineTabletsCopy = new TreeMap<KeyExtent,Tablet>(onlineTablets);
      }
      List<TabletStats> result = new ArrayList<TabletStats>();
      String text = tableId;
      KeyExtent start = new KeyExtent(text, new Text(), null);
      for (Entry<KeyExtent,Tablet> entry : onlineTabletsCopy.tailMap(start).entrySet()) {
        KeyExtent ke = entry.getKey();
        if (ke.getTableId().compareTo(text) == 0) {
          Tablet tablet = entry.getValue();
          TabletStats stats = tablet.getTabletStats();
          stats.extent = ke.toThrift();
          stats.ingestRate = tablet.ingestRate();
          stats.queryRate = tablet.queryRate();
          stats.splitCreationTime = tablet.getSplitCreationTime();
          stats.numEntries = tablet.getNumEntries();
          result.add(stats);
        }
      }
      return result;
    }

    private void checkPermission(TCredentials credentials, String lock, final String request) throws ThriftSecurityException {
      try {
        log.trace("Got " + request + " message from user: " + credentials.getPrincipal());
        if (!security.canPerformSystemActions(credentials)) {
          log.warn("Got " + request + " message from user: " + credentials.getPrincipal());
          throw new ThriftSecurityException(credentials.getPrincipal(), SecurityErrorCode.PERMISSION_DENIED);
        }
      } catch (ThriftSecurityException e) {
        log.warn("Got " + request + " message from unauthenticatable user: " + e.getUser());
        if (getCredentials().getToken().getClass().getName().equals(credentials.getTokenClassName())) {
          log.error("Got message from a service with a mismatched configuration. Please ensure a compatible configuration.", e);
        }
        throw e;
      }

      if (tabletServerLock == null || !tabletServerLock.wasLockAcquired()) {
        log.debug("Got " + request + " message before my lock was acquired, ignoring...");
        throw new RuntimeException("Lock not acquired");
      }

      if (tabletServerLock != null && tabletServerLock.wasLockAcquired() && !tabletServerLock.isLocked()) {
        Halt.halt(1, new Runnable() {
          @Override
          public void run() {
            log.info("Tablet server no longer holds lock during checkPermission() : " + request + ", exiting");
            gcLogger.logGCInfo(TabletServer.this.getConfiguration());
          }
        });
      }

      if (lock != null) {
        ZooUtil.LockID lid = new ZooUtil.LockID(ZooUtil.getRoot(getInstance()) + Constants.ZMASTER_LOCK, lock);

        try {
          if (!ZooLock.isLockHeld(masterLockCache, lid)) {
            // maybe the cache is out of date and a new master holds the
            // lock?
            masterLockCache.clear();
            if (!ZooLock.isLockHeld(masterLockCache, lid)) {
              log.warn("Got " + request + " message from a master that does not hold the current lock " + lock);
              throw new RuntimeException("bad master lock");
            }
          }
        } catch (Exception e) {
          throw new RuntimeException("bad master lock", e);
        }
      }
    }

    @Override
    public void loadTablet(TInfo tinfo, TCredentials credentials, String lock, final TKeyExtent textent) {

      try {
        checkPermission(credentials, lock, "loadTablet");
      } catch (ThriftSecurityException e) {
        log.error("Caller doesn't have permission to load a tablet", e);
        throw new RuntimeException(e);
      }

      final KeyExtent extent = new KeyExtent(textent);

      synchronized (unopenedTablets) {
        synchronized (openingTablets) {
          synchronized (onlineTablets) {

            // checking if this exact tablet is in any of the sets
            // below is not a strong enough check
            // when splits and fix splits occurring

            Set<KeyExtent> unopenedOverlapping = KeyExtent.findOverlapping(extent, unopenedTablets);
            Set<KeyExtent> openingOverlapping = KeyExtent.findOverlapping(extent, openingTablets);
            Set<KeyExtent> onlineOverlapping = KeyExtent.findOverlapping(extent, onlineTablets);

            Set<KeyExtent> all = new HashSet<KeyExtent>();
            all.addAll(unopenedOverlapping);
            all.addAll(openingOverlapping);
            all.addAll(onlineOverlapping);

            if (!all.isEmpty()) {

              // ignore any tablets that have recently split, for error logging
              for (KeyExtent e2 : onlineOverlapping) {
                Tablet tablet = onlineTablets.get(e2);
                if (System.currentTimeMillis() - tablet.getSplitCreationTime() < RECENTLY_SPLIT_MILLIES) {
                  all.remove(e2);
                }
              }

              // ignore self, for error logging
              all.remove(extent);

              if (all.size() > 0) {
                log.error("Tablet " + extent + " overlaps previously assigned " + unopenedOverlapping + " " + openingOverlapping + " " + onlineOverlapping
                    + " " + all);
              }
              return;
            }

            unopenedTablets.add(extent);
          }
        }
      }

      // add the assignment job to the appropriate queue
      log.info("Loading tablet " + extent);

      final AssignmentHandler ah = new AssignmentHandler(extent);
      // final Runnable ah = new LoggingRunnable(log, );
      // Root tablet assignment must take place immediately

      if (extent.isRootTablet()) {
        new Daemon("Root Tablet Assignment") {
          @Override
          public void run() {
            ah.run();
            if (onlineTablets.containsKey(extent)) {
              log.info("Root tablet loaded: " + extent);
            } else {
              log.info("Root tablet failed to load");
            }

          }
        }.start();
      } else {
        if (extent.isMeta()) {
          resourceManager.addMetaDataAssignment(extent, log, ah);
        } else {
          resourceManager.addAssignment(extent, log, ah);
        }
      }
    }

    @Override
    public void unloadTablet(TInfo tinfo, TCredentials credentials, String lock, TKeyExtent textent, boolean save) {
      try {
        checkPermission(credentials, lock, "unloadTablet");
      } catch (ThriftSecurityException e) {
        log.error("Caller doesn't have permission to unload a tablet", e);
        throw new RuntimeException(e);
      }

      KeyExtent extent = new KeyExtent(textent);

      resourceManager.addMigration(extent, new LoggingRunnable(log, new UnloadTabletHandler(extent, save)));
    }

    @Override
    public void flush(TInfo tinfo, TCredentials credentials, String lock, String tableId, ByteBuffer startRow, ByteBuffer endRow) {
      try {
        checkPermission(credentials, lock, "flush");
      } catch (ThriftSecurityException e) {
        log.error("Caller doesn't have permission to flush a table", e);
        throw new RuntimeException(e);
      }

      ArrayList<Tablet> tabletsToFlush = new ArrayList<Tablet>();

      KeyExtent ke = new KeyExtent(tableId, ByteBufferUtil.toText(endRow), ByteBufferUtil.toText(startRow));

      synchronized (onlineTablets) {
        for (Tablet tablet : onlineTablets.values())
          if (ke.overlaps(tablet.getExtent()))
            tabletsToFlush.add(tablet);
      }

      Long flushID = null;

      for (Tablet tablet : tabletsToFlush) {
        if (flushID == null) {
          // read the flush id once from zookeeper instead of reading
          // it for each tablet
          try {
            flushID = tablet.getFlushID();
          } catch (NoNodeException e) {
            // table was probably deleted
            log.info("Asked to flush table that has no flush id {} {}", ke, e.getMessage());
            return;
          }
        }
        tablet.flush(flushID);
      }
    }

    @Override
    public void flushTablet(TInfo tinfo, TCredentials credentials, String lock, TKeyExtent textent) throws TException {
      try {
        checkPermission(credentials, lock, "flushTablet");
      } catch (ThriftSecurityException e) {
        log.error("Caller doesn't have permission to flush a tablet", e);
        throw new RuntimeException(e);
      }

      Tablet tablet = onlineTablets.get(new KeyExtent(textent));
      if (tablet != null) {
        log.info("Flushing " + tablet.getExtent());
        try {
          tablet.flush(tablet.getFlushID());
        } catch (NoNodeException nne) {
          log.info("Asked to flush tablet that has no flush id {} {}", new KeyExtent(textent), nne.getMessage());
        }
      }
    }

    @Override
    public void halt(TInfo tinfo, TCredentials credentials, String lock) throws ThriftSecurityException {

      checkPermission(credentials, lock, "halt");

      Halt.halt(0, new Runnable() {
        @Override
        public void run() {
          log.info("Master requested tablet server halt");
          gcLogger.logGCInfo(TabletServer.this.getConfiguration());
          serverStopRequested = true;
          try {
            tabletServerLock.unlock();
          } catch (Exception e) {
            log.error("Caught exception unlocking TabletServer lock", e);
          }
        }
      });
    }

    @Override
    public void fastHalt(TInfo info, TCredentials credentials, String lock) {
      try {
        halt(info, credentials, lock);
      } catch (Exception e) {
        log.warn("Error halting", e);
      }
    }

    @Override
    public TabletStats getHistoricalStats(TInfo tinfo, TCredentials credentials) throws ThriftSecurityException, TException {
      return statsKeeper.getTabletStats();
    }

    @Override
    public List<ActiveScan> getActiveScans(TInfo tinfo, TCredentials credentials) throws ThriftSecurityException, TException {
      try {
        checkPermission(credentials, null, "getScans");
      } catch (ThriftSecurityException e) {
        log.error("Caller doesn't have permission to get active scans", e);
        throw e;
      }

      return sessionManager.getActiveScans();
    }

    @Override
    public void chop(TInfo tinfo, TCredentials credentials, String lock, TKeyExtent textent) throws TException {
      try {
        checkPermission(credentials, lock, "chop");
      } catch (ThriftSecurityException e) {
        log.error("Caller doesn't have permission to chop extent", e);
        throw new RuntimeException(e);
      }

      KeyExtent ke = new KeyExtent(textent);

      Tablet tablet = onlineTablets.get(ke);
      if (tablet != null) {
        tablet.chopFiles();
      }
    }

    @Override
    public void compact(TInfo tinfo, TCredentials credentials, String lock, String tableId, ByteBuffer startRow, ByteBuffer endRow) throws TException {
      try {
        checkPermission(credentials, lock, "compact");
      } catch (ThriftSecurityException e) {
        log.error("Caller doesn't have permission to compact a table", e);
        throw new RuntimeException(e);
      }

      KeyExtent ke = new KeyExtent(tableId, ByteBufferUtil.toText(endRow), ByteBufferUtil.toText(startRow));

      ArrayList<Tablet> tabletsToCompact = new ArrayList<Tablet>();
      synchronized (onlineTablets) {
        for (Tablet tablet : onlineTablets.values())
          if (ke.overlaps(tablet.getExtent()))
            tabletsToCompact.add(tablet);
      }

      Pair<Long,UserCompactionConfig> compactionInfo = null;

      for (Tablet tablet : tabletsToCompact) {
        // all for the same table id, so only need to read
        // compaction id once
        if (compactionInfo == null)
          try {
            compactionInfo = tablet.getCompactionID();
          } catch (NoNodeException e) {
            log.info("Asked to compact table with no compaction id {} {}", ke, e.getMessage());
            return;
          }
        tablet.compactAll(compactionInfo.getFirst(), compactionInfo.getSecond());
      }

    }

    @Override
    public List<ActiveCompaction> getActiveCompactions(TInfo tinfo, TCredentials credentials) throws ThriftSecurityException, TException {
      try {
        checkPermission(credentials, null, "getActiveCompactions");
      } catch (ThriftSecurityException e) {
        log.error("Caller doesn't have permission to get active compactions", e);
        throw e;
      }

      List<CompactionInfo> compactions = Compactor.getRunningCompactions();
      List<ActiveCompaction> ret = new ArrayList<ActiveCompaction>(compactions.size());

      for (CompactionInfo compactionInfo : compactions) {
        ret.add(compactionInfo.toThrift());
      }

      return ret;
    }

    @Override
    public List<String> getActiveLogs(TInfo tinfo, TCredentials credentials) throws TException {
      String log = logger.getLogFile();
      // Might be null if there no active logger
      if (null == log) {
        return Collections.emptyList();
      }
      return Collections.singletonList(log);
    }

    @Override
    public void removeLogs(TInfo tinfo, TCredentials credentials, List<String> filenames) throws TException {
      log.warn("Garbage collector is attempting to remove logs through the tablet server");
      log.warn("This is probably because your file Garbage Collector is an older version than your tablet servers.\n" + "Restart your file Garbage Collector.");
    }
  }

  private class SplitRunner implements Runnable {
    private final Tablet tablet;

    public SplitRunner(Tablet tablet) {
      this.tablet = tablet;
    }

    @Override
    public void run() {
      if (majorCompactorDisabled) {
        // this will make split task that were queued when shutdown was
        // initiated exit
        return;
      }

      splitTablet(tablet);
    }
  }

  public boolean isMajorCompactionDisabled() {
    return majorCompactorDisabled;
  }

  public long updateTotalQueuedMutationSize(long additionalMutationSize) {
    return totalQueuedMutationSize.addAndGet(additionalMutationSize);
  }

  public Tablet getOnlineTablet(KeyExtent extent) {
    return onlineTablets.get(extent);
  }

  public Session getSession(long sessionId) {
    return sessionManager.getSession(sessionId);
  }

  public void executeSplit(Tablet tablet) {
    resourceManager.executeSplit(tablet.getExtent(), new LoggingRunnable(log, new SplitRunner(tablet)));
  }

  private class MajorCompactor implements Runnable {

    public MajorCompactor(AccumuloConfiguration config) {
      CompactionWatcher.startWatching(config);
    }

    @Override
    public void run() {
      while (!majorCompactorDisabled) {
        try {
          sleepUninterruptibly(getConfiguration().getTimeInMillis(Property.TSERV_MAJC_DELAY), TimeUnit.MILLISECONDS);

          TreeMap<KeyExtent,Tablet> copyOnlineTablets = new TreeMap<KeyExtent,Tablet>();

          synchronized (onlineTablets) {
            copyOnlineTablets.putAll(onlineTablets); // avoid
            // concurrent
            // modification
          }

          int numMajorCompactionsInProgress = 0;

          Iterator<Entry<KeyExtent,Tablet>> iter = copyOnlineTablets.entrySet().iterator();

          // bail early now if we're shutting down
          while (iter.hasNext() && !majorCompactorDisabled) {

            Entry<KeyExtent,Tablet> entry = iter.next();

            Tablet tablet = entry.getValue();

            // if we need to split AND compact, we need a good way
            // to decide what to do
            if (tablet.needsSplit()) {
              executeSplit(tablet);
              continue;
            }

            int maxLogEntriesPerTablet = getTableConfiguration(tablet.getExtent()).getCount(Property.TABLE_MINC_LOGS_MAX);

            if (tablet.getLogCount() >= maxLogEntriesPerTablet) {
              log.debug("Initiating minor compaction for " + tablet.getExtent() + " because it has " + tablet.getLogCount() + " write ahead logs");
              tablet.initiateMinorCompaction(MinorCompactionReason.SYSTEM);
            }

            synchronized (tablet) {
              if (tablet.initiateMajorCompaction(MajorCompactionReason.NORMAL) || tablet.isMajorCompactionQueued() || tablet.isMajorCompactionRunning()) {
                numMajorCompactionsInProgress++;
                continue;
              }
            }
          }

          int idleCompactionsToStart = Math.max(1, getConfiguration().getCount(Property.TSERV_MAJC_MAXCONCURRENT) / 2);

          if (numMajorCompactionsInProgress < idleCompactionsToStart) {
            // system is not major compacting, can schedule some
            // idle compactions
            iter = copyOnlineTablets.entrySet().iterator();

            while (iter.hasNext() && !majorCompactorDisabled && numMajorCompactionsInProgress < idleCompactionsToStart) {
              Entry<KeyExtent,Tablet> entry = iter.next();
              Tablet tablet = entry.getValue();

              if (tablet.initiateMajorCompaction(MajorCompactionReason.IDLE)) {
                numMajorCompactionsInProgress++;
              }
            }
          }
        } catch (Throwable t) {
          log.error("Unexpected exception in " + Thread.currentThread().getName(), t);
          sleepUninterruptibly(1, TimeUnit.SECONDS);
        }
      }
    }
  }

  private void splitTablet(Tablet tablet) {
    try {

      TreeMap<KeyExtent,TabletData> tabletInfo = splitTablet(tablet, null);
      if (tabletInfo == null) {
        // either split or compact not both
        // were not able to split... so see if a major compaction is
        // needed
        tablet.initiateMajorCompaction(MajorCompactionReason.NORMAL);
      }
    } catch (IOException e) {
      statsKeeper.updateTime(Operation.SPLIT, 0, 0, true);
      log.error("split failed: {} for tablet {}", e.getMessage(), tablet.getExtent(), e);
    } catch (Exception e) {
      statsKeeper.updateTime(Operation.SPLIT, 0, 0, true);
      log.error("Unknown error on split: {}", e, e);
    }
  }

  private TreeMap<KeyExtent,TabletData> splitTablet(Tablet tablet, byte[] splitPoint) throws IOException {
    long t1 = System.currentTimeMillis();

    TreeMap<KeyExtent,TabletData> tabletInfo = tablet.split(splitPoint);
    if (tabletInfo == null) {
      return null;
    }

    log.info("Starting split: " + tablet.getExtent());
    statsKeeper.incrementStatusSplit();
    long start = System.currentTimeMillis();

    Tablet[] newTablets = new Tablet[2];

    Entry<KeyExtent,TabletData> first = tabletInfo.firstEntry();
    TabletResourceManager newTrm0 = resourceManager.createTabletResourceManager(first.getKey(), getTableConfiguration(first.getKey()));
    newTablets[0] = new Tablet(TabletServer.this, first.getKey(), newTrm0, first.getValue());

    Entry<KeyExtent,TabletData> last = tabletInfo.lastEntry();
    TabletResourceManager newTrm1 = resourceManager.createTabletResourceManager(last.getKey(), getTableConfiguration(last.getKey()));
    newTablets[1] = new Tablet(TabletServer.this, last.getKey(), newTrm1, last.getValue());

    // roll tablet stats over into tablet server's statsKeeper object as
    // historical data
    statsKeeper.saveMajorMinorTimes(tablet.getTabletStats());

    // lose the reference to the old tablet and open two new ones
    synchronized (onlineTablets) {
      onlineTablets.remove(tablet.getExtent());
      onlineTablets.put(newTablets[0].getExtent(), newTablets[0]);
      onlineTablets.put(newTablets[1].getExtent(), newTablets[1]);
    }
    // tell the master
    enqueueMasterMessage(new SplitReportMessage(tablet.getExtent(), newTablets[0].getExtent(), new Text("/" + newTablets[0].getLocation().getName()),
        newTablets[1].getExtent(), new Text("/" + newTablets[1].getLocation().getName())));

    statsKeeper.updateTime(Operation.SPLIT, start, 0, false);
    long t2 = System.currentTimeMillis();
    log.info("Tablet split: " + tablet.getExtent() + " size0 " + newTablets[0].estimateTabletSize() + " size1 " + newTablets[1].estimateTabletSize() + " time "
        + (t2 - t1) + "ms");

    return tabletInfo;
  }

  // add a message for the main thread to send back to the master
  public void enqueueMasterMessage(MasterMessage m) {
    masterMessages.addLast(m);
  }

  private class UnloadTabletHandler implements Runnable {
    private final KeyExtent extent;
    private final boolean saveState;

    public UnloadTabletHandler(KeyExtent extent, boolean saveState) {
      this.extent = extent;
      this.saveState = saveState;
    }

    @Override
    public void run() {

      Tablet t = null;

      synchronized (unopenedTablets) {
        if (unopenedTablets.contains(extent)) {
          unopenedTablets.remove(extent);
          // enqueueMasterMessage(new TabletUnloadedMessage(extent));
          return;
        }
      }
      synchronized (openingTablets) {
        while (openingTablets.contains(extent)) {
          try {
            openingTablets.wait();
          } catch (InterruptedException e) {}
        }
      }
      synchronized (onlineTablets) {
        if (onlineTablets.containsKey(extent)) {
          t = onlineTablets.get(extent);
        }
      }

      if (t == null) {
        // Tablet has probably been recently unloaded: repeated master
        // unload request is crossing the successful unloaded message
        if (!recentlyUnloadedCache.containsKey(extent)) {
          log.info("told to unload tablet that was not being served " + extent);
          enqueueMasterMessage(new TabletStatusMessage(TabletLoadState.UNLOAD_FAILURE_NOT_SERVING, extent));
        }
        return;
      }

      try {
        t.close(saveState);
      } catch (Throwable e) {

        if ((t.isClosing() || t.isClosed()) && e instanceof IllegalStateException) {
          log.debug("Failed to unload tablet {} ... it was alread closing or closed : {}", extent, e.getMessage());
        } else {
          log.error("Failed to close tablet {}... Aborting migration", extent, e);
          enqueueMasterMessage(new TabletStatusMessage(TabletLoadState.UNLOAD_ERROR, extent));
        }
        return;
      }

      // stop serving tablet - client will get not serving tablet
      // exceptions
      recentlyUnloadedCache.put(extent, System.currentTimeMillis());
      onlineTablets.remove(extent);

      try {
        TServerInstance instance = new TServerInstance(clientAddress, getLock().getSessionId());
        TabletLocationState tls = null;
        try {
          tls = new TabletLocationState(extent, null, instance, null, null, false);
        } catch (BadLocationStateException e) {
          log.error("Unexpected error ", e);
        }
        log.debug("Unassigning " + tls);
        TabletStateStore.unassign(TabletServer.this, tls, null);
      } catch (DistributedStoreException ex) {
        log.warn("Unable to update storage", ex);
      } catch (KeeperException e) {
        log.warn("Unable determine our zookeeper session information", e);
      } catch (InterruptedException e) {
        log.warn("Interrupted while getting our zookeeper session information", e);
      }

      // tell the master how it went
      enqueueMasterMessage(new TabletStatusMessage(TabletLoadState.UNLOADED, extent));

      // roll tablet stats over into tablet server's statsKeeper object as
      // historical data
      statsKeeper.saveMajorMinorTimes(t.getTabletStats());
      log.info("unloaded " + extent);

    }
  }

  protected class AssignmentHandler implements Runnable {
    private final KeyExtent extent;
    private final int retryAttempt;

    public AssignmentHandler(KeyExtent extent) {
      this(extent, 0);
    }

    public AssignmentHandler(KeyExtent extent, int retryAttempt) {
      this.extent = extent;
      this.retryAttempt = retryAttempt;
    }

    @Override
    public void run() {
      log.info(clientAddress + ": got assignment from master: " + extent);

      synchronized (unopenedTablets) {
        synchronized (openingTablets) {
          synchronized (onlineTablets) {
            // nothing should be moving between sets, do a sanity
            // check
            Set<KeyExtent> unopenedOverlapping = KeyExtent.findOverlapping(extent, unopenedTablets);
            Set<KeyExtent> openingOverlapping = KeyExtent.findOverlapping(extent, openingTablets);
            Set<KeyExtent> onlineOverlapping = KeyExtent.findOverlapping(extent, onlineTablets);

            if (openingOverlapping.contains(extent) || onlineOverlapping.contains(extent))
              return;

            if (!unopenedOverlapping.contains(extent)) {
              log.info("assignment " + extent + " no longer in the unopened set");
              return;
            }

            if (unopenedOverlapping.size() != 1 || openingOverlapping.size() > 0 || onlineOverlapping.size() > 0) {
              throw new IllegalStateException("overlaps assigned " + extent + " " + !unopenedTablets.contains(extent) + " " + unopenedOverlapping + " "
                  + openingOverlapping + " " + onlineOverlapping);
            }
          }

          unopenedTablets.remove(extent);
          openingTablets.add(extent);
        }
      }

      log.debug("Loading extent: " + extent);

      // check Metadata table before accepting assignment
      Text locationToOpen = null;
      SortedMap<Key,Value> tabletsKeyValues = new TreeMap<Key,Value>();
      try {
        Pair<Text,KeyExtent> pair = verifyTabletInformation(TabletServer.this, extent, TabletServer.this.getTabletSession(), tabletsKeyValues,
            getClientAddressString(), getLock());
        if (pair != null) {
          locationToOpen = pair.getFirst();
          if (pair.getSecond() != null) {
            synchronized (openingTablets) {
              openingTablets.remove(extent);
              openingTablets.notifyAll();
              // it expected that the new extent will overlap the old one... if it does not, it should not be added to unopenedTablets
              if (!KeyExtent.findOverlapping(extent, new TreeSet<KeyExtent>(Arrays.asList(pair.getSecond()))).contains(pair.getSecond())) {
                throw new IllegalStateException("Fixed split does not overlap " + extent + " " + pair.getSecond());
              }
              unopenedTablets.add(pair.getSecond());
            }
            // split was rolled back... try again
            new AssignmentHandler(pair.getSecond()).run();
            return;
          }
        }
      } catch (Exception e) {
        synchronized (openingTablets) {
          openingTablets.remove(extent);
          openingTablets.notifyAll();
        }
        log.warn("Failed to verify tablet " + extent, e);
        enqueueMasterMessage(new TabletStatusMessage(TabletLoadState.LOAD_FAILURE, extent));
        throw new RuntimeException(e);
      }

      if (locationToOpen == null) {
        log.debug("Reporting tablet " + extent + " assignment failure: unable to verify Tablet Information");
        synchronized (openingTablets) {
          openingTablets.remove(extent);
          openingTablets.notifyAll();
        }
        enqueueMasterMessage(new TabletStatusMessage(TabletLoadState.LOAD_FAILURE, extent));
        return;
      }

      Tablet tablet = null;
      boolean successful = false;

      try {
        acquireRecoveryMemory(extent);

        TabletResourceManager trm = resourceManager.createTabletResourceManager(extent, getTableConfiguration(extent));
        TabletData data;
        if (extent.isRootTablet()) {
          data = new TabletData(fs, ZooReaderWriter.getInstance(), getTableConfiguration(extent));
        } else {
          data = new TabletData(extent, fs, tabletsKeyValues.entrySet().iterator());
        }

        tablet = new Tablet(TabletServer.this, extent, trm, data);
        // If a minor compaction starts after a tablet opens, this indicates a log recovery occurred. This recovered data must be minor compacted.
        // There are three reasons to wait for this minor compaction to finish before placing the tablet in online tablets.
        //
        // 1) The log recovery code does not handle data written to the tablet on multiple tablet servers.
        // 2) The log recovery code does not block if memory is full. Therefore recovering lots of tablets that use a lot of memory could run out of memory.
        // 3) The minor compaction finish event did not make it to the logs (the file will be in metadata, preventing replay of compacted data)... but do not
        // want a majc to wipe the file out from metadata and then have another process failure... this could cause duplicate data to replay.
        if (tablet.getNumEntriesInMemory() > 0 && !tablet.minorCompactNow(MinorCompactionReason.RECOVERY)) {
          throw new RuntimeException("Minor compaction after recovery fails for " + extent);
        }
        Assignment assignment = new Assignment(extent, getTabletSession());
        TabletStateStore.setLocation(TabletServer.this, assignment);

        synchronized (openingTablets) {
          synchronized (onlineTablets) {
            openingTablets.remove(extent);
            onlineTablets.put(extent, tablet);
            openingTablets.notifyAll();
            recentlyUnloadedCache.remove(tablet.getExtent());
          }
        }
        tablet = null; // release this reference
        successful = true;
      } catch (Throwable e) {
        log.warn("exception trying to assign tablet {} {}", extent, locationToOpen, e);

        if (e.getMessage() != null) {
          log.warn("{}", e.getMessage());
        }

        String tableId = extent.getTableId();
        ProblemReports.getInstance(TabletServer.this).report(new ProblemReport(tableId, TABLET_LOAD, extent.getUUID().toString(), getClientAddressString(), e));
      } finally {
        releaseRecoveryMemory(extent);
      }

      if (!successful) {
        synchronized (unopenedTablets) {
          synchronized (openingTablets) {
            openingTablets.remove(extent);
            unopenedTablets.add(extent);
            openingTablets.notifyAll();
          }
        }
        log.warn("failed to open tablet " + extent + " reporting failure to master");
        enqueueMasterMessage(new TabletStatusMessage(TabletLoadState.LOAD_FAILURE, extent));
        long reschedule = Math.min((1l << Math.min(32, retryAttempt)) * 1000, 10 * 60 * 1000l);
        log.warn(String.format("rescheduling tablet load in %.2f seconds", reschedule / 1000.));
        SimpleTimer.getInstance(getConfiguration()).schedule(new TimerTask() {
          @Override
          public void run() {
            log.info("adding tablet " + extent + " back to the assignment pool (retry " + retryAttempt + ")");
            AssignmentHandler handler = new AssignmentHandler(extent, retryAttempt + 1);
            if (extent.isMeta()) {
              if (extent.isRootTablet()) {
                new Daemon(new LoggingRunnable(log, handler), "Root tablet assignment retry").start();
              } else {
                resourceManager.addMetaDataAssignment(extent, log, handler);
              }
            } else {
              resourceManager.addAssignment(extent, log, handler);
            }
          }
        }, reschedule);
      } else {
        enqueueMasterMessage(new TabletStatusMessage(TabletLoadState.LOADED, extent));
      }
    }
  }

  private void acquireRecoveryMemory(KeyExtent extent) throws InterruptedException {
    if (!extent.isMeta()) {
      recoveryLock.lock();
    }
  }

  private void releaseRecoveryMemory(KeyExtent extent) {
    if (!extent.isMeta()) {
      recoveryLock.unlock();
    }
  }

  private HostAndPort startServer(AccumuloConfiguration conf, String address, Property portHint, TProcessor processor, String threadName)
      throws UnknownHostException {
    Property maxMessageSizeProperty = (conf.get(Property.TSERV_MAX_MESSAGE_SIZE) != null ? Property.TSERV_MAX_MESSAGE_SIZE : Property.GENERAL_MAX_MESSAGE_SIZE);
    ServerAddress sp = TServerUtils.startServer(this, address, portHint, processor, this.getClass().getSimpleName(), threadName, Property.TSERV_PORTSEARCH,
        Property.TSERV_MINTHREADS, Property.TSERV_THREADCHECK, maxMessageSizeProperty);
    this.server = sp.server;
    return sp.address;
  }

  private HostAndPort getMasterAddress() {
    try {
      List<String> locations = getInstance().getMasterLocations();
      if (locations.size() == 0)
        return null;
      return HostAndPort.fromString(locations.get(0));
    } catch (Exception e) {
      log.warn("Failed to obtain master host " + e);
    }

    return null;
  }

  // Connect to the master for posting asynchronous results
  private MasterClientService.Client masterConnection(HostAndPort address) {
    try {
      if (address == null) {
        return null;
      }
      MasterClientService.Client client = ThriftUtil.getClient(new MasterClientService.Client.Factory(), address, this);
      // log.info("Listener API to master has been opened");
      return client;
    } catch (Exception e) {
      log.warn("Issue with masterConnection (" + address + ") " + e, e);
    }
    return null;
  }

  private void returnMasterConnection(MasterClientService.Client client) {
    ThriftUtil.returnClient(client);
  }

  private HostAndPort startTabletClientService() throws UnknownHostException {
    // start listening for client connection last
    clientHandler = new ThriftClientHandler();
    Iface rpcProxy = RpcWrapper.service(clientHandler, new Processor<Iface>(clientHandler));
    final Processor<Iface> processor;
    if (ThriftServerType.SASL == getThriftServerType()) {
      Iface tcredProxy = TCredentialsUpdatingWrapper.service(rpcProxy, ThriftClientHandler.class, getConfiguration());
      processor = new Processor<Iface>(tcredProxy);
    } else {
      processor = new Processor<Iface>(rpcProxy);
    }
    HostAndPort address = startServer(getServerConfigurationFactory().getConfiguration(), clientAddress.getHostText(), Property.TSERV_CLIENTPORT, processor,
        "Thrift Client Server");
    log.info("address = " + address);
    return address;
  }

  private HostAndPort startReplicationService() throws UnknownHostException {
    final ReplicationServicerHandler handler = new ReplicationServicerHandler(this);
    ReplicationServicer.Iface rpcProxy = RpcWrapper.service(handler, new ReplicationServicer.Processor<ReplicationServicer.Iface>(handler));
    ReplicationServicer.Iface repl = TCredentialsUpdatingWrapper.service(rpcProxy, handler.getClass(), getConfiguration());
    ReplicationServicer.Processor<ReplicationServicer.Iface> processor = new ReplicationServicer.Processor<ReplicationServicer.Iface>(repl);
    AccumuloConfiguration conf = getServerConfigurationFactory().getConfiguration();
    Property maxMessageSizeProperty = (conf.get(Property.TSERV_MAX_MESSAGE_SIZE) != null ? Property.TSERV_MAX_MESSAGE_SIZE : Property.GENERAL_MAX_MESSAGE_SIZE);
    ServerAddress sp = TServerUtils.startServer(this, clientAddress.getHostText(), Property.REPLICATION_RECEIPT_SERVICE_PORT, processor,
        "ReplicationServicerHandler", "Replication Servicer", null, Property.REPLICATION_MIN_THREADS, Property.REPLICATION_THREADCHECK, maxMessageSizeProperty);
    this.replServer = sp.server;
    log.info("Started replication service on " + sp.address);

    try {
      // The replication service is unique to the thrift service for a tserver, not just a host.
      // Advertise the host and port for replication service given the host and port for the tserver.
      ZooReaderWriter.getInstance().putPersistentData(ZooUtil.getRoot(getInstance()) + ReplicationConstants.ZOO_TSERVERS + "/" + clientAddress.toString(),
          sp.address.toString().getBytes(UTF_8), NodeExistsPolicy.OVERWRITE);
    } catch (Exception e) {
      log.error("Could not advertise replication service port", e);
      throw new RuntimeException(e);
    }

    return sp.address;
  }

  public ZooLock getLock() {
    return tabletServerLock;
  }

  private void announceExistence() {
    IZooReaderWriter zoo = ZooReaderWriter.getInstance();
    try {
      String zPath = ZooUtil.getRoot(getInstance()) + Constants.ZTSERVERS + "/" + getClientAddressString();

      try {
        zoo.putPersistentData(zPath, new byte[] {}, NodeExistsPolicy.SKIP);
      } catch (KeeperException e) {
        if (KeeperException.Code.NOAUTH == e.code()) {
          log.error("Failed to write to ZooKeeper. Ensure that accumulo-site.xml, specifically instance.secret, is consistent.");
        }
        throw e;
      }

      tabletServerLock = new ZooLock(zPath);

      LockWatcher lw = new LockWatcher() {

        @Override
        public void lostLock(final LockLossReason reason) {
          Halt.halt(0, new Runnable() {
            @Override
            public void run() {
              if (!serverStopRequested)
                log.error("Lost tablet server lock (reason = " + reason + "), exiting.");
              gcLogger.logGCInfo(getConfiguration());
            }
          });
        }

        @Override
        public void unableToMonitorLockNode(final Throwable e) {
          Halt.halt(0, new Runnable() {
            @Override
            public void run() {
              log.error("Lost ability to monitor tablet server lock, exiting.", e);
            }
          });

        }
      };

      byte[] lockContent = new ServerServices(getClientAddressString(), Service.TSERV_CLIENT).toString().getBytes(UTF_8);
      for (int i = 0; i < 120 / 5; i++) {
        zoo.putPersistentData(zPath, new byte[0], NodeExistsPolicy.SKIP);

        if (tabletServerLock.tryLock(lw, lockContent)) {
          log.debug("Obtained tablet server lock " + tabletServerLock.getLockPath());
          lockID = tabletServerLock.getLockID().serialize(ZooUtil.getRoot(getInstance()) + Constants.ZTSERVERS + "/");
          return;
        }
        log.info("Waiting for tablet server lock");
        sleepUninterruptibly(5, TimeUnit.SECONDS);
      }
      String msg = "Too many retries, exiting.";
      log.info(msg);
      throw new RuntimeException(msg);
    } catch (Exception e) {
      log.info("Could not obtain tablet server lock, exiting.", e);
      throw new RuntimeException(e);
    }
  }

  // main loop listens for client requests
  @Override
  public void run() {
    SecurityUtil.serverLogin(SiteConfiguration.getInstance());

    // To make things easier on users/devs, and to avoid creating an upgrade path to 1.7
    // We can just make the zookeeper paths before we try to use.
    try {
      ZooKeeperInitialization.ensureZooKeeperInitialized(ZooReaderWriter.getInstance(), ZooUtil.getRoot(getInstance()));
    } catch (KeeperException | InterruptedException e) {
      log.error("Could not ensure that ZooKeeper is properly initialized", e);
      throw new RuntimeException(e);
    }

    Metrics tserverMetrics = metricsFactory.createTabletServerMetrics(this);

    // Register MBeans
    try {
      tserverMetrics.register();
      mincMetrics.register();
      scanMetrics.register();
      updateMetrics.register();
    } catch (Exception e) {
      log.error("Error registering with JMX", e);
    }

    if (null != authKeyWatcher) {
      log.info("Seeding ZooKeeper watcher for authentication keys");
      try {
        authKeyWatcher.updateAuthKeys();
      } catch (KeeperException | InterruptedException e) {
        // TODO Does there need to be a better check? What are the error conditions that we'd fall out here? AUTH_FAILURE?
        // If we get the error, do we just put it on a timer and retry the exists(String, Watcher) call?
        log.error("Failed to perform initial check for authentication tokens in ZooKeeper. Delegation token authentication will be unavailable.", e);
      }
    }

    try {
      clientAddress = startTabletClientService();
    } catch (UnknownHostException e1) {
      throw new RuntimeException("Failed to start the tablet client service", e1);
    }
    announceExistence();
    try {
      walMarker.initWalMarker(getTabletSession());
    } catch (Exception e) {
      log.error("Unable to create WAL marker node in zookeeper", e);
      throw new RuntimeException(e);
    }

    ThreadPoolExecutor distWorkQThreadPool = new SimpleThreadPool(getConfiguration().getCount(Property.TSERV_WORKQ_THREADS), "distributed work queue");

    bulkFailedCopyQ = new DistributedWorkQueue(ZooUtil.getRoot(getInstance()) + Constants.ZBULK_FAILED_COPYQ, getConfiguration());
    try {
      bulkFailedCopyQ.startProcessing(new BulkFailedCopyProcessor(), distWorkQThreadPool);
    } catch (Exception e1) {
      throw new RuntimeException("Failed to start distributed work queue for copying ", e1);
    }

    try {
      logSorter.startWatchingForRecoveryLogs(distWorkQThreadPool);
    } catch (Exception ex) {
      log.error("Error setting watches for recoveries");
      throw new RuntimeException(ex);
    }

    // Start the thrift service listening for incoming replication requests
    try {
      replicationAddress = startReplicationService();
    } catch (UnknownHostException e) {
      throw new RuntimeException("Failed to start replication service", e);
    }

    // Start the pool to handle outgoing replications
    final ThreadPoolExecutor replicationThreadPool = new SimpleThreadPool(getConfiguration().getCount(Property.REPLICATION_WORKER_THREADS), "replication task");
    replWorker.setExecutor(replicationThreadPool);
    replWorker.run();

    // Check the configuration value for the size of the pool and, if changed, resize the pool, every 5 seconds);
    final AccumuloConfiguration aconf = getConfiguration();
    Runnable replicationWorkThreadPoolResizer = new Runnable() {
      @Override
      public void run() {
        int maxPoolSize = aconf.getCount(Property.REPLICATION_WORKER_THREADS);
        if (replicationThreadPool.getMaximumPoolSize() != maxPoolSize) {
          log.info("Resizing thread pool for sending replication work from " + replicationThreadPool.getMaximumPoolSize() + " to " + maxPoolSize);
          replicationThreadPool.setMaximumPoolSize(maxPoolSize);
        }
      }
    };
    SimpleTimer.getInstance(aconf).schedule(replicationWorkThreadPoolResizer, 10000, 30000);

    final long CLEANUP_BULK_LOADED_CACHE_MILLIS = 15 * 60 * 1000;
    SimpleTimer.getInstance(aconf).schedule(new BulkImportCacheCleaner(this), CLEANUP_BULK_LOADED_CACHE_MILLIS, CLEANUP_BULK_LOADED_CACHE_MILLIS);

    HostAndPort masterHost;
    while (!serverStopRequested) {
      // send all of the pending messages
      try {
        MasterMessage mm = null;
        MasterClientService.Client iface = null;

        try {
          // wait until a message is ready to send, or a sever stop
          // was requested
          while (mm == null && !serverStopRequested) {
            mm = masterMessages.poll(1000, TimeUnit.MILLISECONDS);
          }

          // have a message to send to the master, so grab a
          // connection
          masterHost = getMasterAddress();
          iface = masterConnection(masterHost);
          TServiceClient client = iface;

          // if while loop does not execute at all and mm != null,
          // then finally block should place mm back on queue
          while (!serverStopRequested && mm != null && client != null && client.getOutputProtocol() != null
              && client.getOutputProtocol().getTransport() != null && client.getOutputProtocol().getTransport().isOpen()) {
            try {
              mm.send(rpcCreds(), getClientAddressString(), iface);
              mm = null;
            } catch (TException ex) {
              log.warn("Error sending message: queuing message again");
              masterMessages.putFirst(mm);
              mm = null;
              throw ex;
            }

            // if any messages are immediately available grab em and
            // send them
            mm = masterMessages.poll();
          }

        } finally {

          if (mm != null) {
            masterMessages.putFirst(mm);
          }
          returnMasterConnection(iface);

          sleepUninterruptibly(1, TimeUnit.SECONDS);
        }
      } catch (InterruptedException e) {
        log.info("Interrupt Exception received, shutting down");
        serverStopRequested = true;

      } catch (Exception e) {
        // may have lost connection with master
        // loop back to the beginning and wait for a new one
        // this way we survive master failures
        log.error(getClientAddressString() + ": TServerInfo: Exception. Master down?", e);
      }
    }

    // wait for shutdown
    // if the main thread exits oldServer the master listener, the JVM will
    // kill the other threads and finalize objects. We want the shutdown that is
    // running in the master listener thread to complete oldServer this happens.
    // consider making other threads daemon threads so that objects don't
    // get prematurely finalized
    synchronized (this) {
      while (shutdownComplete == false) {
        try {
          this.wait(1000);
        } catch (InterruptedException e) {
          log.error(e.toString());
        }
      }
    }
    log.debug("Stopping Replication Server");
    TServerUtils.stopTServer(this.replServer);
    log.debug("Stopping Thrift Servers");
    TServerUtils.stopTServer(server);

    try {
      log.debug("Closing filesystem");
      fs.close();
    } catch (IOException e) {
      log.warn("Failed to close filesystem : {}", e.getMessage(), e);
    }

    gcLogger.logGCInfo(getConfiguration());

    log.info("TServerInfo: stop requested. exiting ... ");

    try {
      tabletServerLock.unlock();
    } catch (Exception e) {
      log.warn("Failed to release tablet server lock", e);
    }
  }

  private static Pair<Text,KeyExtent> verifyRootTablet(KeyExtent extent, TServerInstance instance) throws DistributedStoreException, AccumuloException {
    ZooTabletStateStore store = new ZooTabletStateStore();
    if (!store.iterator().hasNext()) {
      throw new AccumuloException("Illegal state: location is not set in zookeeper");
    }
    TabletLocationState next = store.iterator().next();
    if (!instance.equals(next.future)) {
      throw new AccumuloException("Future location is not to this server for the root tablet");
    }

    if (next.current != null) {
      throw new AccumuloException("Root tablet already has a location set");
    }

    try {
      return new Pair<Text,KeyExtent>(new Text(MetadataTableUtil.getRootTabletDir()), null);
    } catch (IOException e) {
      throw new AccumuloException(e);
    }
  }

  public static Pair<Text,KeyExtent> verifyTabletInformation(AccumuloServerContext context, KeyExtent extent, TServerInstance instance,
      SortedMap<Key,Value> tabletsKeyValues, String clientAddress, ZooLock lock) throws AccumuloSecurityException, DistributedStoreException, AccumuloException {

    log.debug("verifying extent " + extent);
    if (extent.isRootTablet()) {
      return verifyRootTablet(extent, instance);
    }
    String tableToVerify = MetadataTable.ID;
    if (extent.isMeta())
      tableToVerify = RootTable.ID;

    List<ColumnFQ> columnsToFetch = Arrays.asList(new ColumnFQ[] {TabletsSection.ServerColumnFamily.DIRECTORY_COLUMN,
        TabletsSection.TabletColumnFamily.PREV_ROW_COLUMN, TabletsSection.TabletColumnFamily.SPLIT_RATIO_COLUMN,
        TabletsSection.TabletColumnFamily.OLD_PREV_ROW_COLUMN, TabletsSection.ServerColumnFamily.TIME_COLUMN});

    ScannerImpl scanner = new ScannerImpl(context, tableToVerify, Authorizations.EMPTY);
    scanner.setRange(extent.toMetadataRange());

    TreeMap<Key,Value> tkv = new TreeMap<Key,Value>();
    for (Entry<Key,Value> entry : scanner)
      tkv.put(entry.getKey(), entry.getValue());

    // only populate map after success
    if (tabletsKeyValues == null) {
      tabletsKeyValues = tkv;
    } else {
      tabletsKeyValues.clear();
      tabletsKeyValues.putAll(tkv);
    }

    Text metadataEntry = extent.getMetadataEntry();

    Value dir = checkTabletMetadata(extent, instance, tabletsKeyValues, metadataEntry);
    if (dir == null)
      return null;

    Value oldPrevEndRow = null;
    for (Entry<Key,Value> entry : tabletsKeyValues.entrySet()) {
      if (TabletsSection.TabletColumnFamily.OLD_PREV_ROW_COLUMN.hasColumns(entry.getKey())) {
        oldPrevEndRow = entry.getValue();
      }
    }

    if (oldPrevEndRow != null) {
      SortedMap<Text,SortedMap<ColumnFQ,Value>> tabletEntries;
      tabletEntries = MetadataTableUtil.getTabletEntries(tabletsKeyValues, columnsToFetch);

      KeyExtent fke;
      try {
        fke = MasterMetadataUtil.fixSplit(context, metadataEntry, tabletEntries.get(metadataEntry), instance, lock);
      } catch (IOException e) {
        log.error("Error fixing split " + metadataEntry);
        throw new AccumuloException(e.toString());
      }

      if (!fke.equals(extent)) {
        return new Pair<Text,KeyExtent>(null, fke);
      }

      // reread and reverify metadata entries now that metadata entries were fixed
      tabletsKeyValues.clear();
      return verifyTabletInformation(context, fke, instance, tabletsKeyValues, clientAddress, lock);
    }

    return new Pair<Text,KeyExtent>(new Text(dir.get()), null);
  }

  static Value checkTabletMetadata(KeyExtent extent, TServerInstance instance, SortedMap<Key,Value> tabletsKeyValues, Text metadataEntry)
      throws AccumuloException {

    TServerInstance future = null;
    Value prevEndRow = null;
    Value dir = null;
    Value time = null;
    for (Entry<Key,Value> entry : tabletsKeyValues.entrySet()) {
      Key key = entry.getKey();
      if (!metadataEntry.equals(key.getRow())) {
        log.info("Unexpected row in tablet metadata " + metadataEntry + " " + key.getRow());
        return null;
      }
      Text cf = key.getColumnFamily();
      if (cf.equals(TabletsSection.FutureLocationColumnFamily.NAME)) {
        if (future != null) {
          throw new AccumuloException("Tablet has multiple future locations " + extent);
        }
        future = new TServerInstance(entry.getValue(), key.getColumnQualifier());
      } else if (cf.equals(TabletsSection.CurrentLocationColumnFamily.NAME)) {
        log.info("Tablet seems to be already assigned to " + new TServerInstance(entry.getValue(), key.getColumnQualifier()));
        return null;
      } else if (TabletsSection.TabletColumnFamily.PREV_ROW_COLUMN.hasColumns(key)) {
        prevEndRow = entry.getValue();
      } else if (TabletsSection.ServerColumnFamily.DIRECTORY_COLUMN.hasColumns(key)) {
        dir = entry.getValue();
      } else if (TabletsSection.ServerColumnFamily.TIME_COLUMN.hasColumns(key)) {
        time = entry.getValue();
      }
    }

    if (prevEndRow == null) {
      throw new AccumuloException("Metadata entry does not have prev row (" + metadataEntry + ")");
    } else {
      KeyExtent ke2 = new KeyExtent(metadataEntry, prevEndRow);
      if (!extent.equals(ke2)) {
        log.info("Tablet prev end row mismatch " + extent + " " + ke2.getPrevEndRow());
        return null;
      }
    }

    if (dir == null) {
      throw new AccumuloException("Metadata entry does not have directory (" + metadataEntry + ")");
    }

    if (time == null && !extent.equals(RootTable.OLD_EXTENT)) {
      throw new AccumuloException("Metadata entry does not have time (" + metadataEntry + ")");
    }

    if (future == null) {
      log.info("The master has not assigned " + extent + " to " + instance);
      return null;
    }

    if (!instance.equals(future)) {
      log.info("Table " + extent + " has been assigned to " + future + " which is not " + instance);
      return null;
    }

    return dir;
  }

  public String getClientAddressString() {
    if (clientAddress == null)
      return null;
    return clientAddress.getHostText() + ":" + clientAddress.getPort();
  }

  public String getReplicationAddressSTring() {
    if (null == replicationAddress) {
      return null;
    }
    return replicationAddress.getHostText() + ":" + replicationAddress.getPort();
  }

  public TServerInstance getTabletSession() {
    String address = getClientAddressString();
    if (address == null)
      return null;

    try {
      return new TServerInstance(address, tabletServerLock.getSessionId());
    } catch (Exception ex) {
      log.warn("Unable to read session from tablet server lock" + ex);
      return null;
    }
  }

  public void config(String hostname) {
    log.info("Tablet server starting on " + hostname);
    majorCompactorThread = new Daemon(new LoggingRunnable(log, new MajorCompactor(getConfiguration())));
    majorCompactorThread.setName("Split/MajC initiator");
    majorCompactorThread.start();

    clientAddress = HostAndPort.fromParts(hostname, 0);
    try {
      AccumuloVFSClassLoader.getContextManager().setContextConfig(new ContextManager.DefaultContextsConfig(new Iterable<Entry<String,String>>() {
        @Override
        public Iterator<Entry<String,String>> iterator() {
          return getConfiguration().iterator();
        }
      }));
    } catch (IOException e) {
      throw new RuntimeException(e);
    }

    // A task that cleans up unused classloader contexts
    Runnable contextCleaner = new Runnable() {
      @Override
      public void run() {
        ArrayList<KeyExtent> extents;

        synchronized (onlineTablets) {
          extents = new ArrayList<KeyExtent>(onlineTablets.keySet());
        }

        Set<String> tables = new HashSet<String>();

        for (KeyExtent keyExtent : extents) {
          tables.add(keyExtent.getTableId());
        }

        HashSet<String> contexts = new HashSet<String>();

        for (String tableid : tables) {
          String context = getTableConfiguration(new KeyExtent(tableid, null, null)).get(Property.TABLE_CLASSPATH);
          if (!context.equals("")) {
            contexts.add(context);
          }
        }

        try {
          AccumuloVFSClassLoader.getContextManager().removeUnusedContexts(contexts);
        } catch (IOException e) {
          log.warn("{}", e.getMessage(), e);
        }
      }
    };

    AccumuloConfiguration aconf = getConfiguration();
    SimpleTimer.getInstance(aconf).schedule(contextCleaner, 60000, 60000);

    FileSystemMonitor.start(aconf, Property.TSERV_MONITOR_FS);

    Runnable gcDebugTask = new Runnable() {
      @Override
      public void run() {
        gcLogger.logGCInfo(getConfiguration());
      }
    };

    SimpleTimer.getInstance(aconf).schedule(gcDebugTask, 0, TIME_BETWEEN_GC_CHECKS);

    Runnable constraintTask = new Runnable() {

      @Override
      public void run() {
        ArrayList<Tablet> tablets;

        synchronized (onlineTablets) {
          tablets = new ArrayList<Tablet>(onlineTablets.values());
        }

        for (Tablet tablet : tablets) {
          tablet.checkConstraints();
        }
      }
    };

    SimpleTimer.getInstance(aconf).schedule(constraintTask, 0, 1000);
  }

  public TabletServerStatus getStats(Map<String,MapCounter<ScanRunState>> scanCounts) {
    TabletServerStatus result = new TabletServerStatus();

    Map<KeyExtent,Tablet> onlineTabletsCopy;
    synchronized (this.onlineTablets) {
      onlineTabletsCopy = new HashMap<KeyExtent,Tablet>(this.onlineTablets);
    }
    Map<String,TableInfo> tables = new HashMap<String,TableInfo>();

    for (Entry<KeyExtent,Tablet> entry : onlineTabletsCopy.entrySet()) {
      String tableId = entry.getKey().getTableId();
      TableInfo table = tables.get(tableId);
      if (table == null) {
        table = new TableInfo();
        table.minors = new Compacting();
        table.majors = new Compacting();
        tables.put(tableId, table);
      }
      Tablet tablet = entry.getValue();
      long recs = tablet.getNumEntries();
      table.tablets++;
      table.onlineTablets++;
      table.recs += recs;
      table.queryRate += tablet.queryRate();
      table.queryByteRate += tablet.queryByteRate();
      table.ingestRate += tablet.ingestRate();
      table.ingestByteRate += tablet.ingestByteRate();
      table.scanRate += tablet.scanRate();
      long recsInMemory = tablet.getNumEntriesInMemory();
      table.recsInMemory += recsInMemory;
      if (tablet.isMinorCompactionRunning())
        table.minors.running++;
      if (tablet.isMinorCompactionQueued())
        table.minors.queued++;
      if (tablet.isMajorCompactionRunning())
        table.majors.running++;
      if (tablet.isMajorCompactionQueued())
        table.majors.queued++;
    }

    for (Entry<String,MapCounter<ScanRunState>> entry : scanCounts.entrySet()) {
      TableInfo table = tables.get(entry.getKey());
      if (table == null) {
        table = new TableInfo();
        tables.put(entry.getKey(), table);
      }

      if (table.scans == null)
        table.scans = new Compacting();

      table.scans.queued += entry.getValue().get(ScanRunState.QUEUED);
      table.scans.running += entry.getValue().get(ScanRunState.RUNNING);
    }

    ArrayList<KeyExtent> offlineTabletsCopy = new ArrayList<KeyExtent>();
    synchronized (this.unopenedTablets) {
      synchronized (this.openingTablets) {
        offlineTabletsCopy.addAll(this.unopenedTablets);
        offlineTabletsCopy.addAll(this.openingTablets);
      }
    }

    for (KeyExtent extent : offlineTabletsCopy) {
      String tableId = extent.getTableId();
      TableInfo table = tables.get(tableId);
      if (table == null) {
        table = new TableInfo();
        tables.put(tableId, table);
      }
      table.tablets++;
    }

    result.lastContact = RelativeTime.currentTimeMillis();
    result.tableMap = tables;
    result.osLoad = ManagementFactory.getOperatingSystemMXBean().getSystemLoadAverage();
    result.name = getClientAddressString();
    result.holdTime = resourceManager.holdTime();
    result.lookups = seekCount.get();
    result.indexCacheHits = resourceManager.getIndexCache().getStats().getHitCount();
    result.indexCacheRequest = resourceManager.getIndexCache().getStats().getRequestCount();
    result.dataCacheHits = resourceManager.getDataCache().getStats().getHitCount();
    result.dataCacheRequest = resourceManager.getDataCache().getStats().getRequestCount();
    result.logSorts = logSorter.getLogSorts();
    result.flushs = flushCounter.get();
    result.syncs = syncCounter.get();
    result.bulkImports = new ArrayList<>();
    result.bulkImports.addAll(clientHandler.getBulkLoadStatus());
    result.bulkImports.addAll(bulkImportStatus.getBulkLoadStatus());
    return result;
  }

  public static void main(String[] args) throws IOException {
    try {
      SecurityUtil.serverLogin(SiteConfiguration.getInstance());
      ServerOpts opts = new ServerOpts();
      final String app = "tserver";
      opts.parseArgs(app, args);
      String hostname = opts.getAddress();
      Accumulo.setupLogging(app);
      ServerConfigurationFactory conf = new ServerConfigurationFactory(HdfsZooInstance.getInstance());
      VolumeManager fs = VolumeManagerImpl.get();
      Accumulo.init(fs, conf, app);
      final TabletServer server = new TabletServer(conf, fs);
      server.config(hostname);
      DistributedTrace.enable(hostname, app, conf.getConfiguration());
      if (UserGroupInformation.isSecurityEnabled()) {
        UserGroupInformation loginUser = UserGroupInformation.getLoginUser();
        loginUser.doAs(new PrivilegedExceptionAction<Void>() {
          @Override
          public Void run() {
            server.run();
            return null;
          }
        });
      } else {
        server.run();
      }
    } catch (Exception ex) {
      log.error("Uncaught exception in TabletServer.main, exiting", ex);
      System.exit(1);
    } finally {
      DistributedTrace.disable();
    }
  }

  private Durability getMincEventDurability(KeyExtent extent) {
    TableConfiguration conf;
    if (extent.isMeta()) {
      conf = confFactory.getTableConfiguration(RootTable.ID);
    } else {
      conf = confFactory.getTableConfiguration(MetadataTable.ID);
    }
    Durability durability = DurabilityImpl.fromString(conf.get(Property.TABLE_DURABILITY));
    return durability;
  }

  public void minorCompactionFinished(CommitSession tablet, String newDatafile, int walogSeq) throws IOException {
    Durability durability = getMincEventDurability(tablet.getExtent());
    totalMinorCompactions.incrementAndGet();
<<<<<<< HEAD
    logger.minorCompactionFinished(tablet, newDatafile, walogSeq);
    markUnusedWALs();
=======
    logger.minorCompactionFinished(tablet, newDatafile, walogSeq, durability);
>>>>>>> 37857c53
  }

  public void minorCompactionStarted(CommitSession tablet, int lastUpdateSequence, String newMapfileLocation) throws IOException {
    Durability durability = getMincEventDurability(tablet.getExtent());
    logger.minorCompactionStarted(tablet, lastUpdateSequence, newMapfileLocation, durability);
  }

  public void recover(VolumeManager fs, KeyExtent extent, TableConfiguration tconf, List<LogEntry> logEntries, Set<String> tabletFiles,
      MutationReceiver mutationReceiver) throws IOException {
    List<Path> recoveryLogs = new ArrayList<Path>();
    List<LogEntry> sorted = new ArrayList<LogEntry>(logEntries);
    Collections.sort(sorted, new Comparator<LogEntry>() {
      @Override
      public int compare(LogEntry e1, LogEntry e2) {
        return (int) (e1.timestamp - e2.timestamp);
      }
    });
    for (LogEntry entry : sorted) {
      Path recovery = null;
      Path finished = RecoveryPath.getRecoveryPath(fs, fs.getFullPath(FileType.WAL, entry.filename));
      finished = SortedLogState.getFinishedMarkerPath(finished);
      TabletServer.log.info("Looking for " + finished);
      if (fs.exists(finished)) {
        recovery = finished.getParent();
      }
      if (recovery == null)
        throw new IOException("Unable to find recovery files for extent " + extent + " logEntry: " + entry);
      recoveryLogs.add(recovery);
    }
    logger.recover(fs, extent, tconf, recoveryLogs, tabletFiles, mutationReceiver);
  }

  public int createLogId(KeyExtent tablet) {
    AccumuloConfiguration acuTableConf = getTableConfiguration(tablet);
    if (DurabilityImpl.fromString(acuTableConf.get(Property.TABLE_DURABILITY)) != Durability.NONE) {
      return logIdGenerator.incrementAndGet();
    }
    return -1;
  }

  public TableConfiguration getTableConfiguration(KeyExtent extent) {
    return confFactory.getTableConfiguration(extent.getTableId());
  }

  public DfsLogger.ServerResources getServerConfig() {
    return new DfsLogger.ServerResources() {

      @Override
      public VolumeManager getFileSystem() {
        return fs;
      }

      @Override
      public AccumuloConfiguration getConfiguration() {
        return TabletServer.this.getConfiguration();
      }
    };
  }

  public Collection<Tablet> getOnlineTablets() {
    synchronized (onlineTablets) {
      return new ArrayList<Tablet>(onlineTablets.values());
    }
  }

  public VolumeManager getFileSystem() {
    return fs;
  }

  public int getOpeningCount() {
    return openingTablets.size();
  }

  public int getUnopenedCount() {
    return unopenedTablets.size();
  }

  public long getTotalMinorCompactions() {
    return totalMinorCompactions.get();
  }

  public double getHoldTimeMillis() {
    return resourceManager.holdTime();
  }

  public SecurityOperation getSecurityOperation() {
    return security;
  }

  // avoid unnecessary redundant markings to meta
  final ConcurrentHashMap<DfsLogger,EnumSet<TabletLevel>> metadataTableLogs = new ConcurrentHashMap<>();
  final Object levelLocks[] = new Object[TabletLevel.values().length];

  {
    for (int i = 0; i < levelLocks.length; i++) {
      levelLocks[i] = new Object();
    }
  }

  // remove any meta entries after a rolled log is no longer referenced
  Set<DfsLogger> closedLogs = new HashSet<>();

  private void markUnusedWALs() {
    Set<DfsLogger> candidates;
    synchronized (closedLogs) {
      candidates = new HashSet<>(closedLogs);
    }
    for (Tablet tablet : getOnlineTablets()) {
      candidates.removeAll(tablet.getCurrentLogFiles());
    }
    try {
      TServerInstance session = this.getTabletSession();
      for (DfsLogger candidate : candidates) {
        log.info("Marking " + candidate.getPath() + " as unreferenced");
        walMarker.walUnreferenced(session, candidate.getPath());
      }
      synchronized (closedLogs) {
        closedLogs.removeAll(candidates);
      }
    } catch (WalMarkerException ex) {
      log.info(ex.toString(), ex);
    }
  }

  public void addNewLogMarker(DfsLogger copy) throws WalMarkerException {
    log.info("Writing log marker for " + copy.getPath());
    walMarker.addNewWalMarker(getTabletSession(), copy.getPath());
  }

  public void walogClosed(DfsLogger currentLog) throws WalMarkerException {
    metadataTableLogs.remove(currentLog);
    synchronized (closedLogs) {
      closedLogs.add(currentLog);
    }
    log.info("Marking " + currentLog.getPath() + " as closed");
    walMarker.closeWal(getTabletSession(), currentLog.getPath());
  }

  public void updateBulkImportState(List<String> files, BulkImportState state) {
    bulkImportStatus.updateBulkImportStatus(files, state);
  }

  public void removeBulkImportState(List<String> files) {
    bulkImportStatus.removeBulkImportStatus(files);
  }

}<|MERGE_RESOLUTION|>--- conflicted
+++ resolved
@@ -2954,12 +2954,8 @@
   public void minorCompactionFinished(CommitSession tablet, String newDatafile, int walogSeq) throws IOException {
     Durability durability = getMincEventDurability(tablet.getExtent());
     totalMinorCompactions.incrementAndGet();
-<<<<<<< HEAD
-    logger.minorCompactionFinished(tablet, newDatafile, walogSeq);
+    logger.minorCompactionFinished(tablet, newDatafile, walogSeq, durability);
     markUnusedWALs();
-=======
-    logger.minorCompactionFinished(tablet, newDatafile, walogSeq, durability);
->>>>>>> 37857c53
   }
 
   public void minorCompactionStarted(CommitSession tablet, int lastUpdateSequence, String newMapfileLocation) throws IOException {
