--- conflicted
+++ resolved
@@ -496,22 +496,18 @@
     return Constants.VERSION;
   }
 
-<<<<<<< HEAD
-  //synchronized method to control simultaneous access
+  private static long jitter() {
+    Random r = new SecureRandom();
+    // add a random 10% wait
+    return (long) ((1. + (r.nextDouble() / 10)) * TabletServer.TIME_BETWEEN_LOCATOR_CACHE_CLEARS);
+  }
+  
+    //synchronized method to control simultaneous access
   synchronized private Semaphore getSemaphore() {
     if (sem == null) {
       sem = new Semaphore(maxThreadPermits);
     }
     return sem;
-  }
-
-  private static long jitter(long ms) {
-=======
-  private static long jitter() {
->>>>>>> 35e6d6bc
-    Random r = new SecureRandom();
-    // add a random 10% wait
-    return (long) ((1. + (r.nextDouble() / 10)) * TabletServer.TIME_BETWEEN_LOCATOR_CACHE_CLEARS);
   }
 
   private final SessionManager sessionManager;
