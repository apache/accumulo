/*
 * Licensed to the Apache Software Foundation (ASF) under one
 * or more contributor license agreements.  See the NOTICE file
 * distributed with this work for additional information
 * regarding copyright ownership.  The ASF licenses this file
 * to you under the Apache License, Version 2.0 (the
 * "License"); you may not use this file except in compliance
 * with the License.  You may obtain a copy of the License at
 *
 *   https://www.apache.org/licenses/LICENSE-2.0
 *
 * Unless required by applicable law or agreed to in writing,
 * software distributed under the License is distributed on an
 * "AS IS" BASIS, WITHOUT WARRANTIES OR CONDITIONS OF ANY
 * KIND, either express or implied.  See the License for the
 * specific language governing permissions and limitations
 * under the License.
 */
package org.apache.accumulo.tserver;

import static com.google.common.util.concurrent.Uninterruptibles.sleepUninterruptibly;
import static org.apache.accumulo.core.util.LazySingletons.RANDOM;
import static org.apache.accumulo.core.util.threads.ThreadPools.watchCriticalFixedDelay;
import static org.apache.accumulo.core.util.threads.ThreadPools.watchCriticalScheduledTask;
import static org.apache.accumulo.core.util.threads.ThreadPools.watchNonCriticalScheduledTask;

import java.io.IOException;
import java.io.UncheckedIOException;
import java.lang.management.ManagementFactory;
import java.lang.reflect.InvocationTargetException;
import java.net.UnknownHostException;
import java.time.Duration;
import java.util.ArrayList;
import java.util.Arrays;
import java.util.Collection;
import java.util.Collections;
import java.util.EnumSet;
import java.util.HashMap;
import java.util.HashSet;
import java.util.Iterator;
import java.util.LinkedHashSet;
import java.util.List;
import java.util.Map;
import java.util.Map.Entry;
import java.util.Optional;
import java.util.Set;
import java.util.SortedMap;
import java.util.SortedSet;
import java.util.TreeMap;
import java.util.TreeSet;
import java.util.UUID;
import java.util.concurrent.BlockingDeque;
import java.util.concurrent.ConcurrentHashMap;
import java.util.concurrent.LinkedBlockingDeque;
import java.util.concurrent.ScheduledFuture;
import java.util.concurrent.TimeUnit;
import java.util.concurrent.atomic.AtomicInteger;
import java.util.concurrent.atomic.AtomicLong;
import java.util.concurrent.locks.ReentrantLock;
import java.util.function.Consumer;
import java.util.function.Function;
import java.util.stream.Collectors;

import org.apache.accumulo.core.Constants;
import org.apache.accumulo.core.classloader.ClassLoaderUtil;
import org.apache.accumulo.core.cli.ConfigOpts;
import org.apache.accumulo.core.client.Durability;
import org.apache.accumulo.core.client.admin.servers.ServerId;
import org.apache.accumulo.core.client.admin.servers.ServerId.Type;
import org.apache.accumulo.core.clientImpl.ClientTabletCache;
import org.apache.accumulo.core.clientImpl.DurabilityImpl;
import org.apache.accumulo.core.conf.AccumuloConfiguration;
import org.apache.accumulo.core.conf.Property;
import org.apache.accumulo.core.conf.SiteConfiguration;
import org.apache.accumulo.core.data.InstanceId;
import org.apache.accumulo.core.data.TableId;
import org.apache.accumulo.core.dataImpl.KeyExtent;
import org.apache.accumulo.core.fate.zookeeper.ZooCache;
import org.apache.accumulo.core.fate.zookeeper.ZooReaderWriter;
import org.apache.accumulo.core.fate.zookeeper.ZooUtil.NodeExistsPolicy;
import org.apache.accumulo.core.file.blockfile.cache.impl.BlockCacheConfiguration;
import org.apache.accumulo.core.lock.ServiceLock;
import org.apache.accumulo.core.lock.ServiceLock.LockWatcher;
import org.apache.accumulo.core.lock.ServiceLockData;
import org.apache.accumulo.core.lock.ServiceLockData.ServiceDescriptor;
import org.apache.accumulo.core.lock.ServiceLockData.ServiceDescriptors;
import org.apache.accumulo.core.lock.ServiceLockData.ThriftService;
import org.apache.accumulo.core.lock.ServiceLockPaths.ServiceLockPath;
import org.apache.accumulo.core.lock.ServiceLockSupport;
import org.apache.accumulo.core.lock.ServiceLockSupport.ServiceLockWatcher;
import org.apache.accumulo.core.manager.thrift.Compacting;
import org.apache.accumulo.core.manager.thrift.ManagerClientService;
import org.apache.accumulo.core.manager.thrift.TableInfo;
import org.apache.accumulo.core.manager.thrift.TabletServerStatus;
import org.apache.accumulo.core.metadata.AccumuloTable;
import org.apache.accumulo.core.metadata.TServerInstance;
import org.apache.accumulo.core.metadata.schema.Ample;
import org.apache.accumulo.core.metadata.schema.TabletMetadata;
import org.apache.accumulo.core.metrics.MetricsInfo;
import org.apache.accumulo.core.rpc.ThriftUtil;
import org.apache.accumulo.core.rpc.clients.ThriftClientTypes;
import org.apache.accumulo.core.spi.fs.VolumeChooserEnvironment;
import org.apache.accumulo.core.spi.ondemand.OnDemandTabletUnloader;
import org.apache.accumulo.core.spi.ondemand.OnDemandTabletUnloader.UnloaderParams;
import org.apache.accumulo.core.tabletserver.UnloaderParamsImpl;
import org.apache.accumulo.core.tabletserver.log.LogEntry;
import org.apache.accumulo.core.util.ComparablePair;
import org.apache.accumulo.core.util.MapCounter;
import org.apache.accumulo.core.util.Pair;
import org.apache.accumulo.core.util.Retry;
import org.apache.accumulo.core.util.Retry.RetryFactory;
import org.apache.accumulo.core.util.UtilWaitThread;
import org.apache.accumulo.core.util.threads.Threads;
import org.apache.accumulo.server.AbstractServer;
import org.apache.accumulo.server.ServerContext;
import org.apache.accumulo.server.ServiceEnvironmentImpl;
import org.apache.accumulo.server.TabletLevel;
import org.apache.accumulo.server.client.ClientServiceHandler;
import org.apache.accumulo.server.compaction.CompactionWatcher;
import org.apache.accumulo.server.compaction.PausedCompactionMetrics;
import org.apache.accumulo.server.conf.TableConfiguration;
import org.apache.accumulo.server.fs.VolumeChooserEnvironmentImpl;
import org.apache.accumulo.server.fs.VolumeManager;
import org.apache.accumulo.server.log.WalStateManager;
import org.apache.accumulo.server.log.WalStateManager.WalMarkerException;
import org.apache.accumulo.server.rpc.ServerAddress;
import org.apache.accumulo.server.rpc.TServerUtils;
import org.apache.accumulo.server.rpc.ThriftProcessorTypes;
import org.apache.accumulo.server.security.SecurityUtil;
import org.apache.accumulo.server.security.delegation.ZooAuthenticationKeyWatcher;
import org.apache.accumulo.server.util.time.RelativeTime;
import org.apache.accumulo.tserver.log.DfsLogger;
import org.apache.accumulo.tserver.log.LogSorter;
import org.apache.accumulo.tserver.log.MutationReceiver;
import org.apache.accumulo.tserver.log.TabletServerLogger;
import org.apache.accumulo.tserver.managermessage.ManagerMessage;
import org.apache.accumulo.tserver.metrics.TabletServerMetrics;
import org.apache.accumulo.tserver.metrics.TabletServerMinCMetrics;
import org.apache.accumulo.tserver.metrics.TabletServerScanMetrics;
import org.apache.accumulo.tserver.metrics.TabletServerUpdateMetrics;
import org.apache.accumulo.tserver.scan.ScanRunState;
import org.apache.accumulo.tserver.session.Session;
import org.apache.accumulo.tserver.session.SessionManager;
import org.apache.accumulo.tserver.tablet.CommitSession;
import org.apache.accumulo.tserver.tablet.Tablet;
import org.apache.commons.collections4.map.LRUMap;
import org.apache.hadoop.fs.Path;
import org.apache.thrift.TException;
import org.apache.thrift.TProcessor;
import org.apache.thrift.TServiceClient;
import org.apache.thrift.server.TServer;
import org.apache.zookeeper.KeeperException;
import org.slf4j.Logger;
import org.slf4j.LoggerFactory;

import com.google.common.annotations.VisibleForTesting;
import com.google.common.net.HostAndPort;

public class TabletServer extends AbstractServer implements TabletHostingServer {

  private static final Logger log = LoggerFactory.getLogger(TabletServer.class);
  private static final long TIME_BETWEEN_LOCATOR_CACHE_CLEARS = TimeUnit.HOURS.toMillis(1);

  final ZooCache managerLockCache;

  final TabletServerLogger logger;

  private TabletServerMetrics metrics;
  TabletServerUpdateMetrics updateMetrics;
  TabletServerScanMetrics scanMetrics;
  TabletServerMinCMetrics mincMetrics;
  PausedCompactionMetrics pausedMetrics;
  BlockCacheMetrics blockCacheMetrics;

  @Override
  public TabletServerScanMetrics getScanMetrics() {
    return scanMetrics;
  }

  public TabletServerMinCMetrics getMinCMetrics() {
    return mincMetrics;
  }

  @Override
  public PausedCompactionMetrics getPausedCompactionMetrics() {
    return pausedMetrics;
  }

  private final LogSorter logSorter;
  final TabletStatsKeeper statsKeeper;
  private final AtomicInteger logIdGenerator = new AtomicInteger();

  private final AtomicLong flushCounter = new AtomicLong(0);
  private final AtomicLong syncCounter = new AtomicLong(0);

  final OnlineTablets onlineTablets = new OnlineTablets();
  final SortedSet<KeyExtent> unopenedTablets = Collections.synchronizedSortedSet(new TreeSet<>());
  final SortedSet<KeyExtent> openingTablets = Collections.synchronizedSortedSet(new TreeSet<>());
  final Map<KeyExtent,Long> recentlyUnloadedCache = Collections.synchronizedMap(new LRUMap<>(1000));

  final TabletServerResourceManager resourceManager;

  private final BlockingDeque<ManagerMessage> managerMessages = new LinkedBlockingDeque<>();

  volatile HostAndPort clientAddress;

  private volatile boolean serverStopRequested = false;
  private volatile boolean shutdownComplete = false;

  private ServiceLock tabletServerLock;

  private TServer server;

  private String lockID;
  private volatile long lockSessionId = -1;

  public static final AtomicLong seekCount = new AtomicLong(0);

  private final AtomicLong totalMinorCompactions = new AtomicLong(0);
  private final AtomicInteger onDemandUnloadedLowMemory = new AtomicInteger(0);

  private final ZooAuthenticationKeyWatcher authKeyWatcher;
  private final WalStateManager walMarker;
  private final ServerContext context;

  public static void main(String[] args) throws Exception {
    try (TabletServer tserver = new TabletServer(new ConfigOpts(), ServerContext::new, args)) {
      tserver.runServer();
    }
  }

  protected TabletServer(ConfigOpts opts,
      Function<SiteConfiguration,ServerContext> serverContextFactory, String[] args) {
    super("tserver", opts, serverContextFactory, args);
    context = super.getContext();
    this.managerLockCache = new ZooCache(context.getZooSession());
    final AccumuloConfiguration aconf = getConfiguration();
    log.info("Version " + Constants.VERSION);
    log.info("Instance " + getInstanceID());
    this.sessionManager = new SessionManager(context);
    this.logSorter = new LogSorter(context, aconf);
    this.statsKeeper = new TabletStatsKeeper();
    final int numBusyTabletsToLog = aconf.getCount(Property.TSERV_LOG_BUSY_TABLETS_COUNT);
    final long logBusyTabletsDelay =
        aconf.getTimeInMillis(Property.TSERV_LOG_BUSY_TABLETS_INTERVAL);

    // check early whether the WAL directory supports sync. issue warning if
    // it doesn't
    checkWalCanSync(context);

    // This thread will calculate and log out the busiest tablets based on ingest count and
    // query count every #{logBusiestTabletsDelay}
    if (numBusyTabletsToLog > 0) {
      ScheduledFuture<?> future = context.getScheduledExecutor()
          .scheduleWithFixedDelay(Threads.createNamedRunnable("BusyTabletLogger", new Runnable() {
            private final BusiestTracker ingestTracker =
                BusiestTracker.newBusiestIngestTracker(numBusyTabletsToLog);
            private final BusiestTracker queryTracker =
                BusiestTracker.newBusiestQueryTracker(numBusyTabletsToLog);

            @Override
            public void run() {
              Collection<Tablet> tablets = onlineTablets.snapshot().values();
              logBusyTablets(ingestTracker.computeBusiest(tablets), "ingest count");
              logBusyTablets(queryTracker.computeBusiest(tablets), "query count");
            }

            private void logBusyTablets(List<ComparablePair<Long,KeyExtent>> busyTablets,
                String label) {

              int i = 1;
              for (Pair<Long,KeyExtent> pair : busyTablets) {
                log.debug("{} busiest tablet by {}: {} -- extent: {} ", i, label.toLowerCase(),
                    pair.getFirst(), pair.getSecond());
                i++;
              }
            }
          }), logBusyTabletsDelay, logBusyTabletsDelay, TimeUnit.MILLISECONDS);
      watchNonCriticalScheduledTask(future);
    }

    ScheduledFuture<?> future = context.getScheduledExecutor()
        .scheduleWithFixedDelay(Threads.createNamedRunnable("TabletRateUpdater", () -> {
          long now = System.currentTimeMillis();
          for (Tablet tablet : getOnlineTablets().values()) {
            try {
              tablet.updateRates(now);
            } catch (Exception ex) {
              log.error("Error updating rates for {}", tablet.getExtent(), ex);
            }
          }
        }), 5, 5, TimeUnit.SECONDS);
    watchNonCriticalScheduledTask(future);

    final long walMaxSize = aconf.getAsBytes(Property.TSERV_WAL_MAX_SIZE);
    final long walMaxAge = aconf.getTimeInMillis(Property.TSERV_WAL_MAX_AGE);
    final long minBlockSize =
        context.getHadoopConf().getLong("dfs.namenode.fs-limits.min-block-size", 0);
    if (minBlockSize != 0 && minBlockSize > walMaxSize) {
      throw new RuntimeException("Unable to start TabletServer. Logger is set to use blocksize "
          + walMaxSize + " but hdfs minimum block size is " + minBlockSize
          + ". Either increase the " + Property.TSERV_WAL_MAX_SIZE
          + " or decrease dfs.namenode.fs-limits.min-block-size in hdfs-site.xml.");
    }

    final long toleratedWalCreationFailures =
        aconf.getCount(Property.TSERV_WAL_TOLERATED_CREATION_FAILURES);
    final long walFailureRetryIncrement =
        aconf.getTimeInMillis(Property.TSERV_WAL_TOLERATED_WAIT_INCREMENT);
    final long walFailureRetryMax =
        aconf.getTimeInMillis(Property.TSERV_WAL_TOLERATED_MAXIMUM_WAIT_DURATION);
    final RetryFactory walCreationRetryFactory =
        Retry.builder().maxRetries(toleratedWalCreationFailures)
            .retryAfter(Duration.ofMillis(walFailureRetryIncrement))
            .incrementBy(Duration.ofMillis(walFailureRetryIncrement))
            .maxWait(Duration.ofMillis(walFailureRetryMax)).backOffFactor(1.5)
            .logInterval(Duration.ofMinutes(3)).createFactory();
    // Tolerate infinite failures for the write, however backing off the same as for creation
    // failures.
    final RetryFactory walWritingRetryFactory =
        Retry.builder().infiniteRetries().retryAfter(Duration.ofMillis(walFailureRetryIncrement))
            .incrementBy(Duration.ofMillis(walFailureRetryIncrement))
            .maxWait(Duration.ofMillis(walFailureRetryMax)).backOffFactor(1.5)
            .logInterval(Duration.ofMinutes(3)).createFactory();

    logger = new TabletServerLogger(this, walMaxSize, syncCounter, flushCounter,
        walCreationRetryFactory, walWritingRetryFactory, walMaxAge);
    this.resourceManager = new TabletServerResourceManager(context, this);

    watchCriticalScheduledTask(context.getScheduledExecutor().scheduleWithFixedDelay(
        ClientTabletCache::clearInstances, jitter(), jitter(), TimeUnit.MILLISECONDS));
    walMarker = new WalStateManager(context);

    if (aconf.getBoolean(Property.INSTANCE_RPC_SASL_ENABLED)) {
      log.info("SASL is enabled, creating ZooKeeper watcher for AuthenticationKeys");
      // Watcher to notice new AuthenticationKeys which enable delegation tokens
      authKeyWatcher = new ZooAuthenticationKeyWatcher(context.getSecretManager(),
          context.getZooSession(), context.getZooKeeperRoot() + Constants.ZDELEGATION_TOKEN_KEYS);
    } else {
      authKeyWatcher = null;
    }
    config();
  }

  @Override
  protected String getResourceGroupPropertyValue(SiteConfiguration conf) {
    return conf.get(Property.TSERV_GROUP_NAME);
  }

  public InstanceId getInstanceID() {
    return getContext().getInstanceID();
  }

  public String getVersion() {
    return Constants.VERSION;
  }

  private static long jitter() {
    // add a random 10% wait
    return (long) ((1. + (RANDOM.get().nextDouble() / 10))
        * TabletServer.TIME_BETWEEN_LOCATOR_CACHE_CLEARS);
  }

  final SessionManager sessionManager;

  private final AtomicLong totalQueuedMutationSize = new AtomicLong(0);
  private final ReentrantLock recoveryLock = new ReentrantLock(true);
  private ClientServiceHandler clientHandler;
  private TabletClientHandler thriftClientHandler;
  private ThriftScanClientHandler scanClientHandler;

  String getLockID() {
    return lockID;
  }

  void requestStop() {
    log.info("Stop requested.");
    serverStopRequested = true;
  }

  public long updateTotalQueuedMutationSize(long additionalMutationSize) {
    var newTotal = totalQueuedMutationSize.addAndGet(additionalMutationSize);
    if (log.isTraceEnabled()) {
      log.trace("totalQueuedMutationSize is now {} after adding {}", newTotal,
          additionalMutationSize);
    }
    return newTotal;
  }

  @Override
  public Session getSession(long sessionId) {
    return sessionManager.getSession(sessionId);
  }

  // add a message for the main thread to send back to the manager
  public void enqueueManagerMessage(ManagerMessage m) {
    managerMessages.addLast(m);
  }

  private static final AutoCloseable NOOP_CLOSEABLE = () -> {};

  AutoCloseable acquireRecoveryMemory(TabletMetadata tabletMetadata) {
    if (tabletMetadata.getExtent().isMeta() || !needsRecovery(tabletMetadata)) {
      return NOOP_CLOSEABLE;
    } else {
      recoveryLock.lock();
      return recoveryLock::unlock;
    }
  }

  private HostAndPort startServer(String address, TProcessor processor)
      throws UnknownHostException {
    ServerAddress sp = TServerUtils.startServer(getContext(), address, Property.TSERV_CLIENTPORT,
        processor, this.getClass().getSimpleName(), "Thrift Client Server",
        Property.TSERV_PORTSEARCH, Property.TSERV_MINTHREADS, Property.TSERV_MINTHREADS_TIMEOUT,
        Property.TSERV_THREADCHECK);
    this.server = sp.server;
    return sp.address;
  }

  private HostAndPort getManagerAddress() {
    try {
      Set<ServerId> managers = getContext().instanceOperations().getServers(ServerId.Type.MANAGER);
      if (managers == null || managers.isEmpty()) {
        return null;
      }
      return HostAndPort.fromString(managers.iterator().next().toHostPortString());
    } catch (Exception e) {
      log.warn("Failed to obtain manager host " + e);
    }

    return null;
  }

  // Connect to the manager for posting asynchronous results
  private ManagerClientService.Client managerConnection(HostAndPort address) {
    try {
      if (address == null) {
        return null;
      }
      // log.info("Listener API to manager has been opened");
      return ThriftUtil.getClient(ThriftClientTypes.MANAGER, address, getContext());
    } catch (Exception e) {
      log.warn("Issue with managerConnection (" + address + ") " + e, e);
    }
    return null;
  }

  protected ClientServiceHandler newClientHandler() {
    return new ClientServiceHandler(context);
  }

  // exists to be overridden in tests
  protected TabletClientHandler newTabletClientHandler(WriteTracker writeTracker) {
    return new TabletClientHandler(this, writeTracker);
  }

  protected ThriftScanClientHandler newThriftScanClientHandler(WriteTracker writeTracker) {
    return new ThriftScanClientHandler(this, writeTracker);
  }

  private void returnManagerConnection(ManagerClientService.Client client) {
    ThriftUtil.returnClient(client, context);
  }

  private HostAndPort startTabletClientService() throws UnknownHostException {
    // start listening for client connection last
    WriteTracker writeTracker = new WriteTracker();
    clientHandler = newClientHandler();
    thriftClientHandler = newTabletClientHandler(writeTracker);
    scanClientHandler = newThriftScanClientHandler(writeTracker);

    TProcessor processor =
        ThriftProcessorTypes.getTabletServerTProcessor(clientHandler, thriftClientHandler,
            scanClientHandler, thriftClientHandler, thriftClientHandler, getContext());
    HostAndPort address = startServer(clientAddress.getHost(), processor);
    log.info("address = {}", address);
    return address;
  }

  @Override
  public ServiceLock getLock() {
    return tabletServerLock;
  }

  @Override
  public ZooCache getManagerLockCache() {
    return managerLockCache;
  }

  private void announceExistence() {
<<<<<<< HEAD
    final ZooReaderWriter zoo = getContext().getZooReaderWriter();
=======
    ZooReaderWriter zoo = getContext().getZooSession().asReaderWriter();
>>>>>>> e745a5dc
    try {

      final ServiceLockPath zLockPath =
          context.getServerPaths().createTabletServerPath(getResourceGroup(), clientAddress);
      ServiceLockSupport.createNonHaServiceLockPath(Type.TABLET_SERVER, zoo, zLockPath);
      UUID tabletServerUUID = UUID.randomUUID();
      tabletServerLock = new ServiceLock(getContext().getZooSession(), zLockPath, tabletServerUUID);

      LockWatcher lw = new ServiceLockWatcher(Type.TABLET_SERVER, () -> serverStopRequested,
          (type) -> context.getLowMemoryDetector().logGCInfo(getConfiguration()));

      for (int i = 0; i < 120 / 5; i++) {
        zoo.putPersistentData(zLockPath.toString(), new byte[0], NodeExistsPolicy.SKIP);

        ServiceDescriptors descriptors = new ServiceDescriptors();
        for (ThriftService svc : new ThriftService[] {ThriftService.CLIENT,
            ThriftService.TABLET_INGEST, ThriftService.TABLET_MANAGEMENT, ThriftService.TABLET_SCAN,
            ThriftService.TSERV}) {
          descriptors.addService(new ServiceDescriptor(tabletServerUUID, svc,
              getClientAddressString(), this.getResourceGroup()));
        }

        if (tabletServerLock.tryLock(lw, new ServiceLockData(descriptors))) {
          lockID = tabletServerLock.getLockID()
              .serialize(getContext().getZooKeeperRoot() + Constants.ZTSERVERS + "/");
          lockSessionId = tabletServerLock.getSessionId();
          log.debug("Obtained tablet server lock {} {}", tabletServerLock.getLockPath(),
              getTabletSession());
          startServiceLockVerificationThread();
          return;
        }
        log.info("Waiting for tablet server lock");
        sleepUninterruptibly(5, TimeUnit.SECONDS);
      }
      String msg = "Too many retries, exiting.";
      log.info(msg);
      throw new RuntimeException(msg);
    } catch (Exception e) {
      log.info("Could not obtain tablet server lock, exiting.", e);
      throw new RuntimeException(e);
    }
  }

  // main loop listens for client requests
  @Override
  public void run() {
    SecurityUtil.serverLogin(getConfiguration());

    if (authKeyWatcher != null) {
      log.info("Seeding ZooKeeper watcher for authentication keys");
      try {
        authKeyWatcher.updateAuthKeys();
      } catch (KeeperException | InterruptedException e) {
        // TODO Does there need to be a better check? What are the error conditions that we'd fall
        // out here? AUTH_FAILURE?
        // If we get the error, do we just put it on a timer and retry the exists(String, Watcher)
        // call?
        log.error("Failed to perform initial check for authentication tokens in"
            + " ZooKeeper. Delegation token authentication will be unavailable.", e);
      }
    }
    try {
      clientAddress = startTabletClientService();
    } catch (UnknownHostException e1) {
      throw new RuntimeException("Failed to start the tablet client service", e1);
    }

    MetricsInfo metricsInfo = context.getMetricsInfo();

    metrics = new TabletServerMetrics(this);
    updateMetrics = new TabletServerUpdateMetrics();
    scanMetrics = new TabletServerScanMetrics(this.resourceManager::getOpenFiles);
    sessionManager.setZombieCountConsumer(scanMetrics::setZombieScanThreads);
    mincMetrics = new TabletServerMinCMetrics();
    pausedMetrics = new PausedCompactionMetrics();
    blockCacheMetrics = new BlockCacheMetrics(this.resourceManager.getIndexCache(),
        this.resourceManager.getDataCache(), this.resourceManager.getSummaryCache());

    metricsInfo.addMetricsProducers(this, metrics, updateMetrics, scanMetrics, mincMetrics,
        pausedMetrics, blockCacheMetrics);
    metricsInfo.init(MetricsInfo.serviceTags(context.getInstanceName(), getApplicationName(),
        clientAddress, getResourceGroup()));

    announceExistence();
    getContext().setServiceLock(tabletServerLock);

    try {
      walMarker.initWalMarker(getTabletSession());
    } catch (Exception e) {
      log.error("Unable to create WAL marker node in zookeeper", e);
      throw new RuntimeException(e);
    }

    int threadPoolSize =
        getContext().getConfiguration().getCount(Property.TSERV_WAL_SORT_MAX_CONCURRENT);
    if (threadPoolSize > 0) {
      try {
        // Attempt to process all existing log sorting work and start a background
        // thread to look for log sorting work in the future
        logSorter.startWatchingForRecoveryLogs(threadPoolSize);
      } catch (Exception ex) {
        log.error("Error starting LogSorter");
        throw new RuntimeException(ex);
      }
    } else {
      log.info(
          "Log sorting for tablet recovery is disabled, TSERV_WAL_SORT_MAX_CONCURRENT is less than 1.");
    }

    final AccumuloConfiguration aconf = getConfiguration();

    final long onDemandUnloaderInterval =
        aconf.getTimeInMillis(Property.TSERV_ONDEMAND_UNLOADER_INTERVAL);
    watchCriticalFixedDelay(aconf, onDemandUnloaderInterval, () -> {
      evaluateOnDemandTabletsForUnload();
    });

    HostAndPort managerHost;
    while (!serverStopRequested) {

      updateIdleStatus(getOnlineTablets().isEmpty());

      // send all of the pending messages
      try {
        ManagerMessage mm = null;
        ManagerClientService.Client iface = null;

        try {
          // wait until a message is ready to send, or a server stop
          // was requested
          while (mm == null && !serverStopRequested) {
            mm = managerMessages.poll(1, TimeUnit.SECONDS);
            updateIdleStatus(getOnlineTablets().isEmpty());
          }

          // have a message to send to the manager, so grab a
          // connection
          managerHost = getManagerAddress();
          iface = managerConnection(managerHost);
          TServiceClient client = iface;

          // if while loop does not execute at all and mm != null,
          // then finally block should place mm back on queue
          while (!serverStopRequested && mm != null && client != null
              && client.getOutputProtocol() != null
              && client.getOutputProtocol().getTransport() != null
              && client.getOutputProtocol().getTransport().isOpen()) {
            try {
              mm.send(getContext().rpcCreds(), getClientAddressString(), iface);
              mm = null;
            } catch (TException ex) {
              log.warn("Error sending message: queuing message again");
              managerMessages.putFirst(mm);
              mm = null;
              throw ex;
            }

            // if any messages are immediately available grab em and
            // send them
            mm = managerMessages.poll();
            updateIdleStatus(getOnlineTablets().isEmpty());
          }

        } finally {

          if (mm != null) {
            managerMessages.putFirst(mm);
          }
          returnManagerConnection(iface);

          sleepUninterruptibly(1, TimeUnit.SECONDS);
        }
      } catch (InterruptedException e) {
        log.info("Interrupt Exception received, shutting down");
        serverStopRequested = true;
      } catch (Exception e) {
        // may have lost connection with manager
        // loop back to the beginning and wait for a new one
        // this way we survive manager failures
        log.error(getClientAddressString() + ": TServerInfo: Exception. Manager down?", e);
      }
    }

    // wait for shutdown
    // if the main thread exits oldServer the manager listener, the JVM will
    // kill the other threads and finalize objects. We want the shutdown that is
    // running in the manager listener thread to complete oldServer this happens.
    // consider making other threads daemon threads so that objects don't
    // get prematurely finalized
    synchronized (this) {
      while (!shutdownComplete) {
        try {
          this.wait(1000);
        } catch (InterruptedException e) {
          log.error(e.toString());
        }
      }
    }

    log.debug("Stopping Thrift Servers");
    if (server != null) {
      server.stop();
    }

    try {
      log.debug("Closing filesystems");
      getVolumeManager().close();
    } catch (IOException e) {
      log.warn("Failed to close filesystem : {}", e.getMessage(), e);
    }

    context.getLowMemoryDetector().logGCInfo(getConfiguration());

    log.info("TServerInfo: stop requested. exiting ... ");

    try {
      tabletServerLock.unlock();
    } catch (Exception e) {
      log.warn("Failed to release tablet server lock", e);
    }
  }

  public String getClientAddressString() {
    if (clientAddress == null) {
      return null;
    }
    return clientAddress.getHost() + ":" + clientAddress.getPort();
  }

  public TServerInstance getTabletSession() {
    String address = getClientAddressString();
    if (address == null) {
      return null;
    }
    if (lockSessionId == -1) {
      return null;
    }

    try {
      return new TServerInstance(address, lockSessionId);
    } catch (Exception ex) {
      log.warn("Unable to read session from tablet server lock" + ex);
      return null;
    }
  }

  private static void checkWalCanSync(ServerContext context) {
    VolumeChooserEnvironment chooserEnv =
        new VolumeChooserEnvironmentImpl(VolumeChooserEnvironment.Scope.LOGGER, context);
    Set<String> prefixes;
    var options = context.getBaseUris();
    try {
      prefixes = context.getVolumeManager().choosable(chooserEnv, options);
    } catch (RuntimeException e) {
      log.warn("Unable to determine if WAL directories ({}) support sync or flush. "
          + "Data loss may occur.", Arrays.asList(options), e);
      return;
    }

    boolean warned = false;
    for (String prefix : prefixes) {
      String logPath = prefix + Path.SEPARATOR + Constants.WAL_DIR;
      if (!context.getVolumeManager().canSyncAndFlush(new Path(logPath))) {
        // sleep a few seconds in case this is at cluster start...give monitor
        // time to start so the warning will be more visible
        if (!warned) {
          UtilWaitThread.sleep(5000);
          warned = true;
        }
        log.warn("WAL directory ({}) implementation does not support sync or flush."
            + " Data loss may occur.", logPath);
      }
    }
  }

  private void config() {
    log.info("Tablet server starting on {}", getHostname());
    CompactionWatcher.startWatching(context);

    clientAddress = HostAndPort.fromParts(getHostname(), 0);
  }

  public TabletServerStatus getStats(Map<TableId,MapCounter<ScanRunState>> scanCounts) {
    long start = System.currentTimeMillis();
    TabletServerStatus result = new TabletServerStatus();

    final Map<String,TableInfo> tables = new HashMap<>();

    getOnlineTablets().forEach((ke, tablet) -> {
      String tableId = ke.tableId().canonical();
      TableInfo table = tables.get(tableId);
      if (table == null) {
        table = new TableInfo();
        table.minors = new Compacting();
        tables.put(tableId, table);
      }
      long recs = tablet.getNumEntries();
      table.tablets++;
      table.onlineTablets++;
      table.recs += recs;
      table.queryRate += tablet.queryRate();
      table.queryByteRate += tablet.queryByteRate();
      table.ingestRate += tablet.ingestRate();
      table.ingestByteRate += tablet.ingestByteRate();
      table.scanRate += tablet.scanRate();
      long recsInMemory = tablet.getNumEntriesInMemory();
      table.recsInMemory += recsInMemory;
      if (tablet.isMinorCompactionRunning()) {
        table.minors.running++;
      }
      if (tablet.isMinorCompactionQueued()) {
        table.minors.queued++;
      }
    });

    scanCounts.forEach((tableId, mapCounter) -> {
      TableInfo table = tables.get(tableId.canonical());
      if (table == null) {
        table = new TableInfo();
        tables.put(tableId.canonical(), table);
      }

      if (table.scans == null) {
        table.scans = new Compacting();
      }

      table.scans.queued += mapCounter.getInt(ScanRunState.QUEUED);
      table.scans.running += mapCounter.getInt(ScanRunState.RUNNING);
    });

    ArrayList<KeyExtent> offlineTabletsCopy = new ArrayList<>();
    synchronized (this.unopenedTablets) {
      synchronized (this.openingTablets) {
        offlineTabletsCopy.addAll(this.unopenedTablets);
        offlineTabletsCopy.addAll(this.openingTablets);
      }
    }

    for (KeyExtent extent : offlineTabletsCopy) {
      String tableId = extent.tableId().canonical();
      TableInfo table = tables.get(tableId);
      if (table == null) {
        table = new TableInfo();
        tables.put(tableId, table);
      }
      table.tablets++;
    }

    result.lastContact = RelativeTime.currentTimeMillis();
    result.tableMap = tables;
    result.osLoad = ManagementFactory.getOperatingSystemMXBean().getSystemLoadAverage();
    result.name = getClientAddressString();
    result.holdTime = resourceManager.holdTime();
    result.lookups = seekCount.get();
    result.indexCacheHits = resourceManager.getIndexCache().getStats().hitCount();
    result.indexCacheRequest = resourceManager.getIndexCache().getStats().requestCount();
    result.dataCacheHits = resourceManager.getDataCache().getStats().hitCount();
    result.dataCacheRequest = resourceManager.getDataCache().getStats().requestCount();
    result.logSorts = logSorter.getLogSorts();
    result.flushs = flushCounter.get();
    result.syncs = syncCounter.get();
    result.version = getVersion();
    result.responseTime = System.currentTimeMillis() - start;
    return result;
  }

  private Durability getMincEventDurability(KeyExtent extent) {
    TableConfiguration conf;
    if (extent.isMeta()) {
      conf = getContext().getTableConfiguration(AccumuloTable.ROOT.tableId());
    } else {
      conf = getContext().getTableConfiguration(AccumuloTable.METADATA.tableId());
    }
    return DurabilityImpl.fromString(conf.get(Property.TABLE_DURABILITY));
  }

  public void minorCompactionFinished(CommitSession tablet, long walogSeq) throws IOException {
    Durability durability = getMincEventDurability(tablet.getExtent());
    totalMinorCompactions.incrementAndGet();
    logger.minorCompactionFinished(tablet, walogSeq, durability);
    markUnusedWALs();
  }

  public void minorCompactionStarted(CommitSession tablet, long lastUpdateSequence,
      String newDataFileLocation) throws IOException {
    Durability durability = getMincEventDurability(tablet.getExtent());
    logger.minorCompactionStarted(tablet, lastUpdateSequence, newDataFileLocation, durability);
  }

  public boolean needsRecovery(TabletMetadata tabletMetadata) {

    var logEntries = tabletMetadata.getLogs();

    if (logEntries.isEmpty()) {
      return false;
    }

    try {
      return logger.needsRecovery(getContext(), tabletMetadata.getExtent(), logEntries);
    } catch (IOException e) {
      throw new UncheckedIOException(e);
    }
  }

  public void recover(VolumeManager fs, KeyExtent extent, Collection<LogEntry> logEntries,
      Set<String> tabletFiles, MutationReceiver mutationReceiver) throws IOException {
    logger.recover(getContext(), extent, logEntries, tabletFiles, mutationReceiver);
  }

  public int createLogId() {
    int logId = logIdGenerator.incrementAndGet();
    if (logId < 0) {
      throw new IllegalStateException("Log Id rolled");
    }
    return logId;
  }

  @Override
  public TableConfiguration getTableConfiguration(KeyExtent extent) {
    return getContext().getTableConfiguration(extent.tableId());
  }

  public SortedMap<KeyExtent,Tablet> getOnlineTablets() {
    return onlineTablets.snapshot();
  }

  @Override
  public Tablet getOnlineTablet(KeyExtent extent) {
    Tablet t = onlineTablets.snapshot().get(extent);
    if (t != null) {
      t.setLastAccessTime();
    }
    return t;
  }

  @Override
  public SessionManager getSessionManager() {
    return sessionManager;
  }

  @Override
  public TabletServerResourceManager getResourceManager() {
    return resourceManager;
  }

  public VolumeManager getVolumeManager() {
    return getContext().getVolumeManager();
  }

  public int getOpeningCount() {
    return openingTablets.size();
  }

  public int getUnopenedCount() {
    return unopenedTablets.size();
  }

  public long getTotalMinorCompactions() {
    return totalMinorCompactions.get();
  }

  public double getHoldTimeMillis() {
    return resourceManager.holdTime();
  }

  // avoid unnecessary redundant markings to meta
  final ConcurrentHashMap<DfsLogger,EnumSet<TabletLevel>> metadataTableLogs =
      new ConcurrentHashMap<>();

  // This is a set of WALs that are closed but may still be referenced by tablets. A LinkedHashSet
  // is used because its very import to know the order in which WALs were closed when deciding if a
  // WAL is eligible for removal. Maintaining the order that logs were used in is currently a simple
  // task because there is only one active log at a time.
  final LinkedHashSet<DfsLogger> closedLogs = new LinkedHashSet<>();

  /**
   * For a closed WAL to be eligible for removal it must be unreferenced AND all closed WALs older
   * than it must be unreferenced. This method finds WALs that meet those conditions. See Github
   * issue #537.
   */
  @VisibleForTesting
  static Set<DfsLogger> findOldestUnreferencedWals(List<DfsLogger> closedLogs,
      Consumer<Set<DfsLogger>> referencedRemover) {
    LinkedHashSet<DfsLogger> unreferenced = new LinkedHashSet<>(closedLogs);

    referencedRemover.accept(unreferenced);

    Iterator<DfsLogger> closedIter = closedLogs.iterator();
    Iterator<DfsLogger> unrefIter = unreferenced.iterator();

    Set<DfsLogger> eligible = new HashSet<>();

    while (closedIter.hasNext() && unrefIter.hasNext()) {
      DfsLogger closed = closedIter.next();
      DfsLogger unref = unrefIter.next();

      if (closed.equals(unref)) {
        eligible.add(unref);
      } else {
        break;
      }
    }

    return eligible;
  }

  private void markUnusedWALs() {

    List<DfsLogger> closedCopy;

    synchronized (closedLogs) {
      closedCopy = List.copyOf(closedLogs);
    }

    Consumer<Set<DfsLogger>> refRemover = candidates -> {
      for (Tablet tablet : getOnlineTablets().values()) {
        tablet.removeInUseLogs(candidates);
        if (candidates.isEmpty()) {
          break;
        }
      }
    };

    Set<DfsLogger> eligible = findOldestUnreferencedWals(closedCopy, refRemover);

    try {
      TServerInstance session = this.getTabletSession();
      for (DfsLogger candidate : eligible) {
        log.info("Marking " + candidate.getPath() + " as unreferenced");
        walMarker.walUnreferenced(session, candidate.getPath());
      }
      synchronized (closedLogs) {
        closedLogs.removeAll(eligible);
      }
    } catch (WalMarkerException ex) {
      log.info(ex.toString(), ex);
    }
  }

  public void addNewLogMarker(DfsLogger copy) throws WalMarkerException {
    log.info("Writing log marker for " + copy.getPath());
    walMarker.addNewWalMarker(getTabletSession(), copy.getPath());
  }

  public void walogClosed(DfsLogger currentLog) throws WalMarkerException {
    metadataTableLogs.remove(currentLog);

    if (currentLog.getWrites() > 0) {
      int clSize;
      synchronized (closedLogs) {
        closedLogs.add(currentLog);
        clSize = closedLogs.size();
      }
      log.info("Marking " + currentLog.getPath() + " as closed. Total closed logs " + clSize);
      walMarker.closeWal(getTabletSession(), currentLog.getPath());

      // whenever a new log is added to the set of closed logs, go through all of the tablets and
      // see if any need to minor compact
      List<DfsLogger> closedCopy;
      synchronized (closedLogs) {
        closedCopy = List.copyOf(closedLogs);
      }

      int maxLogs = getConfiguration().getCount(Property.TSERV_WAL_MAX_REFERENCED);
      if (closedCopy.size() >= maxLogs) {
        for (Entry<KeyExtent,Tablet> entry : getOnlineTablets().entrySet()) {
          Tablet tablet = entry.getValue();
          tablet.checkIfMinorCompactionNeededForLogs(closedCopy, maxLogs);
        }
      }
    } else {
      log.info(
          "Marking " + currentLog.getPath() + " as unreferenced (skipping closed writes == 0)");
      walMarker.walUnreferenced(getTabletSession(), currentLog.getPath());
    }
  }

  @Override
  public BlockCacheConfiguration getBlockCacheConfiguration(AccumuloConfiguration acuConf) {
    return BlockCacheConfiguration.forTabletServer(acuConf);
  }

  public int getOnDemandOnlineUnloadedForLowMemory() {
    return onDemandUnloadedLowMemory.get();
  }

  private boolean isTabletInUse(KeyExtent extent) {
    // Don't call getOnlineTablet as that will update the last access time
    final Tablet t = onlineTablets.snapshot().get(extent);
    if (t == null) {
      return false;
    }
    return t.isInUse();
  }

  public void evaluateOnDemandTabletsForUnload() {

    final SortedMap<KeyExtent,Tablet> online = getOnlineTablets();

    // Sort the extents so that we can process them by table.
    final SortedMap<KeyExtent,Long> sortedOnDemandExtents = new TreeMap<>();
    // We only want to operate on OnDemand Tablets
    online.entrySet().forEach((e) -> {
      if (e.getValue().isOnDemand()) {
        sortedOnDemandExtents.put(e.getKey(), e.getValue().getLastAccessTime());
      }
    });

    if (sortedOnDemandExtents.isEmpty()) {
      return;
    }

    log.debug("Evaluating online on-demand tablets: {}", sortedOnDemandExtents);

    // If the TabletServer is running low on memory, don't call the SPI
    // plugin to evaluate which on-demand tablets to unload, just get the
    // on-demand tablet with the oldest access time and unload it.
    if (getContext().getLowMemoryDetector().isRunningLowOnMemory()) {
      final SortedMap<Long,KeyExtent> timeSortedOnDemandExtents = new TreeMap<>();
      long currTime = System.nanoTime();
      sortedOnDemandExtents.forEach((k, v) -> timeSortedOnDemandExtents.put(v - currTime, k));
      Long oldestAccessTime = timeSortedOnDemandExtents.lastKey();
      KeyExtent oldestKeyExtent = timeSortedOnDemandExtents.get(oldestAccessTime);
      log.warn("Unloading on-demand tablet: {} for table: {} due to low memory", oldestKeyExtent,
          oldestKeyExtent.tableId());
      removeHostingRequests(List.of(oldestKeyExtent));
      onDemandUnloadedLowMemory.addAndGet(1);
      return;
    }

    // The access times are updated when getOnlineTablet is called by other methods,
    // but may not necessarily capture whether or not the Tablet is currently being used.
    // For example, getOnlineTablet is called from startScan but not from continueScan.
    // Instead of instrumenting all of the locations where the tablet is touched we
    // can use the Tablet metrics.
    final Set<KeyExtent> onDemandTabletsInUse = new HashSet<>();
    for (KeyExtent extent : sortedOnDemandExtents.keySet()) {
      if (isTabletInUse(extent)) {
        onDemandTabletsInUse.add(extent);
      }
    }
    if (!onDemandTabletsInUse.isEmpty()) {
      log.debug("Removing onDemandAccessTimes for tablets as tablets are in use: {}",
          onDemandTabletsInUse);
      onDemandTabletsInUse.forEach(sortedOnDemandExtents::remove);
      if (sortedOnDemandExtents.isEmpty()) {
        return;
      }
    }

    Set<TableId> tableIds = sortedOnDemandExtents.keySet().stream().map((k) -> {
      return k.tableId();
    }).distinct().collect(Collectors.toSet());
    log.debug("Tables that have online on-demand tablets: {}", tableIds);
    final Map<TableId,OnDemandTabletUnloader> unloaders = new HashMap<>();
    tableIds.forEach(tid -> {
      TableConfiguration tconf = getContext().getTableConfiguration(tid);
      String tableContext = ClassLoaderUtil.tableContext(tconf);
      String unloaderClassName = tconf.get(Property.TABLE_ONDEMAND_UNLOADER);
      try {
        Class<? extends OnDemandTabletUnloader> clazz = ClassLoaderUtil.loadClass(tableContext,
            unloaderClassName, OnDemandTabletUnloader.class);
        unloaders.put(tid, clazz.getConstructor().newInstance());
      } catch (ClassNotFoundException | InstantiationException | IllegalAccessException
          | IllegalArgumentException | InvocationTargetException | NoSuchMethodException
          | SecurityException e) {
        log.error(
            "Error constructing OnDemandTabletUnloader implementation, not unloading on-demand tablets",
            e);
        return;
      }
    });

    tableIds.forEach(tid -> {
      Map<KeyExtent,
          Long> subset = sortedOnDemandExtents.entrySet().stream()
              .filter((e) -> e.getKey().tableId().equals(tid))
              .collect(Collectors.toMap(e -> e.getKey(), e -> e.getValue()));
      Set<KeyExtent> onDemandTabletsToUnload = new HashSet<>();
      log.debug("Evaluating on-demand tablets for unload for table {}, extents {}", tid,
          subset.keySet());
      UnloaderParams params = new UnloaderParamsImpl(tid, new ServiceEnvironmentImpl(context),
          subset, onDemandTabletsToUnload);
      unloaders.get(tid).evaluate(params);
      removeHostingRequests(onDemandTabletsToUnload);
    });
  }

  private void removeHostingRequests(Collection<KeyExtent> extents) {
    var myLocation = TabletMetadata.Location.current(getTabletSession());

    try (var tabletsMutator = getContext().getAmple().conditionallyMutateTablets()) {
      extents.forEach(ke -> {
        log.debug("Unloading on-demand tablet: {}", ke);
        tabletsMutator.mutateTablet(ke).requireLocation(myLocation).deleteHostingRequested()
            .submit(tm -> !tm.getHostingRequested());
      });

      tabletsMutator.process().forEach((extent, result) -> {
        if (result.getStatus() != Ample.ConditionalResult.Status.ACCEPTED) {
          var loc = Optional.ofNullable(result.readMetadata()).map(TabletMetadata::getLocation)
              .orElse(null);
          log.debug("Failed to clear hosting request marker for {} location in metadata:{}", extent,
              loc);
        }
      });
    }
  }
}<|MERGE_RESOLUTION|>--- conflicted
+++ resolved
@@ -489,11 +489,7 @@
   }
 
   private void announceExistence() {
-<<<<<<< HEAD
-    final ZooReaderWriter zoo = getContext().getZooReaderWriter();
-=======
-    ZooReaderWriter zoo = getContext().getZooSession().asReaderWriter();
->>>>>>> e745a5dc
+    final ZooReaderWriter zoo = getContext().getZooSession().asReaderWriter();
     try {
 
       final ServiceLockPath zLockPath =
