--- conflicted
+++ resolved
@@ -89,15 +89,12 @@
       }
 
       try {
-<<<<<<< HEAD
+
         log.debug(
-            "Copying {} to {}---------------------------------------------------------------------------------------------------------------------  Wow this is it",
             src, dest);
-=======
->>>>>>> bbd87a66
+
         sort(sortId, new Path(src), dest);
-        log.debug("This is the SortId: " + sortId
-            + "....................................................................... SortID");
+
       } finally {
         currentWork.remove(sortId);
       }
@@ -105,12 +102,6 @@
     }
 
     public void sort(String name, Path srcPath, String destPath) {
-
-      log.debug("Just started Sort --- This is destPath: " + destPath
-          + "....................................................");
-
-      log.debug("Just started Sort --- This is srcPath: " + srcPath
-          + "....................................................");
 
       synchronized (this) {
         sortStart = System.currentTimeMillis();
@@ -129,9 +120,6 @@
 
         log.info("Copying {} to {}", srcPath, destPath);
         // the following call does not throw an exception if the file/dir does not exist
-
-        log.debug(
-            "This destPath: " + destPath + "....................................................");
 
         fs.deleteRecursively(new Path(destPath));
 
@@ -222,8 +210,6 @@
     }
 
     public synchronized long getSortTime() {
-      log.debug(
-          "I am in getSortTime...........................................................................................................");
 
       if (sortStart > 0) {
         if (sortStop > 0)
