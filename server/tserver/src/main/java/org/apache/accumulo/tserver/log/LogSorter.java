/*
 * Licensed to the Apache Software Foundation (ASF) under one
 * or more contributor license agreements.  See the NOTICE file
 * distributed with this work for additional information
 * regarding copyright ownership.  The ASF licenses this file
 * to you under the Apache License, Version 2.0 (the
 * "License"); you may not use this file except in compliance
 * with the License.  You may obtain a copy of the License at
 *
 *   https://www.apache.org/licenses/LICENSE-2.0
 *
 * Unless required by applicable law or agreed to in writing,
 * software distributed under the License is distributed on an
 * "AS IS" BASIS, WITHOUT WARRANTIES OR CONDITIONS OF ANY
 * KIND, either express or implied.  See the License for the
 * specific language governing permissions and limitations
 * under the License.
 */
package org.apache.accumulo.tserver.log;

import static java.nio.charset.StandardCharsets.UTF_8;

import java.io.DataInputStream;
import java.io.EOFException;
import java.io.IOException;
import java.util.ArrayList;
import java.util.Collections;
import java.util.HashMap;
import java.util.List;
import java.util.Map;
import java.util.Map.Entry;
import java.util.TreeMap;
import java.util.concurrent.ThreadPoolExecutor;

import org.apache.accumulo.core.Constants;
import org.apache.accumulo.core.conf.AccumuloConfiguration;
import org.apache.accumulo.core.conf.ConfigurationCopy;
import org.apache.accumulo.core.conf.Property;
import org.apache.accumulo.core.crypto.CryptoEnvironmentImpl;
import org.apache.accumulo.core.data.Key;
import org.apache.accumulo.core.data.Mutation;
import org.apache.accumulo.core.file.FileOperations;
import org.apache.accumulo.core.manager.thrift.RecoveryStatus;
import org.apache.accumulo.core.metadata.UnreferencedTabletFile;
import org.apache.accumulo.core.spi.crypto.CryptoEnvironment;
import org.apache.accumulo.core.spi.crypto.CryptoService;
import org.apache.accumulo.core.util.Pair;
import org.apache.accumulo.core.util.threads.ThreadPools;
import org.apache.accumulo.server.ServerContext;
import org.apache.accumulo.server.fs.VolumeManager;
import org.apache.accumulo.server.log.SortedLogState;
import org.apache.accumulo.server.zookeeper.DistributedWorkQueue;
import org.apache.accumulo.server.zookeeper.DistributedWorkQueue.Processor;
import org.apache.accumulo.tserver.log.DfsLogger.LogHeaderIncompleteException;
import org.apache.accumulo.tserver.logger.LogFileKey;
import org.apache.accumulo.tserver.logger.LogFileValue;
import org.apache.hadoop.fs.FSDataInputStream;
import org.apache.hadoop.fs.FileSystem;
import org.apache.hadoop.fs.Path;
import org.apache.zookeeper.KeeperException;
import org.slf4j.Logger;
import org.slf4j.LoggerFactory;

import com.google.common.annotations.VisibleForTesting;
import com.google.common.util.concurrent.MoreExecutors;

public class LogSorter {

  private static final Logger log = LoggerFactory.getLogger(LogSorter.class);

  private final Map<String,LogProcessor> currentWork = Collections.synchronizedMap(new HashMap<>());

  class LogProcessor implements Processor {

    private FSDataInputStream input;
    private DataInputStream decryptingInput;
    private long bytesCopied = -1;
    private long sortStart = 0;
    private long sortStop = -1;

    @Override
    public Processor newProcessor() {
      return new LogProcessor();
    }

    @Override
    public void process(String child, byte[] data) {
      String work = new String(data, UTF_8);
      String[] parts = work.split("\\|");
      String src = parts[0];
      String dest = parts[1];
      String sortId = new Path(src).getName();
      log.debug("Sorting {} to {} using sortId {}", src, dest, sortId);

      synchronized (currentWork) {
        if (currentWork.containsKey(sortId)) {
          return;
        }
        currentWork.put(sortId, this);
      }

      synchronized (this) {
        sortStart = System.currentTimeMillis();
      }

      VolumeManager fs = context.getVolumeManager();

      String formerThreadName = Thread.currentThread().getName();
      try {
        sort(fs, sortId, new Path(src), dest);
      } catch (Exception t) {
        try {
          // parent dir may not exist
          fs.mkdirs(new Path(dest));
          fs.create(SortedLogState.getFailedMarkerPath(dest)).close();
        } catch (IOException e) {
          log.error("Error creating failed flag file " + sortId, e);
        }
        log.error("Caught exception", t);
      } finally {
        Thread.currentThread().setName(formerThreadName);
        try {
          close();
        } catch (Exception e) {
          log.error("Error during cleanup sort/copy " + sortId, e);
        }
        synchronized (this) {
          sortStop = System.currentTimeMillis();
        }
        currentWork.remove(sortId);
      }
    }

    public void sort(VolumeManager fs, String name, Path srcPath, String destPath)
        throws IOException {
      int part = 0;

      // check for finished first since another thread may have already done the sort
      if (fs.exists(SortedLogState.getFinishedMarkerPath(destPath))) {
        log.debug("Sorting already finished at {}", destPath);
        return;
      }

      log.info("Copying {} to {}", srcPath, destPath);
      // the following call does not throw an exception if the file/dir does not exist
      fs.deleteRecursively(new Path(destPath));

      input = fs.open(srcPath);

      // Tell the DataNode that the write ahead log does not need to be cached in the OS page cache
      try {
        input.setDropBehind(Boolean.TRUE);
      } catch (UnsupportedOperationException e) {
        log.debug("setDropBehind reads not enabled for wal file: {}", input);
      } catch (IOException e) {
        log.debug("IOException setting drop behind for file: {}, msg: {}", input, e.getMessage());
      }

      try {
        decryptingInput = DfsLogger.getDecryptingStream(input, cryptoService);
      } catch (LogHeaderIncompleteException e) {
        log.warn("Could not read header from write-ahead log {}. Not sorting.", srcPath);
        // Creating a 'finished' marker will cause recovery to proceed normally and the
        // empty file will be correctly ignored downstream.
        fs.mkdirs(new Path(destPath));
        writeBuffer(destPath, Collections.emptyList(), part++);
        fs.create(SortedLogState.getFinishedMarkerPath(destPath)).close();
        return;
      }

      final long bufferSize = sortedLogConf.getAsBytes(Property.TSERV_WAL_SORT_BUFFER_SIZE);
      Thread.currentThread().setName("Sorting " + name + " for recovery");
      while (true) {
        final ArrayList<Pair<LogFileKey,LogFileValue>> buffer = new ArrayList<>();
        try {
          long start = input.getPos();
          while (input.getPos() - start < bufferSize) {
            LogFileKey key = new LogFileKey();
            LogFileValue value = new LogFileValue();
            key.readFields(decryptingInput);
            value.readFields(decryptingInput);
            buffer.add(new Pair<>(key, value));
          }
          writeBuffer(destPath, buffer, part++);
          buffer.clear();
        } catch (EOFException ex) {
          writeBuffer(destPath, buffer, part++);
          break;
        }
      }
      fs.create(new Path(destPath, "finished")).close();
      log.info("Finished log sort {} {} bytes {} parts in {}ms", name, getBytesCopied(), part,
          getSortTime());
    }

    synchronized void close() throws IOException {
      // If we receive an empty or malformed-header WAL, we won't
      // have input streams that need closing. Avoid the NPE.
      if (input != null) {
        bytesCopied = input.getPos();
        input.close();
        if (decryptingInput != null) {
          decryptingInput.close();
        }
        input = null;
      }
    }

    public synchronized long getSortTime() {
      if (sortStart > 0) {
        if (sortStop > 0) {
          return sortStop - sortStart;
        }
        return System.currentTimeMillis() - sortStart;
      }
      return 0;
    }

    synchronized long getBytesCopied() throws IOException {
      return input == null ? bytesCopied : input.getPos();
    }
  }

  private final ServerContext context;
  private final AccumuloConfiguration conf;
  private final double walBlockSize;
  private final CryptoService cryptoService;
  private final AccumuloConfiguration sortedLogConf;

  public LogSorter(ServerContext context, AccumuloConfiguration conf) {
    this.context = context;
<<<<<<< HEAD
    this.sortedLogConf = extractSortedLogConfig(conf);

    this.walBlockSize = DfsLogger.getWalBlockSize(conf);
=======
    this.conf = conf;
    this.sortedLogConf = extractSortedLogConfig(this.conf);
    this.walBlockSize = DfsLogger.getWalBlockSize(this.conf);
>>>>>>> 47b54a6b
    CryptoEnvironment env = new CryptoEnvironmentImpl(CryptoEnvironment.Scope.RECOVERY);
    this.cryptoService =
        context.getCryptoFactory().getService(env, this.conf.getAllCryptoProperties());
  }

  /**
   * Get the properties set with {@link Property#TSERV_WAL_SORT_FILE_PREFIX} and translate them to
   * equivalent 'table.file' properties to be used when writing rfiles for sorted recovery.
   */
  private AccumuloConfiguration extractSortedLogConfig(AccumuloConfiguration conf) {
    final String tablePrefix = "table.file.";
    var props = conf.getAllPropertiesWithPrefixStripped(Property.TSERV_WAL_SORT_FILE_PREFIX);
    ConfigurationCopy copy = new ConfigurationCopy(conf);
    props.forEach((prop, val) -> {
      String tableProp = tablePrefix + prop;
      if (Property.isValidProperty(tableProp, val) && Property.isValidTablePropertyKey(tableProp)) {
        log.debug("Using property for writing sorted files: {}={}", tableProp, val);
        copy.set(tableProp, val);
      } else {
        throw new IllegalArgumentException("Invalid sort file property " + prop + "=" + val);
      }
    });
    return copy;
  }

  @VisibleForTesting
  void writeBuffer(String destPath, List<Pair<LogFileKey,LogFileValue>> buffer, int part)
      throws IOException {
    String filename = String.format("part-r-%05d.rf", part);
    Path path = new Path(destPath, filename);
    FileSystem fs = context.getVolumeManager().getFileSystemByPath(path);
    Path fullPath = fs.makeQualified(path);

    // convert the LogFileKeys to Keys, sort and collect the mutations
    Map<Key,List<Mutation>> keyListMap = new TreeMap<>();
    for (Pair<LogFileKey,LogFileValue> pair : buffer) {
      var logFileKey = pair.getFirst();
      var logFileValue = pair.getSecond();
      Key k = logFileKey.toKey();
      var list = keyListMap.putIfAbsent(k, logFileValue.mutations);
      if (list != null) {
        var muts = new ArrayList<>(list);
        muts.addAll(logFileValue.mutations);
        keyListMap.put(logFileKey.toKey(), muts);
      }
    }

    try (var writer = FileOperations.getInstance().newWriterBuilder()
        .forFile(UnreferencedTabletFile.of(fs, fullPath), fs, fs.getConf(), cryptoService)
        .withTableConfiguration(sortedLogConf).build()) {
      writer.startDefaultLocalityGroup();
      for (var entry : keyListMap.entrySet()) {
        LogFileValue val = new LogFileValue();
        val.mutations = entry.getValue();
        writer.append(entry.getKey(), val.toValue());
      }
    }
  }

<<<<<<< HEAD
  /**
   * Sort any logs that need sorting in the current thread.
   */
  public void sortLogsIfNeeded() throws KeeperException, InterruptedException {
    new DistributedWorkQueue(context.getZooKeeperRoot() + Constants.ZRECOVERY, sortedLogConf,
        context).processExistingWork(new LogProcessor(), MoreExecutors.newDirectExecutorService(),
            1, false);
  }

  /**
   * Sort any logs that need sorting in a ThreadPool using
   * {@link Property#TSERV_WAL_SORT_MAX_CONCURRENT} threads. This method will start a background
   * thread to look for log sorting work in the future that will be processed by the
   * ThreadPoolExecutor
   */
  public void startWatchingForRecoveryLogs(int threadPoolSize)
      throws KeeperException, InterruptedException {
    ThreadPoolExecutor threadPool = ThreadPools.getServerThreadPools()
        .createFixedThreadPool(threadPoolSize, this.getClass().getName(), true);
    new DistributedWorkQueue(context.getZooKeeperRoot() + Constants.ZRECOVERY, sortedLogConf,
        context).processExistingAndFuture(new LogProcessor(), threadPool);
=======
  public void startWatchingForRecoveryLogs() throws KeeperException, InterruptedException {
    int threadPoolSize = this.conf.getCount(Property.TSERV_WAL_SORT_MAX_CONCURRENT);
    ThreadPoolExecutor threadPool = ThreadPools.getServerThreadPools()
        .createFixedThreadPool(threadPoolSize, this.getClass().getName(), true);
    new DistributedWorkQueue(context.getZooKeeperRoot() + Constants.ZRECOVERY, sortedLogConf,
        context).startProcessing(new LogProcessor(), threadPool);
>>>>>>> 47b54a6b
  }

  public List<RecoveryStatus> getLogSorts() {
    List<RecoveryStatus> result = new ArrayList<>();
    synchronized (currentWork) {
      for (Entry<String,LogProcessor> entries : currentWork.entrySet()) {
        RecoveryStatus status = new RecoveryStatus();
        status.name = entries.getKey();
        try {
          double progress = entries.getValue().getBytesCopied() / walBlockSize;
          // to be sure progress does not exceed 100%
          status.progress = Math.min(progress, 99.9);
        } catch (IOException ex) {
          log.warn("Error getting bytes read");
        }
        status.runtime = (int) entries.getValue().getSortTime();
        result.add(status);
      }
      return result;
    }
  }
}<|MERGE_RESOLUTION|>--- conflicted
+++ resolved
@@ -229,15 +229,9 @@
 
   public LogSorter(ServerContext context, AccumuloConfiguration conf) {
     this.context = context;
-<<<<<<< HEAD
-    this.sortedLogConf = extractSortedLogConfig(conf);
-
-    this.walBlockSize = DfsLogger.getWalBlockSize(conf);
-=======
     this.conf = conf;
     this.sortedLogConf = extractSortedLogConfig(this.conf);
     this.walBlockSize = DfsLogger.getWalBlockSize(this.conf);
->>>>>>> 47b54a6b
     CryptoEnvironment env = new CryptoEnvironmentImpl(CryptoEnvironment.Scope.RECOVERY);
     this.cryptoService =
         context.getCryptoFactory().getService(env, this.conf.getAllCryptoProperties());
@@ -297,7 +291,6 @@
     }
   }
 
-<<<<<<< HEAD
   /**
    * Sort any logs that need sorting in the current thread.
    */
@@ -319,14 +312,6 @@
         .createFixedThreadPool(threadPoolSize, this.getClass().getName(), true);
     new DistributedWorkQueue(context.getZooKeeperRoot() + Constants.ZRECOVERY, sortedLogConf,
         context).processExistingAndFuture(new LogProcessor(), threadPool);
-=======
-  public void startWatchingForRecoveryLogs() throws KeeperException, InterruptedException {
-    int threadPoolSize = this.conf.getCount(Property.TSERV_WAL_SORT_MAX_CONCURRENT);
-    ThreadPoolExecutor threadPool = ThreadPools.getServerThreadPools()
-        .createFixedThreadPool(threadPoolSize, this.getClass().getName(), true);
-    new DistributedWorkQueue(context.getZooKeeperRoot() + Constants.ZRECOVERY, sortedLogConf,
-        context).startProcessing(new LogProcessor(), threadPool);
->>>>>>> 47b54a6b
   }
 
   public List<RecoveryStatus> getLogSorts() {
