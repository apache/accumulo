/*
 * Licensed to the Apache Software Foundation (ASF) under one
 * or more contributor license agreements.  See the NOTICE file
 * distributed with this work for additional information
 * regarding copyright ownership.  The ASF licenses this file
 * to you under the Apache License, Version 2.0 (the
 * "License"); you may not use this file except in compliance
 * with the License.  You may obtain a copy of the License at
 *
 *   https://www.apache.org/licenses/LICENSE-2.0
 *
 * Unless required by applicable law or agreed to in writing,
 * software distributed under the License is distributed on an
 * "AS IS" BASIS, WITHOUT WARRANTIES OR CONDITIONS OF ANY
 * KIND, either express or implied.  See the License for the
 * specific language governing permissions and limitations
 * under the License.
 */
package org.apache.accumulo.tserver.log;

import static java.nio.charset.StandardCharsets.UTF_8;
import static org.apache.accumulo.core.util.threads.ThreadPoolNames.TSERVER_WAL_SORT_CONCURRENT_POOL;

import java.io.DataInputStream;
import java.io.EOFException;
import java.io.IOException;
import java.util.ArrayList;
import java.util.Collections;
import java.util.HashMap;
import java.util.List;
import java.util.Map;
import java.util.Map.Entry;
import java.util.TreeMap;
import java.util.concurrent.ThreadPoolExecutor;

import org.apache.accumulo.core.Constants;
import org.apache.accumulo.core.conf.AccumuloConfiguration;
import org.apache.accumulo.core.conf.ConfigurationCopy;
import org.apache.accumulo.core.conf.Property;
import org.apache.accumulo.core.crypto.CryptoEnvironmentImpl;
import org.apache.accumulo.core.data.Key;
import org.apache.accumulo.core.data.Mutation;
import org.apache.accumulo.core.file.FileOperations;
import org.apache.accumulo.core.manager.thrift.RecoveryStatus;
import org.apache.accumulo.core.metadata.UnreferencedTabletFile;
import org.apache.accumulo.core.spi.crypto.CryptoEnvironment;
import org.apache.accumulo.core.spi.crypto.CryptoService;
import org.apache.accumulo.core.util.Pair;
import org.apache.accumulo.core.util.threads.ThreadPools;
import org.apache.accumulo.server.AbstractServer;
import org.apache.accumulo.server.ServerContext;
import org.apache.accumulo.server.fs.VolumeManager;
import org.apache.accumulo.server.log.SortedLogState;
import org.apache.accumulo.server.zookeeper.DistributedWorkQueue;
import org.apache.accumulo.server.zookeeper.DistributedWorkQueue.Processor;
import org.apache.accumulo.tserver.log.DfsLogger.LogHeaderIncompleteException;
import org.apache.accumulo.tserver.logger.LogFileKey;
import org.apache.accumulo.tserver.logger.LogFileValue;
import org.apache.hadoop.fs.FSDataInputStream;
import org.apache.hadoop.fs.FileSystem;
import org.apache.hadoop.fs.Path;
import org.apache.zookeeper.KeeperException;
import org.slf4j.Logger;
import org.slf4j.LoggerFactory;

import com.google.common.annotations.VisibleForTesting;
import com.google.common.util.concurrent.MoreExecutors;

public class LogSorter {

  private static final Logger log = LoggerFactory.getLogger(LogSorter.class);

  private final Map<String,LogProcessor> currentWork = Collections.synchronizedMap(new HashMap<>());

  class LogProcessor implements Processor {

    private FSDataInputStream input;
    private DataInputStream decryptingInput;
    private long bytesCopied = -1;
    private long sortStart = 0;
    private long sortStop = -1;

    @Override
    public Processor newProcessor() {
      return new LogProcessor();
    }

    @Override
    public void process(String child, byte[] data) {
      String work = new String(data, UTF_8);
      String[] parts = work.split("\\|");
      String src = parts[0];
      String dest = parts[1];
      String sortId = new Path(src).getName();
      log.debug("Sorting {} to {} using sortId {}", src, dest, sortId);

      synchronized (currentWork) {
        if (currentWork.containsKey(sortId)) {
          return;
        }
        currentWork.put(sortId, this);
      }

      synchronized (this) {
        sortStart = System.currentTimeMillis();
      }

      VolumeManager fs = context.getVolumeManager();

      String formerThreadName = Thread.currentThread().getName();
      try {
        sort(fs, sortId, new Path(src), dest);
      } catch (Exception t) {
        try {
          // parent dir may not exist
          fs.mkdirs(new Path(dest));
          fs.create(SortedLogState.getFailedMarkerPath(dest)).close();
        } catch (IOException e) {
          log.error("Error creating failed flag file " + sortId, e);
        }
        log.error("Caught exception", t);
      } finally {
        Thread.currentThread().setName(formerThreadName);
        try {
          close();
        } catch (Exception e) {
          log.error("Error during cleanup sort/copy " + sortId, e);
        }
        synchronized (this) {
          sortStop = System.currentTimeMillis();
        }
        currentWork.remove(sortId);
      }
    }

    public void sort(VolumeManager fs, String name, Path srcPath, String destPath)
        throws IOException {
      int part = 0;

      // check for finished first since another thread may have already done the sort
      if (fs.exists(SortedLogState.getFinishedMarkerPath(destPath))) {
        log.debug("Sorting already finished at {}", destPath);
        return;
      }

      log.info("Copying {} to {}", srcPath, destPath);
      // the following call does not throw an exception if the file/dir does not exist
      fs.deleteRecursively(new Path(destPath));

      input = fs.open(srcPath);

      // Tell the DataNode that the write ahead log does not need to be cached in the OS page cache
      try {
        input.setDropBehind(Boolean.TRUE);
      } catch (UnsupportedOperationException e) {
        log.debug("setDropBehind reads not enabled for wal file: {}", input);
      } catch (IOException e) {
        log.debug("IOException setting drop behind for file: {}, msg: {}", input, e.getMessage());
      }

      try {
        decryptingInput = DfsLogger.getDecryptingStream(input, cryptoService);
      } catch (LogHeaderIncompleteException e) {
        log.warn("Could not read header from write-ahead log {}. Not sorting.", srcPath);
        // Creating a 'finished' marker will cause recovery to proceed normally and the
        // empty file will be correctly ignored downstream.
        fs.mkdirs(new Path(destPath));
        writeBuffer(destPath, Collections.emptyList(), part++);
        fs.create(SortedLogState.getFinishedMarkerPath(destPath)).close();
        return;
      }

      final long bufferSize = sortedLogConf.getAsBytes(Property.TSERV_WAL_SORT_BUFFER_SIZE);
      Thread.currentThread().setName("Sorting " + name + " for recovery");
      while (true) {
        final ArrayList<Pair<LogFileKey,LogFileValue>> buffer = new ArrayList<>();
        try {
          long start = input.getPos();
          while (input.getPos() - start < bufferSize) {
            LogFileKey key = new LogFileKey();
            LogFileValue value = new LogFileValue();
            key.readFields(decryptingInput);
            value.readFields(decryptingInput);
            buffer.add(new Pair<>(key, value));
          }
          writeBuffer(destPath, buffer, part++);
          buffer.clear();
        } catch (EOFException ex) {
          writeBuffer(destPath, buffer, part++);
          break;
        }
      }
      fs.create(new Path(destPath, "finished")).close();
      log.info("Finished log sort {} {} bytes {} parts in {}ms", name, getBytesCopied(), part,
          getSortTime());
    }

    synchronized void close() throws IOException {
      // If we receive an empty or malformed-header WAL, we won't
      // have input streams that need closing. Avoid the NPE.
      if (input != null) {
        bytesCopied = input.getPos();
        input.close();
        if (decryptingInput != null) {
          decryptingInput.close();
        }
        input = null;
      }
    }

    public synchronized long getSortTime() {
      if (sortStart > 0) {
        if (sortStop > 0) {
          return sortStop - sortStart;
        }
        return System.currentTimeMillis() - sortStart;
      }
      return 0;
    }

    synchronized long getBytesCopied() throws IOException {
      return input == null ? bytesCopied : input.getPos();
    }
  }

  private final AbstractServer server;
  private final ServerContext context;
  private final AccumuloConfiguration conf;
  private final double walBlockSize;
  private final CryptoService cryptoService;
  private final AccumuloConfiguration sortedLogConf;

  public LogSorter(AbstractServer server) {
    this.server = server;
    this.context = this.server.getContext();
    this.conf = this.context.getConfiguration();
    this.sortedLogConf = extractSortedLogConfig(this.conf);
    this.walBlockSize = DfsLogger.getWalBlockSize(this.conf);
    CryptoEnvironment env = new CryptoEnvironmentImpl(CryptoEnvironment.Scope.RECOVERY);
    this.cryptoService =
        context.getCryptoFactory().getService(env, this.conf.getAllCryptoProperties());
  }

  /**
   * Get the properties set with {@link Property#TSERV_WAL_SORT_FILE_PREFIX} and translate them to
   * equivalent 'table.file' properties to be used when writing rfiles for sorted recovery.
   */
  private AccumuloConfiguration extractSortedLogConfig(AccumuloConfiguration conf) {
    final String tablePrefix = "table.file.";
    var props = conf.getAllPropertiesWithPrefixStripped(Property.TSERV_WAL_SORT_FILE_PREFIX);
    ConfigurationCopy copy = new ConfigurationCopy(conf);
    props.forEach((prop, val) -> {
      String tableProp = tablePrefix + prop;
      if (Property.isValidProperty(tableProp, val) && Property.isValidTablePropertyKey(tableProp)) {
        log.debug("Using property for writing sorted files: {}={}", tableProp, val);
        copy.set(tableProp, val);
      } else {
        throw new IllegalArgumentException("Invalid sort file property " + prop + "=" + val);
      }
    });
    return copy;
  }

  @VisibleForTesting
  void writeBuffer(String destPath, List<Pair<LogFileKey,LogFileValue>> buffer, int part)
      throws IOException {
    String filename = String.format("part-r-%05d.rf", part);
    Path path = new Path(destPath, filename);
    FileSystem fs = context.getVolumeManager().getFileSystemByPath(path);
    Path fullPath = fs.makeQualified(path);

    // convert the LogFileKeys to Keys, sort and collect the mutations
    Map<Key,List<Mutation>> keyListMap = new TreeMap<>();
    for (Pair<LogFileKey,LogFileValue> pair : buffer) {
      var logFileKey = pair.getFirst();
      var logFileValue = pair.getSecond();
      Key k = logFileKey.toKey();
      var list = keyListMap.putIfAbsent(k, logFileValue.mutations);
      if (list != null) {
        var muts = new ArrayList<>(list);
        muts.addAll(logFileValue.mutations);
        keyListMap.put(logFileKey.toKey(), muts);
      }
    }

    try (var writer = FileOperations.getInstance().newWriterBuilder()
        .forFile(UnreferencedTabletFile.of(fs, fullPath), fs, fs.getConf(), cryptoService)
        .withTableConfiguration(sortedLogConf).build()) {
      writer.startDefaultLocalityGroup();
      for (var entry : keyListMap.entrySet()) {
        LogFileValue val = new LogFileValue();
        val.mutations = entry.getValue();
        writer.append(entry.getKey(), val.toValue());
      }
    }
  }

  /**
   * Sort any logs that need sorting in the current thread.
   *
   * @return The time in millis when the next check can be done.
   */
  public long sortLogsIfNeeded() throws KeeperException, InterruptedException {
    DistributedWorkQueue dwq = new DistributedWorkQueue(
        context.getZooKeeperRoot() + Constants.ZRECOVERY, sortedLogConf, server);
    dwq.processExistingWork(new LogProcessor(), MoreExecutors.newDirectExecutorService(), 1, false);
    return System.currentTimeMillis() + dwq.getCheckInterval();
  }

  /**
   * Sort any logs that need sorting in a ThreadPool using
   * {@link Property#TSERV_WAL_SORT_MAX_CONCURRENT} threads. This method will start a background
   * thread to look for log sorting work in the future that will be processed by the
   * ThreadPoolExecutor
   */
  public void startWatchingForRecoveryLogs(int threadPoolSize)
      throws KeeperException, InterruptedException {
    ThreadPoolExecutor threadPool =
        ThreadPools.getServerThreadPools().getPoolBuilder(TSERVER_WAL_SORT_CONCURRENT_POOL)
            .numCoreThreads(threadPoolSize).enableThreadPoolMetrics().build();
<<<<<<< HEAD
    new DistributedWorkQueue(context.getZooKeeperRoot() + Constants.ZRECOVERY, sortedLogConf,
        server).processExistingAndFuture(new LogProcessor(), threadPool);
=======
    new DistributedWorkQueue(Constants.ZRECOVERY, sortedLogConf, server)
        .startProcessing(new LogProcessor(), threadPool);
>>>>>>> 4680c456
  }

  public List<RecoveryStatus> getLogSorts() {
    List<RecoveryStatus> result = new ArrayList<>();
    synchronized (currentWork) {
      for (Entry<String,LogProcessor> entries : currentWork.entrySet()) {
        RecoveryStatus status = new RecoveryStatus();
        status.name = entries.getKey();
        try {
          double progress = entries.getValue().getBytesCopied() / walBlockSize;
          // to be sure progress does not exceed 100%
          status.progress = Math.min(progress, 99.9);
        } catch (IOException ex) {
          log.warn("Error getting bytes read");
        }
        status.runtime = (int) entries.getValue().getSortTime();
        result.add(status);
      }
      return result;
    }
  }
}<|MERGE_RESOLUTION|>--- conflicted
+++ resolved
@@ -302,7 +302,7 @@
    */
   public long sortLogsIfNeeded() throws KeeperException, InterruptedException {
     DistributedWorkQueue dwq = new DistributedWorkQueue(
-        context.getZooKeeperRoot() + Constants.ZRECOVERY, sortedLogConf, server);
+        Constants.ZRECOVERY, sortedLogConf, server);
     dwq.processExistingWork(new LogProcessor(), MoreExecutors.newDirectExecutorService(), 1, false);
     return System.currentTimeMillis() + dwq.getCheckInterval();
   }
@@ -318,13 +318,8 @@
     ThreadPoolExecutor threadPool =
         ThreadPools.getServerThreadPools().getPoolBuilder(TSERVER_WAL_SORT_CONCURRENT_POOL)
             .numCoreThreads(threadPoolSize).enableThreadPoolMetrics().build();
-<<<<<<< HEAD
-    new DistributedWorkQueue(context.getZooKeeperRoot() + Constants.ZRECOVERY, sortedLogConf,
+    new DistributedWorkQueue(Constants.ZRECOVERY, sortedLogConf,
         server).processExistingAndFuture(new LogProcessor(), threadPool);
-=======
-    new DistributedWorkQueue(Constants.ZRECOVERY, sortedLogConf, server)
-        .startProcessing(new LogProcessor(), threadPool);
->>>>>>> 4680c456
   }
 
   public List<RecoveryStatus> getLogSorts() {
