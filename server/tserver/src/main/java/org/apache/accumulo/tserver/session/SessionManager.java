--- conflicted
+++ resolved
@@ -118,18 +118,10 @@
           throw new IllegalStateException(
               "Attempted to reserve session that is already reserved " + sessionId);
         }
-<<<<<<< HEAD
-        if (session.state == State.REMOVED || !session.allowReservation) {
+        if (session.getState() == State.REMOVED || !session.allowReservation) {
           return null;
         }
-
-        session.state = State.RESERVED;
-=======
-        if (session.getState() == State.REMOVED) {
-          return null;
-        }
         session.setState(State.RESERVED);
->>>>>>> 95f12834
       }
     }
 
@@ -142,11 +134,7 @@
     if (session != null) {
       synchronized (session) {
 
-<<<<<<< HEAD
-        if (session.state == State.REMOVED || !session.allowReservation) {
-=======
-        if (session.getState() == State.REMOVED) {
->>>>>>> 95f12834
+        if (session.getState() == State.REMOVED || !session.allowReservation) {
           return null;
         }
 
@@ -162,11 +150,7 @@
           throw new IllegalStateException(
               "Attempted to reserved session that is already reserved " + sessionId);
         }
-<<<<<<< HEAD
-        if (session.state == State.REMOVED || !session.allowReservation) {
-=======
-        if (session.getState() == State.REMOVED) {
->>>>>>> 95f12834
+        if (session.getState() == State.REMOVED || !session.allowReservation) {
           return null;
         }
         session.setState(State.RESERVED);
@@ -289,7 +273,7 @@
 
       // If nothing can reserve the session and it is not currently reserved then the session is
       // disabled and will eventually be cleaned up.
-      return session.state != State.RESERVED;
+      return session.getState() != State.RESERVED;
     }
   }
 
@@ -340,8 +324,6 @@
             sessionsToCleanup.add(session);
             session.setState(State.REMOVED);
           }
-        } else if (session.state == State.REMOVED) {
-          iter.remove();
         }
       }
     }
