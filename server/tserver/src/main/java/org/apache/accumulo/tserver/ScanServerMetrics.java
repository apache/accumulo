--- conflicted
+++ resolved
@@ -56,7 +56,6 @@
             .description("Time to write out a tablets files for scan").register(registry);
     busyTimeoutCount = Counter.builder(METRICS_SCAN_BUSY_TIMEOUT_COUNTER)
         .description("The number of scans where a busy timeout happened").register(registry);
-<<<<<<< HEAD
     FunctionCounter
         .builder(METRICS_SCAN_RESERVATION_CONFLICT_COUNTER, reservationConflictCount,
             AtomicLong::get)
@@ -64,10 +63,8 @@
             "Counts instances where file reservation attempts for scans encountered conflicts")
         .register(registry);
 
-=======
     Preconditions.checkState(tabletMetadataCache.policy().isRecordingStats(),
         "Attempted to instrument cache that is not recording stats.");
->>>>>>> 4d3a4d51
     CaffeineCacheMetrics.monitor(registry, tabletMetadataCache, METRICS_SCAN_TABLET_METADATA_CACHE);
   }
 
