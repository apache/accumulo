/*
 * Licensed to the Apache Software Foundation (ASF) under one or more
 * contributor license agreements.  See the NOTICE file distributed with
 * this work for additional information regarding copyright ownership.
 * The ASF licenses this file to You under the Apache License, Version 2.0
 * (the "License"); you may not use this file except in compliance with
 * the License.  You may obtain a copy of the License at
 *
 *     http://www.apache.org/licenses/LICENSE-2.0
 *
 * Unless required by applicable law or agreed to in writing, software
 * distributed under the License is distributed on an "AS IS" BASIS,
 * WITHOUT WARRANTIES OR CONDITIONS OF ANY KIND, either express or implied.
 * See the License for the specific language governing permissions and
 * limitations under the License.
 */
package org.apache.accumulo.master.metrics;

import java.io.IOException;
import java.util.HashMap;
import java.util.HashSet;
import java.util.Map;
import java.util.Set;

import org.apache.accumulo.core.client.impl.Tables;
import org.apache.accumulo.core.master.state.tables.TableState;
import org.apache.accumulo.core.replication.ReplicationTable;
import org.apache.accumulo.core.replication.ReplicationTarget;
import org.apache.accumulo.master.Master;
import org.apache.accumulo.server.metrics.Metrics;
import org.apache.accumulo.server.metrics.MetricsSystemHelper;
import org.apache.accumulo.server.replication.ReplicationUtil;
import org.apache.hadoop.fs.Path;
import org.apache.hadoop.metrics2.MetricsCollector;
import org.apache.hadoop.metrics2.MetricsRecordBuilder;
import org.apache.hadoop.metrics2.MetricsSource;
import org.apache.hadoop.metrics2.MetricsSystem;
import org.apache.hadoop.metrics2.impl.MsInfo;
import org.apache.hadoop.metrics2.lib.Interns;
import org.apache.hadoop.metrics2.lib.MetricsRegistry;
import org.apache.hadoop.metrics2.lib.MutableQuantiles;
import org.apache.hadoop.metrics2.lib.MutableStat;
import org.slf4j.Logger;
import org.slf4j.LoggerFactory;

/**
 *
 */
public class Metrics2ReplicationMetrics implements Metrics, MetricsSource {
  public static final String NAME = MASTER_NAME + ",sub=Replication", DESCRIPTION = "Data-Center Replication Metrics", CONTEXT = "master",
      RECORD = "MasterReplication";
  public static final String PENDING_FILES = "filesPendingReplication", NUM_PEERS = "numPeers", MAX_REPLICATION_THREADS = "maxReplicationThreads",
      REPLICATION_QUEUE_TIME_QUANTILES = "replicationQueue10m", REPLICATION_QUEUE_TIME = "replicationQueue";

  private final static Logger log = LoggerFactory.getLogger(Metrics2ReplicationMetrics.class);

  private final Master master;
  private final MetricsSystem system;
  private final MetricsRegistry registry;
  private final ReplicationUtil replicationUtil;
  private final MutableQuantiles replicationQueueTimeQuantiles;
  private final MutableStat replicationQueueTimeStat;
  private final Map<Path,Long> pathModTimes;

  Metrics2ReplicationMetrics(Master master, MetricsSystem system) {
    this.master = master;
    this.system = system;

<<<<<<< HEAD
    this.registry = new MetricsRegistry(Interns.info(NAME, DESCRIPTION));
    this.registry.tag(MsInfo.ProcessName, MetricsSystemHelper.getProcessName());
=======
    pathModTimes = new HashMap<>();

    registry = new MetricsRegistry(Interns.info(NAME, DESCRIPTION));
>>>>>>> 06cb5ed4
    replicationUtil = new ReplicationUtil(master);
    replicationQueueTimeQuantiles = registry.newQuantiles(REPLICATION_QUEUE_TIME_QUANTILES, "Replication queue time quantiles in milliseconds", "ops",
        "latency", 600);
    replicationQueueTimeStat = registry.newStat(REPLICATION_QUEUE_TIME, "Replication queue time statistics in milliseconds", "ops", "latency", true);
  }

  protected void snapshot() {
    // Only add these metrics if the replication table is online and there are peers
    if (TableState.ONLINE == Tables.getTableState(master.getInstance(), ReplicationTable.ID) && !replicationUtil.getPeers().isEmpty()) {
      registry.add(PENDING_FILES, getNumFilesPendingReplication());
      addReplicationQueueTimeMetrics();
    } else {
      registry.add(PENDING_FILES, 0);
    }

    registry.add(NUM_PEERS, getNumConfiguredPeers());
    registry.add(MAX_REPLICATION_THREADS, getMaxReplicationThreads());
  }

  @Override
  public void getMetrics(MetricsCollector collector, boolean all) {
    MetricsRecordBuilder builder = collector.addRecord(RECORD).setContext(CONTEXT);

    snapshot();

    registry.snapshot(builder, all);
    replicationQueueTimeQuantiles.snapshot(builder, all);
    replicationQueueTimeStat.snapshot(builder, all);
  }

  @Override
  public void register() throws Exception {
    system.register(NAME, DESCRIPTION, this);
  }

  @Override
  public void add(String name, long time) {
    throw new UnsupportedOperationException("add() is not implemented");
  }

  @Override
  public boolean isEnabled() {
    return true;
  }

  protected int getNumFilesPendingReplication() {
    // The total set of configured targets
    Set<ReplicationTarget> allConfiguredTargets = replicationUtil.getReplicationTargets();

    // Number of files per target we have to replicate
    Map<ReplicationTarget,Long> targetCounts = replicationUtil.getPendingReplications();

    int filesPending = 0;

    // Sum pending replication over all targets
    for (ReplicationTarget configuredTarget : allConfiguredTargets) {
      Long numFiles = targetCounts.get(configuredTarget);

      if (null != numFiles) {
        filesPending += numFiles;
      }
    }

    return filesPending;
  }

  protected int getNumConfiguredPeers() {
    return replicationUtil.getPeers().size();
  }

  protected int getMaxReplicationThreads() {
    return replicationUtil.getMaxReplicationThreads(master.getMasterMonitorInfo());
  }

  protected void addReplicationQueueTimeMetrics() {
    Set<Path> paths = replicationUtil.getPendingReplicationPaths();

    // We'll take a snap of the current time and use this as a diff between any deleted
    // file's modification time and now. The reported latency will be off by at most a
    // number of seconds equal to the metric polling period
    long currentTime = getCurrentTime();

    // Iterate through all the pending paths and update the mod time if we don't know it yet
    for (Path path : paths) {
      if (!pathModTimes.containsKey(path)) {
        try {
          pathModTimes.put(path, master.getFileSystem().getFileStatus(path).getModificationTime());
        } catch (IOException e) {
          // Ignore all IOExceptions
          // Either the system is unavailable or the file was deleted
          // since the initial scan and this check
          log.trace("Failed to get file status for {}, file system is unavailable or it does not exist", path);
        }
      }
    }

    // Remove all currently pending files
    Set<Path> deletedPaths = new HashSet<>(pathModTimes.keySet());
    deletedPaths.removeAll(paths);

    // Exit early if we have no replicated files to report on
    if (deletedPaths.isEmpty()) {
      return;
    }

    replicationQueueTimeStat.resetMinMax();

    for (Path path : deletedPaths) {
      // Remove this path and add the latency
      Long modTime = pathModTimes.remove(path);
      if (modTime != null) {
        long diff = Math.max(0, currentTime - modTime);
        replicationQueueTimeQuantiles.add(diff);
        replicationQueueTimeStat.add(diff);
      }
    }
  }

  protected long getCurrentTime() {
    return System.currentTimeMillis();
  }
}<|MERGE_RESOLUTION|>--- conflicted
+++ resolved
@@ -66,14 +66,10 @@
     this.master = master;
     this.system = system;
 
-<<<<<<< HEAD
+    pathModTimes = new HashMap<>();
+
     this.registry = new MetricsRegistry(Interns.info(NAME, DESCRIPTION));
     this.registry.tag(MsInfo.ProcessName, MetricsSystemHelper.getProcessName());
-=======
-    pathModTimes = new HashMap<>();
-
-    registry = new MetricsRegistry(Interns.info(NAME, DESCRIPTION));
->>>>>>> 06cb5ed4
     replicationUtil = new ReplicationUtil(master);
     replicationQueueTimeQuantiles = registry.newQuantiles(REPLICATION_QUEUE_TIME_QUANTILES, "Replication queue time quantiles in milliseconds", "ops",
         "latency", 600);
