/*
 * Licensed to the Apache Software Foundation (ASF) under one or more
 * contributor license agreements.  See the NOTICE file distributed with
 * this work for additional information regarding copyright ownership.
 * The ASF licenses this file to You under the Apache License, Version 2.0
 * (the "License"); you may not use this file except in compliance with
 * the License.  You may obtain a copy of the License at
 *
 *     http://www.apache.org/licenses/LICENSE-2.0
 *
 * Unless required by applicable law or agreed to in writing, software
 * distributed under the License is distributed on an "AS IS" BASIS,
 * WITHOUT WARRANTIES OR CONDITIONS OF ANY KIND, either express or implied.
 * See the License for the specific language governing permissions and
 * limitations under the License.
 */
package org.apache.accumulo.master.tableOps;

import java.util.Collections;
import java.util.HashMap;
import java.util.Iterator;
import java.util.Map;
import java.util.SortedSet;

import org.apache.accumulo.core.client.BatchWriter;
import org.apache.accumulo.core.client.MutationsRejectedException;
import org.apache.accumulo.core.client.impl.Table;
import org.apache.accumulo.core.data.Mutation;
import org.apache.accumulo.core.data.Value;
import org.apache.accumulo.core.data.impl.KeyExtent;
import org.apache.accumulo.core.metadata.schema.MetadataSchema;
import org.apache.accumulo.fate.Repo;
import org.apache.accumulo.master.Master;
import org.apache.accumulo.server.util.MetadataTableUtil;
import org.apache.accumulo.server.zookeeper.ZooLock;
import org.apache.hadoop.io.Text;

import com.google.common.base.Preconditions;
import com.google.common.collect.Iterables;

class PopulateMetadata extends MasterRepo {

  private static final long serialVersionUID = 1L;

  private final TableInfo tableInfo;

  PopulateMetadata(TableInfo ti) {
    this.tableInfo = ti;
  }

  @Override
  public long isReady(long tid, Master environment) throws Exception {
    return 0;
  }

  @Override
  public Repo<Master> call(long tid, Master environment) throws Exception {
    KeyExtent extent = new KeyExtent(tableInfo.tableId, null, null);
<<<<<<< HEAD
    MetadataTableUtil.addTablet(extent, tableInfo.defaultTabletDir, environment, tableInfo.timeType,
=======
    MetadataTableUtil.addTablet(extent, tableInfo.dir, environment.getContext(), tableInfo.timeType,
>>>>>>> cb1a03e5
        environment.getMasterLock());

    if (tableInfo.initialSplitSize > 0) {
      SortedSet<Text> splits = Utils
          .getSortedSetFromFile(environment.getInputStream(tableInfo.splitFile), true);
      SortedSet<Text> dirs = Utils
          .getSortedSetFromFile(environment.getInputStream(tableInfo.splitDirsFile), false);
      Map<Text,Text> splitDirMap = createSplitDirectoryMap(splits, dirs);
      try (BatchWriter bw = environment.getConnector().createBatchWriter("accumulo.metadata")) {
        writeSplitsToMetadataTable(tableInfo.tableId, splits, splitDirMap, tableInfo.timeType,
            environment.getMasterLock(), bw);
      }
    }
    return new FinishCreateTable(tableInfo);
  }

  private void writeSplitsToMetadataTable(Table.ID tableId, SortedSet<Text> splits,
      Map<Text,Text> data, char timeType, ZooLock lock, BatchWriter bw)
      throws MutationsRejectedException {
    Text prevSplit = null;
    Value dirValue;
    for (Text split : Iterables.concat(splits, Collections.singleton(null))) {
      Mutation mut = new KeyExtent(tableId, split, prevSplit).getPrevRowUpdateMutation();
      dirValue = (split == null) ? new Value(tableInfo.defaultTabletDir)
          : new Value(data.get(split));
      MetadataSchema.TabletsSection.ServerColumnFamily.DIRECTORY_COLUMN.put(mut, dirValue);
      MetadataSchema.TabletsSection.ServerColumnFamily.TIME_COLUMN.put(mut,
          new Value(timeType + "0"));
      MetadataTableUtil.putLockID(lock, mut);
      prevSplit = split;
      bw.addMutation(mut);
    }
  }

  @Override
  public void undo(long tid, Master environment) throws Exception {
    MetadataTableUtil.deleteTable(tableInfo.tableId, false, environment.getContext(),
        environment.getMasterLock());
  }

  /**
   * Create a map containing an association between each split directory and a split value.
   */
  private Map<Text,Text> createSplitDirectoryMap(SortedSet<Text> splits, SortedSet<Text> dirs) {
    Preconditions.checkArgument(splits.size() == dirs.size());
    Map<Text,Text> data = new HashMap<>();
    Iterator<Text> s = splits.iterator();
    Iterator<Text> d = dirs.iterator();
    while (s.hasNext() && d.hasNext()) {
      data.put(s.next(), d.next());
    }
    return data;
  }
}<|MERGE_RESOLUTION|>--- conflicted
+++ resolved
@@ -56,11 +56,7 @@
   @Override
   public Repo<Master> call(long tid, Master environment) throws Exception {
     KeyExtent extent = new KeyExtent(tableInfo.tableId, null, null);
-<<<<<<< HEAD
     MetadataTableUtil.addTablet(extent, tableInfo.defaultTabletDir, environment, tableInfo.timeType,
-=======
-    MetadataTableUtil.addTablet(extent, tableInfo.dir, environment.getContext(), tableInfo.timeType,
->>>>>>> cb1a03e5
         environment.getMasterLock());
 
     if (tableInfo.initialSplitSize > 0) {
