--- conflicted
+++ resolved
@@ -100,14 +100,8 @@
     implements MasterClientService.Iface {
 
   private static final Logger log = Master.log;
-<<<<<<< HEAD
-  private static final Logger drainLog = LoggerFactory
-      .getLogger("org.apache.accumulo.master.MasterDrainImpl");
-=======
   private static final Logger drainLog =
       LoggerFactory.getLogger("org.apache.accumulo.master.MasterDrainImpl");
-  private Instance instance;
->>>>>>> 0a9837f3
 
   protected MasterClientServiceHandler(Master master) {
     super(master);
@@ -185,32 +179,9 @@
 
       serversToFlush.clear();
 
-<<<<<<< HEAD
-      try (TabletsMetadata tablets = TabletsMetadata.builder().forTable(tableId)
-          .overlapping(startRow, endRow).fetchFlushId().fetchLocation().fetchLogs().fetchPrev()
-          .build(master.getContext())) {
-=======
-      try {
-        Connector conn = master.getConnector();
-        Scanner scanner;
-        if (tableId.equals(MetadataTable.ID)) {
-          scanner = new IsolatedScanner(conn.createScanner(RootTable.NAME, Authorizations.EMPTY));
-          scanner.setRange(MetadataSchema.TabletsSection.getRange());
-        } else {
-          scanner =
-              new IsolatedScanner(conn.createScanner(MetadataTable.NAME, Authorizations.EMPTY));
-          Range range =
-              new KeyExtent(tableId, null, ByteBufferUtil.toText(startRow)).toMetadataRange();
-          scanner.setRange(range.clip(MetadataSchema.TabletsSection.getRange()));
-        }
-        TabletsSection.ServerColumnFamily.FLUSH_COLUMN.fetch(scanner);
-        TabletsSection.ServerColumnFamily.DIRECTORY_COLUMN.fetch(scanner);
-        scanner.fetchColumnFamily(TabletsSection.CurrentLocationColumnFamily.NAME);
-        scanner.fetchColumnFamily(LogColumnFamily.NAME);
-
-        RowIterator ri = new RowIterator(scanner);
-
->>>>>>> 0a9837f3
+      try (TabletsMetadata tablets =
+          TabletsMetadata.builder().forTable(tableId).overlapping(startRow, endRow).fetchFlushId()
+              .fetchLocation().fetchLogs().fetchPrev().build(master.getContext())) {
         int tabletsToWaitFor = 0;
         int tabletCount = 0;
 
