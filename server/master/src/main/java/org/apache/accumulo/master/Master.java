--- conflicted
+++ resolved
@@ -984,13 +984,9 @@
       throw new IOException(e);
     }
 
-<<<<<<< HEAD
     ZooKeeperInitialization.ensureZooKeeperInitialized(zReaderWriter, zroot);
 
-    Processor<Iface> processor = new Processor<Iface>(TraceWrap.service(new MasterClientServiceHandler(this)));
-=======
     Processor<Iface> processor = new Processor<Iface>(RpcWrapper.service(new MasterClientServiceHandler(this)));
->>>>>>> 8bc8d4e4
     ServerAddress sa = TServerUtils.startServer(getSystemConfiguration(), hostname, Property.MASTER_CLIENTPORT, processor, "Master",
         "Master Client Service Handler", null, Property.MASTER_MINTHREADS, Property.MASTER_THREADCHECK, Property.GENERAL_MAX_MESSAGE_SIZE);
     clientService = sa.server;
@@ -1017,7 +1013,7 @@
 
     // Start the replication coordinator which assigns tservers to service replication requests
     ReplicationCoordinator.Processor<ReplicationCoordinator.Iface> replicationCoordinatorProcessor = new ReplicationCoordinator.Processor<ReplicationCoordinator.Iface>(
-        TraceWrap.service(new MasterReplicationCoordinator(this)));
+        RpcWrapper.service(new MasterReplicationCoordinator(this)));
     ServerAddress replAddress = TServerUtils.startServer(getSystemConfiguration(), hostname, Property.MASTER_REPLICATION_COORDINATOR_PORT,
         replicationCoordinatorProcessor, "Master Replication Coordinator", "Replication Coordinator", null, Property.MASTER_REPLICATION_COORDINATOR_MINTHREADS,
         Property.MASTER_REPLICATION_COORDINATOR_THREADCHECK, Property.GENERAL_MAX_MESSAGE_SIZE);
