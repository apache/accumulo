/*
 * Licensed to the Apache Software Foundation (ASF) under one or more
 * contributor license agreements.  See the NOTICE file distributed with
 * this work for additional information regarding copyright ownership.
 * The ASF licenses this file to You under the Apache License, Version 2.0
 * (the "License"); you may not use this file except in compliance with
 * the License.  You may obtain a copy of the License at
 *
 *     http://www.apache.org/licenses/LICENSE-2.0
 *
 * Unless required by applicable law or agreed to in writing, software
 * distributed under the License is distributed on an "AS IS" BASIS,
 * WITHOUT WARRANTIES OR CONDITIONS OF ANY KIND, either express or implied.
 * See the License for the specific language governing permissions and
 * limitations under the License.
 */
package org.apache.accumulo.master;

import static java.nio.charset.StandardCharsets.UTF_8;

import java.io.IOException;
import java.util.ArrayList;
import java.util.Collection;
import java.util.Collections;
import java.util.HashMap;
import java.util.HashSet;
import java.util.Iterator;
import java.util.List;
import java.util.Map;
import java.util.Map.Entry;
import java.util.Set;
import java.util.SortedMap;
import java.util.TreeMap;
import java.util.concurrent.CountDownLatch;
import java.util.concurrent.atomic.AtomicBoolean;
import java.util.concurrent.atomic.AtomicInteger;

import org.apache.accumulo.core.Constants;
import org.apache.accumulo.core.client.AccumuloException;
import org.apache.accumulo.core.client.AccumuloSecurityException;
import org.apache.accumulo.core.client.Connector;
import org.apache.accumulo.core.client.Scanner;
import org.apache.accumulo.core.client.TableNotFoundException;
import org.apache.accumulo.core.client.impl.Namespaces;
import org.apache.accumulo.core.client.impl.Tables;
import org.apache.accumulo.core.client.impl.ThriftTransportPool;
import org.apache.accumulo.core.client.impl.thrift.TableOperation;
import org.apache.accumulo.core.client.impl.thrift.TableOperationExceptionType;
import org.apache.accumulo.core.client.impl.thrift.ThriftTableOperationException;
import org.apache.accumulo.core.conf.AccumuloConfiguration;
import org.apache.accumulo.core.conf.Property;
import org.apache.accumulo.core.conf.SiteConfiguration;
import org.apache.accumulo.core.data.Key;
import org.apache.accumulo.core.data.Value;
import org.apache.accumulo.core.data.impl.KeyExtent;
import org.apache.accumulo.core.master.state.tables.TableState;
import org.apache.accumulo.core.master.thrift.MasterClientService.Iface;
import org.apache.accumulo.core.master.thrift.MasterClientService.Processor;
import org.apache.accumulo.core.master.thrift.MasterGoalState;
import org.apache.accumulo.core.master.thrift.MasterMonitorInfo;
import org.apache.accumulo.core.master.thrift.MasterState;
import org.apache.accumulo.core.master.thrift.TableInfo;
import org.apache.accumulo.core.master.thrift.TabletServerStatus;
import org.apache.accumulo.core.metadata.MetadataTable;
import org.apache.accumulo.core.metadata.RootTable;
import org.apache.accumulo.core.metadata.schema.MetadataSchema.TabletsSection;
import org.apache.accumulo.core.replication.ReplicationTable;
import org.apache.accumulo.core.replication.thrift.ReplicationCoordinator;
import org.apache.accumulo.core.security.Authorizations;
import org.apache.accumulo.core.security.NamespacePermission;
import org.apache.accumulo.core.security.TablePermission;
import org.apache.accumulo.core.trace.DistributedTrace;
import org.apache.accumulo.core.trace.thrift.TInfo;
import org.apache.accumulo.core.util.Daemon;
import org.apache.accumulo.core.util.Pair;
import org.apache.accumulo.core.util.UtilWaitThread;
import org.apache.accumulo.core.zookeeper.ZooUtil;
import org.apache.accumulo.fate.AgeOffStore;
import org.apache.accumulo.fate.Fate;
import org.apache.accumulo.fate.zookeeper.IZooReaderWriter;
import org.apache.accumulo.fate.zookeeper.ZooLock.LockLossReason;
import org.apache.accumulo.fate.zookeeper.ZooUtil.NodeExistsPolicy;
import org.apache.accumulo.fate.zookeeper.ZooUtil.NodeMissingPolicy;
import org.apache.accumulo.master.metrics.MasterMetricsFactory;
import org.apache.accumulo.master.recovery.RecoveryManager;
import org.apache.accumulo.master.replication.MasterReplicationCoordinator;
import org.apache.accumulo.master.replication.ReplicationDriver;
import org.apache.accumulo.master.replication.WorkDriver;
import org.apache.accumulo.master.state.TableCounts;
import org.apache.accumulo.server.Accumulo;
import org.apache.accumulo.server.AccumuloServerContext;
import org.apache.accumulo.server.ServerConstants;
import org.apache.accumulo.server.ServerOpts;
import org.apache.accumulo.server.client.HdfsZooInstance;
import org.apache.accumulo.server.conf.ServerConfigurationFactory;
import org.apache.accumulo.server.fs.VolumeManager;
import org.apache.accumulo.server.fs.VolumeManager.FileType;
import org.apache.accumulo.server.fs.VolumeManagerImpl;
import org.apache.accumulo.server.init.Initialize;
import org.apache.accumulo.server.master.LiveTServerSet;
import org.apache.accumulo.server.master.LiveTServerSet.TServerConnection;
import org.apache.accumulo.server.master.balancer.DefaultLoadBalancer;
import org.apache.accumulo.server.master.balancer.TabletBalancer;
import org.apache.accumulo.server.master.state.CurrentState;
import org.apache.accumulo.server.master.state.DeadServerList;
import org.apache.accumulo.server.master.state.MergeInfo;
import org.apache.accumulo.server.master.state.MergeState;
import org.apache.accumulo.server.master.state.MetaDataStateStore;
import org.apache.accumulo.server.master.state.RootTabletStateStore;
import org.apache.accumulo.server.master.state.TServerInstance;
import org.apache.accumulo.server.master.state.TabletLocationState;
import org.apache.accumulo.server.master.state.TabletMigration;
import org.apache.accumulo.server.master.state.TabletServerState;
import org.apache.accumulo.server.master.state.TabletState;
import org.apache.accumulo.server.master.state.ZooStore;
import org.apache.accumulo.server.master.state.ZooTabletStateStore;
import org.apache.accumulo.server.metrics.Metrics;
import org.apache.accumulo.server.replication.ZooKeeperInitialization;
import org.apache.accumulo.server.rpc.RpcWrapper;
import org.apache.accumulo.server.rpc.ServerAddress;
import org.apache.accumulo.server.rpc.TCredentialsUpdatingWrapper;
import org.apache.accumulo.server.rpc.TServerUtils;
import org.apache.accumulo.server.rpc.ThriftServerType;
import org.apache.accumulo.server.security.AuditedSecurityOperation;
import org.apache.accumulo.server.security.SecurityOperation;
import org.apache.accumulo.server.security.SecurityUtil;
import org.apache.accumulo.server.security.delegation.AuthenticationTokenKeyManager;
import org.apache.accumulo.server.security.delegation.AuthenticationTokenSecretManager;
import org.apache.accumulo.server.security.delegation.ZooAuthenticationKeyDistributor;
import org.apache.accumulo.server.security.handler.ZKPermHandler;
import org.apache.accumulo.server.tables.TableManager;
import org.apache.accumulo.server.tables.TableObserver;
import org.apache.accumulo.server.util.DefaultMap;
import org.apache.accumulo.server.util.Halt;
import org.apache.accumulo.server.util.MetadataTableUtil;
import org.apache.accumulo.server.util.TableInfoUtil;
import org.apache.accumulo.server.util.time.SimpleTimer;
import org.apache.accumulo.server.zookeeper.ZooLock;
import org.apache.accumulo.server.zookeeper.ZooReaderWriter;
import org.apache.accumulo.start.classloader.vfs.AccumuloVFSClassLoader;
import org.apache.accumulo.start.classloader.vfs.ContextManager;
import org.apache.hadoop.fs.Path;
import org.apache.hadoop.io.DataInputBuffer;
import org.apache.hadoop.io.DataOutputBuffer;
import org.apache.hadoop.io.Text;
import org.apache.thrift.TException;
import org.apache.thrift.server.TServer;
import org.apache.thrift.transport.TTransportException;
import org.apache.zookeeper.KeeperException;
import org.apache.zookeeper.KeeperException.NoAuthException;
import org.apache.zookeeper.WatchedEvent;
import org.apache.zookeeper.Watcher;
import org.apache.zookeeper.data.Stat;
import org.slf4j.Logger;
import org.slf4j.LoggerFactory;

import com.google.common.base.Optional;
import com.google.common.collect.Iterables;

/**
 * The Master is responsible for assigning and balancing tablets to tablet servers.
 *
 * The master will also coordinate log recoveries and reports general status.
 */
public class Master extends AccumuloServerContext implements LiveTServerSet.Listener, TableObserver, CurrentState {

  final static Logger log = LoggerFactory.getLogger(Master.class);

  final static int ONE_SECOND = 1000;
  final private static Text METADATA_TABLE_ID = new Text(MetadataTable.ID);
  final private static Text ROOT_TABLE_ID = new Text(RootTable.ID);
  final static long TIME_TO_WAIT_BETWEEN_SCANS = 60 * ONE_SECOND;
  final private static long TIME_BETWEEN_MIGRATION_CLEANUPS = 5 * 60 * ONE_SECOND;
  final static long WAIT_BETWEEN_ERRORS = ONE_SECOND;
  final private static long DEFAULT_WAIT_FOR_WATCHER = 10 * ONE_SECOND;
  final private static int MAX_CLEANUP_WAIT_TIME = ONE_SECOND;
  final private static int TIME_TO_WAIT_BETWEEN_LOCK_CHECKS = ONE_SECOND;
  final static int MAX_TSERVER_WORK_CHUNK = 5000;
  final private static int MAX_BAD_STATUS_COUNT = 3;

  final VolumeManager fs;
  final private String hostname;
  final private Object balancedNotifier = new Object();
  final LiveTServerSet tserverSet;
  final private List<TabletGroupWatcher> watchers = new ArrayList<TabletGroupWatcher>();
  final SecurityOperation security;
  final Map<TServerInstance,AtomicInteger> badServers = Collections.synchronizedMap(new DefaultMap<TServerInstance,AtomicInteger>(new AtomicInteger()));
  final Set<TServerInstance> serversToShutdown = Collections.synchronizedSet(new HashSet<TServerInstance>());
  final SortedMap<KeyExtent,TServerInstance> migrations = Collections.synchronizedSortedMap(new TreeMap<KeyExtent,TServerInstance>());
  final EventCoordinator nextEvent = new EventCoordinator();
  final private Object mergeLock = new Object();
  private ReplicationDriver replicationWorkDriver;
  private WorkDriver replicationWorkAssigner;
  RecoveryManager recoveryManager = null;

  // Delegation Token classes
  private final boolean delegationTokensAvailable;
  private ZooAuthenticationKeyDistributor keyDistributor;
  private AuthenticationTokenKeyManager authenticationTokenKeyManager;

  ZooLock masterLock = null;
  private TServer clientService = null;
  TabletBalancer tabletBalancer;

  private MasterState state = MasterState.INITIAL;

  Fate<Master> fate;

  volatile SortedMap<TServerInstance,TabletServerStatus> tserverStatus = Collections.unmodifiableSortedMap(new TreeMap<TServerInstance,TabletServerStatus>());

  @Override
  public synchronized MasterState getMasterState() {
    return state;
  }

  public boolean stillMaster() {
    return getMasterState() != MasterState.STOP;
  }

  static final boolean X = true;
  static final boolean O = false;
  // @formatter:off
  static final boolean transitionOK[][] = {
      //                              INITIAL HAVE_LOCK SAFE_MODE NORMAL UNLOAD_META UNLOAD_ROOT STOP
      /* INITIAL */                   {X,     X,        O,        O,      O,         O,          X},
      /* HAVE_LOCK */                 {O,     X,        X,        X,      O,         O,          X},
      /* SAFE_MODE */                 {O,     O,        X,        X,      X,         O,          X},
      /* NORMAL */                    {O,     O,        X,        X,      X,         O,          X},
      /* UNLOAD_METADATA_TABLETS */   {O,     O,        X,        X,      X,         X,          X},
      /* UNLOAD_ROOT_TABLET */        {O,     O,        O,        X,      X,         X,          X},
      /* STOP */                      {O,     O,        O,        O,      O,         X,          X}};
  //@formatter:on
  synchronized void setMasterState(MasterState newState) {
    if (state.equals(newState))
      return;
    if (!transitionOK[state.ordinal()][newState.ordinal()]) {
      log.error("Programmer error: master should not transition from " + state + " to " + newState);
    }
    MasterState oldState = state;
    state = newState;
    nextEvent.event("State changed from %s to %s", oldState, newState);
    if (newState == MasterState.STOP) {
      // Give the server a little time before shutdown so the client
      // thread requesting the stop can return
      SimpleTimer.getInstance(getConfiguration()).schedule(new Runnable() {
        @Override
        public void run() {
          // This frees the main thread and will cause the master to exit
          clientService.stop();
          Master.this.nextEvent.event("stopped event loop");
        }

      }, 100l, 1000l);
    }

    if (oldState != newState && (newState == MasterState.HAVE_LOCK)) {
      upgradeZookeeper();
    }

    if (oldState != newState && (newState == MasterState.NORMAL)) {
      upgradeMetadata();
    }
  }

  private void moveRootTabletToRootTable(IZooReaderWriter zoo) throws Exception {
    String dirZPath = ZooUtil.getRoot(getInstance()) + RootTable.ZROOT_TABLET_PATH;

    if (!zoo.exists(dirZPath)) {
      Path oldPath = fs.getFullPath(FileType.TABLE, "/" + MetadataTable.ID + "/root_tablet");
      if (fs.exists(oldPath)) {
        String newPath = fs.choose(Optional.of(RootTable.ID), ServerConstants.getBaseUris()) + Constants.HDFS_TABLES_DIR + Path.SEPARATOR + RootTable.ID;
        fs.mkdirs(new Path(newPath));
        if (!fs.rename(oldPath, new Path(newPath))) {
          throw new IOException("Failed to move root tablet from " + oldPath + " to " + newPath);
        }

        log.info("Upgrade renamed " + oldPath + " to " + newPath);
      }

      Path location = null;

      for (String basePath : ServerConstants.getTablesDirs()) {
        Path path = new Path(basePath + "/" + RootTable.ID + RootTable.ROOT_TABLET_LOCATION);
        if (fs.exists(path)) {
          if (location != null) {
            throw new IllegalStateException("Root table at multiple locations " + location + " " + path);
          }

          location = path;
        }
      }

      if (location == null)
        throw new IllegalStateException("Failed to find root tablet");

      log.info("Upgrade setting root table location in zookeeper " + location);
      zoo.putPersistentData(dirZPath, location.toString().getBytes(), NodeExistsPolicy.FAIL);
    }
  }

  private boolean haveUpgradedZooKeeper = false;

  private void upgradeZookeeper() {
    // 1.5.1 and 1.6.0 both do some state checking after obtaining the zoolock for the
    // monitor and before starting up. It's not tied to the data version at all (and would
    // introduce unnecessary complexity to try to make the master do it), but be aware
    // that the master is not the only thing that may alter zookeeper before starting.

    final int accumuloPersistentVersion = Accumulo.getAccumuloPersistentVersion(fs);
    if (Accumulo.persistentVersionNeedsUpgrade(accumuloPersistentVersion)) {
      // This Master hasn't started Fate yet, so any outstanding transactions must be from before the upgrade.
      // Change to Guava's Verify once we use Guava 17.
      if (null != fate) {
        throw new IllegalStateException(
            "Access to Fate should not have been initialized prior to the Master transitioning to active. Please save all logs and file a bug.");
      }
      Accumulo.abortIfFateTransactions();
      try {
        log.info("Upgrading zookeeper");

        IZooReaderWriter zoo = ZooReaderWriter.getInstance();
        final String zooRoot = ZooUtil.getRoot(getInstance());

        log.debug("Handling updates for version " + accumuloPersistentVersion);

        log.debug("Cleaning out remnants of logger role.");
        zoo.recursiveDelete(zooRoot + "/loggers", NodeMissingPolicy.SKIP);
        zoo.recursiveDelete(zooRoot + "/dead/loggers", NodeMissingPolicy.SKIP);

        final byte[] zero = new byte[] {'0'};
        log.debug("Initializing recovery area.");
        zoo.putPersistentData(zooRoot + Constants.ZRECOVERY, zero, NodeExistsPolicy.SKIP);

        for (String id : zoo.getChildren(zooRoot + Constants.ZTABLES)) {
          log.debug("Prepping table " + id + " for compaction cancellations.");
          zoo.putPersistentData(zooRoot + Constants.ZTABLES + "/" + id + Constants.ZTABLE_COMPACT_CANCEL_ID, zero, NodeExistsPolicy.SKIP);
        }

        @SuppressWarnings("deprecation")
        String zpath = zooRoot + Constants.ZCONFIG + "/" + Property.TSERV_WAL_SYNC_METHOD.getKey();
        // is the entire instance set to use flushing vs sync?
        boolean flushDefault = false;
        try {
          byte data[] = zoo.getData(zpath, null);
          if (new String(data, UTF_8).endsWith("flush")) {
            flushDefault = true;
          }
        } catch (KeeperException.NoNodeException ex) {
          // skip
        }
        for (String id : zoo.getChildren(zooRoot + Constants.ZTABLES)) {
          log.debug("Converting table " + id + " WALog setting to Durability");
          try {
            @SuppressWarnings("deprecation")
            String path = zooRoot + Constants.ZTABLES + "/" + id + Constants.ZTABLE_CONF + "/" + Property.TABLE_WALOG_ENABLED.getKey();
            byte[] data = zoo.getData(path, null);
            boolean useWAL = Boolean.parseBoolean(new String(data, UTF_8));
            zoo.recursiveDelete(path, NodeMissingPolicy.FAIL);
            path = zooRoot + Constants.ZTABLES + "/" + id + Constants.ZTABLE_CONF + "/" + Property.TABLE_DURABILITY.getKey();
            if (useWAL) {
              if (flushDefault) {
                zoo.putPersistentData(path, "flush".getBytes(), NodeExistsPolicy.SKIP);
              } else {
                zoo.putPersistentData(path, "sync".getBytes(), NodeExistsPolicy.SKIP);
              }
            } else {
              zoo.putPersistentData(path, "none".getBytes(), NodeExistsPolicy.SKIP);
            }
          } catch (KeeperException.NoNodeException ex) {
            // skip it
          }
        }

        // create initial namespaces
        String namespaces = ZooUtil.getRoot(getInstance()) + Constants.ZNAMESPACES;
        zoo.putPersistentData(namespaces, new byte[0], NodeExistsPolicy.SKIP);
        for (Pair<String,String> namespace : Iterables.concat(
            Collections.singleton(new Pair<String,String>(Namespaces.ACCUMULO_NAMESPACE, Namespaces.ACCUMULO_NAMESPACE_ID)),
            Collections.singleton(new Pair<String,String>(Namespaces.DEFAULT_NAMESPACE, Namespaces.DEFAULT_NAMESPACE_ID)))) {
          String ns = namespace.getFirst();
          String id = namespace.getSecond();
          log.debug("Upgrade creating namespace \"" + ns + "\" (ID: " + id + ")");
          if (!Namespaces.exists(getInstance(), id))
            TableManager.prepareNewNamespaceState(getInstance().getInstanceID(), id, ns, NodeExistsPolicy.SKIP);
        }

        // create replication table in zk
        log.debug("Upgrade creating table " + ReplicationTable.NAME + " (ID: " + ReplicationTable.ID + ")");
        TableManager.prepareNewTableState(getInstance().getInstanceID(), ReplicationTable.ID, Namespaces.ACCUMULO_NAMESPACE_ID, ReplicationTable.NAME,
            TableState.OFFLINE, NodeExistsPolicy.SKIP);

        // create root table
        log.debug("Upgrade creating table " + RootTable.NAME + " (ID: " + RootTable.ID + ")");
        TableManager.prepareNewTableState(getInstance().getInstanceID(), RootTable.ID, Namespaces.ACCUMULO_NAMESPACE_ID, RootTable.NAME, TableState.ONLINE,
            NodeExistsPolicy.SKIP);
        Initialize.initSystemTablesConfig();
        // ensure root user can flush root table
        security.grantTablePermission(rpcCreds(), security.getRootUsername(), RootTable.ID, TablePermission.ALTER_TABLE, Namespaces.ACCUMULO_NAMESPACE_ID);

        // put existing tables in the correct namespaces
        String tables = ZooUtil.getRoot(getInstance()) + Constants.ZTABLES;
        for (String tableId : zoo.getChildren(tables)) {
          String targetNamespace = (MetadataTable.ID.equals(tableId) || RootTable.ID.equals(tableId)) ? Namespaces.ACCUMULO_NAMESPACE_ID
              : Namespaces.DEFAULT_NAMESPACE_ID;
          log.debug("Upgrade moving table " + new String(zoo.getData(tables + "/" + tableId + Constants.ZTABLE_NAME, null), UTF_8) + " (ID: " + tableId
              + ") into namespace with ID " + targetNamespace);
          zoo.putPersistentData(tables + "/" + tableId + Constants.ZTABLE_NAMESPACE, targetNamespace.getBytes(UTF_8), NodeExistsPolicy.SKIP);
        }

        // rename metadata table
        log.debug("Upgrade renaming table " + MetadataTable.OLD_NAME + " (ID: " + MetadataTable.ID + ") to " + MetadataTable.NAME);
        zoo.putPersistentData(tables + "/" + MetadataTable.ID + Constants.ZTABLE_NAME, Tables.qualify(MetadataTable.NAME).getSecond().getBytes(UTF_8),
            NodeExistsPolicy.OVERWRITE);

        moveRootTabletToRootTable(zoo);

        // add system namespace permissions to existing users
        ZKPermHandler perm = new ZKPermHandler();
        perm.initialize(getInstance().getInstanceID(), true);
        String users = ZooUtil.getRoot(getInstance()) + "/users";
        for (String user : zoo.getChildren(users)) {
          zoo.putPersistentData(users + "/" + user + "/Namespaces", new byte[0], NodeExistsPolicy.SKIP);
          perm.grantNamespacePermission(user, Namespaces.ACCUMULO_NAMESPACE_ID, NamespacePermission.READ);
        }
        perm.grantNamespacePermission("root", Namespaces.ACCUMULO_NAMESPACE_ID, NamespacePermission.ALTER_TABLE);
        haveUpgradedZooKeeper = true;
      } catch (Exception ex) {
        // ACCUMULO-3651 Changed level to error and added FATAL to message for slf4j compatibility
        log.error("FATAL: Error performing upgrade", ex);
        System.exit(1);
      }
    }
  }

  private final AtomicBoolean upgradeMetadataRunning = new AtomicBoolean(false);
  private final CountDownLatch waitForMetadataUpgrade = new CountDownLatch(1);

  private final ServerConfigurationFactory serverConfig;

  private MasterClientServiceHandler clientHandler;

  private void upgradeMetadata() {
    // we make sure we're only doing the rest of this method once so that we can signal to other threads that an upgrade wasn't needed.
    if (upgradeMetadataRunning.compareAndSet(false, true)) {
      final int accumuloPersistentVersion = Accumulo.getAccumuloPersistentVersion(fs);
      if (Accumulo.persistentVersionNeedsUpgrade(accumuloPersistentVersion)) {
        // sanity check that we passed the Fate verification prior to ZooKeeper upgrade, and that Fate still hasn't been started.
        // Change both to use Guava's Verify once we use Guava 17.
        if (!haveUpgradedZooKeeper) {
          throw new IllegalStateException(
              "We should only attempt to upgrade Accumulo's metadata table if we've already upgraded ZooKeeper. Please save all logs and file a bug.");
        }
        if (null != fate) {
          throw new IllegalStateException(
              "Access to Fate should not have been initialized prior to the Master finishing upgrades. Please save all logs and file a bug.");
        }
        Runnable upgradeTask = new Runnable() {
          int version = accumuloPersistentVersion;

          @Override
          public void run() {
            try {
              log.info("Starting to upgrade metadata table.");
              if (version == ServerConstants.MOVE_DELETE_MARKERS - 1) {
                log.info("Updating Delete Markers in metadata table for version 1.4");
                MetadataTableUtil.moveMetaDeleteMarkersFrom14(Master.this);
                version++;
              }
              if (version == ServerConstants.MOVE_TO_ROOT_TABLE - 1) {
                log.info("Updating Delete Markers in metadata table.");
                MetadataTableUtil.moveMetaDeleteMarkers(Master.this);
                version++;
              }
              if (version == ServerConstants.MOVE_TO_REPLICATION_TABLE - 1) {
                log.info("Updating metadata table with entries for the replication table");
                MetadataTableUtil.createReplicationTable(Master.this);
                version++;
              }
              log.info("Updating persistent data version.");
              Accumulo.updateAccumuloVersion(fs, accumuloPersistentVersion);
              log.info("Upgrade complete");
              waitForMetadataUpgrade.countDown();
            } catch (Exception ex) {
              // ACCUMULO-3651 Changed level to error and added FATAL to message for slf4j compatibility
              log.error("FATAL: Error performing upgrade", ex);
              System.exit(1);
            }

          }
        };

        // need to run this in a separate thread because a lock is held that prevents metadata tablets from being assigned and this task writes to the
        // metadata table
        new Thread(upgradeTask).start();
      } else {
        waitForMetadataUpgrade.countDown();
      }
    }
  }

  private int assignedOrHosted(Text tableId) {
    int result = 0;
    for (TabletGroupWatcher watcher : watchers) {
      TableCounts count = watcher.getStats(tableId);
      result += count.hosted() + count.assigned();
    }
    return result;
  }

  private int totalAssignedOrHosted() {
    int result = 0;
    for (TabletGroupWatcher watcher : watchers) {
      for (TableCounts counts : watcher.getStats().values()) {
        result += counts.assigned() + counts.hosted();
      }
    }
    return result;
  }

  private int nonMetaDataTabletsAssignedOrHosted() {
    return totalAssignedOrHosted() - assignedOrHosted(new Text(MetadataTable.ID)) - assignedOrHosted(new Text(RootTable.ID));
  }

  private int notHosted() {
    int result = 0;
    for (TabletGroupWatcher watcher : watchers) {
      for (TableCounts counts : watcher.getStats().values()) {
        result += counts.assigned() + counts.assignedToDeadServers();
      }
    }
    return result;
  }

  // The number of unassigned tablets that should be assigned: displayed on the monitor page
  int displayUnassigned() {
    int result = 0;
    switch (getMasterState()) {
      case NORMAL:
        // Count offline tablets for online tables
        for (TabletGroupWatcher watcher : watchers) {
          TableManager manager = TableManager.getInstance();
          for (Entry<Text,TableCounts> entry : watcher.getStats().entrySet()) {
            Text tableId = entry.getKey();
            TableCounts counts = entry.getValue();
            TableState tableState = manager.getTableState(tableId.toString());
            if (tableState != null && tableState.equals(TableState.ONLINE)) {
              result += counts.unassigned() + counts.assignedToDeadServers() + counts.assigned();
            }
          }
        }
        break;
      case SAFE_MODE:
        // Count offline tablets for the metadata table
        for (TabletGroupWatcher watcher : watchers) {
          result += watcher.getStats(METADATA_TABLE_ID).unassigned();
        }
        break;
      case UNLOAD_METADATA_TABLETS:
      case UNLOAD_ROOT_TABLET:
        for (TabletGroupWatcher watcher : watchers) {
          result += watcher.getStats(METADATA_TABLE_ID).unassigned();
        }
        break;
      default:
        break;
    }
    return result;
  }

  public void mustBeOnline(final String tableId) throws ThriftTableOperationException {
    Tables.clearCache(getInstance());
    if (!Tables.getTableState(getInstance(), tableId).equals(TableState.ONLINE))
      throw new ThriftTableOperationException(tableId, null, TableOperation.MERGE, TableOperationExceptionType.OFFLINE, "table is not online");
  }

  public Master(ServerConfigurationFactory config, VolumeManager fs, String hostname) throws IOException {
    super(config);
    this.serverConfig = config;
    this.fs = fs;
    this.hostname = hostname;

    AccumuloConfiguration aconf = serverConfig.getConfiguration();

    log.info("Version " + Constants.VERSION);
    log.info("Instance " + getInstance().getInstanceID());
    ThriftTransportPool.getInstance().setIdleTime(aconf.getTimeInMillis(Property.GENERAL_RPC_TIMEOUT));
    tserverSet = new LiveTServerSet(this, this);
    this.tabletBalancer = aconf.instantiateClassProperty(Property.MASTER_TABLET_BALANCER, TabletBalancer.class, new DefaultLoadBalancer());
    this.tabletBalancer.init(serverConfig);

    try {
      AccumuloVFSClassLoader.getContextManager().setContextConfig(new ContextManager.DefaultContextsConfig(new Iterable<Entry<String,String>>() {
        @Override
        public Iterator<Entry<String,String>> iterator() {
          return getConfiguration().iterator();
        }
      }));
    } catch (IOException e) {
      throw new RuntimeException(e);
    }

    this.security = AuditedSecurityOperation.getInstance(this);

    // Create the secret manager (can generate and verify delegation tokens)
    final long tokenLifetime = aconf.getTimeInMillis(Property.GENERAL_DELEGATION_TOKEN_LIFETIME);
    setSecretManager(new AuthenticationTokenSecretManager(getInstance(), tokenLifetime));

    authenticationTokenKeyManager = null;
    keyDistributor = null;
    if (getConfiguration().getBoolean(Property.INSTANCE_RPC_SASL_ENABLED)) {
      // SASL is enabled, create the key distributor (ZooKeeper) and manager (generates/rolls secret keys)
      log.info("SASL is enabled, creating delegation token key manager and distributor");
      final long tokenUpdateInterval = aconf.getTimeInMillis(Property.GENERAL_DELEGATION_TOKEN_UPDATE_INTERVAL);
      keyDistributor = new ZooAuthenticationKeyDistributor(ZooReaderWriter.getInstance(), ZooUtil.getRoot(getInstance()) + Constants.ZDELEGATION_TOKEN_KEYS);
      authenticationTokenKeyManager = new AuthenticationTokenKeyManager(getSecretManager(), keyDistributor, tokenUpdateInterval, tokenLifetime);
      delegationTokensAvailable = true;
    } else {
      log.info("SASL is not enabled, delegation tokens will not be available");
      delegationTokensAvailable = false;
    }
  }

  public TServerConnection getConnection(TServerInstance server) {
    return tserverSet.getConnection(server);
  }

  public MergeInfo getMergeInfo(Text tableId) {
    synchronized (mergeLock) {
      try {
        String path = ZooUtil.getRoot(getInstance().getInstanceID()) + Constants.ZTABLES + "/" + tableId.toString() + "/merge";
        if (!ZooReaderWriter.getInstance().exists(path))
          return new MergeInfo();
        byte[] data = ZooReaderWriter.getInstance().getData(path, new Stat());
        DataInputBuffer in = new DataInputBuffer();
        in.reset(data, data.length);
        MergeInfo info = new MergeInfo();
        info.readFields(in);
        return info;
      } catch (KeeperException.NoNodeException ex) {
        log.info("Error reading merge state, it probably just finished");
        return new MergeInfo();
      } catch (Exception ex) {
        log.warn("Unexpected error reading merge state", ex);
        return new MergeInfo();
      }
    }
  }

  public void setMergeState(MergeInfo info, MergeState state) throws IOException, KeeperException, InterruptedException {
    synchronized (mergeLock) {
      String path = ZooUtil.getRoot(getInstance().getInstanceID()) + Constants.ZTABLES + "/" + info.getExtent().getTableId().toString() + "/merge";
      info.setState(state);
      if (state.equals(MergeState.NONE)) {
        ZooReaderWriter.getInstance().recursiveDelete(path, NodeMissingPolicy.SKIP);
      } else {
        DataOutputBuffer out = new DataOutputBuffer();
        try {
          info.write(out);
        } catch (IOException ex) {
          throw new RuntimeException("Unlikely", ex);
        }
        ZooReaderWriter.getInstance().putPersistentData(path, out.getData(),
            state.equals(MergeState.STARTED) ? ZooUtil.NodeExistsPolicy.FAIL : ZooUtil.NodeExistsPolicy.OVERWRITE);
      }
      mergeLock.notifyAll();
    }
    nextEvent.event("Merge state of %s set to %s", info.getExtent(), state);
  }

  public void clearMergeState(Text tableId) throws IOException, KeeperException, InterruptedException {
    synchronized (mergeLock) {
      String path = ZooUtil.getRoot(getInstance().getInstanceID()) + Constants.ZTABLES + "/" + tableId.toString() + "/merge";
      ZooReaderWriter.getInstance().recursiveDelete(path, NodeMissingPolicy.SKIP);
      mergeLock.notifyAll();
    }
    nextEvent.event("Merge state of %s cleared", tableId);
  }

  void setMasterGoalState(MasterGoalState state) {
    try {
      ZooReaderWriter.getInstance().putPersistentData(ZooUtil.getRoot(getInstance()) + Constants.ZMASTER_GOAL_STATE, state.name().getBytes(),
          NodeExistsPolicy.OVERWRITE);
    } catch (Exception ex) {
      log.error("Unable to set master goal state in zookeeper");
    }
  }

  MasterGoalState getMasterGoalState() {
    while (true)
      try {
        byte[] data = ZooReaderWriter.getInstance().getData(ZooUtil.getRoot(getInstance()) + Constants.ZMASTER_GOAL_STATE, null);
        return MasterGoalState.valueOf(new String(data));
      } catch (Exception e) {
        log.error("Problem getting real goal state from zookeeper: " + e);
        UtilWaitThread.sleep(1000);
      }
  }

  public boolean hasCycled(long time) {
    for (TabletGroupWatcher watcher : watchers) {
      if (watcher.stats.lastScanFinished() < time)
        return false;
    }

    return true;
  }

  public void clearMigrations(String tableId) {
    synchronized (migrations) {
      Iterator<KeyExtent> iterator = migrations.keySet().iterator();
      while (iterator.hasNext()) {
        KeyExtent extent = iterator.next();
        if (extent.getTableId().toString().equals(tableId)) {
          iterator.remove();
        }
      }
    }
  }

  static enum TabletGoalState {
    HOSTED, UNASSIGNED, DELETED
  };

  TabletGoalState getSystemGoalState(TabletLocationState tls) {
    switch (getMasterState()) {
      case NORMAL:
        return TabletGoalState.HOSTED;
      case HAVE_LOCK: // fall-through intended
      case INITIAL: // fall-through intended
      case SAFE_MODE:
        if (tls.extent.isMeta())
          return TabletGoalState.HOSTED;
        return TabletGoalState.UNASSIGNED;
      case UNLOAD_METADATA_TABLETS:
        if (tls.extent.isRootTablet())
          return TabletGoalState.HOSTED;
        return TabletGoalState.UNASSIGNED;
      case UNLOAD_ROOT_TABLET:
        return TabletGoalState.UNASSIGNED;
      case STOP:
        return TabletGoalState.UNASSIGNED;
      default:
        throw new IllegalStateException("Unknown Master State");
    }
  }

  TabletGoalState getTableGoalState(KeyExtent extent) {
    TableState tableState = TableManager.getInstance().getTableState(extent.getTableId().toString());
    if (tableState == null)
      return TabletGoalState.DELETED;
    switch (tableState) {
      case DELETING:
        return TabletGoalState.DELETED;
      case OFFLINE:
      case NEW:
        return TabletGoalState.UNASSIGNED;
      default:
        return TabletGoalState.HOSTED;
    }
  }

  TabletGoalState getGoalState(TabletLocationState tls, MergeInfo mergeInfo) {
    KeyExtent extent = tls.extent;
    // Shutting down?
    TabletGoalState state = getSystemGoalState(tls);
    if (state == TabletGoalState.HOSTED) {
      if (tls.current != null && serversToShutdown.contains(tls.current)) {
        return TabletGoalState.UNASSIGNED;
      }
      // Handle merge transitions
      if (mergeInfo.getExtent() != null) {
        log.debug("mergeInfo overlaps: " + extent + " " + mergeInfo.overlaps(extent));
        if (mergeInfo.overlaps(extent)) {
          switch (mergeInfo.getState()) {
            case NONE:
            case COMPLETE:
              break;
            case STARTED:
            case SPLITTING:
              return TabletGoalState.HOSTED;
            case WAITING_FOR_CHOPPED:
              if (tls.getState(tserverSet.getCurrentServers()).equals(TabletState.HOSTED)) {
                if (tls.chopped)
                  return TabletGoalState.UNASSIGNED;
              } else {
                if (tls.chopped && tls.walogs.isEmpty())
                  return TabletGoalState.UNASSIGNED;
              }

              return TabletGoalState.HOSTED;
            case WAITING_FOR_OFFLINE:
            case MERGING:
              return TabletGoalState.UNASSIGNED;
          }
        }
      }

      // taking table offline?
      state = getTableGoalState(extent);
      if (state == TabletGoalState.HOSTED) {
        // Maybe this tablet needs to be migrated
        TServerInstance dest = migrations.get(extent);
        if (dest != null && tls.current != null && !dest.equals(tls.current)) {
          return TabletGoalState.UNASSIGNED;
        }
      }
    }
    return state;
  }

  private class MigrationCleanupThread extends Daemon {

    @Override
    public void run() {
      setName("Migration Cleanup Thread");
      while (stillMaster()) {
        if (!migrations.isEmpty()) {
          try {
            cleanupOfflineMigrations();
            cleanupNonexistentMigrations(getConnector());
          } catch (Exception ex) {
            log.error("Error cleaning up migrations", ex);
          }
        }
        UtilWaitThread.sleep(TIME_BETWEEN_MIGRATION_CLEANUPS);
      }
    }

    /**
     * If a migrating tablet splits, and the tablet dies before sending the master a message, the migration will refer to a non-existing tablet, so it can never
     * complete. Periodically scan the metadata table and remove any migrating tablets that no longer exist.
     */
    private void cleanupNonexistentMigrations(final Connector connector) throws AccumuloException, AccumuloSecurityException, TableNotFoundException {
      Scanner scanner = connector.createScanner(MetadataTable.NAME, Authorizations.EMPTY);
      TabletsSection.TabletColumnFamily.PREV_ROW_COLUMN.fetch(scanner);
      Set<KeyExtent> found = new HashSet<KeyExtent>();
      for (Entry<Key,Value> entry : scanner) {
        KeyExtent extent = new KeyExtent(entry.getKey().getRow(), entry.getValue());
        if (migrations.containsKey(extent)) {
          found.add(extent);
        }
      }
      migrations.keySet().retainAll(found);
    }

    /**
     * If migrating a tablet for a table that is offline, the migration can never succeed because no tablet server will load the tablet. check for offline
     * tables and remove their migrations.
     */
    private void cleanupOfflineMigrations() {
      TableManager manager = TableManager.getInstance();
      for (String tableId : Tables.getIdToNameMap(getInstance()).keySet()) {
        TableState state = manager.getTableState(tableId);
        if (TableState.OFFLINE == state) {
          clearMigrations(tableId);
        }
      }
    }
  }

  private class StatusThread extends Daemon {

    private boolean goodStats() {
      int start;
      switch (getMasterState()) {
        case UNLOAD_METADATA_TABLETS:
          start = 1;
          break;
        case UNLOAD_ROOT_TABLET:
          start = 2;
          break;
        default:
          start = 0;
      }
      for (int i = start; i < watchers.size(); i++) {
        TabletGroupWatcher watcher = watchers.get(i);
        if (watcher.stats.getLastMasterState() != getMasterState()) {
          log.debug(watcher.getName() + ": " + watcher.stats.getLastMasterState() + " != " + getMasterState());
          return false;
        }
      }
      return true;
    }

    @Override
    public void run() {
      setName("Status Thread");
      EventCoordinator.Listener eventListener = nextEvent.getListener();
      while (stillMaster()) {
        long wait = DEFAULT_WAIT_FOR_WATCHER;
        try {
          switch (getMasterGoalState()) {
            case NORMAL:
              setMasterState(MasterState.NORMAL);
              break;
            case SAFE_MODE:
              if (getMasterState() == MasterState.NORMAL) {
                setMasterState(MasterState.SAFE_MODE);
              }
              if (getMasterState() == MasterState.HAVE_LOCK) {
                setMasterState(MasterState.SAFE_MODE);
              }
              break;
            case CLEAN_STOP:
              switch (getMasterState()) {
                case NORMAL:
                  setMasterState(MasterState.SAFE_MODE);
                  break;
                case SAFE_MODE: {
                  int count = nonMetaDataTabletsAssignedOrHosted();
                  log.debug(String.format("There are %d non-metadata tablets assigned or hosted", count));
                  if (count == 0 && goodStats())
                    setMasterState(MasterState.UNLOAD_METADATA_TABLETS);
                }
                  break;
                case UNLOAD_METADATA_TABLETS: {
                  int count = assignedOrHosted(METADATA_TABLE_ID);
                  log.debug(String.format("There are %d metadata tablets assigned or hosted", count));
                  if (count == 0 && goodStats())
                    setMasterState(MasterState.UNLOAD_ROOT_TABLET);
                }
                  break;
                case UNLOAD_ROOT_TABLET: {
                  int count = assignedOrHosted(METADATA_TABLE_ID);
                  if (count > 0 && goodStats()) {
                    log.debug(String.format("%d metadata tablets online", count));
                    setMasterState(MasterState.UNLOAD_ROOT_TABLET);
                  }
                  int root_count = assignedOrHosted(ROOT_TABLE_ID);
                  if (root_count > 0 && goodStats())
                    log.debug("The root tablet is still assigned or hosted");
                  if (count + root_count == 0 && goodStats()) {
                    Set<TServerInstance> currentServers = tserverSet.getCurrentServers();
                    log.debug("stopping " + currentServers.size() + " tablet servers");
                    for (TServerInstance server : currentServers) {
                      try {
                        serversToShutdown.add(server);
                        tserverSet.getConnection(server).fastHalt(masterLock);
                      } catch (TException e) {
                        // its probably down, and we don't care
                      } finally {
                        tserverSet.remove(server);
                      }
                    }
                    if (currentServers.size() == 0)
                      setMasterState(MasterState.STOP);
                  }
                }
                  break;
                default:
                  break;
              }
          }
        } catch (Throwable t) {
          log.error("Error occurred reading / switching master goal state. Will continue with attempt to update status", t);
        }

        try {
          wait = updateStatus();
          eventListener.waitForEvents(wait);
        } catch (Throwable t) {
          log.error("Error balancing tablets, will wait for " + WAIT_BETWEEN_ERRORS / ONE_SECOND + " (seconds) and then retry", t);
          UtilWaitThread.sleep(WAIT_BETWEEN_ERRORS);
        }
      }
    }

    private long updateStatus() throws AccumuloException, AccumuloSecurityException, TableNotFoundException {
      tserverStatus = Collections.synchronizedSortedMap(gatherTableInformation());
      checkForHeldServer(tserverStatus);

      if (!badServers.isEmpty()) {
        log.debug("not balancing because the balance information is out-of-date " + badServers.keySet());
      } else if (notHosted() > 0) {
        log.debug("not balancing because there are unhosted tablets: " + notHosted());
      } else if (getMasterGoalState() == MasterGoalState.CLEAN_STOP) {
        log.debug("not balancing because the master is attempting to stop cleanly");
      } else if (!serversToShutdown.isEmpty()) {
        log.debug("not balancing while shutting down servers " + serversToShutdown);
      } else {
        return balanceTablets();
      }
      return DEFAULT_WAIT_FOR_WATCHER;
    }

    private void checkForHeldServer(SortedMap<TServerInstance,TabletServerStatus> tserverStatus) {
      TServerInstance instance = null;
      int crazyHoldTime = 0;
      int someHoldTime = 0;
      final long maxWait = getConfiguration().getTimeInMillis(Property.TSERV_HOLD_TIME_SUICIDE);
      for (Entry<TServerInstance,TabletServerStatus> entry : tserverStatus.entrySet()) {
        if (entry.getValue().getHoldTime() > 0) {
          someHoldTime++;
          if (entry.getValue().getHoldTime() > maxWait) {
            instance = entry.getKey();
            crazyHoldTime++;
          }
        }
      }
      if (crazyHoldTime == 1 && someHoldTime == 1 && tserverStatus.size() > 1) {
        log.warn("Tablet server " + instance + " exceeded maximum hold time: attempting to kill it");
        try {
          TServerConnection connection = tserverSet.getConnection(instance);
          if (connection != null)
            connection.fastHalt(masterLock);
        } catch (TException e) {
          log.error("{}", e.getMessage(), e);
        }
        tserverSet.remove(instance);
      }
    }

    private long balanceTablets() {
      List<TabletMigration> migrationsOut = new ArrayList<TabletMigration>();
      Set<KeyExtent> migrationsCopy = new HashSet<KeyExtent>();
      synchronized (migrations) {
        migrationsCopy.addAll(migrations.keySet());
      }
      long wait = tabletBalancer.balance(Collections.unmodifiableSortedMap(tserverStatus), Collections.unmodifiableSet(migrationsCopy), migrationsOut);

      for (TabletMigration m : TabletBalancer.checkMigrationSanity(tserverStatus.keySet(), migrationsOut)) {
        if (migrations.containsKey(m.tablet)) {
          log.warn("balancer requested migration more than once, skipping " + m);
          continue;
        }
        migrations.put(m.tablet, m.newServer);
        log.debug("migration " + m);
      }
      if (migrationsOut.size() > 0) {
        nextEvent.event("Migrating %d more tablets, %d total", migrationsOut.size(), migrations.size());
      } else {
        synchronized (balancedNotifier) {
          balancedNotifier.notifyAll();
        }
      }
      return wait;
    }

  }

  private SortedMap<TServerInstance,TabletServerStatus> gatherTableInformation() {
    long start = System.currentTimeMillis();
    SortedMap<TServerInstance,TabletServerStatus> result = new TreeMap<TServerInstance,TabletServerStatus>();
    Set<TServerInstance> currentServers = tserverSet.getCurrentServers();
    for (TServerInstance server : currentServers) {
      try {
        Thread t = Thread.currentThread();
        String oldName = t.getName();
        try {
          t.setName("Getting status from " + server);
          TServerConnection connection = tserverSet.getConnection(server);
          if (connection == null)
            throw new IOException("No connection to " + server);
          TabletServerStatus status = connection.getTableMap(false);
          result.put(server, status);
        } finally {
          t.setName(oldName);
        }
      } catch (Exception ex) {
        log.error("unable to get tablet server status " + server + " " + ex.toString());
        log.debug("unable to get tablet server status " + server, ex);
        if (badServers.get(server).incrementAndGet() > MAX_BAD_STATUS_COUNT) {
          log.warn("attempting to stop " + server);
          try {
            TServerConnection connection = tserverSet.getConnection(server);
            if (connection != null) {
              connection.halt(masterLock);
            }
          } catch (TTransportException e) {
            // ignore: it's probably down
          } catch (Exception e) {
            log.info("error talking to troublesome tablet server ", e);
          }
          badServers.remove(server);
        }
      }
    }
    synchronized (badServers) {
      badServers.keySet().retainAll(currentServers);
      badServers.keySet().removeAll(result.keySet());
    }
    log.debug(String.format("Finished gathering information from %d servers in %.2f seconds", result.size(), (System.currentTimeMillis() - start) / 1000.));
    return result;
  }

  public void run() throws IOException, InterruptedException, KeeperException {
    final String zroot = ZooUtil.getRoot(getInstance());

    getMasterLock(zroot + Constants.ZMASTER_LOCK);

    recoveryManager = new RecoveryManager(this);

    TableManager.getInstance().addObserver(this);

    StatusThread statusThread = new StatusThread();
    statusThread.start();

    MigrationCleanupThread migrationCleanupThread = new MigrationCleanupThread();
    migrationCleanupThread.start();

    tserverSet.startListeningForTabletServerChanges();

    ZooReaderWriter zReaderWriter = ZooReaderWriter.getInstance();

    zReaderWriter.getChildren(zroot + Constants.ZRECOVERY, new Watcher() {
      @Override
      public void process(WatchedEvent event) {
        nextEvent.event("Noticed recovery changes", event.getType());
        try {
          // watcher only fires once, add it back
          ZooReaderWriter.getInstance().getChildren(zroot + Constants.ZRECOVERY, this);
        } catch (Exception e) {
          log.error("Failed to add log recovery watcher back", e);
        }
      }
    });

    watchers.add(new TabletGroupWatcher(this, new MetaDataStateStore(this, this), null));
    watchers.add(new TabletGroupWatcher(this, new RootTabletStateStore(this, this), watchers.get(0)));
    watchers.add(new TabletGroupWatcher(this, new ZooTabletStateStore(new ZooStore(zroot)), watchers.get(1)));
    for (TabletGroupWatcher watcher : watchers) {
      watcher.start();
    }

    // Once we are sure the upgrade is complete, we can safely allow fate use.
    waitForMetadataUpgrade.await();

    try {
      final AgeOffStore<Master> store = new AgeOffStore<Master>(new org.apache.accumulo.fate.ZooStore<Master>(ZooUtil.getRoot(getInstance()) + Constants.ZFATE,
          ZooReaderWriter.getInstance()), 1000 * 60 * 60 * 8);

      int threads = getConfiguration().getCount(Property.MASTER_FATE_THREADPOOL_SIZE);

      fate = new Fate<Master>(this, store);
      fate.startTransactionRunners(threads);

      SimpleTimer.getInstance(getConfiguration()).schedule(new Runnable() {

        @Override
        public void run() {
          store.ageOff();
        }
      }, 63000, 63000);
    } catch (KeeperException e) {
      throw new IOException(e);
    } catch (InterruptedException e) {
      throw new IOException(e);
    }

<<<<<<< HEAD
    ZooKeeperInitialization.ensureZooKeeperInitialized(zReaderWriter, zroot);

    // Make sure that we have a secret key (either a new one or an old one from ZK) before we start
    // the master client service.
    if (null != authenticationTokenKeyManager && null != keyDistributor) {
      log.info("Starting delegation-token key manager");
      keyDistributor.initialize();
      authenticationTokenKeyManager.start();
      boolean logged = false;
      while (!authenticationTokenKeyManager.isInitialized()) {
        // Print out a status message when we start waiting for the key manager to get initialized
        if (!logged) {
          log.info("Waiting for AuthenticationTokenKeyManager to be initialized");
          logged = true;
        }
        UtilWaitThread.sleep(200);
      }
      // And log when we are initialized
      log.info("AuthenticationTokenSecretManager is initialized");
    }

    clientHandler = new MasterClientServiceHandler(this);
    Iface rpcProxy = RpcWrapper.service(clientHandler, new Processor<Iface>(clientHandler).getProcessMapView());
    final Processor<Iface> processor;
    if (ThriftServerType.SASL == getThriftServerType()) {
      Iface tcredsProxy = TCredentialsUpdatingWrapper.service(rpcProxy, clientHandler.getClass(), getConfiguration());
      processor = new Processor<Iface>(tcredsProxy);
    } else {
      processor = new Processor<Iface>(rpcProxy);
    }
    ServerAddress sa = TServerUtils.startServer(this, hostname, Property.MASTER_CLIENTPORT, processor, "Master", "Master Client Service Handler", null,
        Property.MASTER_MINTHREADS, Property.MASTER_THREADCHECK, Property.GENERAL_MAX_MESSAGE_SIZE);
=======
    Processor<Iface> processor = new Processor<Iface>(
        RpcWrapper.service(new MasterClientServiceHandler(this), new Processor<Iface>(new MasterClientServiceHandler(this))));
    ServerAddress sa = TServerUtils.startServer(getSystemConfiguration(), hostname, Property.MASTER_CLIENTPORT, processor, "Master",
        "Master Client Service Handler", null, Property.MASTER_MINTHREADS, Property.MASTER_THREADCHECK, Property.GENERAL_MAX_MESSAGE_SIZE);
>>>>>>> bd8cf5e2
    clientService = sa.server;
    String address = sa.address.toString();
    log.info("Setting master lock data to " + address);
    masterLock.replaceLockData(address.getBytes());

    while (!clientService.isServing()) {
      UtilWaitThread.sleep(100);
    }

    // Start the daemon to scan the replication table and make units of work
    replicationWorkDriver = new ReplicationDriver(this);
    replicationWorkDriver.start();

    // Start the daemon to assign work to tservers to replicate to our peers
    try {
      replicationWorkAssigner = new WorkDriver(this);
    } catch (AccumuloException | AccumuloSecurityException e) {
      log.error("Caught exception trying to initialize replication WorkDriver", e);
      throw new RuntimeException(e);
    }
    replicationWorkAssigner.start();

    // Start the replication coordinator which assigns tservers to service replication requests
    MasterReplicationCoordinator impl = new MasterReplicationCoordinator(this);
    ReplicationCoordinator.Processor<ReplicationCoordinator.Iface> replicationCoordinatorProcessor = new ReplicationCoordinator.Processor<ReplicationCoordinator.Iface>(
        RpcWrapper.service(impl, new ReplicationCoordinator.Processor<ReplicationCoordinator.Iface>(impl).getProcessMapView()));
    ServerAddress replAddress = TServerUtils.startServer(this, hostname, Property.MASTER_REPLICATION_COORDINATOR_PORT, replicationCoordinatorProcessor,
        "Master Replication Coordinator", "Replication Coordinator", null, Property.MASTER_REPLICATION_COORDINATOR_MINTHREADS,
        Property.MASTER_REPLICATION_COORDINATOR_THREADCHECK, Property.GENERAL_MAX_MESSAGE_SIZE);

    log.info("Started replication coordinator service at " + replAddress.address);

    // Advertise that port we used so peers don't have to be told what it is
    ZooReaderWriter.getInstance().putPersistentData(ZooUtil.getRoot(getInstance()) + Constants.ZMASTER_REPLICATION_COORDINATOR_ADDR,
        replAddress.address.toString().getBytes(UTF_8), NodeExistsPolicy.OVERWRITE);

    // Register replication metrics
    MasterMetricsFactory factory = new MasterMetricsFactory(getConfiguration(), this);
    Metrics replicationMetrics = factory.createReplicationMetrics();
    try {
      replicationMetrics.register();
    } catch (Exception e) {
      log.error("Failed to register replication metrics", e);
    }

    while (clientService.isServing()) {
      UtilWaitThread.sleep(500);
    }
    log.info("Shutting down fate.");
    fate.shutdown();

    final long deadline = System.currentTimeMillis() + MAX_CLEANUP_WAIT_TIME;
    statusThread.join(remaining(deadline));
    replicationWorkAssigner.join(remaining(deadline));
    replicationWorkDriver.join(remaining(deadline));
    replAddress.server.stop();
    // Signal that we want it to stop, and wait for it to do so.
    if (authenticationTokenKeyManager != null) {
      authenticationTokenKeyManager.gracefulStop();
      authenticationTokenKeyManager.join(remaining(deadline));
    }

    // quit, even if the tablet servers somehow jam up and the watchers
    // don't stop
    for (TabletGroupWatcher watcher : watchers) {
      watcher.join(remaining(deadline));
    }
    log.info("exiting");
  }

  private long remaining(long deadline) {
    return Math.max(1, deadline - System.currentTimeMillis());
  }

  public ZooLock getMasterLock() {
    return masterLock;
  }

  private static class MasterLockWatcher implements ZooLock.AsyncLockWatcher {

    boolean acquiredLock = false;
    boolean failedToAcquireLock = false;

    @Override
    public void lostLock(LockLossReason reason) {
      Halt.halt("Master lock in zookeeper lost (reason = " + reason + "), exiting!", -1);
    }

    @Override
    public void unableToMonitorLockNode(final Throwable e) {
      // ACCUMULO-3651 Changed level to error and added FATAL to message for slf4j compatibility
      Halt.halt(-1, new Runnable() {
        @Override
        public void run() {
          log.error("FATAL: No longer able to monitor master lock node", e);
        }
      });

    }

    @Override
    public synchronized void acquiredLock() {
      log.debug("Acquired master lock");

      if (acquiredLock || failedToAcquireLock) {
        Halt.halt("Zoolock in unexpected state AL " + acquiredLock + " " + failedToAcquireLock, -1);
      }

      acquiredLock = true;
      notifyAll();
    }

    @Override
    public synchronized void failedToAcquireLock(Exception e) {
      log.warn("Failed to get master lock " + e);

      if (e instanceof NoAuthException) {
        String msg = "Failed to acquire master lock due to incorrect ZooKeeper authentication.";
        log.error(msg + " Ensure instance.secret is consistent across Accumulo configuration", e);
        Halt.halt(msg, -1);
      }

      if (acquiredLock) {
        Halt.halt("Zoolock in unexpected state FAL " + acquiredLock + " " + failedToAcquireLock, -1);
      }

      failedToAcquireLock = true;
      notifyAll();
    }

    public synchronized void waitForChange() {
      while (!acquiredLock && !failedToAcquireLock) {
        try {
          wait();
        } catch (InterruptedException e) {}
      }
    }
  }

  private void getMasterLock(final String zMasterLoc) throws KeeperException, InterruptedException {
    log.info("trying to get master lock");

    final String masterClientAddress = hostname + ":" + getConfiguration().getPort(Property.MASTER_CLIENTPORT);

    while (true) {

      MasterLockWatcher masterLockWatcher = new MasterLockWatcher();
      masterLock = new ZooLock(zMasterLoc);
      masterLock.lockAsync(masterLockWatcher, masterClientAddress.getBytes());

      masterLockWatcher.waitForChange();

      if (masterLockWatcher.acquiredLock) {
        break;
      }

      if (!masterLockWatcher.failedToAcquireLock) {
        throw new IllegalStateException("master lock in unknown state");
      }

      masterLock.tryToCancelAsyncLockOrUnlock();

      UtilWaitThread.sleep(TIME_TO_WAIT_BETWEEN_LOCK_CHECKS);
    }

    setMasterState(MasterState.HAVE_LOCK);
  }

  public static void main(String[] args) throws Exception {
    try {
      SecurityUtil.serverLogin(SiteConfiguration.getInstance());

      ServerOpts opts = new ServerOpts();
      final String app = "master";
      opts.parseArgs(app, args);
      String hostname = opts.getAddress();
      Accumulo.setupLogging(app);
      ServerConfigurationFactory conf = new ServerConfigurationFactory(HdfsZooInstance.getInstance());
      VolumeManager fs = VolumeManagerImpl.get();
      Accumulo.init(fs, conf, app);
      Master master = new Master(conf, fs, hostname);
      DistributedTrace.enable(hostname, app, conf.getConfiguration());
      master.run();
    } catch (Exception ex) {
      log.error("Unexpected exception, exiting", ex);
      System.exit(1);
    } finally {
      DistributedTrace.disable();
    }
  }

  @Override
  public void update(LiveTServerSet current, Set<TServerInstance> deleted, Set<TServerInstance> added) {
    DeadServerList obit = new DeadServerList(ZooUtil.getRoot(getInstance()) + Constants.ZDEADTSERVERS);
    if (added.size() > 0) {
      log.info("New servers: " + added);
      for (TServerInstance up : added)
        obit.delete(up.hostPort());
    }
    for (TServerInstance dead : deleted) {
      String cause = "unexpected failure";
      if (serversToShutdown.contains(dead))
        cause = "clean shutdown"; // maybe an incorrect assumption
      if (!getMasterGoalState().equals(MasterGoalState.CLEAN_STOP))
        obit.post(dead.hostPort(), cause);
    }

    Set<TServerInstance> unexpected = new HashSet<TServerInstance>(deleted);
    unexpected.removeAll(this.serversToShutdown);
    if (unexpected.size() > 0) {
      if (stillMaster() && !getMasterGoalState().equals(MasterGoalState.CLEAN_STOP)) {
        log.warn("Lost servers " + unexpected);
      }
    }
    serversToShutdown.removeAll(deleted);
    badServers.keySet().removeAll(deleted);
    // clear out any bad server with the same host/port as a new server
    synchronized (badServers) {
      cleanListByHostAndPort(badServers.keySet(), deleted, added);
    }
    synchronized (serversToShutdown) {
      cleanListByHostAndPort(serversToShutdown, deleted, added);
    }

    synchronized (migrations) {
      Iterator<Entry<KeyExtent,TServerInstance>> iter = migrations.entrySet().iterator();
      while (iter.hasNext()) {
        Entry<KeyExtent,TServerInstance> entry = iter.next();
        if (deleted.contains(entry.getValue())) {
          log.info("Canceling migration of " + entry.getKey() + " to " + entry.getValue());
          iter.remove();
        }
      }
    }
    nextEvent.event("There are now %d tablet servers", current.size());
  }

  private static void cleanListByHostAndPort(Collection<TServerInstance> badServers, Set<TServerInstance> deleted, Set<TServerInstance> added) {
    Iterator<TServerInstance> badIter = badServers.iterator();
    while (badIter.hasNext()) {
      TServerInstance bad = badIter.next();
      for (TServerInstance add : added) {
        if (bad.hostPort().equals(add.hostPort())) {
          badIter.remove();
          break;
        }
      }
      for (TServerInstance del : deleted) {
        if (bad.hostPort().equals(del.hostPort())) {
          badIter.remove();
          break;
        }
      }
    }
  }

  @Override
  public void stateChanged(String tableId, TableState state) {
    nextEvent.event("Table state in zookeeper changed for %s to %s", tableId, state);
    if (TableState.OFFLINE == state) {
      clearMigrations(tableId);
    }
  }

  @Override
  public void initialize(Map<String,TableState> tableIdToStateMap) {}

  @Override
  public void sessionExpired() {}

  @Override
  public Set<String> onlineTables() {
    Set<String> result = new HashSet<String>();
    if (getMasterState() != MasterState.NORMAL) {
      if (getMasterState() != MasterState.UNLOAD_METADATA_TABLETS)
        result.add(MetadataTable.ID);
      if (getMasterState() != MasterState.UNLOAD_ROOT_TABLET)
        result.add(RootTable.ID);
      return result;
    }
    TableManager manager = TableManager.getInstance();

    for (String tableId : Tables.getIdToNameMap(getInstance()).keySet()) {
      TableState state = manager.getTableState(tableId);
      if (state != null) {
        if (state == TableState.ONLINE)
          result.add(tableId);
      }
    }
    return result;
  }

  @Override
  public Set<TServerInstance> onlineTabletServers() {
    return tserverSet.getCurrentServers();
  }

  @Override
  public Collection<MergeInfo> merges() {
    List<MergeInfo> result = new ArrayList<MergeInfo>();
    for (String tableId : Tables.getIdToNameMap(getInstance()).keySet()) {
      result.add(getMergeInfo(new Text(tableId)));
    }
    return result;
  }

  // recovers state from the persistent transaction to shutdown a server
  public void shutdownTServer(TServerInstance server) {
    nextEvent.event("Tablet Server shutdown requested for %s", server);
    serversToShutdown.add(server);
  }

  public EventCoordinator getEventCoordinator() {
    return nextEvent;
  }

  public ServerConfigurationFactory getConfigurationFactory() {
    return serverConfig;
  }

  public VolumeManager getFileSystem() {
    return this.fs;
  }

  public void assignedTablet(KeyExtent extent) {
    if (extent.isMeta()) {
      if (getMasterState().equals(MasterState.UNLOAD_ROOT_TABLET)) {
        setMasterState(MasterState.UNLOAD_METADATA_TABLETS);
      }
    }
    if (extent.isRootTablet()) {
      // probably too late, but try anyhow
      if (getMasterState().equals(MasterState.STOP)) {
        setMasterState(MasterState.UNLOAD_ROOT_TABLET);
      }
    }
  }

  public void waitForBalance(TInfo tinfo) {
    synchronized (balancedNotifier) {
      long eventCounter;
      do {
        eventCounter = nextEvent.waitForEvents(0, 0);
        try {
          balancedNotifier.wait();
        } catch (InterruptedException e) {
          log.debug(e.toString(), e);
        }
      } while (displayUnassigned() > 0 || migrations.size() > 0 || eventCounter != nextEvent.waitForEvents(0, 0));
    }
  }

  public MasterMonitorInfo getMasterMonitorInfo() {
    final MasterMonitorInfo result = new MasterMonitorInfo();

    result.tServerInfo = new ArrayList<TabletServerStatus>();
    result.tableMap = new DefaultMap<String,TableInfo>(new TableInfo());
    for (Entry<TServerInstance,TabletServerStatus> serverEntry : tserverStatus.entrySet()) {
      final TabletServerStatus status = serverEntry.getValue();
      result.tServerInfo.add(status);
      for (Entry<String,TableInfo> entry : status.tableMap.entrySet()) {
        TableInfoUtil.add(result.tableMap.get(entry.getKey()), entry.getValue());
      }
    }
    result.badTServers = new HashMap<String,Byte>();
    synchronized (badServers) {
      for (TServerInstance bad : badServers.keySet()) {
        result.badTServers.put(bad.hostPort(), TabletServerState.UNRESPONSIVE.getId());
      }
    }
    result.state = getMasterState();
    result.goalState = getMasterGoalState();
    result.unassignedTablets = displayUnassigned();
    result.serversShuttingDown = new HashSet<String>();
    synchronized (serversToShutdown) {
      for (TServerInstance server : serversToShutdown)
        result.serversShuttingDown.add(server.hostPort());
    }
    DeadServerList obit = new DeadServerList(ZooUtil.getRoot(getInstance()) + Constants.ZDEADTSERVERS);
    result.deadTabletServers = obit.getList();
    return result;
  }

  /**
   * Can delegation tokens be generated for users
   */
  public boolean delegationTokensAvailable() {
    return delegationTokensAvailable;
  }

  @Override
  public Collection<KeyExtent> migrations() {
    Set<KeyExtent> migrationKeys = new HashSet<KeyExtent>();
    synchronized (migrations) {
      migrationKeys.addAll(migrations.keySet());
    }
    return migrationKeys;
  }

  @Override
  public Set<TServerInstance> shutdownServers() {
    synchronized (serversToShutdown) {
      return new HashSet<TServerInstance>(serversToShutdown);
    }
  }
}<|MERGE_RESOLUTION|>--- conflicted
+++ resolved
@@ -1147,7 +1147,6 @@
       throw new IOException(e);
     }
 
-<<<<<<< HEAD
     ZooKeeperInitialization.ensureZooKeeperInitialized(zReaderWriter, zroot);
 
     // Make sure that we have a secret key (either a new one or an old one from ZK) before we start
@@ -1170,7 +1169,7 @@
     }
 
     clientHandler = new MasterClientServiceHandler(this);
-    Iface rpcProxy = RpcWrapper.service(clientHandler, new Processor<Iface>(clientHandler).getProcessMapView());
+    Iface rpcProxy = RpcWrapper.service(clientHandler, new Processor<Iface>(clientHandler));
     final Processor<Iface> processor;
     if (ThriftServerType.SASL == getThriftServerType()) {
       Iface tcredsProxy = TCredentialsUpdatingWrapper.service(rpcProxy, clientHandler.getClass(), getConfiguration());
@@ -1180,12 +1179,6 @@
     }
     ServerAddress sa = TServerUtils.startServer(this, hostname, Property.MASTER_CLIENTPORT, processor, "Master", "Master Client Service Handler", null,
         Property.MASTER_MINTHREADS, Property.MASTER_THREADCHECK, Property.GENERAL_MAX_MESSAGE_SIZE);
-=======
-    Processor<Iface> processor = new Processor<Iface>(
-        RpcWrapper.service(new MasterClientServiceHandler(this), new Processor<Iface>(new MasterClientServiceHandler(this))));
-    ServerAddress sa = TServerUtils.startServer(getSystemConfiguration(), hostname, Property.MASTER_CLIENTPORT, processor, "Master",
-        "Master Client Service Handler", null, Property.MASTER_MINTHREADS, Property.MASTER_THREADCHECK, Property.GENERAL_MAX_MESSAGE_SIZE);
->>>>>>> bd8cf5e2
     clientService = sa.server;
     String address = sa.address.toString();
     log.info("Setting master lock data to " + address);
@@ -1211,7 +1204,7 @@
     // Start the replication coordinator which assigns tservers to service replication requests
     MasterReplicationCoordinator impl = new MasterReplicationCoordinator(this);
     ReplicationCoordinator.Processor<ReplicationCoordinator.Iface> replicationCoordinatorProcessor = new ReplicationCoordinator.Processor<ReplicationCoordinator.Iface>(
-        RpcWrapper.service(impl, new ReplicationCoordinator.Processor<ReplicationCoordinator.Iface>(impl).getProcessMapView()));
+        RpcWrapper.service(impl, new ReplicationCoordinator.Processor<ReplicationCoordinator.Iface>(impl)));
     ServerAddress replAddress = TServerUtils.startServer(this, hostname, Property.MASTER_REPLICATION_COORDINATOR_PORT, replicationCoordinatorProcessor,
         "Master Replication Coordinator", "Replication Coordinator", null, Property.MASTER_REPLICATION_COORDINATOR_MINTHREADS,
         Property.MASTER_REPLICATION_COORDINATOR_THREADCHECK, Property.GENERAL_MAX_MESSAGE_SIZE);
