/*
 * Licensed to the Apache Software Foundation (ASF) under one or more
 * contributor license agreements.  See the NOTICE file distributed with
 * this work for additional information regarding copyright ownership.
 * The ASF licenses this file to You under the Apache License, Version 2.0
 * (the "License"); you may not use this file except in compliance with
 * the License.  You may obtain a copy of the License at
 *
 *     http://www.apache.org/licenses/LICENSE-2.0
 *
 * Unless required by applicable law or agreed to in writing, software
 * distributed under the License is distributed on an "AS IS" BASIS,
 * WITHOUT WARRANTIES OR CONDITIONS OF ANY KIND, either express or implied.
 * See the License for the specific language governing permissions and
 * limitations under the License.
 */
package org.apache.accumulo.master.tableOps;

import static java.nio.charset.StandardCharsets.UTF_8;
import static java.util.Objects.requireNonNull;

import java.util.List;

import org.apache.accumulo.core.Constants;
import org.apache.accumulo.core.client.IteratorSetting;
import org.apache.accumulo.core.client.admin.CompactionStrategyConfig;
import org.apache.accumulo.core.client.impl.AcceptableThriftTableOperationException;
import org.apache.accumulo.core.client.impl.CompactionStrategyConfigUtil;
import org.apache.accumulo.core.client.impl.thrift.TableOperation;
import org.apache.accumulo.core.client.impl.thrift.TableOperationExceptionType;
import org.apache.accumulo.fate.Repo;
import org.apache.accumulo.fate.zookeeper.IZooReaderWriter;
import org.apache.accumulo.fate.zookeeper.IZooReaderWriter.Mutator;
import org.apache.accumulo.master.Master;
import org.apache.accumulo.server.master.tableOps.UserCompactionConfig;
import org.apache.accumulo.server.zookeeper.ZooReaderWriter;
import org.apache.commons.codec.binary.Hex;
import org.apache.hadoop.io.Text;
import org.apache.hadoop.io.WritableUtils;
import org.apache.zookeeper.KeeperException.NoNodeException;
import org.slf4j.Logger;
import org.slf4j.LoggerFactory;

public class CompactRange extends MasterRepo {
  private static final Logger log = LoggerFactory.getLogger(CompactRange.class);

  private static final long serialVersionUID = 1L;
  private final String tableId;
  private final String namespaceId;
  private byte[] startRow;
  private byte[] endRow;
  private byte[] config;

<<<<<<< HEAD
  public CompactRange(String tableId, byte[] startRow, byte[] endRow, List<IteratorSetting> iterators, CompactionStrategyConfig compactionStrategy)
      throws AcceptableThriftTableOperationException {
=======
  private String getNamespaceId(Master env) throws Exception {
    return Utils.getNamespaceId(env.getInstance(), tableId, TableOperation.COMPACT, this.namespaceId);
  }

  public CompactRange(String namespaceId, String tableId, byte[] startRow, byte[] endRow, List<IteratorSetting> iterators,
      CompactionStrategyConfig compactionStrategy) throws ThriftTableOperationException {
>>>>>>> 7b9a11ad

    requireNonNull(namespaceId, "Invalid argument: null namespaceId");
    requireNonNull(tableId, "Invalid argument: null tableId");
    requireNonNull(iterators, "Invalid argument: null iterator list");
    requireNonNull(compactionStrategy, "Invalid argument: null compactionStrategy");

    this.tableId = tableId;
    this.namespaceId = namespaceId;
    this.startRow = startRow.length == 0 ? null : startRow;
    this.endRow = endRow.length == 0 ? null : endRow;

    if (iterators.size() > 0 || !compactionStrategy.equals(CompactionStrategyConfigUtil.DEFAULT_STRATEGY)) {
      this.config = WritableUtils.toByteArray(new UserCompactionConfig(this.startRow, this.endRow, iterators, compactionStrategy));
    } else {
      log.info("No iterators or compaction strategy");
    }

    if (this.startRow != null && this.endRow != null && new Text(startRow).compareTo(new Text(endRow)) >= 0)
      throw new AcceptableThriftTableOperationException(tableId, null, TableOperation.COMPACT, TableOperationExceptionType.BAD_RANGE,
          "start row must be less than end row");
  }

  @Override
  public long isReady(long tid, Master env) throws Exception {
    return Utils.reserveNamespace(getNamespaceId(env), tid, false, true, TableOperation.COMPACT)
        + Utils.reserveTable(tableId, tid, false, true, TableOperation.COMPACT);
  }

  @Override
  public Repo<Master> call(final long tid, Master env) throws Exception {
    String zTablePath = Constants.ZROOT + "/" + env.getInstance().getInstanceID() + Constants.ZTABLES + "/" + tableId + Constants.ZTABLE_COMPACT_ID;

    IZooReaderWriter zoo = ZooReaderWriter.getInstance();
    byte[] cid;
    try {
      cid = zoo.mutate(zTablePath, null, null, new Mutator() {
        @Override
        public byte[] mutate(byte[] currentValue) throws Exception {
          String cvs = new String(currentValue, UTF_8);
          String[] tokens = cvs.split(",");
          long flushID = Long.parseLong(tokens[0]);
          flushID++;

          String txidString = String.format("%016x", tid);

          for (int i = 1; i < tokens.length; i++) {
            if (tokens[i].startsWith(txidString))
              continue; // skip self

            log.debug("txidString : " + txidString);
            log.debug("tokens[" + i + "] : " + tokens[i]);

            throw new AcceptableThriftTableOperationException(tableId, null, TableOperation.COMPACT, TableOperationExceptionType.OTHER,
                "Another compaction with iterators and/or a compaction strategy is running");
          }

          StringBuilder encodedIterators = new StringBuilder();

          if (config != null) {
            Hex hex = new Hex();
            encodedIterators.append(",");
            encodedIterators.append(txidString);
            encodedIterators.append("=");
            encodedIterators.append(new String(hex.encode(config), UTF_8));
          }

          return (Long.toString(flushID) + encodedIterators).getBytes(UTF_8);
        }
      });

      return new CompactionDriver(Long.parseLong(new String(cid, UTF_8).split(",")[0]), getNamespaceId(env), tableId, startRow, endRow);
    } catch (NoNodeException nne) {
      throw new AcceptableThriftTableOperationException(tableId, null, TableOperation.COMPACT, TableOperationExceptionType.NOTFOUND, null);
    }

  }

  static void removeIterators(Master environment, final long txid, String tableId) throws Exception {
    String zTablePath = Constants.ZROOT + "/" + environment.getInstance().getInstanceID() + Constants.ZTABLES + "/" + tableId + Constants.ZTABLE_COMPACT_ID;

    IZooReaderWriter zoo = ZooReaderWriter.getInstance();

    zoo.mutate(zTablePath, null, null, new Mutator() {
      @Override
      public byte[] mutate(byte[] currentValue) throws Exception {
        String cvs = new String(currentValue, UTF_8);
        String[] tokens = cvs.split(",");
        long flushID = Long.parseLong(tokens[0]);

        String txidString = String.format("%016x", txid);

        StringBuilder encodedIterators = new StringBuilder();
        for (int i = 1; i < tokens.length; i++) {
          if (tokens[i].startsWith(txidString))
            continue;
          encodedIterators.append(",");
          encodedIterators.append(tokens[i]);
        }

        return (Long.toString(flushID) + encodedIterators).getBytes(UTF_8);
      }
    });

  }

  @Override
  public void undo(long tid, Master env) throws Exception {
    try {
      removeIterators(env, tid, tableId);
    } finally {
      Utils.unreserveNamespace(getNamespaceId(env), tid, false);
      Utils.unreserveTable(tableId, tid, false);
    }
  }

}<|MERGE_RESOLUTION|>--- conflicted
+++ resolved
@@ -51,17 +51,12 @@
   private byte[] endRow;
   private byte[] config;
 
-<<<<<<< HEAD
-  public CompactRange(String tableId, byte[] startRow, byte[] endRow, List<IteratorSetting> iterators, CompactionStrategyConfig compactionStrategy)
-      throws AcceptableThriftTableOperationException {
-=======
   private String getNamespaceId(Master env) throws Exception {
     return Utils.getNamespaceId(env.getInstance(), tableId, TableOperation.COMPACT, this.namespaceId);
   }
 
   public CompactRange(String namespaceId, String tableId, byte[] startRow, byte[] endRow, List<IteratorSetting> iterators,
-      CompactionStrategyConfig compactionStrategy) throws ThriftTableOperationException {
->>>>>>> 7b9a11ad
+      CompactionStrategyConfig compactionStrategy) throws AcceptableThriftTableOperationException {
 
     requireNonNull(namespaceId, "Invalid argument: null namespaceId");
     requireNonNull(tableId, "Invalid argument: null tableId");
