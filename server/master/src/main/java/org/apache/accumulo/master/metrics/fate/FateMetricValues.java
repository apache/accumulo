--- conflicted
+++ resolved
@@ -18,14 +18,13 @@
  */
 package org.apache.accumulo.master.metrics.fate;
 
-<<<<<<< HEAD
 import java.util.Collections;
+import java.util.HashMap;
 import java.util.Map;
 import java.util.TreeMap;
+import java.util.List;
 
 import org.apache.accumulo.fate.ReadOnlyTStore;
-=======
-import java.util.List;
 
 import org.apache.accumulo.core.Constants;
 import org.apache.accumulo.fate.AdminUtil;
@@ -34,7 +33,6 @@
 import org.apache.accumulo.server.ServerContext;
 import org.apache.zookeeper.KeeperException;
 import org.apache.zookeeper.data.Stat;
->>>>>>> dfceef69
 import org.slf4j.Logger;
 import org.slf4j.LoggerFactory;
 
@@ -93,10 +91,17 @@
    *
    * @return a map of operation type counters.
    */
-<<<<<<< HEAD
   Map<String,Long> getOpTypeCounters() {
     return opTypeCounters;
-=======
+  }
+
+  /**
+   * The FATE transaction stores the transaction type as a debug string in the transaction zknode.
+   * This method returns a map of counters of the current occurrences of each operation type that is
+   * IN_PROGRESS.
+   *
+   * @return a map of operation type counters.
+   */
   private static FateMetricValues updateFromZookeeper(final ServerContext context,
       final FateMetricValues.Builder builder) {
 
@@ -128,7 +133,6 @@
     }
 
     return builder.build();
->>>>>>> dfceef69
   }
 
   @Override
