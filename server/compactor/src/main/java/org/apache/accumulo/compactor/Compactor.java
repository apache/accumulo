--- conflicted
+++ resolved
@@ -106,11 +106,7 @@
 import org.apache.accumulo.server.rpc.ServerAddress;
 import org.apache.accumulo.server.rpc.TServerUtils;
 import org.apache.accumulo.server.rpc.ThriftProcessorTypes;
-<<<<<<< HEAD
-import org.apache.accumulo.server.security.SecurityOperation;
 import org.apache.accumulo.server.zookeeper.TransactionWatcher;
-=======
->>>>>>> f3e75f0e
 import org.apache.hadoop.fs.Path;
 import org.apache.thrift.TException;
 import org.apache.thrift.transport.TTransportException;
@@ -147,31 +143,9 @@
 
   private final AtomicBoolean compactionRunning = new AtomicBoolean(false);
 
-<<<<<<< HEAD
   protected Compactor(ConfigOpts opts, String[] args) {
-    this(opts, args, null);
-  }
-
-  protected Compactor(ConfigOpts opts, String[] args, AccumuloConfiguration conf) {
     super("compactor", opts, args);
-    aconf = conf == null ? super.getConfiguration() : conf;
-    queueName = aconf.get(Property.COMPACTOR_QUEUE_NAME);
-    setupSecurity();
-    watcher = new CompactionWatcher(aconf);
-    var schedExecutor =
-        ThreadPools.getServerThreadPools().createGeneralScheduledExecutorService(aconf);
-    startCancelChecker(schedExecutor, TIME_BETWEEN_CANCEL_CHECKS);
-    printStartupMsg();
-  }
-
-  @Override
-  public AccumuloConfiguration getConfiguration() {
-    return aconf;
-=======
-  protected Compactor(CompactorServerOpts opts, String[] args) {
-    super("compactor", opts, args);
-    queueName = opts.getQueueName();
->>>>>>> f3e75f0e
+    queueName = super.getConfiguration().get(Property.COMPACTOR_QUEUE_NAME);
   }
 
   @Override
@@ -180,18 +154,6 @@
     LongTaskTimer timer = LongTaskTimer.builder(METRICS_COMPACTOR_MAJC_STUCK)
         .description("Number and duration of stuck major compactions").register(registry);
     CompactionWatcher.setTimer(timer);
-  }
-
-<<<<<<< HEAD
-  protected void setupSecurity() {
-    security = getContext().getSecurityOperation();
-=======
-  protected void startGCLogger(ScheduledThreadPoolExecutor schedExecutor) {
-    ScheduledFuture<?> future =
-        schedExecutor.scheduleWithFixedDelay(() -> gcLogger.logGCInfo(getConfiguration()), 0,
-            TIME_BETWEEN_GC_CHECKS, TimeUnit.MILLISECONDS);
-    ThreadPools.watchNonCriticalScheduledTask(future);
->>>>>>> f3e75f0e
   }
 
   protected void startCancelChecker(ScheduledThreadPoolExecutor schedExecutor,
@@ -638,7 +600,6 @@
     var watcher = new CompactionWatcher(getConfiguration());
     var schedExecutor = ThreadPools.getServerThreadPools()
         .createGeneralScheduledExecutorService(getConfiguration());
-    startGCLogger(schedExecutor);
     startCancelChecker(schedExecutor, TIME_BETWEEN_CANCEL_CHECKS);
 
     LOG.info("Compactor started, waiting for work");
