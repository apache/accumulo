--- conflicted
+++ resolved
@@ -195,16 +195,6 @@
     LongTaskTimer timer = LongTaskTimer.builder(METRICS_COMPACTOR_MAJC_STUCK)
         .description("Number and duration of stuck major compactions").register(registry);
     CompactionWatcher.setTimer(timer);
-<<<<<<< HEAD
-
-    Gauge
-        .builder(METRICS_COMPACTOR_BUSY, this.compactionRunning,
-            isRunning -> isRunning.get() ? 1 : 0)
-        .description(
-            "Indicates if the compactor is busy or not. The value will be 0 when idle and 1 when busy.")
-        .register(registry);
-=======
->>>>>>> 6c2f6873
   }
 
   protected void startCancelChecker(ScheduledThreadPoolExecutor schedExecutor,
