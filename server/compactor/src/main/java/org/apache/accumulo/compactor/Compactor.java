--- conflicted
+++ resolved
@@ -227,15 +227,13 @@
   private final PausedCompactionMetrics pausedMetrics = new PausedCompactionMetrics();
 
   private final AtomicBoolean compactionRunning = new AtomicBoolean(false);
-<<<<<<< HEAD
-  private BlockCache _dCache;
-=======
   private final ConsecutiveErrorHistory errorHistory = new ConsecutiveErrorHistory();
   private final AtomicLong completed = new AtomicLong(0);
   private final AtomicLong cancelled = new AtomicLong(0);
   private final AtomicLong failed = new AtomicLong(0);
   private final AtomicLong terminated = new AtomicLong(0);
->>>>>>> b799af09
+
+  private BlockCache _dCache;
 
   @VisibleForTesting
   protected Compactor(ConfigOpts opts, String[] args) {
