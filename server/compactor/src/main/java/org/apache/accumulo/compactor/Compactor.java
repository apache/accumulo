/*
 * Licensed to the Apache Software Foundation (ASF) under one
 * or more contributor license agreements.  See the NOTICE file
 * distributed with this work for additional information
 * regarding copyright ownership.  The ASF licenses this file
 * to you under the Apache License, Version 2.0 (the
 * "License"); you may not use this file except in compliance
 * with the License.  You may obtain a copy of the License at
 *
 *   https://www.apache.org/licenses/LICENSE-2.0
 *
 * Unless required by applicable law or agreed to in writing,
 * software distributed under the License is distributed on an
 * "AS IS" BASIS, WITHOUT WARRANTIES OR CONDITIONS OF ANY
 * KIND, either express or implied.  See the License for the
 * specific language governing permissions and limitations
 * under the License.
 */
package org.apache.accumulo.compactor;

import static com.google.common.util.concurrent.Uninterruptibles.sleepUninterruptibly;
import static org.apache.accumulo.core.rpc.grpc.ThriftProtobufUtil.convert;
import static org.apache.accumulo.core.util.LazySingletons.RANDOM;

import java.io.IOException;
import java.io.UncheckedIOException;
import java.net.UnknownHostException;
import java.time.Duration;
import java.util.ArrayList;
import java.util.List;
import java.util.Map;
import java.util.TreeMap;
import java.util.UUID;
import java.util.concurrent.CountDownLatch;
import java.util.concurrent.ScheduledThreadPoolExecutor;
import java.util.concurrent.TimeUnit;
import java.util.concurrent.atomic.AtomicBoolean;
import java.util.concurrent.atomic.AtomicReference;
import java.util.concurrent.atomic.LongAdder;
import java.util.function.Supplier;

import org.apache.accumulo.core.Constants;
import org.apache.accumulo.core.cli.ConfigOpts;
import org.apache.accumulo.core.client.AccumuloSecurityException;
import org.apache.accumulo.core.client.IteratorSetting;
import org.apache.accumulo.core.client.TableNotFoundException;
import org.apache.accumulo.core.clientImpl.thrift.SecurityErrorCode;
import org.apache.accumulo.core.clientImpl.thrift.TInfo;
import org.apache.accumulo.core.clientImpl.thrift.TableOperation;
import org.apache.accumulo.core.clientImpl.thrift.TableOperationExceptionType;
import org.apache.accumulo.core.clientImpl.thrift.ThriftSecurityException;
import org.apache.accumulo.core.clientImpl.thrift.ThriftTableOperationException;
import org.apache.accumulo.core.compaction.thrift.CompactorService;
import org.apache.accumulo.core.compaction.thrift.UnknownCompactionIdException;
import org.apache.accumulo.core.conf.AccumuloConfiguration;
import org.apache.accumulo.core.conf.ConfigurationCopy;
import org.apache.accumulo.core.conf.Property;
import org.apache.accumulo.core.conf.SiteConfiguration;
import org.apache.accumulo.core.data.NamespaceId;
import org.apache.accumulo.core.data.TableId;
import org.apache.accumulo.core.dataImpl.KeyExtent;
import org.apache.accumulo.core.fate.FateId;
import org.apache.accumulo.core.fate.zookeeper.ZooReaderWriter;
import org.apache.accumulo.core.fate.zookeeper.ZooUtil.NodeExistsPolicy;
import org.apache.accumulo.core.file.FileOperations;
import org.apache.accumulo.core.file.FileSKVIterator;
import org.apache.accumulo.core.iteratorsImpl.system.SystemIteratorUtil;
import org.apache.accumulo.core.lock.ServiceLock;
import org.apache.accumulo.core.lock.ServiceLock.LockLossReason;
import org.apache.accumulo.core.lock.ServiceLock.LockWatcher;
import org.apache.accumulo.core.lock.ServiceLockData;
import org.apache.accumulo.core.lock.ServiceLockData.ServiceDescriptor;
import org.apache.accumulo.core.lock.ServiceLockData.ServiceDescriptors;
import org.apache.accumulo.core.lock.ServiceLockData.ThriftService;
import org.apache.accumulo.core.manager.state.tables.TableState;
import org.apache.accumulo.core.metadata.ReferencedTabletFile;
import org.apache.accumulo.core.metadata.StoredTabletFile;
import org.apache.accumulo.core.metadata.schema.DataFileValue;
import org.apache.accumulo.core.metadata.schema.ExternalCompactionId;
import org.apache.accumulo.core.metadata.schema.TabletMetadata;
import org.apache.accumulo.core.metadata.schema.TabletMetadata.ColumnType;
import org.apache.accumulo.core.metrics.MetricsInfo;
import org.apache.accumulo.core.metrics.MetricsProducer;
import org.apache.accumulo.core.rpc.grpc.GrpcUtil;
import org.apache.accumulo.core.securityImpl.thrift.TCredentials;
import org.apache.accumulo.core.spi.crypto.CryptoService;
import org.apache.accumulo.core.tabletserver.thrift.ActiveCompaction;
import org.apache.accumulo.core.tabletserver.thrift.TExternalCompactionJob;
import org.apache.accumulo.core.trace.TraceUtil;
import org.apache.accumulo.core.util.Halt;
import org.apache.accumulo.core.util.Timer;
import org.apache.accumulo.core.util.UtilWaitThread;
import org.apache.accumulo.core.util.compaction.ExternalCompactionUtil;
import org.apache.accumulo.core.util.threads.ThreadPools;
import org.apache.accumulo.core.util.threads.Threads;
<<<<<<< HEAD
import org.apache.accumulo.core.util.time.NanoTime;
import org.apache.accumulo.grpc.compaction.protobuf.CompactionCompletedRequest;
import org.apache.accumulo.grpc.compaction.protobuf.CompactionCoordinatorServiceGrpc;
import org.apache.accumulo.grpc.compaction.protobuf.CompactionCoordinatorServiceGrpc.CompactionCoordinatorServiceBlockingStub;
import org.apache.accumulo.grpc.compaction.protobuf.CompactionFailedRequest;
import org.apache.accumulo.grpc.compaction.protobuf.CompactionJobRequest;
import org.apache.accumulo.grpc.compaction.protobuf.PCompactionKind;
import org.apache.accumulo.grpc.compaction.protobuf.PCompactionState;
import org.apache.accumulo.grpc.compaction.protobuf.PCompactionStats;
import org.apache.accumulo.grpc.compaction.protobuf.PCompactionStatusUpdate;
import org.apache.accumulo.grpc.compaction.protobuf.PExternalCompactionJob;
import org.apache.accumulo.grpc.compaction.protobuf.PNextCompactionJob;
import org.apache.accumulo.grpc.compaction.protobuf.UpdateCompactionStatusRequest;
=======
>>>>>>> 7d85cefb
import org.apache.accumulo.server.AbstractServer;
import org.apache.accumulo.server.ServerContext;
import org.apache.accumulo.server.client.ClientServiceHandler;
import org.apache.accumulo.server.compaction.CompactionConfigStorage;
import org.apache.accumulo.server.compaction.CompactionInfo;
import org.apache.accumulo.server.compaction.CompactionWatcher;
import org.apache.accumulo.server.compaction.FileCompactor;
import org.apache.accumulo.server.compaction.PausedCompactionMetrics;
import org.apache.accumulo.server.compaction.RetryableRpcCall;
import org.apache.accumulo.server.compaction.RetryableRpcCall.RetriesExceededException;
import org.apache.accumulo.server.conf.TableConfiguration;
import org.apache.accumulo.server.fs.VolumeManager;
import org.apache.accumulo.server.rpc.ServerAddress;
import org.apache.accumulo.server.rpc.TServerUtils;
import org.apache.accumulo.server.rpc.ThriftProcessorTypes;
import org.apache.accumulo.tserver.log.LogSorter;
import org.apache.hadoop.fs.FileSystem;
import org.apache.hadoop.fs.Path;
import org.apache.thrift.TException;
import org.apache.thrift.transport.TTransportException;
import org.apache.zookeeper.KeeperException;
import org.slf4j.Logger;
import org.slf4j.LoggerFactory;

import com.google.common.base.Preconditions;
import com.google.common.net.HostAndPort;

import io.grpc.StatusRuntimeException;
import io.micrometer.core.instrument.FunctionCounter;
import io.micrometer.core.instrument.LongTaskTimer;
import io.micrometer.core.instrument.MeterRegistry;

public class Compactor extends AbstractServer implements MetricsProducer, CompactorService.Iface {

  public interface FileCompactorRunnable extends Runnable {
    /**
     * Unable to create a constructor in an anonymous class so this method serves to initialize the
     * object so that {@code #getFileCompactor()} returns a non-null reference.
     */
    void initialize() throws RetriesExceededException;

    AtomicReference<FileCompactor> getFileCompactor();

    Duration getCompactionAge();
  }

  private static final Logger LOG = LoggerFactory.getLogger(Compactor.class);

  private static final long TEN_MEGABYTES = 10485760;

  protected static final CompactionJobHolder JOB_HOLDER = new CompactionJobHolder();

  private final UUID compactorId = UUID.randomUUID();
  protected final AtomicReference<ExternalCompactionId> currentCompactionId =
      new AtomicReference<>();

  private ServiceLock compactorLock;
  private ServerAddress compactorAddress = null;
  private final PausedCompactionMetrics pausedMetrics = new PausedCompactionMetrics();

  // Exposed for tests
  protected volatile boolean shutdown = false;

  private final AtomicBoolean compactionRunning = new AtomicBoolean(false);

  protected Compactor(ConfigOpts opts, String[] args) {
    super("compactor", opts, ServerContext::new, args);
  }

  @Override
  protected String getResourceGroupPropertyValue(SiteConfiguration conf) {
    return conf.get(Property.COMPACTOR_GROUP_NAME);
  }

  private long getTotalEntriesRead() {
    return FileCompactor.getTotalEntriesRead();
  }

  private long getTotalEntriesWritten() {
    return FileCompactor.getTotalEntriesWritten();
  }

  @Override
  public void registerMetrics(MeterRegistry registry) {
    super.registerMetrics(registry);
    FunctionCounter.builder(METRICS_COMPACTOR_ENTRIES_READ, this, Compactor::getTotalEntriesRead)
        .description("Number of entries read by all compactions that have run on this compactor")
        .register(registry);
    FunctionCounter
        .builder(METRICS_COMPACTOR_ENTRIES_WRITTEN, this, Compactor::getTotalEntriesWritten)
        .description("Number of entries written by all compactions that have run on this compactor")
        .register(registry);
    LongTaskTimer timer = LongTaskTimer.builder(METRICS_COMPACTOR_MAJC_STUCK)
        .description("Number and duration of stuck major compactions").register(registry);
    CompactionWatcher.setTimer(timer);
  }

  protected void startCancelChecker(ScheduledThreadPoolExecutor schedExecutor,
      long timeBetweenChecks) {
    ThreadPools.watchCriticalScheduledTask(schedExecutor.scheduleWithFixedDelay(
        this::checkIfCanceled, 0, timeBetweenChecks, TimeUnit.MILLISECONDS));
  }

  protected void checkIfCanceled() {
    PExternalCompactionJob job = JOB_HOLDER.getJob();
    if (job != null) {
      try {
        var extent = KeyExtent.fromProtobuf(job.getExtent());

        var ecid = ExternalCompactionId.of(job.getExternalCompactionId());

        TabletMetadata tabletMeta =
            getContext().getAmple().readTablet(extent, ColumnType.ECOMP, ColumnType.PREV_ROW);
        if (tabletMeta == null || !tabletMeta.getExternalCompactions().containsKey(ecid)) {
          // table was deleted OR tablet was split or merged OR tablet no longer thinks compaction
          // is running for some reason
          LOG.info("Cancelling compaction {} that no longer has a metadata entry at {}", ecid,
              extent);
          JOB_HOLDER.cancel(job.getExternalCompactionId());
          return;
        }

        var tableState = getContext().getTableState(extent.tableId());
        if (tableState != TableState.ONLINE) {
          LOG.info("Cancelling compaction {} because table state is {}", ecid, tableState);
          JOB_HOLDER.cancel(job.getExternalCompactionId());
          return;
        }

        if (job.getKind() == PCompactionKind.USER) {

          var cconf = CompactionConfigStorage.getConfig(getContext(),
              FateId.fromThrift(convert(job.getFateId())));

          if (cconf == null) {
            LOG.info("Cancelling compaction {} for user compaction that no longer exists {} {}",
                ecid, FateId.fromThrift(convert(job.getFateId())), extent);
            JOB_HOLDER.cancel(job.getExternalCompactionId());
          }
        }
      } catch (RuntimeException | KeeperException e) {
        LOG.warn("Failed to check if compaction {} for {} was canceled.",
            job.getExternalCompactionId(), KeyExtent.fromProtobuf(job.getExtent()), e);
      } catch (InterruptedException e) {
        Thread.currentThread().interrupt();
        throw new RuntimeException(e);
      }
    }
  }

  /**
   * Set up nodes and locks in ZooKeeper for this Compactor
   *
   * @param clientAddress address of this Compactor
   * @throws KeeperException zookeeper error
   * @throws InterruptedException thread interrupted
   */
  protected void announceExistence(HostAndPort clientAddress)
      throws KeeperException, InterruptedException {

    String hostPort = ExternalCompactionUtil.getHostPortString(clientAddress);

    ZooReaderWriter zoo = getContext().getZooReaderWriter();
    String compactorQueuePath =
        getContext().getZooKeeperRoot() + Constants.ZCOMPACTORS + "/" + this.getResourceGroup();
    String zPath = compactorQueuePath + "/" + hostPort;

    try {
      zoo.mkdirs(compactorQueuePath);
      zoo.putPersistentData(zPath, new byte[] {}, NodeExistsPolicy.SKIP);
    } catch (KeeperException e) {
      if (e.code() == KeeperException.Code.NOAUTH) {
        LOG.error("Failed to write to ZooKeeper. Ensure that"
            + " accumulo.properties, specifically instance.secret, is consistent.");
      }
      throw e;
    }

    compactorLock = new ServiceLock(getContext().getZooReaderWriter().getZooKeeper(),
        ServiceLock.path(zPath), compactorId);
    LockWatcher lw = new LockWatcher() {
      @Override
      public void lostLock(final LockLossReason reason) {
        Halt.halt(1, () -> {
          LOG.error("Compactor lost lock (reason = {}), exiting.", reason);
          getContext().getLowMemoryDetector().logGCInfo(getConfiguration());
        });
      }

      @Override
      public void unableToMonitorLockNode(final Exception e) {
        Halt.halt(1, () -> LOG.error("Lost ability to monitor Compactor lock, exiting.", e));
      }
    };

    try {
      for (int i = 0; i < 25; i++) {
        zoo.putPersistentData(zPath, new byte[0], NodeExistsPolicy.SKIP);

        ServiceDescriptors descriptors = new ServiceDescriptors();
        for (ThriftService svc : new ThriftService[] {ThriftService.CLIENT,
            ThriftService.COMPACTOR}) {
          descriptors.addService(
              new ServiceDescriptor(compactorId, svc, hostPort, this.getResourceGroup()));
        }

        if (compactorLock.tryLock(lw, new ServiceLockData(descriptors))) {
          LOG.debug("Obtained Compactor lock {}", compactorLock.getLockPath());
          return;
        }
        LOG.info("Waiting for Compactor lock");
        sleepUninterruptibly(5, TimeUnit.SECONDS);
      }
      String msg = "Too many retries, exiting.";
      LOG.info(msg);
      throw new RuntimeException(msg);
    } catch (Exception e) {
      LOG.info("Could not obtain tablet server lock, exiting.", e);
      throw new RuntimeException(e);
    }
  }

  protected CompactorService.Iface getCompactorThriftHandlerInterface() {
    return this;
  }

  /**
   * Start this Compactors thrift service to handle incoming client requests
   *
   * @return address of this compactor client service
   * @throws UnknownHostException host unknown
   */
  protected ServerAddress startCompactorClientService() throws UnknownHostException {

    ClientServiceHandler clientHandler = new ClientServiceHandler(getContext());
    var processor = ThriftProcessorTypes.getCompactorTProcessor(clientHandler,
        getCompactorThriftHandlerInterface(), getContext());
    ServerAddress sp = TServerUtils.startServer(getContext(), getHostname(),
        Property.COMPACTOR_CLIENTPORT, processor, this.getClass().getSimpleName(),
        "Thrift Client Server", Property.COMPACTOR_PORTSEARCH, Property.COMPACTOR_MINTHREADS,
        Property.COMPACTOR_MINTHREADS_TIMEOUT, Property.COMPACTOR_THREADCHECK);
    LOG.info("address = {}", sp.address);
    return sp;
  }

  /**
   * Cancel the compaction with this id.
   *
   * @param externalCompactionId compaction id
   * @throws UnknownCompactionIdException if the externalCompactionId does not match the currently
   *         executing compaction
   * @throws TException thrift error
   */
  private void cancel(String externalCompactionId) throws TException {
    if (JOB_HOLDER.cancel(externalCompactionId)) {
      LOG.info("Cancel requested for compaction job {}", externalCompactionId);
    } else {
      throw new UnknownCompactionIdException();
    }
  }

  @Override
  public void cancel(TInfo tinfo, TCredentials credentials, String externalCompactionId)
      throws TException {
    TableId tableId = JOB_HOLDER.getTableId();
    try {
      NamespaceId nsId = getContext().getNamespaceId(tableId);
      if (!getContext().getSecurityOperation().canCompact(credentials, tableId, nsId)) {
        throw new AccumuloSecurityException(credentials.getPrincipal(),
            SecurityErrorCode.PERMISSION_DENIED).asThriftException();
      }
    } catch (TableNotFoundException e) {
      throw new ThriftTableOperationException(tableId.canonical(), null,
          TableOperation.COMPACT_CANCEL, TableOperationExceptionType.NOTFOUND, e.getMessage());
    }

    cancel(externalCompactionId);
  }

  /**
   * Send an update to the CompactionCoordinator for this job
   *
   * @param job compactionJob
   * @param update status update
   * @throws RetriesExceededException thrown when retries have been exceeded
   */
  protected void updateCompactionState(PExternalCompactionJob job, PCompactionStatusUpdate update)
      throws RetriesExceededException {
    RetryableRpcCall<String> thriftCall =
        new RetryableRpcCall<>(1000, RetryableRpcCall.MAX_WAIT_TIME, 25, () -> {
          var coordinatorClient = getCoordinatorClient();
          try {
            var u = UpdateCompactionStatusRequest.newBuilder().setPtinfo(TraceUtil.protoTraceInfo())
                .setCredentials(getContext().gRpcCreds())
                .setExternalCompactionId(job.getExternalCompactionId()).setStatus(update)
                .setTimestamp(System.currentTimeMillis()).build();
            LOG.debug("Compactor status update, id: {}, timestamp: {}, update: {}",
                u.getExternalCompactionId(), u.getTimestamp(), u.getStatus());
            var ignored = coordinatorClient.updateCompactionStatus(u);
            return "";
          } catch (StatusRuntimeException e) {
            // TODO: Do we need to handle this any better?
            LOG.debug(e.getMessage());
            throw e;
          } finally {
            // TODO: Channel is currently cached and shared, look into using pooling
          }
        });
    try {
      thriftCall.run();
    } catch (Exception e) {
      LOG.error("thriftRun error: {}", e.getMessage());
    }

  }

  /**
   * Notify the CompactionCoordinator the job failed
   *
   * @param job current compaction job
   * @throws RetriesExceededException thrown when retries have been exceeded
   */
  protected void updateCompactionFailed(PExternalCompactionJob job)
      throws RetriesExceededException {
    RetryableRpcCall<String> thriftCall =
        new RetryableRpcCall<>(1000, RetryableRpcCall.MAX_WAIT_TIME, 25, () -> {
          var coordinatorClient = getCoordinatorClient();
          try {
            var ignored = coordinatorClient.compactionFailed(CompactionFailedRequest.newBuilder()
                .setPtinfo(TraceUtil.protoTraceInfo()).setCredentials(getContext().gRpcCreds())
                .setExternalCompactionId(job.getExternalCompactionId()).setExtent(job.getExtent())
                .build());
            return "";
          } catch (StatusRuntimeException e) {
            // TODO: Do we need to handle this any better?
            LOG.debug(e.getMessage());
            throw e;
          } finally {
            // TODO: Channel is currently cached and shared, look into using pooling
          }
        });
    thriftCall.run();
  }

  /**
   * Update the CompactionCoordinator with the stats from the completed job
   *
   * @param job current compaction job
   * @param stats compaction stats
   * @throws RetriesExceededException thrown when retries have been exceeded
   */
  protected void updateCompactionCompleted(PExternalCompactionJob job, PCompactionStats stats)
      throws RetriesExceededException {
    RetryableRpcCall<String> rpcCall =
        new RetryableRpcCall<>(1000, RetryableRpcCall.MAX_WAIT_TIME, 25, () -> {
          var coordinatorClient = getCoordinatorClient();
          try {
            LOG.info("Job: {}", job.getExtent());
            var ignored =
                coordinatorClient.compactionCompleted(CompactionCompletedRequest.newBuilder()
                    .setPtinfo(TraceUtil.protoTraceInfo()).setCredentials(getContext().gRpcCreds())
                    .setExternalCompactionId(job.getExternalCompactionId())
                    .setExtent(job.getExtent()).setStats(stats).build());
            return "";
          } catch (StatusRuntimeException e) {
            // TODO: Do we need to handle this any better?
            LOG.debug(e.getMessage());
            throw e;
          } finally {
            // TODO: Channel is currently cached and shared, look into using pooling
          }
        });
    rpcCall.run();
  }

  /**
   * Get the next job to run
   *
   * @param uuid uuid supplier
   * @return CompactionJob
   * @throws RetriesExceededException thrown when retries have been exceeded
   */
  protected PNextCompactionJob getNextJob(Supplier<UUID> uuid) throws RetriesExceededException {
    final long startingWaitTime =
        getConfiguration().getTimeInMillis(Property.COMPACTOR_MIN_JOB_WAIT_TIME);
    final long maxWaitTime =
        getConfiguration().getTimeInMillis(Property.COMPACTOR_MAX_JOB_WAIT_TIME);

    RetryableRpcCall<PNextCompactionJob> nextJobRpcCall =
        new RetryableRpcCall<>(startingWaitTime, maxWaitTime, 0, () -> {
          var grpcClient = getCoordinatorClient();
          try {
            ExternalCompactionId eci = ExternalCompactionId.generate(uuid.get());
            LOG.trace("Attempting to get next job, eci = {}", eci);
            currentCompactionId.set(eci);

            // gRPC is now used to make the compaction job request.
            var request = CompactionJobRequest.newBuilder().setPtinfo(TraceUtil.protoTraceInfo())
                .setCredentials(getContext().gRpcCreds()).setGroupName(this.getResourceGroup())
                .setCompactor(
                    ExternalCompactionUtil.getHostPortString(compactorAddress.getAddress()))
                .setExternalCompactionId(eci.toString()).build();
            return grpcClient.getCompactionJob(request);
          } catch (Exception e) {
            currentCompactionId.set(null);
            throw e;
          } finally {
            // TODO: Channel is currently cached and shared, look into using pooling
          }
        });
    return nextJobRpcCall.run();
  }

  /**
   * Get the client to the CompactionCoordinator
   *
   * @return compaction coordinator client
   */
  protected CompactionCoordinatorServiceBlockingStub getCoordinatorClient()
      throws TTransportException {
    var coordinatorHost = ExternalCompactionUtil.findCompactionCoordinator(getContext());
    if (coordinatorHost.isEmpty()) {
      throw new TTransportException("Unable to get CompactionCoordinator address from ZooKeeper");
    }
    // TODO: coordinatorHost contains the Thrift port so right now only host is used.
    // we eventually need the gRPC port and will need to store than in Zk.
    // GrpcUtil for now just uses the property in the context for the port
    return CompactionCoordinatorServiceGrpc
        .newBlockingStub(GrpcUtil.getChannel(coordinatorHost.orElseThrow(), getContext()));
  }

  /**
   * Create compaction runnable
   *
   * @param job compaction job
   * @param totalInputEntries object to capture total entries
   * @param totalInputBytes object to capture input file size
   * @param started started latch
   * @param stopped stopped latch
   * @param err reference to error
   * @return Runnable compaction job
   */
  protected Compactor.FileCompactorRunnable createCompactionJob(final PExternalCompactionJob job,
      final LongAdder totalInputEntries, final LongAdder totalInputBytes,
      final CountDownLatch started, final CountDownLatch stopped,
      final AtomicReference<Throwable> err) {

    return new FileCompactorRunnable() {

      private final AtomicReference<FileCompactor> compactor = new AtomicReference<>();
      private volatile Timer compactionStartTime;

      @Override
      public void initialize() throws RetriesExceededException {
        LOG.info("Starting up compaction runnable for job: {}", job);
<<<<<<< HEAD
        this.compactionStartTime = NanoTime.now();
        PCompactionStatusUpdate update =
            PCompactionStatusUpdate.newBuilder().setState(PCompactionState.STARTED)
                .setMessage("Compaction started").setEntriesToBeCompacted(-1).setEntriesRead(-1)
                .setEntriesWritten(-1).setCompactionAgeNanos(getCompactionAge().toNanos()).build();
=======
        this.compactionStartTime = Timer.startNew();
        TCompactionStatusUpdate update = new TCompactionStatusUpdate(TCompactionState.STARTED,
            "Compaction started", -1, -1, -1, getCompactionAge().toNanos());
>>>>>>> 7d85cefb
        updateCompactionState(job, update);
        final var extent = KeyExtent.fromProtobuf(job.getExtent());
        final AccumuloConfiguration aConfig;
        final TableConfiguration tConfig = getContext().getTableConfiguration(extent.tableId());

        if (!job.getOverridesMap().isEmpty()) {
          aConfig = new ConfigurationCopy(tConfig);
          job.getOverridesMap().forEach(((ConfigurationCopy) aConfig)::set);
          LOG.debug("Overriding table properties with {}", job.getOverridesMap());
        } else {
          aConfig = tConfig;
        }

        final ReferencedTabletFile outputFile =
            new ReferencedTabletFile(new Path(job.getOutputFile()));

        final Map<StoredTabletFile,DataFileValue> files = new TreeMap<>();
        job.getFilesList().forEach(f -> {
          long estEntries = f.getEntries();
          StoredTabletFile stf = new StoredTabletFile(f.getMetadataFileEntry());
          // This happens with bulk import files
          if (estEntries == 0) {
            estEntries =
                estimateOverlappingEntries(extent, stf, aConfig, tConfig.getCryptoService());
          }
          files.put(stf, new DataFileValue(f.getSize(), estEntries, f.getTimestamp()));
          totalInputEntries.add(estEntries);
          totalInputBytes.add(f.getSize());
        });

        final List<IteratorSetting> iters = new ArrayList<>();
        job.getIteratorSettings().getIteratorsList()
            .forEach(tis -> iters.add(SystemIteratorUtil.toIteratorSetting(tis)));

        final ExtCEnv cenv = new ExtCEnv(JOB_HOLDER, getResourceGroup());
        compactor.set(
            new FileCompactor(getContext(), extent, files, outputFile, job.getPropagateDeletes(),
                cenv, iters, aConfig, tConfig.getCryptoService(), pausedMetrics));

      }

      @Override
      public AtomicReference<FileCompactor> getFileCompactor() {
        return compactor;
      }

      @Override
      public void run() {
        Preconditions.checkState(compactor.get() != null, "initialize not called");
        // Its only expected that a single compaction runs at a time. Multiple compactions running
        // at a time could cause odd behavior like out of order and unexpected thrift calls to the
        // coordinator. This is a sanity check to ensure the expectation is met. Should this check
        // ever fail, it means there is a bug elsewhere.
        Preconditions.checkState(compactionRunning.compareAndSet(false, true));
        try {

          LOG.trace("Starting compactor");
          started.countDown();

          org.apache.accumulo.server.compaction.CompactionStats stat = compactor.get().call();
          PCompactionStats cs = PCompactionStats.newBuilder().setEntriesRead(stat.getEntriesRead())
              .setEntriesWritten(stat.getEntriesWritten()).setFileSize(stat.getFileSize()).build();
          JOB_HOLDER.setStats(cs);

          LOG.info("Compaction completed successfully {} ", job.getExternalCompactionId());
          // Update state when completed
          PCompactionStatusUpdate update2 = PCompactionStatusUpdate.newBuilder()
              .setState(PCompactionState.SUCCEEDED).setMessage("Compaction completed successfully")
              .setEntriesToBeCompacted(-1).setEntriesRead(-1).setEntriesWritten(-1)
              .setCompactionAgeNanos(this.getCompactionAge().toNanos()).build();

          updateCompactionState(job, update2);
        } catch (FileCompactor.CompactionCanceledException cce) {
          LOG.debug("Compaction canceled {}", job.getExternalCompactionId());
          err.set(cce);
        } catch (Exception e) {
          KeyExtent fromProtobufExtent = KeyExtent.fromProtobuf(job.getExtent());
          LOG.error("Compaction failed: id: {}, extent: {}", job.getExternalCompactionId(),
              fromProtobufExtent, e);
          err.set(e);
        } finally {
          stopped.countDown();
          Preconditions.checkState(compactionRunning.compareAndSet(true, false));
        }
      }

      @Override
      public Duration getCompactionAge() {
        if (compactionStartTime == null) {
          // compaction hasn't started yet
          return Duration.ZERO;
        }
        return compactionStartTime.elapsed();
      }

    };

  }

  /**
   * @param extent the extent
   * @param file the file to read from
   * @param tableConf the table configuration
   * @param cryptoService the crypto service
   * @return an estimate of the number of key/value entries in the file that overlap the extent
   */
  private long estimateOverlappingEntries(KeyExtent extent, StoredTabletFile file,
      AccumuloConfiguration tableConf, CryptoService cryptoService) {
    FileOperations fileFactory = FileOperations.getInstance();
    FileSystem fs = getContext().getVolumeManager().getFileSystemByPath(file.getPath());

    try (FileSKVIterator reader =
        fileFactory.newReaderBuilder().forFile(file, fs, fs.getConf(), cryptoService)
            .withTableConfiguration(tableConf).dropCachesBehind().build()) {
      return reader.estimateOverlappingEntries(extent);
    } catch (IOException ioe) {
      throw new UncheckedIOException(ioe);
    }
  }

  /**
   * Returns the number of seconds to wait in between progress checks based on input file sizes
   *
   * @param numBytes number of bytes in input file
   * @return number of seconds to wait between progress checks
   */
  static long calculateProgressCheckTime(long numBytes) {
    return Math.max(1, (numBytes / TEN_MEGABYTES));
  }

  protected Supplier<UUID> getNextId() {
    return UUID::randomUUID;
  }

  protected long getWaitTimeBetweenCompactionChecks(int numCompactors) {
    long minWait = getConfiguration().getTimeInMillis(Property.COMPACTOR_MIN_JOB_WAIT_TIME);
    // Aim for around 3 compactors checking in per min wait time.
    long sleepTime = numCompactors * minWait / 3;
    // Ensure a compactor waits at least the minimum time
    sleepTime = Math.max(minWait, sleepTime);
    // Ensure a sleeping compactor has a configurable max sleep time
    sleepTime = Math.min(getConfiguration().getTimeInMillis(Property.COMPACTOR_MAX_JOB_WAIT_TIME),
        sleepTime);
    // Add some random jitter to the sleep time, that averages out to sleep time. This will spread
    // compactors out evenly over time.
    sleepTime = (long) (.9 * sleepTime + sleepTime * .2 * RANDOM.get().nextDouble());
    LOG.trace("Sleeping {}ms based on {} compactors", sleepTime, numCompactors);
    return sleepTime;
  }

  @Override
  public void run() {

    try {
      compactorAddress = startCompactorClientService();
    } catch (UnknownHostException e1) {
      throw new RuntimeException("Failed to start the compactor client service", e1);
    }
    final HostAndPort clientAddress = compactorAddress.getAddress();

    try {
      announceExistence(clientAddress);
    } catch (KeeperException | InterruptedException e) {
      throw new RuntimeException("Error registering compactor in ZooKeeper", e);
    }
    this.getContext().setServiceLock(compactorLock);

    MetricsInfo metricsInfo = getContext().getMetricsInfo();
    metricsInfo.addServiceTags(getApplicationName(), clientAddress, getResourceGroup());

    metricsInfo.addMetricsProducers(this, pausedMetrics);
    metricsInfo.init();

    var watcher = new CompactionWatcher(getConfiguration());
    var schedExecutor = ThreadPools.getServerThreadPools()
        .createGeneralScheduledExecutorService(getConfiguration());
    startCancelChecker(schedExecutor,
        getConfiguration().getTimeInMillis(Property.COMPACTOR_CANCEL_CHECK_INTERVAL));

    LOG.info("Compactor started, waiting for work");
    try {

      final AtomicReference<Throwable> err = new AtomicReference<>();
      final LogSorter logSorter = new LogSorter(getContext(), getConfiguration());
      long nextSortLogsCheckTime = System.currentTimeMillis();

      while (!shutdown) {

        // mark compactor as idle while not in the compaction loop
        updateIdleStatus(true);
        currentCompactionId.set(null);
        err.set(null);
        JOB_HOLDER.reset();

        if (System.currentTimeMillis() > nextSortLogsCheckTime) {
          // Attempt to process all existing log sorting work serially in this thread.
          // When no work remains, this call will return so that we can look for compaction
          // work.
          LOG.debug("Checking to see if any recovery logs need sorting");
          nextSortLogsCheckTime = logSorter.sortLogsIfNeeded();
        }

        PExternalCompactionJob job;
        try {
          PNextCompactionJob next = getNextJob(getNextId());
          job = next.getJob();
          if (!job.hasExternalCompactionId()) {
            LOG.trace("No external compactions in group {}", this.getResourceGroup());
            UtilWaitThread.sleep(getWaitTimeBetweenCompactionChecks(next.getCompactorCount()));
            continue;
          }
          if (!job.getExternalCompactionId().equals(currentCompactionId.get().toString())) {
            throw new IllegalStateException("Returned eci " + job.getExternalCompactionId()
                + " does not match supplied eci " + currentCompactionId.get());
          }
        } catch (RetriesExceededException e2) {
          LOG.warn("Retries exceeded getting next job. Retrying...");
          continue;
        }
        LOG.debug("Received next compaction job: {}", job);

        final LongAdder totalInputEntries = new LongAdder();
        final LongAdder totalInputBytes = new LongAdder();
        final CountDownLatch started = new CountDownLatch(1);
        final CountDownLatch stopped = new CountDownLatch(1);

        final FileCompactorRunnable fcr =
            createCompactionJob(job, totalInputEntries, totalInputBytes, started, stopped, err);

        final Thread compactionThread =
            Threads.createThread("Compaction job for tablet " + job.getExtent().toString(), fcr);

        JOB_HOLDER.set(job, compactionThread, fcr.getFileCompactor());

        try {
          // mark compactor as busy while compacting
          updateIdleStatus(false);

          // Need to call FileCompactorRunnable.initialize after calling JOB_HOLDER.set
          fcr.initialize();

          compactionThread.start(); // start the compactionThread
          started.await(); // wait until the compactor is started
          final long inputEntries = totalInputEntries.sum();
          final long waitTime = calculateProgressCheckTime(totalInputBytes.sum());
          LOG.debug("Progress checks will occur every {} seconds", waitTime);
          String percentComplete = "unknown";

          while (!stopped.await(waitTime, TimeUnit.SECONDS)) {
            List<CompactionInfo> running =
                org.apache.accumulo.server.compaction.FileCompactor.getRunningCompactions();
            if (!running.isEmpty()) {
              // Compaction has started. There should only be one in the list
              CompactionInfo info = running.get(0);
              if (info != null) {
                final long entriesRead = info.getEntriesRead();
                final long entriesWritten = info.getEntriesWritten();
                if (inputEntries > 0) {
                  percentComplete = Float.toString((entriesRead / (float) inputEntries) * 100);
                }
                String message = String.format(
                    "Compaction in progress, read %d of %d input entries ( %s %s ), written %d entries, paused %d times",
                    entriesRead, inputEntries, percentComplete, "%", entriesWritten,
                    info.getTimesPaused());
                watcher.run();
                try {
                  LOG.debug("Updating coordinator with compaction progress: {}.", message);
                  PCompactionStatusUpdate update =
                      PCompactionStatusUpdate.newBuilder().setState(PCompactionState.IN_PROGRESS)
                          .setMessage(message).setEntriesToBeCompacted(inputEntries)
                          .setEntriesRead(entriesRead).setEntriesWritten(entriesWritten)
                          .setCompactionAgeNanos(fcr.getCompactionAge().toNanos()).build();

                  updateCompactionState(job, update);
                } catch (RetriesExceededException e) {
                  LOG.warn("Error updating coordinator with compaction progress, error: {}",
                      e.getMessage());
                }
              }
            } else {
              LOG.debug("Waiting on compaction thread to finish, but no RUNNING compaction");
            }
          }
          compactionThread.join();
          LOG.trace("Compaction thread finished.");
          // Run the watcher again to clear out the finished compaction and set the
          // stuck count to zero.
          watcher.run();

          if (err.get() != null) {
            // maybe the error occured because the table was deleted or something like that, so
            // force a cancel check to possibly reduce noise in the logs
            checkIfCanceled();
          }

          if (compactionThread.isInterrupted() || JOB_HOLDER.isCancelled()
              || (err.get() != null && err.get().getClass().equals(InterruptedException.class))) {
            LOG.warn("Compaction thread was interrupted, sending CANCELLED state");
            try {
              PCompactionStatusUpdate update = PCompactionStatusUpdate.newBuilder()
                  .setState(PCompactionState.CANCELLED).setMessage("Compaction cancelled")
                  .setEntriesToBeCompacted(-1).setEntriesRead(-1).setEntriesWritten(-1)
                  .setCompactionAgeNanos(fcr.getCompactionAge().toNanos()).build();

              updateCompactionState(job, update);
              updateCompactionFailed(job);
            } catch (RetriesExceededException e) {
              LOG.error("Error updating coordinator with compaction cancellation.", e);
            } finally {
              currentCompactionId.set(null);
            }
          } else if (err.get() != null) {
            KeyExtent fromProtobufExtent = KeyExtent.fromProtobuf(job.getExtent());
            try {
              LOG.info("Updating coordinator with compaction failure: id: {}, extent: {}",
                  job.getExternalCompactionId(), fromProtobufExtent);
              PCompactionStatusUpdate update =
                  PCompactionStatusUpdate.newBuilder().setState(PCompactionState.FAILED)
                      .setMessage("Compaction failed due to: " + err.get().getMessage())
                      .setEntriesToBeCompacted(-1).setEntriesRead(-1).setEntriesWritten(-1)
                      .setCompactionAgeNanos(fcr.getCompactionAge().toNanos()).build();

              updateCompactionState(job, update);
              updateCompactionFailed(job);
            } catch (RetriesExceededException e) {
              LOG.error("Error updating coordinator with compaction failure: id: {}, extent: {}",
                  job.getExternalCompactionId(), fromProtobufExtent, e);
            } finally {
              currentCompactionId.set(null);
            }
          } else {
            try {
              LOG.trace("Updating coordinator with compaction completion.");
              updateCompactionCompleted(job, JOB_HOLDER.getStats());
            } catch (RetriesExceededException e) {
              LOG.error(
                  "Error updating coordinator with compaction completion, cancelling compaction.",
                  e);
              try {
                cancel(job.getExternalCompactionId());
              } catch (TException e1) {
                LOG.error("Error cancelling compaction.", e1);
              }
            } finally {
              currentCompactionId.set(null);
            }
          }
        } catch (RuntimeException e1) {
          LOG.error(
              "Compactor thread was interrupted waiting for compaction to start, cancelling job",
              e1);
          try {
            cancel(job.getExternalCompactionId());
          } catch (TException e2) {
            LOG.error("Error cancelling compaction.", e2);
          }
        } finally {
          currentCompactionId.set(null);

          // mark compactor as idle after compaction completes
          updateIdleStatus(true);

          // In the case where there is an error in the foreground code the background compaction
          // may still be running. Must cancel it before starting another iteration of the loop to
          // avoid multiple threads updating shared state.
          while (compactionThread.isAlive()) {
            compactionThread.interrupt();
            compactionThread.join(1000);
          }
        }

      }

    } catch (Exception e) {
      LOG.error("Unhandled error occurred in Compactor", e);
    } finally {
      // Shutdown local thrift server
      LOG.info("Stopping Thrift Servers");
      if (compactorAddress.server != null) {
        compactorAddress.server.stop();
      }

      try {
        LOG.debug("Closing filesystems");
        VolumeManager mgr = getContext().getVolumeManager();
        if (null != mgr) {
          mgr.close();
        }
      } catch (IOException e) {
        LOG.warn("Failed to close filesystem : {}", e.getMessage(), e);
      }

      getContext().getLowMemoryDetector().logGCInfo(getConfiguration());
      LOG.info("stop requested. exiting ... ");
      try {
        if (null != compactorLock) {
          compactorLock.unlock();
        }
      } catch (Exception e) {
        LOG.warn("Failed to release compactor lock", e);
      }
    }

  }

  public static void main(String[] args) throws Exception {
    try (Compactor compactor = new Compactor(new ConfigOpts(), args)) {
      compactor.runServer();
    }
  }

  @Override
  public List<ActiveCompaction> getActiveCompactions(TInfo tinfo, TCredentials credentials)
      throws ThriftSecurityException, TException {
    if (!getContext().getSecurityOperation().canPerformSystemActions(credentials)) {
      throw new AccumuloSecurityException(credentials.getPrincipal(),
          SecurityErrorCode.PERMISSION_DENIED).asThriftException();
    }

    List<CompactionInfo> compactions =
        org.apache.accumulo.server.compaction.FileCompactor.getRunningCompactions();
    List<ActiveCompaction> ret = new ArrayList<>(compactions.size());

    for (CompactionInfo compactionInfo : compactions) {
      ret.add(compactionInfo.toThrift());
    }

    return ret;
  }

  /**
   * Called by a CompactionCoordinator to get the running compaction
   *
   * @param tinfo trace info
   * @param credentials caller credentials
   * @return current compaction job or empty compaction job is none running
   */
  @Override
  public TExternalCompactionJob getRunningCompaction(TInfo tinfo, TCredentials credentials)
      throws ThriftSecurityException, TException {
    // do not expect users to call this directly, expect other tservers to call this method
    if (!getContext().getSecurityOperation().canPerformSystemActions(credentials)) {
      throw new AccumuloSecurityException(credentials.getPrincipal(),
          SecurityErrorCode.PERMISSION_DENIED).asThriftException();
    }

    // Return what is currently running, does not wait for jobs in the process of reserving. This
    // method is called by a coordinator starting up to determine what is currently running on all
    // compactors.

    PExternalCompactionJob job = null;
    synchronized (JOB_HOLDER) {
      job = JOB_HOLDER.getJob();
    }

    if (null == job) {
      return new TExternalCompactionJob();
    } else {
      return convert(job);
    }
  }

  @Override
  public String getRunningCompactionId(TInfo tinfo, TCredentials credentials)
      throws ThriftSecurityException, TException {
    // do not expect users to call this directly, expect other tservers to call this method
    if (!getContext().getSecurityOperation().canPerformSystemActions(credentials)) {
      throw new AccumuloSecurityException(credentials.getPrincipal(),
          SecurityErrorCode.PERMISSION_DENIED).asThriftException();
    }

    // Any returned id must cover the time period from before a job is reserved until after it
    // commits. This method is called to detect dead compactions and depends on this behavior.
    // For the purpose of detecting dead compactions its ok if ids are returned that never end up
    // being related to a running compaction.
    ExternalCompactionId eci = currentCompactionId.get();
    if (null == eci) {
      return "";
    } else {
      return eci.canonical();
    }
  }

}<|MERGE_RESOLUTION|>--- conflicted
+++ resolved
@@ -93,8 +93,6 @@
 import org.apache.accumulo.core.util.compaction.ExternalCompactionUtil;
 import org.apache.accumulo.core.util.threads.ThreadPools;
 import org.apache.accumulo.core.util.threads.Threads;
-<<<<<<< HEAD
-import org.apache.accumulo.core.util.time.NanoTime;
 import org.apache.accumulo.grpc.compaction.protobuf.CompactionCompletedRequest;
 import org.apache.accumulo.grpc.compaction.protobuf.CompactionCoordinatorServiceGrpc;
 import org.apache.accumulo.grpc.compaction.protobuf.CompactionCoordinatorServiceGrpc.CompactionCoordinatorServiceBlockingStub;
@@ -107,8 +105,6 @@
 import org.apache.accumulo.grpc.compaction.protobuf.PExternalCompactionJob;
 import org.apache.accumulo.grpc.compaction.protobuf.PNextCompactionJob;
 import org.apache.accumulo.grpc.compaction.protobuf.UpdateCompactionStatusRequest;
-=======
->>>>>>> 7d85cefb
 import org.apache.accumulo.server.AbstractServer;
 import org.apache.accumulo.server.ServerContext;
 import org.apache.accumulo.server.client.ClientServiceHandler;
@@ -564,17 +560,11 @@
       @Override
       public void initialize() throws RetriesExceededException {
         LOG.info("Starting up compaction runnable for job: {}", job);
-<<<<<<< HEAD
-        this.compactionStartTime = NanoTime.now();
+        this.compactionStartTime = Timer.startNew();
         PCompactionStatusUpdate update =
             PCompactionStatusUpdate.newBuilder().setState(PCompactionState.STARTED)
                 .setMessage("Compaction started").setEntriesToBeCompacted(-1).setEntriesRead(-1)
                 .setEntriesWritten(-1).setCompactionAgeNanos(getCompactionAge().toNanos()).build();
-=======
-        this.compactionStartTime = Timer.startNew();
-        TCompactionStatusUpdate update = new TCompactionStatusUpdate(TCompactionState.STARTED,
-            "Compaction started", -1, -1, -1, getCompactionAge().toNanos());
->>>>>>> 7d85cefb
         updateCompactionState(job, update);
         final var extent = KeyExtent.fromProtobuf(job.getExtent());
         final AccumuloConfiguration aConfig;
