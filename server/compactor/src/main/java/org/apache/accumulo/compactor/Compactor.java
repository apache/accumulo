--- conflicted
+++ resolved
@@ -678,7 +678,7 @@
 
   protected Collection<Tag> getServiceTags(HostAndPort clientAddress) {
     return MetricsInfo.serviceTags(getContext().getInstanceName(), getApplicationName(),
-        clientAddress, queueName);
+        clientAddress, getResourceGroup());
   }
 
   @Override
@@ -699,10 +699,6 @@
     this.getContext().setServiceLock(compactorLock);
 
     MetricsInfo metricsInfo = getContext().getMetricsInfo();
-<<<<<<< HEAD
-    metricsInfo.addServiceTags(getApplicationName(), clientAddress, getResourceGroup());
-=======
->>>>>>> a143ec1f
 
     metricsInfo.addMetricsProducers(this, pausedMetrics);
     metricsInfo.init(getServiceTags(clientAddress));
