--- conflicted
+++ resolved
@@ -547,7 +547,6 @@
         job.getIteratorSettings().getIterators()
             .forEach(tis -> iters.add(SystemIteratorUtil.toIteratorSetting(tis)));
 
-<<<<<<< HEAD
         final ExtCEnv cenv = new ExtCEnv(JOB_HOLDER, queueName);
         compactor.set(new FileCompactor(getContext(), extent, files, outputFile,
             job.isPropagateDeletes(), cenv, iters, aConfig, tConfig.getCryptoService()));
@@ -557,38 +556,6 @@
       @Override
       public AtomicReference<FileCompactor> getFileCompactor() {
         return compactor;
-=======
-        ExtCEnv cenv = new ExtCEnv(JOB_HOLDER, queueName);
-        FileCompactor compactor = new FileCompactor(getContext(), extent, files, outputFile,
-            job.isPropagateDeletes(), cenv, iters, aConfig, tConfig.getCryptoService());
-
-        LOG.trace("Starting compactor");
-        started.countDown();
-
-        org.apache.accumulo.server.compaction.CompactionStats stat = compactor.call();
-        TCompactionStats cs = new TCompactionStats();
-        cs.setEntriesRead(stat.getEntriesRead());
-        cs.setEntriesWritten(stat.getEntriesWritten());
-        cs.setFileSize(stat.getFileSize());
-        JOB_HOLDER.setStats(cs);
-
-        LOG.info("Compaction completed successfully {} ", job.getExternalCompactionId());
-        // Update state when completed
-        TCompactionStatusUpdate update2 = new TCompactionStatusUpdate(TCompactionState.SUCCEEDED,
-            "Compaction completed successfully", -1, -1, -1);
-        updateCompactionState(job, update2);
-      } catch (FileCompactor.CompactionCanceledException cce) {
-        LOG.debug("Compaction canceled {}", job.getExternalCompactionId());
-        err.set(cce);
-      } catch (Exception e) {
-        KeyExtent fromThriftExtent = KeyExtent.fromThrift(job.getExtent());
-        LOG.error("Compaction failed: id: {}, extent: {}", job.getExternalCompactionId(),
-            fromThriftExtent, e);
-        err.set(e);
-      } finally {
-        stopped.countDown();
-        Preconditions.checkState(compactionRunning.compareAndSet(true, false));
->>>>>>> fde18195
       }
 
       @Override
@@ -618,6 +585,7 @@
           updateCompactionState(job, update2);
         } catch (FileCompactor.CompactionCanceledException cce) {
           LOG.debug("Compaction canceled {}", job.getExternalCompactionId());
+          err.set(cce);
         } catch (Exception e) {
           KeyExtent fromThriftExtent = KeyExtent.fromThrift(job.getExtent());
           LOG.error("Compaction failed: id: {}, extent: {}", job.getExternalCompactionId(),
