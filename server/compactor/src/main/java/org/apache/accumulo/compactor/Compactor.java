/*
 * Licensed to the Apache Software Foundation (ASF) under one
 * or more contributor license agreements.  See the NOTICE file
 * distributed with this work for additional information
 * regarding copyright ownership.  The ASF licenses this file
 * to you under the Apache License, Version 2.0 (the
 * "License"); you may not use this file except in compliance
 * with the License.  You may obtain a copy of the License at
 *
 *   https://www.apache.org/licenses/LICENSE-2.0
 *
 * Unless required by applicable law or agreed to in writing,
 * software distributed under the License is distributed on an
 * "AS IS" BASIS, WITHOUT WARRANTIES OR CONDITIONS OF ANY
 * KIND, either express or implied.  See the License for the
 * specific language governing permissions and limitations
 * under the License.
 */
package org.apache.accumulo.compactor;

import static java.nio.charset.StandardCharsets.UTF_8;
import static org.apache.accumulo.core.util.UtilWaitThread.sleepUninterruptibly;

import java.io.IOException;
import java.io.UncheckedIOException;
import java.net.UnknownHostException;
import java.security.SecureRandom;
import java.time.Duration;
import java.util.ArrayList;
import java.util.Collection;
import java.util.List;
import java.util.Map;
import java.util.Set;
import java.util.TreeMap;
import java.util.UUID;
import java.util.concurrent.CountDownLatch;
import java.util.concurrent.ScheduledFuture;
import java.util.concurrent.ScheduledThreadPoolExecutor;
import java.util.concurrent.TimeUnit;
import java.util.concurrent.atomic.AtomicBoolean;
import java.util.concurrent.atomic.AtomicReference;
import java.util.concurrent.atomic.LongAdder;
import java.util.function.Supplier;

import org.apache.accumulo.core.Constants;
import org.apache.accumulo.core.client.AccumuloSecurityException;
import org.apache.accumulo.core.client.IteratorSetting;
import org.apache.accumulo.core.client.TableNotFoundException;
import org.apache.accumulo.core.clientImpl.thrift.SecurityErrorCode;
import org.apache.accumulo.core.clientImpl.thrift.TableOperation;
import org.apache.accumulo.core.clientImpl.thrift.TableOperationExceptionType;
import org.apache.accumulo.core.clientImpl.thrift.ThriftSecurityException;
import org.apache.accumulo.core.clientImpl.thrift.ThriftTableOperationException;
import org.apache.accumulo.core.compaction.thrift.CompactionCoordinatorService;
import org.apache.accumulo.core.compaction.thrift.CompactionCoordinatorService.Client;
import org.apache.accumulo.core.compaction.thrift.CompactorService;
import org.apache.accumulo.core.compaction.thrift.TCompactionState;
import org.apache.accumulo.core.compaction.thrift.TCompactionStatusUpdate;
import org.apache.accumulo.core.compaction.thrift.TNextCompactionJob;
import org.apache.accumulo.core.compaction.thrift.UnknownCompactionIdException;
import org.apache.accumulo.core.conf.AccumuloConfiguration;
import org.apache.accumulo.core.conf.ConfigurationCopy;
import org.apache.accumulo.core.conf.Property;
import org.apache.accumulo.core.conf.cluster.ClusterConfigParser;
import org.apache.accumulo.core.data.NamespaceId;
import org.apache.accumulo.core.data.TableId;
import org.apache.accumulo.core.dataImpl.KeyExtent;
import org.apache.accumulo.core.fate.zookeeper.ServiceLock;
import org.apache.accumulo.core.fate.zookeeper.ServiceLock.LockWatcher;
import org.apache.accumulo.core.fate.zookeeper.ServiceLockSupport.ServiceLockWatcher;
import org.apache.accumulo.core.fate.zookeeper.ZooReaderWriter;
import org.apache.accumulo.core.fate.zookeeper.ZooUtil.NodeExistsPolicy;
import org.apache.accumulo.core.file.FileOperations;
import org.apache.accumulo.core.file.FileSKVIterator;
import org.apache.accumulo.core.iteratorsImpl.system.SystemIteratorUtil;
import org.apache.accumulo.core.metadata.StoredTabletFile;
import org.apache.accumulo.core.metadata.TabletFile;
import org.apache.accumulo.core.metadata.schema.DataFileValue;
import org.apache.accumulo.core.metadata.schema.ExternalCompactionId;
import org.apache.accumulo.core.metadata.schema.TabletMetadata;
import org.apache.accumulo.core.metadata.schema.TabletMetadata.ColumnType;
import org.apache.accumulo.core.metrics.MetricsInfo;
import org.apache.accumulo.core.metrics.MetricsProducer;
import org.apache.accumulo.core.process.thrift.ServerProcessService;
import org.apache.accumulo.core.rpc.ThriftUtil;
import org.apache.accumulo.core.rpc.clients.ThriftClientTypes;
import org.apache.accumulo.core.securityImpl.thrift.TCredentials;
import org.apache.accumulo.core.spi.crypto.CryptoService;
import org.apache.accumulo.core.tabletserver.thrift.ActiveCompaction;
import org.apache.accumulo.core.tabletserver.thrift.TCompactionKind;
import org.apache.accumulo.core.tabletserver.thrift.TCompactionStats;
import org.apache.accumulo.core.tabletserver.thrift.TExternalCompactionJob;
import org.apache.accumulo.core.trace.TraceUtil;
import org.apache.accumulo.core.trace.thrift.TInfo;
import org.apache.accumulo.core.util.HostAndPort;
import org.apache.accumulo.core.util.ServerServices;
import org.apache.accumulo.core.util.ServerServices.Service;
import org.apache.accumulo.core.util.UtilWaitThread;
import org.apache.accumulo.core.util.compaction.ExternalCompactionUtil;
import org.apache.accumulo.core.util.threads.ThreadPools;
import org.apache.accumulo.core.util.threads.Threads;
import org.apache.accumulo.server.AbstractServer;
import org.apache.accumulo.server.GarbageCollectionLogger;
import org.apache.accumulo.server.ServerOpts;
import org.apache.accumulo.server.compaction.CompactionInfo;
import org.apache.accumulo.server.compaction.CompactionWatcher;
import org.apache.accumulo.server.compaction.FileCompactor;
import org.apache.accumulo.server.compaction.RetryableThriftCall;
import org.apache.accumulo.server.compaction.RetryableThriftCall.RetriesExceededException;
import org.apache.accumulo.server.conf.TableConfiguration;
import org.apache.accumulo.server.fs.VolumeManager;
import org.apache.accumulo.server.rpc.ServerAddress;
import org.apache.accumulo.server.rpc.TServerUtils;
import org.apache.accumulo.server.rpc.ThriftProcessorTypes;
import org.apache.hadoop.fs.FileSystem;
import org.apache.hadoop.fs.Path;
import org.apache.thrift.TException;
import org.apache.thrift.transport.TTransportException;
import org.apache.zookeeper.KeeperException;
import org.slf4j.Logger;
import org.slf4j.LoggerFactory;

import com.beust.jcommander.Parameter;
import com.google.common.base.Preconditions;

import io.micrometer.core.instrument.FunctionCounter;
import io.micrometer.core.instrument.LongTaskTimer;
import io.micrometer.core.instrument.MeterRegistry;
import io.micrometer.core.instrument.Tag;

public class Compactor extends AbstractServer
    implements MetricsProducer, CompactorService.Iface, ServerProcessService.Iface {

  public interface FileCompactorRunnable extends Runnable {
    /**
     * Unable to create a constructor in an anonymous class so this method serves to initialize the
     * object so that {@code #getFileCompactor()} returns a non-null reference.
     */
    void initialize() throws RetriesExceededException;

    AtomicReference<FileCompactor> getFileCompactor();

    Duration getCompactionAge();
  }

  private static final SecureRandom random = new SecureRandom();

  public static class CompactorServerOpts extends ServerOpts {
    @Parameter(required = true, names = {"-q", "--queue"}, description = "compaction queue name")
    private String queueName = null;

    public String getQueueName() {
      return queueName;
    }
  }

  private static final Logger LOG = LoggerFactory.getLogger(Compactor.class);
  private static final long TIME_BETWEEN_GC_CHECKS = 5000;

  private static final long TEN_MEGABYTES = 10485760;

  protected static final CompactionJobHolder JOB_HOLDER = new CompactionJobHolder();

  private final GarbageCollectionLogger gcLogger = new GarbageCollectionLogger();
  private final UUID compactorId = UUID.randomUUID();
  private final String queueName;
  protected final AtomicReference<ExternalCompactionId> currentCompactionId =
      new AtomicReference<>();

  private ServiceLock compactorLock;
  private ServerAddress compactorAddress = null;

  private final AtomicBoolean compactionRunning = new AtomicBoolean(false);
  private volatile boolean shutdownComplete = false;

  protected Compactor(CompactorServerOpts opts, String[] args) {
    super("compactor", opts, args);
    queueName = opts.getQueueName();
    ClusterConfigParser.validateGroupNames(Set.of(queueName));
  }

  private long getTotalEntriesRead() {
    return FileCompactor.getTotalEntriesRead();
  }

  private long getTotalEntriesWritten() {
    return FileCompactor.getTotalEntriesWritten();
  }

  @Override
  public void registerMetrics(MeterRegistry registry) {
    super.registerMetrics(registry);
    FunctionCounter.builder(METRICS_COMPACTOR_ENTRIES_READ, this, Compactor::getTotalEntriesRead)
        .description("Number of entries read by all compactions that have run on this compactor")
        .register(registry);
    FunctionCounter
        .builder(METRICS_COMPACTOR_ENTRIES_WRITTEN, this, Compactor::getTotalEntriesWritten)
        .description("Number of entries written by all compactions that have run on this compactor")
        .register(registry);
    LongTaskTimer timer = LongTaskTimer.builder(METRICS_COMPACTOR_MAJC_STUCK)
        .description("Number and duration of stuck major compactions").register(registry);
    CompactionWatcher.setTimer(timer);
  }

  protected void startGCLogger(ScheduledThreadPoolExecutor schedExecutor) {
    ScheduledFuture<?> future =
        schedExecutor.scheduleWithFixedDelay(() -> gcLogger.logGCInfo(getConfiguration()), 0,
            TIME_BETWEEN_GC_CHECKS, TimeUnit.MILLISECONDS);
    ThreadPools.watchNonCriticalScheduledTask(future);
  }

  protected void startCancelChecker(ScheduledThreadPoolExecutor schedExecutor,
      long timeBetweenChecks) {
    ThreadPools.watchCriticalScheduledTask(schedExecutor.scheduleWithFixedDelay(
        this::checkIfCanceled, 0, timeBetweenChecks, TimeUnit.MILLISECONDS));
  }

  protected void checkIfCanceled() {
    TExternalCompactionJob job = JOB_HOLDER.getJob();
    if (job != null) {
      try {
        var extent = KeyExtent.fromThrift(job.getExtent());
        var ecid = ExternalCompactionId.of(job.getExternalCompactionId());

        TabletMetadata tabletMeta =
            getContext().getAmple().readTablet(extent, ColumnType.ECOMP, ColumnType.PREV_ROW);
        if (tabletMeta == null || !tabletMeta.getExternalCompactions().containsKey(ecid)) {
          // table was deleted OR tablet was split or merged OR tablet no longer thinks compaction
          // is running for some reason
          LOG.info("Cancelling compaction {} that no longer has a metadata entry at {}", ecid,
              extent);
          JOB_HOLDER.cancel(job.getExternalCompactionId());
          return;
        }

        if (job.getKind() == TCompactionKind.USER) {
          String zTablePath = Constants.ZROOT + "/" + getContext().getInstanceID()
              + Constants.ZTABLES + "/" + extent.tableId() + Constants.ZTABLE_COMPACT_CANCEL_ID;
          byte[] id = getContext().getZooCache().get(zTablePath);
          if (id == null) {
            // table probably deleted
            LOG.info("Cancelling compaction {} for table that no longer exists {}", ecid, extent);
            JOB_HOLDER.cancel(job.getExternalCompactionId());
          } else {
            var cancelId = Long.parseLong(new String(id, UTF_8));

            if (cancelId >= job.getUserCompactionId()) {
              LOG.info("Cancelling compaction {} because user compaction was canceled", ecid);
              JOB_HOLDER.cancel(job.getExternalCompactionId());
            }
          }
        }
      } catch (RuntimeException e) {
        LOG.warn("Failed to check if compaction {} for {} was canceled.",
            job.getExternalCompactionId(), KeyExtent.fromThrift(job.getExtent()), e);
      }
    }
  }

  /**
   * Set up nodes and locks in ZooKeeper for this Compactor
   *
   * @param clientAddress address of this Compactor
   * @throws KeeperException zookeeper error
   * @throws InterruptedException thread interrupted
   */
  protected void announceExistence(HostAndPort clientAddress)
      throws KeeperException, InterruptedException {

    String hostPort = ExternalCompactionUtil.getHostPortString(clientAddress);

    ZooReaderWriter zoo = getContext().getZooReaderWriter();
    String compactorQueuePath =
        getContext().getZooKeeperRoot() + Constants.ZCOMPACTORS + "/" + this.queueName;
    String zPath = compactorQueuePath + "/" + hostPort;

    try {
      zoo.mkdirs(compactorQueuePath);
      zoo.putPersistentData(zPath, new byte[] {}, NodeExistsPolicy.SKIP);
    } catch (KeeperException e) {
      if (e.code() == KeeperException.Code.NOAUTH) {
        LOG.error("Failed to write to ZooKeeper. Ensure that"
            + " accumulo.properties, specifically instance.secret, is consistent.");
      }
      throw e;
    }

    compactorLock = new ServiceLock(getContext().getZooReaderWriter().getZooKeeper(),
        ServiceLock.path(zPath), compactorId);
<<<<<<< HEAD
    LockWatcher lw = new LockWatcher() {
      @Override
      public void lostLock(final LockLossReason reason) {
        // ServiceLock.unlock is called at the end of run(). We don't
        // want to Halt when we are shutting down.
        if (isShutdownRequested() && shutdownComplete) {
          LOG.warn("Compactor lost lock (reason = {}), not exiting because shutdown requested.",
              reason);
        } else {
          Halt.halt(1, () -> {
            LOG.error("Compactor lost lock (reason = {}), exiting.", reason);
            gcLogger.logGCInfo(getConfiguration());
          });
        }
      }
=======
>>>>>>> d758759f

    LockWatcher lw = new ServiceLockWatcher("compactor", () -> false,
        (name) -> gcLogger.logGCInfo(getConfiguration()));

    try {
      byte[] lockContent =
          new ServerServices(hostPort, Service.COMPACTOR_CLIENT).toString().getBytes(UTF_8);
      for (int i = 0; i < 25; i++) {
        zoo.putPersistentData(zPath, new byte[0], NodeExistsPolicy.SKIP);

        if (compactorLock.tryLock(lw, lockContent)) {
          LOG.debug("Obtained Compactor lock {}", compactorLock.getLockPath());
          return;
        }
        LOG.info("Waiting for Compactor lock");
        sleepUninterruptibly(5, TimeUnit.SECONDS);
      }
      String msg = "Too many retries, exiting.";
      LOG.info(msg);
      throw new RuntimeException(msg);
    } catch (Exception e) {
      LOG.info("Could not obtain tablet server lock, exiting.", e);
      throw new RuntimeException(e);
    }
  }

  /**
   * Start this Compactors thrift service to handle incoming client requests
   *
   * @return address of this compactor client service
   * @throws UnknownHostException host unknown
   */
  protected ServerAddress startCompactorClientService() throws UnknownHostException {
    var processor = ThriftProcessorTypes.getCompactorTProcessor(this, this, getContext());
    @SuppressWarnings("deprecation")
    var maxMessageSizeProperty = getConfiguration().resolve(Property.RPC_MAX_MESSAGE_SIZE,
        Property.GENERAL_MAX_MESSAGE_SIZE);
    ServerAddress sp = TServerUtils.startServer(getContext(), getHostname(),
        Property.COMPACTOR_CLIENTPORT, processor, this.getClass().getSimpleName(),
        "Thrift Client Server", Property.COMPACTOR_PORTSEARCH, Property.COMPACTOR_MINTHREADS,
        Property.COMPACTOR_MINTHREADS_TIMEOUT, Property.COMPACTOR_THREADCHECK,
        maxMessageSizeProperty);
    LOG.info("address = {}", sp.address);
    return sp;
  }

  /**
   * Cancel the compaction with this id.
   *
   * @param externalCompactionId compaction id
   * @throws UnknownCompactionIdException if the externalCompactionId does not match the currently
   *         executing compaction
   * @throws TException thrift error
   */
  private void cancel(String externalCompactionId) throws TException {
    if (JOB_HOLDER.cancel(externalCompactionId)) {
      LOG.info("Cancel requested for compaction job {}", externalCompactionId);
    } else {
      throw new UnknownCompactionIdException();
    }
  }

  @Override
  public void cancel(TInfo tinfo, TCredentials credentials, String externalCompactionId)
      throws TException {
    TableId tableId = JOB_HOLDER.getTableId();
    try {
      NamespaceId nsId = getContext().getNamespaceId(tableId);
      if (!getContext().getSecurityOperation().canCompact(credentials, tableId, nsId)) {
        throw new AccumuloSecurityException(credentials.getPrincipal(),
            SecurityErrorCode.PERMISSION_DENIED).asThriftException();
      }
    } catch (TableNotFoundException e) {
      throw new ThriftTableOperationException(tableId.canonical(), null,
          TableOperation.COMPACT_CANCEL, TableOperationExceptionType.NOTFOUND, e.getMessage());
    }

    cancel(externalCompactionId);
  }

  /**
   * Send an update to the CompactionCoordinator for this job
   *
   * @param job compactionJob
   * @param update status update
   * @throws RetriesExceededException thrown when retries have been exceeded
   */
  protected void updateCompactionState(TExternalCompactionJob job, TCompactionStatusUpdate update)
      throws RetriesExceededException {
    RetryableThriftCall<String> thriftCall =
        new RetryableThriftCall<>(1000, RetryableThriftCall.MAX_WAIT_TIME, 25, () -> {
          Client coordinatorClient = getCoordinatorClient();
          try {
            coordinatorClient.updateCompactionStatus(TraceUtil.traceInfo(), getContext().rpcCreds(),
                job.getExternalCompactionId(), update, System.currentTimeMillis());
            return "";
          } finally {
            ThriftUtil.returnClient(coordinatorClient, getContext());
          }
        });
    thriftCall.run();
  }

  /**
   * Notify the CompactionCoordinator the job failed
   *
   * @param job current compaction job
   * @throws RetriesExceededException thrown when retries have been exceeded
   */
  protected void updateCompactionFailed(TExternalCompactionJob job)
      throws RetriesExceededException {
    RetryableThriftCall<String> thriftCall =
        new RetryableThriftCall<>(1000, RetryableThriftCall.MAX_WAIT_TIME, 25, () -> {
          Client coordinatorClient = getCoordinatorClient();
          try {
            coordinatorClient.compactionFailed(TraceUtil.traceInfo(), getContext().rpcCreds(),
                job.getExternalCompactionId(), job.extent);
            return "";
          } finally {
            ThriftUtil.returnClient(coordinatorClient, getContext());
          }
        });
    thriftCall.run();
  }

  /**
   * Update the CompactionCoordinator with the stats from the completed job
   *
   * @param job current compaction job
   * @param stats compaction stats
   * @throws RetriesExceededException thrown when retries have been exceeded
   */
  protected void updateCompactionCompleted(TExternalCompactionJob job, TCompactionStats stats)
      throws RetriesExceededException {
    RetryableThriftCall<String> thriftCall =
        new RetryableThriftCall<>(1000, RetryableThriftCall.MAX_WAIT_TIME, 25, () -> {
          Client coordinatorClient = getCoordinatorClient();
          try {
            coordinatorClient.compactionCompleted(TraceUtil.traceInfo(), getContext().rpcCreds(),
                job.getExternalCompactionId(), job.extent, stats);
            return "";
          } finally {
            ThriftUtil.returnClient(coordinatorClient, getContext());
          }
        });
    thriftCall.run();
  }

  /**
   * Get the next job to run
   *
   * @param uuid uuid supplier
   * @return CompactionJob
   * @throws RetriesExceededException thrown when retries have been exceeded
   */
  protected TNextCompactionJob getNextJob(Supplier<UUID> uuid) throws RetriesExceededException {
    final long startingWaitTime =
        getConfiguration().getTimeInMillis(Property.COMPACTOR_MIN_JOB_WAIT_TIME);
    final long maxWaitTime =
        getConfiguration().getTimeInMillis(Property.COMPACTOR_MAX_JOB_WAIT_TIME);

    RetryableThriftCall<TNextCompactionJob> nextJobThriftCall =
        new RetryableThriftCall<>(startingWaitTime, maxWaitTime, 0, () -> {
          Client coordinatorClient = getCoordinatorClient();
          try {
            ExternalCompactionId eci = ExternalCompactionId.generate(uuid.get());
            LOG.trace("Attempting to get next job, eci = {}", eci);
            currentCompactionId.set(eci);
            return coordinatorClient.getCompactionJob(TraceUtil.traceInfo(),
                getContext().rpcCreds(), queueName,
                ExternalCompactionUtil.getHostPortString(compactorAddress.getAddress()),
                eci.toString());
          } catch (Exception e) {
            currentCompactionId.set(null);
            throw e;
          } finally {
            ThriftUtil.returnClient(coordinatorClient, getContext());
          }
        });
    return nextJobThriftCall.run();
  }

  /**
   * Get the client to the CompactionCoordinator
   *
   * @return compaction coordinator client
   * @throws TTransportException when unable to get client
   */
  protected CompactionCoordinatorService.Client getCoordinatorClient() throws TTransportException {
    var coordinatorHost = ExternalCompactionUtil.findCompactionCoordinator(getContext());
    if (coordinatorHost.isEmpty()) {
      throw new TTransportException("Unable to get CompactionCoordinator address from ZooKeeper");
    }
    LOG.trace("CompactionCoordinator address is: {}", coordinatorHost.orElseThrow());
    return ThriftUtil.getClient(ThriftClientTypes.COORDINATOR, coordinatorHost.orElseThrow(),
        getContext());
  }

  /**
   * Create compaction runnable
   *
   * @param job compaction job
   * @param totalInputEntries object to capture total entries
   * @param totalInputBytes object to capture input file size
   * @param started started latch
   * @param stopped stopped latch
   * @param err reference to error
   * @return Runnable compaction job
   */
  protected FileCompactorRunnable createCompactionJob(final TExternalCompactionJob job,
      final LongAdder totalInputEntries, final LongAdder totalInputBytes,
      final CountDownLatch started, final CountDownLatch stopped,
      final AtomicReference<Throwable> err) {

    return new FileCompactorRunnable() {

      private final AtomicReference<FileCompactor> compactor = new AtomicReference<>();
      private volatile long startTimeNanos = -1;

      @Override
      public void initialize() throws RetriesExceededException {
        LOG.info("Starting up compaction runnable for job: {}", job);
        this.startTimeNanos = System.nanoTime();
        TCompactionStatusUpdate update = new TCompactionStatusUpdate(TCompactionState.STARTED,
            "Compaction started", -1, -1, -1, getCompactionAge().toNanos());
        updateCompactionState(job, update);
        final var extent = KeyExtent.fromThrift(job.getExtent());
        final AccumuloConfiguration aConfig;
        final TableConfiguration tConfig = getContext().getTableConfiguration(extent.tableId());

        if (!job.getOverrides().isEmpty()) {
          aConfig = new ConfigurationCopy(tConfig);
          job.getOverrides().forEach(((ConfigurationCopy) aConfig)::set);
          LOG.debug("Overriding table properties with {}", job.getOverrides());
        } else {
          aConfig = tConfig;
        }

        final TabletFile outputFile = new TabletFile(new Path(job.getOutputFile()));

        final Map<StoredTabletFile,DataFileValue> files = new TreeMap<>();
        job.getFiles().forEach(f -> {
          long estEntries = f.getEntries();
          StoredTabletFile stf = new StoredTabletFile(f.getMetadataFileEntry());
          // This happens with bulk import files
          if (estEntries == 0) {
            estEntries =
                estimateOverlappingEntries(extent, stf, aConfig, tConfig.getCryptoService());
          }
          files.put(stf, new DataFileValue(f.getSize(), estEntries, f.getTimestamp()));
          totalInputEntries.add(estEntries);
          totalInputBytes.add(f.getSize());
        });

        final List<IteratorSetting> iters = new ArrayList<>();
        job.getIteratorSettings().getIterators()
            .forEach(tis -> iters.add(SystemIteratorUtil.toIteratorSetting(tis)));

        final ExtCEnv cenv = new ExtCEnv(JOB_HOLDER, queueName);
        compactor.set(new FileCompactor(getContext(), extent, files, outputFile,
            job.isPropagateDeletes(), cenv, iters, aConfig, tConfig.getCryptoService()));

      }

      @Override
      public AtomicReference<FileCompactor> getFileCompactor() {
        return compactor;
      }

      @Override
      public void run() {
        Preconditions.checkState(compactor.get() != null, "initialize not called");
        // Its only expected that a single compaction runs at a time. Multiple compactions running
        // at a time could cause odd behavior like out of order and unexpected thrift calls to the
        // coordinator. This is a sanity check to ensure the expectation is met. Should this check
        // ever fail, it means there is a bug elsewhere.
        Preconditions.checkState(compactionRunning.compareAndSet(false, true));
        try {

          LOG.trace("Starting compactor");
          started.countDown();

          org.apache.accumulo.server.compaction.CompactionStats stat = compactor.get().call();
          TCompactionStats cs = new TCompactionStats();
          cs.setEntriesRead(stat.getEntriesRead());
          cs.setEntriesWritten(stat.getEntriesWritten());
          cs.setFileSize(stat.getFileSize());
          JOB_HOLDER.setStats(cs);

          LOG.info("Compaction completed successfully {} ", job.getExternalCompactionId());
          // Update state when completed
          TCompactionStatusUpdate update2 = new TCompactionStatusUpdate(TCompactionState.SUCCEEDED,
              "Compaction completed successfully", -1, -1, -1, this.getCompactionAge().toNanos());
          updateCompactionState(job, update2);
        } catch (FileCompactor.CompactionCanceledException cce) {
          LOG.debug("Compaction canceled {}", job.getExternalCompactionId());
          err.set(cce);
        } catch (Exception e) {
          KeyExtent fromThriftExtent = KeyExtent.fromThrift(job.getExtent());
          LOG.error("Compaction failed: id: {}, extent: {}", job.getExternalCompactionId(),
              fromThriftExtent, e);
          err.set(e);
        } finally {
          stopped.countDown();
          Preconditions.checkState(compactionRunning.compareAndSet(true, false));
        }
      }

      @Override
      public Duration getCompactionAge() {
        if (startTimeNanos == -1) {
          // compaction hasn't started yet
          return Duration.ZERO;
        }
        return Duration.ofNanos(System.nanoTime() - startTimeNanos);
      }

    };

  }

  /**
   * @param extent the extent
   * @param file the file to read from
   * @param tableConf the table configuration
   * @param cryptoService the crypto service
   * @return an estimate of the number of key/value entries in the file that overlap the extent
   */
  private long estimateOverlappingEntries(KeyExtent extent, StoredTabletFile file,
      AccumuloConfiguration tableConf, CryptoService cryptoService) {
    FileOperations fileFactory = FileOperations.getInstance();
    FileSystem fs = getContext().getVolumeManager().getFileSystemByPath(file.getPath());

    try (FileSKVIterator reader =
        fileFactory.newReaderBuilder().forFile(file.getPathStr(), fs, fs.getConf(), cryptoService)
            .withTableConfiguration(tableConf).dropCachesBehind().build()) {
      return reader.estimateOverlappingEntries(extent);
    } catch (IOException ioe) {
      throw new UncheckedIOException(ioe);
    }
  }

  /**
   * Returns the number of seconds to wait in between progress checks based on input file sizes
   *
   * @param numBytes number of bytes in input file
   * @return number of seconds to wait between progress checks
   */
  static long calculateProgressCheckTime(long numBytes) {
    return Math.max(1, (numBytes / TEN_MEGABYTES));
  }

  protected Supplier<UUID> getNextId() {
    return UUID::randomUUID;
  }

  protected long getWaitTimeBetweenCompactionChecks(int numCompactors) {
    // get the total number of compactors assigned to this queue
    long minWait = getConfiguration().getTimeInMillis(Property.COMPACTOR_MIN_JOB_WAIT_TIME);
    // Aim for around 3 compactors checking in per min wait time.
    long sleepTime = numCompactors * minWait / 3;
    // Ensure a compactor waits at least the minimum time
    sleepTime = Math.max(minWait, sleepTime);
    // Ensure a sleeping compactor has a configurable max sleep time
    sleepTime = Math.min(getConfiguration().getTimeInMillis(Property.COMPACTOR_MAX_JOB_WAIT_TIME),
        sleepTime);
    // Add some random jitter to the sleep time, that averages out to sleep time. This will spread
    // compactors out evenly over time.
    sleepTime = (long) (.9 * sleepTime + sleepTime * .2 * random.nextDouble());
    LOG.trace("Sleeping {}ms based on {} compactors", sleepTime, numCompactors);
    return sleepTime;
  }

  protected Collection<Tag> getServiceTags(HostAndPort clientAddress) {
    return MetricsInfo.serviceTags(getContext().getInstanceName(), getApplicationName(),
        clientAddress, queueName);
  }

  @Override
  public void run() {

    try {
      compactorAddress = startCompactorClientService();
    } catch (UnknownHostException e1) {
      throw new RuntimeException("Failed to start the compactor client service", e1);
    }
    final HostAndPort clientAddress = compactorAddress.getAddress();

    try {
      announceExistence(clientAddress);
    } catch (KeeperException | InterruptedException e) {
      throw new RuntimeException("Error registering compactor in ZooKeeper", e);
    }

    MetricsInfo metricsInfo = getContext().getMetricsInfo();

    metricsInfo.addMetricsProducers(this);
    metricsInfo.init(getServiceTags(clientAddress));

    var watcher = new CompactionWatcher(getConfiguration());
    var schedExecutor = ThreadPools.getServerThreadPools()
        .createGeneralScheduledExecutorService(getConfiguration());
    startGCLogger(schedExecutor);
    startCancelChecker(schedExecutor,
        getConfiguration().getTimeInMillis(Property.COMPACTOR_CANCEL_CHECK_INTERVAL));

    LOG.info("Compactor started, waiting for work");
    try {

      final AtomicReference<Throwable> err = new AtomicReference<>();

      while (!isShutdownRequested()) {
        try {
          // mark compactor as idle while not in the compaction loop
          updateIdleStatus(true);

          currentCompactionId.set(null);
          err.set(null);
          JOB_HOLDER.reset();

          TExternalCompactionJob job;
          try {
            TNextCompactionJob next = getNextJob(getNextId());
            job = next.getJob();
            if (!job.isSetExternalCompactionId()) {
              LOG.trace("No external compactions in queue {}", this.queueName);
              UtilWaitThread.sleep(getWaitTimeBetweenCompactionChecks(next.getCompactorCount()));
              continue;
            }
            if (!job.getExternalCompactionId().equals(currentCompactionId.get().toString())) {
              throw new IllegalStateException("Returned eci " + job.getExternalCompactionId()
                  + " does not match supplied eci " + currentCompactionId.get());
            }
          } catch (RetriesExceededException e2) {
            LOG.warn("Retries exceeded getting next job. Retrying...");
            continue;
          }
          LOG.debug("Received next compaction job: {}", job);

          final LongAdder totalInputEntries = new LongAdder();
          final LongAdder totalInputBytes = new LongAdder();
          final CountDownLatch started = new CountDownLatch(1);
          final CountDownLatch stopped = new CountDownLatch(1);

          final FileCompactorRunnable fcr =
              createCompactionJob(job, totalInputEntries, totalInputBytes, started, stopped, err);

          final Thread compactionThread =
              Threads.createThread("Compaction job for tablet " + job.getExtent().toString(), fcr);

          JOB_HOLDER.set(job, compactionThread, fcr.getFileCompactor());

          try {
            // mark compactor as busy while compacting
            updateIdleStatus(false);

            // Need to call FileCompactorRunnable.initialize after calling JOB_HOLDER.set
            fcr.initialize();

            compactionThread.start(); // start the compactionThread
            started.await(); // wait until the compactor is started
            final long inputEntries = totalInputEntries.sum();
            final long waitTime = calculateProgressCheckTime(totalInputBytes.sum());
            LOG.debug("Progress checks will occur every {} seconds", waitTime);
            String percentComplete = "unknown";

            while (!stopped.await(waitTime, TimeUnit.SECONDS)) {
              List<CompactionInfo> running =
                  org.apache.accumulo.server.compaction.FileCompactor.getRunningCompactions();
              if (!running.isEmpty()) {
                // Compaction has started. There should only be one in the list
                CompactionInfo info = running.get(0);
                if (info != null) {
                  final long entriesRead = info.getEntriesRead();
                  final long entriesWritten = info.getEntriesWritten();
                  if (inputEntries > 0) {
                    percentComplete = Float.toString((entriesRead / (float) inputEntries) * 100);
                  }
                  String message = String.format(
                      "Compaction in progress, read %d of %d input entries ( %s %s ), written %d entries",
                      entriesRead, inputEntries, percentComplete, "%", entriesWritten);
                  watcher.run();
                  try {
                    LOG.debug("Updating coordinator with compaction progress: {}.", message);
                    TCompactionStatusUpdate update = new TCompactionStatusUpdate(
                        TCompactionState.IN_PROGRESS, message, inputEntries, entriesRead,
                        entriesWritten, fcr.getCompactionAge().toNanos());
                    updateCompactionState(job, update);
                  } catch (RetriesExceededException e) {
                    LOG.warn("Error updating coordinator with compaction progress, error: {}",
                        e.getMessage());
                  }
                }
              } else {
                LOG.debug("Waiting on compaction thread to finish, but no RUNNING compaction");
              }
            }
            compactionThread.join();
            LOG.trace("Compaction thread finished.");
            // Run the watcher again to clear out the finished compaction and set the
            // stuck count to zero.
            watcher.run();

            if (err.get() != null) {
              // maybe the error occured because the table was deleted or something like that, so
              // force a cancel check to possibly reduce noise in the logs
              checkIfCanceled();
            }

            if (compactionThread.isInterrupted() || JOB_HOLDER.isCancelled()
                || (err.get() != null && err.get().getClass().equals(InterruptedException.class))) {
              LOG.warn("Compaction thread was interrupted, sending CANCELLED state");
              try {
                TCompactionStatusUpdate update =
                    new TCompactionStatusUpdate(TCompactionState.CANCELLED, "Compaction cancelled",
                        -1, -1, -1, fcr.getCompactionAge().toNanos());
                updateCompactionState(job, update);
                updateCompactionFailed(job);
              } catch (RetriesExceededException e) {
                LOG.error("Error updating coordinator with compaction cancellation.", e);
              } finally {
                currentCompactionId.set(null);
              }
            } else if (err.get() != null) {
              KeyExtent fromThriftExtent = KeyExtent.fromThrift(job.getExtent());
              try {
                LOG.info("Updating coordinator with compaction failure: id: {}, extent: {}",
                    job.getExternalCompactionId(), fromThriftExtent);
                TCompactionStatusUpdate update = new TCompactionStatusUpdate(
                    TCompactionState.FAILED, "Compaction failed due to: " + err.get().getMessage(),
                    -1, -1, -1, fcr.getCompactionAge().toNanos());
                updateCompactionState(job, update);
                updateCompactionFailed(job);
              } catch (RetriesExceededException e) {
                LOG.error("Error updating coordinator with compaction failure: id: {}, extent: {}",
                    job.getExternalCompactionId(), fromThriftExtent, e);
              } finally {
                currentCompactionId.set(null);
              }
            } else {
              try {
                LOG.trace("Updating coordinator with compaction completion.");
                updateCompactionCompleted(job, JOB_HOLDER.getStats());
              } catch (RetriesExceededException e) {
                LOG.error(
                    "Error updating coordinator with compaction completion, cancelling compaction.",
                    e);
                try {
                  cancel(job.getExternalCompactionId());
                } catch (TException e1) {
                  LOG.error("Error cancelling compaction.", e1);
                }
              } finally {
                currentCompactionId.set(null);
              }
            }
          } catch (RuntimeException e1) {
            LOG.error(
                "Compactor thread was interrupted waiting for compaction to start, cancelling job",
                e1);
            try {
              cancel(job.getExternalCompactionId());
            } catch (TException e2) {
              LOG.error("Error cancelling compaction.", e2);
            }
          } finally {
            currentCompactionId.set(null);

            // mark compactor as idle after compaction completes
            updateIdleStatus(true);

            // In the case where there is an error in the foreground code the background compaction
            // may still be running. Must cancel it before starting another iteration of the loop to
            // avoid multiple threads updating shared state.
            while (compactionThread.isAlive()) {
              compactionThread.interrupt();
              compactionThread.join(1000);
            }
          }
        } catch (InterruptedException e) {
          LOG.info("Interrupt Exception received, shutting down");
          gracefulShutdown(getContext().rpcCreds());
        }
      } // end while
    } catch (Exception e) {
      LOG.error("Unhandled error occurred in Compactor", e);
    } finally {
      // Shutdown local thrift server
      LOG.debug("Stopping Thrift Servers");
      if (compactorAddress.server != null) {
        compactorAddress.server.stop();
      }

      try {
        LOG.debug("Closing filesystems");
        VolumeManager mgr = getContext().getVolumeManager();
        if (null != mgr) {
          mgr.close();
        }
      } catch (IOException e) {
        LOG.warn("Failed to close filesystem : {}", e.getMessage(), e);
      }

      gcLogger.logGCInfo(getConfiguration());
      LOG.info("stop requested. exiting ... ");
      shutdownComplete = true;
      try {
        if (null != compactorLock) {
          compactorLock.unlock();
        }
      } catch (Exception e) {
        LOG.warn("Failed to release compactor lock", e);
      }
    }

  }

  public static void main(String[] args) throws Exception {
    try (Compactor compactor = new Compactor(new CompactorServerOpts(), args)) {
      compactor.runServer();
    }
  }

  @Override
  public List<ActiveCompaction> getActiveCompactions(TInfo tinfo, TCredentials credentials)
      throws ThriftSecurityException, TException {
    if (!getContext().getSecurityOperation().canPerformSystemActions(credentials)) {
      throw new AccumuloSecurityException(credentials.getPrincipal(),
          SecurityErrorCode.PERMISSION_DENIED).asThriftException();
    }

    List<CompactionInfo> compactions =
        org.apache.accumulo.server.compaction.FileCompactor.getRunningCompactions();
    List<ActiveCompaction> ret = new ArrayList<>(compactions.size());

    for (CompactionInfo compactionInfo : compactions) {
      ret.add(compactionInfo.toThrift());
    }

    return ret;
  }

  /**
   * Called by a CompactionCoordinator to get the running compaction
   *
   * @param tinfo trace info
   * @param credentials caller credentials
   * @return current compaction job or empty compaction job is none running
   */
  @Override
  public TExternalCompactionJob getRunningCompaction(TInfo tinfo, TCredentials credentials)
      throws ThriftSecurityException, TException {
    // do not expect users to call this directly, expect other tservers to call this method
    if (!getContext().getSecurityOperation().canPerformSystemActions(credentials)) {
      throw new AccumuloSecurityException(credentials.getPrincipal(),
          SecurityErrorCode.PERMISSION_DENIED).asThriftException();
    }

    // Return what is currently running, does not wait for jobs in the process of reserving. This
    // method is called by a coordinator starting up to determine what is currently running on all
    // compactors.

    TExternalCompactionJob job = null;
    synchronized (JOB_HOLDER) {
      job = JOB_HOLDER.getJob();
    }

    if (null == job) {
      return new TExternalCompactionJob();
    } else {
      return job;
    }
  }

  @Override
  public String getRunningCompactionId(TInfo tinfo, TCredentials credentials)
      throws ThriftSecurityException, TException {
    // do not expect users to call this directly, expect other tservers to call this method
    if (!getContext().getSecurityOperation().canPerformSystemActions(credentials)) {
      throw new AccumuloSecurityException(credentials.getPrincipal(),
          SecurityErrorCode.PERMISSION_DENIED).asThriftException();
    }

    // Any returned id must cover the time period from before a job is reserved until after it
    // commits. This method is called to detect dead compactions and depends on this behavior.
    // For the purpose of detecting dead compactions its ok if ids are returned that never end up
    // being related to a running compaction.
    ExternalCompactionId eci = currentCompactionId.get();
    if (null == eci) {
      return "";
    } else {
      return eci.canonical();
    }
  }

  @Override
  public ServiceLock getLock() {
    return compactorLock;
  }

}<|MERGE_RESOLUTION|>--- conflicted
+++ resolved
@@ -287,27 +287,9 @@
 
     compactorLock = new ServiceLock(getContext().getZooReaderWriter().getZooKeeper(),
         ServiceLock.path(zPath), compactorId);
-<<<<<<< HEAD
-    LockWatcher lw = new LockWatcher() {
-      @Override
-      public void lostLock(final LockLossReason reason) {
-        // ServiceLock.unlock is called at the end of run(). We don't
-        // want to Halt when we are shutting down.
-        if (isShutdownRequested() && shutdownComplete) {
-          LOG.warn("Compactor lost lock (reason = {}), not exiting because shutdown requested.",
-              reason);
-        } else {
-          Halt.halt(1, () -> {
-            LOG.error("Compactor lost lock (reason = {}), exiting.", reason);
-            gcLogger.logGCInfo(getConfiguration());
-          });
-        }
-      }
-=======
->>>>>>> d758759f
-
-    LockWatcher lw = new ServiceLockWatcher("compactor", () -> false,
-        (name) -> gcLogger.logGCInfo(getConfiguration()));
+
+    LockWatcher lw = new ServiceLockWatcher("compactor", () -> isShutdownRequested(),
+        () -> shutdownComplete, (name) -> gcLogger.logGCInfo(getConfiguration()));
 
     try {
       byte[] lockContent =
