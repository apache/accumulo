--- conflicted
+++ resolved
@@ -592,24 +592,11 @@
       throw new RuntimeException("Error registering compactor in ZooKeeper", e);
     }
 
-<<<<<<< HEAD
-    try {
-      MetricsUtil.initializeMetrics(getContext().getConfiguration(), this.applicationName,
-          clientAddress, getContext().getInstanceName(), this.getResourceGroup());
-      pausedMetrics = new PausedCompactionMetrics();
-      MetricsUtil.initializeProducers(this, pausedMetrics);
-    } catch (ClassNotFoundException | InstantiationException | IllegalAccessException
-        | IllegalArgumentException | InvocationTargetException | NoSuchMethodException
-        | SecurityException e1) {
-      LOG.error("Error initializing metrics, metrics will not be emitted.", e1);
-    }
-=======
     MetricsInfo metricsInfo = getContext().getMetricsInfo();
-    metricsInfo.addServiceTags(getApplicationName(), clientAddress);
+    metricsInfo.addServiceTags(getApplicationName(), clientAddress, getResourceGroup());
 
     metricsInfo.addMetricsProducers(this, pausedMetrics);
     metricsInfo.init();
->>>>>>> 65dd34fa
 
     var watcher = new CompactionWatcher(getConfiguration());
     var schedExecutor = ThreadPools.getServerThreadPools()
