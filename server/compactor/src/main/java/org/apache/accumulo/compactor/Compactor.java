--- conflicted
+++ resolved
@@ -321,14 +321,9 @@
   protected ServerAddress startCompactorClientService() throws UnknownHostException {
 
     ClientServiceHandler clientHandler = new ClientServiceHandler(getContext());
-<<<<<<< HEAD
     MetricServiceHandler metricHandler = createMetricServiceHandler(MetricSource.COMPACTOR);
-    var processor = ThriftProcessorTypes.getCompactorTProcessor(clientHandler,
+    var processor = ThriftProcessorTypes.getCompactorTProcessor(this, clientHandler,
         getCompactorThriftHandlerInterface(), metricHandler, getContext());
-=======
-    var processor = ThriftProcessorTypes.getCompactorTProcessor(this, clientHandler,
-        getCompactorThriftHandlerInterface(), getContext());
->>>>>>> c4385208
     ServerAddress sp = TServerUtils.startServer(getContext(), getHostname(),
         Property.COMPACTOR_CLIENTPORT, processor, this.getClass().getSimpleName(),
         "Thrift Client Server", Property.COMPACTOR_PORTSEARCH, Property.COMPACTOR_MINTHREADS,
