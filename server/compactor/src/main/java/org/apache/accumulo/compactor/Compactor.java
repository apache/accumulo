--- conflicted
+++ resolved
@@ -613,11 +613,7 @@
 
     try {
       MetricsUtil.initializeMetrics(getContext().getConfiguration(), this.applicationName,
-<<<<<<< HEAD
-          clientAddress, this.getResourceGroup());
-=======
-          clientAddress, getContext().getInstanceName());
->>>>>>> 4346e744
+          clientAddress, getContext().getInstanceName(), this.getResourceGroup());
       pausedMetrics = new PausedCompactionMetrics();
       MetricsUtil.initializeProducers(this, pausedMetrics);
     } catch (ClassNotFoundException | InstantiationException | IllegalAccessException
