/*
 * Licensed to the Apache Software Foundation (ASF) under one
 * or more contributor license agreements.  See the NOTICE file
 * distributed with this work for additional information
 * regarding copyright ownership.  The ASF licenses this file
 * to you under the Apache License, Version 2.0 (the
 * "License"); you may not use this file except in compliance
 * with the License.  You may obtain a copy of the License at
 *
 *   https://www.apache.org/licenses/LICENSE-2.0
 *
 * Unless required by applicable law or agreed to in writing,
 * software distributed under the License is distributed on an
 * "AS IS" BASIS, WITHOUT WARRANTIES OR CONDITIONS OF ANY
 * KIND, either express or implied.  See the License for the
 * specific language governing permissions and limitations
 * under the License.
 */
package org.apache.accumulo.compactor;

import static com.google.common.util.concurrent.Uninterruptibles.sleepUninterruptibly;
import static org.apache.accumulo.core.metrics.Metric.COMPACTOR_ENTRIES_READ;
import static org.apache.accumulo.core.metrics.Metric.COMPACTOR_ENTRIES_WRITTEN;
import static org.apache.accumulo.core.metrics.Metric.COMPACTOR_MAJC_IN_PROGRESS;
import static org.apache.accumulo.core.metrics.Metric.COMPACTOR_MAJC_STUCK;
import static org.apache.accumulo.core.util.LazySingletons.RANDOM;

import java.io.IOException;
import java.io.UncheckedIOException;
import java.net.UnknownHostException;
import java.time.Duration;
import java.util.ArrayList;
import java.util.Collection;
import java.util.List;
import java.util.Map;
import java.util.TreeMap;
import java.util.UUID;
import java.util.concurrent.CountDownLatch;
import java.util.concurrent.ScheduledThreadPoolExecutor;
import java.util.concurrent.TimeUnit;
import java.util.concurrent.atomic.AtomicBoolean;
import java.util.concurrent.atomic.AtomicReference;
import java.util.concurrent.atomic.LongAdder;
import java.util.function.Supplier;

import org.apache.accumulo.core.cli.ConfigOpts;
import org.apache.accumulo.core.client.AccumuloSecurityException;
import org.apache.accumulo.core.client.IteratorSetting;
import org.apache.accumulo.core.client.TableNotFoundException;
import org.apache.accumulo.core.client.admin.servers.ServerId.Type;
import org.apache.accumulo.core.clientImpl.thrift.SecurityErrorCode;
import org.apache.accumulo.core.clientImpl.thrift.TInfo;
import org.apache.accumulo.core.clientImpl.thrift.TableOperation;
import org.apache.accumulo.core.clientImpl.thrift.TableOperationExceptionType;
import org.apache.accumulo.core.clientImpl.thrift.ThriftSecurityException;
import org.apache.accumulo.core.clientImpl.thrift.ThriftTableOperationException;
import org.apache.accumulo.core.compaction.thrift.CompactionCoordinatorService;
import org.apache.accumulo.core.compaction.thrift.CompactionCoordinatorService.Client;
import org.apache.accumulo.core.compaction.thrift.CompactorService;
import org.apache.accumulo.core.compaction.thrift.TCompactionState;
import org.apache.accumulo.core.compaction.thrift.TCompactionStatusUpdate;
import org.apache.accumulo.core.compaction.thrift.TNextCompactionJob;
import org.apache.accumulo.core.compaction.thrift.UnknownCompactionIdException;
import org.apache.accumulo.core.conf.AccumuloConfiguration;
import org.apache.accumulo.core.conf.ConfigurationCopy;
import org.apache.accumulo.core.conf.Property;
import org.apache.accumulo.core.conf.SiteConfiguration;
import org.apache.accumulo.core.data.NamespaceId;
import org.apache.accumulo.core.data.TableId;
import org.apache.accumulo.core.dataImpl.KeyExtent;
import org.apache.accumulo.core.fate.FateId;
import org.apache.accumulo.core.fate.zookeeper.ZooReaderWriter;
import org.apache.accumulo.core.fate.zookeeper.ZooUtil.NodeExistsPolicy;
import org.apache.accumulo.core.file.FileOperations;
import org.apache.accumulo.core.file.FileSKVIterator;
import org.apache.accumulo.core.iteratorsImpl.system.SystemIteratorUtil;
import org.apache.accumulo.core.lock.ServiceLock;
import org.apache.accumulo.core.lock.ServiceLock.LockWatcher;
import org.apache.accumulo.core.lock.ServiceLockData;
import org.apache.accumulo.core.lock.ServiceLockData.ServiceDescriptor;
import org.apache.accumulo.core.lock.ServiceLockData.ServiceDescriptors;
import org.apache.accumulo.core.lock.ServiceLockData.ThriftService;
import org.apache.accumulo.core.lock.ServiceLockPaths.ServiceLockPath;
<<<<<<< HEAD
import org.apache.accumulo.core.lock.ServiceLockSupport;
=======
import org.apache.accumulo.core.lock.ServiceLockSupport.ServiceLockWatcher;
>>>>>>> 671675c8
import org.apache.accumulo.core.manager.state.tables.TableState;
import org.apache.accumulo.core.metadata.ReferencedTabletFile;
import org.apache.accumulo.core.metadata.StoredTabletFile;
import org.apache.accumulo.core.metadata.schema.DataFileValue;
import org.apache.accumulo.core.metadata.schema.ExternalCompactionId;
import org.apache.accumulo.core.metadata.schema.TabletMetadata;
import org.apache.accumulo.core.metadata.schema.TabletMetadata.ColumnType;
import org.apache.accumulo.core.metrics.MetricsInfo;
import org.apache.accumulo.core.metrics.MetricsProducer;
import org.apache.accumulo.core.rpc.ThriftUtil;
import org.apache.accumulo.core.rpc.clients.ThriftClientTypes;
import org.apache.accumulo.core.securityImpl.thrift.TCredentials;
import org.apache.accumulo.core.spi.crypto.CryptoService;
import org.apache.accumulo.core.tabletserver.thrift.ActiveCompaction;
import org.apache.accumulo.core.tabletserver.thrift.TCompactionKind;
import org.apache.accumulo.core.tabletserver.thrift.TCompactionStats;
import org.apache.accumulo.core.tabletserver.thrift.TExternalCompactionJob;
import org.apache.accumulo.core.trace.TraceUtil;
import org.apache.accumulo.core.util.Timer;
import org.apache.accumulo.core.util.UtilWaitThread;
import org.apache.accumulo.core.util.compaction.ExternalCompactionUtil;
import org.apache.accumulo.core.util.threads.ThreadPools;
import org.apache.accumulo.core.util.threads.Threads;
import org.apache.accumulo.server.AbstractServer;
import org.apache.accumulo.server.ServerContext;
import org.apache.accumulo.server.client.ClientServiceHandler;
import org.apache.accumulo.server.compaction.CompactionConfigStorage;
import org.apache.accumulo.server.compaction.CompactionInfo;
import org.apache.accumulo.server.compaction.CompactionWatcher;
import org.apache.accumulo.server.compaction.FileCompactor;
import org.apache.accumulo.server.compaction.PausedCompactionMetrics;
import org.apache.accumulo.server.compaction.RetryableThriftCall;
import org.apache.accumulo.server.compaction.RetryableThriftCall.RetriesExceededException;
import org.apache.accumulo.server.conf.TableConfiguration;
import org.apache.accumulo.server.fs.VolumeManager;
import org.apache.accumulo.server.rpc.ServerAddress;
import org.apache.accumulo.server.rpc.TServerUtils;
import org.apache.accumulo.server.rpc.ThriftProcessorTypes;
import org.apache.accumulo.tserver.log.LogSorter;
import org.apache.hadoop.fs.FileSystem;
import org.apache.hadoop.fs.Path;
import org.apache.thrift.TException;
import org.apache.thrift.transport.TTransportException;
import org.apache.zookeeper.KeeperException;
import org.slf4j.Logger;
import org.slf4j.LoggerFactory;

import com.google.common.base.Preconditions;
import com.google.common.net.HostAndPort;

import io.micrometer.core.instrument.FunctionCounter;
import io.micrometer.core.instrument.Gauge;
import io.micrometer.core.instrument.LongTaskTimer;
import io.micrometer.core.instrument.MeterRegistry;
import io.micrometer.core.instrument.Tag;

public class Compactor extends AbstractServer implements MetricsProducer, CompactorService.Iface {

  public interface FileCompactorRunnable extends Runnable {
    /**
     * Unable to create a constructor in an anonymous class so this method serves to initialize the
     * object so that {@code #getFileCompactor()} returns a non-null reference.
     */
    void initialize() throws RetriesExceededException;

    AtomicReference<FileCompactor> getFileCompactor();

    Duration getCompactionAge();
  }

  private static final Logger LOG = LoggerFactory.getLogger(Compactor.class);

  private static final long TEN_MEGABYTES = 10485760;

  protected static final CompactionJobHolder JOB_HOLDER = new CompactionJobHolder();

  private final UUID compactorId = UUID.randomUUID();
  protected final AtomicReference<ExternalCompactionId> currentCompactionId =
      new AtomicReference<>();

  private ServiceLock compactorLock;
  private ServerAddress compactorAddress = null;
  private final PausedCompactionMetrics pausedMetrics = new PausedCompactionMetrics();

  // Exposed for tests
  protected volatile boolean shutdown = false;

  private final AtomicBoolean compactionRunning = new AtomicBoolean(false);

  protected Compactor(ConfigOpts opts, String[] args) {
    super("compactor", opts, ServerContext::new, args);
  }

  @Override
  protected String getResourceGroupPropertyValue(SiteConfiguration conf) {
    return conf.get(Property.COMPACTOR_GROUP_NAME);
  }

  private long getTotalEntriesRead() {
    return FileCompactor.getTotalEntriesRead();
  }

  private long getTotalEntriesWritten() {
    return FileCompactor.getTotalEntriesWritten();
  }

  private long compactionInProgress() {
    return compactionRunning.get() ? 1 : 0;
  }

  @Override
  public void registerMetrics(MeterRegistry registry) {
    super.registerMetrics(registry);
    FunctionCounter.builder(COMPACTOR_ENTRIES_READ.getName(), this, Compactor::getTotalEntriesRead)
        .description(COMPACTOR_ENTRIES_READ.getDescription())
        .tags(List.of(Tag.of("queue.id", this.getResourceGroup()))).register(registry);
    FunctionCounter
        .builder(COMPACTOR_ENTRIES_WRITTEN.getName(), this, Compactor::getTotalEntriesWritten)
        .description(COMPACTOR_ENTRIES_WRITTEN.getDescription())
        .tags(List.of(Tag.of("queue.id", this.getResourceGroup()))).register(registry);
    Gauge.builder(COMPACTOR_MAJC_IN_PROGRESS.getName(), this, Compactor::compactionInProgress)
        .description(COMPACTOR_MAJC_IN_PROGRESS.getDescription())
        .tags(List.of(Tag.of("queue.id", this.getResourceGroup()))).register(registry);
    LongTaskTimer timer = LongTaskTimer.builder(COMPACTOR_MAJC_STUCK.getName())
        .description(COMPACTOR_MAJC_STUCK.getDescription())
        .tags(List.of(Tag.of("queue.id", this.getResourceGroup()))).register(registry);
    CompactionWatcher.setTimer(timer);
  }

  protected void startCancelChecker(ScheduledThreadPoolExecutor schedExecutor,
      long timeBetweenChecks) {
    ThreadPools.watchCriticalScheduledTask(schedExecutor.scheduleWithFixedDelay(
        this::checkIfCanceled, 0, timeBetweenChecks, TimeUnit.MILLISECONDS));
  }

  protected void checkIfCanceled() {
    TExternalCompactionJob job = JOB_HOLDER.getJob();
    if (job != null) {
      try {
        var extent = KeyExtent.fromThrift(job.getExtent());
        var ecid = ExternalCompactionId.of(job.getExternalCompactionId());

        TabletMetadata tabletMeta =
            getContext().getAmple().readTablet(extent, ColumnType.ECOMP, ColumnType.PREV_ROW);
        if (tabletMeta == null || !tabletMeta.getExternalCompactions().containsKey(ecid)) {
          // table was deleted OR tablet was split or merged OR tablet no longer thinks compaction
          // is running for some reason
          LOG.info("Cancelling compaction {} that no longer has a metadata entry at {}", ecid,
              extent);
          JOB_HOLDER.cancel(job.getExternalCompactionId());
          return;
        }

        var tableState = getContext().getTableState(extent.tableId());
        if (tableState != TableState.ONLINE) {
          LOG.info("Cancelling compaction {} because table state is {}", ecid, tableState);
          JOB_HOLDER.cancel(job.getExternalCompactionId());
          return;
        }

        if (job.getKind() == TCompactionKind.USER) {

          var cconf =
              CompactionConfigStorage.getConfig(getContext(), FateId.fromThrift(job.getFateId()));

          if (cconf == null) {
            LOG.info("Cancelling compaction {} for user compaction that no longer exists {} {}",
                ecid, FateId.fromThrift(job.getFateId()), extent);
            JOB_HOLDER.cancel(job.getExternalCompactionId());
          }
        }
      } catch (RuntimeException | KeeperException e) {
        LOG.warn("Failed to check if compaction {} for {} was canceled.",
            job.getExternalCompactionId(), KeyExtent.fromThrift(job.getExtent()), e);
      } catch (InterruptedException e) {
        Thread.currentThread().interrupt();
        throw new RuntimeException(e);
      }
    }
  }

  /**
   * Set up nodes and locks in ZooKeeper for this Compactor
   *
   * @param clientAddress address of this Compactor
   * @throws KeeperException zookeeper error
   * @throws InterruptedException thread interrupted
   */
  protected void announceExistence(HostAndPort clientAddress)
      throws KeeperException, InterruptedException {

    final ZooReaderWriter zoo = getContext().getZooReaderWriter();
    final ServiceLockPath path =
        getContext().getServerPaths().createCompactorPath(getResourceGroup(), clientAddress);
    ServiceLockSupport.createNonHaServiceLockPath(Type.COMPACTOR, zoo, path);
    compactorLock =
        new ServiceLock(getContext().getZooReaderWriter().getZooKeeper(), path, compactorId);
    LockWatcher lw = new ServiceLockWatcher("compactor", () -> false,
        (name) -> getContext().getLowMemoryDetector().logGCInfo(getConfiguration()));

    try {
      for (int i = 0; i < 25; i++) {
        zoo.putPersistentData(path.toString(), new byte[0], NodeExistsPolicy.SKIP);

        ServiceDescriptors descriptors = new ServiceDescriptors();
        for (ThriftService svc : new ThriftService[] {ThriftService.CLIENT,
            ThriftService.COMPACTOR}) {
          descriptors.addService(new ServiceDescriptor(compactorId, svc,
              ExternalCompactionUtil.getHostPortString(clientAddress), this.getResourceGroup()));
        }

        if (compactorLock.tryLock(lw, new ServiceLockData(descriptors))) {
          LOG.debug("Obtained Compactor lock {}", compactorLock.getLockPath());
          return;
        }
        LOG.info("Waiting for Compactor lock");
        sleepUninterruptibly(5, TimeUnit.SECONDS);
      }
      String msg = "Too many retries, exiting.";
      LOG.info(msg);
      throw new RuntimeException(msg);
    } catch (Exception e) {
      LOG.info("Could not obtain tablet server lock, exiting.", e);
      throw new RuntimeException(e);
    }
  }

  protected CompactorService.Iface getCompactorThriftHandlerInterface() {
    return this;
  }

  /**
   * Start this Compactors thrift service to handle incoming client requests
   *
   * @return address of this compactor client service
   * @throws UnknownHostException host unknown
   */
  protected ServerAddress startCompactorClientService() throws UnknownHostException {

    ClientServiceHandler clientHandler = new ClientServiceHandler(getContext());
    var processor = ThriftProcessorTypes.getCompactorTProcessor(clientHandler,
        getCompactorThriftHandlerInterface(), getContext());
    ServerAddress sp = TServerUtils.startServer(getContext(), getHostname(),
        Property.COMPACTOR_CLIENTPORT, processor, this.getClass().getSimpleName(),
        "Thrift Client Server", Property.COMPACTOR_PORTSEARCH, Property.COMPACTOR_MINTHREADS,
        Property.COMPACTOR_MINTHREADS_TIMEOUT, Property.COMPACTOR_THREADCHECK);
    LOG.info("address = {}", sp.address);
    return sp;
  }

  /**
   * Cancel the compaction with this id.
   *
   * @param externalCompactionId compaction id
   * @throws UnknownCompactionIdException if the externalCompactionId does not match the currently
   *         executing compaction
   * @throws TException thrift error
   */
  private void cancel(String externalCompactionId) throws TException {
    if (JOB_HOLDER.cancel(externalCompactionId)) {
      LOG.info("Cancel requested for compaction job {}", externalCompactionId);
    } else {
      throw new UnknownCompactionIdException();
    }
  }

  @Override
  public void cancel(TInfo tinfo, TCredentials credentials, String externalCompactionId)
      throws TException {
    TableId tableId = JOB_HOLDER.getTableId();
    try {
      NamespaceId nsId = getContext().getNamespaceId(tableId);
      if (!getContext().getSecurityOperation().canCompact(credentials, tableId, nsId)) {
        throw new AccumuloSecurityException(credentials.getPrincipal(),
            SecurityErrorCode.PERMISSION_DENIED).asThriftException();
      }
    } catch (TableNotFoundException e) {
      throw new ThriftTableOperationException(tableId.canonical(), null,
          TableOperation.COMPACT_CANCEL, TableOperationExceptionType.NOTFOUND, e.getMessage());
    }

    cancel(externalCompactionId);
  }

  /**
   * Send an update to the CompactionCoordinator for this job
   *
   * @param job compactionJob
   * @param update status update
   * @throws RetriesExceededException thrown when retries have been exceeded
   */
  protected void updateCompactionState(TExternalCompactionJob job, TCompactionStatusUpdate update)
      throws RetriesExceededException {
    RetryableThriftCall<String> thriftCall =
        new RetryableThriftCall<>(1000, RetryableThriftCall.MAX_WAIT_TIME, 25, () -> {
          Client coordinatorClient = getCoordinatorClient();
          try {
            coordinatorClient.updateCompactionStatus(TraceUtil.traceInfo(), getContext().rpcCreds(),
                job.getExternalCompactionId(), update, System.currentTimeMillis());
            return "";
          } finally {
            ThriftUtil.returnClient(coordinatorClient, getContext());
          }
        });
    thriftCall.run();
  }

  /**
   * Notify the CompactionCoordinator the job failed
   *
   * @param job current compaction job
   * @throws RetriesExceededException thrown when retries have been exceeded
   */
  protected void updateCompactionFailed(TExternalCompactionJob job)
      throws RetriesExceededException {
    RetryableThriftCall<String> thriftCall =
        new RetryableThriftCall<>(1000, RetryableThriftCall.MAX_WAIT_TIME, 25, () -> {
          Client coordinatorClient = getCoordinatorClient();
          try {
            coordinatorClient.compactionFailed(TraceUtil.traceInfo(), getContext().rpcCreds(),
                job.getExternalCompactionId(), job.extent);
            return "";
          } finally {
            ThriftUtil.returnClient(coordinatorClient, getContext());
          }
        });
    thriftCall.run();
  }

  /**
   * Update the CompactionCoordinator with the stats from the completed job
   *
   * @param job current compaction job
   * @param stats compaction stats
   * @throws RetriesExceededException thrown when retries have been exceeded
   */
  protected void updateCompactionCompleted(TExternalCompactionJob job, TCompactionStats stats)
      throws RetriesExceededException {
    RetryableThriftCall<String> thriftCall =
        new RetryableThriftCall<>(1000, RetryableThriftCall.MAX_WAIT_TIME, 25, () -> {
          Client coordinatorClient = getCoordinatorClient();
          try {
            coordinatorClient.compactionCompleted(TraceUtil.traceInfo(), getContext().rpcCreds(),
                job.getExternalCompactionId(), job.extent, stats);
            return "";
          } finally {
            ThriftUtil.returnClient(coordinatorClient, getContext());
          }
        });
    thriftCall.run();
  }

  /**
   * Get the next job to run
   *
   * @param uuid uuid supplier
   * @return CompactionJob
   * @throws RetriesExceededException thrown when retries have been exceeded
   */
  protected TNextCompactionJob getNextJob(Supplier<UUID> uuid) throws RetriesExceededException {
    final long startingWaitTime =
        getConfiguration().getTimeInMillis(Property.COMPACTOR_MIN_JOB_WAIT_TIME);
    final long maxWaitTime =
        getConfiguration().getTimeInMillis(Property.COMPACTOR_MAX_JOB_WAIT_TIME);

    RetryableThriftCall<TNextCompactionJob> nextJobThriftCall =
        new RetryableThriftCall<>(startingWaitTime, maxWaitTime, 0, () -> {
          Client coordinatorClient = getCoordinatorClient();
          try {
            ExternalCompactionId eci = ExternalCompactionId.generate(uuid.get());
            LOG.trace("Attempting to get next job, eci = {}", eci);
            currentCompactionId.set(eci);
            return coordinatorClient.getCompactionJob(TraceUtil.traceInfo(),
                getContext().rpcCreds(), this.getResourceGroup(),
                ExternalCompactionUtil.getHostPortString(compactorAddress.getAddress()),
                eci.toString());
          } catch (Exception e) {
            currentCompactionId.set(null);
            throw e;
          } finally {
            ThriftUtil.returnClient(coordinatorClient, getContext());
          }
        });
    return nextJobThriftCall.run();
  }

  /**
   * Get the client to the CompactionCoordinator
   *
   * @return compaction coordinator client
   * @throws TTransportException when unable to get client
   */
  protected CompactionCoordinatorService.Client getCoordinatorClient() throws TTransportException {
    var coordinatorHost = ExternalCompactionUtil.findCompactionCoordinator(getContext());
    if (coordinatorHost.isEmpty()) {
      throw new TTransportException("Unable to get CompactionCoordinator address from ZooKeeper");
    }
    LOG.trace("CompactionCoordinator address is: {}", coordinatorHost.orElseThrow());
    return ThriftUtil.getClient(ThriftClientTypes.COORDINATOR, coordinatorHost.orElseThrow(),
        getContext());
  }

  /**
   * Create compaction runnable
   *
   * @param job compaction job
   * @param totalInputEntries object to capture total entries
   * @param totalInputBytes object to capture input file size
   * @param started started latch
   * @param stopped stopped latch
   * @param err reference to error
   * @return Runnable compaction job
   */
  protected FileCompactorRunnable createCompactionJob(final TExternalCompactionJob job,
      final LongAdder totalInputEntries, final LongAdder totalInputBytes,
      final CountDownLatch started, final CountDownLatch stopped,
      final AtomicReference<Throwable> err) {

    return new FileCompactorRunnable() {

      private final AtomicReference<FileCompactor> compactor = new AtomicReference<>();
      private volatile Timer compactionStartTime;

      @Override
      public void initialize() throws RetriesExceededException {
        LOG.info("Starting up compaction runnable for job: {}", job);
        this.compactionStartTime = Timer.startNew();
        TCompactionStatusUpdate update = new TCompactionStatusUpdate(TCompactionState.STARTED,
            "Compaction started", -1, -1, -1, getCompactionAge().toNanos());
        updateCompactionState(job, update);
        final var extent = KeyExtent.fromThrift(job.getExtent());
        final AccumuloConfiguration aConfig;
        final TableConfiguration tConfig = getContext().getTableConfiguration(extent.tableId());

        if (!job.getOverrides().isEmpty()) {
          aConfig = new ConfigurationCopy(tConfig);
          job.getOverrides().forEach(((ConfigurationCopy) aConfig)::set);
          LOG.debug("Overriding table properties with {}", job.getOverrides());
        } else {
          aConfig = tConfig;
        }

        final ReferencedTabletFile outputFile =
            new ReferencedTabletFile(new Path(job.getOutputFile()));

        final Map<StoredTabletFile,DataFileValue> files = new TreeMap<>();
        job.getFiles().forEach(f -> {
          long estEntries = f.getEntries();
          StoredTabletFile stf = new StoredTabletFile(f.getMetadataFileEntry());
          // This happens with bulk import files
          if (estEntries == 0) {
            estEntries =
                estimateOverlappingEntries(extent, stf, aConfig, tConfig.getCryptoService());
          }
          files.put(stf, new DataFileValue(f.getSize(), estEntries, f.getTimestamp()));
          totalInputEntries.add(estEntries);
          totalInputBytes.add(f.getSize());
        });

        final List<IteratorSetting> iters = new ArrayList<>();
        job.getIteratorSettings().getIterators()
            .forEach(tis -> iters.add(SystemIteratorUtil.toIteratorSetting(tis)));

        final ExtCEnv cenv = new ExtCEnv(JOB_HOLDER, getResourceGroup());
        compactor.set(
            new FileCompactor(getContext(), extent, files, outputFile, job.isPropagateDeletes(),
                cenv, iters, aConfig, tConfig.getCryptoService(), pausedMetrics));

      }

      @Override
      public AtomicReference<FileCompactor> getFileCompactor() {
        return compactor;
      }

      @Override
      public void run() {
        Preconditions.checkState(compactor.get() != null, "initialize not called");
        // Its only expected that a single compaction runs at a time. Multiple compactions running
        // at a time could cause odd behavior like out of order and unexpected thrift calls to the
        // coordinator. This is a sanity check to ensure the expectation is met. Should this check
        // ever fail, it means there is a bug elsewhere.
        Preconditions.checkState(compactionRunning.compareAndSet(false, true));
        try {

          LOG.trace("Starting compactor");
          started.countDown();

          org.apache.accumulo.server.compaction.CompactionStats stat = compactor.get().call();
          TCompactionStats cs = new TCompactionStats();
          cs.setEntriesRead(stat.getEntriesRead());
          cs.setEntriesWritten(stat.getEntriesWritten());
          cs.setFileSize(stat.getFileSize());
          JOB_HOLDER.setStats(cs);

          LOG.info("Compaction completed successfully {} ", job.getExternalCompactionId());
          // Update state when completed
          TCompactionStatusUpdate update2 = new TCompactionStatusUpdate(TCompactionState.SUCCEEDED,
              "Compaction completed successfully", -1, -1, -1, this.getCompactionAge().toNanos());
          updateCompactionState(job, update2);
        } catch (FileCompactor.CompactionCanceledException cce) {
          LOG.debug("Compaction canceled {}", job.getExternalCompactionId());
          err.set(cce);
        } catch (Exception e) {
          KeyExtent fromThriftExtent = KeyExtent.fromThrift(job.getExtent());
          LOG.error("Compaction failed: id: {}, extent: {}", job.getExternalCompactionId(),
              fromThriftExtent, e);
          err.set(e);
        } finally {
          stopped.countDown();
          Preconditions.checkState(compactionRunning.compareAndSet(true, false));
        }
      }

      @Override
      public Duration getCompactionAge() {
        if (compactionStartTime == null) {
          // compaction hasn't started yet
          return Duration.ZERO;
        }
        return compactionStartTime.elapsed();
      }

    };

  }

  /**
   * @param extent the extent
   * @param file the file to read from
   * @param tableConf the table configuration
   * @param cryptoService the crypto service
   * @return an estimate of the number of key/value entries in the file that overlap the extent
   */
  private long estimateOverlappingEntries(KeyExtent extent, StoredTabletFile file,
      AccumuloConfiguration tableConf, CryptoService cryptoService) {
    FileOperations fileFactory = FileOperations.getInstance();
    FileSystem fs = getContext().getVolumeManager().getFileSystemByPath(file.getPath());

    try (FileSKVIterator reader =
        fileFactory.newReaderBuilder().forFile(file, fs, fs.getConf(), cryptoService)
            .withTableConfiguration(tableConf).dropCachesBehind().build()) {
      return reader.estimateOverlappingEntries(extent);
    } catch (IOException ioe) {
      throw new UncheckedIOException(ioe);
    }
  }

  /**
   * Returns the number of seconds to wait in between progress checks based on input file sizes
   *
   * @param numBytes number of bytes in input file
   * @return number of seconds to wait between progress checks
   */
  static long calculateProgressCheckTime(long numBytes) {
    return Math.max(1, (numBytes / TEN_MEGABYTES));
  }

  protected Supplier<UUID> getNextId() {
    return UUID::randomUUID;
  }

  protected long getWaitTimeBetweenCompactionChecks(int numCompactors) {
    long minWait = getConfiguration().getTimeInMillis(Property.COMPACTOR_MIN_JOB_WAIT_TIME);
    // Aim for around 3 compactors checking in per min wait time.
    long sleepTime = numCompactors * minWait / 3;
    // Ensure a compactor waits at least the minimum time
    sleepTime = Math.max(minWait, sleepTime);
    // Ensure a sleeping compactor has a configurable max sleep time
    sleepTime = Math.min(getConfiguration().getTimeInMillis(Property.COMPACTOR_MAX_JOB_WAIT_TIME),
        sleepTime);
    // Add some random jitter to the sleep time, that averages out to sleep time. This will spread
    // compactors out evenly over time.
    sleepTime = (long) (.9 * sleepTime + sleepTime * .2 * RANDOM.get().nextDouble());
    LOG.trace("Sleeping {}ms based on {} compactors", sleepTime, numCompactors);
    return sleepTime;
  }

  protected Collection<Tag> getServiceTags(HostAndPort clientAddress) {
    return MetricsInfo.serviceTags(getContext().getInstanceName(), getApplicationName(),
        clientAddress, getResourceGroup());
  }

  @Override
  public void run() {

    try {
      compactorAddress = startCompactorClientService();
    } catch (UnknownHostException e1) {
      throw new RuntimeException("Failed to start the compactor client service", e1);
    }
    final HostAndPort clientAddress = compactorAddress.getAddress();

    try {
      announceExistence(clientAddress);
    } catch (KeeperException | InterruptedException e) {
      throw new RuntimeException("Error registering compactor in ZooKeeper", e);
    }
    this.getContext().setServiceLock(compactorLock);

    MetricsInfo metricsInfo = getContext().getMetricsInfo();

    metricsInfo.addMetricsProducers(this, pausedMetrics);
    metricsInfo.init(getServiceTags(clientAddress));

    var watcher = new CompactionWatcher(getConfiguration());
    var schedExecutor = ThreadPools.getServerThreadPools()
        .createGeneralScheduledExecutorService(getConfiguration());
    startCancelChecker(schedExecutor,
        getConfiguration().getTimeInMillis(Property.COMPACTOR_CANCEL_CHECK_INTERVAL));

    LOG.info("Compactor started, waiting for work");
    try {

      final AtomicReference<Throwable> err = new AtomicReference<>();
      final LogSorter logSorter = new LogSorter(getContext(), getConfiguration());
      long nextSortLogsCheckTime = System.currentTimeMillis();

      while (!shutdown) {

        // mark compactor as idle while not in the compaction loop
        updateIdleStatus(true);

        currentCompactionId.set(null);
        err.set(null);
        JOB_HOLDER.reset();

        if (System.currentTimeMillis() > nextSortLogsCheckTime) {
          // Attempt to process all existing log sorting work serially in this thread.
          // When no work remains, this call will return so that we can look for compaction
          // work.
          LOG.debug("Checking to see if any recovery logs need sorting");
          nextSortLogsCheckTime = logSorter.sortLogsIfNeeded();
        }

        TExternalCompactionJob job;
        try {
          TNextCompactionJob next = getNextJob(getNextId());
          job = next.getJob();
          if (!job.isSetExternalCompactionId()) {
            LOG.trace("No external compactions in group {}", this.getResourceGroup());
            UtilWaitThread.sleep(getWaitTimeBetweenCompactionChecks(next.getCompactorCount()));
            continue;
          }
          if (!job.getExternalCompactionId().equals(currentCompactionId.get().toString())) {
            throw new IllegalStateException("Returned eci " + job.getExternalCompactionId()
                + " does not match supplied eci " + currentCompactionId.get());
          }
        } catch (RetriesExceededException e2) {
          LOG.warn("Retries exceeded getting next job. Retrying...");
          continue;
        }
        LOG.debug("Received next compaction job: {}", job);

        final LongAdder totalInputEntries = new LongAdder();
        final LongAdder totalInputBytes = new LongAdder();
        final CountDownLatch started = new CountDownLatch(1);
        final CountDownLatch stopped = new CountDownLatch(1);

        final FileCompactorRunnable fcr =
            createCompactionJob(job, totalInputEntries, totalInputBytes, started, stopped, err);

        final Thread compactionThread =
            Threads.createThread("Compaction job for tablet " + job.getExtent().toString(), fcr);

        JOB_HOLDER.set(job, compactionThread, fcr.getFileCompactor());

        try {
          // mark compactor as busy while compacting
          updateIdleStatus(false);

          // Need to call FileCompactorRunnable.initialize after calling JOB_HOLDER.set
          fcr.initialize();

          compactionThread.start(); // start the compactionThread
          started.await(); // wait until the compactor is started
          final long inputEntries = totalInputEntries.sum();
          final long waitTime = calculateProgressCheckTime(totalInputBytes.sum());
          LOG.debug("Progress checks will occur every {} seconds", waitTime);
          String percentComplete = "unknown";

          while (!stopped.await(waitTime, TimeUnit.SECONDS)) {
            List<CompactionInfo> running =
                org.apache.accumulo.server.compaction.FileCompactor.getRunningCompactions();
            if (!running.isEmpty()) {
              // Compaction has started. There should only be one in the list
              CompactionInfo info = running.get(0);
              if (info != null) {
                final long entriesRead = info.getEntriesRead();
                final long entriesWritten = info.getEntriesWritten();
                if (inputEntries > 0) {
                  percentComplete = Float.toString((entriesRead / (float) inputEntries) * 100);
                }
                String message = String.format(
                    "Compaction in progress, read %d of %d input entries ( %s %s ), written %d entries, paused %d times",
                    entriesRead, inputEntries, percentComplete, "%", entriesWritten,
                    info.getTimesPaused());
                watcher.run();
                try {
                  LOG.debug("Updating coordinator with compaction progress: {}.", message);
                  TCompactionStatusUpdate update = new TCompactionStatusUpdate(
                      TCompactionState.IN_PROGRESS, message, inputEntries, entriesRead,
                      entriesWritten, fcr.getCompactionAge().toNanos());
                  updateCompactionState(job, update);
                } catch (RetriesExceededException e) {
                  LOG.warn("Error updating coordinator with compaction progress, error: {}",
                      e.getMessage());
                }
              }
            } else {
              LOG.debug("Waiting on compaction thread to finish, but no RUNNING compaction");
            }
          }
          compactionThread.join();
          LOG.trace("Compaction thread finished.");
          // Run the watcher again to clear out the finished compaction and set the
          // stuck count to zero.
          watcher.run();

          if (err.get() != null) {
            // maybe the error occured because the table was deleted or something like that, so
            // force a cancel check to possibly reduce noise in the logs
            checkIfCanceled();
          }

          if (compactionThread.isInterrupted() || JOB_HOLDER.isCancelled()
              || (err.get() != null && err.get().getClass().equals(InterruptedException.class))) {
            LOG.warn("Compaction thread was interrupted, sending CANCELLED state");
            try {
              TCompactionStatusUpdate update =
                  new TCompactionStatusUpdate(TCompactionState.CANCELLED, "Compaction cancelled",
                      -1, -1, -1, fcr.getCompactionAge().toNanos());
              updateCompactionState(job, update);
              updateCompactionFailed(job);
            } catch (RetriesExceededException e) {
              LOG.error("Error updating coordinator with compaction cancellation.", e);
            } finally {
              currentCompactionId.set(null);
            }
          } else if (err.get() != null) {
            KeyExtent fromThriftExtent = KeyExtent.fromThrift(job.getExtent());
            try {
              LOG.info("Updating coordinator with compaction failure: id: {}, extent: {}",
                  job.getExternalCompactionId(), fromThriftExtent);
              TCompactionStatusUpdate update = new TCompactionStatusUpdate(TCompactionState.FAILED,
                  "Compaction failed due to: " + err.get().getMessage(), -1, -1, -1,
                  fcr.getCompactionAge().toNanos());
              updateCompactionState(job, update);
              updateCompactionFailed(job);
            } catch (RetriesExceededException e) {
              LOG.error("Error updating coordinator with compaction failure: id: {}, extent: {}",
                  job.getExternalCompactionId(), fromThriftExtent, e);
            } finally {
              currentCompactionId.set(null);
            }
          } else {
            try {
              LOG.trace("Updating coordinator with compaction completion.");
              updateCompactionCompleted(job, JOB_HOLDER.getStats());
            } catch (RetriesExceededException e) {
              LOG.error(
                  "Error updating coordinator with compaction completion, cancelling compaction.",
                  e);
              try {
                cancel(job.getExternalCompactionId());
              } catch (TException e1) {
                LOG.error("Error cancelling compaction.", e1);
              }
            } finally {
              currentCompactionId.set(null);
            }
          }
        } catch (RuntimeException e1) {
          LOG.error(
              "Compactor thread was interrupted waiting for compaction to start, cancelling job",
              e1);
          try {
            cancel(job.getExternalCompactionId());
          } catch (TException e2) {
            LOG.error("Error cancelling compaction.", e2);
          }
        } finally {
          currentCompactionId.set(null);

          // mark compactor as idle after compaction completes
          updateIdleStatus(true);

          // In the case where there is an error in the foreground code the background compaction
          // may still be running. Must cancel it before starting another iteration of the loop to
          // avoid multiple threads updating shared state.
          while (compactionThread.isAlive()) {
            compactionThread.interrupt();
            compactionThread.join(1000);
          }
        }

      }

    } catch (Exception e) {
      LOG.error("Unhandled error occurred in Compactor", e);
    } finally {
      // Shutdown local thrift server
      LOG.info("Stopping Thrift Servers");
      if (compactorAddress.server != null) {
        compactorAddress.server.stop();
      }

      try {
        LOG.debug("Closing filesystems");
        VolumeManager mgr = getContext().getVolumeManager();
        if (null != mgr) {
          mgr.close();
        }
      } catch (IOException e) {
        LOG.warn("Failed to close filesystem : {}", e.getMessage(), e);
      }

      getContext().getLowMemoryDetector().logGCInfo(getConfiguration());
      LOG.info("stop requested. exiting ... ");
      try {
        if (null != compactorLock) {
          compactorLock.unlock();
        }
      } catch (Exception e) {
        LOG.warn("Failed to release compactor lock", e);
      }
    }

  }

  public static void main(String[] args) throws Exception {
    try (Compactor compactor = new Compactor(new ConfigOpts(), args)) {
      compactor.runServer();
    }
  }

  @Override
  public List<ActiveCompaction> getActiveCompactions(TInfo tinfo, TCredentials credentials)
      throws ThriftSecurityException, TException {
    if (!getContext().getSecurityOperation().canPerformSystemActions(credentials)) {
      throw new AccumuloSecurityException(credentials.getPrincipal(),
          SecurityErrorCode.PERMISSION_DENIED).asThriftException();
    }

    List<CompactionInfo> compactions =
        org.apache.accumulo.server.compaction.FileCompactor.getRunningCompactions();
    List<ActiveCompaction> ret = new ArrayList<>(compactions.size());

    for (CompactionInfo compactionInfo : compactions) {
      ret.add(compactionInfo.toThrift());
    }

    return ret;
  }

  /**
   * Called by a CompactionCoordinator to get the running compaction
   *
   * @param tinfo trace info
   * @param credentials caller credentials
   * @return current compaction job or empty compaction job is none running
   */
  @Override
  public TExternalCompactionJob getRunningCompaction(TInfo tinfo, TCredentials credentials)
      throws ThriftSecurityException, TException {
    // do not expect users to call this directly, expect other tservers to call this method
    if (!getContext().getSecurityOperation().canPerformSystemActions(credentials)) {
      throw new AccumuloSecurityException(credentials.getPrincipal(),
          SecurityErrorCode.PERMISSION_DENIED).asThriftException();
    }

    // Return what is currently running, does not wait for jobs in the process of reserving. This
    // method is called by a coordinator starting up to determine what is currently running on all
    // compactors.

    TExternalCompactionJob job = null;
    synchronized (JOB_HOLDER) {
      job = JOB_HOLDER.getJob();
    }

    if (null == job) {
      return new TExternalCompactionJob();
    } else {
      return job;
    }
  }

  @Override
  public String getRunningCompactionId(TInfo tinfo, TCredentials credentials)
      throws ThriftSecurityException, TException {
    // do not expect users to call this directly, expect other tservers to call this method
    if (!getContext().getSecurityOperation().canPerformSystemActions(credentials)) {
      throw new AccumuloSecurityException(credentials.getPrincipal(),
          SecurityErrorCode.PERMISSION_DENIED).asThriftException();
    }

    // Any returned id must cover the time period from before a job is reserved until after it
    // commits. This method is called to detect dead compactions and depends on this behavior.
    // For the purpose of detecting dead compactions its ok if ids are returned that never end up
    // being related to a running compaction.
    ExternalCompactionId eci = currentCompactionId.get();
    if (null == eci) {
      return "";
    } else {
      return eci.canonical();
    }
  }

  @Override
  public ServiceLock getLock() {
    return compactorLock;
  }
}<|MERGE_RESOLUTION|>--- conflicted
+++ resolved
@@ -81,11 +81,8 @@
 import org.apache.accumulo.core.lock.ServiceLockData.ServiceDescriptors;
 import org.apache.accumulo.core.lock.ServiceLockData.ThriftService;
 import org.apache.accumulo.core.lock.ServiceLockPaths.ServiceLockPath;
-<<<<<<< HEAD
 import org.apache.accumulo.core.lock.ServiceLockSupport;
-=======
 import org.apache.accumulo.core.lock.ServiceLockSupport.ServiceLockWatcher;
->>>>>>> 671675c8
 import org.apache.accumulo.core.manager.state.tables.TableState;
 import org.apache.accumulo.core.metadata.ReferencedTabletFile;
 import org.apache.accumulo.core.metadata.StoredTabletFile;
@@ -283,8 +280,8 @@
     ServiceLockSupport.createNonHaServiceLockPath(Type.COMPACTOR, zoo, path);
     compactorLock =
         new ServiceLock(getContext().getZooReaderWriter().getZooKeeper(), path, compactorId);
-    LockWatcher lw = new ServiceLockWatcher("compactor", () -> false,
-        (name) -> getContext().getLowMemoryDetector().logGCInfo(getConfiguration()));
+    LockWatcher lw = new ServiceLockWatcher(Type.COMPACTOR, () -> false,
+        (type) -> getContext().getLowMemoryDetector().logGCInfo(getConfiguration()));
 
     try {
       for (int i = 0; i < 25; i++) {
