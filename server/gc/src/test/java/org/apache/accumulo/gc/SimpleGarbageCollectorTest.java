/*
 * Licensed to the Apache Software Foundation (ASF) under one
 * or more contributor license agreements.  See the NOTICE file
 * distributed with this work for additional information
 * regarding copyright ownership.  The ASF licenses this file
 * to you under the Apache License, Version 2.0 (the
 * "License"); you may not use this file except in compliance
 * with the License.  You may obtain a copy of the License at
 *
 *   https://www.apache.org/licenses/LICENSE-2.0
 *
 * Unless required by applicable law or agreed to in writing,
 * software distributed under the License is distributed on an
 * "AS IS" BASIS, WITHOUT WARRANTIES OR CONDITIONS OF ANY
 * KIND, either express or implied.  See the License for the
 * specific language governing permissions and limitations
 * under the License.
 */
package org.apache.accumulo.gc;

import static org.easymock.EasyMock.anyObject;
import static org.easymock.EasyMock.createMock;
import static org.easymock.EasyMock.expect;
import static org.easymock.EasyMock.getCurrentArguments;
import static org.easymock.EasyMock.partialMockBuilder;
import static org.easymock.EasyMock.replay;
import static org.easymock.EasyMock.verify;
import static org.junit.jupiter.api.Assertions.assertEquals;
import static org.junit.jupiter.api.Assertions.assertFalse;
import static org.junit.jupiter.api.Assertions.assertSame;
import static org.junit.jupiter.api.Assertions.assertTrue;

import java.io.FileNotFoundException;
import java.util.ArrayList;
import java.util.Arrays;
import java.util.Collection;
import java.util.HashMap;
import java.util.List;
import java.util.Map;
import java.util.TreeMap;

import org.apache.accumulo.core.clientImpl.Credentials;
import org.apache.accumulo.core.conf.ConfigurationCopy;
import org.apache.accumulo.core.conf.Property;
import org.apache.accumulo.core.conf.SiteConfiguration;
import org.apache.accumulo.core.data.InstanceId;
import org.apache.accumulo.core.data.TableId;
import org.apache.accumulo.core.gc.GcCandidate;
import org.apache.accumulo.core.volume.Volume;
import org.apache.accumulo.server.ServerContext;
import org.apache.accumulo.server.fs.VolumeManager;
import org.apache.accumulo.server.gc.AllVolumesDirectory;
import org.apache.accumulo.server.security.SystemCredentials;
import org.apache.hadoop.fs.Path;
import org.junit.jupiter.api.BeforeEach;
import org.junit.jupiter.api.Test;
import org.slf4j.Logger;
import org.slf4j.LoggerFactory;

public class SimpleGarbageCollectorTest {
  private static final Logger log = LoggerFactory.getLogger(SimpleGarbageCollectorTest.class);

  private VolumeManager volMgr;
  private ServerContext context;
  private Credentials credentials;
  private SimpleGarbageCollector gc;
  private ConfigurationCopy systemConfig;
  private static SiteConfiguration siteConfig = SiteConfiguration.empty().build();

  @BeforeEach
  public void setUp() {
    volMgr = createMock(VolumeManager.class);
    context = createMock(ServerContext.class);
    expect(context.getInstanceID()).andReturn(InstanceId.of("mock")).anyTimes();
    expect(context.getZooKeepers()).andReturn("localhost").anyTimes();
    expect(context.getZooKeepersSessionTimeOut()).andReturn(30000).anyTimes();

    systemConfig = createSystemConfig();
    expect(context.getConfiguration()).andReturn(systemConfig).anyTimes();
    expect(context.getVolumeManager()).andReturn(volMgr).anyTimes();

    credentials = SystemCredentials.get(InstanceId.of("mock"), siteConfig);
    expect(context.getPrincipal()).andReturn(credentials.getPrincipal()).anyTimes();
    expect(context.getAuthenticationToken()).andReturn(credentials.getToken()).anyTimes();
    expect(context.getCredentials()).andReturn(credentials).anyTimes();

    replay(context);

    gc = partialMockBuilder(SimpleGarbageCollector.class).addMockedMethod("getContext")
        .createMock();
    expect(gc.getContext()).andReturn(context).anyTimes();
    replay(gc);
  }

  private ConfigurationCopy createSystemConfig() {
    Map<String,String> conf = new HashMap<>();
    conf.put(Property.INSTANCE_RPC_SASL_ENABLED.getKey(), "false");
    conf.put(Property.GC_CYCLE_START.getKey(), "1");
    conf.put(Property.GC_CYCLE_DELAY.getKey(), "20");
    conf.put(Property.GC_DELETE_THREADS.getKey(), "2");

    return new ConfigurationCopy(conf);
  }

  @Test
  public void testInit() {
    assertSame(volMgr, gc.getContext().getVolumeManager());
    assertEquals(credentials, gc.getContext().getCredentials());
    assertEquals(1000L, gc.getStartDelay());
    assertEquals(2, gc.getNumDeleteThreads());
    assertFalse(gc.inSafeMode()); // false by default
  }

  @Test
  public void testMoveToTrash_UsingTrash() throws Exception {
    Path path = createMock(Path.class);
    expect(volMgr.moveToTrash(path)).andReturn(true);
    replay(volMgr);
    assertTrue(gc.moveToTrash(path));
    verify(volMgr);
  }

  @Test
  public void testMoveToTrash_UsingTrash_VolMgrFailure() throws Exception {
    Path path = createMock(Path.class);
    expect(volMgr.moveToTrash(path)).andThrow(new FileNotFoundException());
    replay(volMgr);
    assertFalse(gc.moveToTrash(path));
    verify(volMgr);
  }

  @Test
  public void testIsDir() {
    assertTrue(SimpleGarbageCollector.isDir("tid1/dir1"));
    assertTrue(SimpleGarbageCollector.isDir("/dir1"));
    assertFalse(SimpleGarbageCollector.isDir("file1"));
    assertFalse(SimpleGarbageCollector.isDir("/dir1/file1"));
    assertFalse(SimpleGarbageCollector.isDir(""));
    assertFalse(SimpleGarbageCollector.isDir(null));
  }

  @Test
  public void testMinimizeDeletes() {
    Volume vol1 = createMock(Volume.class);
    expect(vol1.containsPath(anyObject()))
        .andAnswer(() -> getCurrentArguments()[0].toString().startsWith("hdfs://nn1/accumulo"))
        .anyTimes();

    Volume vol2 = createMock(Volume.class);
    expect(vol2.containsPath(anyObject()))
        .andAnswer(() -> getCurrentArguments()[0].toString().startsWith("hdfs://nn2/accumulo"))
        .anyTimes();

    Collection<Volume> vols = Arrays.asList(vol1, vol2);

    VolumeManager volMgr2 = createMock(VolumeManager.class);
    expect(volMgr2.getVolumes()).andReturn(vols).anyTimes();

    replay(vol1, vol2, volMgr2);

    TreeMap<String,GcCandidate> confirmed = new TreeMap<>();
    confirmed.put("5a/t-0001", new GcCandidate("hdfs://nn1/accumulo/tables/5a/t-0001", 0L));
    confirmed.put("5a/t-0001/F0001.rf",
        new GcCandidate("hdfs://nn1/accumulo/tables/5a/t-0001/F0001.rf", 1L));
    confirmed.put("5a/t-0001/F0002.rf",
        new GcCandidate("hdfs://nn1/accumulo/tables/5a/t-0001/F0002.rf", 2L));
    confirmed.put("5a/t-0002/F0001.rf",
        new GcCandidate("hdfs://nn1/accumulo/tables/5a/t-0002/F0001.rf", 3L));
    var allVolumesDirectory = new AllVolumesDirectory(TableId.of("5b"), "t-0003");
<<<<<<< HEAD
    confirmed.put("5b/t-0003", allVolumesDirectory.getMetadataPath());
    confirmed.put("5b/t-0003/F0001.rf", "hdfs://nn1/accumulo/tables/5b/t-0003/F0001.rf");
    confirmed.put("5b/t-0003/F0002.rf", "hdfs://nn2/accumulo/tables/5b/t-0003/F0002.rf");
    confirmed.put("5b/t-0003/F0003.rf", "hdfs://nn3/accumulo/tables/5b/t-0003/F0003.rf");
    allVolumesDirectory = new AllVolumesDirectory(TableId.of("5b"), "t-0004");
    confirmed.put("5b/t-0004", allVolumesDirectory.getMetadataPath());
    confirmed.put("5b/t-0004/F0001.rf", "hdfs://nn1/accumulo/tables/5b/t-0004/F0001.rf");
=======
    confirmed.put("5b/t-0003", new GcCandidate(allVolumesDirectory.getMetadataEntry(), 4L));
    confirmed.put("5b/t-0003/F0001.rf",
        new GcCandidate("hdfs://nn1/accumulo/tables/5b/t-0003/F0001.rf", 5L));
    confirmed.put("5b/t-0003/F0002.rf",
        new GcCandidate("hdfs://nn2/accumulo/tables/5b/t-0003/F0002.rf", 6L));
    confirmed.put("5b/t-0003/F0003.rf",
        new GcCandidate("hdfs://nn3/accumulo/tables/5b/t-0003/F0003.rf", 7L));
    allVolumesDirectory = new AllVolumesDirectory(TableId.of("5b"), "t-0004");
    confirmed.put("5b/t-0004", new GcCandidate(allVolumesDirectory.getMetadataEntry(), 8L));
    confirmed.put("5b/t-0004/F0001.rf",
        new GcCandidate("hdfs://nn1/accumulo/tables/5b/t-0004/F0001.rf", 9L));
>>>>>>> f501dca5

    List<GcCandidate> processedDeletes = new ArrayList<>();

    GCRun.minimizeDeletes(confirmed, processedDeletes, volMgr2, log);

    TreeMap<String,GcCandidate> expected = new TreeMap<>();
    expected.put("5a/t-0001", new GcCandidate("hdfs://nn1/accumulo/tables/5a/t-0001", 0L));
    expected.put("5a/t-0002/F0001.rf",
        new GcCandidate("hdfs://nn1/accumulo/tables/5a/t-0002/F0001.rf", 3L));
    allVolumesDirectory = new AllVolumesDirectory(TableId.of("5b"), "t-0003");
<<<<<<< HEAD
    expected.put("5b/t-0003", allVolumesDirectory.getMetadataPath());
    expected.put("5b/t-0003/F0003.rf", "hdfs://nn3/accumulo/tables/5b/t-0003/F0003.rf");
    allVolumesDirectory = new AllVolumesDirectory(TableId.of("5b"), "t-0004");
    expected.put("5b/t-0004", allVolumesDirectory.getMetadataPath());
=======
    expected.put("5b/t-0003", new GcCandidate(allVolumesDirectory.getMetadataEntry(), 4L));
    expected.put("5b/t-0003/F0003.rf",
        new GcCandidate("hdfs://nn3/accumulo/tables/5b/t-0003/F0003.rf", 7L));
    allVolumesDirectory = new AllVolumesDirectory(TableId.of("5b"), "t-0004");
    expected.put("5b/t-0004", new GcCandidate(allVolumesDirectory.getMetadataEntry(), 8L));
>>>>>>> f501dca5

    assertEquals(expected, confirmed);
    assertEquals(
        Arrays.asList(new GcCandidate("hdfs://nn1/accumulo/tables/5a/t-0001/F0001.rf", 1L),
            new GcCandidate("hdfs://nn1/accumulo/tables/5a/t-0001/F0002.rf", 2L),
            new GcCandidate("hdfs://nn1/accumulo/tables/5b/t-0003/F0001.rf", 5L),
            new GcCandidate("hdfs://nn2/accumulo/tables/5b/t-0003/F0002.rf", 6L),
            new GcCandidate("hdfs://nn1/accumulo/tables/5b/t-0004/F0001.rf", 9L)),
        processedDeletes);
  }
}<|MERGE_RESOLUTION|>--- conflicted
+++ resolved
@@ -167,16 +167,7 @@
     confirmed.put("5a/t-0002/F0001.rf",
         new GcCandidate("hdfs://nn1/accumulo/tables/5a/t-0002/F0001.rf", 3L));
     var allVolumesDirectory = new AllVolumesDirectory(TableId.of("5b"), "t-0003");
-<<<<<<< HEAD
-    confirmed.put("5b/t-0003", allVolumesDirectory.getMetadataPath());
-    confirmed.put("5b/t-0003/F0001.rf", "hdfs://nn1/accumulo/tables/5b/t-0003/F0001.rf");
-    confirmed.put("5b/t-0003/F0002.rf", "hdfs://nn2/accumulo/tables/5b/t-0003/F0002.rf");
-    confirmed.put("5b/t-0003/F0003.rf", "hdfs://nn3/accumulo/tables/5b/t-0003/F0003.rf");
-    allVolumesDirectory = new AllVolumesDirectory(TableId.of("5b"), "t-0004");
-    confirmed.put("5b/t-0004", allVolumesDirectory.getMetadataPath());
-    confirmed.put("5b/t-0004/F0001.rf", "hdfs://nn1/accumulo/tables/5b/t-0004/F0001.rf");
-=======
-    confirmed.put("5b/t-0003", new GcCandidate(allVolumesDirectory.getMetadataEntry(), 4L));
+    confirmed.put("5b/t-0003", new GcCandidate(allVolumesDirectory.getMetadataPath(), 4L));
     confirmed.put("5b/t-0003/F0001.rf",
         new GcCandidate("hdfs://nn1/accumulo/tables/5b/t-0003/F0001.rf", 5L));
     confirmed.put("5b/t-0003/F0002.rf",
@@ -184,10 +175,9 @@
     confirmed.put("5b/t-0003/F0003.rf",
         new GcCandidate("hdfs://nn3/accumulo/tables/5b/t-0003/F0003.rf", 7L));
     allVolumesDirectory = new AllVolumesDirectory(TableId.of("5b"), "t-0004");
-    confirmed.put("5b/t-0004", new GcCandidate(allVolumesDirectory.getMetadataEntry(), 8L));
+    confirmed.put("5b/t-0004", new GcCandidate(allVolumesDirectory.getMetadataPath(), 8L));
     confirmed.put("5b/t-0004/F0001.rf",
         new GcCandidate("hdfs://nn1/accumulo/tables/5b/t-0004/F0001.rf", 9L));
->>>>>>> f501dca5
 
     List<GcCandidate> processedDeletes = new ArrayList<>();
 
@@ -198,18 +188,11 @@
     expected.put("5a/t-0002/F0001.rf",
         new GcCandidate("hdfs://nn1/accumulo/tables/5a/t-0002/F0001.rf", 3L));
     allVolumesDirectory = new AllVolumesDirectory(TableId.of("5b"), "t-0003");
-<<<<<<< HEAD
-    expected.put("5b/t-0003", allVolumesDirectory.getMetadataPath());
-    expected.put("5b/t-0003/F0003.rf", "hdfs://nn3/accumulo/tables/5b/t-0003/F0003.rf");
-    allVolumesDirectory = new AllVolumesDirectory(TableId.of("5b"), "t-0004");
-    expected.put("5b/t-0004", allVolumesDirectory.getMetadataPath());
-=======
-    expected.put("5b/t-0003", new GcCandidate(allVolumesDirectory.getMetadataEntry(), 4L));
+    expected.put("5b/t-0003", new GcCandidate(allVolumesDirectory.getMetadataPath(), 4L));
     expected.put("5b/t-0003/F0003.rf",
         new GcCandidate("hdfs://nn3/accumulo/tables/5b/t-0003/F0003.rf", 7L));
     allVolumesDirectory = new AllVolumesDirectory(TableId.of("5b"), "t-0004");
-    expected.put("5b/t-0004", new GcCandidate(allVolumesDirectory.getMetadataEntry(), 8L));
->>>>>>> f501dca5
+    expected.put("5b/t-0004", new GcCandidate(allVolumesDirectory.getMetadataPath(), 8L));
 
     assertEquals(expected, confirmed);
     assertEquals(
