--- conflicted
+++ resolved
@@ -30,15 +30,9 @@
 import java.util.UUID;
 import java.util.stream.Stream;
 
-<<<<<<< HEAD
 import org.apache.accumulo.core.client.admin.TabletAvailability;
-=======
-import org.apache.accumulo.core.client.Scanner;
 import org.apache.accumulo.core.conf.AccumuloConfiguration;
 import org.apache.accumulo.core.conf.Property;
-import org.apache.accumulo.core.data.Key;
-import org.apache.accumulo.core.data.Value;
->>>>>>> f675fdd8
 import org.apache.accumulo.core.dataImpl.KeyExtent;
 import org.apache.accumulo.core.gc.thrift.GCStatus;
 import org.apache.accumulo.core.gc.thrift.GcCycleStats;
@@ -108,14 +102,8 @@
     EasyMock.expect(fs.deleteRecursively(path)).andReturn(true).once();
     marker.removeWalMarker(server1, id);
     EasyMock.expectLastCall().once();
-<<<<<<< HEAD
-    EasyMock.replay(context, fs, marker, tserverSet);
+    EasyMock.replay(conf, context, fs, marker, tserverSet);
     var gc = new GarbageCollectWriteAheadLogs(context, fs, tserverSet, marker) {
-=======
-    EasyMock.replay(conf, context, fs, marker, tserverSet);
-    var gc = new GarbageCollectWriteAheadLogs(context, fs, tserverSet, false, marker,
-        tabletOnServer1List) {
->>>>>>> f675fdd8
       @Override
       protected Map<UUID,Path> getSortedWALogs() {
         return Collections.emptyMap();
@@ -127,14 +115,10 @@
       }
     };
     gc.collect(status);
-<<<<<<< HEAD
     assertThrows(IllegalStateException.class, () -> gc.collect(status),
         "Should only be able to call collect once");
 
-    EasyMock.verify(context, fs, marker, tserverSet);
-=======
     EasyMock.verify(conf, context, fs, marker, tserverSet);
->>>>>>> f675fdd8
   }
 
   @Test
@@ -155,14 +139,9 @@
 
     EasyMock.expect(marker.getAllMarkers()).andReturn(markers).once();
     EasyMock.expect(marker.state(server1, id)).andReturn(new Pair<>(WalState.CLOSED, path));
-<<<<<<< HEAD
-    EasyMock.replay(context, marker, tserverSet, fs);
+    EasyMock.replay(conf, context, marker, tserverSet, fs);
     var gc = new GarbageCollectWriteAheadLogs(context, fs, tserverSet, marker) {
-=======
-    EasyMock.replay(conf, context, marker, tserverSet, fs);
-    var gc = new GarbageCollectWriteAheadLogs(context, fs, tserverSet, false, marker,
-        tabletOnServer1List) {
->>>>>>> f675fdd8
+
       @Override
       protected Map<UUID,Path> getSortedWALogs() {
         return Collections.emptyMap();
@@ -174,12 +153,7 @@
       }
     };
     gc.collect(status);
-<<<<<<< HEAD
-
-    EasyMock.verify(context, marker, tserverSet, fs);
-=======
     EasyMock.verify(conf, context, marker, tserverSet, fs);
->>>>>>> f675fdd8
   }
 
   @Test
@@ -207,14 +181,8 @@
     EasyMock.expectLastCall().once();
     marker.forget(server2);
     EasyMock.expectLastCall().once();
-<<<<<<< HEAD
-    EasyMock.replay(context, fs, marker, tserverSet);
+    EasyMock.replay(conf, context, fs, marker, tserverSet);
     var gc = new GarbageCollectWriteAheadLogs(context, fs, tserverSet, marker) {
-=======
-    EasyMock.replay(conf, context, fs, marker, tserverSet, rscanner, mscanner);
-    var gc = new GarbageCollectWriteAheadLogs(context, fs, tserverSet, false, marker,
-        tabletOnServer1List) {
->>>>>>> f675fdd8
       @Override
       protected Map<UUID,Path> getSortedWALogs() {
         return Collections.emptyMap();
@@ -226,12 +194,7 @@
       }
     };
     gc.collect(status);
-<<<<<<< HEAD
-
-    EasyMock.verify(context, fs, marker, tserverSet);
-=======
-    EasyMock.verify(conf, context, fs, marker, tserverSet, rscanner, mscanner);
->>>>>>> f675fdd8
+    EasyMock.verify(conf, context, fs, marker, tserverSet);
   }
 
   @Test
@@ -253,8 +216,7 @@
     EasyMock.expect(marker.getAllMarkers()).andReturn(markers2).once();
     EasyMock.expect(marker.state(server2, id)).andReturn(new Pair<>(WalState.OPEN, path));
 
-<<<<<<< HEAD
-    EasyMock.replay(context, fs, marker, tserverSet);
+    EasyMock.replay(conf, context, fs, marker, tserverSet);
     GarbageCollectWriteAheadLogs gc =
         new GarbageCollectWriteAheadLogs(context, fs, tserverSet, marker) {
           @Override
@@ -269,83 +231,7 @@
         };
     gc.collect(status);
 
-    EasyMock.verify(context, fs, marker, tserverSet);
-=======
-    EasyMock.expect(context.createScanner(REPL_TABLE_NAME, Authorizations.EMPTY))
-        .andReturn(rscanner);
-    rscanner.fetchColumnFamily(STATUS_SECTION_NAME);
-    EasyMock.expectLastCall().once();
-    EasyMock.expect(rscanner.iterator()).andReturn(emptyKV);
-
-    EasyMock.expect(context.createScanner(MetadataTable.NAME, Authorizations.EMPTY))
-        .andReturn(mscanner);
-    mscanner.fetchColumnFamily(ReplicationSection.COLF);
-    EasyMock.expectLastCall().once();
-    mscanner.setRange(ReplicationSection.getRange());
-    EasyMock.expectLastCall().once();
-    EasyMock.expect(mscanner.iterator()).andReturn(emptyKV);
-    EasyMock.replay(conf, context, fs, marker, tserverSet, rscanner, mscanner);
-    var gc = new GarbageCollectWriteAheadLogs(context, fs, tserverSet, false, marker,
-        tabletOnServer2List) {
-      @Override
-      protected Map<UUID,Path> getSortedWALogs() {
-        return Collections.emptyMap();
-      }
-    };
-    gc.collect(status);
-    EasyMock.verify(conf, context, fs, marker, tserverSet, rscanner, mscanner);
-  }
-
-  @Test
-  public void replicationDelaysFileCollection() throws Exception {
-    AccumuloConfiguration conf = EasyMock.createMock(AccumuloConfiguration.class);
-    ServerContext context = EasyMock.createMock(ServerContext.class);
-    VolumeManager fs = EasyMock.createMock(VolumeManager.class);
-    WalStateManager marker = EasyMock.createMock(WalStateManager.class);
-    LiveTServerSet tserverSet = EasyMock.createMock(LiveTServerSet.class);
-    Scanner mscanner = EasyMock.createMock(Scanner.class);
-    Scanner rscanner = EasyMock.createMock(Scanner.class);
-    String row = ReplicationSection.getRowPrefix() + path;
-    String colf = ReplicationSection.COLF.toString();
-    String colq = "1";
-    Map<Key,Value> replicationWork =
-        Collections.singletonMap(new Key(row, colf, colq), new Value());
-
-    GCStatus status = new GCStatus(null, null, null, new GcCycleStats());
-
-    EasyMock.expect(context.getConfiguration()).andReturn(conf).times(2);
-    EasyMock.expect(conf.getCount(Property.GC_DELETE_WAL_THREADS)).andReturn(8).anyTimes();
-    tserverSet.scanServers();
-    EasyMock.expectLastCall();
-    EasyMock.expect(tserverSet.getCurrentServers()).andReturn(Collections.singleton(server1));
-
-    EasyMock.expect(marker.getAllMarkers()).andReturn(markers).once();
-    EasyMock.expect(marker.state(server1, id)).andReturn(new Pair<>(WalState.UNREFERENCED, path));
-
-    EasyMock.expect(context.createScanner(REPL_TABLE_NAME, Authorizations.EMPTY))
-        .andReturn(rscanner);
-    rscanner.fetchColumnFamily(STATUS_SECTION_NAME);
-    EasyMock.expectLastCall().once();
-    EasyMock.expect(rscanner.iterator()).andReturn(emptyKV);
-
-    EasyMock.expect(context.createScanner(MetadataTable.NAME, Authorizations.EMPTY))
-        .andReturn(mscanner);
-    mscanner.fetchColumnFamily(ReplicationSection.COLF);
-    EasyMock.expectLastCall().once();
-    mscanner.setRange(ReplicationSection.getRange());
-    EasyMock.expectLastCall().once();
-    EasyMock.expect(mscanner.iterator()).andReturn(replicationWork.entrySet().iterator());
-    EasyMock.replay(conf, context, fs, marker, tserverSet, rscanner, mscanner);
-    var gc = new GarbageCollectWriteAheadLogs(context, fs, tserverSet, false, marker,
-        tabletOnServer1List) {
-      @Override
-      protected Map<UUID,Path> getSortedWALogs() {
-        return Collections.emptyMap();
-      }
-    };
-    gc.collect(status);
-    EasyMock.verify(conf, context, fs, marker, tserverSet, rscanner, mscanner);
->>>>>>> f675fdd8
+    EasyMock.verify(conf, context, fs, marker, tserverSet);
   }
 
 }