/*
 * Licensed to the Apache Software Foundation (ASF) under one
 * or more contributor license agreements.  See the NOTICE file
 * distributed with this work for additional information
 * regarding copyright ownership.  The ASF licenses this file
 * to you under the Apache License, Version 2.0 (the
 * "License"); you may not use this file except in compliance
 * with the License.  You may obtain a copy of the License at
 *
 *   https://www.apache.org/licenses/LICENSE-2.0
 *
 * Unless required by applicable law or agreed to in writing,
 * software distributed under the License is distributed on an
 * "AS IS" BASIS, WITHOUT WARRANTIES OR CONDITIONS OF ANY
 * KIND, either express or implied.  See the License for the
 * specific language governing permissions and limitations
 * under the License.
 */
package org.apache.accumulo.gc;

import static org.apache.accumulo.core.metadata.schema.TabletMetadata.ColumnType.LAST;
import static org.apache.accumulo.core.metadata.schema.TabletMetadata.ColumnType.LOGS;
import static org.apache.accumulo.core.metadata.schema.TabletMetadata.ColumnType.SUSPEND;
import static org.junit.jupiter.api.Assertions.assertThrows;

import java.util.Collections;
import java.util.List;
import java.util.Map;
import java.util.Set;
import java.util.UUID;
import java.util.stream.Stream;

import org.apache.accumulo.core.client.admin.TabletAvailability;
import org.apache.accumulo.core.dataImpl.KeyExtent;
import org.apache.accumulo.core.gc.thrift.GCStatus;
import org.apache.accumulo.core.gc.thrift.GcCycleStats;
import org.apache.accumulo.core.metadata.TServerInstance;
import org.apache.accumulo.core.metadata.schema.TabletMetadata;
import org.apache.accumulo.core.metadata.schema.TabletMetadata.Location;
import org.apache.accumulo.core.tabletserver.log.LogEntry;
import org.apache.accumulo.core.util.Pair;
import org.apache.accumulo.server.ServerContext;
import org.apache.accumulo.server.fs.VolumeManager;
import org.apache.accumulo.server.log.WalStateManager;
import org.apache.accumulo.server.log.WalStateManager.WalState;
import org.apache.accumulo.server.manager.LiveTServerSet;
import org.apache.hadoop.fs.Path;
import org.apache.hadoop.io.Text;
import org.easymock.EasyMock;
import org.junit.jupiter.api.Test;

public class GarbageCollectWriteAheadLogsTest {

  private final TServerInstance server1 = new TServerInstance("localhost:1234[SESSION]");
  private final TServerInstance server2 = new TServerInstance("localhost:1234[OTHERSESS]");
  private final UUID id = UUID.randomUUID();
  private final Map<TServerInstance,List<UUID>> markers =
      Collections.singletonMap(server1, Collections.singletonList(id));
  private final Map<TServerInstance,List<UUID>> markers2 =
      Collections.singletonMap(server2, Collections.singletonList(id));
  private final Path path = new Path("hdfs://localhost:9000/accumulo/wal/localhost+1234/" + id);
  private final KeyExtent extent = KeyExtent.fromMetaRow(new Text("1<"));
  private final List<LogEntry> walogs = Collections.emptyList();
  private final TabletMetadata tabletAssignedToServer1;
  private final TabletMetadata tabletAssignedToServer2;

  {
    try {
      tabletAssignedToServer1 =
          TabletMetadata.builder(extent).putLocation(Location.current(server1))
              .putTabletAvailability(TabletAvailability.HOSTED).build(LAST, SUSPEND, LOGS);
      tabletAssignedToServer2 =
          TabletMetadata.builder(extent).putLocation(Location.current(server2))
              .putTabletAvailability(TabletAvailability.UNHOSTED).build(LAST, SUSPEND, LOGS);
    } catch (Exception ex) {
      throw new RuntimeException(ex);
    }
  }

<<<<<<< HEAD
  private final Stream<TabletMetadata> tabletOnServer1List = Stream.of(tabletAssignedToServer1);
  private final Stream<TabletMetadata> tabletOnServer2List = Stream.of(tabletAssignedToServer2);
=======
  private final Stream<TabletLocationState> tabletOnServer1List =
      Stream.of(tabletAssignedToServer1);
  private final Stream<TabletLocationState> tabletOnServer2List =
      Stream.of(tabletAssignedToServer2);
>>>>>>> eda39bb1

  @Test
  public void testRemoveUnusedLog() throws Exception {
    ServerContext context = EasyMock.createMock(ServerContext.class);
    VolumeManager fs = EasyMock.createMock(VolumeManager.class);
    EasyMock.expect(fs.moveToTrash(EasyMock.anyObject())).andReturn(false).anyTimes();
    WalStateManager marker = EasyMock.createMock(WalStateManager.class);
    LiveTServerSet tserverSet = EasyMock.createMock(LiveTServerSet.class);

    GCStatus status = new GCStatus(null, null, null, new GcCycleStats());

    tserverSet.scanServers();
    EasyMock.expectLastCall();
    EasyMock.expect(tserverSet.getCurrentServers()).andReturn(Collections.singleton(server1));

    EasyMock.expect(marker.getAllMarkers()).andReturn(markers).once();
    EasyMock.expect(marker.state(server1, id)).andReturn(new Pair<>(WalState.UNREFERENCED, path));
    EasyMock.expect(fs.deleteRecursively(path)).andReturn(true).once();
    marker.removeWalMarker(server1, id);
    EasyMock.expectLastCall().once();
    EasyMock.replay(context, fs, marker, tserverSet);
<<<<<<< HEAD
    GarbageCollectWriteAheadLogs gc = new GarbageCollectWriteAheadLogs(context, fs, tserverSet) {
      @Override
      protected Map<UUID,Path> getSortedWALogs() {
        return Collections.emptyMap();
      }

      @Override
      WalStateManager createWalStateManager(ServerContext serverContext) {
        return marker;
      }

      @Override
      Stream<TabletMetadata> createStore(Set<TServerInstance> liveTservers) {
        return tabletOnServer1List;
      }
    };
=======
    var gc =
        new GarbageCollectWriteAheadLogs(context, fs, tserverSet, marker, tabletOnServer1List) {
          @Override
          protected Map<UUID,Path> getSortedWALogs() {
            return Collections.emptyMap();
          }
        };
>>>>>>> eda39bb1
    gc.collect(status);
    assertThrows(IllegalStateException.class, () -> gc.collect(status),
        "Should only be able to call collect once");

    EasyMock.verify(context, fs, marker, tserverSet);
  }

  @Test
  public void testKeepClosedLog() throws Exception {
    ServerContext context = EasyMock.createMock(ServerContext.class);
    VolumeManager fs = EasyMock.createMock(VolumeManager.class);
    WalStateManager marker = EasyMock.createMock(WalStateManager.class);
    LiveTServerSet tserverSet = EasyMock.createMock(LiveTServerSet.class);

    GCStatus status = new GCStatus(null, null, null, new GcCycleStats());

    tserverSet.scanServers();
    EasyMock.expectLastCall();
    EasyMock.expect(tserverSet.getCurrentServers()).andReturn(Collections.singleton(server1));

    EasyMock.expect(marker.getAllMarkers()).andReturn(markers).once();
    EasyMock.expect(marker.state(server1, id)).andReturn(new Pair<>(WalState.CLOSED, path));
    EasyMock.replay(context, marker, tserverSet, fs);
<<<<<<< HEAD
    GarbageCollectWriteAheadLogs gc = new GarbageCollectWriteAheadLogs(context, fs, tserverSet) {
      @Override
      protected Map<UUID,Path> getSortedWALogs() {
        return Collections.emptyMap();
      }

      @Override
      WalStateManager createWalStateManager(ServerContext serverContext) {
        return marker;
      }

      @Override
      Stream<TabletMetadata> createStore(Set<TServerInstance> liveTservers) {
        return tabletOnServer1List;
      }
    };
=======
    var gc =
        new GarbageCollectWriteAheadLogs(context, fs, tserverSet, marker, tabletOnServer1List) {
          @Override
          protected Map<UUID,Path> getSortedWALogs() {
            return Collections.emptyMap();
          }
        };
>>>>>>> eda39bb1
    gc.collect(status);

    EasyMock.verify(context, marker, tserverSet, fs);
  }

  @Test
  public void deleteUnreferencedLogOnDeadServer() throws Exception {
    ServerContext context = EasyMock.createMock(ServerContext.class);
    VolumeManager fs = EasyMock.createMock(VolumeManager.class);
    EasyMock.expect(fs.moveToTrash(EasyMock.anyObject())).andReturn(false).anyTimes();
    WalStateManager marker = EasyMock.createMock(WalStateManager.class);
    LiveTServerSet tserverSet = EasyMock.createMock(LiveTServerSet.class);

    GCStatus status = new GCStatus(null, null, null, new GcCycleStats());

    tserverSet.scanServers();
    EasyMock.expectLastCall();
    EasyMock.expect(tserverSet.getCurrentServers()).andReturn(Collections.singleton(server1));

    EasyMock.expect(marker.getAllMarkers()).andReturn(markers2).once();
    EasyMock.expect(marker.state(server2, id)).andReturn(new Pair<>(WalState.OPEN, path));

    EasyMock.expect(fs.deleteRecursively(path)).andReturn(true).once();
    marker.removeWalMarker(server2, id);
    EasyMock.expectLastCall().once();
    marker.forget(server2);
    EasyMock.expectLastCall().once();
    EasyMock.replay(context, fs, marker, tserverSet);
<<<<<<< HEAD
    GarbageCollectWriteAheadLogs gc = new GarbageCollectWriteAheadLogs(context, fs, tserverSet) {
      @Override
      protected Map<UUID,Path> getSortedWALogs() {
        return Collections.emptyMap();
      }

      @Override
      WalStateManager createWalStateManager(ServerContext serverContext) {
        return marker;
      }

      @Override
      Stream<TabletMetadata> createStore(Set<TServerInstance> liveTservers) {
        return tabletOnServer1List;
      }
    };
=======
    var gc =
        new GarbageCollectWriteAheadLogs(context, fs, tserverSet, marker, tabletOnServer1List) {
          @Override
          protected Map<UUID,Path> getSortedWALogs() {
            return Collections.emptyMap();
          }
        };
>>>>>>> eda39bb1
    gc.collect(status);

    EasyMock.verify(context, fs, marker, tserverSet);
  }

  @Test
  public void ignoreReferenceLogOnDeadServer() throws Exception {
    ServerContext context = EasyMock.createMock(ServerContext.class);
    VolumeManager fs = EasyMock.createMock(VolumeManager.class);
    WalStateManager marker = EasyMock.createMock(WalStateManager.class);
    LiveTServerSet tserverSet = EasyMock.createMock(LiveTServerSet.class);

    GCStatus status = new GCStatus(null, null, null, new GcCycleStats());

    tserverSet.scanServers();
    EasyMock.expectLastCall();
    EasyMock.expect(tserverSet.getCurrentServers()).andReturn(Collections.singleton(server1));

    EasyMock.expect(marker.getAllMarkers()).andReturn(markers2).once();
    EasyMock.expect(marker.state(server2, id)).andReturn(new Pair<>(WalState.OPEN, path));

    EasyMock.replay(context, fs, marker, tserverSet);
<<<<<<< HEAD
    GarbageCollectWriteAheadLogs gc = new GarbageCollectWriteAheadLogs(context, fs, tserverSet) {
      @Override
      protected Map<UUID,Path> getSortedWALogs() {
        return Collections.emptyMap();
      }

      @Override
      WalStateManager createWalStateManager(ServerContext serverContext) {
        return marker;
      }

      @Override
      Stream<TabletMetadata> createStore(Set<TServerInstance> liveTservers) {
        return tabletOnServer2List;
      }
    };
=======
    var gc =
        new GarbageCollectWriteAheadLogs(context, fs, tserverSet, marker, tabletOnServer2List) {
          @Override
          protected Map<UUID,Path> getSortedWALogs() {
            return Collections.emptyMap();
          }
        };
>>>>>>> eda39bb1
    gc.collect(status);

    EasyMock.verify(context, fs, marker, tserverSet);
  }

}<|MERGE_RESOLUTION|>--- conflicted
+++ resolved
@@ -77,15 +77,8 @@
     }
   }
 
-<<<<<<< HEAD
   private final Stream<TabletMetadata> tabletOnServer1List = Stream.of(tabletAssignedToServer1);
   private final Stream<TabletMetadata> tabletOnServer2List = Stream.of(tabletAssignedToServer2);
-=======
-  private final Stream<TabletLocationState> tabletOnServer1List =
-      Stream.of(tabletAssignedToServer1);
-  private final Stream<TabletLocationState> tabletOnServer2List =
-      Stream.of(tabletAssignedToServer2);
->>>>>>> eda39bb1
 
   @Test
   public void testRemoveUnusedLog() throws Exception {
@@ -107,32 +100,17 @@
     marker.removeWalMarker(server1, id);
     EasyMock.expectLastCall().once();
     EasyMock.replay(context, fs, marker, tserverSet);
-<<<<<<< HEAD
-    GarbageCollectWriteAheadLogs gc = new GarbageCollectWriteAheadLogs(context, fs, tserverSet) {
+    var gc = new GarbageCollectWriteAheadLogs(context, fs, tserverSet, marker) {
       @Override
       protected Map<UUID,Path> getSortedWALogs() {
         return Collections.emptyMap();
       }
 
       @Override
-      WalStateManager createWalStateManager(ServerContext serverContext) {
-        return marker;
-      }
-
-      @Override
       Stream<TabletMetadata> createStore(Set<TServerInstance> liveTservers) {
         return tabletOnServer1List;
       }
     };
-=======
-    var gc =
-        new GarbageCollectWriteAheadLogs(context, fs, tserverSet, marker, tabletOnServer1List) {
-          @Override
-          protected Map<UUID,Path> getSortedWALogs() {
-            return Collections.emptyMap();
-          }
-        };
->>>>>>> eda39bb1
     gc.collect(status);
     assertThrows(IllegalStateException.class, () -> gc.collect(status),
         "Should only be able to call collect once");
@@ -156,32 +134,17 @@
     EasyMock.expect(marker.getAllMarkers()).andReturn(markers).once();
     EasyMock.expect(marker.state(server1, id)).andReturn(new Pair<>(WalState.CLOSED, path));
     EasyMock.replay(context, marker, tserverSet, fs);
-<<<<<<< HEAD
-    GarbageCollectWriteAheadLogs gc = new GarbageCollectWriteAheadLogs(context, fs, tserverSet) {
+    var gc = new GarbageCollectWriteAheadLogs(context, fs, tserverSet, marker) {
       @Override
       protected Map<UUID,Path> getSortedWALogs() {
         return Collections.emptyMap();
       }
 
       @Override
-      WalStateManager createWalStateManager(ServerContext serverContext) {
-        return marker;
-      }
-
-      @Override
       Stream<TabletMetadata> createStore(Set<TServerInstance> liveTservers) {
         return tabletOnServer1List;
       }
     };
-=======
-    var gc =
-        new GarbageCollectWriteAheadLogs(context, fs, tserverSet, marker, tabletOnServer1List) {
-          @Override
-          protected Map<UUID,Path> getSortedWALogs() {
-            return Collections.emptyMap();
-          }
-        };
->>>>>>> eda39bb1
     gc.collect(status);
 
     EasyMock.verify(context, marker, tserverSet, fs);
@@ -210,80 +173,51 @@
     marker.forget(server2);
     EasyMock.expectLastCall().once();
     EasyMock.replay(context, fs, marker, tserverSet);
-<<<<<<< HEAD
-    GarbageCollectWriteAheadLogs gc = new GarbageCollectWriteAheadLogs(context, fs, tserverSet) {
+    var gc = new GarbageCollectWriteAheadLogs(context, fs, tserverSet, marker) {
       @Override
       protected Map<UUID,Path> getSortedWALogs() {
         return Collections.emptyMap();
       }
 
       @Override
-      WalStateManager createWalStateManager(ServerContext serverContext) {
-        return marker;
-      }
-
-      @Override
       Stream<TabletMetadata> createStore(Set<TServerInstance> liveTservers) {
         return tabletOnServer1List;
       }
     };
-=======
-    var gc =
-        new GarbageCollectWriteAheadLogs(context, fs, tserverSet, marker, tabletOnServer1List) {
+    gc.collect(status);
+
+    EasyMock.verify(context, fs, marker, tserverSet);
+  }
+
+  @Test
+  public void ignoreReferenceLogOnDeadServer() throws Exception {
+    ServerContext context = EasyMock.createMock(ServerContext.class);
+    VolumeManager fs = EasyMock.createMock(VolumeManager.class);
+    WalStateManager marker = EasyMock.createMock(WalStateManager.class);
+    LiveTServerSet tserverSet = EasyMock.createMock(LiveTServerSet.class);
+
+    GCStatus status = new GCStatus(null, null, null, new GcCycleStats());
+
+    tserverSet.scanServers();
+    EasyMock.expectLastCall();
+    EasyMock.expect(tserverSet.getCurrentServers()).andReturn(Collections.singleton(server1));
+
+    EasyMock.expect(marker.getAllMarkers()).andReturn(markers2).once();
+    EasyMock.expect(marker.state(server2, id)).andReturn(new Pair<>(WalState.OPEN, path));
+
+    EasyMock.replay(context, fs, marker, tserverSet);
+    GarbageCollectWriteAheadLogs gc =
+        new GarbageCollectWriteAheadLogs(context, fs, tserverSet, marker) {
           @Override
           protected Map<UUID,Path> getSortedWALogs() {
             return Collections.emptyMap();
           }
-        };
->>>>>>> eda39bb1
-    gc.collect(status);
-
-    EasyMock.verify(context, fs, marker, tserverSet);
-  }
-
-  @Test
-  public void ignoreReferenceLogOnDeadServer() throws Exception {
-    ServerContext context = EasyMock.createMock(ServerContext.class);
-    VolumeManager fs = EasyMock.createMock(VolumeManager.class);
-    WalStateManager marker = EasyMock.createMock(WalStateManager.class);
-    LiveTServerSet tserverSet = EasyMock.createMock(LiveTServerSet.class);
-
-    GCStatus status = new GCStatus(null, null, null, new GcCycleStats());
-
-    tserverSet.scanServers();
-    EasyMock.expectLastCall();
-    EasyMock.expect(tserverSet.getCurrentServers()).andReturn(Collections.singleton(server1));
-
-    EasyMock.expect(marker.getAllMarkers()).andReturn(markers2).once();
-    EasyMock.expect(marker.state(server2, id)).andReturn(new Pair<>(WalState.OPEN, path));
-
-    EasyMock.replay(context, fs, marker, tserverSet);
-<<<<<<< HEAD
-    GarbageCollectWriteAheadLogs gc = new GarbageCollectWriteAheadLogs(context, fs, tserverSet) {
-      @Override
-      protected Map<UUID,Path> getSortedWALogs() {
-        return Collections.emptyMap();
-      }
-
-      @Override
-      WalStateManager createWalStateManager(ServerContext serverContext) {
-        return marker;
-      }
-
-      @Override
-      Stream<TabletMetadata> createStore(Set<TServerInstance> liveTservers) {
-        return tabletOnServer2List;
-      }
-    };
-=======
-    var gc =
-        new GarbageCollectWriteAheadLogs(context, fs, tserverSet, marker, tabletOnServer2List) {
+
           @Override
-          protected Map<UUID,Path> getSortedWALogs() {
-            return Collections.emptyMap();
+          Stream<TabletMetadata> createStore(Set<TServerInstance> liveTservers) {
+            return tabletOnServer2List;
           }
         };
->>>>>>> eda39bb1
     gc.collect(status);
 
     EasyMock.verify(context, fs, marker, tserverSet);
