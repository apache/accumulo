--- conflicted
+++ resolved
@@ -360,34 +360,6 @@
     inUse += i;
   }
 
-<<<<<<< HEAD
-=======
-  @Override
-  @Deprecated
-  public Iterator<Map.Entry<String,Replication.Status>> getReplicationNeededIterator() {
-    AccumuloClient client = context;
-    try {
-      Scanner s = org.apache.accumulo.core.replication.ReplicationTable.getScanner(client);
-      org.apache.accumulo.core.replication.ReplicationSchema.StatusSection.limit(s);
-      return Iterators.transform(s.iterator(), input -> {
-        String file = input.getKey().getRow().toString();
-        Replication.Status stat;
-        try {
-          stat = Replication.Status.parseFrom(input.getValue().get());
-        } catch (InvalidProtocolBufferException e) {
-          log.warn("Could not deserialize protobuf for: {}", input.getKey());
-          stat = null;
-        }
-        return Maps.immutableEntry(file, stat);
-      });
-    } catch (org.apache.accumulo.core.replication.ReplicationTableOfflineException
-        | TableOfflineException e) {
-      // No elements that we need to preclude
-      return Collections.emptyIterator();
-    }
-  }
-
->>>>>>> f3d9903f
   @VisibleForTesting
   static void minimizeDeletes(SortedMap<String,String> confirmedDeletes,
       List<String> processedDeletes, VolumeManager fs, Logger logger) {
