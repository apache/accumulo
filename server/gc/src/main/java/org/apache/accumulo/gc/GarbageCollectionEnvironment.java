/*
 * Licensed to the Apache Software Foundation (ASF) under one
 * or more contributor license agreements.  See the NOTICE file
 * distributed with this work for additional information
 * regarding copyright ownership.  The ASF licenses this file
 * to you under the Apache License, Version 2.0 (the
 * "License"); you may not use this file except in compliance
 * with the License.  You may obtain a copy of the License at
 *
 *   http://www.apache.org/licenses/LICENSE-2.0
 *
 * Unless required by applicable law or agreed to in writing,
 * software distributed under the License is distributed on an
 * "AS IS" BASIS, WITHOUT WARRANTIES OR CONDITIONS OF ANY
 * KIND, either express or implied.  See the License for the
 * specific language governing permissions and limitations
 * under the License.
 */
package org.apache.accumulo.gc;

import java.io.IOException;
import java.util.Iterator;
import java.util.List;
import java.util.Map;
import java.util.Map.Entry;
import java.util.Set;
import java.util.SortedMap;
import java.util.stream.Stream;

import org.apache.accumulo.core.client.TableNotFoundException;
import org.apache.accumulo.core.data.Key;
import org.apache.accumulo.core.data.TableId;
import org.apache.accumulo.core.data.Value;
import org.apache.accumulo.core.metadata.MetadataTable;
import org.apache.accumulo.core.metadata.Reference;
import org.apache.accumulo.core.metadata.RootTable;
import org.apache.accumulo.core.metadata.schema.MetadataSchema.TabletsSection.DataFileColumnFamily;
import org.apache.accumulo.core.metadata.schema.MetadataSchema.TabletsSection.ScanFileColumnFamily;
import org.apache.accumulo.server.replication.proto.Replication.Status;

public interface GarbageCollectionEnvironment {

  /**
   * Return an iterator which points to a list of paths to files and dirs which are candidates for
   * deletion from a given table, {@link RootTable#NAME} or {@link MetadataTable#NAME}
   *
   * @return an iterator referencing a List containing deletion candidates
   */
  Iterator<String> getCandidates() throws TableNotFoundException;

  /**
   * Given an iterator to a deletion candidate list, return a sub-list of candidates which fit
   * within provided memory constraints.
   *
   * @param candidatesIter
   *          iterator referencing a List of possible deletion candidates
   * @return a List of possible deletion candidates
   */
  List<String> readCandidatesThatFitInMemory(Iterator<String> candidatesIter);

  /**
   * Fetch a list of paths for all bulk loads in progress (blip) from a given table,
   * {@link RootTable#NAME} or {@link MetadataTable#NAME}
   *
   * @return The list of files for each bulk load currently in progress.
   */
  Stream<String> getBlipPaths() throws TableNotFoundException;

<<<<<<< HEAD
  static class Reference {
    public final TableId id;
    public final String ref;
    public final boolean isDir;

    Reference(TableId id, String ref, boolean isDir) {
      this.id = id;
      this.ref = ref;
      this.isDir = isDir;
    }

    @Override
    public String toString() {
      return "Reference [id=" + id + ", ref=" + ref + ", isDir=" + isDir + "]";
    }

  }

=======
>>>>>>> f2738014
  /**
   * Fetches the references to files, {@link DataFileColumnFamily#NAME} or
   * {@link ScanFileColumnFamily#NAME}, from tablets
   *
   * @return An {@link Iterator} of {@link Entry}&lt;{@link Key}, {@link Value}&gt; which constitute
   *         a reference to a file.
   */
  Stream<Reference> getReferences();

  /**
   * Return the set of tableIDs for the given instance this GarbageCollector is running over
   *
   * @return The valueSet for the table name to table id map.
   */
  Set<TableId> getTableIDs();

  /**
   * Delete the given files from the provided {@link Map} of relative path to absolute path for each
   * file that should be deleted. The candidates should already be confirmed for deletion.
   *
   * @param candidateMap
   *          A Map from relative path to absolute path for files to be deleted.
   */
  void deleteConfirmedCandidates(SortedMap<String,String> candidateMap)
      throws TableNotFoundException;

  /**
   * Delete a table's directory if it is empty.
   *
   * @param tableID
   *          The id of the table whose directory we are to operate on
   */
  void deleteTableDirIfEmpty(TableId tableID) throws IOException;

  /**
   * Increment the number of candidates for deletion for the current garbage collection run
   *
   * @param i
   *          Value to increment the deletion candidates by
   */
  void incrementCandidatesStat(long i);

  /**
   * Increment the number of files still in use for the current garbage collection run
   *
   * @param i
   *          Value to increment the still-in-use count by.
   */
  void incrementInUseStat(long i);

  /**
   * Determine if the given absolute file is still pending replication
   *
   * @return True if the file still needs to be replicated
   */
  Iterator<Entry<String,Status>> getReplicationNeededIterator();
}<|MERGE_RESOLUTION|>--- conflicted
+++ resolved
@@ -66,27 +66,6 @@
    */
   Stream<String> getBlipPaths() throws TableNotFoundException;
 
-<<<<<<< HEAD
-  static class Reference {
-    public final TableId id;
-    public final String ref;
-    public final boolean isDir;
-
-    Reference(TableId id, String ref, boolean isDir) {
-      this.id = id;
-      this.ref = ref;
-      this.isDir = isDir;
-    }
-
-    @Override
-    public String toString() {
-      return "Reference [id=" + id + ", ref=" + ref + ", isDir=" + isDir + "]";
-    }
-
-  }
-
-=======
->>>>>>> f2738014
   /**
    * Fetches the references to files, {@link DataFileColumnFamily#NAME} or
    * {@link ScanFileColumnFamily#NAME}, from tablets
