/*
 * Licensed to the Apache Software Foundation (ASF) under one
 * or more contributor license agreements.  See the NOTICE file
 * distributed with this work for additional information
 * regarding copyright ownership.  The ASF licenses this file
 * to you under the Apache License, Version 2.0 (the
 * "License"); you may not use this file except in compliance
 * with the License.  You may obtain a copy of the License at
 *
 *   https://www.apache.org/licenses/LICENSE-2.0
 *
 * Unless required by applicable law or agreed to in writing,
 * software distributed under the License is distributed on an
 * "AS IS" BASIS, WITHOUT WARRANTIES OR CONDITIONS OF ANY
 * KIND, either express or implied.  See the License for the
 * specific language governing permissions and limitations
 * under the License.
 */
package org.apache.accumulo.gc;

import static com.google.common.util.concurrent.Uninterruptibles.sleepUninterruptibly;

import java.io.FileNotFoundException;
import java.io.IOException;
import java.lang.reflect.InvocationTargetException;
import java.util.UUID;
import java.util.concurrent.TimeUnit;
import java.util.stream.IntStream;

import org.apache.accumulo.core.Constants;
import org.apache.accumulo.core.cli.ConfigOpts;
import org.apache.accumulo.core.client.AccumuloClient;
import org.apache.accumulo.core.clientImpl.thrift.TInfo;
import org.apache.accumulo.core.conf.AccumuloConfiguration;
import org.apache.accumulo.core.conf.Property;
import org.apache.accumulo.core.gc.thrift.GCMonitorService.Iface;
import org.apache.accumulo.core.gc.thrift.GCStatus;
import org.apache.accumulo.core.gc.thrift.GcCycleStats;
import org.apache.accumulo.core.lock.ServiceLock;
import org.apache.accumulo.core.lock.ServiceLock.LockLossReason;
import org.apache.accumulo.core.lock.ServiceLock.LockWatcher;
import org.apache.accumulo.core.lock.ServiceLockData;
import org.apache.accumulo.core.lock.ServiceLockData.ThriftService;
import org.apache.accumulo.core.metadata.MetadataTable;
import org.apache.accumulo.core.metadata.RootTable;
import org.apache.accumulo.core.metadata.schema.Ample.DataLevel;
import org.apache.accumulo.core.metrics.MetricsUtil;
import org.apache.accumulo.core.securityImpl.thrift.TCredentials;
import org.apache.accumulo.core.trace.TraceUtil;
import org.apache.accumulo.core.util.Halt;
import org.apache.accumulo.core.util.threads.ThreadPools;
import org.apache.accumulo.gc.metrics.GcCycleMetrics;
import org.apache.accumulo.gc.metrics.GcMetrics;
import org.apache.accumulo.server.AbstractServer;
import org.apache.accumulo.server.fs.VolumeManager;
import org.apache.accumulo.server.manager.LiveTServerSet;
import org.apache.accumulo.server.rpc.ServerAddress;
import org.apache.accumulo.server.rpc.TServerUtils;
import org.apache.accumulo.server.rpc.ThriftProcessorTypes;
import org.apache.hadoop.fs.Path;
import org.apache.zookeeper.KeeperException;
import org.slf4j.Logger;
import org.slf4j.LoggerFactory;

import com.google.common.net.HostAndPort;

import edu.umd.cs.findbugs.annotations.SuppressFBWarnings;
import io.opentelemetry.api.trace.Span;
import io.opentelemetry.context.Scope;

// Could/Should implement HighlyAvailableService but the Thrift server is already started before
// the ZK lock is acquired. The server is only for metrics, there are no concerns about clients
// using the service before the lock is acquired.
public class SimpleGarbageCollector extends AbstractServer implements Iface {

  private static final Logger log = LoggerFactory.getLogger(SimpleGarbageCollector.class);

  private final GCStatus status =
      new GCStatus(new GcCycleStats(), new GcCycleStats(), new GcCycleStats(), new GcCycleStats());

  private final GcCycleMetrics gcCycleMetrics = new GcCycleMetrics();

  SimpleGarbageCollector(ConfigOpts opts, String[] args) {
    super("gc", opts, args);

    final AccumuloConfiguration conf = getConfiguration();

    final long gcDelay = conf.getTimeInMillis(Property.GC_CYCLE_DELAY);
    final String useFullCompaction = conf.get(Property.GC_USE_FULL_COMPACTION);

    log.info("start delay: {} milliseconds", getStartDelay());
    log.info("time delay: {} milliseconds", gcDelay);
    log.info("safemode: {}", inSafeMode());
    log.info("candidate batch size: {} bytes", getCandidateBatchSize());
    log.info("delete threads: {}", getNumDeleteThreads());
    log.info("gc post metadata action: {}", useFullCompaction);
  }

  public static void main(String[] args) throws Exception {
    try (SimpleGarbageCollector gc = new SimpleGarbageCollector(new ConfigOpts(), args)) {
      gc.runServer();
    }
  }

  /**
   * Gets the delay before the first collection.
   *
   * @return start delay, in milliseconds
   */
  long getStartDelay() {
    return getConfiguration().getTimeInMillis(Property.GC_CYCLE_START);
  }

  /**
   * Gets the number of threads used for deleting files.
   *
   * @return number of delete threads
   */
  int getNumDeleteThreads() {
    return getConfiguration().getCount(Property.GC_DELETE_THREADS);
  }

  /**
   * Gets the batch size for garbage collecting.
   *
   * @return candidate batch size.
   */
  long getCandidateBatchSize() {
    return getConfiguration().getAsBytes(Property.GC_CANDIDATE_BATCH_SIZE);
  }

  /**
   * Checks if safemode is set - files will not be deleted.
   *
   * @return number of delete threads
   */
  boolean inSafeMode() {
    return getConfiguration().getBoolean(Property.GC_SAFEMODE);
  }

  @Override
  @SuppressFBWarnings(value = "DM_EXIT", justification = "main class can call System.exit")
  public void run() {
    final VolumeManager fs = getContext().getVolumeManager();

    // Sleep for an initial period, giving the manager time to start up and
    // old data files to be unused
    log.info("Trying to acquire ZooKeeper lock for garbage collector");

    HostAndPort address = startStatsService();

    try {
      getZooLock(address);
    } catch (Exception ex) {
      log.error("{}", ex.getMessage(), ex);
      System.exit(1);
    }

    try {
<<<<<<< HEAD
      MetricsUtil.initializeMetrics(getContext().getConfiguration(), this.applicationName, address);
      MetricsUtil.initializeProducers(this, new GcMetrics(this));
=======
      MetricsUtil.initializeMetrics(getContext().getConfiguration(), this.applicationName, address,
          getContext().getInstanceName());
      MetricsUtil.initializeProducers(new GcMetrics(this));
>>>>>>> e34f7fe1
    } catch (ClassNotFoundException | InstantiationException | IllegalAccessException
        | IllegalArgumentException | InvocationTargetException | NoSuchMethodException
        | SecurityException e1) {
      log.error("Error initializing metrics, metrics will not be emitted.", e1);
    }

    try {
      long delay = getStartDelay();
      log.debug("Sleeping for {} milliseconds before beginning garbage collection cycles", delay);
      Thread.sleep(delay);
    } catch (InterruptedException e) {
      log.warn("{}", e.getMessage(), e);
      return;
    }

    // This is created outside of the run loop and passed to the walogCollector so that
    // only a single timed task is created (internal to LiveTServerSet) using SimpleTimer.
    final LiveTServerSet liveTServerSet =
        new LiveTServerSet(getContext(), (current, deleted, added) -> {
          log.debug("Number of current servers {}, tservers added {}, removed {}",
              current == null ? -1 : current.size(), added, deleted);

          if (log.isTraceEnabled()) {
            log.trace("Current servers: {}\nAdded: {}\n Removed: {}", current, added, deleted);
          }
        });

    while (true) {
      Span outerSpan = TraceUtil.startSpan(this.getClass(), "gc");
      try (Scope outerScope = outerSpan.makeCurrent()) {
        Span innerSpan = TraceUtil.startSpan(this.getClass(), "loop");
        try (Scope innerScope = innerSpan.makeCurrent()) {
          final long tStart = System.nanoTime();
          try {
            System.gc(); // make room

            status.current.started = System.currentTimeMillis();
            var rootGC = new GCRun(DataLevel.ROOT, getContext());
            var mdGC = new GCRun(DataLevel.METADATA, getContext());
            var userGC = new GCRun(DataLevel.USER, getContext());

            log.info("Starting Root table Garbage Collection.");
            status.current.bulks += new GarbageCollectionAlgorithm().collect(rootGC);
            incrementStatsForRun(rootGC);
            logStats();

            log.info("Starting Metadata table Garbage Collection.");
            status.current.bulks += new GarbageCollectionAlgorithm().collect(mdGC);
            incrementStatsForRun(mdGC);
            logStats();

            log.info("Starting User table Garbage Collection.");
            status.current.bulks += new GarbageCollectionAlgorithm().collect(userGC);
            incrementStatsForRun(userGC);
            logStats();

          } catch (Exception e) {
            TraceUtil.setException(innerSpan, e, false);
            log.error("{}", e.getMessage(), e);
          } finally {
            status.current.finished = System.currentTimeMillis();
            status.last = status.current;
            gcCycleMetrics.setLastCollect(status.current);
            status.current = new GcCycleStats();
          }

          final long tStop = System.nanoTime();
          log.info(String.format("Collect cycle took %.2f seconds",
              (TimeUnit.NANOSECONDS.toMillis(tStop - tStart) / 1000.0)));

          // Clean up any unused write-ahead logs
          Span walSpan = TraceUtil.startSpan(this.getClass(), "walogs");
          try (Scope walScope = walSpan.makeCurrent()) {
            GarbageCollectWriteAheadLogs walogCollector =
                new GarbageCollectWriteAheadLogs(getContext(), fs, liveTServerSet);
            log.info("Beginning garbage collection of write-ahead logs");
            walogCollector.collect(status);
            gcCycleMetrics.setLastWalCollect(status.lastLog);
          } catch (Exception e) {
            TraceUtil.setException(walSpan, e, false);
            log.error("{}", e.getMessage(), e);
          } finally {
            walSpan.end();
          }
        } catch (Exception e) {
          TraceUtil.setException(innerSpan, e, true);
          throw e;
        } finally {
          innerSpan.end();
        }

        // we just made a lot of metadata changes: flush them out
        try {
          AccumuloClient accumuloClient = getContext();

          final long actionStart = System.nanoTime();

          String action = getConfiguration().get(Property.GC_USE_FULL_COMPACTION);
          log.debug("gc post action {} started", action);

          switch (action) {
            case "compact":
              accumuloClient.tableOperations().compact(MetadataTable.NAME, null, null, true, true);
              accumuloClient.tableOperations().compact(RootTable.NAME, null, null, true, true);
              break;
            case "flush":
              accumuloClient.tableOperations().flush(MetadataTable.NAME, null, null, true);
              accumuloClient.tableOperations().flush(RootTable.NAME, null, null, true);
              break;
            default:
              log.trace("'none - no action' or invalid value provided: {}", action);
          }

          final long actionComplete = System.nanoTime();

          gcCycleMetrics.setPostOpDurationNanos(actionComplete - actionStart);

          log.info("gc post action {} completed in {} seconds", action, String.format("%.2f",
              (TimeUnit.NANOSECONDS.toMillis(actionComplete - actionStart) / 1000.0)));

        } catch (Exception e) {
          TraceUtil.setException(outerSpan, e, false);
          log.warn("{}", e.getMessage(), e);
        }
      } catch (Exception e) {
        TraceUtil.setException(outerSpan, e, true);
        throw e;
      } finally {
        outerSpan.end();
      }
      try {

        gcCycleMetrics.incrementRunCycleCount();
        long gcDelay = getConfiguration().getTimeInMillis(Property.GC_CYCLE_DELAY);
        log.debug("Sleeping for {} milliseconds", gcDelay);
        Thread.sleep(gcDelay);
      } catch (InterruptedException e) {
        log.warn("{}", e.getMessage(), e);
        return;
      }
    }
  }

  private void incrementStatsForRun(GCRun gcRun) {
    status.current.candidates += gcRun.getCandidatesStat();
    status.current.inUse += gcRun.getInUseStat();
    status.current.deleted += gcRun.getDeletedStat();
    status.current.errors += gcRun.getErrorsStat();
  }

  private void logStats() {
    log.info("Number of data file candidates for deletion: {}", status.current.candidates);
    log.info("Number of data file candidates still in use: {}", status.current.inUse);
    log.info("Number of successfully deleted data files: {}", status.current.deleted);
    log.info("Number of data files delete failures: {}", status.current.errors);
    log.info("Number of bulk imports in progress: {}", status.current.bulks);
  }

  /**
   * Moves a file to trash. If this garbage collector is not using trash, this method returns false
   * and leaves the file alone. If the file is missing, this method returns false as opposed to
   * throwing an exception.
   *
   * @return true if the file was moved to trash
   * @throws IOException if the volume manager encountered a problem
   */
  boolean moveToTrash(Path path) throws IOException {
    final VolumeManager fs = getContext().getVolumeManager();
    try {
      return fs.moveToTrash(path);
    } catch (FileNotFoundException ex) {
      return false;
    }
  }

  private void getZooLock(HostAndPort addr) throws KeeperException, InterruptedException {
    var path = ServiceLock.path(getContext().getZooKeeperRoot() + Constants.ZGC_LOCK);

    LockWatcher lockWatcher = new LockWatcher() {
      @Override
      public void lostLock(LockLossReason reason) {
        Halt.halt("GC lock in zookeeper lost (reason = " + reason + "), exiting!", 1);
      }

      @Override
      public void unableToMonitorLockNode(final Exception e) {
        // ACCUMULO-3651 Level changed to error and FATAL added to message for slf4j compatibility
        Halt.halt(-1, () -> log.error("FATAL: No longer able to monitor lock node ", e));

      }
    };

    UUID zooLockUUID = UUID.randomUUID();
    while (true) {
      ServiceLock lock =
          new ServiceLock(getContext().getZooReaderWriter().getZooKeeper(), path, zooLockUUID);
      if (lock.tryLock(lockWatcher,
          new ServiceLockData(zooLockUUID, addr.toString(), ThriftService.GC))) {
        log.debug("Got GC ZooKeeper lock");
        return;
      }
      log.debug("Failed to get GC ZooKeeper lock, will retry");
      sleepUninterruptibly(1, TimeUnit.SECONDS);
    }
  }

  private HostAndPort startStatsService() {
    var processor = ThriftProcessorTypes.getGcTProcessor(this, getContext());
    IntStream port = getConfiguration().getPortStream(Property.GC_PORT);
    HostAndPort[] addresses = TServerUtils.getHostAndPorts(getHostname(), port);
    long maxMessageSize = getConfiguration().getAsBytes(Property.GENERAL_MAX_MESSAGE_SIZE);
    ServerAddress server = TServerUtils.startTServer(getConfiguration(),
        getContext().getThriftServerType(), processor, this.getClass().getSimpleName(),
        "GC Monitor Service", 2, ThreadPools.DEFAULT_TIMEOUT_MILLISECS, 1000, maxMessageSize,
        getContext().getServerSslParams(), getContext().getSaslParams(), 0,
        getConfiguration().getCount(Property.RPC_BACKLOG), addresses);
    log.debug("Starting garbage collector listening on " + server.address);
    return server.address;
  }

  /**
   * Checks if the given string is a directory.
   *
   * @param delete possible directory
   * @return true if string is a directory
   */
  static boolean isDir(String delete) {
    if (delete == null) {
      return false;
    }

    int slashCount = 0;
    for (int i = 0; i < delete.length(); i++) {
      if (delete.charAt(i) == '/') {
        slashCount++;
      }
    }
    return slashCount == 1;
  }

  @Override
  public GCStatus getStatus(TInfo info, TCredentials credentials) {
    return status;
  }

  public GcCycleMetrics getGcCycleMetrics() {
    return gcCycleMetrics;
  }

}<|MERGE_RESOLUTION|>--- conflicted
+++ resolved
@@ -157,14 +157,9 @@
     }
 
     try {
-<<<<<<< HEAD
-      MetricsUtil.initializeMetrics(getContext().getConfiguration(), this.applicationName, address);
-      MetricsUtil.initializeProducers(this, new GcMetrics(this));
-=======
       MetricsUtil.initializeMetrics(getContext().getConfiguration(), this.applicationName, address,
           getContext().getInstanceName());
-      MetricsUtil.initializeProducers(new GcMetrics(this));
->>>>>>> e34f7fe1
+      MetricsUtil.initializeProducers(this, new GcMetrics(this));
     } catch (ClassNotFoundException | InstantiationException | IllegalAccessException
         | IllegalArgumentException | InvocationTargetException | NoSuchMethodException
         | SecurityException e1) {
