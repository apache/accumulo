/*
 * Licensed to the Apache Software Foundation (ASF) under one
 * or more contributor license agreements.  See the NOTICE file
 * distributed with this work for additional information
 * regarding copyright ownership.  The ASF licenses this file
 * to you under the Apache License, Version 2.0 (the
 * "License"); you may not use this file except in compliance
 * with the License.  You may obtain a copy of the License at
 *
 *   https://www.apache.org/licenses/LICENSE-2.0
 *
 * Unless required by applicable law or agreed to in writing,
 * software distributed under the License is distributed on an
 * "AS IS" BASIS, WITHOUT WARRANTIES OR CONDITIONS OF ANY
 * KIND, either express or implied.  See the License for the
 * specific language governing permissions and limitations
 * under the License.
 */
package org.apache.accumulo.gc;

import static com.google.common.util.concurrent.Uninterruptibles.sleepUninterruptibly;

import java.io.FileNotFoundException;
import java.io.IOException;
import java.util.UUID;
import java.util.concurrent.TimeUnit;
import java.util.stream.IntStream;

import org.apache.accumulo.core.Constants;
import org.apache.accumulo.core.cli.ConfigOpts;
import org.apache.accumulo.core.client.AccumuloClient;
import org.apache.accumulo.core.clientImpl.thrift.TInfo;
import org.apache.accumulo.core.conf.AccumuloConfiguration;
import org.apache.accumulo.core.conf.Property;
import org.apache.accumulo.core.gc.thrift.GCMonitorService.Iface;
import org.apache.accumulo.core.gc.thrift.GCStatus;
import org.apache.accumulo.core.gc.thrift.GcCycleStats;
import org.apache.accumulo.core.lock.ServiceLock;
import org.apache.accumulo.core.lock.ServiceLockData;
import org.apache.accumulo.core.lock.ServiceLockData.ThriftService;
import org.apache.accumulo.core.lock.ServiceLockSupport.HAServiceLockWatcher;
import org.apache.accumulo.core.metadata.AccumuloTable;
import org.apache.accumulo.core.metadata.schema.Ample.DataLevel;
import org.apache.accumulo.core.metrics.MetricsInfo;
import org.apache.accumulo.core.securityImpl.thrift.TCredentials;
import org.apache.accumulo.core.trace.TraceUtil;
import org.apache.accumulo.core.util.threads.ThreadPools;
import org.apache.accumulo.gc.metrics.GcCycleMetrics;
import org.apache.accumulo.gc.metrics.GcMetrics;
import org.apache.accumulo.server.AbstractServer;
import org.apache.accumulo.server.fs.VolumeManager;
import org.apache.accumulo.server.manager.LiveTServerSet;
import org.apache.accumulo.server.rpc.ServerAddress;
import org.apache.accumulo.server.rpc.TServerUtils;
import org.apache.accumulo.server.rpc.ThriftProcessorTypes;
import org.apache.hadoop.fs.Path;
import org.apache.zookeeper.KeeperException;
import org.slf4j.Logger;
import org.slf4j.LoggerFactory;

import com.google.common.net.HostAndPort;

import edu.umd.cs.findbugs.annotations.SuppressFBWarnings;
import io.opentelemetry.api.trace.Span;
import io.opentelemetry.context.Scope;

// Could/Should implement HighlyAvailableService but the Thrift server is already started before
// the ZK lock is acquired. The server is only for metrics, there are no concerns about clients
// using the service before the lock is acquired.
public class SimpleGarbageCollector extends AbstractServer implements Iface {

  private static final Logger log = LoggerFactory.getLogger(SimpleGarbageCollector.class);

  private final GCStatus status =
      new GCStatus(new GcCycleStats(), new GcCycleStats(), new GcCycleStats(), new GcCycleStats());

  private final GcCycleMetrics gcCycleMetrics = new GcCycleMetrics();
  private ServiceLock gcLock;

  SimpleGarbageCollector(ConfigOpts opts, String[] args) {
    super("gc", opts, args);

    final AccumuloConfiguration conf = getConfiguration();

    final long gcDelay = conf.getTimeInMillis(Property.GC_CYCLE_DELAY);
    final String useFullCompaction = conf.get(Property.GC_USE_FULL_COMPACTION);

    log.info("start delay: {} milliseconds", getStartDelay());
    log.info("time delay: {} milliseconds", gcDelay);
    log.info("safemode: {}", inSafeMode());
    log.info("candidate batch size: {} bytes", getCandidateBatchSize());
    log.info("delete threads: {}", getNumDeleteThreads());
    log.info("gc post metadata action: {}", useFullCompaction);
  }

  public static void main(String[] args) throws Exception {
    try (SimpleGarbageCollector gc = new SimpleGarbageCollector(new ConfigOpts(), args)) {
      gc.runServer();
    }
  }

  /**
   * Gets the delay before the first collection.
   *
   * @return start delay, in milliseconds
   */
  long getStartDelay() {
    return getConfiguration().getTimeInMillis(Property.GC_CYCLE_START);
  }

  /**
   * Gets the number of threads used for deleting files.
   *
   * @return number of delete threads
   */
  int getNumDeleteThreads() {
    return getConfiguration().getCount(Property.GC_DELETE_THREADS);
  }

  /**
   * Gets the batch size for garbage collecting.
   *
   * @return candidate batch size.
   */
  long getCandidateBatchSize() {
    return getConfiguration().getAsBytes(Property.GC_CANDIDATE_BATCH_SIZE);
  }

  /**
   * Checks if safemode is set - files will not be deleted.
   *
   * @return true if safe mode is set, false otherwise
   */
  boolean inSafeMode() {
    return getConfiguration().getBoolean(Property.GC_SAFEMODE);
  }

  @Override
  @SuppressFBWarnings(value = "DM_EXIT", justification = "main class can call System.exit")
  public void run() {
    final VolumeManager fs = getContext().getVolumeManager();

    // Sleep for an initial period, giving the manager time to start up and
    // old data files to be unused
    log.info("Trying to acquire ZooKeeper lock for garbage collector");

    HostAndPort address = startStatsService();

    try {
      getZooLock(address);
    } catch (Exception ex) {
      log.error("{}", ex.getMessage(), ex);
      System.exit(1);
    }

    MetricsInfo metricsInfo = getContext().getMetricsInfo();

    metricsInfo.addMetricsProducers(this, new GcMetrics(this));
    metricsInfo.init(
        MetricsInfo.serviceTags(getContext().getInstanceName(), getApplicationName(), address, ""));
    try {
      long delay = getStartDelay();
      log.debug("Sleeping for {} milliseconds before beginning garbage collection cycles", delay);
      Thread.sleep(delay);
    } catch (InterruptedException e) {
      log.warn("{}", e.getMessage(), e);
      return;
    }

    // This is created outside of the run loop and passed to the walogCollector so that
    // only a single timed task is created (internal to LiveTServerSet) using SimpleTimer.
    final LiveTServerSet liveTServerSet =
        new LiveTServerSet(getContext(), (current, deleted, added) -> {
          log.debug("Number of current servers {}, tservers added {}, removed {}",
              current == null ? -1 : current.size(), added, deleted);

          if (log.isTraceEnabled()) {
            log.trace("Current servers: {}\nAdded: {}\n Removed: {}", current, added, deleted);
          }
        });

    while (true) {
      Span outerSpan = TraceUtil.startSpan(this.getClass(), "gc");
      try (Scope outerScope = outerSpan.makeCurrent()) {
        Span innerSpan = TraceUtil.startSpan(this.getClass(), "loop");
        try (Scope innerScope = innerSpan.makeCurrent()) {
          final long tStart = System.nanoTime();
          try {
            System.gc(); // make room

            status.current.started = System.currentTimeMillis();
            var rootGC = new GCRun(DataLevel.ROOT, getContext());
            var mdGC = new GCRun(DataLevel.METADATA, getContext());
            var userGC = new GCRun(DataLevel.USER, getContext());

            log.info("Starting Root table Garbage Collection.");
            status.current.bulks += new GarbageCollectionAlgorithm().collect(rootGC);
            incrementStatsForRun(rootGC);
            logStats();

            log.info("Starting Metadata table Garbage Collection.");
            status.current.bulks += new GarbageCollectionAlgorithm().collect(mdGC);
            incrementStatsForRun(mdGC);
            logStats();

            log.info("Starting User table Garbage Collection.");
            status.current.bulks += new GarbageCollectionAlgorithm().collect(userGC);
            incrementStatsForRun(userGC);
            logStats();

          } catch (Exception e) {
            TraceUtil.setException(innerSpan, e, false);
            log.error("{}", e.getMessage(), e);
          } finally {
            status.current.finished = System.currentTimeMillis();
            status.last = status.current;
            gcCycleMetrics.setLastCollect(status.current);
            status.current = new GcCycleStats();
          }

          final long tStop = System.nanoTime();
          log.info(String.format("Collect cycle took %.2f seconds",
              (TimeUnit.NANOSECONDS.toMillis(tStop - tStart) / 1000.0)));

          // Clean up any unused write-ahead logs
          Span walSpan = TraceUtil.startSpan(this.getClass(), "walogs");
          try (Scope walScope = walSpan.makeCurrent()) {
            GarbageCollectWriteAheadLogs walogCollector =
                new GarbageCollectWriteAheadLogs(getContext(), fs, liveTServerSet);
            log.info("Beginning garbage collection of write-ahead logs");
            walogCollector.collect(status);
            gcCycleMetrics.setLastWalCollect(status.lastLog);
          } catch (Exception e) {
            TraceUtil.setException(walSpan, e, false);
            log.error("{}", e.getMessage(), e);
          } finally {
            walSpan.end();
          }
        } catch (Exception e) {
          TraceUtil.setException(innerSpan, e, true);
          throw e;
        } finally {
          innerSpan.end();
        }

        // we just made a lot of metadata changes: flush them out
        try {
          AccumuloClient accumuloClient = getContext();

          final long actionStart = System.nanoTime();

          String action = getConfiguration().get(Property.GC_USE_FULL_COMPACTION);
          log.debug("gc post action {} started", action);

          switch (action) {
            case "compact":
              accumuloClient.tableOperations().compact(AccumuloTable.METADATA.tableName(), null,
                  null, true, true);
              accumuloClient.tableOperations().compact(AccumuloTable.ROOT.tableName(), null, null,
                  true, true);
              break;
            case "flush":
              accumuloClient.tableOperations().flush(AccumuloTable.METADATA.tableName(), null, null,
                  true);
              accumuloClient.tableOperations().flush(AccumuloTable.ROOT.tableName(), null, null,
                  true);
              break;
            default:
              log.trace("'none - no action' or invalid value provided: {}", action);
          }

          final long actionComplete = System.nanoTime();

          gcCycleMetrics.setPostOpDurationNanos(actionComplete - actionStart);

          log.info("gc post action {} completed in {} seconds", action, String.format("%.2f",
              (TimeUnit.NANOSECONDS.toMillis(actionComplete - actionStart) / 1000.0)));

        } catch (Exception e) {
          TraceUtil.setException(outerSpan, e, false);
          log.warn("{}", e.getMessage(), e);
        }
      } catch (Exception e) {
        TraceUtil.setException(outerSpan, e, true);
        throw e;
      } finally {
        outerSpan.end();
      }
      try {

        gcCycleMetrics.incrementRunCycleCount();
        long gcDelay = getConfiguration().getTimeInMillis(Property.GC_CYCLE_DELAY);
        log.debug("Sleeping for {} milliseconds", gcDelay);
        Thread.sleep(gcDelay);
      } catch (InterruptedException e) {
        log.warn("{}", e.getMessage(), e);
        return;
      }
    }
  }

  private void incrementStatsForRun(GCRun gcRun) {
    status.current.candidates += gcRun.getCandidatesStat();
    status.current.inUse += gcRun.getInUseStat();
    status.current.deleted += gcRun.getDeletedStat();
    status.current.errors += gcRun.getErrorsStat();
  }

  private void logStats() {
    log.info("Number of data file candidates for deletion: {}", status.current.candidates);
    log.info("Number of data file candidates still in use: {}", status.current.inUse);
    log.info("Number of successfully deleted data files: {}", status.current.deleted);
    log.info("Number of data files delete failures: {}", status.current.errors);
    log.info("Number of bulk imports in progress: {}", status.current.bulks);
  }

  /**
   * Moves a file to trash. If this garbage collector is not using trash, this method returns false
   * and leaves the file alone. If the file is missing, this method returns false as opposed to
   * throwing an exception.
   *
   * @return true if the file was moved to trash
   * @throws IOException if the volume manager encountered a problem
   */
  boolean moveToTrash(Path path) throws IOException {
    final VolumeManager fs = getContext().getVolumeManager();
    try {
      return fs.moveToTrash(path);
    } catch (FileNotFoundException ex) {
      return false;
    }
  }

  private void getZooLock(HostAndPort addr) throws KeeperException, InterruptedException {
    var path = ServiceLock.path(getContext().getZooKeeperRoot() + Constants.ZGC_LOCK);

    UUID zooLockUUID = UUID.randomUUID();
    gcLock = new ServiceLock(getContext().getZooReaderWriter().getZooKeeper(), path, zooLockUUID);
    HAServiceLockWatcher gcLockWatcher = new HAServiceLockWatcher("gc");

    while (true) {
      gcLock.lock(gcLockWatcher,
          new ServiceLockData(zooLockUUID, addr.toString(), ThriftService.GC));

      gcLockWatcher.waitForChange();

      if (gcLockWatcher.isLockAcquired()) {
        break;
      }

<<<<<<< HEAD
    UUID zooLockUUID = UUID.randomUUID();
    gcLock = new ServiceLock(getContext().getZooSession(), path, zooLockUUID);
    while (true) {
      if (gcLock.tryLock(lockWatcher,
          new ServiceLockData(zooLockUUID, addr.toString(), ThriftService.GC))) {
        log.debug("Got GC ZooKeeper lock");
        return;
=======
      if (!gcLockWatcher.isFailedToAcquireLock()) {
        throw new IllegalStateException("gc lock in unknown state");
>>>>>>> e347e8b4
      }

      gcLock.tryToCancelAsyncLockOrUnlock();

      log.debug("Failed to get GC ZooKeeper lock, will retry");
      sleepUninterruptibly(1000, TimeUnit.MILLISECONDS);
    }

    log.info("Got GC lock.");

  }

  private HostAndPort startStatsService() {
    var processor = ThriftProcessorTypes.getGcTProcessor(this, getContext());
    IntStream port = getConfiguration().getPortStream(Property.GC_PORT);
    HostAndPort[] addresses = TServerUtils.getHostAndPorts(getHostname(), port);
    long maxMessageSize = getConfiguration().getAsBytes(Property.RPC_MAX_MESSAGE_SIZE);
    ServerAddress server = TServerUtils.startTServer(getConfiguration(),
        getContext().getThriftServerType(), processor, this.getClass().getSimpleName(),
        "GC Monitor Service", 2, ThreadPools.DEFAULT_TIMEOUT_MILLISECS, 1000, maxMessageSize,
        getContext().getServerSslParams(), getContext().getSaslParams(), 0,
        getConfiguration().getCount(Property.RPC_BACKLOG), getContext().getMetricsInfo(), false,
        addresses);
    log.debug("Starting garbage collector listening on " + server.address);
    return server.address;
  }

  /**
   * Checks if the given string is a directory.
   *
   * @param delete possible directory
   * @return true if string is a directory
   */
  static boolean isDir(String delete) {
    if (delete == null) {
      return false;
    }

    int slashCount = 0;
    for (int i = 0; i < delete.length(); i++) {
      if (delete.charAt(i) == '/') {
        slashCount++;
      }
    }
    return slashCount == 1;
  }

  @Override
  public GCStatus getStatus(TInfo info, TCredentials credentials) {
    return status;
  }

  public GcCycleMetrics getGcCycleMetrics() {
    return gcCycleMetrics;
  }

  @Override
  public ServiceLock getLock() {
    return gcLock;
  }

}<|MERGE_RESOLUTION|>--- conflicted
+++ resolved
@@ -335,7 +335,7 @@
     var path = ServiceLock.path(getContext().getZooKeeperRoot() + Constants.ZGC_LOCK);
 
     UUID zooLockUUID = UUID.randomUUID();
-    gcLock = new ServiceLock(getContext().getZooReaderWriter().getZooKeeper(), path, zooLockUUID);
+    gcLock = new ServiceLock(getContext().getZooSession(), path, zooLockUUID);
     HAServiceLockWatcher gcLockWatcher = new HAServiceLockWatcher("gc");
 
     while (true) {
@@ -348,18 +348,8 @@
         break;
       }
 
-<<<<<<< HEAD
-    UUID zooLockUUID = UUID.randomUUID();
-    gcLock = new ServiceLock(getContext().getZooSession(), path, zooLockUUID);
-    while (true) {
-      if (gcLock.tryLock(lockWatcher,
-          new ServiceLockData(zooLockUUID, addr.toString(), ThriftService.GC))) {
-        log.debug("Got GC ZooKeeper lock");
-        return;
-=======
       if (!gcLockWatcher.isFailedToAcquireLock()) {
         throw new IllegalStateException("gc lock in unknown state");
->>>>>>> e347e8b4
       }
 
       gcLock.tryToCancelAsyncLockOrUnlock();
