--- conflicted
+++ resolved
@@ -155,16 +155,9 @@
     log.info("Version " + Constants.VERSION);
     log.info("Instance " + instance.getInstanceID());
     final VolumeManager fs = VolumeManagerImpl.get();
-<<<<<<< HEAD
+    MetricsSystemHelper.configure(SimpleGarbageCollector.class.getSimpleName());
     Accumulo.init(fs, instance, conf, app);
     SimpleGarbageCollector gc = new SimpleGarbageCollector(opts, instance, fs, conf);
-=======
-    MetricsSystemHelper.configure(SimpleGarbageCollector.class.getSimpleName());
-    Accumulo.init(fs, conf, app);
-    Opts opts = new Opts();
-    opts.parseArgs(app, args);
-    SimpleGarbageCollector gc = new SimpleGarbageCollector(opts, fs, conf);
->>>>>>> 0c51162c
 
     DistributedTrace.enable(opts.getAddress(), app, conf.getSystemConfiguration());
     try {
