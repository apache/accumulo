/*
 * Licensed to the Apache Software Foundation (ASF) under one or more
 * contributor license agreements.  See the NOTICE file distributed with
 * this work for additional information regarding copyright ownership.
 * The ASF licenses this file to You under the Apache License, Version 2.0
 * (the "License"); you may not use this file except in compliance with
 * the License.  You may obtain a copy of the License at
 *
 *     http://www.apache.org/licenses/LICENSE-2.0
 *
 * Unless required by applicable law or agreed to in writing, software
 * distributed under the License is distributed on an "AS IS" BASIS,
 * WITHOUT WARRANTIES OR CONDITIONS OF ANY KIND, either express or implied.
 * See the License for the specific language governing permissions and
 * limitations under the License.
 */
package org.apache.accumulo.gc;

import static org.apache.accumulo.core.metadata.schema.TabletMetadata.ColumnType.DIR;
import static org.apache.accumulo.core.metadata.schema.TabletMetadata.ColumnType.FILES;
import static org.apache.accumulo.core.metadata.schema.TabletMetadata.ColumnType.SCANS;
import static org.apache.accumulo.fate.util.UtilWaitThread.sleepUninterruptibly;

import java.io.FileNotFoundException;
import java.io.IOException;
import java.util.ArrayList;
import java.util.Collections;
import java.util.Iterator;
import java.util.List;
import java.util.Map.Entry;
import java.util.Set;
import java.util.SortedMap;
import java.util.concurrent.ExecutorService;
import java.util.concurrent.Executors;
import java.util.concurrent.TimeUnit;
import java.util.stream.Stream;

import org.apache.accumulo.core.Constants;
import org.apache.accumulo.core.client.AccumuloClient;
import org.apache.accumulo.core.client.IsolatedScanner;
import org.apache.accumulo.core.client.Scanner;
import org.apache.accumulo.core.client.TableNotFoundException;
import org.apache.accumulo.core.clientImpl.Tables;
import org.apache.accumulo.core.conf.AccumuloConfiguration;
import org.apache.accumulo.core.conf.Property;
import org.apache.accumulo.core.data.TableId;
import org.apache.accumulo.core.gc.thrift.GCMonitorService.Iface;
import org.apache.accumulo.core.gc.thrift.GCMonitorService.Processor;
import org.apache.accumulo.core.gc.thrift.GCStatus;
import org.apache.accumulo.core.gc.thrift.GcCycleStats;
import org.apache.accumulo.core.master.state.tables.TableState;
import org.apache.accumulo.core.metadata.MetadataTable;
import org.apache.accumulo.core.metadata.RootTable;
import org.apache.accumulo.core.metadata.schema.Ample;
import org.apache.accumulo.core.metadata.schema.Ample.DataLevel;
import org.apache.accumulo.core.metadata.schema.MetadataSchema;
import org.apache.accumulo.core.metadata.schema.TabletMetadata;
import org.apache.accumulo.core.metadata.schema.TabletsMetadata;
import org.apache.accumulo.core.replication.ReplicationSchema.StatusSection;
import org.apache.accumulo.core.replication.ReplicationTable;
import org.apache.accumulo.core.replication.ReplicationTableOfflineException;
import org.apache.accumulo.core.security.Authorizations;
import org.apache.accumulo.core.securityImpl.thrift.TCredentials;
import org.apache.accumulo.core.trace.TraceUtil;
import org.apache.accumulo.core.trace.thrift.TInfo;
import org.apache.accumulo.core.util.HostAndPort;
import org.apache.accumulo.core.util.NamingThreadFactory;
import org.apache.accumulo.core.util.Pair;
import org.apache.accumulo.core.util.ServerServices;
import org.apache.accumulo.core.util.ServerServices.Service;
import org.apache.accumulo.fate.zookeeper.ZooLock;
import org.apache.accumulo.fate.zookeeper.ZooLock.LockLossReason;
import org.apache.accumulo.fate.zookeeper.ZooLock.LockWatcher;
import org.apache.accumulo.gc.replication.CloseWriteAheadLogReferences;
import org.apache.accumulo.server.AbstractServer;
import org.apache.accumulo.server.ServerConstants;
import org.apache.accumulo.server.ServerOpts;
import org.apache.accumulo.server.fs.VolumeManager;
import org.apache.accumulo.server.fs.VolumeManager.FileType;
import org.apache.accumulo.server.fs.VolumeUtil;
import org.apache.accumulo.server.master.LiveTServerSet;
import org.apache.accumulo.server.replication.proto.Replication.Status;
import org.apache.accumulo.server.rpc.ServerAddress;
import org.apache.accumulo.server.rpc.TCredentialsUpdatingWrapper;
import org.apache.accumulo.server.rpc.TServerUtils;
import org.apache.accumulo.server.rpc.ThriftServerType;
import org.apache.accumulo.server.util.Halt;
import org.apache.hadoop.fs.FileStatus;
import org.apache.hadoop.fs.Path;
import org.apache.htrace.Trace;
import org.apache.htrace.TraceScope;
import org.apache.htrace.impl.ProbabilitySampler;
import org.apache.zookeeper.KeeperException;
import org.slf4j.Logger;
import org.slf4j.LoggerFactory;

import com.google.common.collect.Iterators;
import com.google.common.collect.Maps;
import com.google.protobuf.InvalidProtocolBufferException;

import edu.umd.cs.findbugs.annotations.SuppressFBWarnings;

// Could/Should implement HighlyAvaialbleService but the Thrift server is already started before
// the ZK lock is acquired. The server is only for metrics, there are no concerns about clients
// using the service before the lock is acquired.
public class SimpleGarbageCollector extends AbstractServer implements Iface {
  /**
   * A fraction representing how much of the JVM's available memory should be used for gathering
   * candidates.
   */
  static final float CANDIDATE_MEMORY_PERCENTAGE = 0.50f;

  private static final Logger log = LoggerFactory.getLogger(SimpleGarbageCollector.class);

  private ZooLock lock;

  private GCStatus status =
      new GCStatus(new GcCycleStats(), new GcCycleStats(), new GcCycleStats(), new GcCycleStats());

  public static void main(String[] args) throws Exception {
    try (SimpleGarbageCollector gc = new SimpleGarbageCollector(new ServerOpts(), args)) {
      gc.runServer();
    }
  }

  SimpleGarbageCollector(ServerOpts opts, String[] args) {
    super("gc", opts, args);
<<<<<<< HEAD
    long gcDelay = getConfiguration().getTimeInMillis(Property.GC_CYCLE_DELAY);
=======
    this.opts = opts;

    final AccumuloConfiguration conf = getConfiguration();

    final long gcDelay = conf.getTimeInMillis(Property.GC_CYCLE_DELAY);
    final String useFullCompaction = conf.get(Property.GC_USE_FULL_COMPACTION);

>>>>>>> 5603c07f
    log.info("start delay: {} milliseconds", getStartDelay());
    log.info("time delay: {} milliseconds", gcDelay);
    log.info("safemode: {}", inSafeMode());
    log.info("memory threshold: {} of {} bytes", CANDIDATE_MEMORY_PERCENTAGE,
        Runtime.getRuntime().maxMemory());
    log.info("delete threads: {}", getNumDeleteThreads());
    log.info("gc post metadata action: {}", useFullCompaction);
  }

  /**
   * Gets the delay before the first collection.
   *
   * @return start delay, in milliseconds
   */
  long getStartDelay() {
    return getConfiguration().getTimeInMillis(Property.GC_CYCLE_START);
  }

  /**
   * Checks if the volume manager should move files to the trash rather than delete them.
   *
   * @return true if trash is used
   */
  boolean isUsingTrash() {
    return !getConfiguration().getBoolean(Property.GC_TRASH_IGNORE);
  }

  /**
   * Gets the number of threads used for deleting files.
   *
   * @return number of delete threads
   */
  int getNumDeleteThreads() {
    return getConfiguration().getCount(Property.GC_DELETE_THREADS);
  }

  /**
   * Checks if safemode is set - files will not be deleted.
   *
   * @return number of delete threads
   */
  boolean inSafeMode() {
    return getConfiguration().getBoolean(Property.GC_SAFEMODE);
  }

  private class GCEnv implements GarbageCollectionEnvironment {

    private DataLevel level;

    GCEnv(Ample.DataLevel level) {
      this.level = level;
    }

    @Override
    public boolean getCandidates(String continuePoint, List<String> result)
        throws TableNotFoundException {

      Iterator<String> candidates = getContext().getAmple().getGcCandidates(level, continuePoint);

      result.clear();

      while (candidates.hasNext()) {
        String cand = candidates.next();

        result.add(cand);
        if (almostOutOfMemory(Runtime.getRuntime())) {
          log.info("List of delete candidates has exceeded the memory"
              + " threshold. Attempting to delete what has been gathered so far.");
          return true;
        }
      }

      return false;
    }

    @Override
    public Iterator<String> getBlipIterator() throws TableNotFoundException {

      if (level == DataLevel.ROOT) {
        return Collections.<String>emptySet().iterator();
      }

      @SuppressWarnings("resource")
      IsolatedScanner scanner =
          new IsolatedScanner(getContext().createScanner(level.metaTable(), Authorizations.EMPTY));

      scanner.setRange(MetadataSchema.BlipSection.getRange());

      return Iterators.transform(scanner.iterator(), entry -> entry.getKey().getRow().toString()
          .substring(MetadataSchema.BlipSection.getRowPrefix().length()));
    }

    @Override
    public Stream<Reference> getReferences() {

      Stream<TabletMetadata> tabletStream;

      if (level == DataLevel.ROOT) {
        tabletStream =
            Stream.of(getContext().getAmple().readTablet(RootTable.EXTENT, DIR, FILES, SCANS));
      } else {
        tabletStream = TabletsMetadata.builder().scanTable(level.metaTable()).checkConsistency()
            .fetch(DIR, FILES, SCANS).build(getContext()).stream();
      }

      Stream<Reference> refStream = tabletStream.flatMap(tm -> {
        Stream<Reference> refs = Stream.concat(tm.getFiles().stream(), tm.getScans().stream())
            .map(f -> new Reference(tm.getTableId(), f, false));
        if (tm.getDir() != null) {
          refs = Stream.concat(refs, Stream.of(new Reference(tm.getTableId(), tm.getDir(), true)));
        }
        return refs;
      });

      return refStream;
    }

    @Override
    public Set<TableId> getTableIDs() {
      return Tables.getIdToNameMap(getContext()).keySet();
    }

    @Override
    public void delete(SortedMap<String,String> confirmedDeletes) throws TableNotFoundException {
      final VolumeManager fs = getContext().getVolumeManager();
      var metadataLocation = level == DataLevel.ROOT
          ? getContext().getZooKeeperRoot() + " for " + RootTable.NAME : level.metaTable();

      if (inSafeMode()) {
        System.out.println("SAFEMODE: There are " + confirmedDeletes.size()
            + " data file candidates marked for deletion in " + metadataLocation + ".\n"
            + "          Examine the log files to identify them.\n");
        log.info("SAFEMODE: Listing all data file candidates for deletion");
        for (String s : confirmedDeletes.values()) {
          log.info("SAFEMODE: {}", s);
        }
        log.info("SAFEMODE: End candidates for deletion");
        return;
      }

      // when deleting a dir and all files in that dir, only need to delete the dir
      // the dir will sort right before the files... so remove the files in this case
      // to minimize namenode ops
      Iterator<Entry<String,String>> cdIter = confirmedDeletes.entrySet().iterator();

      List<String> processedDeletes = Collections.synchronizedList(new ArrayList<String>());

      String lastDir = null;
      while (cdIter.hasNext()) {
        Entry<String,String> entry = cdIter.next();
        String relPath = entry.getKey();
        String absPath = fs.getFullPath(FileType.TABLE, entry.getValue()).toString();

        if (isDir(relPath)) {
          lastDir = absPath;
        } else if (lastDir != null) {
          if (absPath.startsWith(lastDir)) {
            log.debug("Ignoring {} because {} exist", entry.getValue(), lastDir);
            processedDeletes.add(entry.getValue());
            cdIter.remove();
          } else {
            lastDir = null;
          }
        }
      }

      ExecutorService deleteThreadPool =
          Executors.newFixedThreadPool(getNumDeleteThreads(), new NamingThreadFactory("deleting"));

      final List<Pair<Path,Path>> replacements =
          ServerConstants.getVolumeReplacements(getConfiguration(), getContext().getHadoopConf());

      for (final String delete : confirmedDeletes.values()) {

        Runnable deleteTask = () -> {
          boolean removeFlag;

          try {
            Path fullPath;
            String switchedDelete = VolumeUtil.switchVolume(delete, FileType.TABLE, replacements);
            if (switchedDelete != null) {
              // actually replacing the volumes in the metadata table would be tricky because the
              // entries would be different rows. So it could not be
              // atomically in one mutation and extreme care would need to be taken that delete
              // entry was not lost. Instead of doing that, just deal with
              // volume switching when something needs to be deleted. Since the rest of the code
              // uses suffixes to compare delete entries, there is no danger
              // of deleting something that should not be deleted. Must not change value of delete
              // variable because thats whats stored in metadata table.
              log.debug("Volume replaced {} -> {}", delete, switchedDelete);
              fullPath = fs.getFullPath(FileType.TABLE, switchedDelete);
            } else {
              fullPath = fs.getFullPath(FileType.TABLE, delete);
            }

            log.debug("Deleting {}", fullPath);

            if (moveToTrash(fullPath) || fs.deleteRecursively(fullPath)) {
              // delete succeeded, still want to delete
              removeFlag = true;
              synchronized (SimpleGarbageCollector.this) {
                ++status.current.deleted;
              }
            } else if (fs.exists(fullPath)) {
              // leave the entry in the metadata; we'll try again later
              removeFlag = false;
              synchronized (SimpleGarbageCollector.this) {
                ++status.current.errors;
              }
              log.warn("File exists, but was not deleted for an unknown reason: {}", fullPath);
            } else {
              // this failure, we still want to remove the metadata entry
              removeFlag = true;
              synchronized (SimpleGarbageCollector.this) {
                ++status.current.errors;
              }
              String[] parts = fullPath.toString().split(Constants.ZTABLES)[1].split("/");
              if (parts.length > 2) {
                TableId tableId = TableId.of(parts[1]);
                String tabletDir = parts[2];
                getContext().getTableManager().updateTableStateCache(tableId);
                TableState tableState = getContext().getTableManager().getTableState(tableId);
                if (tableState != null && tableState != TableState.DELETING) {
                  // clone directories don't always exist
                  if (!tabletDir.startsWith(Constants.CLONE_PREFIX)) {
                    log.debug("File doesn't exist: {}", fullPath);
                  }
                }
              } else {
                log.warn("Very strange path name: {}", delete);
              }
            }

            // proceed to clearing out the flags for successful deletes and
            // non-existent files
            if (removeFlag) {
              processedDeletes.add(delete);
            }
          } catch (Exception e) {
            log.error("{}", e.getMessage(), e);
          }

        };

        deleteThreadPool.execute(deleteTask);
      }

      deleteThreadPool.shutdown();

      try {
        while (!deleteThreadPool.awaitTermination(1000, TimeUnit.MILLISECONDS)) {}
      } catch (InterruptedException e1) {
        log.error("{}", e1.getMessage(), e1);
      }

      getContext().getAmple().deleteGcCandidates(level, processedDeletes);
    }

    @Override
    public void deleteTableDirIfEmpty(TableId tableID) throws IOException {
      final VolumeManager fs = getContext().getVolumeManager();
      // if dir exist and is empty, then empty list is returned...
      // hadoop 2.0 will throw an exception if the file does not exist
      for (String dir : ServerConstants.getTablesDirs(getContext())) {
        FileStatus[] tabletDirs = null;
        try {
          tabletDirs = fs.listStatus(new Path(dir + "/" + tableID));
        } catch (FileNotFoundException ex) {
          continue;
        }

        if (tabletDirs.length == 0) {
          Path p = new Path(dir + "/" + tableID);
          log.debug("Removing table dir {}", p);
          if (!moveToTrash(p)) {
            fs.delete(p);
          }
        }
      }
    }

    @Override
    public void incrementCandidatesStat(long i) {
      status.current.candidates += i;
    }

    @Override
    public void incrementInUseStat(long i) {
      status.current.inUse += i;
    }

    @Override
    public Iterator<Entry<String,Status>> getReplicationNeededIterator() {
      AccumuloClient client = getContext();
      try {
        Scanner s = ReplicationTable.getScanner(client);
        StatusSection.limit(s);
        return Iterators.transform(s.iterator(), input -> {
          String file = input.getKey().getRow().toString();
          Status stat;
          try {
            stat = Status.parseFrom(input.getValue().get());
          } catch (InvalidProtocolBufferException e) {
            log.warn("Could not deserialize protobuf for: {}", input.getKey());
            stat = null;
          }
          return Maps.immutableEntry(file, stat);
        });
      } catch (ReplicationTableOfflineException e) {
        // No elements that we need to preclude
        return Collections.emptyIterator();
      }
    }
  }

  @Override
  @SuppressFBWarnings(value = "DM_EXIT", justification = "main class can call System.exit")
  public void run() {
    final VolumeManager fs = getContext().getVolumeManager();

    // Sleep for an initial period, giving the master time to start up and
    // old data files to be unused
    log.info("Trying to acquire ZooKeeper lock for garbage collector");

    try {
      getZooLock(startStatsService());
    } catch (Exception ex) {
      log.error("{}", ex.getMessage(), ex);
      System.exit(1);
    }

    try {
      long delay = getStartDelay();
      log.debug("Sleeping for {} milliseconds before beginning garbage collection cycles", delay);
      Thread.sleep(delay);
    } catch (InterruptedException e) {
      log.warn("{}", e.getMessage(), e);
      return;
    }

    ProbabilitySampler sampler =
        TraceUtil.probabilitySampler(getConfiguration().getFraction(Property.GC_TRACE_PERCENT));

    // This is created outside of the run loop and passed to the walogCollector so that
    // only a single timed task is created (internal to LiveTServerSet using SimpleTimer.
    final LiveTServerSet liveTServerSet =
        new LiveTServerSet(getContext(), (current, deleted, added) -> {
          log.debug("Number of current servers {}, tservers added {}, removed {}",
              current == null ? -1 : current.size(), added, deleted);

          if (log.isTraceEnabled()) {
            log.trace("Current servers: {}\nAdded: {}\n Removed: {}", current, added, deleted);
          }
        });

    while (true) {
      try (TraceScope gcOuterSpan = Trace.startSpan("gc", sampler)) {
        try (TraceScope gcSpan = Trace.startSpan("loop")) {
          final long tStart = System.nanoTime();
          try {
            System.gc(); // make room

            status.current.started = System.currentTimeMillis();

            new GarbageCollectionAlgorithm().collect(new GCEnv(DataLevel.ROOT));
            new GarbageCollectionAlgorithm().collect(new GCEnv(DataLevel.METADATA));
            new GarbageCollectionAlgorithm().collect(new GCEnv(DataLevel.USER));

            log.info("Number of data file candidates for deletion: {}", status.current.candidates);
            log.info("Number of data file candidates still in use: {}", status.current.inUse);
            log.info("Number of successfully deleted data files: {}", status.current.deleted);
            log.info("Number of data files delete failures: {}", status.current.errors);

            status.current.finished = System.currentTimeMillis();
            status.last = status.current;
            status.current = new GcCycleStats();

          } catch (Exception e) {
            log.error("{}", e.getMessage(), e);
          }

          final long tStop = System.nanoTime();
          log.info(String.format("Collect cycle took %.2f seconds",
              (TimeUnit.NANOSECONDS.toMillis(tStop - tStart) / 1000.0)));

          /*
           * We want to prune references to fully-replicated WALs from the replication table which
           * are no longer referenced in the metadata table before running
           * GarbageCollectWriteAheadLogs to ensure we delete as many files as possible.
           */
          try (TraceScope replSpan = Trace.startSpan("replicationClose")) {
            CloseWriteAheadLogReferences closeWals = new CloseWriteAheadLogReferences(getContext());
            closeWals.run();
          } catch (Exception e) {
            log.error("Error trying to close write-ahead logs for replication table", e);
          }

          // Clean up any unused write-ahead logs
          try (TraceScope waLogs = Trace.startSpan("walogs")) {
            GarbageCollectWriteAheadLogs walogCollector =
                new GarbageCollectWriteAheadLogs(getContext(), fs, liveTServerSet, isUsingTrash());
            log.info("Beginning garbage collection of write-ahead logs");
            walogCollector.collect(status);
          } catch (Exception e) {
            log.error("{}", e.getMessage(), e);
          }
        }

        // we just made a lot of metadata changes: flush them out
        try {
          AccumuloClient accumuloClient = getContext();

          final long actionStart = System.nanoTime();

          String action = getConfiguration().get(Property.GC_USE_FULL_COMPACTION);
          log.debug("gc post action {} started", action);

          switch (action) {
            case "compact":
              accumuloClient.tableOperations().compact(MetadataTable.NAME, null, null, true, true);
              accumuloClient.tableOperations().compact(RootTable.NAME, null, null, true, true);
              break;
            case "flush":
              accumuloClient.tableOperations().flush(MetadataTable.NAME, null, null, true);
              accumuloClient.tableOperations().flush(RootTable.NAME, null, null, true);
              break;
            default:
              log.trace("\'none - no action\' or invalid value provided: {}", action);
          }

          final long actionComplete = System.nanoTime();

          log.info("gc post action {} completed in {} seconds", action, String.format("%.2f",
              (TimeUnit.NANOSECONDS.toMillis(actionComplete - actionStart) / 1000.0)));

        } catch (Exception e) {
          log.warn("{}", e.getMessage(), e);
        }
      }
      try {
        long gcDelay = getConfiguration().getTimeInMillis(Property.GC_CYCLE_DELAY);
        log.debug("Sleeping for {} milliseconds", gcDelay);
        Thread.sleep(gcDelay);
      } catch (InterruptedException e) {
        log.warn("{}", e.getMessage(), e);
        return;
      }
    }
  }

  /**
   * Moves a file to trash. If this garbage collector is not using trash, this method returns false
   * and leaves the file alone. If the file is missing, this method returns false as opposed to
   * throwing an exception.
   *
   * @return true if the file was moved to trash
   * @throws IOException
   *           if the volume manager encountered a problem
   */
  boolean moveToTrash(Path path) throws IOException {
    final VolumeManager fs = getContext().getVolumeManager();
    if (!isUsingTrash()) {
      return false;
    }
    try {
      return fs.moveToTrash(path);
    } catch (FileNotFoundException ex) {
      return false;
    }
  }

  private void getZooLock(HostAndPort addr) throws KeeperException, InterruptedException {
    String path = getContext().getZooKeeperRoot() + Constants.ZGC_LOCK;

    LockWatcher lockWatcher = new LockWatcher() {
      @Override
      public void lostLock(LockLossReason reason) {
        Halt.halt("GC lock in zookeeper lost (reason = " + reason + "), exiting!", 1);
      }

      @Override
      public void unableToMonitorLockNode(final Throwable e) {
        // ACCUMULO-3651 Level changed to error and FATAL added to message for slf4j compatibility
        Halt.halt(-1, () -> log.error("FATAL: No longer able to monitor lock node ", e));

      }
    };

    while (true) {
      lock = new ZooLock(getContext().getZooReaderWriter(), path);
      if (lock.tryLock(lockWatcher,
          new ServerServices(addr.toString(), Service.GC_CLIENT).toString().getBytes())) {
        log.debug("Got GC ZooKeeper lock");
        return;
      }
      log.debug("Failed to get GC ZooKeeper lock, will retry");
      sleepUninterruptibly(1, TimeUnit.SECONDS);
    }
  }

  private HostAndPort startStatsService() {
    Iface rpcProxy = TraceUtil.wrapService(this);
    final Processor<Iface> processor;
    if (getContext().getThriftServerType() == ThriftServerType.SASL) {
      Iface tcProxy = TCredentialsUpdatingWrapper.service(rpcProxy, getClass(), getConfiguration());
      processor = new Processor<>(tcProxy);
    } else {
      processor = new Processor<>(rpcProxy);
    }
    int[] port = getConfiguration().getPort(Property.GC_PORT);
    HostAndPort[] addresses = TServerUtils.getHostAndPorts(getHostname(), port);
    long maxMessageSize = getConfiguration().getAsBytes(Property.GENERAL_MAX_MESSAGE_SIZE);
    try {
      ServerAddress server = TServerUtils.startTServer(getMetricsSystem(), getConfiguration(),
          getContext().getThriftServerType(), processor, this.getClass().getSimpleName(),
          "GC Monitor Service", 2,
          getConfiguration().getCount(Property.GENERAL_SIMPLETIMER_THREADPOOL_SIZE), 1000,
          maxMessageSize, getContext().getServerSslParams(), getContext().getSaslParams(), 0,
          addresses);
      log.debug("Starting garbage collector listening on " + server.address);
      return server.address;
    } catch (Exception ex) {
      // ACCUMULO-3651 Level changed to error and FATAL added to message for slf4j compatibility
      log.error("FATAL:", ex);
      throw new RuntimeException(ex);
    }
  }

  /**
   * Checks if the system is almost out of memory.
   *
   * @param runtime
   *          Java runtime
   * @return true if system is almost out of memory
   * @see #CANDIDATE_MEMORY_PERCENTAGE
   */
  static boolean almostOutOfMemory(Runtime runtime) {
    return runtime.totalMemory() - runtime.freeMemory()
        > CANDIDATE_MEMORY_PERCENTAGE * runtime.maxMemory();
  }

  /**
   * Checks if the given string is a directory.
   *
   * @param delete
   *          possible directory
   * @return true if string is a directory
   */
  static boolean isDir(String delete) {
    if (delete == null) {
      return false;
    }
    int slashCount = 0;
    for (int i = 0; i < delete.length(); i++) {
      if (delete.charAt(i) == '/') {
        slashCount++;
      }
    }
    return slashCount == 1;
  }

  @Override
  public GCStatus getStatus(TInfo info, TCredentials credentials) {
    return status;
  }
}<|MERGE_RESOLUTION|>--- conflicted
+++ resolved
@@ -125,9 +125,6 @@
 
   SimpleGarbageCollector(ServerOpts opts, String[] args) {
     super("gc", opts, args);
-<<<<<<< HEAD
-    long gcDelay = getConfiguration().getTimeInMillis(Property.GC_CYCLE_DELAY);
-=======
     this.opts = opts;
 
     final AccumuloConfiguration conf = getConfiguration();
@@ -135,7 +132,6 @@
     final long gcDelay = conf.getTimeInMillis(Property.GC_CYCLE_DELAY);
     final String useFullCompaction = conf.get(Property.GC_USE_FULL_COMPACTION);
 
->>>>>>> 5603c07f
     log.info("start delay: {} milliseconds", getStartDelay());
     log.info("time delay: {} milliseconds", gcDelay);
     log.info("safemode: {}", inSafeMode());
