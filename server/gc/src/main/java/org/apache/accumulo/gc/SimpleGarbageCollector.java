/*
 * Licensed to the Apache Software Foundation (ASF) under one
 * or more contributor license agreements.  See the NOTICE file
 * distributed with this work for additional information
 * regarding copyright ownership.  The ASF licenses this file
 * to you under the Apache License, Version 2.0 (the
 * "License"); you may not use this file except in compliance
 * with the License.  You may obtain a copy of the License at
 *
 *   https://www.apache.org/licenses/LICENSE-2.0
 *
 * Unless required by applicable law or agreed to in writing,
 * software distributed under the License is distributed on an
 * "AS IS" BASIS, WITHOUT WARRANTIES OR CONDITIONS OF ANY
 * KIND, either express or implied.  See the License for the
 * specific language governing permissions and limitations
 * under the License.
 */
package org.apache.accumulo.gc;

import static com.google.common.util.concurrent.Uninterruptibles.sleepUninterruptibly;

import java.io.FileNotFoundException;
import java.io.IOException;
import java.util.UUID;
import java.util.concurrent.TimeUnit;
import java.util.stream.IntStream;

import org.apache.accumulo.core.Constants;
import org.apache.accumulo.core.cli.ConfigOpts;
import org.apache.accumulo.core.client.AccumuloClient;
import org.apache.accumulo.core.clientImpl.thrift.TInfo;
import org.apache.accumulo.core.conf.AccumuloConfiguration;
import org.apache.accumulo.core.conf.Property;
import org.apache.accumulo.core.gc.thrift.GCMonitorService.Iface;
import org.apache.accumulo.core.gc.thrift.GCStatus;
import org.apache.accumulo.core.gc.thrift.GcCycleStats;
import org.apache.accumulo.core.lock.ServiceLock;
import org.apache.accumulo.core.lock.ServiceLock.LockLossReason;
import org.apache.accumulo.core.lock.ServiceLock.LockWatcher;
import org.apache.accumulo.core.lock.ServiceLockData;
import org.apache.accumulo.core.lock.ServiceLockData.ThriftService;
import org.apache.accumulo.core.metadata.AccumuloTable;
import org.apache.accumulo.core.metadata.schema.Ample.DataLevel;
import org.apache.accumulo.core.metrics.MetricsInfo;
import org.apache.accumulo.core.securityImpl.thrift.TCredentials;
import org.apache.accumulo.core.trace.TraceUtil;
import org.apache.accumulo.core.util.Halt;
import org.apache.accumulo.core.util.threads.ThreadPools;
import org.apache.accumulo.gc.metrics.GcCycleMetrics;
import org.apache.accumulo.gc.metrics.GcMetrics;
import org.apache.accumulo.server.AbstractServer;
import org.apache.accumulo.server.fs.VolumeManager;
import org.apache.accumulo.server.manager.LiveTServerSet;
import org.apache.accumulo.server.rpc.ServerAddress;
import org.apache.accumulo.server.rpc.TServerUtils;
import org.apache.accumulo.server.rpc.ThriftProcessorTypes;
import org.apache.hadoop.fs.Path;
import org.apache.zookeeper.KeeperException;
import org.slf4j.Logger;
import org.slf4j.LoggerFactory;

import com.google.common.net.HostAndPort;

import edu.umd.cs.findbugs.annotations.SuppressFBWarnings;
import io.opentelemetry.api.trace.Span;
import io.opentelemetry.context.Scope;

// Could/Should implement HighlyAvailableService but the Thrift server is already started before
// the ZK lock is acquired. The server is only for metrics, there are no concerns about clients
// using the service before the lock is acquired.
public class SimpleGarbageCollector extends AbstractServer implements Iface {

  private static final Logger log = LoggerFactory.getLogger(SimpleGarbageCollector.class);

  private final GCStatus status =
      new GCStatus(new GcCycleStats(), new GcCycleStats(), new GcCycleStats(), new GcCycleStats());

  private final GcCycleMetrics gcCycleMetrics = new GcCycleMetrics();

  SimpleGarbageCollector(ConfigOpts opts, String[] args) {
    super("gc", opts, args);

    final AccumuloConfiguration conf = getConfiguration();

    final long gcDelay = conf.getTimeInMillis(Property.GC_CYCLE_DELAY);
    final String useFullCompaction = conf.get(Property.GC_USE_FULL_COMPACTION);

    log.info("start delay: {} milliseconds", getStartDelay());
    log.info("time delay: {} milliseconds", gcDelay);
    log.info("safemode: {}", inSafeMode());
    log.info("candidate batch size: {} bytes", getCandidateBatchSize());
    log.info("delete threads: {}", getNumDeleteThreads());
    log.info("gc post metadata action: {}", useFullCompaction);
  }

  public static void main(String[] args) throws Exception {
    try (SimpleGarbageCollector gc = new SimpleGarbageCollector(new ConfigOpts(), args)) {
      gc.runServer();
    }
  }

  /**
   * Gets the delay before the first collection.
   *
   * @return start delay, in milliseconds
   */
  long getStartDelay() {
    return getConfiguration().getTimeInMillis(Property.GC_CYCLE_START);
  }

  /**
   * Gets the number of threads used for deleting files.
   *
   * @return number of delete threads
   */
  int getNumDeleteThreads() {
    return getConfiguration().getCount(Property.GC_DELETE_THREADS);
  }

  /**
   * Gets the batch size for garbage collecting.
   *
   * @return candidate batch size.
   */
  long getCandidateBatchSize() {
    return getConfiguration().getAsBytes(Property.GC_CANDIDATE_BATCH_SIZE);
  }

  /**
   * Checks if safemode is set - files will not be deleted.
   *
   * @return true if safe mode is set, false otherwise
   */
  boolean inSafeMode() {
    return getConfiguration().getBoolean(Property.GC_SAFEMODE);
  }

  @Override
  @SuppressFBWarnings(value = "DM_EXIT", justification = "main class can call System.exit")
  public void run() {
    final VolumeManager fs = getContext().getVolumeManager();

    // Sleep for an initial period, giving the manager time to start up and
    // old data files to be unused
    log.info("Trying to acquire ZooKeeper lock for garbage collector");

    HostAndPort address = startStatsService();

    try {
      getZooLock(address);
    } catch (Exception ex) {
      log.error("{}", ex.getMessage(), ex);
      System.exit(1);
    }

    MetricsInfo metricsInfo = getContext().getMetricsInfo();

<<<<<<< HEAD
    metricsInfo.addMetricsProducers(this, new GcMetrics(this));
    metricsInfo.init();
=======
    metricsInfo.addMetricsProducers(new GcMetrics(this));
    metricsInfo.init(
        MetricsInfo.serviceTags(getContext().getInstanceName(), getApplicationName(), address, ""));
>>>>>>> d888cd80
    try {
      long delay = getStartDelay();
      log.debug("Sleeping for {} milliseconds before beginning garbage collection cycles", delay);
      Thread.sleep(delay);
    } catch (InterruptedException e) {
      log.warn("{}", e.getMessage(), e);
      return;
    }

    // This is created outside of the run loop and passed to the walogCollector so that
    // only a single timed task is created (internal to LiveTServerSet) using SimpleTimer.
    final LiveTServerSet liveTServerSet =
        new LiveTServerSet(getContext(), (current, deleted, added) -> {
          log.debug("Number of current servers {}, tservers added {}, removed {}",
              current == null ? -1 : current.size(), added, deleted);

          if (log.isTraceEnabled()) {
            log.trace("Current servers: {}\nAdded: {}\n Removed: {}", current, added, deleted);
          }
        });

    while (true) {
      Span outerSpan = TraceUtil.startSpan(this.getClass(), "gc");
      try (Scope outerScope = outerSpan.makeCurrent()) {
        Span innerSpan = TraceUtil.startSpan(this.getClass(), "loop");
        try (Scope innerScope = innerSpan.makeCurrent()) {
          final long tStart = System.nanoTime();
          try {
            System.gc(); // make room

            status.current.started = System.currentTimeMillis();
            var rootGC = new GCRun(DataLevel.ROOT, getContext());
            var mdGC = new GCRun(DataLevel.METADATA, getContext());
            var userGC = new GCRun(DataLevel.USER, getContext());

            log.info("Starting Root table Garbage Collection.");
            status.current.bulks += new GarbageCollectionAlgorithm().collect(rootGC);
            incrementStatsForRun(rootGC);
            logStats();

            log.info("Starting Metadata table Garbage Collection.");
            status.current.bulks += new GarbageCollectionAlgorithm().collect(mdGC);
            incrementStatsForRun(mdGC);
            logStats();

            log.info("Starting User table Garbage Collection.");
            status.current.bulks += new GarbageCollectionAlgorithm().collect(userGC);
            incrementStatsForRun(userGC);
            logStats();

          } catch (Exception e) {
            TraceUtil.setException(innerSpan, e, false);
            log.error("{}", e.getMessage(), e);
          } finally {
            status.current.finished = System.currentTimeMillis();
            status.last = status.current;
            gcCycleMetrics.setLastCollect(status.current);
            status.current = new GcCycleStats();
          }

          final long tStop = System.nanoTime();
          log.info(String.format("Collect cycle took %.2f seconds",
              (TimeUnit.NANOSECONDS.toMillis(tStop - tStart) / 1000.0)));

          // Clean up any unused write-ahead logs
          Span walSpan = TraceUtil.startSpan(this.getClass(), "walogs");
          try (Scope walScope = walSpan.makeCurrent()) {
            GarbageCollectWriteAheadLogs walogCollector =
                new GarbageCollectWriteAheadLogs(getContext(), fs, liveTServerSet);
            log.info("Beginning garbage collection of write-ahead logs");
            walogCollector.collect(status);
            gcCycleMetrics.setLastWalCollect(status.lastLog);
          } catch (Exception e) {
            TraceUtil.setException(walSpan, e, false);
            log.error("{}", e.getMessage(), e);
          } finally {
            walSpan.end();
          }
        } catch (Exception e) {
          TraceUtil.setException(innerSpan, e, true);
          throw e;
        } finally {
          innerSpan.end();
        }

        // we just made a lot of metadata changes: flush them out
        try {
          AccumuloClient accumuloClient = getContext();

          final long actionStart = System.nanoTime();

          String action = getConfiguration().get(Property.GC_USE_FULL_COMPACTION);
          log.debug("gc post action {} started", action);

          switch (action) {
            case "compact":
              accumuloClient.tableOperations().compact(AccumuloTable.METADATA.tableName(), null,
                  null, true, true);
              accumuloClient.tableOperations().compact(AccumuloTable.ROOT.tableName(), null, null,
                  true, true);
              break;
            case "flush":
              accumuloClient.tableOperations().flush(AccumuloTable.METADATA.tableName(), null, null,
                  true);
              accumuloClient.tableOperations().flush(AccumuloTable.ROOT.tableName(), null, null,
                  true);
              break;
            default:
              log.trace("'none - no action' or invalid value provided: {}", action);
          }

          final long actionComplete = System.nanoTime();

          gcCycleMetrics.setPostOpDurationNanos(actionComplete - actionStart);

          log.info("gc post action {} completed in {} seconds", action, String.format("%.2f",
              (TimeUnit.NANOSECONDS.toMillis(actionComplete - actionStart) / 1000.0)));

        } catch (Exception e) {
          TraceUtil.setException(outerSpan, e, false);
          log.warn("{}", e.getMessage(), e);
        }
      } catch (Exception e) {
        TraceUtil.setException(outerSpan, e, true);
        throw e;
      } finally {
        outerSpan.end();
      }
      try {

        gcCycleMetrics.incrementRunCycleCount();
        long gcDelay = getConfiguration().getTimeInMillis(Property.GC_CYCLE_DELAY);
        log.debug("Sleeping for {} milliseconds", gcDelay);
        Thread.sleep(gcDelay);
      } catch (InterruptedException e) {
        log.warn("{}", e.getMessage(), e);
        return;
      }
    }
  }

  private void incrementStatsForRun(GCRun gcRun) {
    status.current.candidates += gcRun.getCandidatesStat();
    status.current.inUse += gcRun.getInUseStat();
    status.current.deleted += gcRun.getDeletedStat();
    status.current.errors += gcRun.getErrorsStat();
  }

  private void logStats() {
    log.info("Number of data file candidates for deletion: {}", status.current.candidates);
    log.info("Number of data file candidates still in use: {}", status.current.inUse);
    log.info("Number of successfully deleted data files: {}", status.current.deleted);
    log.info("Number of data files delete failures: {}", status.current.errors);
    log.info("Number of bulk imports in progress: {}", status.current.bulks);
  }

  /**
   * Moves a file to trash. If this garbage collector is not using trash, this method returns false
   * and leaves the file alone. If the file is missing, this method returns false as opposed to
   * throwing an exception.
   *
   * @return true if the file was moved to trash
   * @throws IOException if the volume manager encountered a problem
   */
  boolean moveToTrash(Path path) throws IOException {
    final VolumeManager fs = getContext().getVolumeManager();
    try {
      return fs.moveToTrash(path);
    } catch (FileNotFoundException ex) {
      return false;
    }
  }

  private void getZooLock(HostAndPort addr) throws KeeperException, InterruptedException {
    var path = ServiceLock.path(getContext().getZooKeeperRoot() + Constants.ZGC_LOCK);

    LockWatcher lockWatcher = new LockWatcher() {
      @Override
      public void lostLock(LockLossReason reason) {
        Halt.halt("GC lock in zookeeper lost (reason = " + reason + "), exiting!", 1);
      }

      @Override
      public void unableToMonitorLockNode(final Exception e) {
        // ACCUMULO-3651 Level changed to error and FATAL added to message for slf4j compatibility
        Halt.halt(-1, () -> log.error("FATAL: No longer able to monitor lock node ", e));

      }
    };

    UUID zooLockUUID = UUID.randomUUID();
    ServiceLock lock =
        new ServiceLock(getContext().getZooReaderWriter().getZooKeeper(), path, zooLockUUID);
    while (true) {
      if (lock.tryLock(lockWatcher,
          new ServiceLockData(zooLockUUID, addr.toString(), ThriftService.GC))) {
        log.debug("Got GC ZooKeeper lock");
        return;
      }
      log.debug("Failed to get GC ZooKeeper lock, will retry");
      sleepUninterruptibly(1, TimeUnit.SECONDS);
    }
  }

  private HostAndPort startStatsService() {
    var processor = ThriftProcessorTypes.getGcTProcessor(this, getContext());
    IntStream port = getConfiguration().getPortStream(Property.GC_PORT);
    HostAndPort[] addresses = TServerUtils.getHostAndPorts(getHostname(), port);
    long maxMessageSize = getConfiguration().getAsBytes(Property.RPC_MAX_MESSAGE_SIZE);
    ServerAddress server = TServerUtils.startTServer(getConfiguration(),
        getContext().getThriftServerType(), processor, this.getClass().getSimpleName(),
        "GC Monitor Service", 2, ThreadPools.DEFAULT_TIMEOUT_MILLISECS, 1000, maxMessageSize,
        getContext().getServerSslParams(), getContext().getSaslParams(), 0,
        getConfiguration().getCount(Property.RPC_BACKLOG), getContext().getMetricsInfo(), false,
        addresses);
    log.debug("Starting garbage collector listening on " + server.address);
    return server.address;
  }

  /**
   * Checks if the given string is a directory.
   *
   * @param delete possible directory
   * @return true if string is a directory
   */
  static boolean isDir(String delete) {
    if (delete == null) {
      return false;
    }

    int slashCount = 0;
    for (int i = 0; i < delete.length(); i++) {
      if (delete.charAt(i) == '/') {
        slashCount++;
      }
    }
    return slashCount == 1;
  }

  @Override
  public GCStatus getStatus(TInfo info, TCredentials credentials) {
    return status;
  }

  public GcCycleMetrics getGcCycleMetrics() {
    return gcCycleMetrics;
  }

}<|MERGE_RESOLUTION|>--- conflicted
+++ resolved
@@ -156,14 +156,9 @@
 
     MetricsInfo metricsInfo = getContext().getMetricsInfo();
 
-<<<<<<< HEAD
     metricsInfo.addMetricsProducers(this, new GcMetrics(this));
-    metricsInfo.init();
-=======
-    metricsInfo.addMetricsProducers(new GcMetrics(this));
     metricsInfo.init(
         MetricsInfo.serviceTags(getContext().getInstanceName(), getApplicationName(), address, ""));
->>>>>>> d888cd80
     try {
       long delay = getStartDelay();
       log.debug("Sleeping for {} milliseconds before beginning garbage collection cycles", delay);
