/*
 * Licensed to the Apache Software Foundation (ASF) under one
 * or more contributor license agreements.  See the NOTICE file
 * distributed with this work for additional information
 * regarding copyright ownership.  The ASF licenses this file
 * to you under the Apache License, Version 2.0 (the
 * "License"); you may not use this file except in compliance
 * with the License.  You may obtain a copy of the License at
 *
 *   https://www.apache.org/licenses/LICENSE-2.0
 *
 * Unless required by applicable law or agreed to in writing,
 * software distributed under the License is distributed on an
 * "AS IS" BASIS, WITHOUT WARRANTIES OR CONDITIONS OF ANY
 * KIND, either express or implied.  See the License for the
 * specific language governing permissions and limitations
 * under the License.
 */
package org.apache.accumulo.gc;

import static com.google.common.util.concurrent.Uninterruptibles.sleepUninterruptibly;

import java.io.FileNotFoundException;
import java.io.IOException;
import java.lang.reflect.InvocationTargetException;
import java.util.UUID;
import java.util.concurrent.TimeUnit;
import java.util.stream.IntStream;

import org.apache.accumulo.core.Constants;
import org.apache.accumulo.core.cli.ConfigOpts;
import org.apache.accumulo.core.client.AccumuloClient;
import org.apache.accumulo.core.clientImpl.thrift.TInfo;
import org.apache.accumulo.core.conf.AccumuloConfiguration;
import org.apache.accumulo.core.conf.Property;
import org.apache.accumulo.core.gc.thrift.GCMonitorService.Iface;
import org.apache.accumulo.core.gc.thrift.GCStatus;
import org.apache.accumulo.core.gc.thrift.GcCycleStats;
import org.apache.accumulo.core.lock.ServiceLock;
import org.apache.accumulo.core.lock.ServiceLock.LockLossReason;
import org.apache.accumulo.core.lock.ServiceLock.LockWatcher;
import org.apache.accumulo.core.lock.ServiceLockData;
import org.apache.accumulo.core.lock.ServiceLockData.ThriftService;
import org.apache.accumulo.core.metadata.MetadataTable;
import org.apache.accumulo.core.metadata.RootTable;
import org.apache.accumulo.core.metadata.schema.Ample.DataLevel;
import org.apache.accumulo.core.metrics.MetricsUtil;
import org.apache.accumulo.core.securityImpl.thrift.TCredentials;
import org.apache.accumulo.core.trace.TraceUtil;
import org.apache.accumulo.core.util.Halt;
import org.apache.accumulo.core.util.threads.ThreadPools;
import org.apache.accumulo.gc.metrics.GcCycleMetrics;
import org.apache.accumulo.gc.metrics.GcMetrics;
import org.apache.accumulo.server.AbstractServer;
import org.apache.accumulo.server.fs.VolumeManager;
import org.apache.accumulo.server.manager.LiveTServerSet;
import org.apache.accumulo.server.rpc.ServerAddress;
import org.apache.accumulo.server.rpc.TServerUtils;
import org.apache.accumulo.server.rpc.ThriftProcessorTypes;
import org.apache.hadoop.fs.Path;
import org.apache.zookeeper.KeeperException;
import org.slf4j.Logger;
import org.slf4j.LoggerFactory;

import com.google.common.net.HostAndPort;

import edu.umd.cs.findbugs.annotations.SuppressFBWarnings;
import io.opentelemetry.api.trace.Span;
import io.opentelemetry.context.Scope;

// Could/Should implement HighlyAvailableService but the Thrift server is already started before
// the ZK lock is acquired. The server is only for metrics, there are no concerns about clients
// using the service before the lock is acquired.
public class SimpleGarbageCollector extends AbstractServer implements Iface {

  private static final Logger log = LoggerFactory.getLogger(SimpleGarbageCollector.class);

  private final GCStatus status =
      new GCStatus(new GcCycleStats(), new GcCycleStats(), new GcCycleStats(), new GcCycleStats());

  private final GcCycleMetrics gcCycleMetrics = new GcCycleMetrics();

  SimpleGarbageCollector(ConfigOpts opts, String[] args) {
    super("gc", opts, args);

    final AccumuloConfiguration conf = getConfiguration();

    final long gcDelay = conf.getTimeInMillis(Property.GC_CYCLE_DELAY);
    final String useFullCompaction = conf.get(Property.GC_USE_FULL_COMPACTION);

    log.info("start delay: {} milliseconds", getStartDelay());
    log.info("time delay: {} milliseconds", gcDelay);
    log.info("safemode: {}", inSafeMode());
    log.info("candidate batch size: {} bytes", getCandidateBatchSize());
    log.info("delete threads: {}", getNumDeleteThreads());
    log.info("gc post metadata action: {}", useFullCompaction);
  }

  public static void main(String[] args) throws Exception {
    try (SimpleGarbageCollector gc = new SimpleGarbageCollector(new ConfigOpts(), args)) {
      gc.runServer();
    }
  }

  /**
   * Gets the delay before the first collection.
   *
   * @return start delay, in milliseconds
   */
  long getStartDelay() {
    return getConfiguration().getTimeInMillis(Property.GC_CYCLE_START);
  }

  /**
   * Gets the number of threads used for deleting files.
   *
   * @return number of delete threads
   */
  int getNumDeleteThreads() {
    return getConfiguration().getCount(Property.GC_DELETE_THREADS);
  }

  /**
   * Gets the batch size for garbage collecting.
   *
   * @return candidate batch size.
   */
  long getCandidateBatchSize() {
    return getConfiguration().getAsBytes(Property.GC_CANDIDATE_BATCH_SIZE);
  }

  /**
   * Checks if safemode is set - files will not be deleted.
   *
   * @return number of delete threads
   */
  boolean inSafeMode() {
    return getConfiguration().getBoolean(Property.GC_SAFEMODE);
  }

  @Override
  @SuppressFBWarnings(value = "DM_EXIT", justification = "main class can call System.exit")
  public void run() {
    final VolumeManager fs = getContext().getVolumeManager();

    // Sleep for an initial period, giving the manager time to start up and
    // old data files to be unused
    log.info("Trying to acquire ZooKeeper lock for garbage collector");

    HostAndPort address = startStatsService();

    try {
      getZooLock(address);
    } catch (Exception ex) {
      log.error("{}", ex.getMessage(), ex);
      System.exit(1);
    }

    try {
      MetricsUtil.initializeMetrics(getContext().getConfiguration(), this.applicationName, address,
<<<<<<< HEAD
          this.getResourceGroup());
=======
          getContext().getInstanceName());
>>>>>>> 4346e744
      MetricsUtil.initializeProducers(this, new GcMetrics(this));
    } catch (ClassNotFoundException | InstantiationException | IllegalAccessException
        | IllegalArgumentException | InvocationTargetException | NoSuchMethodException
        | SecurityException e1) {
      log.error("Error initializing metrics, metrics will not be emitted.", e1);
    }

    try {
      long delay = getStartDelay();
      log.debug("Sleeping for {} milliseconds before beginning garbage collection cycles", delay);
      Thread.sleep(delay);
    } catch (InterruptedException e) {
      log.warn("{}", e.getMessage(), e);
      return;
    }

    // This is created outside of the run loop and passed to the walogCollector so that
    // only a single timed task is created (internal to LiveTServerSet) using SimpleTimer.
    final LiveTServerSet liveTServerSet =
        new LiveTServerSet(getContext(), (current, deleted, added) -> {
          log.debug("Number of current servers {}, tservers added {}, removed {}",
              current == null ? -1 : current.size(), added, deleted);

          if (log.isTraceEnabled()) {
            log.trace("Current servers: {}\nAdded: {}\n Removed: {}", current, added, deleted);
          }
        });

    while (true) {
      Span outerSpan = TraceUtil.startSpan(this.getClass(), "gc");
      try (Scope outerScope = outerSpan.makeCurrent()) {
        Span innerSpan = TraceUtil.startSpan(this.getClass(), "loop");
        try (Scope innerScope = innerSpan.makeCurrent()) {
          final long tStart = System.nanoTime();
          try {
            System.gc(); // make room

            status.current.started = System.currentTimeMillis();
            var rootGC = new GCRun(DataLevel.ROOT, getContext());
            var mdGC = new GCRun(DataLevel.METADATA, getContext());
            var userGC = new GCRun(DataLevel.USER, getContext());

            log.info("Starting Root table Garbage Collection.");
            status.current.bulks += new GarbageCollectionAlgorithm().collect(rootGC);
            incrementStatsForRun(rootGC);
            logStats();

            log.info("Starting Metadata table Garbage Collection.");
            status.current.bulks += new GarbageCollectionAlgorithm().collect(mdGC);
            incrementStatsForRun(mdGC);
            logStats();

            log.info("Starting User table Garbage Collection.");
            status.current.bulks += new GarbageCollectionAlgorithm().collect(userGC);
            incrementStatsForRun(userGC);
            logStats();

          } catch (Exception e) {
            TraceUtil.setException(innerSpan, e, false);
            log.error("{}", e.getMessage(), e);
          } finally {
            status.current.finished = System.currentTimeMillis();
            status.last = status.current;
            gcCycleMetrics.setLastCollect(status.current);
            status.current = new GcCycleStats();
          }

          final long tStop = System.nanoTime();
          log.info(String.format("Collect cycle took %.2f seconds",
              (TimeUnit.NANOSECONDS.toMillis(tStop - tStart) / 1000.0)));

          // Clean up any unused write-ahead logs
          Span walSpan = TraceUtil.startSpan(this.getClass(), "walogs");
          try (Scope walScope = walSpan.makeCurrent()) {
            GarbageCollectWriteAheadLogs walogCollector =
                new GarbageCollectWriteAheadLogs(getContext(), fs, liveTServerSet);
            log.info("Beginning garbage collection of write-ahead logs");
            walogCollector.collect(status);
            gcCycleMetrics.setLastWalCollect(status.lastLog);
          } catch (Exception e) {
            TraceUtil.setException(walSpan, e, false);
            log.error("{}", e.getMessage(), e);
          } finally {
            walSpan.end();
          }
        } catch (Exception e) {
          TraceUtil.setException(innerSpan, e, true);
          throw e;
        } finally {
          innerSpan.end();
        }

        // we just made a lot of metadata changes: flush them out
        try {
          AccumuloClient accumuloClient = getContext();

          final long actionStart = System.nanoTime();

          String action = getConfiguration().get(Property.GC_USE_FULL_COMPACTION);
          log.debug("gc post action {} started", action);

          switch (action) {
            case "compact":
              accumuloClient.tableOperations().compact(MetadataTable.NAME, null, null, true, true);
              accumuloClient.tableOperations().compact(RootTable.NAME, null, null, true, true);
              break;
            case "flush":
              accumuloClient.tableOperations().flush(MetadataTable.NAME, null, null, true);
              accumuloClient.tableOperations().flush(RootTable.NAME, null, null, true);
              break;
            default:
              log.trace("'none - no action' or invalid value provided: {}", action);
          }

          final long actionComplete = System.nanoTime();

          gcCycleMetrics.setPostOpDurationNanos(actionComplete - actionStart);

          log.info("gc post action {} completed in {} seconds", action, String.format("%.2f",
              (TimeUnit.NANOSECONDS.toMillis(actionComplete - actionStart) / 1000.0)));

        } catch (Exception e) {
          TraceUtil.setException(outerSpan, e, false);
          log.warn("{}", e.getMessage(), e);
        }
      } catch (Exception e) {
        TraceUtil.setException(outerSpan, e, true);
        throw e;
      } finally {
        outerSpan.end();
      }
      try {

        gcCycleMetrics.incrementRunCycleCount();
        long gcDelay = getConfiguration().getTimeInMillis(Property.GC_CYCLE_DELAY);
        log.debug("Sleeping for {} milliseconds", gcDelay);
        Thread.sleep(gcDelay);
      } catch (InterruptedException e) {
        log.warn("{}", e.getMessage(), e);
        return;
      }
    }
  }

  private void incrementStatsForRun(GCRun gcRun) {
    status.current.candidates += gcRun.getCandidatesStat();
    status.current.inUse += gcRun.getInUseStat();
    status.current.deleted += gcRun.getDeletedStat();
    status.current.errors += gcRun.getErrorsStat();
  }

  private void logStats() {
    log.info("Number of data file candidates for deletion: {}", status.current.candidates);
    log.info("Number of data file candidates still in use: {}", status.current.inUse);
    log.info("Number of successfully deleted data files: {}", status.current.deleted);
    log.info("Number of data files delete failures: {}", status.current.errors);
    log.info("Number of bulk imports in progress: {}", status.current.bulks);
  }

  /**
   * Moves a file to trash. If this garbage collector is not using trash, this method returns false
   * and leaves the file alone. If the file is missing, this method returns false as opposed to
   * throwing an exception.
   *
   * @return true if the file was moved to trash
   * @throws IOException if the volume manager encountered a problem
   */
  boolean moveToTrash(Path path) throws IOException {
    final VolumeManager fs = getContext().getVolumeManager();
    try {
      return fs.moveToTrash(path);
    } catch (FileNotFoundException ex) {
      return false;
    }
  }

  private void getZooLock(HostAndPort addr) throws KeeperException, InterruptedException {
    var path = ServiceLock.path(getContext().getZooKeeperRoot() + Constants.ZGC_LOCK);

    LockWatcher lockWatcher = new LockWatcher() {
      @Override
      public void lostLock(LockLossReason reason) {
        Halt.halt("GC lock in zookeeper lost (reason = " + reason + "), exiting!", 1);
      }

      @Override
      public void unableToMonitorLockNode(final Exception e) {
        // ACCUMULO-3651 Level changed to error and FATAL added to message for slf4j compatibility
        Halt.halt(-1, () -> log.error("FATAL: No longer able to monitor lock node ", e));

      }
    };

    UUID zooLockUUID = UUID.randomUUID();
    while (true) {
      ServiceLock lock =
          new ServiceLock(getContext().getZooReaderWriter().getZooKeeper(), path, zooLockUUID);
      if (lock.tryLock(lockWatcher, new ServiceLockData(zooLockUUID, addr.toString(),
          ThriftService.GC, this.getResourceGroup()))) {
        log.debug("Got GC ZooKeeper lock");
        return;
      }
      log.debug("Failed to get GC ZooKeeper lock, will retry");
      sleepUninterruptibly(1, TimeUnit.SECONDS);
    }
  }

  private HostAndPort startStatsService() {
    var processor = ThriftProcessorTypes.getGcTProcessor(this, getContext());
    IntStream port = getConfiguration().getPortStream(Property.GC_PORT);
    HostAndPort[] addresses = TServerUtils.getHostAndPorts(getHostname(), port);
    long maxMessageSize = getConfiguration().getAsBytes(Property.GENERAL_MAX_MESSAGE_SIZE);
    ServerAddress server = TServerUtils.startTServer(getConfiguration(),
        getContext().getThriftServerType(), processor, this.getClass().getSimpleName(),
        "GC Monitor Service", 2, ThreadPools.DEFAULT_TIMEOUT_MILLISECS, 1000, maxMessageSize,
        getContext().getServerSslParams(), getContext().getSaslParams(), 0,
        getConfiguration().getCount(Property.RPC_BACKLOG), addresses);
    log.debug("Starting garbage collector listening on " + server.address);
    return server.address;
  }

  /**
   * Checks if the given string is a directory.
   *
   * @param delete possible directory
   * @return true if string is a directory
   */
  static boolean isDir(String delete) {
    if (delete == null) {
      return false;
    }

    int slashCount = 0;
    for (int i = 0; i < delete.length(); i++) {
      if (delete.charAt(i) == '/') {
        slashCount++;
      }
    }
    return slashCount == 1;
  }

  @Override
  public GCStatus getStatus(TInfo info, TCredentials credentials) {
    return status;
  }

  public GcCycleMetrics getGcCycleMetrics() {
    return gcCycleMetrics;
  }

}<|MERGE_RESOLUTION|>--- conflicted
+++ resolved
@@ -158,11 +158,7 @@
 
     try {
       MetricsUtil.initializeMetrics(getContext().getConfiguration(), this.applicationName, address,
-<<<<<<< HEAD
-          this.getResourceGroup());
-=======
-          getContext().getInstanceName());
->>>>>>> 4346e744
+          getContext().getInstanceName(), this.getResourceGroup());
       MetricsUtil.initializeProducers(this, new GcMetrics(this));
     } catch (ClassNotFoundException | InstantiationException | IllegalAccessException
         | IllegalArgumentException | InvocationTargetException | NoSuchMethodException
