--- conflicted
+++ resolved
@@ -79,7 +79,7 @@
 
   private final GcCycleMetrics gcCycleMetrics = new GcCycleMetrics();
 
-  public SimpleGarbageCollector(ServerOpts opts, String[] args) {
+  SimpleGarbageCollector(ServerOpts opts, String[] args) {
     super("gc", opts, args);
 
     final AccumuloConfiguration conf = getConfiguration();
@@ -146,268 +146,6 @@
     return getConfiguration().getBoolean(Property.GC_SAFEMODE);
   }
 
-<<<<<<< HEAD
-  public class GCEnv implements GarbageCollectionEnvironment {
-
-    private final DataLevel level;
-
-    public GCEnv(Ample.DataLevel level) {
-      this.level = level;
-    }
-
-    @Override
-    public Iterator<String> getCandidates() {
-      return getContext().getAmple().getGcCandidates(level);
-    }
-
-    @Override
-    public List<String> readCandidatesThatFitInMemory(Iterator<String> candidates) {
-      long candidateLength = 0;
-      // Converting the bytes to approximate number of characters for batch size.
-      long candidateBatchSize = getCandidateBatchSize() / 2;
-
-      List<String> candidatesBatch = new ArrayList<>();
-
-      while (candidates.hasNext()) {
-        String candidate = candidates.next();
-        candidateLength += candidate.length();
-        candidatesBatch.add(candidate);
-        if (candidateLength > candidateBatchSize) {
-          log.info("Candidate batch of size {} has exceeded the threshold. Attempting to delete "
-              + "what has been gathered so far.", candidateLength);
-          return candidatesBatch;
-        }
-      }
-      return candidatesBatch;
-    }
-
-    @Override
-    public Stream<String> getBlipPaths() throws TableNotFoundException {
-
-      if (level == DataLevel.ROOT) {
-        return Stream.empty();
-      }
-
-      int blipPrefixLen = BlipSection.getRowPrefix().length();
-      var scanner =
-          new IsolatedScanner(getContext().createScanner(level.metaTable(), Authorizations.EMPTY));
-      scanner.setRange(BlipSection.getRange());
-      return scanner.stream()
-          .map(entry -> entry.getKey().getRow().toString().substring(blipPrefixLen))
-          .onClose(scanner::close);
-    }
-
-    @Override
-    public Stream<Reference> getReferences() {
-
-      Stream<TabletMetadata> tabletStream;
-
-      if (level == DataLevel.ROOT) {
-        tabletStream =
-            Stream.of(getContext().getAmple().readTablet(RootTable.EXTENT, DIR, FILES, SCANS));
-      } else {
-        tabletStream = TabletsMetadata.builder(getContext()).scanTable(level.metaTable())
-            .checkConsistency().fetch(DIR, FILES, SCANS).build().stream();
-      }
-
-      var tabletReferences = tabletStream.flatMap(tm -> {
-        Stream<Reference> refs = Stream.concat(tm.getFiles().stream(), tm.getScans().stream())
-            .map(f -> new Reference(tm.getTableId(), f.getMetaUpdateDelete(), false));
-        if (tm.getDirName() != null) {
-          refs =
-              Stream.concat(refs, Stream.of(new Reference(tm.getTableId(), tm.getDirName(), true)));
-        }
-        return refs;
-      });
-
-      var scanServerRefs = getContext().getAmple().getScanServerFileReferences()
-          .map(sfr -> new Reference(sfr.getTableId(), sfr.getPathStr(), false));
-
-      return Stream.concat(tabletReferences, scanServerRefs);
-    }
-
-    @Override
-    public Set<TableId> getTableIDs() {
-      return getContext().getTableIdToNameMap().keySet();
-    }
-
-    @Override
-    public void delete(SortedMap<String,String> confirmedDeletes) throws TableNotFoundException {
-      final VolumeManager fs = getContext().getVolumeManager();
-      var metadataLocation = level == DataLevel.ROOT
-          ? getContext().getZooKeeperRoot() + " for " + RootTable.NAME : level.metaTable();
-
-      if (inSafeMode()) {
-        System.out.println("SAFEMODE: There are " + confirmedDeletes.size()
-            + " data file candidates marked for deletion in " + metadataLocation + ".\n"
-            + "          Examine the log files to identify them.\n");
-        log.info("SAFEMODE: Listing all data file candidates for deletion");
-        for (String s : confirmedDeletes.values()) {
-          log.info("SAFEMODE: {}", s);
-        }
-        log.info("SAFEMODE: End candidates for deletion");
-        return;
-      }
-
-      List<String> processedDeletes = Collections.synchronizedList(new ArrayList<>());
-
-      minimizeDeletes(confirmedDeletes, processedDeletes, fs);
-
-      ExecutorService deleteThreadPool = ThreadPools.getServerThreadPools()
-          .createExecutorService(getConfiguration(), Property.GC_DELETE_THREADS, false);
-
-      final List<Pair<Path,Path>> replacements = getContext().getVolumeReplacements();
-
-      for (final String delete : confirmedDeletes.values()) {
-
-        Runnable deleteTask = () -> {
-          boolean removeFlag = false;
-
-          try {
-            Path fullPath;
-            Path switchedDelete = VolumeUtil.switchVolume(delete, FileType.TABLE, replacements);
-            if (switchedDelete != null) {
-              // actually replacing the volumes in the metadata table would be tricky because the
-              // entries would be different rows. So it could not be
-              // atomically in one mutation and extreme care would need to be taken that delete
-              // entry was not lost. Instead of doing that, just deal with
-              // volume switching when something needs to be deleted. Since the rest of the code
-              // uses suffixes to compare delete entries, there is no danger
-              // of deleting something that should not be deleted. Must not change value of delete
-              // variable because that's what's stored in metadata table.
-              log.debug("Volume replaced {} -> {}", delete, switchedDelete);
-              fullPath = TabletFileUtil.validate(switchedDelete);
-            } else {
-              fullPath = new Path(TabletFileUtil.validate(delete));
-            }
-
-            for (Path pathToDel : GcVolumeUtil.expandAllVolumesUri(fs, fullPath)) {
-              log.debug("Deleting {}", pathToDel);
-
-              if (moveToTrash(pathToDel) || fs.deleteRecursively(pathToDel)) {
-                // delete succeeded, still want to delete
-                removeFlag = true;
-                synchronized (SimpleGarbageCollector.this) {
-                  ++status.current.deleted;
-                }
-              } else if (fs.exists(pathToDel)) {
-                // leave the entry in the metadata; we'll try again later
-                removeFlag = false;
-                synchronized (SimpleGarbageCollector.this) {
-                  ++status.current.errors;
-                }
-                log.warn("File exists, but was not deleted for an unknown reason: {}", pathToDel);
-                break;
-              } else {
-                // this failure, we still want to remove the metadata entry
-                removeFlag = true;
-                synchronized (SimpleGarbageCollector.this) {
-                  ++status.current.errors;
-                }
-                String[] parts = pathToDel.toString().split(Constants.ZTABLES)[1].split("/");
-                if (parts.length > 2) {
-                  TableId tableId = TableId.of(parts[1]);
-                  String tabletDir = parts[2];
-                  getContext().getTableManager().updateTableStateCache(tableId);
-                  TableState tableState = getContext().getTableManager().getTableState(tableId);
-                  if (tableState != null && tableState != TableState.DELETING) {
-                    // clone directories don't always exist
-                    if (!tabletDir.startsWith(Constants.CLONE_PREFIX)) {
-                      log.debug("File doesn't exist: {}", pathToDel);
-                    }
-                  }
-                } else {
-                  log.warn("Very strange path name: {}", delete);
-                }
-              }
-            }
-
-            // proceed to clearing out the flags for successful deletes and
-            // non-existent files
-            if (removeFlag) {
-              processedDeletes.add(delete);
-            }
-          } catch (Exception e) {
-            log.error("{}", e.getMessage(), e);
-          }
-
-        };
-
-        deleteThreadPool.execute(deleteTask);
-      }
-
-      deleteThreadPool.shutdown();
-
-      try {
-        while (!deleteThreadPool.awaitTermination(1000, TimeUnit.MILLISECONDS)) { // empty
-        }
-      } catch (InterruptedException e1) {
-        log.error("{}", e1.getMessage(), e1);
-      }
-
-      getContext().getAmple().deleteGcCandidates(level, processedDeletes);
-    }
-
-    @Override
-    public void deleteTableDirIfEmpty(TableId tableID) throws IOException {
-      final VolumeManager fs = getContext().getVolumeManager();
-      // if dir exist and is empty, then empty list is returned...
-      // hadoop 2.0 will throw an exception if the file does not exist
-      for (String dir : getContext().getTablesDirs()) {
-        FileStatus[] tabletDirs;
-        try {
-          tabletDirs = fs.listStatus(new Path(dir + "/" + tableID));
-        } catch (FileNotFoundException ex) {
-          continue;
-        }
-
-        if (tabletDirs.length == 0) {
-          Path p = new Path(dir + "/" + tableID);
-          log.debug("Removing table dir {}", p);
-          if (!moveToTrash(p)) {
-            fs.delete(p);
-          }
-        }
-      }
-    }
-
-    @Override
-    public void incrementCandidatesStat(long i) {
-      status.current.candidates += i;
-    }
-
-    @Override
-    public void incrementInUseStat(long i) {
-      status.current.inUse += i;
-    }
-
-    @Override
-    @Deprecated
-    public Iterator<Entry<String,Status>> getReplicationNeededIterator() {
-      AccumuloClient client = getContext();
-      try {
-        Scanner s = org.apache.accumulo.core.replication.ReplicationTable.getScanner(client);
-        org.apache.accumulo.core.replication.ReplicationSchema.StatusSection.limit(s);
-        return Iterators.transform(s.iterator(), input -> {
-          String file = input.getKey().getRow().toString();
-          Status stat;
-          try {
-            stat = Status.parseFrom(input.getValue().get());
-          } catch (InvalidProtocolBufferException e) {
-            log.warn("Could not deserialize protobuf for: {}", input.getKey());
-            stat = null;
-          }
-          return Maps.immutableEntry(file, stat);
-        });
-      } catch (org.apache.accumulo.core.replication.ReplicationTableOfflineException e) {
-        // No elements that we need to preclude
-        return Collections.emptyIterator();
-      }
-    }
-  }
-
-=======
->>>>>>> 16b5e3bb
   @Override
   @SuppressFBWarnings(value = "DM_EXIT", justification = "main class can call System.exit")
   public void run() {
