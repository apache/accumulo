--- conflicted
+++ resolved
@@ -417,12 +417,8 @@
   }
 
   private HostAndPort startStatsService() {
-<<<<<<< HEAD
     MetricServiceHandler metricHandler = createMetricServiceHandler(MetricSource.GARBAGE_COLLECTOR);
-    var processor = ThriftProcessorTypes.getGcTProcessor(this, metricHandler, getContext());
-=======
-    var processor = ThriftProcessorTypes.getGcTProcessor(this, this, getContext());
->>>>>>> c4385208
+    var processor = ThriftProcessorTypes.getGcTProcessor(this, this, metricHandler, getContext());
     IntStream port = getConfiguration().getPortStream(Property.GC_PORT);
     HostAndPort[] addresses = TServerUtils.getHostAndPorts(getHostname(), port);
     long maxMessageSize = getConfiguration().getAsBytes(Property.RPC_MAX_MESSAGE_SIZE);
