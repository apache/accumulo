--- conflicted
+++ resolved
@@ -98,11 +98,6 @@
 import org.apache.accumulo.server.rpc.ThriftServerType;
 import org.apache.hadoop.fs.FileStatus;
 import org.apache.hadoop.fs.Path;
-<<<<<<< HEAD
-=======
-import org.apache.htrace.Trace;
-import org.apache.htrace.impl.ProbabilitySampler;
->>>>>>> b5ca1580
 import org.apache.zookeeper.KeeperException;
 import org.slf4j.Logger;
 import org.slf4j.LoggerFactory;
@@ -496,15 +491,10 @@
         });
 
     while (true) {
-<<<<<<< HEAD
       Span outerSpan = TraceUtil.createSpan(this.getClass(), "gc", SpanKind.SERVER);
       try (Scope outerScope = outerSpan.makeCurrent()) {
         Span innerSpan = TraceUtil.createSpan(this.getClass(), "loop", SpanKind.SERVER);
         try (Scope innerScope = innerSpan.makeCurrent()) {
-=======
-      try (var ignored = Trace.startSpan("gc", sampler)) {
-        try (var ignored1 = Trace.startSpan("loop")) {
->>>>>>> b5ca1580
           final long tStart = System.nanoTime();
           try {
             System.gc(); // make room
@@ -539,13 +529,9 @@
            * are no longer referenced in the metadata table before running
            * GarbageCollectWriteAheadLogs to ensure we delete as many files as possible.
            */
-<<<<<<< HEAD
           Span replSpan =
               TraceUtil.createSpan(this.getClass(), "replicationClose", SpanKind.SERVER);
           try (Scope replScope = replSpan.makeCurrent()) {
-=======
-          try (var ignored2 = Trace.startSpan("replicationClose")) {
->>>>>>> b5ca1580
             CloseWriteAheadLogReferences closeWals = new CloseWriteAheadLogReferences(getContext());
             closeWals.run();
           } catch (Exception e) {
@@ -556,12 +542,8 @@
           }
 
           // Clean up any unused write-ahead logs
-<<<<<<< HEAD
           Span walSpan = TraceUtil.createSpan(this.getClass(), "walogs", SpanKind.SERVER);
           try (Scope walScope = walSpan.makeCurrent()) {
-=======
-          try (var ignored2 = Trace.startSpan("walogs")) {
->>>>>>> b5ca1580
             GarbageCollectWriteAheadLogs walogCollector =
                 new GarbageCollectWriteAheadLogs(getContext(), fs, liveTServerSet, isUsingTrash());
             log.info("Beginning garbage collection of write-ahead logs");
