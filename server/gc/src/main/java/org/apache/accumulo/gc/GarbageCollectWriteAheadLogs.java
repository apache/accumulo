--- conflicted
+++ resolved
@@ -29,13 +29,6 @@
 import java.util.Set;
 import java.util.UUID;
 
-<<<<<<< HEAD
-import org.apache.accumulo.core.client.Scanner;
-import org.apache.accumulo.core.client.TableNotFoundException;
-import org.apache.accumulo.core.data.Key;
-import org.apache.accumulo.core.data.Value;
-=======
->>>>>>> 9e8964ae
 import org.apache.accumulo.core.gc.thrift.GCStatus;
 import org.apache.accumulo.core.gc.thrift.GcCycleStats;
 import org.apache.accumulo.core.metadata.TServerInstance;
@@ -330,42 +323,6 @@
     return result;
   }
 
-<<<<<<< HEAD
-  @Deprecated
-  protected int removeReplicationEntries(Map<UUID,TServerInstance> candidates) {
-    try {
-      try {
-        final Scanner s = org.apache.accumulo.core.replication.ReplicationTable.getScanner(context);
-        org.apache.accumulo.core.replication.ReplicationSchema.StatusSection.limit(s);
-        for (Entry<Key,Value> entry : s) {
-          UUID id = path2uuid(new Path(entry.getKey().getRow().toString()));
-          candidates.remove(id);
-          log.info("Ignore closed log " + id + " because it is being replicated");
-        }
-      } catch (org.apache.accumulo.core.replication.ReplicationTableOfflineException ex) {
-        return candidates.size();
-      }
-
-      final Scanner scanner = context.createScanner(MetadataTable.NAME, Authorizations.EMPTY);
-      scanner.fetchColumnFamily(ReplicationSection.COLF);
-      scanner.setRange(ReplicationSection.getRange());
-      for (Entry<Key,Value> entry : scanner) {
-        Text file = new Text();
-        ReplicationSection.getFile(entry.getKey(), file);
-        UUID id = path2uuid(new Path(file.toString()));
-        candidates.remove(id);
-        log.info("Ignore closed log " + id + " because it is being replicated");
-      }
-
-      return candidates.size();
-    } catch (TableNotFoundException e) {
-      log.error("Failed to scan metadata table", e);
-      throw new IllegalArgumentException(e);
-    }
-  }
-
-=======
->>>>>>> 9e8964ae
   /**
    * Scans log markers. The map passed in is populated with the log ids.
    *
