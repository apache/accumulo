/*
 * Licensed to the Apache Software Foundation (ASF) under one
 * or more contributor license agreements.  See the NOTICE file
 * distributed with this work for additional information
 * regarding copyright ownership.  The ASF licenses this file
 * to you under the Apache License, Version 2.0 (the
 * "License"); you may not use this file except in compliance
 * with the License.  You may obtain a copy of the License at
 *
 *   https://www.apache.org/licenses/LICENSE-2.0
 *
 * Unless required by applicable law or agreed to in writing,
 * software distributed under the License is distributed on an
 * "AS IS" BASIS, WITHOUT WARRANTIES OR CONDITIONS OF ANY
 * KIND, either express or implied.  See the License for the
 * specific language governing permissions and limitations
 * under the License.
 */
package org.apache.accumulo.gc;

import static org.apache.accumulo.core.metadata.schema.TabletMetadata.ColumnType.LAST;
import static org.apache.accumulo.core.metadata.schema.TabletMetadata.ColumnType.LOCATION;
import static org.apache.accumulo.core.metadata.schema.TabletMetadata.ColumnType.LOGS;
import static org.apache.accumulo.core.metadata.schema.TabletMetadata.ColumnType.PREV_ROW;
import static org.apache.accumulo.core.metadata.schema.TabletMetadata.ColumnType.SUSPEND;

import java.io.FileNotFoundException;
import java.io.IOException;
import java.util.Collection;
import java.util.HashMap;
import java.util.HashSet;
import java.util.List;
import java.util.Map;
import java.util.Map.Entry;
import java.util.Set;
import java.util.UUID;

import org.apache.accumulo.core.gc.thrift.GCStatus;
import org.apache.accumulo.core.gc.thrift.GcCycleStats;
import org.apache.accumulo.core.metadata.TServerInstance;
import org.apache.accumulo.core.metadata.TabletState;
import org.apache.accumulo.core.metadata.schema.Ample.DataLevel;
import org.apache.accumulo.core.metadata.schema.TabletMetadata;
import org.apache.accumulo.core.tabletserver.log.LogEntry;
import org.apache.accumulo.core.trace.TraceUtil;
import org.apache.accumulo.core.util.Pair;
import org.apache.accumulo.server.ServerContext;
import org.apache.accumulo.server.fs.VolumeManager;
import org.apache.accumulo.server.log.WalStateManager;
import org.apache.accumulo.server.log.WalStateManager.WalMarkerException;
import org.apache.accumulo.server.log.WalStateManager.WalState;
import org.apache.accumulo.server.manager.LiveTServerSet;
import org.apache.hadoop.fs.FileStatus;
import org.apache.hadoop.fs.Path;
import org.slf4j.Logger;
import org.slf4j.LoggerFactory;

import com.google.common.annotations.VisibleForTesting;
import com.google.common.collect.Iterators;

import io.opentelemetry.api.trace.Span;
import io.opentelemetry.context.Scope;

public class GarbageCollectWriteAheadLogs {
  private static final Logger log = LoggerFactory.getLogger(GarbageCollectWriteAheadLogs.class);

  private final ServerContext context;
  private final VolumeManager fs;
  private final LiveTServerSet liveServers;
  private final WalStateManager walMarker;
  private final Iterable<TabletMetadata> store;

  /**
   * Creates a new GC WAL object.
   *
   * @param context the collection server's context
   * @param fs volume manager to use
   */
  GarbageCollectWriteAheadLogs(final ServerContext context, final VolumeManager fs,
      final LiveTServerSet liveServers) {
    this.context = context;
    this.fs = fs;
    this.liveServers = liveServers;
    this.walMarker = new WalStateManager(context);
    this.store = () -> Iterators.concat(
        context.getAmple().readTablets().forLevel(DataLevel.ROOT)
            .fetch(LOCATION, LAST, LOGS, PREV_ROW, SUSPEND).checkConsistency().build().iterator(),
        context.getAmple().readTablets().forLevel(DataLevel.METADATA)
            .fetch(LOCATION, LAST, LOGS, PREV_ROW, SUSPEND).checkConsistency().build().iterator(),
        context.getAmple().readTablets().forLevel(DataLevel.USER)
            .fetch(LOCATION, LAST, LOGS, PREV_ROW, SUSPEND).checkConsistency().build().iterator());
  }

  /**
   * Creates a new GC WAL object. Meant for testing -- allows mocked objects.
   *
   * @param context the collection server's context
   * @param fs volume manager to use
   * @param liveTServerSet a started LiveTServerSet instance
   */
  @VisibleForTesting
  GarbageCollectWriteAheadLogs(ServerContext context, VolumeManager fs,
      LiveTServerSet liveTServerSet, WalStateManager walMarker, Iterable<TabletMetadata> store) {
    this.context = context;
    this.fs = fs;
    this.liveServers = liveTServerSet;
    this.walMarker = walMarker;
    this.store = store;
  }

  public void collect(GCStatus status) {
    try {
      long count;
      long fileScanStop;
      Map<TServerInstance,Set<UUID>> logsByServer;
      Map<UUID,Pair<WalState,Path>> logsState;
      Map<UUID,Path> recoveryLogs;

      Span span = TraceUtil.startSpan(this.getClass(), "getCandidates");
      try (Scope scope = span.makeCurrent()) {
        status.currentLog.started = System.currentTimeMillis();

        recoveryLogs = getSortedWALogs();

        logsByServer = new HashMap<>();
        logsState = new HashMap<>();
        // Scan for log file info first: the order is important
        // Consider:
        // * get live servers
        // * new server gets a lock, creates a log
        // * get logs
        // * the log appears to belong to a dead server
        count = getCurrent(logsByServer, logsState);
        fileScanStop = System.currentTimeMillis();

        log.info(String.format("Fetched %d files for %d servers in %.2f seconds", count,
            logsByServer.size(), (fileScanStop - status.currentLog.started) / 1000.));
        status.currentLog.candidates = count;
      } catch (Exception e) {
        TraceUtil.setException(span, e, true);
        throw e;
      } finally {
        span.end();
      }

      // now it's safe to get the liveServers
      liveServers.scanServers();
      Set<TServerInstance> currentServers = liveServers.getCurrentServers();

      Map<UUID,TServerInstance> uuidToTServer;
      Span span2 = TraceUtil.startSpan(this.getClass(), "removeEntriesInUse");
      try (Scope scope = span2.makeCurrent()) {
        uuidToTServer = removeEntriesInUse(logsByServer, currentServers, logsState, recoveryLogs);
        count = uuidToTServer.size();
      } catch (Exception ex) {
        log.error("Unable to scan metadata table", ex);
        TraceUtil.setException(span2, ex, false);
        return;
      } finally {
        span2.end();
      }

      long logEntryScanStop = System.currentTimeMillis();
      log.info(String.format("%d log entries scanned in %.2f seconds", count,
          (logEntryScanStop - fileScanStop) / 1000.));

      long removeStop;
      Span span4 = TraceUtil.startSpan(this.getClass(), "removeFiles");
      try (Scope scope = span4.makeCurrent()) {

        logsState.keySet().retainAll(uuidToTServer.keySet());
        count = removeFiles(logsState.values(), status);

        removeStop = System.currentTimeMillis();
        log.info(String.format("%d total logs removed from %d servers in %.2f seconds", count,
            logsByServer.size(), (removeStop - logEntryScanStop) / 1000.));

        count = removeFiles(recoveryLogs.values());
        log.info("{} recovery logs removed", count);
      } catch (Exception e) {
        TraceUtil.setException(span4, e, true);
        throw e;
      } finally {
        span4.end();
      }

      Span span5 = TraceUtil.startSpan(this.getClass(), "removeMarkers");
      try (Scope scope = span5.makeCurrent()) {
        count = removeTabletServerMarkers(uuidToTServer, logsByServer, currentServers);
        long removeMarkersStop = System.currentTimeMillis();
        log.info(String.format("%d markers removed in %.2f seconds", count,
            (removeMarkersStop - removeStop) / 1000.));
      } catch (Exception e) {
        TraceUtil.setException(span5, e, true);
        throw e;
      } finally {
        span5.end();
      }

    } catch (Exception e) {
      log.error("exception occurred while garbage collecting write ahead logs", e);
    } finally {
      status.currentLog.finished = System.currentTimeMillis();
      status.lastLog = status.currentLog;
      status.currentLog = new GcCycleStats();
    }
  }

  private long removeTabletServerMarkers(Map<UUID,TServerInstance> uidMap,
      Map<TServerInstance,Set<UUID>> candidates, Set<TServerInstance> liveServers) {
    long result = 0;
    // remove markers for files removed
    try {
      for (Entry<UUID,TServerInstance> entry : uidMap.entrySet()) {
        walMarker.removeWalMarker(entry.getValue(), entry.getKey());
      }
    } catch (Exception ex) {
      throw new RuntimeException(ex);
    }
    // remove parent znode for dead tablet servers
    for (Entry<TServerInstance,Set<UUID>> entry : candidates.entrySet()) {
      if (!liveServers.contains(entry.getKey())) {
        log.info("Removing znode for " + entry.getKey());
        try {
          walMarker.forget(entry.getKey());
        } catch (WalMarkerException ex) {
          log.info("Error removing znode for " + entry.getKey() + " " + ex);
        }
      }
    }
    return result;
  }

  private long removeFile(Path path) {
    try {
      if (!fs.moveToTrash(path)) {
        fs.deleteRecursively(path);
      }
      return 1;
    } catch (FileNotFoundException ex) {
      // ignored
    } catch (IOException ex) {
      log.error("Unable to delete wal {}", path, ex);
    }

    return 0;
  }

  private long removeFiles(Collection<Pair<WalState,Path>> collection, final GCStatus status) {
    for (Pair<WalState,Path> stateFile : collection) {
      Path path = stateFile.getSecond();
      log.debug("Removing {} WAL {}", stateFile.getFirst(), path);
      status.currentLog.deleted += removeFile(path);
    }
    return status.currentLog.deleted;
  }

  private long removeFiles(Collection<Path> values) {
    long count = 0;
    for (Path path : values) {
      log.debug("Removing recovery log {}", path);
      count += removeFile(path);
    }
    return count;
  }

  private UUID path2uuid(Path path) {
    return UUID.fromString(path.getName());
  }

  private Map<UUID,TServerInstance> removeEntriesInUse(Map<TServerInstance,Set<UUID>> candidates,
      Set<TServerInstance> liveServers, Map<UUID,Pair<WalState,Path>> logsState,
      Map<UUID,Path> recoveryLogs) {

    Map<UUID,TServerInstance> result = new HashMap<>();
    for (Entry<TServerInstance,Set<UUID>> entry : candidates.entrySet()) {
      for (UUID id : entry.getValue()) {
        if (result.put(id, entry.getKey()) != null) {
          throw new IllegalArgumentException("WAL " + id + " owned by multiple tservers");
        }
      }
    }

    // remove any entries if there's a log reference (recovery hasn't finished)
    for (TabletMetadata tabletMetadata : store) {
      // Tablet is still assigned to a dead server. Manager has moved markers and reassigned it
      // Easiest to just ignore all the WALs for the dead server.
      if (TabletState.compute(tabletMetadata, liveServers) == TabletState.ASSIGNED_TO_DEAD_SERVER) {
        Set<UUID> idsToIgnore = candidates.remove(tabletMetadata.getLocation().getServerInstance());
        if (idsToIgnore != null) {
          result.keySet().removeAll(idsToIgnore);
          recoveryLogs.keySet().removeAll(idsToIgnore);
        }
      }
      // Tablet is being recovered and has WAL references, remove all the WALs for the dead server
      // that made the WALs.
<<<<<<< HEAD
      for (LogEntry wals : mti.getTabletMetadata().getLogs()) {
        String wal = wals.getFilePath();
=======
      for (LogEntry wals : tabletMetadata.getLogs()) {
        String wal = wals.filename;
>>>>>>> 300b39f7
        UUID walUUID = path2uuid(new Path(wal));
        TServerInstance dead = result.get(walUUID);
        // There's a reference to a log file, so skip that server's logs
        Set<UUID> idsToIgnore = candidates.remove(dead);
        if (idsToIgnore != null) {
          result.keySet().removeAll(idsToIgnore);
          recoveryLogs.keySet().removeAll(idsToIgnore);
        }
      }
    }

    // Remove OPEN and CLOSED logs for live servers: they are still in use
    for (TServerInstance liveServer : liveServers) {
      Set<UUID> idsForServer = candidates.get(liveServer);
      // Server may not have any logs yet
      if (idsForServer != null) {
        for (UUID id : idsForServer) {
          Pair<WalState,Path> stateFile = logsState.get(id);
          if (stateFile.getFirst() != WalState.UNREFERENCED) {
            result.remove(id);
          }
        }

        recoveryLogs.keySet().removeAll(idsForServer);
      }
    }
    return result;
  }

  /**
   * Scans log markers. The map passed in is populated with the log ids.
   *
   * @param logsByServer map of dead server to log file entries
   * @return total number of log files
   */
  private long getCurrent(Map<TServerInstance,Set<UUID>> logsByServer,
      Map<UUID,Pair<WalState,Path>> logState) throws Exception {

    // get all the unused WALs in zookeeper
    long result = 0;
    Map<TServerInstance,List<UUID>> markers = walMarker.getAllMarkers();
    for (Entry<TServerInstance,List<UUID>> entry : markers.entrySet()) {
      HashSet<UUID> ids = new HashSet<>(entry.getValue().size());
      for (UUID id : entry.getValue()) {
        ids.add(id);
        logState.put(id, walMarker.state(entry.getKey(), id));
        result++;
      }
      logsByServer.put(entry.getKey(), ids);
    }
    return result;
  }

  /**
   * Looks for write-ahead logs in recovery directories.
   *
   * @return map of log uuids to paths
   */
  protected Map<UUID,Path> getSortedWALogs() throws IOException {
    Map<UUID,Path> result = new HashMap<>();

    for (String dir : context.getRecoveryDirs()) {
      Path recoveryDir = new Path(dir);
      if (fs.exists(recoveryDir)) {
        for (FileStatus status : fs.listStatus(recoveryDir)) {
          try {
            UUID logId = path2uuid(status.getPath());
            result.put(logId, status.getPath());
          } catch (IllegalArgumentException iae) {
            log.debug("Ignoring file " + status.getPath() + " because it doesn't look like a uuid");
          }

        }
      }
    }
    return result;
  }
}<|MERGE_RESOLUTION|>--- conflicted
+++ resolved
@@ -294,13 +294,8 @@
       }
       // Tablet is being recovered and has WAL references, remove all the WALs for the dead server
       // that made the WALs.
-<<<<<<< HEAD
-      for (LogEntry wals : mti.getTabletMetadata().getLogs()) {
+      for (LogEntry wals : tabletMetadata.getLogs()) {
         String wal = wals.getFilePath();
-=======
-      for (LogEntry wals : tabletMetadata.getLogs()) {
-        String wal = wals.filename;
->>>>>>> 300b39f7
         UUID walUUID = path2uuid(new Path(wal));
         TServerInstance dead = result.get(walUUID);
         // There's a reference to a log file, so skip that server's logs
