--- conflicted
+++ resolved
@@ -34,12 +34,8 @@
 import java.util.Map.Entry;
 import java.util.Set;
 import java.util.UUID;
-<<<<<<< HEAD
-import java.util.function.Function;
-=======
 import java.util.concurrent.atomic.AtomicBoolean;
 import java.util.stream.Stream;
->>>>>>> a356e497
 
 import org.apache.accumulo.core.gc.thrift.GCStatus;
 import org.apache.accumulo.core.gc.thrift.GcCycleStats;
@@ -77,11 +73,7 @@
   private final VolumeManager fs;
   private final LiveTServerSet liveServers;
   private final WalStateManager walMarker;
-<<<<<<< HEAD
-  private final Function<Set<TServerInstance>,Iterable<TabletMetadata>> store;
-=======
   private final AtomicBoolean hasCollected;
->>>>>>> a356e497
 
   /**
    * Creates a new GC WAL object.
@@ -94,55 +86,30 @@
     this.context = context;
     this.fs = fs;
     this.liveServers = liveServers;
-<<<<<<< HEAD
-    this.walMarker = new WalStateManager(context);
-
-    this.store = liveTserverSet -> {
-      var gcWalsFilter = new GcWalsFilter(liveTserverSet);
-
-      return () -> Iterators.concat(
-          context.getAmple().readTablets().forLevel(DataLevel.ROOT).filter(gcWalsFilter)
-              .fetch(LOCATION, LAST, LOGS, PREV_ROW, SUSPEND).build().iterator(),
-          context.getAmple().readTablets().forLevel(DataLevel.METADATA).filter(gcWalsFilter)
-              .fetch(LOCATION, LAST, LOGS, PREV_ROW, SUSPEND).build().iterator(),
-          context.getAmple().readTablets().forLevel(DataLevel.USER).filter(gcWalsFilter)
-              .fetch(LOCATION, LAST, LOGS, PREV_ROW, SUSPEND).build().iterator());
-    };
-=======
     this.walMarker = createWalStateManager(context);
     this.hasCollected = new AtomicBoolean(false);
->>>>>>> a356e497
   }
 
   @VisibleForTesting
-<<<<<<< HEAD
-  GarbageCollectWriteAheadLogs(ServerContext context, VolumeManager fs,
-      LiveTServerSet liveTServerSet, WalStateManager walMarker,
-      Function<Set<TServerInstance>,Iterable<TabletMetadata>> store) {
-    this.context = context;
-    this.fs = fs;
-    this.liveServers = liveTServerSet;
-    this.walMarker = walMarker;
-    this.store = store;
-=======
   WalStateManager createWalStateManager(ServerContext context) {
     return new WalStateManager(context);
   }
 
   @VisibleForTesting
-  Stream<TabletMetadata> createStore() {
+  Stream<TabletMetadata> createStore(Set<TServerInstance> liveTServers) {
+    GcWalsFilter walsFilter = new GcWalsFilter(liveTServers);
+
     TabletsMetadata root = context.getAmple().readTablets().forLevel(DataLevel.ROOT)
-        .filter(new HasWalsFilter()).fetch(LOCATION, LAST, LOGS, PREV_ROW, SUSPEND).build();
+        .filter(walsFilter).fetch(LOCATION, LAST, LOGS, PREV_ROW, SUSPEND).build();
     TabletsMetadata metadata = context.getAmple().readTablets().forLevel(DataLevel.METADATA)
-        .filter(new HasWalsFilter()).fetch(LOCATION, LAST, LOGS, PREV_ROW, SUSPEND).build();
+        .filter(walsFilter).fetch(LOCATION, LAST, LOGS, PREV_ROW, SUSPEND).build();
     TabletsMetadata user = context.getAmple().readTablets().forLevel(DataLevel.USER)
-        .filter(new HasWalsFilter()).fetch(LOCATION, LAST, LOGS, PREV_ROW, SUSPEND).build();
+        .filter(walsFilter).fetch(LOCATION, LAST, LOGS, PREV_ROW, SUSPEND).build();
     return Streams.concat(root.stream(), metadata.stream(), user.stream()).onClose(() -> {
       root.close();
       metadata.close();
       user.close();
     });
->>>>>>> a356e497
   }
 
   public void collect(GCStatus status) {
@@ -316,17 +283,7 @@
     }
 
     // remove any entries if there's a log reference (recovery hasn't finished)
-<<<<<<< HEAD
-    for (TabletMetadata tabletMetadata : store.apply(liveServers)) {
-      // Tablet is still assigned to a dead server. Manager has moved markers and reassigned it
-      // Easiest to just ignore all the WALs for the dead server.
-      if (TabletState.compute(tabletMetadata, liveServers) == TabletState.ASSIGNED_TO_DEAD_SERVER) {
-        Set<UUID> idsToIgnore = candidates.remove(tabletMetadata.getLocation().getServerInstance());
-        if (idsToIgnore != null) {
-          result.keySet().removeAll(idsToIgnore);
-          recoveryLogs.keySet().removeAll(idsToIgnore);
-=======
-    try (Stream<TabletMetadata> store = createStore()) {
+    try (Stream<TabletMetadata> store = createStore(liveServers)) {
       store.forEach(tabletMetadata -> {
         // Tablet is still assigned to a dead server. Manager has moved markers and reassigned it
         // Easiest to just ignore all the WALs for the dead server.
@@ -338,7 +295,6 @@
             result.keySet().removeAll(idsToIgnore);
             recoveryLogs.keySet().removeAll(idsToIgnore);
           }
->>>>>>> a356e497
         }
         // Tablet is being recovered and has WAL references, remove all the WALs for the dead server
         // that made the WALs.
