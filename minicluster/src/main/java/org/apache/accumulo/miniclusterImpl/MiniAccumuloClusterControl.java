/*
 * Licensed to the Apache Software Foundation (ASF) under one
 * or more contributor license agreements.  See the NOTICE file
 * distributed with this work for additional information
 * regarding copyright ownership.  The ASF licenses this file
 * to you under the Apache License, Version 2.0 (the
 * "License"); you may not use this file except in compliance
 * with the License.  You may obtain a copy of the License at
 *
 *   http://www.apache.org/licenses/LICENSE-2.0
 *
 * Unless required by applicable law or agreed to in writing,
 * software distributed under the License is distributed on an
 * "AS IS" BASIS, WITHOUT WARRANTIES OR CONDITIONS OF ANY
 * KIND, either express or implied.  See the License for the
 * specific language governing permissions and limitations
 * under the License.
 */
package org.apache.accumulo.miniclusterImpl;

import static java.util.Objects.requireNonNull;

import java.io.IOException;
import java.util.ArrayList;
import java.util.Collections;
import java.util.HashMap;
import java.util.List;
import java.util.Map;
import java.util.Map.Entry;
import java.util.Optional;
import java.util.concurrent.ExecutionException;
import java.util.concurrent.TimeUnit;
import java.util.concurrent.TimeoutException;

import org.apache.accumulo.cluster.ClusterControl;
import org.apache.accumulo.compactor.Compactor;
import org.apache.accumulo.coordinator.CompactionCoordinator;
import org.apache.accumulo.core.clientImpl.ClientContext;
import org.apache.accumulo.core.compaction.thrift.CompactionCoordinatorService;
import org.apache.accumulo.core.compaction.thrift.TExternalCompactionList;
import org.apache.accumulo.core.rpc.ThriftUtil;
import org.apache.accumulo.core.trace.TraceUtil;
import org.apache.accumulo.core.util.HostAndPort;
import org.apache.accumulo.core.util.compaction.ExternalCompactionUtil;
import org.apache.accumulo.fate.util.UtilWaitThread;
import org.apache.accumulo.gc.SimpleGarbageCollector;
import org.apache.accumulo.manager.Manager;
import org.apache.accumulo.minicluster.ServerType;
import org.apache.accumulo.miniclusterImpl.MiniAccumuloClusterImpl.ProcessInfo;
import org.apache.accumulo.monitor.Monitor;
import org.apache.accumulo.server.util.Admin;
import org.apache.accumulo.tserver.ScanServer;
import org.apache.accumulo.tserver.TabletServer;
import org.apache.thrift.TException;
import org.apache.thrift.transport.TTransportException;
import org.apache.zookeeper.server.ZooKeeperServerMain;
import org.slf4j.Logger;
import org.slf4j.LoggerFactory;

import com.google.common.collect.Maps;

import edu.umd.cs.findbugs.annotations.SuppressFBWarnings;

public class MiniAccumuloClusterControl implements ClusterControl {
  private static final Logger log = LoggerFactory.getLogger(MiniAccumuloClusterControl.class);

  protected MiniAccumuloClusterImpl cluster;

  Process zooKeeperProcess = null;
  Process managerProcess = null;
  Process gcProcess = null;
  Process monitor = null;
  Process coordinatorProcess = null;
  final List<Process> tabletServerProcesses = new ArrayList<>();
<<<<<<< HEAD
  final List<Process> scanServerProcesses = new ArrayList<>();
=======
  final List<Process> compactorProcesses = new ArrayList<>();
>>>>>>> 9650e3b4

  public MiniAccumuloClusterControl(MiniAccumuloClusterImpl cluster) {
    requireNonNull(cluster);
    this.cluster = cluster;
  }

  public void start(ServerType server) throws IOException {
    start(server, null);
  }

  @Override
  public int exec(Class<?> clz, String[] args) throws IOException {
    Process p = cluster.exec(clz, args).getProcess();
    int exitCode;
    try {
      exitCode = p.waitFor();
    } catch (InterruptedException e) {
      log.warn("Interrupted waiting for process to exit", e);
      Thread.currentThread().interrupt();
      throw new IOException(e);
    }
    return exitCode;
  }

  @SuppressFBWarnings(value = "PATH_TRAVERSAL_IN",
      justification = "code runs in same security context as user who provided input file name")
  @Override
  public Entry<Integer,String> execWithStdout(Class<?> clz, String[] args) throws IOException {
    ProcessInfo pi = cluster.exec(clz, args);
    int exitCode;
    try {
      exitCode = pi.getProcess().waitFor();
    } catch (InterruptedException e) {
      log.warn("Interrupted waiting for process to exit", e);
      Thread.currentThread().interrupt();
      throw new IOException(e);
    }

    return Maps.immutableEntry(exitCode, pi.readStdOut());
  }

  @Override
  public void adminStopAll() throws IOException {
    Process p = cluster.exec(Admin.class, "stopAll").getProcess();
    try {
      p.waitFor();
    } catch (InterruptedException e) {
      Thread.currentThread().interrupt();
      throw new IOException(e);
    }
    if (p.exitValue() != 0) {
      throw new IOException("Failed to run `accumulo admin stopAll`");
    }
  }

  private static TExternalCompactionList getRunningCompactions(ClientContext context)
      throws TException {
    Optional<HostAndPort> coordinatorHost =
        ExternalCompactionUtil.findCompactionCoordinator(context);
    if (coordinatorHost.isEmpty()) {
      throw new TTransportException("Unable to get CompactionCoordinator address from ZooKeeper");
    }
    CompactionCoordinatorService.Client client = ThriftUtil.getClient(
        new CompactionCoordinatorService.Client.Factory(), coordinatorHost.get(), context);
    try {
      return client.getRunningCompactions(TraceUtil.traceInfo(), context.rpcCreds());
    } finally {
      ThriftUtil.returnClient(client, context);
    }
  }

  public synchronized void startCoordinator(Class<? extends CompactionCoordinator> coordinator)
      throws IOException {
    if (coordinatorProcess == null) {
      coordinatorProcess = cluster
          ._exec(coordinator, ServerType.COMPACTION_COORDINATOR, new HashMap<>()).getProcess();
      // Wait for coordinator to start
      TExternalCompactionList metrics = null;
      while (metrics == null) {
        try {
          metrics = getRunningCompactions(cluster.getServerContext());
        } catch (TException e) {
          log.debug(
              "Error getting running compactions from coordinator, message: " + e.getMessage());
          UtilWaitThread.sleep(250);
        }
      }
    }
  }

  public synchronized void startCompactors(Class<? extends Compactor> compactor, int limit,
      String queueName) throws IOException {
    synchronized (compactorProcesses) {
      int count =
          Math.min(limit, cluster.getConfig().getNumCompactors() - compactorProcesses.size());
      for (int i = 0; i < count; i++) {
        compactorProcesses.add(cluster.exec(compactor, "-q", queueName).getProcess());
      }
    }
  }

  @Override
  public synchronized void startAllServers(ServerType server) throws IOException {
    start(server, null);
  }

  @Override
  public synchronized void start(ServerType server, String hostname) throws IOException {
    start(server, Collections.emptyMap(), Integer.MAX_VALUE);
  }

  @SuppressWarnings("removal")
  public synchronized void start(ServerType server, Map<String,String> configOverrides, int limit)
      throws IOException {
    if (limit <= 0) {
      return;
    }

    switch (server) {
      case TABLET_SERVER:
        synchronized (tabletServerProcesses) {
          int count = 0;
          for (int i = tabletServerProcesses.size();
              count < limit && i < cluster.getConfig().getNumTservers(); i++, ++count) {
            tabletServerProcesses
                .add(cluster._exec(TabletServer.class, server, configOverrides).getProcess());
          }
        }
        break;
      case MASTER:
      case MANAGER:
        if (managerProcess == null) {
          managerProcess = cluster._exec(Manager.class, server, configOverrides).getProcess();
        }
        break;
      case ZOOKEEPER:
        if (zooKeeperProcess == null) {
          zooKeeperProcess = cluster._exec(ZooKeeperServerMain.class, server, configOverrides,
              cluster.getZooCfgFile().getAbsolutePath()).getProcess();
        }
        break;
      case GARBAGE_COLLECTOR:
        if (gcProcess == null) {
          gcProcess =
              cluster._exec(SimpleGarbageCollector.class, server, configOverrides).getProcess();
        }
        break;
      case MONITOR:
        if (monitor == null) {
          monitor = cluster._exec(Monitor.class, server, configOverrides).getProcess();
        }
        break;
<<<<<<< HEAD
      case SCAN_SERVER:
        synchronized (scanServerProcesses) {
          int count = 0;
          for (int i = scanServerProcesses.size();
              count < limit && i < cluster.getConfig().getNumScanServers(); i++, ++count) {
            scanServerProcesses
                .add(cluster._exec(ScanServer.class, server, configOverrides).getProcess());
          }
        }
=======
      case COMPACTION_COORDINATOR:
        startCoordinator(CompactionCoordinator.class);
        break;
      case COMPACTOR:
        startCompactors(Compactor.class, cluster.getConfig().getNumCompactors(),
            configOverrides.get("QUEUE_NAME"));
>>>>>>> 9650e3b4
        break;
      default:
        throw new UnsupportedOperationException("Cannot start process for " + server);
    }
  }

  @Override
  public synchronized void stopAllServers(ServerType server) throws IOException {
    stop(server);
  }

  public void stop(ServerType server) throws IOException {
    stop(server, null);
  }

  @Override
  @SuppressWarnings("removal")
  public synchronized void stop(ServerType server, String hostname) throws IOException {
    switch (server) {
      case MASTER:
      case MANAGER:
        if (managerProcess != null) {
          try {
            cluster.stopProcessWithTimeout(managerProcess, 30, TimeUnit.SECONDS);
          } catch (ExecutionException | TimeoutException e) {
            log.warn("Manager did not fully stop after 30 seconds", e);
          } catch (InterruptedException e) {
            Thread.currentThread().interrupt();
          } finally {
            managerProcess = null;
          }
        }
        break;
      case GARBAGE_COLLECTOR:
        if (gcProcess != null) {
          try {
            cluster.stopProcessWithTimeout(gcProcess, 30, TimeUnit.SECONDS);
          } catch (ExecutionException | TimeoutException e) {
            log.warn("Garbage collector did not fully stop after 30 seconds", e);
          } catch (InterruptedException e) {
            Thread.currentThread().interrupt();
          } finally {
            gcProcess = null;
          }
        }
        break;
      case ZOOKEEPER:
        if (zooKeeperProcess != null) {
          try {
            cluster.stopProcessWithTimeout(zooKeeperProcess, 30, TimeUnit.SECONDS);
          } catch (ExecutionException | TimeoutException e) {
            log.warn("ZooKeeper did not fully stop after 30 seconds", e);
          } catch (InterruptedException e) {
            Thread.currentThread().interrupt();
          } finally {
            zooKeeperProcess = null;
          }
        }
        break;
      case TABLET_SERVER:
        synchronized (tabletServerProcesses) {
          try {
            for (Process tserver : tabletServerProcesses) {
              try {
                cluster.stopProcessWithTimeout(tserver, 30, TimeUnit.SECONDS);
              } catch (ExecutionException | TimeoutException e) {
                log.warn("TabletServer did not fully stop after 30 seconds", e);
              } catch (InterruptedException e) {
                Thread.currentThread().interrupt();
              }
            }
          } finally {
            tabletServerProcesses.clear();
          }
        }
        break;
      case MONITOR:
        if (monitor != null) {
          try {
            cluster.stopProcessWithTimeout(monitor, 30, TimeUnit.SECONDS);
          } catch (ExecutionException | TimeoutException e) {
            log.warn("Monitor did not fully stop after 30 seconds", e);
          } catch (InterruptedException e) {
            Thread.currentThread().interrupt();
          } finally {
            monitor = null;
          }
        }
        break;
<<<<<<< HEAD
      case SCAN_SERVER:
        synchronized (scanServerProcesses) {
          try {
            for (Process sserver : scanServerProcesses) {
              try {
                cluster.stopProcessWithTimeout(sserver, 30, TimeUnit.SECONDS);
              } catch (ExecutionException | TimeoutException e) {
                log.warn("ScanServer did not fully stop after 30 seconds", e);
=======
      case COMPACTION_COORDINATOR:
        if (coordinatorProcess != null) {
          try {
            cluster.stopProcessWithTimeout(coordinatorProcess, 30, TimeUnit.SECONDS);
          } catch (ExecutionException | TimeoutException e) {
            log.warn("CompactionCoordinator did not fully stop after 30 seconds", e);
          } catch (InterruptedException e) {
            Thread.currentThread().interrupt();
          } finally {
            coordinatorProcess = null;
          }
        }
        break;
      case COMPACTOR:
        synchronized (compactorProcesses) {
          try {
            for (Process compactor : compactorProcesses) {
              try {
                cluster.stopProcessWithTimeout(compactor, 30, TimeUnit.SECONDS);
              } catch (ExecutionException | TimeoutException e) {
                log.warn("Compactor did not fully stop after 30 seconds", e);
>>>>>>> 9650e3b4
              } catch (InterruptedException e) {
                Thread.currentThread().interrupt();
              }
            }
          } finally {
<<<<<<< HEAD
            scanServerProcesses.clear();
=======
            compactorProcesses.clear();
>>>>>>> 9650e3b4
          }
        }
        break;
      default:
        throw new UnsupportedOperationException("ServerType is not yet supported " + server);
    }

  }

  @Override
  public void signal(ServerType server, String hostname, String signal) throws IOException {
    throw new UnsupportedOperationException();
  }

  @Override
  public void suspend(ServerType server, String hostname) throws IOException {
    throw new UnsupportedOperationException();
  }

  @Override
  public void resume(ServerType server, String hostname) throws IOException {
    throw new UnsupportedOperationException();
  }

  @SuppressWarnings("removal")
  public void killProcess(ServerType type, ProcessReference procRef)
      throws ProcessNotFoundException, InterruptedException {
    boolean found = false;
    switch (type) {
      case MASTER:
      case MANAGER:
        if (procRef.getProcess().equals(managerProcess)) {
          try {
            cluster.stopProcessWithTimeout(managerProcess, 30, TimeUnit.SECONDS);
          } catch (ExecutionException | TimeoutException e) {
            log.warn("Manager did not fully stop after 30 seconds", e);
          }
          managerProcess = null;
          found = true;
        }
        break;
      case TABLET_SERVER:
        synchronized (tabletServerProcesses) {
          for (Process tserver : tabletServerProcesses) {
            if (procRef.getProcess().equals(tserver)) {
              tabletServerProcesses.remove(tserver);
              try {
                cluster.stopProcessWithTimeout(tserver, 30, TimeUnit.SECONDS);
              } catch (ExecutionException | TimeoutException e) {
                log.warn("TabletServer did not fully stop after 30 seconds", e);
              }
              found = true;
              break;
            }
          }
        }
        break;
      case ZOOKEEPER:
        if (procRef.getProcess().equals(zooKeeperProcess)) {
          try {
            cluster.stopProcessWithTimeout(zooKeeperProcess, 30, TimeUnit.SECONDS);
          } catch (ExecutionException | TimeoutException e) {
            log.warn("ZooKeeper did not fully stop after 30 seconds", e);
          }
          zooKeeperProcess = null;
          found = true;
        }
        break;
      case GARBAGE_COLLECTOR:
        if (procRef.getProcess().equals(gcProcess)) {
          try {
            cluster.stopProcessWithTimeout(gcProcess, 30, TimeUnit.SECONDS);
          } catch (ExecutionException | TimeoutException e) {
            log.warn("GarbageCollector did not fully stop after 30 seconds", e);
          }
          gcProcess = null;
          found = true;
        }
        break;
<<<<<<< HEAD
      case SCAN_SERVER:
        synchronized (scanServerProcesses) {
          for (Process sserver : scanServerProcesses) {
            if (procRef.getProcess().equals(sserver)) {
              scanServerProcesses.remove(sserver);
              try {
                cluster.stopProcessWithTimeout(sserver, 30, TimeUnit.SECONDS);
              } catch (ExecutionException | TimeoutException e) {
                log.warn("TabletServer did not fully stop after 30 seconds", e);
              }
              found = true;
              break;
=======
      case COMPACTION_COORDINATOR:
        if (procRef.getProcess().equals(coordinatorProcess)) {
          try {
            cluster.stopProcessWithTimeout(coordinatorProcess, 30, TimeUnit.SECONDS);
          } catch (ExecutionException | TimeoutException e) {
            log.warn("CompactionCoordinator did not fully stop after 30 seconds", e);
          }
          coordinatorProcess = null;
          found = true;
        }
        break;
      case COMPACTOR:
        synchronized (compactorProcesses) {
          for (Process compactor : compactorProcesses) {
            if (procRef.getProcess().equals(compactor)) {
              compactorProcesses.remove(compactor);
              try {
                cluster.stopProcessWithTimeout(compactor, 30, TimeUnit.SECONDS);
              } catch (ExecutionException | TimeoutException e) {
                log.warn("Compactor did not fully stop after 30 seconds", e);
              }
>>>>>>> 9650e3b4
            }
          }
        }
        break;
      default:
        // Ignore the other types MAC currently doesn't automateE
        found = true;
        break;
    }
    if (!found)
      throw new ProcessNotFoundException();
  }

  @Override
  public void kill(ServerType server, String hostname) throws IOException {
    stop(server, hostname);
  }

}<|MERGE_RESOLUTION|>--- conflicted
+++ resolved
@@ -72,11 +72,8 @@
   Process monitor = null;
   Process coordinatorProcess = null;
   final List<Process> tabletServerProcesses = new ArrayList<>();
-<<<<<<< HEAD
   final List<Process> scanServerProcesses = new ArrayList<>();
-=======
   final List<Process> compactorProcesses = new ArrayList<>();
->>>>>>> 9650e3b4
 
   public MiniAccumuloClusterControl(MiniAccumuloClusterImpl cluster) {
     requireNonNull(cluster);
@@ -229,7 +226,6 @@
           monitor = cluster._exec(Monitor.class, server, configOverrides).getProcess();
         }
         break;
-<<<<<<< HEAD
       case SCAN_SERVER:
         synchronized (scanServerProcesses) {
           int count = 0;
@@ -239,14 +235,13 @@
                 .add(cluster._exec(ScanServer.class, server, configOverrides).getProcess());
           }
         }
-=======
+        break;
       case COMPACTION_COORDINATOR:
         startCoordinator(CompactionCoordinator.class);
         break;
       case COMPACTOR:
         startCompactors(Compactor.class, cluster.getConfig().getNumCompactors(),
             configOverrides.get("QUEUE_NAME"));
->>>>>>> 9650e3b4
         break;
       default:
         throw new UnsupportedOperationException("Cannot start process for " + server);
@@ -336,7 +331,6 @@
           }
         }
         break;
-<<<<<<< HEAD
       case SCAN_SERVER:
         synchronized (scanServerProcesses) {
           try {
@@ -345,7 +339,15 @@
                 cluster.stopProcessWithTimeout(sserver, 30, TimeUnit.SECONDS);
               } catch (ExecutionException | TimeoutException e) {
                 log.warn("ScanServer did not fully stop after 30 seconds", e);
-=======
+              } catch (InterruptedException e) {
+                Thread.currentThread().interrupt();
+              }
+            }
+          } finally {
+            scanServerProcesses.clear();
+          }
+        }
+        break;
       case COMPACTION_COORDINATOR:
         if (coordinatorProcess != null) {
           try {
@@ -367,17 +369,12 @@
                 cluster.stopProcessWithTimeout(compactor, 30, TimeUnit.SECONDS);
               } catch (ExecutionException | TimeoutException e) {
                 log.warn("Compactor did not fully stop after 30 seconds", e);
->>>>>>> 9650e3b4
               } catch (InterruptedException e) {
                 Thread.currentThread().interrupt();
               }
             }
           } finally {
-<<<<<<< HEAD
-            scanServerProcesses.clear();
-=======
             compactorProcesses.clear();
->>>>>>> 9650e3b4
           }
         }
         break;
@@ -457,7 +454,6 @@
           found = true;
         }
         break;
-<<<<<<< HEAD
       case SCAN_SERVER:
         synchronized (scanServerProcesses) {
           for (Process sserver : scanServerProcesses) {
@@ -470,7 +466,10 @@
               }
               found = true;
               break;
-=======
+            }
+          }
+        }
+        break;
       case COMPACTION_COORDINATOR:
         if (procRef.getProcess().equals(coordinatorProcess)) {
           try {
@@ -492,7 +491,6 @@
               } catch (ExecutionException | TimeoutException e) {
                 log.warn("Compactor did not fully stop after 30 seconds", e);
               }
->>>>>>> 9650e3b4
             }
           }
         }
