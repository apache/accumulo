--- conflicted
+++ resolved
@@ -119,26 +119,6 @@
   }
 
   @Override
-<<<<<<< HEAD
-  public synchronized void startCompactors(Class<? extends Compactor> compactor, int limit,
-      String queueName) throws IOException {
-    synchronized (compactorProcesses) {
-      // ELASTICITY_TODO the count in following comment out code was used in the for loop and was
-      // causing not all compactors to start
-      //
-      // int count =
-      // Math.min(limit, cluster.getConfig().getNumCompactors() - compactorProcesses.size());
-      for (int i = 0; i < limit; i++) {
-        compactorProcesses.add(
-            cluster.exec(compactor, "-o", Property.COMPACTOR_QUEUE_NAME.getKey() + "=" + queueName)
-                .getProcess());
-      }
-    }
-  }
-
-  @Override
-=======
->>>>>>> d58312fc
   public synchronized void startAllServers(ServerType server) throws IOException {
     start(server, null);
   }
