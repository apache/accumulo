--- conflicted
+++ resolved
@@ -56,11 +56,8 @@
   private Map<String,String> configuredSiteConig = new HashMap<>();
   private Map<String,String> clientProps = new HashMap<>();
   private int numTservers = 2;
-<<<<<<< HEAD
   private int numScanServers = 2;
-=======
   private int numCompactors = 1;
->>>>>>> 9650e3b4
   private Map<ServerType,Long> memoryConfig = new HashMap<>();
   private boolean jdwpEnabled = false;
   private Map<String,String> systemProperties = new HashMap<>();
