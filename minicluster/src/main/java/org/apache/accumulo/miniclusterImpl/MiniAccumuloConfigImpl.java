--- conflicted
+++ resolved
@@ -37,11 +37,7 @@
 import java.util.Iterator;
 import java.util.Map;
 import java.util.Map.Entry;
-<<<<<<< HEAD
-=======
-import java.util.Objects;
 import java.util.Set;
->>>>>>> 4d016baa
 import java.util.function.Consumer;
 import java.util.function.Function;
 
@@ -141,15 +137,12 @@
   public MiniAccumuloConfigImpl(File dir, String rootPassword) {
     this.dir = dir.toPath();
     this.rootPassword = rootPassword;
-<<<<<<< HEAD
     this.serverConfiguration = new ClusterServerConfiguration();
-=======
     // Set default options
     this.jvmOptions.add("-XX:+PerfDisableSharedMem");
     this.jvmOptions.add("-XX:+AlwaysPreTouch");
     this.systemProperties.put("-Dapple.awt.UIElement", "true");
     this.systemProperties.put("-Djava.net.preferIPv4Stack", "true");
->>>>>>> 4d016baa
   }
 
   /**
