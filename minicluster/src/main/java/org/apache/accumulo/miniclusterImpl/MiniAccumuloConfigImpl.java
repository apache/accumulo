--- conflicted
+++ resolved
@@ -178,13 +178,9 @@
 
       mergeProp(Property.TSERV_COMPACTION_SERVICE_DEFAULT_PLANNER.getKey(),
           Property.TSERV_COMPACTION_SERVICE_DEFAULT_PLANNER.getDefaultValue());
-<<<<<<< HEAD
-      mergeProp("tserver.compaction.major.service.default.planner.opts.executors",
-          "[{\"name\":\"all\",\"type\":\"external\",\"group\":\"defaultQueue\"}]");
-=======
+
       mergeProp(Property.TSERV_COMPACTION_SERVICE_DEFAULT_EXECUTORS.getKey(),
           Property.TSERV_COMPACTION_SERVICE_DEFAULT_EXECUTORS.getDefaultValue());
->>>>>>> 508727ab
 
       if (isUseCredentialProvider()) {
         updateConfigForCredentialProvider();
