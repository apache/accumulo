--- conflicted
+++ resolved
@@ -205,15 +205,10 @@
       mkdirs(config.getAccumuloDir().toPath());
     }
 
-<<<<<<< HEAD
     java.nio.file.Path confDir = config.getConfDir().toPath();
-    if (config.useMiniDFS()) {
+    if (config.getUseMiniDFS()) {
       java.nio.file.Path configPath = config.getAccumuloDir().toPath();
       java.nio.file.Path nn = configPath.resolve("nn");
-=======
-    if (config.getUseMiniDFS()) {
-      File nn = new File(config.getAccumuloDir(), "nn");
->>>>>>> 8c25167e
       mkdirs(nn);
       java.nio.file.Path dn = configPath.resolve("dn");
       mkdirs(dn);
@@ -519,14 +514,10 @@
       justification = "insecure socket used for reservation")
   @Override
   public synchronized void start() throws IOException, InterruptedException {
-<<<<<<< HEAD
     Preconditions.checkState(clusterState != State.TERMINATED,
         "Cannot start a cluster that is terminated.");
 
-    if (config.useMiniDFS() && miniDFS.get() == null) {
-=======
     if (config.getUseMiniDFS() && miniDFS.get() == null) {
->>>>>>> 8c25167e
       throw new IllegalStateException("Cannot restart mini when using miniDFS");
     }
 
