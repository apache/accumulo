/*
 * Licensed to the Apache Software Foundation (ASF) under one
 * or more contributor license agreements.  See the NOTICE file
 * distributed with this work for additional information
 * regarding copyright ownership.  The ASF licenses this file
 * to you under the Apache License, Version 2.0 (the
 * "License"); you may not use this file except in compliance
 * with the License.  You may obtain a copy of the License at
 *
 *   https://www.apache.org/licenses/LICENSE-2.0
 *
 * Unless required by applicable law or agreed to in writing,
 * software distributed under the License is distributed on an
 * "AS IS" BASIS, WITHOUT WARRANTIES OR CONDITIONS OF ANY
 * KIND, either express or implied.  See the License for the
 * specific language governing permissions and limitations
 * under the License.
 */
package org.apache.accumulo.miniclusterImpl;

import static com.google.common.util.concurrent.Uninterruptibles.sleepUninterruptibly;
import static java.nio.charset.StandardCharsets.UTF_8;
import static java.util.Objects.requireNonNull;
import static java.util.concurrent.TimeUnit.NANOSECONDS;
import static java.util.stream.Collectors.toList;

import java.io.File;
import java.io.FileInputStream;
import java.io.FileWriter;
import java.io.IOException;
import java.io.InputStream;
import java.io.UncheckedIOException;
import java.net.InetSocketAddress;
import java.net.Socket;
import java.net.URI;
import java.net.URISyntaxException;
import java.nio.file.Files;
import java.util.ArrayList;
import java.util.Collection;
import java.util.Collections;
import java.util.HashMap;
import java.util.HashSet;
import java.util.LinkedList;
import java.util.List;
import java.util.Map;
import java.util.Map.Entry;
import java.util.Properties;
import java.util.Set;
import java.util.concurrent.CountDownLatch;
import java.util.concurrent.ExecutionException;
import java.util.concurrent.ExecutorService;
import java.util.concurrent.Executors;
import java.util.concurrent.FutureTask;
import java.util.concurrent.TimeUnit;
import java.util.concurrent.TimeoutException;
import java.util.concurrent.atomic.AtomicInteger;
import java.util.concurrent.atomic.AtomicReference;
import java.util.function.Function;
import java.util.function.Supplier;
import java.util.stream.Collectors;
import java.util.stream.Stream;

import org.apache.accumulo.cluster.AccumuloCluster;
import org.apache.accumulo.core.Constants;
import org.apache.accumulo.core.client.Accumulo;
import org.apache.accumulo.core.client.AccumuloClient;
import org.apache.accumulo.core.client.AccumuloException;
import org.apache.accumulo.core.client.AccumuloSecurityException;
import org.apache.accumulo.core.client.security.tokens.AuthenticationToken;
import org.apache.accumulo.core.clientImpl.ClientContext;
import org.apache.accumulo.core.conf.AccumuloConfiguration;
import org.apache.accumulo.core.conf.ClientProperty;
import org.apache.accumulo.core.conf.ConfigurationCopy;
import org.apache.accumulo.core.conf.DefaultConfiguration;
import org.apache.accumulo.core.conf.Property;
import org.apache.accumulo.core.conf.SiteConfiguration;
import org.apache.accumulo.core.data.InstanceId;
import org.apache.accumulo.core.fate.zookeeper.ZooReaderWriter;
import org.apache.accumulo.core.fate.zookeeper.ZooUtil;
import org.apache.accumulo.core.manager.thrift.ManagerGoalState;
import org.apache.accumulo.core.manager.thrift.ManagerMonitorInfo;
import org.apache.accumulo.core.rpc.clients.ThriftClientTypes;
import org.apache.accumulo.core.spi.common.ServiceEnvironment;
import org.apache.accumulo.core.spi.compaction.CompactionPlanner;
import org.apache.accumulo.core.spi.compaction.CompactionServiceId;
import org.apache.accumulo.core.trace.TraceUtil;
import org.apache.accumulo.core.util.Pair;
import org.apache.accumulo.core.util.compaction.CompactionPlannerInitParams;
import org.apache.accumulo.core.util.compaction.CompactionServicesConfig;
import org.apache.accumulo.manager.state.SetGoalState;
import org.apache.accumulo.minicluster.MiniAccumuloCluster;
import org.apache.accumulo.minicluster.ServerType;
import org.apache.accumulo.server.ServerContext;
import org.apache.accumulo.server.ServerDirs;
import org.apache.accumulo.server.ServiceEnvironmentImpl;
import org.apache.accumulo.server.fs.VolumeManager;
import org.apache.accumulo.server.init.Initialize;
import org.apache.accumulo.server.util.AccumuloStatus;
import org.apache.accumulo.server.util.PortUtils;
import org.apache.accumulo.start.Main;
import org.apache.accumulo.start.spi.KeywordExecutable;
import org.apache.accumulo.start.util.MiniDFSUtil;
import org.apache.commons.io.IOUtils;
import org.apache.hadoop.conf.Configuration;
import org.apache.hadoop.fs.CommonConfigurationKeys;
import org.apache.hadoop.fs.FileSystem;
import org.apache.hadoop.fs.Path;
import org.apache.hadoop.hdfs.DFSConfigKeys;
import org.apache.hadoop.hdfs.MiniDFSCluster;
import org.apache.zookeeper.KeeperException;
import org.apache.zookeeper.KeeperException.Code;
import org.apache.zookeeper.ZKUtil;
import org.apache.zookeeper.ZooKeeper;
import org.apache.zookeeper.ZooKeeper.States;
import org.slf4j.Logger;
import org.slf4j.LoggerFactory;

import com.google.common.annotations.VisibleForTesting;
import com.google.common.base.Joiner;
import com.google.common.base.Suppliers;

import edu.umd.cs.findbugs.annotations.SuppressFBWarnings;

/**
 * This class provides the backing implementation for {@link MiniAccumuloCluster}, and may contain
 * features for internal testing which have not yet been promoted to the public API. It's best to
 * use {@link MiniAccumuloCluster} whenever possible. Use of this class risks API breakage between
 * versions.
 *
 * @since 1.6.0
 */
public class MiniAccumuloClusterImpl implements AccumuloCluster {
  private static final Logger log = LoggerFactory.getLogger(MiniAccumuloClusterImpl.class);

  private final Set<Pair<ServerType,Integer>> debugPorts = new HashSet<>();
  private final File zooCfgFile;
  private final String dfsUri;
  private final MiniAccumuloConfigImpl config;
  private final Supplier<Properties> clientProperties;
  private final SiteConfiguration siteConfig;
  private final Supplier<ServerContext> context;
  private final AtomicReference<MiniDFSCluster> miniDFS = new AtomicReference<>();
  private final List<Process> cleanup = new ArrayList<>();
  private final MiniAccumuloClusterControl clusterControl;

  private boolean initialized = false;
  private ExecutorService executor;

  /**
   *
   * @param dir An empty or nonexistent temp directory that Accumulo and Zookeeper can store data
   *        in. Creating the directory is left to the user. Java 7, Guava, and Junit provide methods
   *        for creating temporary directories.
   * @param rootPassword Initial root password for instance.
   */
  public MiniAccumuloClusterImpl(File dir, String rootPassword) throws IOException {
    this(new MiniAccumuloConfigImpl(dir, rootPassword));
  }

  /**
   * @param config initial configuration
   */
  public MiniAccumuloClusterImpl(MiniAccumuloConfigImpl config) throws IOException {

    // Set the TabletGroupWatcher interval to 5s for all MAC instances
    config.setProperty(Property.MANAGER_TABLET_GROUP_WATCHER_INTERVAL, "5s");

    this.config = config.initialize();
    this.clientProperties = Suppliers.memoize(
        () -> Accumulo.newClientProperties().from(config.getClientPropsFile().toPath()).build());

    if (Boolean.valueOf(config.getSiteConfig().get(Property.TSERV_NATIVEMAP_ENABLED.getKey()))
        && config.getNativeLibPaths().length == 0
        && !config.getSystemProperties().containsKey("accumulo.native.lib.path")) {
      throw new IllegalStateException(
          "MAC configured to use native maps, but native library path was not provided.");
    }

    mkdirs(config.getConfDir());
    mkdirs(config.getLogDir());
    mkdirs(config.getLibDir());
    mkdirs(config.getLibExtDir());

    if (!config.useExistingInstance()) {
      if (!config.useExistingZooKeepers()) {
        mkdirs(config.getZooKeeperDir());
      }
      mkdirs(config.getAccumuloDir());
    }

    if (config.useMiniDFS()) {
      File nn = new File(config.getAccumuloDir(), "nn");
      mkdirs(nn);
      File dn = new File(config.getAccumuloDir(), "dn");
      mkdirs(dn);
      File dfs = new File(config.getAccumuloDir(), "dfs");
      mkdirs(dfs);
      Configuration conf = new Configuration();
      conf.set(DFSConfigKeys.DFS_NAMENODE_NAME_DIR_KEY, nn.getAbsolutePath());
      conf.set(DFSConfigKeys.DFS_DATANODE_DATA_DIR_KEY, dn.getAbsolutePath());
      conf.set(DFSConfigKeys.DFS_REPLICATION_KEY, "1");
      conf.set(DFSConfigKeys.DFS_NAMENODE_REPLICATION_MIN_KEY, "1");
      conf.set("dfs.support.append", "true");
      conf.set("dfs.datanode.synconclose", "true");
      conf.set("dfs.datanode.data.dir.perm", MiniDFSUtil.computeDatanodeDirectoryPermission());
      config.getHadoopConfOverrides().forEach((k, v) -> conf.set(k, v));
      String oldTestBuildData = System.setProperty("test.build.data", dfs.getAbsolutePath());
      miniDFS.set(new MiniDFSCluster.Builder(conf).build());
      if (oldTestBuildData == null) {
        System.clearProperty("test.build.data");
      } else {
        System.setProperty("test.build.data", oldTestBuildData);
      }
      miniDFS.get().waitClusterUp();
      InetSocketAddress dfsAddress = miniDFS.get().getNameNode().getNameNodeAddress();
      dfsUri = "hdfs://" + dfsAddress.getHostName() + ":" + dfsAddress.getPort();
      File coreFile = new File(config.getConfDir(), "core-site.xml");
      writeConfig(coreFile, Collections.singletonMap("fs.default.name", dfsUri).entrySet());
      File hdfsFile = new File(config.getConfDir(), "hdfs-site.xml");
      writeConfig(hdfsFile, conf);

      Map<String,String> siteConfig = config.getSiteConfig();
      siteConfig.put(Property.INSTANCE_VOLUMES.getKey(), dfsUri + "/accumulo");
      config.setSiteConfig(siteConfig);
    } else if (config.useExistingInstance()) {
      dfsUri = config.getHadoopConfiguration().get(CommonConfigurationKeys.FS_DEFAULT_NAME_KEY);
    } else {
      dfsUri = "file:///";
    }

    // Perform any modifications to the site config that need to happen
    // after the instance volumes are set, and before the config is
    // written out and MAC started.
    config.preStartConfigUpdate();

    Map<String,String> clientProps = config.getClientProps();
    clientProps.put(ClientProperty.INSTANCE_ZOOKEEPERS.getKey(), config.getZooKeepers());
    clientProps.put(ClientProperty.INSTANCE_NAME.getKey(), config.getInstanceName());
    if (!clientProps.containsKey(ClientProperty.AUTH_TYPE.getKey())) {
      clientProps.put(ClientProperty.AUTH_TYPE.getKey(), "password");
      clientProps.put(ClientProperty.AUTH_PRINCIPAL.getKey(), config.getRootUserName());
      clientProps.put(ClientProperty.AUTH_TOKEN.getKey(), config.getRootPassword());
    }

    File clientPropsFile = config.getClientPropsFile();
    writeConfigProperties(clientPropsFile, clientProps);

    File siteFile = new File(config.getConfDir(), "accumulo.properties");
    writeConfigProperties(siteFile, config.getSiteConfig());
    this.siteConfig = SiteConfiguration.fromFile(siteFile).build();
    this.context = Suppliers.memoize(() -> new ServerContext(siteConfig));

    if (!config.useExistingInstance() && !config.useExistingZooKeepers()) {
      zooCfgFile = new File(config.getConfDir(), "zoo.cfg");
      FileWriter fileWriter = new FileWriter(zooCfgFile, UTF_8);

      // zookeeper uses Properties to read its config, so use that to write in order to properly
      // escape things like Windows paths
      Properties zooCfg = new Properties();
      zooCfg.setProperty("tickTime", "2000");
      zooCfg.setProperty("initLimit", "10");
      zooCfg.setProperty("syncLimit", "5");
      zooCfg.setProperty("clientPortAddress", "127.0.0.1");
      zooCfg.setProperty("clientPort", config.getZooKeeperPort() + "");
      zooCfg.setProperty("maxClientCnxns", "1000");
      zooCfg.setProperty("dataDir", config.getZooKeeperDir().getAbsolutePath());
      zooCfg.setProperty("4lw.commands.whitelist", "ruok,wchs");
      zooCfg.setProperty("admin.enableServer", "false");
      zooCfg.store(fileWriter, null);

      fileWriter.close();
    } else {
      zooCfgFile = null;
    }
    clusterControl = new MiniAccumuloClusterControl(this);
  }

  File getZooCfgFile() {
    return zooCfgFile;
  }

  public ProcessInfo exec(Class<?> clazz, String... args) throws IOException {
    return exec(clazz, null, args);
  }

  public ProcessInfo exec(Class<?> clazz, List<String> jvmArgs, String... args) throws IOException {
    ArrayList<String> jvmArgs2 = new ArrayList<>(1 + (jvmArgs == null ? 0 : jvmArgs.size()));
    jvmArgs2.add("-Xmx" + config.getDefaultMemory());
    if (jvmArgs != null) {
      jvmArgs2.addAll(jvmArgs);
    }
    return _exec(clazz, jvmArgs2, args);
  }

  private String getClasspath() {
    StringBuilder classpathBuilder = new StringBuilder();
    classpathBuilder.append(config.getConfDir().getAbsolutePath());

    if (config.getHadoopConfDir() != null) {
      classpathBuilder.append(File.pathSeparator)
          .append(config.getHadoopConfDir().getAbsolutePath());
    }

    if (config.getClasspathItems() == null) {
      String javaClassPath = System.getProperty("java.class.path");
      if (javaClassPath == null) {
        throw new IllegalStateException("java.class.path is not set");
      }
      classpathBuilder.append(File.pathSeparator).append(javaClassPath);
    } else {
      for (String s : config.getClasspathItems()) {
        classpathBuilder.append(File.pathSeparator).append(s);
      }
    }

    return classpathBuilder.toString();
  }

  public static class ProcessInfo {

    private final Process process;
    private final File stdOut;

    public ProcessInfo(Process process, File stdOut) {
      this.process = process;
      this.stdOut = stdOut;
    }

    public Process getProcess() {
      return process;
    }

    public String readStdOut() {
      try (InputStream in = new FileInputStream(stdOut)) {
        return IOUtils.toString(in, UTF_8);
      } catch (IOException e) {
        throw new UncheckedIOException(e);
      }
    }
  }

  @SuppressFBWarnings(value = {"COMMAND_INJECTION", "PATH_TRAVERSAL_IN"},
      justification = "mini runs in the same security context as user providing the args")
  private ProcessInfo _exec(Class<?> clazz, List<String> extraJvmOpts, String... args)
      throws IOException {
    String javaHome = System.getProperty("java.home");
    String javaBin = javaHome + File.separator + "bin" + File.separator + "java";

    var basicArgs = Stream.of(javaBin, "-Dproc=" + clazz.getSimpleName());
    var jvmArgs = extraJvmOpts.stream();
    var propsArgs = config.getSystemProperties().entrySet().stream()
        .map(e -> String.format("-D%s=%s", e.getKey(), e.getValue()));

    // @formatter:off
    var hardcodedArgs = Stream.of(
        "-Dapple.awt.UIElement=true",
        "-Djava.net.preferIPv4Stack=true",
        "-XX:+PerfDisableSharedMem",
        "-XX:+AlwaysPreTouch",
        Main.class.getName(), clazz.getName());
    // @formatter:on

    // concatenate all the args sources into a single list of args
    var argList = Stream.of(basicArgs, jvmArgs, propsArgs, hardcodedArgs, Stream.of(args))
        .flatMap(Function.identity()).collect(toList());
    ProcessBuilder builder = new ProcessBuilder(argList);

    final String classpath = getClasspath();
    builder.environment().put("CLASSPATH", classpath);
    builder.environment().put("ACCUMULO_HOME", config.getDir().getAbsolutePath());
    builder.environment().put("ACCUMULO_LOG_DIR", config.getLogDir().getAbsolutePath());
    String ldLibraryPath = Joiner.on(File.pathSeparator).join(config.getNativeLibPaths());
    builder.environment().put("LD_LIBRARY_PATH", ldLibraryPath);
    builder.environment().put("DYLD_LIBRARY_PATH", ldLibraryPath);

    // if we're running under accumulo.start, we forward these env vars
    String env = System.getenv("HADOOP_HOME");
    if (env != null) {
      builder.environment().put("HADOOP_HOME", env);
    }
    env = System.getenv("ZOOKEEPER_HOME");
    if (env != null) {
      builder.environment().put("ZOOKEEPER_HOME", env);
    }
    builder.environment().put("ACCUMULO_CONF_DIR", config.getConfDir().getAbsolutePath());
    if (config.getHadoopConfDir() != null) {
      builder.environment().put("HADOOP_CONF_DIR", config.getHadoopConfDir().getAbsolutePath());
    }

    log.debug("Starting MiniAccumuloCluster process with class: " + clazz.getSimpleName()
        + "\n, args: " + argList + "\n, environment: " + builder.environment());

    int hashcode = builder.hashCode();

    File stdOut = new File(config.getLogDir(), clazz.getSimpleName() + "_" + hashcode + ".out");
    File stdErr = new File(config.getLogDir(), clazz.getSimpleName() + "_" + hashcode + ".err");

    Process process = builder.redirectError(stdErr).redirectOutput(stdOut).start();

    cleanup.add(process);

    return new ProcessInfo(process, stdOut);
  }

  public ProcessInfo _exec(KeywordExecutable server, ServerType serverType,
      Map<String,String> configOverrides, String... args) throws IOException {
    String[] modifiedArgs;
    if (args == null || args.length == 0) {
      modifiedArgs = new String[] {server.keyword()};
    } else {
      modifiedArgs =
          Stream.concat(Stream.of(server.keyword()), Stream.of(args)).toArray(String[]::new);
    }
    return _exec(Main.class, serverType, configOverrides, modifiedArgs);
  }

  public ProcessInfo _exec(Class<?> clazz, ServerType serverType,
      Map<String,String> configOverrides, String... args) throws IOException {
    List<String> jvmOpts = new ArrayList<>();
    if (serverType == ServerType.ZOOKEEPER) {
      // disable zookeeper's log4j 1.2 jmx support, which requires old versions of log4j 1.2
      // and won't work with reload4j or log4j2
      jvmOpts.add("-Dzookeeper.jmx.log4j.disable=true");
    }
    jvmOpts.add("-Xmx" + config.getMemory(serverType));
    if (configOverrides != null && !configOverrides.isEmpty()) {
      File siteFile =
          Files.createTempFile(config.getConfDir().toPath(), "accumulo", ".properties").toFile();
      Map<String,String> confMap = new HashMap<>(config.getSiteConfig());
      confMap.putAll(configOverrides);
      writeConfigProperties(siteFile, confMap);
      jvmOpts.add("-Daccumulo.properties=" + siteFile.getName());
    }

    if (config.isJDWPEnabled()) {
      int port = PortUtils.getRandomFreePort();
      jvmOpts.addAll(buildRemoteDebugParams(port));
      debugPorts.add(new Pair<>(serverType, port));
    }
    return _exec(clazz, jvmOpts, args);
  }

  private static void mkdirs(File dir) {
    if (!dir.mkdirs()) {
      log.warn("Unable to create {}", dir);
    }
  }

  private void writeConfig(File file, Iterable<Map.Entry<String,String>> settings)
      throws IOException {
    FileWriter fileWriter = new FileWriter(file, UTF_8);
    fileWriter.append("<configuration>\n");

    for (Entry<String,String> entry : settings) {
      String value =
          entry.getValue().replace("&", "&amp;").replace("<", "&lt;").replace(">", "&gt;");
      fileWriter.append(
          "<property><name>" + entry.getKey() + "</name><value>" + value + "</value></property>\n");
    }
    fileWriter.append("</configuration>\n");
    fileWriter.close();
  }

  private void writeConfigProperties(File file, Map<String,String> settings) throws IOException {
    FileWriter fileWriter = new FileWriter(file, UTF_8);

    for (Entry<String,String> entry : settings.entrySet()) {
      fileWriter.append(entry.getKey() + "=" + entry.getValue() + "\n");
    }
    fileWriter.close();
  }

  /**
   * Starts Accumulo and Zookeeper processes. Can only be called once.
   */
  @SuppressFBWarnings(value = "UNENCRYPTED_SOCKET",
      justification = "insecure socket used for reservation")
  @Override
  public synchronized void start() throws IOException, InterruptedException {
    if (config.useMiniDFS() && miniDFS.get() == null) {
      throw new IllegalStateException("Cannot restart mini when using miniDFS");
    }

    MiniAccumuloClusterControl control = getClusterControl();

    if (config.useExistingInstance()) {
      AccumuloConfiguration acuConf = config.getAccumuloConfiguration();
      Configuration hadoopConf = config.getHadoopConfiguration();
      ServerDirs serverDirs = new ServerDirs(acuConf, hadoopConf);

      Path instanceIdPath;
      try (var fs = getServerContext().getVolumeManager()) {
        instanceIdPath = serverDirs.getInstanceIdLocation(fs.getFirst());
      } catch (IOException e) {
        throw new UncheckedIOException(e);
      }

      InstanceId instanceIdFromFile =
          VolumeManager.getInstanceIDFromHdfs(instanceIdPath, hadoopConf);
      ZooReaderWriter zrw = getServerContext().getZooReaderWriter();

      String rootPath = ZooUtil.getRoot(instanceIdFromFile);

      String instanceName = null;
      try {
        for (String name : zrw.getChildren(Constants.ZROOT + Constants.ZINSTANCES)) {
          String instanceNamePath = Constants.ZROOT + Constants.ZINSTANCES + "/" + name;
          byte[] bytes = zrw.getData(instanceNamePath);
          InstanceId iid = InstanceId.of(new String(bytes, UTF_8));
          if (iid.equals(instanceIdFromFile)) {
            instanceName = name;
          }
        }
      } catch (KeeperException e) {
        throw new IllegalStateException("Unable to read instance name from zookeeper.", e);
      }
      if (instanceName == null) {
        throw new IllegalStateException("Unable to read instance name from zookeeper.");
      }

      config.setInstanceName(instanceName);
      if (!AccumuloStatus.isAccumuloOffline(zrw, rootPath)) {
        throw new IllegalStateException(
            "The Accumulo instance being used is already running. Aborting.");
      }
    } else {
      if (!initialized) {
        Runtime.getRuntime().addShutdownHook(new Thread(() -> {
          try {
            MiniAccumuloClusterImpl.this.stop();
          } catch (IOException e) {
            log.error("IOException while attempting to stop the MiniAccumuloCluster.", e);
          } catch (InterruptedException e) {
            log.error("The stopping of MiniAccumuloCluster was interrupted.", e);
          }
        }));
      }

      if (!config.useExistingZooKeepers()) {
        log.warn("Starting ZooKeeper");
        control.start(ServerType.ZOOKEEPER);
      }

      if (!initialized) {
        if (!config.useExistingZooKeepers()) {
          // sleep a little bit to let zookeeper come up before calling init, seems to work better
          long startTime = System.currentTimeMillis();
          while (true) {
            try (Socket s = new Socket("localhost", config.getZooKeeperPort())) {
              s.setReuseAddress(true);
              s.getOutputStream().write("ruok\n".getBytes());
              s.getOutputStream().flush();
              byte[] buffer = new byte[100];
              int n = s.getInputStream().read(buffer);
              if (n >= 4 && new String(buffer, 0, 4).equals("imok")) {
                break;
              }
            } catch (IOException | RuntimeException e) {
              if (System.currentTimeMillis() - startTime >= config.getZooKeeperStartupTime()) {
                throw new ZooKeeperBindException("Zookeeper did not start within "
                    + (config.getZooKeeperStartupTime() / 1000) + " seconds. Check the logs in "
                    + config.getLogDir() + " for errors.  Last exception: " + e);
              }
              // Don't spin absurdly fast
              sleepUninterruptibly(250, TimeUnit.MILLISECONDS);
            }
          }
        }

        LinkedList<String> args = new LinkedList<>();
        args.add("--instance-name");
        args.add(config.getInstanceName());
        args.add("--user");
        args.add(config.getRootUserName());
        args.add("--clear-instance-name");

        // If we aren't using SASL, add in the root password
        final String saslEnabled =
            config.getSiteConfig().get(Property.INSTANCE_RPC_SASL_ENABLED.getKey());
        if (saslEnabled == null || !Boolean.parseBoolean(saslEnabled)) {
          args.add("--password");
          args.add(config.getRootPassword());
        }

        log.warn("Initializing ZooKeeper");
        Process initProcess = exec(Initialize.class, args.toArray(new String[0])).getProcess();
        int ret = initProcess.waitFor();
        if (ret != 0) {
          throw new IllegalStateException("Initialize process returned " + ret
              + ". Check the logs in " + config.getLogDir() + " for errors.");
        }
        initialized = true;
      } else {
        log.warn("Not initializing ZooKeeper, already initialized");
      }
    }

    log.info("Starting MAC against instance {} and zookeeper(s) {}.", config.getInstanceName(),
        config.getZooKeepers());

    control.start(ServerType.TABLET_SERVER);
    control.start(ServerType.SCAN_SERVER);

    int ret = 0;
    for (int i = 0; i < 5; i++) {
      ret = exec(Main.class, SetGoalState.class.getName(), ManagerGoalState.NORMAL.toString())
          .getProcess().waitFor();
      if (ret == 0) {
        break;
      }
      sleepUninterruptibly(1, TimeUnit.SECONDS);
    }
    if (ret != 0) {
      throw new IllegalStateException("Could not set manager goal state, process returned " + ret
          + ". Check the logs in " + config.getLogDir() + " for errors.");
    }

    control.start(ServerType.MANAGER);
    control.start(ServerType.GARBAGE_COLLECTOR);

    if (executor == null) {
      executor = Executors.newSingleThreadExecutor();
    }

    Set<String> queues;
    try {
      queues = getCompactionQueueNames();
      if (queues.isEmpty()) {
        throw new IllegalStateException("No Compactor queues configured.");
      }
      for (String name : queues) {
<<<<<<< HEAD
        // ELASTICITY_TODO need to reevalute numCompactors and maybe num scan servers. The following
        // was calling numCompactors, but it was changed to 1.
        control.startCompactors(Compactor.class, 1, name);
=======
        config.getClusterServerConfiguration().addCompactorResourceGroup(name, 1);
>>>>>>> d58312fc
      }
    } catch (ClassNotFoundException e) {
      throw new IllegalArgumentException("Unable to find declared CompactionPlanner class", e);
    }
    control.start(ServerType.COMPACTOR);

    verifyUp();

    printProcessSummary();

  }

  private void printProcessSummary() {
    log.info("Process Summary:");
    getProcesses().forEach((k, v) -> log.info("{}: {}", k,
        v.stream().map((pr) -> pr.getProcess().pid()).collect(Collectors.toList())));
  }

  private Set<String> getCompactionQueueNames() throws ClassNotFoundException {

    Set<String> queueNames = new HashSet<>();
    AccumuloConfiguration aconf = new ConfigurationCopy(config.getSiteConfig());
    CompactionServicesConfig csc = new CompactionServicesConfig(aconf);
    ServiceEnvironment senv = new ServiceEnvironmentImpl(getServerContext());

    for (var entry : csc.getPlanners().entrySet()) {
      String serviceId = entry.getKey();
      String plannerClass = entry.getValue();

      try {
        CompactionPlanner cp = senv.instantiate(plannerClass, CompactionPlanner.class);
        var initParams = new CompactionPlannerInitParams(CompactionServiceId.of(serviceId),
            csc.getOptions().get(serviceId), senv);
        cp.init(initParams);
        initParams.getRequestedExternalExecutors().forEach(ceid -> {
          String id = ceid.canonical();
          if (id.startsWith("e.")) {
            queueNames.add(id.substring(2));
          } else {
            queueNames.add(id);
          }
        });
      } catch (IllegalArgumentException | SecurityException | ReflectiveOperationException e) {
        throw new RuntimeException(
            "Error creating instance of " + plannerClass + " with no-arg constructor", e);
      }
    }

    return queueNames;
  }

  // wait up to 10 seconds for the process to start
  private static void waitForProcessStart(Process p, String name) throws InterruptedException {
    long start = System.nanoTime();
    while (p.info().startInstant().isEmpty()) {
      if (NANOSECONDS.toSeconds(System.nanoTime() - start) > 10) {
        throw new IllegalStateException(
            "Error starting " + name + " - instance not started within 10 seconds");
      }
      Thread.sleep(50);
    }
  }

  private void verifyUp() throws InterruptedException, IOException {

    int numTries = 10;

    requireNonNull(getClusterControl().managerProcess, "Error starting Manager - no process");
    waitForProcessStart(getClusterControl().managerProcess, "Manager");

    requireNonNull(getClusterControl().gcProcess, "Error starting GC - no process");
    waitForProcessStart(getClusterControl().gcProcess, "GC");

    int tsExpectedCount = 0;
    for (List<Process> tabletServerProcesses : getClusterControl().tabletServerProcesses.values()) {
      for (Process tsp : tabletServerProcesses) {
        tsExpectedCount++;
        requireNonNull(tsp, "Error starting TabletServer " + tsExpectedCount + " - no process");
        waitForProcessStart(tsp, "TabletServer" + tsExpectedCount);
      }
    }

    int ssExpectedCount = 0;
    for (List<Process> scanServerProcesses : getClusterControl().scanServerProcesses.values()) {
      for (Process tsp : scanServerProcesses) {
        ssExpectedCount++;
        requireNonNull(tsp, "Error starting ScanServer " + ssExpectedCount + " - no process");
        waitForProcessStart(tsp, "ScanServer" + ssExpectedCount);
      }
    }

    int ecExpectedCount = 0;
    for (List<Process> compactorProcesses : getClusterControl().compactorProcesses.values()) {
      for (Process ecp : compactorProcesses) {
        ecExpectedCount++;
        requireNonNull(ecp, "Error starting compactor " + ecExpectedCount + " - no process");
        waitForProcessStart(ecp, "Compactor" + ecExpectedCount);
      }
    }

    try (ZooKeeper zk = new ZooKeeper(getZooKeepers(), 60000, event -> log.warn("{}", event))) {

      String secret = getSiteConfiguration().get(Property.INSTANCE_SECRET);

      while (!(zk.getState() == States.CONNECTED)) {
        log.info("Waiting for ZK client to connect, state: {} - will retry", zk.getState());
        Thread.sleep(1000);
      }

      String instanceId = null;
      for (int i = 0; i < numTries; i++) {
        if (zk.getState() == States.CONNECTED) {
          ZooUtil.digestAuth(zk, secret);
          try {
            final AtomicInteger rc = new AtomicInteger();
            final CountDownLatch waiter = new CountDownLatch(1);
            zk.sync("/", (code, arg1, arg2) -> {
              rc.set(code);
              waiter.countDown();
            }, null);
            waiter.await();
            Code code = Code.get(rc.get());
            if (code != Code.OK) {
              throw KeeperException.create(code);
            }
            String instanceNamePath =
                Constants.ZROOT + Constants.ZINSTANCES + "/" + config.getInstanceName();
            byte[] bytes = zk.getData(instanceNamePath, null, null);
            instanceId = new String(bytes, UTF_8);
            break;
          } catch (KeeperException e) {
            log.warn("Error trying to read instance id from zookeeper: " + e.getMessage());
            log.debug("Unable to read instance id from zookeeper.", e);
          }
        } else {
          log.warn("ZK client not connected, state: {}", zk.getState());
        }
        Thread.sleep(1000);
      }

      if (instanceId == null) {
        for (int i = 0; i < numTries; i++) {
          if (zk.getState() == States.CONNECTED) {
            ZooUtil.digestAuth(zk, secret);
            try {
              log.warn("******* COULD NOT FIND INSTANCE ID - DUMPING ZK ************");
              log.warn("Connected to ZooKeeper: {}", getZooKeepers());
              log.warn("Looking for instanceId at {}",
                  Constants.ZROOT + Constants.ZINSTANCES + "/" + config.getInstanceName());
              ZKUtil.visitSubTreeDFS(zk, Constants.ZROOT, false,
                  (rc, path, ctx, name) -> log.warn("{}", path));
              log.warn("******* END ZK DUMP ************");
            } catch (KeeperException | InterruptedException e) {
              log.error("Error dumping zk", e);
            }
          }
          Thread.sleep(1000);
        }
        throw new IllegalStateException("Unable to find instance id from zookeeper.");
      }

      String rootPath = Constants.ZROOT + "/" + instanceId;
      int tsActualCount = 0;
      try {
        while (tsActualCount < ssExpectedCount) {
          tsActualCount = 0;
          for (String child : zk.getChildren(rootPath + Constants.ZTSERVERS, null)) {
            if (zk.getChildren(rootPath + Constants.ZTSERVERS + "/" + child, null).isEmpty()) {
              log.info("TServer " + tsActualCount + " not yet present in ZooKeeper");
            } else {
              tsActualCount++;
              log.info("TServer " + tsActualCount + " present in ZooKeeper");
            }
          }
          Thread.sleep(500);
        }
      } catch (KeeperException e) {
        throw new IllegalStateException("Unable to read TServer information from zookeeper.", e);
      }

      int ecActualCount = 0;
      try {
        while (ecActualCount < ecExpectedCount) {
          ecActualCount = 0;
          for (String queue : zk.getChildren(rootPath + Constants.ZCOMPACTORS, null)) {
            var qc = zk.getChildren(rootPath + Constants.ZCOMPACTORS + "/" + queue, null);
            if (qc != null) {
              ecActualCount += qc.size();
            }
          }
          log.info(
              "Compactor " + ecActualCount + " of " + ecExpectedCount + " present in ZooKeeper");
          Thread.sleep(500);
        }
      } catch (KeeperException e) {
        throw new IllegalStateException("Unable to read Compactor information from zookeeper.", e);
      }

      try {
        while (zk.getChildren(rootPath + Constants.ZMANAGER_LOCK, null).isEmpty()) {
          log.info("Manager not yet present in ZooKeeper");
          Thread.sleep(500);
        }
      } catch (KeeperException e) {
        throw new IllegalStateException("Unable to read Manager information from zookeeper.", e);
      }

      try {
        while (zk.getChildren(rootPath + Constants.ZGC_LOCK, null).isEmpty()) {
          log.info("GC not yet present in ZooKeeper");
          Thread.sleep(500);
        }
      } catch (KeeperException e) {
        throw new IllegalStateException("Unable to read GC information from zookeeper.", e);
      }

    }
  }

  private List<String> buildRemoteDebugParams(int port) {
    return Collections.singletonList(
        String.format("-agentlib:jdwp=transport=dt_socket,server=y,suspend=n,address=%d", port));
  }

  /**
   * @return generated remote debug ports if in debug mode.
   * @since 1.6.0
   */
  public Set<Pair<ServerType,Integer>> getDebugPorts() {
    return debugPorts;
  }

  List<ProcessReference> references(Process... procs) {
    return Stream.of(procs).map(ProcessReference::new).collect(toList());
  }

  public Map<ServerType,Collection<ProcessReference>> getProcesses() {
    Map<ServerType,Collection<ProcessReference>> result = new HashMap<>();
    MiniAccumuloClusterControl control = getClusterControl();
    result.put(ServerType.MANAGER, references(control.managerProcess));
    result.put(ServerType.TABLET_SERVER, references(control.tabletServerProcesses.values().stream()
        .flatMap(List::stream).collect(Collectors.toList()).toArray(new Process[0])));
    result.put(ServerType.COMPACTOR, references(control.compactorProcesses.values().stream()
        .flatMap(List::stream).collect(Collectors.toList()).toArray(new Process[0])));
    if (control.scanServerProcesses != null) {
      result.put(ServerType.SCAN_SERVER, references(control.scanServerProcesses.values().stream()
          .flatMap(List::stream).collect(Collectors.toList()).toArray(new Process[0])));
    }
    if (control.zooKeeperProcess != null) {
      result.put(ServerType.ZOOKEEPER, references(control.zooKeeperProcess));
    }
    if (control.gcProcess != null) {
      result.put(ServerType.GARBAGE_COLLECTOR, references(control.gcProcess));
    }
    if (control.monitor != null) {
      result.put(ServerType.MONITOR, references(control.monitor));
    }
    return result;
  }

  public void killProcess(ServerType type, ProcessReference proc)
      throws ProcessNotFoundException, InterruptedException {
    getClusterControl().killProcess(type, proc);
  }

  @Override
  public String getInstanceName() {
    return config.getInstanceName();
  }

  @Override
  public String getZooKeepers() {
    return config.getZooKeepers();
  }

  @Override
  public ServerContext getServerContext() {
    return context.get();
  }

  /**
   * Stops Accumulo and Zookeeper processes. If stop is not called, there is a shutdown hook that is
   * setup to kill the processes. However it's probably best to call stop in a finally block as soon
   * as possible.
   */
  @Override
  public synchronized void stop() throws IOException, InterruptedException {
    if (executor == null) {
      // keep repeated calls to stop() from failing
      return;
    }

    MiniAccumuloClusterControl control = getClusterControl();

    control.stop(ServerType.GARBAGE_COLLECTOR, null);
    control.stop(ServerType.MANAGER, null);
    control.stop(ServerType.TABLET_SERVER, null);
    control.stop(ServerType.ZOOKEEPER, null);

    // ACCUMULO-2985 stop the ExecutorService after we finished using it to stop accumulo procs
    if (executor != null) {
      List<Runnable> tasksRemaining = executor.shutdownNow();

      // the single thread executor shouldn't have any pending tasks, but check anyways
      if (!tasksRemaining.isEmpty()) {
        log.warn(
            "Unexpectedly had {} task(s) remaining in threadpool for execution when being stopped",
            tasksRemaining.size());
      }

      executor = null;
    }

    var miniDFSActual = miniDFS.get();
    if (config.useMiniDFS() && miniDFSActual != null) {
      miniDFSActual.shutdown();
    }
    for (Process p : cleanup) {
      p.destroy();
      p.waitFor();
    }
    miniDFS.set(null);
  }

  /**
   * @since 1.6.0
   */
  public MiniAccumuloConfigImpl getConfig() {
    return config;
  }

  @Override
  public AccumuloClient createAccumuloClient(String user, AuthenticationToken token) {
    return Accumulo.newClient().from(clientProperties.get()).as(user, token).build();
  }

  @Override
  public Properties getClientProperties() {
    // return a copy, without re-reading the file
    var copy = new Properties();
    copy.putAll(clientProperties.get());
    return copy;
  }

  @Override
  public FileSystem getFileSystem() {
    try {
      return FileSystem.get(new URI(dfsUri), new Configuration());
    } catch (IOException | URISyntaxException e) {
      throw new IllegalStateException(e);
    }
  }

  @VisibleForTesting
  protected void setShutdownExecutor(ExecutorService svc) {
    this.executor = svc;
  }

  @VisibleForTesting
  protected ExecutorService getShutdownExecutor() {
    return executor;
  }

  public int stopProcessWithTimeout(final Process proc, long timeout, TimeUnit unit)
      throws InterruptedException, ExecutionException, TimeoutException {
    FutureTask<Integer> future = new FutureTask<>(() -> {
      proc.destroy();
      return proc.waitFor();
    });

    executor.execute(future);

    return future.get(timeout, unit);
  }

  /**
   * Get programmatic interface to information available in a normal monitor. XXX the returned
   * structure won't contain information about the metadata table until there is data in it. e.g. if
   * you want to see the metadata table you should create a table.
   *
   * @since 1.6.1
   */
  public ManagerMonitorInfo getManagerMonitorInfo()
      throws AccumuloException, AccumuloSecurityException {
    try (AccumuloClient c = Accumulo.newClient().from(clientProperties.get()).build()) {
      ClientContext context = (ClientContext) c;
      return ThriftClientTypes.MANAGER.execute(context,
          client -> client.getManagerStats(TraceUtil.traceInfo(), context.rpcCreds()));
    }
  }

  public MiniDFSCluster getMiniDfs() {
    return this.miniDFS.get();
  }

  @Override
  public MiniAccumuloClusterControl getClusterControl() {
    return clusterControl;
  }

  @Override
  public Path getTemporaryPath() {
    String p;
    if (config.useMiniDFS()) {
      p = "/tmp/";
    } else {
      File tmp = new File(config.getDir(), "tmp");
      mkdirs(tmp);
      p = tmp.toString();
    }
    return getFileSystem().makeQualified(new Path(p));
  }

  @Override
  public AccumuloConfiguration getSiteConfiguration() {
    return new ConfigurationCopy(Stream.concat(DefaultConfiguration.getInstance().stream(),
        config.getSiteConfig().entrySet().stream()));
  }

  @Override
  public String getAccumuloPropertiesPath() {
    return new File(config.getConfDir(), "accumulo.properties").toString();
  }

  @Override
  public String getClientPropsPath() {
    return config.getClientPropsFile().getAbsolutePath();
  }
}<|MERGE_RESOLUTION|>--- conflicted
+++ resolved
@@ -629,13 +629,7 @@
         throw new IllegalStateException("No Compactor queues configured.");
       }
       for (String name : queues) {
-<<<<<<< HEAD
-        // ELASTICITY_TODO need to reevalute numCompactors and maybe num scan servers. The following
-        // was calling numCompactors, but it was changed to 1.
-        control.startCompactors(Compactor.class, 1, name);
-=======
         config.getClusterServerConfiguration().addCompactorResourceGroup(name, 1);
->>>>>>> d58312fc
       }
     } catch (ClassNotFoundException e) {
       throw new IllegalArgumentException("Unable to find declared CompactionPlanner class", e);
