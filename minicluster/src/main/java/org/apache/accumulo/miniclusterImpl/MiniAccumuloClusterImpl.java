/*
 * Licensed to the Apache Software Foundation (ASF) under one
 * or more contributor license agreements.  See the NOTICE file
 * distributed with this work for additional information
 * regarding copyright ownership.  The ASF licenses this file
 * to you under the Apache License, Version 2.0 (the
 * "License"); you may not use this file except in compliance
 * with the License.  You may obtain a copy of the License at
 *
 *   https://www.apache.org/licenses/LICENSE-2.0
 *
 * Unless required by applicable law or agreed to in writing,
 * software distributed under the License is distributed on an
 * "AS IS" BASIS, WITHOUT WARRANTIES OR CONDITIONS OF ANY
 * KIND, either express or implied.  See the License for the
 * specific language governing permissions and limitations
 * under the License.
 */
package org.apache.accumulo.miniclusterImpl;

import static com.google.common.util.concurrent.Uninterruptibles.sleepUninterruptibly;
import static java.nio.charset.StandardCharsets.UTF_8;
import static java.util.Objects.requireNonNull;
import static java.util.concurrent.TimeUnit.NANOSECONDS;
import static java.util.stream.Collectors.toList;

import java.io.BufferedWriter;
import java.io.File;
import java.io.IOException;
import java.io.InputStream;
import java.io.UncheckedIOException;
import java.net.InetSocketAddress;
import java.net.Socket;
import java.net.URI;
import java.net.URISyntaxException;
import java.nio.file.Files;
import java.util.ArrayList;
import java.util.Collection;
import java.util.Collections;
import java.util.HashMap;
import java.util.HashSet;
import java.util.LinkedList;
import java.util.List;
import java.util.Map;
import java.util.Map.Entry;
import java.util.Properties;
import java.util.Set;
import java.util.UUID;
import java.util.concurrent.CountDownLatch;
import java.util.concurrent.ExecutionException;
import java.util.concurrent.ExecutorService;
import java.util.concurrent.Future;
import java.util.concurrent.FutureTask;
import java.util.concurrent.TimeUnit;
import java.util.concurrent.TimeoutException;
import java.util.concurrent.atomic.AtomicBoolean;
import java.util.concurrent.atomic.AtomicReference;
import java.util.function.Function;
import java.util.function.Supplier;
import java.util.stream.Collectors;
import java.util.stream.Stream;

import org.apache.accumulo.cluster.AccumuloCluster;
import org.apache.accumulo.core.client.Accumulo;
import org.apache.accumulo.core.client.AccumuloClient;
import org.apache.accumulo.core.client.AccumuloException;
import org.apache.accumulo.core.client.AccumuloSecurityException;
import org.apache.accumulo.core.client.TableNotFoundException;
import org.apache.accumulo.core.client.security.tokens.AuthenticationToken;
import org.apache.accumulo.core.clientImpl.ClientContext;
import org.apache.accumulo.core.conf.AccumuloConfiguration;
import org.apache.accumulo.core.conf.ClientProperty;
import org.apache.accumulo.core.conf.ConfigurationCopy;
import org.apache.accumulo.core.conf.ConfigurationTypeHelper;
import org.apache.accumulo.core.conf.DefaultConfiguration;
import org.apache.accumulo.core.conf.Property;
import org.apache.accumulo.core.conf.SiteConfiguration;
import org.apache.accumulo.core.data.InstanceId;
import org.apache.accumulo.core.data.ResourceGroupId;
import org.apache.accumulo.core.data.TableId;
import org.apache.accumulo.core.fate.zookeeper.ZooUtil;
import org.apache.accumulo.core.fate.zookeeper.ZooUtil.NodeExistsPolicy;
import org.apache.accumulo.core.lock.ServiceLock;
import org.apache.accumulo.core.lock.ServiceLock.AccumuloLockWatcher;
import org.apache.accumulo.core.lock.ServiceLock.LockLossReason;
import org.apache.accumulo.core.lock.ServiceLockData;
import org.apache.accumulo.core.lock.ServiceLockData.ThriftService;
import org.apache.accumulo.core.lock.ServiceLockPaths.AddressSelector;
import org.apache.accumulo.core.lock.ServiceLockPaths.ServiceLockPath;
import org.apache.accumulo.core.manager.thrift.ManagerGoalState;
import org.apache.accumulo.core.manager.thrift.ManagerMonitorInfo;
import org.apache.accumulo.core.rpc.clients.ThriftClientTypes;
import org.apache.accumulo.core.spi.common.ServiceEnvironment;
import org.apache.accumulo.core.spi.compaction.CompactionPlanner;
import org.apache.accumulo.core.spi.compaction.CompactionServiceId;
import org.apache.accumulo.core.trace.TraceUtil;
import org.apache.accumulo.core.util.ConfigurationImpl;
import org.apache.accumulo.core.util.Pair;
import org.apache.accumulo.core.util.compaction.CompactionPlannerInitParams;
import org.apache.accumulo.core.util.compaction.CompactionServicesConfig;
import org.apache.accumulo.core.util.threads.ThreadPools;
import org.apache.accumulo.core.zookeeper.ZooSession;
import org.apache.accumulo.manager.state.SetGoalState;
import org.apache.accumulo.minicluster.MiniAccumuloCluster;
import org.apache.accumulo.minicluster.ServerType;
import org.apache.accumulo.server.ServerContext;
import org.apache.accumulo.server.init.Initialize;
import org.apache.accumulo.server.util.AccumuloStatus;
import org.apache.accumulo.server.util.PortUtils;
import org.apache.accumulo.server.util.ZooZap;
import org.apache.accumulo.start.Main;
import org.apache.accumulo.start.spi.KeywordExecutable;
import org.apache.accumulo.start.util.MiniDFSUtil;
import org.apache.commons.io.IOUtils;
import org.apache.hadoop.conf.Configuration;
import org.apache.hadoop.fs.CommonConfigurationKeys;
import org.apache.hadoop.fs.FileSystem;
import org.apache.hadoop.fs.Path;
import org.apache.hadoop.hdfs.DFSConfigKeys;
import org.apache.hadoop.hdfs.MiniDFSCluster;
import org.apache.zookeeper.KeeperException;
import org.slf4j.Logger;
import org.slf4j.LoggerFactory;

import com.google.common.annotations.VisibleForTesting;
import com.google.common.base.Joiner;
import com.google.common.base.Preconditions;
import com.google.common.base.Suppliers;

import edu.umd.cs.findbugs.annotations.SuppressFBWarnings;

/**
 * This class provides the backing implementation for {@link MiniAccumuloCluster}, and may contain
 * features for internal testing which have not yet been promoted to the public API. It's best to
 * use {@link MiniAccumuloCluster} whenever possible. Use of this class risks API breakage between
 * versions.
 *
 * @since 1.6.0
 */
public class MiniAccumuloClusterImpl implements AccumuloCluster {
  private static final Logger log = LoggerFactory.getLogger(MiniAccumuloClusterImpl.class);

  private final Set<Pair<ServerType,Integer>> debugPorts = new HashSet<>();
  private final java.nio.file.Path zooCfgFile;
  private final String dfsUri;
  private final MiniAccumuloConfigImpl config;
  private final Supplier<Properties> clientProperties;
  private final SiteConfiguration siteConfig;
  private final AtomicReference<MiniDFSCluster> miniDFS = new AtomicReference<>();
  private final List<Process> cleanup = new ArrayList<>();
  private final MiniAccumuloClusterControl clusterControl;
  private final Supplier<ServerContext> context;
  private final AtomicBoolean serverContextCreated = new AtomicBoolean(false);

  private boolean initialized = false;
  private volatile ExecutorService executor;
  private ServiceLock miniLock;
  private ZooSession miniLockZk;
  private AccumuloClient client;
  private volatile State clusterState = State.STOPPED;

  /**
   *
   * @param dir An empty or nonexistent temp directory that Accumulo and Zookeeper can store data
   *        in. Creating the directory is left to the user. Java 7, Guava, and Junit provide methods
   *        for creating temporary directories.
   * @param rootPassword Initial root password for instance.
   */
  public MiniAccumuloClusterImpl(File dir, String rootPassword) throws IOException {
    this(new MiniAccumuloConfigImpl(dir, rootPassword));
  }

  /**
   * @param config initial configuration
   */
  public MiniAccumuloClusterImpl(MiniAccumuloConfigImpl config) throws IOException {

    // Set the TabletGroupWatcher interval to 5s for all MAC instances unless set by
    // the test.
    if (!config.getSiteConfig()
        .containsKey(Property.MANAGER_TABLET_GROUP_WATCHER_INTERVAL.getKey())) {
      config.setProperty(Property.MANAGER_TABLET_GROUP_WATCHER_INTERVAL, "5s");
    }

    this.config = config.initialize();
    this.clientProperties = Suppliers.memoize(
        () -> Accumulo.newClientProperties().from(config.getClientPropsFile().toPath()).build());

    if (Boolean.valueOf(config.getSiteConfig().get(Property.TSERV_NATIVEMAP_ENABLED.getKey()))
        && config.getNativeLibPaths().length == 0
        && !config.getSystemProperties().containsKey("accumulo.native.lib.path")) {
      throw new IllegalStateException(
          "MAC configured to use native maps, but native library path was not provided.");
    }

    mkdirs(config.getConfDir().toPath());
    mkdirs(config.getLogDir().toPath());
    mkdirs(config.getLibDir().toPath());
    mkdirs(config.getLibExtDir().toPath());

    if (!config.useExistingInstance()) {
      if (!config.useExistingZooKeepers()) {
        mkdirs(config.getZooKeeperDir().toPath());
      }
      mkdirs(config.getAccumuloDir().toPath());
    }

    java.nio.file.Path confDir = config.getConfDir().toPath();
    if (config.getUseMiniDFS()) {
      java.nio.file.Path configPath = config.getAccumuloDir().toPath();
      java.nio.file.Path nn = configPath.resolve("nn");
      mkdirs(nn);
      java.nio.file.Path dn = configPath.resolve("dn");
      mkdirs(dn);
      java.nio.file.Path dfs = configPath.resolve("dfs");
      mkdirs(dfs);
      Configuration conf = new Configuration();
      conf.set(DFSConfigKeys.DFS_NAMENODE_NAME_DIR_KEY, nn.toAbsolutePath().toString());
      conf.set(DFSConfigKeys.DFS_DATANODE_DATA_DIR_KEY, dn.toAbsolutePath().toString());
      conf.set(DFSConfigKeys.DFS_REPLICATION_KEY, "1");
      conf.set(DFSConfigKeys.DFS_NAMENODE_REPLICATION_MIN_KEY, "1");
      conf.set("dfs.support.append", "true");
      conf.set("dfs.datanode.synconclose", "true");
      conf.set("dfs.datanode.data.dir.perm", MiniDFSUtil.computeDatanodeDirectoryPermission());
      config.getHadoopConfOverrides().forEach((k, v) -> conf.set(k, v));
<<<<<<< HEAD
      String oldTestBuildData =
          System.setProperty("test.build.data", dfs.toAbsolutePath().toString());
      miniDFS.set(new MiniDFSCluster.Builder(conf).build());
=======
      String oldTestBuildData = System.setProperty("test.build.data", dfs.getAbsolutePath());
      miniDFS.set(new MiniDFSCluster.Builder(conf).numDataNodes(config.getNumDataNodes()).build());
>>>>>>> 2e31448a
      if (oldTestBuildData == null) {
        System.clearProperty("test.build.data");
      } else {
        System.setProperty("test.build.data", oldTestBuildData);
      }
      miniDFS.get().waitClusterUp();
      InetSocketAddress dfsAddress = miniDFS.get().getNameNode().getNameNodeAddress();
      dfsUri = "hdfs://" + dfsAddress.getHostName() + ":" + dfsAddress.getPort();
      java.nio.file.Path coreFile = confDir.resolve("core-site.xml");
      writeConfig(coreFile, Collections.singletonMap("fs.default.name", dfsUri).entrySet());
      java.nio.file.Path hdfsFile = confDir.resolve("hdfs-site.xml");
      writeConfig(hdfsFile, conf);

      Map<String,String> siteConfig = config.getSiteConfig();
      siteConfig.put(Property.INSTANCE_VOLUMES.getKey(), dfsUri + "/accumulo");
      config.setSiteConfig(siteConfig);
    } else if (config.useExistingInstance()) {
      dfsUri = config.getHadoopConfiguration().get(CommonConfigurationKeys.FS_DEFAULT_NAME_KEY);
    } else {
      dfsUri = "file:///";
    }

    // Perform any modifications to the site config that need to happen
    // after the instance volumes are set, and before the config is
    // written out and MAC started.
    config.preStartConfigUpdate();

    Map<String,String> clientProps = config.getClientProps();
    clientProps.put(ClientProperty.INSTANCE_ZOOKEEPERS.getKey(), config.getZooKeepers());
    clientProps.put(ClientProperty.INSTANCE_NAME.getKey(), config.getInstanceName());
    if (!clientProps.containsKey(ClientProperty.AUTH_TYPE.getKey())) {
      clientProps.put(ClientProperty.AUTH_TYPE.getKey(), "password");
      clientProps.put(ClientProperty.AUTH_PRINCIPAL.getKey(), config.getRootUserName());
      clientProps.put(ClientProperty.AUTH_TOKEN.getKey(), config.getRootPassword());
    }

    java.nio.file.Path clientPropsFile = config.getClientPropsFile().toPath();
    writeConfigProperties(clientPropsFile, clientProps);

    java.nio.file.Path siteFile = confDir.resolve("accumulo.properties");
    writeConfigProperties(siteFile, config.getSiteConfig());
    this.siteConfig = SiteConfiguration.fromFile(siteFile.toFile()).build();
    this.context = Suppliers.memoize(() -> new ServerContext(siteConfig) {

      @Override
      public ServiceLock getServiceLock() {
        // Override getServiceLock because any call to setServiceLock
        // will set the SingletonManager.MODE to SERVER and we may not
        // want that side-effect.
        return miniLock;
      }

    });

    if (!config.useExistingInstance() && !config.useExistingZooKeepers()) {
      zooCfgFile = confDir.resolve("zoo.cfg");
      BufferedWriter fileWriter = Files.newBufferedWriter(zooCfgFile);

      // zookeeper uses Properties to read its config, so use that to write in order to properly
      // escape things like Windows paths
      Properties zooCfg = new Properties();
      zooCfg.setProperty("tickTime", "2000");
      zooCfg.setProperty("initLimit", "10");
      zooCfg.setProperty("syncLimit", "5");
      zooCfg.setProperty("clientPortAddress", MiniAccumuloConfigImpl.DEFAULT_ZOOKEEPER_HOST);
      zooCfg.setProperty("clientPort", config.getZooKeeperPort() + "");
      zooCfg.setProperty("maxClientCnxns", "1000");
      zooCfg.setProperty("dataDir", config.getZooKeeperDir().getAbsolutePath());
      zooCfg.setProperty("4lw.commands.whitelist", "ruok,wchs");
      zooCfg.setProperty("admin.enableServer", "false");
      zooCfg.store(fileWriter, null);

      fileWriter.close();
    } else {
      zooCfgFile = null;
    }
    clusterControl = new MiniAccumuloClusterControl(this);
  }

  File getZooCfgFile() {
    return zooCfgFile.toFile();
  }

  public ProcessInfo exec(Class<?> clazz, String... args) throws IOException {
    return exec(clazz, null, args);
  }

  public ProcessInfo exec(Class<?> clazz, List<String> jvmArgs, String... args) throws IOException {
    ArrayList<String> jvmArgs2 = new ArrayList<>(1 + (jvmArgs == null ? 0 : jvmArgs.size()));
    jvmArgs2.add("-Xmx" + config.getDefaultMemory());
    if (jvmArgs != null) {
      jvmArgs2.addAll(jvmArgs);
    }
    return _exec(clazz, jvmArgs2, args);
  }

  private String getClasspath() {
    StringBuilder classpathBuilder = new StringBuilder();
    classpathBuilder.append(config.getConfDir().getAbsolutePath());

    if (config.getHadoopConfDir() != null) {
      classpathBuilder.append(File.pathSeparator)
          .append(config.getHadoopConfDir().getAbsolutePath());
    }

    if (config.getClasspathItems() == null) {
      String javaClassPath = System.getProperty("java.class.path");
      if (javaClassPath == null) {
        throw new IllegalStateException("java.class.path is not set");
      }
      classpathBuilder.append(File.pathSeparator).append(javaClassPath);
    } else {
      for (String s : config.getClasspathItems()) {
        classpathBuilder.append(File.pathSeparator).append(s);
      }
    }

    return classpathBuilder.toString();
  }

  public static class ProcessInfo {

    private final Process process;
    private final File stdOut;

    public ProcessInfo(Process process, File stdOut) {
      this.process = process;
      this.stdOut = stdOut;
    }

    public Process getProcess() {
      return process;
    }

    public String readStdOut() {
      try (InputStream in = Files.newInputStream(stdOut.toPath())) {
        return IOUtils.toString(in, UTF_8);
      } catch (IOException e) {
        throw new UncheckedIOException(e);
      }
    }
  }

  @SuppressFBWarnings(value = {"COMMAND_INJECTION", "PATH_TRAVERSAL_IN"},
      justification = "mini runs in the same security context as user providing the args")
  private ProcessInfo _exec(Class<?> clazz, List<String> extraJvmOpts, String... args)
      throws IOException {
    String javaHome = System.getProperty("java.home");
    String javaBin = javaHome + File.separator + "bin" + File.separator + "java";

    var basicArgs = Stream.of(javaBin, "-Dproc=" + clazz.getSimpleName());
    var jvmArgs = extraJvmOpts.stream();
    var propsArgs = config.getSystemProperties().entrySet().stream()
        .map(e -> String.format("-D%s=%s", e.getKey(), e.getValue()));

    // @formatter:off
    var hardcodedArgs = Stream.of(
        "-Dapple.awt.UIElement=true",
        "-Djava.net.preferIPv4Stack=true",
        "-XX:+PerfDisableSharedMem",
        "-XX:+AlwaysPreTouch",
        Main.class.getName(), clazz.getName());
    // @formatter:on

    // concatenate all the args sources into a single list of args
    var argList = Stream.of(basicArgs, jvmArgs, propsArgs, hardcodedArgs, Stream.of(args))
        .flatMap(Function.identity()).collect(toList());
    ProcessBuilder builder = new ProcessBuilder(argList);

    final String classpath = getClasspath();
    builder.environment().put("CLASSPATH", classpath);
    builder.environment().put("ACCUMULO_HOME", config.getDir().getAbsolutePath());
    builder.environment().put("ACCUMULO_LOG_DIR", config.getLogDir().getAbsolutePath());
    String ldLibraryPath = Joiner.on(File.pathSeparator).join(config.getNativeLibPaths());
    builder.environment().put("LD_LIBRARY_PATH", ldLibraryPath);
    builder.environment().put("DYLD_LIBRARY_PATH", ldLibraryPath);

    // if we're running under accumulo.start, we forward these env vars
    String env = System.getenv("HADOOP_HOME");
    if (env != null) {
      builder.environment().put("HADOOP_HOME", env);
    }
    env = System.getenv("ZOOKEEPER_HOME");
    if (env != null) {
      builder.environment().put("ZOOKEEPER_HOME", env);
    }
    builder.environment().put("ACCUMULO_CONF_DIR", config.getConfDir().getAbsolutePath());
    if (config.getHadoopConfDir() != null) {
      builder.environment().put("HADOOP_CONF_DIR", config.getHadoopConfDir().getAbsolutePath());
    }

    log.debug("Starting MiniAccumuloCluster process with class: " + clazz.getSimpleName()
        + "\n, args: " + argList + "\n, environment: " + builder.environment());

    int hashcode = builder.hashCode();

    java.nio.file.Path logDir = config.getLogDir().toPath();
    File stdOut = logDir.resolve(clazz.getSimpleName() + "_" + hashcode + ".out").toFile();
    File stdErr = logDir.resolve(clazz.getSimpleName() + "_" + hashcode + ".err").toFile();

    Process process = builder.redirectError(stdErr).redirectOutput(stdOut).start();

    cleanup.add(process);

    return new ProcessInfo(process, stdOut);
  }

  public ProcessInfo _exec(KeywordExecutable server, ServerType serverType,
      Map<String,String> configOverrides, String... args) throws IOException {
    String[] modifiedArgs;
    if (args == null || args.length == 0) {
      modifiedArgs = new String[] {server.keyword()};
    } else {
      modifiedArgs =
          Stream.concat(Stream.of(server.keyword()), Stream.of(args)).toArray(String[]::new);
    }
    return _exec(Main.class, serverType, configOverrides, modifiedArgs);
  }

  public ProcessInfo _exec(Class<?> clazz, ServerType serverType,
      Map<String,String> configOverrides, String... args) throws IOException {
    List<String> jvmOpts = new ArrayList<>();
    if (serverType == ServerType.ZOOKEEPER) {
      // disable zookeeper's log4j 1.2 jmx support, which requires old versions of log4j 1.2
      // and won't work with reload4j or log4j2
      jvmOpts.add("-Dzookeeper.jmx.log4j.disable=true");
    }
    jvmOpts.add("-Xmx" + config.getMemory(serverType));
    if (configOverrides != null && !configOverrides.isEmpty()) {
      File siteFile =
          Files.createTempFile(config.getConfDir().toPath(), "accumulo", ".properties").toFile();
      Map<String,String> confMap = new HashMap<>(config.getSiteConfig());
      confMap.putAll(configOverrides);
      writeConfigProperties(siteFile.toPath(), confMap);
      jvmOpts.add("-Daccumulo.properties=" + siteFile.getName());
    }

    if (config.isJDWPEnabled()) {
      int port = PortUtils.getRandomFreePort();
      jvmOpts.addAll(buildRemoteDebugParams(port));
      debugPorts.add(new Pair<>(serverType, port));
    }
    return _exec(clazz, jvmOpts, args);
  }

  private static void mkdirs(java.nio.file.Path dir) {
    try {
      Files.createDirectories(dir);
    } catch (IOException e) {
      log.warn("Unable to create {}", dir);
    }
    if (!Files.isDirectory(dir)) {
      log.warn("Unable to create {}", dir);
    }
  }

  private void writeConfig(java.nio.file.Path file, Iterable<Map.Entry<String,String>> settings)
      throws IOException {
    BufferedWriter fileWriter = Files.newBufferedWriter(file);
    fileWriter.append("<configuration>\n");

    for (Entry<String,String> entry : settings) {
      String value =
          entry.getValue().replace("&", "&amp;").replace("<", "&lt;").replace(">", "&gt;");
      fileWriter.append(
          "<property><name>" + entry.getKey() + "</name><value>" + value + "</value></property>\n");
    }
    fileWriter.append("</configuration>\n");
    fileWriter.close();
  }

  private void writeConfigProperties(java.nio.file.Path file, Map<String,String> settings)
      throws IOException {
    BufferedWriter fileWriter = Files.newBufferedWriter(file);

    for (Entry<String,String> entry : settings.entrySet()) {
      fileWriter.append(entry.getKey() + "=" + entry.getValue() + "\n");
    }
    fileWriter.close();
  }

  /**
   * Starts Accumulo and Zookeeper processes. Can only be called once.
   */
  @SuppressFBWarnings(value = "UNENCRYPTED_SOCKET",
      justification = "insecure socket used for reservation")
  @Override
  public synchronized void start() throws IOException, InterruptedException {
    Preconditions.checkState(clusterState != State.TERMINATED,
        "Cannot start a cluster that is terminated.");

    if (config.getUseMiniDFS() && miniDFS.get() == null) {
      throw new IllegalStateException("Cannot restart mini when using miniDFS");
    }

    MiniAccumuloClusterControl control = getClusterControl();

    if (config.useExistingInstance()) {
      String instanceName = getServerContext().getInstanceName();
      if (instanceName == null || instanceName.isBlank()) {
        throw new IllegalStateException("Unable to read instance name from zookeeper.");
      }

      config.setInstanceName(instanceName);
      if (!AccumuloStatus.isAccumuloOffline(getServerContext())) {
        throw new IllegalStateException(
            "The Accumulo instance being used is already running. Aborting.");
      }
    } else {
      if (!initialized) {
        Runtime.getRuntime().addShutdownHook(new Thread(() -> {
          try {
            if (clusterState != State.TERMINATED) {
              MiniAccumuloClusterImpl.this.stop();
              MiniAccumuloClusterImpl.this.terminate();
            }
          } catch (InterruptedException e) {
            log.error("The stopping of MiniAccumuloCluster was interrupted.", e);
          } catch (Exception e) {
            log.error("Exception while attempting to stop the MiniAccumuloCluster.", e);
          }
        }));
      }

      if (!config.useExistingZooKeepers()) {
        log.warn("Starting ZooKeeper");
        control.start(ServerType.ZOOKEEPER);
      }

      if (!initialized) {
        if (!config.useExistingZooKeepers()) {
          // sleep a little bit to let zookeeper come up before calling init, seems to work better
          long startTime = System.currentTimeMillis();
          while (true) {
            try (Socket s = new Socket(MiniAccumuloConfigImpl.DEFAULT_ZOOKEEPER_HOST,
                config.getZooKeeperPort())) {
              s.setReuseAddress(true);
              s.getOutputStream().write("ruok\n".getBytes(UTF_8));
              s.getOutputStream().flush();
              byte[] buffer = new byte[100];
              int n = s.getInputStream().read(buffer);
              if (n >= 4 && new String(buffer, 0, 4, UTF_8).equals("imok")) {
                break;
              }
            } catch (IOException | RuntimeException e) {
              if (System.currentTimeMillis() - startTime >= config.getZooKeeperStartupTime()) {
                throw new ZooKeeperBindException("Zookeeper did not start within "
                    + (config.getZooKeeperStartupTime() / 1000) + " seconds. Check the logs in "
                    + config.getLogDir() + " for errors.  Last exception: " + e);
              }
              // Don't spin absurdly fast
              sleepUninterruptibly(250, TimeUnit.MILLISECONDS);
            }
          }
        }

        LinkedList<String> args = new LinkedList<>();
        args.add("--instance-name");
        args.add(config.getInstanceName());
        args.add("--user");
        args.add(config.getRootUserName());
        args.add("--clear-instance-name");

        // If we aren't using SASL, add in the root password
        final String saslEnabled =
            config.getSiteConfig().get(Property.INSTANCE_RPC_SASL_ENABLED.getKey());
        if (saslEnabled == null || !Boolean.parseBoolean(saslEnabled)) {
          args.add("--password");
          args.add(config.getRootPassword());
        }

        log.warn("Initializing ZooKeeper");
        Process initProcess = exec(Initialize.class, args.toArray(new String[0])).getProcess();
        int ret = initProcess.waitFor();
        if (ret != 0) {
          throw new IllegalStateException("Initialize process returned " + ret
              + ". Check the logs in " + config.getLogDir() + " for errors.");
        }
        initialized = true;
      } else {
        log.warn("Not initializing ZooKeeper, already initialized");
      }
    }

    log.info("Starting MAC against instance {} and zookeeper(s) {}.", config.getInstanceName(),
        config.getZooKeepers());

    control.start(ServerType.TABLET_SERVER);
    control.start(ServerType.SCAN_SERVER);

    int ret = 0;
    for (int i = 0; i < 5; i++) {
      ret = exec(Main.class, SetGoalState.class.getName(), ManagerGoalState.NORMAL.toString())
          .getProcess().waitFor();
      if (ret == 0) {
        break;
      }
      sleepUninterruptibly(1, TimeUnit.SECONDS);
    }
    if (ret != 0) {
      throw new IllegalStateException("Could not set manager goal state, process returned " + ret
          + ". Check the logs in " + config.getLogDir() + " for errors.");
    }

    control.start(ServerType.MANAGER);
    control.start(ServerType.GARBAGE_COLLECTOR);

    if (executor == null) {
      executor = ThreadPools.getServerThreadPools().getPoolBuilder(getClass().getSimpleName())
          .numCoreThreads(1).numMaxThreads(16).withTimeOut(1, TimeUnit.SECONDS)
          .enableThreadPoolMetrics(false).build();
    }

    Set<String> groups;
    try {
      groups = getCompactionGroupNames();
      if (groups.isEmpty()) {
        throw new IllegalStateException("No Compactor groups configured.");
      }
      for (String name : groups) {
        // Allow user override
        if (!config.getClusterServerConfiguration().getCompactorConfiguration().containsKey(name)) {
          config.getClusterServerConfiguration().addCompactorResourceGroup(name, 1);
        }
      }
    } catch (ClassNotFoundException e) {
      throw new IllegalArgumentException("Unable to find declared CompactionPlanner class", e);
    }
    control.start(ServerType.COMPACTOR);

    final AtomicBoolean lockAcquired = new AtomicBoolean(false);
    final CountDownLatch lockWatcherInvoked = new CountDownLatch(1);
    AccumuloLockWatcher miniLockWatcher = new AccumuloLockWatcher() {

      @Override
      public void lostLock(LockLossReason reason) {
        log.warn("Lost lock: " + reason.toString());
        miniLock = null;
      }

      @Override
      public void unableToMonitorLockNode(Exception e) {
        log.warn("Unable to monitor lock: " + e.getMessage());
        miniLock = null;
      }

      @Override
      public void acquiredLock() {
        log.debug("Acquired ZK lock for MiniAccumuloClusterImpl");
        lockAcquired.set(true);
        lockWatcherInvoked.countDown();
      }

      @Override
      public void failedToAcquireLock(Exception e) {
        log.warn("Failed to acquire ZK lock for MiniAccumuloClusterImpl, msg: " + e.getMessage());
        lockWatcherInvoked.countDown();
        miniLock = null;
      }
    };

    InstanceId iid = null;
    // It's possible start was called twice...
    if (client == null) {
      client = Accumulo.newClient().from(getClientProperties()).build();
    }
    iid = client.instanceOperations().getInstanceId();
    // The code below does not use `getServerContext()` as that will
    // set the SingletonManager.mode to SERVER which will cause some
    // tests to fail
    final Map<String,String> properties = config.getSiteConfig();
    final int timeout = (int) ConfigurationTypeHelper.getTimeInMillis(properties.getOrDefault(
        Property.INSTANCE_ZK_TIMEOUT.getKey(), Property.INSTANCE_ZK_TIMEOUT.getDefaultValue()));
    final String secret = properties.get(Property.INSTANCE_SECRET.getKey());
    miniLockZk = new ZooSession(MiniAccumuloClusterImpl.class.getSimpleName() + ".lock",
        config.getZooKeepers() + ZooUtil.getRoot(iid), timeout, secret);

    // It's possible start was called twice...
    if (miniLock == null) {
      UUID miniUUID = UUID.randomUUID();
      // Don't call getServerContext here as it will set the SingletonManager.mode to SERVER
      // We don't want that.
      ServiceLockPath slp =
          ((ClientContext) client).getServerPaths().createMiniPath(miniUUID.toString());
      String miniZInstancePath = slp.toString();
      String miniZDirPath =
          miniZInstancePath.substring(0, miniZInstancePath.indexOf("/" + miniUUID.toString()));
      try {
        var zrw = miniLockZk.asReaderWriter();
        zrw.putPersistentData(miniZDirPath, new byte[0], NodeExistsPolicy.SKIP);
        zrw.putPersistentData(miniZInstancePath, new byte[0], NodeExistsPolicy.SKIP);
      } catch (KeeperException | InterruptedException e) {
        throw new IllegalStateException("Error creating path in ZooKeeper", e);
      }
      ServiceLockData sld =
          new ServiceLockData(miniUUID, "localhost", ThriftService.NONE, ResourceGroupId.DEFAULT);
      miniLock = new ServiceLock(miniLockZk, slp, miniUUID);
      miniLock.lock(miniLockWatcher, sld);

      lockWatcherInvoked.await();

      if (!lockAcquired.get()) {
        throw new IllegalStateException("Error creating MAC entry in ZooKeeper");
      }
    }

    verifyUp((ClientContext) client, iid);

    printProcessSummary();
    clusterState = State.STARTED;

  }

  private void printProcessSummary() {
    log.info("Process Summary:");
    getProcesses().forEach((k, v) -> log.info("{}: {}", k,
        v.stream().map((pr) -> pr.getProcess().pid()).collect(Collectors.toList())));
  }

  private Set<String> getCompactionGroupNames() throws ClassNotFoundException {

    Set<String> groupNames = new HashSet<>();
    AccumuloConfiguration aconf = new ConfigurationCopy(config.getSiteConfig());
    CompactionServicesConfig csc = new CompactionServicesConfig(aconf);

    ServiceEnvironment senv = new ServiceEnvironment() {

      @Override
      public String getTableName(TableId tableId) throws TableNotFoundException {
        return null;
      }

      @Override
      public <T> T instantiate(String className, Class<T> base)
          throws ReflectiveOperationException {
        return ConfigurationTypeHelper.getClassInstance(null, className, base);
      }

      @Override
      public <T> T instantiate(TableId tableId, String className, Class<T> base)
          throws ReflectiveOperationException {
        return null;
      }

      @Override
      public Configuration getConfiguration() {
        return new ConfigurationImpl(aconf);
      }

      @Override
      public Configuration getConfiguration(TableId tableId) {
        return null;
      }

    };

    for (var entry : csc.getPlanners().entrySet()) {
      String serviceId = entry.getKey();
      String plannerClass = entry.getValue();

      try {
        CompactionPlanner cp = senv.instantiate(plannerClass, CompactionPlanner.class);
        var initParams = new CompactionPlannerInitParams(CompactionServiceId.of(serviceId),
            csc.getPlannerPrefix(serviceId), csc.getOptions().get(serviceId), senv);
        cp.init(initParams);
        initParams.getRequestedGroups().forEach(gid -> groupNames.add(gid.canonical()));
      } catch (Exception e) {
        log.error("For compaction service {}, failed to get compactor groups from planner {}.",
            serviceId, plannerClass, e);
      }
    }
    return groupNames;
  }

  // wait up to 10 seconds for the process to start
  private static void waitForProcessStart(Process p, String name) throws InterruptedException {
    long start = System.nanoTime();
    while (p.info().startInstant().isEmpty()) {
      if (NANOSECONDS.toSeconds(System.nanoTime() - start) > 10) {
        throw new IllegalStateException(
            "Error starting " + name + " - instance not started within 10 seconds");
      }
      Thread.sleep(50);
    }
  }

  private void verifyUp(ClientContext context, InstanceId instanceId)
      throws InterruptedException, IOException {

    requireNonNull(getClusterControl().managerProcess, "Error starting Manager - no process");
    waitForProcessStart(getClusterControl().managerProcess, "Manager");

    requireNonNull(getClusterControl().gcProcess, "Error starting GC - no process");
    waitForProcessStart(getClusterControl().gcProcess, "GC");

    int tsExpectedCount = 0;
    for (List<Process> tabletServerProcesses : getClusterControl().tabletServerProcesses.values()) {
      for (Process tsp : tabletServerProcesses) {
        tsExpectedCount++;
        requireNonNull(tsp, "Error starting TabletServer " + tsExpectedCount + " - no process");
        waitForProcessStart(tsp, "TabletServer" + tsExpectedCount);
      }
    }

    int ssExpectedCount = 0;
    for (List<Process> scanServerProcesses : getClusterControl().scanServerProcesses.values()) {
      for (Process tsp : scanServerProcesses) {
        ssExpectedCount++;
        requireNonNull(tsp, "Error starting ScanServer " + ssExpectedCount + " - no process");
        waitForProcessStart(tsp, "ScanServer" + ssExpectedCount);
      }
    }

    int ecExpectedCount = 0;
    for (List<Process> compactorProcesses : getClusterControl().compactorProcesses.values()) {
      for (Process ecp : compactorProcesses) {
        ecExpectedCount++;
        requireNonNull(ecp, "Error starting compactor " + ecExpectedCount + " - no process");
        waitForProcessStart(ecp, "Compactor" + ecExpectedCount);
      }
    }

    int tsActualCount = 0;
    while (tsActualCount < tsExpectedCount) {
      Set<ServiceLockPath> tservers =
          context.getServerPaths().getTabletServer(rg -> true, AddressSelector.all(), true);
      tsActualCount = tservers.size();
      log.info(tsActualCount + " of " + tsExpectedCount + " tablet servers present in ZooKeeper");
      Thread.sleep(500);
    }

    int ssActualCount = 0;
    while (ssActualCount < ssExpectedCount) {
      Set<ServiceLockPath> tservers =
          context.getServerPaths().getScanServer(rg -> true, AddressSelector.all(), true);
      ssActualCount = tservers.size();
      log.info(ssActualCount + " of " + ssExpectedCount + " scan servers present in ZooKeeper");
      Thread.sleep(500);
    }

    int ecActualCount = 0;
    while (ecActualCount < ecExpectedCount) {
      Set<ServiceLockPath> compactors =
          context.getServerPaths().getCompactor(rg -> true, AddressSelector.all(), true);
      ecActualCount = compactors.size();
      log.info(ecActualCount + " of " + ecExpectedCount + " compactors present in ZooKeeper");
      Thread.sleep(500);
    }

    while (context.getServerPaths().getManager(true) == null) {
      log.info("Manager not yet present in ZooKeeper");
      Thread.sleep(500);
    }

    while (context.getServerPaths().getGarbageCollector(true) == null) {
      log.info("GC not yet present in ZooKeeper");
      Thread.sleep(500);
    }

  }

  private List<String> buildRemoteDebugParams(int port) {
    return Collections.singletonList(
        String.format("-agentlib:jdwp=transport=dt_socket,server=y,suspend=n,address=%d", port));
  }

  /**
   * @return generated remote debug ports if in debug mode.
   * @since 1.6.0
   */
  public Set<Pair<ServerType,Integer>> getDebugPorts() {
    return debugPorts;
  }

  List<ProcessReference> references(Process... procs) {
    return Stream.of(procs).map(ProcessReference::new).collect(toList());
  }

  public Map<ServerType,Collection<ProcessReference>> getProcesses() {
    Map<ServerType,Collection<ProcessReference>> result = new HashMap<>();
    MiniAccumuloClusterControl control = getClusterControl();
    result.put(ServerType.MANAGER, references(control.managerProcess));
    result.put(ServerType.TABLET_SERVER, references(control.tabletServerProcesses.values().stream()
        .flatMap(List::stream).collect(Collectors.toList()).toArray(new Process[0])));
    result.put(ServerType.COMPACTOR, references(control.compactorProcesses.values().stream()
        .flatMap(List::stream).collect(Collectors.toList()).toArray(new Process[0])));
    if (control.scanServerProcesses != null) {
      result.put(ServerType.SCAN_SERVER, references(control.scanServerProcesses.values().stream()
          .flatMap(List::stream).collect(Collectors.toList()).toArray(new Process[0])));
    }
    if (control.zooKeeperProcess != null) {
      result.put(ServerType.ZOOKEEPER, references(control.zooKeeperProcess));
    }
    if (control.gcProcess != null) {
      result.put(ServerType.GARBAGE_COLLECTOR, references(control.gcProcess));
    }
    if (control.monitor != null) {
      result.put(ServerType.MONITOR, references(control.monitor));
    }
    return result;
  }

  public void killProcess(ServerType type, ProcessReference proc)
      throws ProcessNotFoundException, InterruptedException {
    getClusterControl().killProcess(type, proc);
  }

  @Override
  public String getInstanceName() {
    return config.getInstanceName();
  }

  @Override
  public String getZooKeepers() {
    return config.getZooKeepers();
  }

  @Override
  public ServerContext getServerContext() {
    serverContextCreated.set(true);
    return context.get();
  }

  /**
   * Stops Accumulo and Zookeeper processes. If stop is not called, there is a shutdown hook that is
   * setup to kill the processes. However it's probably best to call stop in a finally block as soon
   * as possible.
   */
  @Override
  public synchronized void stop() throws IOException, InterruptedException {
    Preconditions.checkState(clusterState != State.TERMINATED,
        "Cannot stop a cluster that is terminated.");

    if (executor == null) {
      // keep repeated calls to stop() from failing
      return;
    }

    if (miniLock != null) {
      try {
        miniLock.unlock();
      } catch (InterruptedException | KeeperException e) {
        log.error("Error unlocking ServiceLock for MiniAccumuloClusterImpl", e);
      }
      miniLock = null;
      this.getServerContext().clearServiceLock();
    }
    if (miniLockZk != null) {
      miniLockZk.close();
      miniLockZk = null;
    }
    if (client != null) {
      client.close();
      client = null;
    }

    MiniAccumuloClusterControl control = getClusterControl();

    control.stop(ServerType.GARBAGE_COLLECTOR, null);
    control.stop(ServerType.MANAGER, null);
    control.stop(ServerType.TABLET_SERVER, null);
    control.stop(ServerType.COMPACTOR, null);
    control.stop(ServerType.SCAN_SERVER, null);

    // Clean up the locks in ZooKeeper so that if the cluster
    // is restarted, then the processes will start right away
    // and not wait for the old locks to be cleaned up.
    try {
      new ZooZap().zap(getServerContext(), "-manager", "-tservers", "-compactors", "-sservers",
          "--gc");
    } catch (RuntimeException e) {
      if (!e.getMessage().startsWith("Accumulo not initialized")) {
        log.error("Error zapping zookeeper locks", e);
      }
    }

    // Clear the location of the servers in ZooCache.
    boolean macStarted = false;
    try {
      ZooUtil.getRoot(getServerContext().getInstanceID());
      macStarted = true;
    } catch (IllegalStateException e) {
      if (!e.getMessage().startsWith("Accumulo not initialized")) {
        throw e;
      }
    }
    if (macStarted) {
      getServerContext().getZooCache().clear(path -> path.startsWith("/"));
    }
    control.stop(ServerType.ZOOKEEPER, null);

    // ACCUMULO-2985 stop the ExecutorService after we finished using it to stop accumulo procs
    if (executor != null) {
      List<Runnable> tasksRemaining = executor.shutdownNow();

      // the single thread executor shouldn't have any pending tasks, but check anyways
      if (!tasksRemaining.isEmpty()) {
        log.warn(
            "Unexpectedly had {} task(s) remaining in threadpool for execution when being stopped",
            tasksRemaining.size());
      }

      executor = null;
    }

    var miniDFSActual = miniDFS.get();
    if (config.getUseMiniDFS() && miniDFSActual != null) {
      miniDFSActual.shutdown();
    }
    for (Process p : cleanup) {
      p.destroy();
      p.waitFor();
    }
    miniDFS.set(null);
    clusterState = State.STOPPED;
  }

  @Override
  public synchronized void terminate() throws Exception {
    Preconditions.checkState(clusterState != State.TERMINATED,
        "Cannot stop a cluster that is terminated.");

    if (clusterState != State.STOPPED) {
      stop();
    }

    if (serverContextCreated.get()) {
      getServerContext().close();
    }
    clusterState = State.TERMINATED;
  }

  /**
   * @since 1.6.0
   */
  public MiniAccumuloConfigImpl getConfig() {
    return config;
  }

  @Override
  public AccumuloClient createAccumuloClient(String user, AuthenticationToken token) {
    return Accumulo.newClient().from(clientProperties.get()).as(user, token).build();
  }

  @Override
  public Properties getClientProperties() {
    // return a copy, without re-reading the file
    var copy = new Properties();
    copy.putAll(clientProperties.get());
    return copy;
  }

  @Override
  public FileSystem getFileSystem() {
    try {
      return FileSystem.get(new URI(dfsUri), new Configuration());
    } catch (IOException | URISyntaxException e) {
      throw new IllegalStateException(e);
    }
  }

  @VisibleForTesting
  protected void setShutdownExecutor(ExecutorService svc) {
    this.executor = svc;
  }

  @VisibleForTesting
  protected ExecutorService getShutdownExecutor() {
    return executor;
  }

  public void stopProcessesWithTimeout(final ServerType type, final List<Process> procs,
      final long timeout, final TimeUnit unit) {

    final List<Future<Integer>> futures = new ArrayList<>();
    for (Process proc : procs) {
      futures.add(executor.submit(() -> {
        proc.destroy();
        proc.waitFor(timeout, unit);
        return proc.exitValue();
      }));
    }

    while (!futures.isEmpty()) {
      futures.removeIf(f -> {
        if (f.isDone()) {
          try {
            f.get();
          } catch (ExecutionException | InterruptedException e) {
            log.warn("{} did not fully stop after {} seconds", type, unit.toSeconds(timeout), e);
          }
          return true;
        }
        return false;
      });
      try {
        Thread.sleep(250);
      } catch (InterruptedException e) {
        log.warn("Interrupted while trying to stop " + type + " processes.");
        Thread.currentThread().interrupt();
      }
    }
  }

  public int stopProcessWithTimeout(final Process proc, long timeout, TimeUnit unit)
      throws InterruptedException, ExecutionException, TimeoutException {
    FutureTask<Integer> future = new FutureTask<>(() -> {
      proc.destroy();
      return proc.waitFor();
    });

    executor.execute(future);

    return future.get(timeout, unit);
  }

  /**
   * Get programmatic interface to information available in a normal monitor. XXX the returned
   * structure won't contain information about the metadata table until there is data in it. e.g. if
   * you want to see the metadata table you should create a table.
   *
   * @since 1.6.1
   */
  public ManagerMonitorInfo getManagerMonitorInfo()
      throws AccumuloException, AccumuloSecurityException {
    try (AccumuloClient c = Accumulo.newClient().from(clientProperties.get()).build()) {
      ClientContext context = (ClientContext) c;
      return ThriftClientTypes.MANAGER.execute(context,
          client -> client.getManagerStats(TraceUtil.traceInfo(), context.rpcCreds()));
    }
  }

  public MiniDFSCluster getMiniDfs() {
    return this.miniDFS.get();
  }

  @Override
  public MiniAccumuloClusterControl getClusterControl() {
    return clusterControl;
  }

  @Override
  public Path getTemporaryPath() {
    String p;
    if (config.getUseMiniDFS()) {
      p = "/tmp/";
    } else {
      java.nio.file.Path tmp = config.getDir().toPath().resolve("tmp");
      mkdirs(tmp);
      p = tmp.toString();
    }
    return getFileSystem().makeQualified(new Path(p));
  }

  @Override
  public AccumuloConfiguration getSiteConfiguration() {
    return new ConfigurationCopy(Stream.concat(DefaultConfiguration.getInstance().stream(),
        config.getSiteConfig().entrySet().stream()));
  }

  @Override
  public String getAccumuloPropertiesPath() {
    return config.getConfDir().toPath().resolve("accumulo.properties").toString();
  }

  @Override
  public String getClientPropsPath() {
    return config.getClientPropsFile().getAbsolutePath();
  }

}<|MERGE_RESOLUTION|>--- conflicted
+++ resolved
@@ -223,14 +223,9 @@
       conf.set("dfs.datanode.synconclose", "true");
       conf.set("dfs.datanode.data.dir.perm", MiniDFSUtil.computeDatanodeDirectoryPermission());
       config.getHadoopConfOverrides().forEach((k, v) -> conf.set(k, v));
-<<<<<<< HEAD
       String oldTestBuildData =
           System.setProperty("test.build.data", dfs.toAbsolutePath().toString());
-      miniDFS.set(new MiniDFSCluster.Builder(conf).build());
-=======
-      String oldTestBuildData = System.setProperty("test.build.data", dfs.getAbsolutePath());
       miniDFS.set(new MiniDFSCluster.Builder(conf).numDataNodes(config.getNumDataNodes()).build());
->>>>>>> 2e31448a
       if (oldTestBuildData == null) {
         System.clearProperty("test.build.data");
       } else {
