/*
 * Licensed to the Apache Software Foundation (ASF) under one or more
 * contributor license agreements.  See the NOTICE file distributed with
 * this work for additional information regarding copyright ownership.
 * The ASF licenses this file to You under the Apache License, Version 2.0
 * (the "License"); you may not use this file except in compliance with
 * the License.  You may obtain a copy of the License at
 *
 *     http://www.apache.org/licenses/LICENSE-2.0
 *
 * Unless required by applicable law or agreed to in writing, software
 * distributed under the License is distributed on an "AS IS" BASIS,
 * WITHOUT WARRANTIES OR CONDITIONS OF ANY KIND, either express or implied.
 * See the License for the specific language governing permissions and
 * limitations under the License.
 */
package org.apache.accumulo.cluster.standalone;

import static com.google.common.base.Preconditions.checkArgument;

import java.io.IOException;
import java.util.Arrays;
import java.util.Collections;
import java.util.List;

import org.apache.accumulo.cluster.AccumuloCluster;
import org.apache.accumulo.cluster.ClusterUser;
import org.apache.accumulo.core.client.AccumuloException;
import org.apache.accumulo.core.client.AccumuloSecurityException;
import org.apache.accumulo.core.client.ClientConfiguration;
import org.apache.accumulo.core.client.ConnectionInfo;
import org.apache.accumulo.core.client.Connector;
import org.apache.accumulo.core.client.impl.ClientConfConverter;
import org.apache.accumulo.core.client.security.tokens.AuthenticationToken;
import org.apache.accumulo.core.conf.AccumuloConfiguration;
import org.apache.accumulo.core.conf.ConfigurationCopy;
import org.apache.accumulo.core.conf.DefaultConfiguration;
import org.apache.accumulo.core.master.thrift.MasterGoalState;
import org.apache.accumulo.core.util.CachedConfiguration;
import org.apache.accumulo.minicluster.ServerType;
import org.apache.hadoop.conf.Configuration;
import org.apache.hadoop.fs.FileSystem;
import org.apache.hadoop.fs.Path;
import org.slf4j.Logger;
import org.slf4j.LoggerFactory;

import com.google.common.collect.Iterables;

/**
 * AccumuloCluster implementation to connect to an existing deployment of Accumulo
 */
public class StandaloneAccumuloCluster implements AccumuloCluster {
  @SuppressWarnings("unused")
  private static final Logger log = LoggerFactory.getLogger(StandaloneAccumuloCluster.class);

  static final List<ServerType> ALL_SERVER_TYPES = Collections
      .unmodifiableList(Arrays.asList(ServerType.MASTER, ServerType.TABLET_SERVER,
          ServerType.TRACER, ServerType.GARBAGE_COLLECTOR, ServerType.MONITOR));

  private ConnectionInfo info;
  private String accumuloHome, clientAccumuloConfDir, serverAccumuloConfDir, hadoopConfDir;
  private Path tmp;
  private List<ClusterUser> users;
  private String clientCmdPrefix;
  private String serverCmdPrefix;

<<<<<<< HEAD
  public StandaloneAccumuloCluster(ConnectionInfo info, Path tmp, List<ClusterUser> users) {
    this.info = info;
=======
  public StandaloneAccumuloCluster(ClientConfiguration clientConf, Path tmp,
      List<ClusterUser> users, String serverUser) {
    this(new ZooKeeperInstance(clientConf), clientConf, tmp, users, serverUser);
  }

  public StandaloneAccumuloCluster(Instance instance, ClientConfiguration clientConf, Path tmp,
      List<ClusterUser> users, String serverUser) {
    this.instance = instance;
    this.clientConf = clientConf;
>>>>>>> f4f43feb
    this.tmp = tmp;
    this.users = users;
  }

  public String getAccumuloHome() {
    return accumuloHome;
  }

  public void setAccumuloHome(String accumuloHome) {
    this.accumuloHome = accumuloHome;
  }

  public String getClientAccumuloConfDir() {
    return clientAccumuloConfDir;
  }

  public void setClientAccumuloConfDir(String accumuloConfDir) {
    this.clientAccumuloConfDir = accumuloConfDir;
  }

  public String getServerAccumuloConfDir() {
    return serverAccumuloConfDir;
  }

  public void setServerAccumuloConfDir(String accumuloConfDir) {
    this.serverAccumuloConfDir = accumuloConfDir;
  }

  public void setServerCmdPrefix(String serverCmdPrefix) {
    this.serverCmdPrefix = serverCmdPrefix;
  }

  public void setClientCmdPrefix(String clientCmdPrefix) {
    this.clientCmdPrefix = clientCmdPrefix;
  }

  public String getHadoopConfDir() {
    if (null == hadoopConfDir) {
      hadoopConfDir = System.getenv("HADOOP_CONF_DIR");
    }
    if (null == hadoopConfDir) {
      throw new IllegalArgumentException("Cannot determine HADOOP_CONF_DIR for standalone cluster");
    }
    return hadoopConfDir;
  }

  public void setHadoopConfDir(String hadoopConfDir) {
    this.hadoopConfDir = hadoopConfDir;
  }

  @Override
  public String getInstanceName() {
    return info.getInstanceName();
  }

  @Override
  public String getZooKeepers() {
    return info.getZooKeepers();
  }

  @Override
<<<<<<< HEAD
  public Connector getConnector(String user, AuthenticationToken token) throws AccumuloException, AccumuloSecurityException {
    return Connector.builder().forInstance(getInstanceName(), getZooKeepers()).usingToken(user, token).build();
=======
  public Connector getConnector(String user, AuthenticationToken token)
      throws AccumuloException, AccumuloSecurityException {
    return instance.getConnector(user, token);
>>>>>>> f4f43feb
  }

  @Override
  public ClientConfiguration getClientConfig() {
    return ClientConfConverter.toClientConf(info.getProperties());
  }

  @Override
  public ConnectionInfo getConnectionInfo() {
    return info;
  }

  @Override
  public StandaloneClusterControl getClusterControl() {
<<<<<<< HEAD
    return new StandaloneClusterControl(accumuloHome, clientAccumuloConfDir, serverAccumuloConfDir, clientCmdPrefix, serverCmdPrefix);
=======
    return new StandaloneClusterControl(serverUser,
        null == accumuloHome ? System.getenv("ACCUMULO_HOME") : accumuloHome,
        null == clientAccumuloConfDir ? System.getenv("ACCUMULO_CONF_DIR") : clientAccumuloConfDir,
        null == serverAccumuloConfDir ? System.getenv("ACCUMULO_CONF_DIR") : serverAccumuloConfDir);
>>>>>>> f4f43feb
  }

  @Override
  public void start() throws IOException {
    StandaloneClusterControl control = getClusterControl();

    // TODO We can check the hosts files, but that requires us to be on a host with the
    // installation. Limitation at the moment.

    control.setGoalState(MasterGoalState.NORMAL.toString());

    for (ServerType type : ALL_SERVER_TYPES) {
      control.startAllServers(type);
    }
  }

  @Override
  public void stop() throws IOException {
    StandaloneClusterControl control = getClusterControl();

    // TODO We can check the hosts files, but that requires us to be on a host with the
    // installation. Limitation at the moment.

    for (ServerType type : ALL_SERVER_TYPES) {
      control.stopAllServers(type);
    }
  }

  public Configuration getHadoopConfiguration() {
    String confDir = getHadoopConfDir();
    // Using CachedConfiguration will make repeatedly calling this method much faster
    final Configuration conf = CachedConfiguration.getInstance();
    conf.addResource(new Path(confDir, "core-site.xml"));
    // Need hdfs-site.xml for NN HA
    conf.addResource(new Path(confDir, "hdfs-site.xml"));
    return conf;
  }

  @Override
  public FileSystem getFileSystem() throws IOException {
    Configuration conf = getHadoopConfiguration();
    return FileSystem.get(conf);
  }

  @Override
  public Path getTemporaryPath() {
    return tmp;
  }

  public ClusterUser getUser(int offset) {
    checkArgument(offset >= 0 && offset < users.size(),
        "Invalid offset, should be non-negative and less than " + users.size());
    return users.get(offset);
  }

  @Override
  public AccumuloConfiguration getSiteConfiguration() {
    Configuration conf = new Configuration(false);
    Path accumuloSite = new Path(serverAccumuloConfDir, "accumulo-site.xml");
    conf.addResource(accumuloSite);
<<<<<<< HEAD
    return new ConfigurationCopy(Iterables.concat(DefaultConfiguration.getInstance(), conf));
=======
    return new ConfigurationCopy(
        Iterables.concat(AccumuloConfiguration.getDefaultConfiguration(), conf));
>>>>>>> f4f43feb
  }
}<|MERGE_RESOLUTION|>--- conflicted
+++ resolved
@@ -64,20 +64,8 @@
   private String clientCmdPrefix;
   private String serverCmdPrefix;
 
-<<<<<<< HEAD
   public StandaloneAccumuloCluster(ConnectionInfo info, Path tmp, List<ClusterUser> users) {
     this.info = info;
-=======
-  public StandaloneAccumuloCluster(ClientConfiguration clientConf, Path tmp,
-      List<ClusterUser> users, String serverUser) {
-    this(new ZooKeeperInstance(clientConf), clientConf, tmp, users, serverUser);
-  }
-
-  public StandaloneAccumuloCluster(Instance instance, ClientConfiguration clientConf, Path tmp,
-      List<ClusterUser> users, String serverUser) {
-    this.instance = instance;
-    this.clientConf = clientConf;
->>>>>>> f4f43feb
     this.tmp = tmp;
     this.users = users;
   }
@@ -139,14 +127,10 @@
   }
 
   @Override
-<<<<<<< HEAD
-  public Connector getConnector(String user, AuthenticationToken token) throws AccumuloException, AccumuloSecurityException {
-    return Connector.builder().forInstance(getInstanceName(), getZooKeepers()).usingToken(user, token).build();
-=======
   public Connector getConnector(String user, AuthenticationToken token)
       throws AccumuloException, AccumuloSecurityException {
-    return instance.getConnector(user, token);
->>>>>>> f4f43feb
+    return Connector.builder().forInstance(getInstanceName(), getZooKeepers())
+        .usingToken(user, token).build();
   }
 
   @Override
@@ -161,14 +145,8 @@
 
   @Override
   public StandaloneClusterControl getClusterControl() {
-<<<<<<< HEAD
-    return new StandaloneClusterControl(accumuloHome, clientAccumuloConfDir, serverAccumuloConfDir, clientCmdPrefix, serverCmdPrefix);
-=======
-    return new StandaloneClusterControl(serverUser,
-        null == accumuloHome ? System.getenv("ACCUMULO_HOME") : accumuloHome,
-        null == clientAccumuloConfDir ? System.getenv("ACCUMULO_CONF_DIR") : clientAccumuloConfDir,
-        null == serverAccumuloConfDir ? System.getenv("ACCUMULO_CONF_DIR") : serverAccumuloConfDir);
->>>>>>> f4f43feb
+    return new StandaloneClusterControl(accumuloHome, clientAccumuloConfDir, serverAccumuloConfDir,
+        clientCmdPrefix, serverCmdPrefix);
   }
 
   @Override
@@ -229,11 +207,6 @@
     Configuration conf = new Configuration(false);
     Path accumuloSite = new Path(serverAccumuloConfDir, "accumulo-site.xml");
     conf.addResource(accumuloSite);
-<<<<<<< HEAD
     return new ConfigurationCopy(Iterables.concat(DefaultConfiguration.getInstance(), conf));
-=======
-    return new ConfigurationCopy(
-        Iterables.concat(AccumuloConfiguration.getDefaultConfiguration(), conf));
->>>>>>> f4f43feb
   }
 }