#! /usr/bin/env bash
#
# Licensed to the Apache Software Foundation (ASF) under one
# or more contributor license agreements.  See the NOTICE file
# distributed with this work for additional information
# regarding copyright ownership.  The ASF licenses this file
# to you under the Apache License, Version 2.0 (the
# "License"); you may not use this file except in compliance
# with the License.  You may obtain a copy of the License at
#
#   http://www.apache.org/licenses/LICENSE-2.0
#
# Unless required by applicable law or agreed to in writing,
# software distributed under the License is distributed on an
# "AS IS" BASIS, WITHOUT WARRANTIES OR CONDITIONS OF ANY
# KIND, either express or implied.  See the License for the
# specific language governing permissions and limitations
# under the License.
#

## Before accumulo-env.sh is loaded, these environment variables are set and can be used in this file:

# cmd - Command that is being called such as tserver, manager, etc.
# basedir - Root of Accumulo installation
# bin - Directory containing Accumulo scripts
# conf - Directory containing Accumulo configuration
# lib - Directory containing Accumulo libraries

############################
# Variables that must be set
############################

## Accumulo logs directory. Referenced by logger config.
ACCUMULO_LOG_DIR="${ACCUMULO_LOG_DIR:-${basedir}/logs}"
## Hadoop installation
HADOOP_HOME="${HADOOP_HOME:-/path/to/hadoop}"
## Hadoop configuration
HADOOP_CONF_DIR="${HADOOP_CONF_DIR:-${HADOOP_HOME}/etc/hadoop}"
## Zookeeper installation
ZOOKEEPER_HOME="${ZOOKEEPER_HOME:-/path/to/zookeeper}"

##########################
# Build CLASSPATH variable
##########################

## Verify that Hadoop & Zookeeper installation directories exist
if [[ ! -d $ZOOKEEPER_HOME ]]; then
  echo "ZOOKEEPER_HOME=$ZOOKEEPER_HOME is not set to a valid directory in accumulo-env.sh"
  exit 1
fi
if [[ ! -d $HADOOP_HOME ]]; then
  echo "HADOOP_HOME=$HADOOP_HOME is not set to a valid directory in accumulo-env.sh"
  exit 1
fi

## Build using existing CLASSPATH, conf/ directory, dependencies in lib/, and external Hadoop & Zookeeper dependencies
if [[ -n $CLASSPATH ]]; then
  # conf is set by calling script that sources this env file
  #shellcheck disable=SC2154
  CLASSPATH="${CLASSPATH}:${conf}"
else
  CLASSPATH="${conf}"
fi
ZK_JARS=$(find "$ZOOKEEPER_HOME/lib/" -maxdepth 1 -name '*.jar' -not -name '*slf4j*' -not -name '*log4j*' | paste -sd:)
# lib is set by calling script that sources this env file
#shellcheck disable=SC2154
CLASSPATH="${CLASSPATH}:${lib}/*:${HADOOP_CONF_DIR}:${ZOOKEEPER_HOME}/*:${ZK_JARS}:${HADOOP_HOME}/share/hadoop/client/*"
export CLASSPATH

##################################################################
# Build JAVA_OPTS variable. Defaults below work but can be edited.
##################################################################

## JVM options set for all processes. Extra options can be passed in by setting ACCUMULO_JAVA_OPTS to an array of options.
read -r -a accumulo_initial_opts < <(echo "$ACCUMULO_JAVA_OPTS")
JAVA_OPTS=("${accumulo_initial_opts[@]}"
  '-XX:OnOutOfMemoryError=kill -9 %p'
  '-XX:-OmitStackTraceInFastThrow'
  '-Djava.net.preferIPv4Stack=true'
  "-Daccumulo.native.lib.path=${lib}/native")

## Make sure Accumulo native libraries are built since they are enabled by default
# bin is set by calling script that sources this env file
#shellcheck disable=SC2154
"${bin}"/accumulo-util build-native &>/dev/null

## JVM options set for individual applications
# cmd is set by calling script that sources this env file
#shellcheck disable=SC2154
case "$cmd" in
  manager | master) JAVA_OPTS=("${JAVA_OPTS[@]}" '-Xmx512m' '-Xms512m') ;;
  monitor) JAVA_OPTS=("${JAVA_OPTS[@]}" '-Xmx256m' '-Xms256m') ;;
  gc) JAVA_OPTS=("${JAVA_OPTS[@]}" '-Xmx256m' '-Xms256m') ;;
  tserver) JAVA_OPTS=("${JAVA_OPTS[@]}" '-Xmx768m' '-Xms768m') ;;
  compaction-coordinator) JAVA_OPTS=("${JAVA_OPTS[@]}" '-Xmx512m' '-Xms512m') ;;
  compactor) JAVA_OPTS=("${JAVA_OPTS[@]}" '-Xmx256m' '-Xms256m') ;;
<<<<<<< HEAD
  sserver) JAVA_OPTS=("${JAVA_OPTS[@]}" '-Xmx512m' '-Xms512m') ;;
  *)       JAVA_OPTS=("${JAVA_OPTS[@]}" '-Xmx256m' '-Xms64m') ;;
=======
  *) JAVA_OPTS=("${JAVA_OPTS[@]}" '-Xmx256m' '-Xms64m') ;;
>>>>>>> e223e799
esac

## JVM options set for logging. Review log4j2.properties file to see how they are used.
JAVA_OPTS=("${JAVA_OPTS[@]}"
  "-Daccumulo.log.dir=${ACCUMULO_LOG_DIR}"
  "-Daccumulo.application=${cmd}${ACCUMULO_SERVICE_INSTANCE}_$(hostname)"
  "-Daccumulo.metrics.service.instance=${ACCUMULO_SERVICE_INSTANCE}"
  "-Dlog4j2.contextSelector=org.apache.logging.log4j.core.async.AsyncLoggerContextSelector"
  "-Dotel.service.name=${cmd}${ACCUMULO_SERVICE_INSTANCE}"
)

## Optionally setup OpenTelemetry SDK AutoConfigure
## See https://github.com/open-telemetry/opentelemetry-java/tree/main/sdk-extensions/autoconfigure
#JAVA_OPTS=("${JAVA_OPTS[@]}"  "-Dotel.traces.exporter=jaeger")

## Optionally setup OpenTelemetry Java Agent
## See https://github.com/open-telemetry/opentelemetry-java-instrumentation for more options
#JAVA_OPTS=("${JAVA_OPTS[@]}"  "-javaagent:path/to/opentelemetry-javaagent-all.jar")

case "$cmd" in
<<<<<<< HEAD
  monitor|gc|manager|master|tserver|compaction-coordinator|compactor|sserver)
=======
  monitor | gc | manager | master | tserver | compaction-coordinator | compactor)
>>>>>>> e223e799
    JAVA_OPTS=("${JAVA_OPTS[@]}" "-Dlog4j.configurationFile=log4j2-service.properties")
    ;;
  *)
    # let log4j use its default behavior (log4j2.properties, etc.)
    true
    ;;
esac

############################
# Variables set to a default
############################

export MALLOC_ARENA_MAX=${MALLOC_ARENA_MAX:-1}
## Add Hadoop native libraries to shared library paths given operating system
case "$(uname)" in
  Darwin) export DYLD_LIBRARY_PATH="${HADOOP_HOME}/lib/native:${DYLD_LIBRARY_PATH}" ;;
  *) export LD_LIBRARY_PATH="${HADOOP_HOME}/lib/native:${LD_LIBRARY_PATH}" ;;
esac

###############################################
# Variables that are optional. Uncomment to set
###############################################

## Specifies command that will be placed before calls to Java in accumulo script
# export ACCUMULO_JAVA_PREFIX=""<|MERGE_RESOLUTION|>--- conflicted
+++ resolved
@@ -94,12 +94,8 @@
   tserver) JAVA_OPTS=("${JAVA_OPTS[@]}" '-Xmx768m' '-Xms768m') ;;
   compaction-coordinator) JAVA_OPTS=("${JAVA_OPTS[@]}" '-Xmx512m' '-Xms512m') ;;
   compactor) JAVA_OPTS=("${JAVA_OPTS[@]}" '-Xmx256m' '-Xms256m') ;;
-<<<<<<< HEAD
   sserver) JAVA_OPTS=("${JAVA_OPTS[@]}" '-Xmx512m' '-Xms512m') ;;
-  *)       JAVA_OPTS=("${JAVA_OPTS[@]}" '-Xmx256m' '-Xms64m') ;;
-=======
   *) JAVA_OPTS=("${JAVA_OPTS[@]}" '-Xmx256m' '-Xms64m') ;;
->>>>>>> e223e799
 esac
 
 ## JVM options set for logging. Review log4j2.properties file to see how they are used.
@@ -120,11 +116,7 @@
 #JAVA_OPTS=("${JAVA_OPTS[@]}"  "-javaagent:path/to/opentelemetry-javaagent-all.jar")
 
 case "$cmd" in
-<<<<<<< HEAD
-  monitor|gc|manager|master|tserver|compaction-coordinator|compactor|sserver)
-=======
-  monitor | gc | manager | master | tserver | compaction-coordinator | compactor)
->>>>>>> e223e799
+  monitor | gc | manager | master | tserver | compaction-coordinator | compactor | sserver)
     JAVA_OPTS=("${JAVA_OPTS[@]}" "-Dlog4j.configurationFile=log4j2-service.properties")
     ;;
   *)
