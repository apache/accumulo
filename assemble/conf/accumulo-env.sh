#! /usr/bin/env bash
#
# Licensed to the Apache Software Foundation (ASF) under one
# or more contributor license agreements.  See the NOTICE file
# distributed with this work for additional information
# regarding copyright ownership.  The ASF licenses this file
# to you under the Apache License, Version 2.0 (the
# "License"); you may not use this file except in compliance
# with the License.  You may obtain a copy of the License at
#
#   http://www.apache.org/licenses/LICENSE-2.0
#
# Unless required by applicable law or agreed to in writing,
# software distributed under the License is distributed on an
# "AS IS" BASIS, WITHOUT WARRANTIES OR CONDITIONS OF ANY
# KIND, either express or implied.  See the License for the
# specific language governing permissions and limitations
# under the License.
#

## Before accumulo-env.sh is loaded, these environment variables are set and can be used in this file:

# cmd - Command that is being called such as tserver, manager, etc.
# basedir - Root of Accumulo installation
# bin - Directory containing Accumulo scripts
# conf - Directory containing Accumulo configuration
# lib - Directory containing Accumulo libraries

############################
# Variables that must be set
############################

## Accumulo logs directory. Referenced by logger config.
ACCUMULO_LOG_DIR="${ACCUMULO_LOG_DIR:-${basedir}/logs}"
## Hadoop installation
HADOOP_HOME="${HADOOP_HOME:-/path/to/hadoop}"
## Hadoop configuration
HADOOP_CONF_DIR="${HADOOP_CONF_DIR:-${HADOOP_HOME}/etc/hadoop}"
## Zookeeper installation
ZOOKEEPER_HOME="${ZOOKEEPER_HOME:-/path/to/zookeeper}"

##########################
# Build CLASSPATH variable
##########################

## Verify that Hadoop & Zookeeper installation directories exist
if [[ ! -d $ZOOKEEPER_HOME ]]; then
  echo "ZOOKEEPER_HOME=$ZOOKEEPER_HOME is not set to a valid directory in accumulo-env.sh"
  exit 1
fi
if [[ ! -d $HADOOP_HOME ]]; then
  echo "HADOOP_HOME=$HADOOP_HOME is not set to a valid directory in accumulo-env.sh"
  exit 1
fi

## Build using existing CLASSPATH, conf/ directory, dependencies in lib/, and external Hadoop & Zookeeper dependencies
if [[ -n $CLASSPATH ]]; then
  # conf is set by calling script that sources this env file
  #shellcheck disable=SC2154
  CLASSPATH="${CLASSPATH}:${conf}"
else
  CLASSPATH="${conf}"
fi
ZK_JARS=$(find "$ZOOKEEPER_HOME/lib/" -maxdepth 1 -name '*.jar' -not -name '*slf4j*' -not -name '*log4j*' | paste -sd:)
# lib is set by calling script that sources this env file
#shellcheck disable=SC2154
CLASSPATH="${CLASSPATH}:${lib}/*:${HADOOP_CONF_DIR}:${ZOOKEEPER_HOME}/*:${ZK_JARS}:${HADOOP_HOME}/share/hadoop/client/*"
export CLASSPATH

##################################################################
# Build JAVA_OPTS variable. Defaults below work but can be edited.
##################################################################

## JVM options set for all processes. Extra options can be passed in by setting ACCUMULO_JAVA_OPTS to an array of options.
read -r -a accumulo_initial_opts < <(echo "$ACCUMULO_JAVA_OPTS")
JAVA_OPTS=(
  '-XX:OnOutOfMemoryError=kill -9 %p'
  '-XX:-OmitStackTraceInFastThrow'
  '-Djava.net.preferIPv4Stack=true'
  "-Daccumulo.native.lib.path=${lib}/native"
  "${accumulo_initial_opts[@]}"
)

## Make sure Accumulo native libraries are built since they are enabled by default
# bin is set by calling script that sources this env file
#shellcheck disable=SC2154
"${bin}"/accumulo-util build-native &>/dev/null

## JVM options set for individual applications
# cmd is set by calling script that sources this env file
#shellcheck disable=SC2154
case "$cmd" in
<<<<<<< HEAD
  manager | master) JAVA_OPTS=("${JAVA_OPTS[@]}" '-Xmx512m' '-Xms512m') ;;
  monitor) JAVA_OPTS=("${JAVA_OPTS[@]}" '-Xmx256m' '-Xms256m') ;;
  gc) JAVA_OPTS=("${JAVA_OPTS[@]}" '-Xmx256m' '-Xms256m') ;;
  tserver) JAVA_OPTS=("${JAVA_OPTS[@]}" '-Xmx768m' '-Xms768m') ;;
  compaction-coordinator) JAVA_OPTS=("${JAVA_OPTS[@]}" '-Xmx512m' '-Xms512m') ;;
  compactor) JAVA_OPTS=("${JAVA_OPTS[@]}" '-Xmx256m' '-Xms256m') ;;
  sserver) JAVA_OPTS=("${JAVA_OPTS[@]}" '-Xmx512m' '-Xms512m') ;;
  *) JAVA_OPTS=("${JAVA_OPTS[@]}" '-Xmx256m' '-Xms64m') ;;
=======
  manager | master) JAVA_OPTS=('-Xmx512m' '-Xms512m' "${JAVA_OPTS[@]}") ;;
  monitor) JAVA_OPTS=('-Xmx256m' '-Xms256m' "${JAVA_OPTS[@]}") ;;
  gc) JAVA_OPTS=('-Xmx256m' '-Xms256m' "${JAVA_OPTS[@]}") ;;
  tserver) JAVA_OPTS=('-Xmx768m' '-Xms768m' "${JAVA_OPTS[@]}") ;;
  compaction-coordinator) JAVA_OPTS=('-Xmx512m' '-Xms512m' "${JAVA_OPTS[@]}") ;;
  compactor) JAVA_OPTS=('-Xmx256m' '-Xms256m' "${JAVA_OPTS[@]}") ;;
  *) JAVA_OPTS=('-Xmx256m' '-Xms64m' "${JAVA_OPTS[@]}") ;;
>>>>>>> fa21795f
esac

## JVM options set for logging. Review log4j2.properties file to see how they are used.
JAVA_OPTS=("-Daccumulo.log.dir=${ACCUMULO_LOG_DIR}"
  "-Daccumulo.application=${cmd}${ACCUMULO_SERVICE_INSTANCE}_$(hostname)"
  "-Daccumulo.metrics.service.instance=${ACCUMULO_SERVICE_INSTANCE}"
  "-Dlog4j2.contextSelector=org.apache.logging.log4j.core.async.AsyncLoggerContextSelector"
  "-Dotel.service.name=${cmd}${ACCUMULO_SERVICE_INSTANCE}"
  "${JAVA_OPTS[@]}"
)

## Optionally setup OpenTelemetry SDK AutoConfigure
## See https://github.com/open-telemetry/opentelemetry-java/tree/main/sdk-extensions/autoconfigure
#JAVA_OPTS=('-Dotel.traces.exporter=jaeger' "${JAVA_OPTS[@]}")

## Optionally setup OpenTelemetry Java Agent
## See https://github.com/open-telemetry/opentelemetry-java-instrumentation for more options
#JAVA_OPTS=('-javaagent:path/to/opentelemetry-javaagent-all.jar' "${JAVA_OPTS[@]}")

case "$cmd" in
<<<<<<< HEAD
  monitor | gc | manager | master | tserver | compaction-coordinator | compactor | sserver)
    JAVA_OPTS=("${JAVA_OPTS[@]}" "-Dlog4j.configurationFile=log4j2-service.properties")
=======
  monitor | gc | manager | master | tserver | compaction-coordinator | compactor)
    JAVA_OPTS=('-Dlog4j.configurationFile=log4j2-service.properties' "${JAVA_OPTS[@]}")
>>>>>>> fa21795f
    ;;
  *)
    # let log4j use its default behavior (log4j2.properties, etc.)
    true
    ;;
esac

############################
# Variables set to a default
############################

export MALLOC_ARENA_MAX=${MALLOC_ARENA_MAX:-1}
## Add Hadoop native libraries to shared library paths given operating system
case "$(uname)" in
  Darwin) export DYLD_LIBRARY_PATH="${HADOOP_HOME}/lib/native:${DYLD_LIBRARY_PATH}" ;;
  *) export LD_LIBRARY_PATH="${HADOOP_HOME}/lib/native:${LD_LIBRARY_PATH}" ;;
esac

###############################################
# Variables that are optional. Uncomment to set
###############################################

## Specifies command that will be placed before calls to Java in accumulo script
# export ACCUMULO_JAVA_PREFIX=""<|MERGE_RESOLUTION|>--- conflicted
+++ resolved
@@ -90,24 +90,14 @@
 # cmd is set by calling script that sources this env file
 #shellcheck disable=SC2154
 case "$cmd" in
-<<<<<<< HEAD
-  manager | master) JAVA_OPTS=("${JAVA_OPTS[@]}" '-Xmx512m' '-Xms512m') ;;
-  monitor) JAVA_OPTS=("${JAVA_OPTS[@]}" '-Xmx256m' '-Xms256m') ;;
-  gc) JAVA_OPTS=("${JAVA_OPTS[@]}" '-Xmx256m' '-Xms256m') ;;
-  tserver) JAVA_OPTS=("${JAVA_OPTS[@]}" '-Xmx768m' '-Xms768m') ;;
-  compaction-coordinator) JAVA_OPTS=("${JAVA_OPTS[@]}" '-Xmx512m' '-Xms512m') ;;
-  compactor) JAVA_OPTS=("${JAVA_OPTS[@]}" '-Xmx256m' '-Xms256m') ;;
-  sserver) JAVA_OPTS=("${JAVA_OPTS[@]}" '-Xmx512m' '-Xms512m') ;;
-  *) JAVA_OPTS=("${JAVA_OPTS[@]}" '-Xmx256m' '-Xms64m') ;;
-=======
   manager | master) JAVA_OPTS=('-Xmx512m' '-Xms512m' "${JAVA_OPTS[@]}") ;;
   monitor) JAVA_OPTS=('-Xmx256m' '-Xms256m' "${JAVA_OPTS[@]}") ;;
   gc) JAVA_OPTS=('-Xmx256m' '-Xms256m' "${JAVA_OPTS[@]}") ;;
   tserver) JAVA_OPTS=('-Xmx768m' '-Xms768m' "${JAVA_OPTS[@]}") ;;
   compaction-coordinator) JAVA_OPTS=('-Xmx512m' '-Xms512m' "${JAVA_OPTS[@]}") ;;
   compactor) JAVA_OPTS=('-Xmx256m' '-Xms256m' "${JAVA_OPTS[@]}") ;;
+  sserver) JAVA_OPTS=('-Xmx512m' '-Xms512m' "${JAVA_OPTS[@]}") ;;
   *) JAVA_OPTS=('-Xmx256m' '-Xms64m' "${JAVA_OPTS[@]}") ;;
->>>>>>> fa21795f
 esac
 
 ## JVM options set for logging. Review log4j2.properties file to see how they are used.
@@ -128,13 +118,8 @@
 #JAVA_OPTS=('-javaagent:path/to/opentelemetry-javaagent-all.jar' "${JAVA_OPTS[@]}")
 
 case "$cmd" in
-<<<<<<< HEAD
   monitor | gc | manager | master | tserver | compaction-coordinator | compactor | sserver)
-    JAVA_OPTS=("${JAVA_OPTS[@]}" "-Dlog4j.configurationFile=log4j2-service.properties")
-=======
-  monitor | gc | manager | master | tserver | compaction-coordinator | compactor)
     JAVA_OPTS=('-Dlog4j.configurationFile=log4j2-service.properties' "${JAVA_OPTS[@]}")
->>>>>>> fa21795f
     ;;
   *)
     # let log4j use its default behavior (log4j2.properties, etc.)
