--- conflicted
+++ resolved
@@ -271,13 +271,6 @@
   local service_name=""
   local all_flag=false
 
-<<<<<<< HEAD
-=======
-  if [[ $service_type == "master" ]]; then
-    echo "WARN : Use of 'master' service name is deprecated; use 'manager' instead."
-    service_type="manager"
-  fi
-
   if [[ -f "${conf}/accumulo-env.sh" ]]; then
     #shellcheck source=../conf/accumulo-env.sh
     source "${conf}/accumulo-env.sh"
@@ -288,7 +281,6 @@
   mkdir -p "$ACCUMULO_LOG_DIR" 2>/dev/null
   mkdir -p "$ACCUMULO_PID_DIR" 2>/dev/null
 
->>>>>>> 5c91c5a4
   # Check and see if accumulo-cluster is calling this script
   if [[ -z $ACCUMULO_CLUSTER_ARG ]]; then
     # The rest of the arguments are from a user
