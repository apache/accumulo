--- conflicted
+++ resolved
@@ -151,11 +151,7 @@
 
   pid_file="${ACCUMULO_PID_DIR}/accumulo-${service}${ACCUMULO_SERVICE_INSTANCE}.pid"
   case "$service" in
-<<<<<<< HEAD
-    gc|manager|monitor|tserver|compaction-coordinator|compactor|sserver)
-=======
-    gc | manager | monitor | tserver | compaction-coordinator | compactor)
->>>>>>> e223e799
+    gc | manager | monitor | tserver | compaction-coordinator | compactor | sserver)
       if [[ -z $2 ]]; then
         invalid_args "<command> cannot be empty"
       fi
