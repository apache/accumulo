--- conflicted
+++ resolved
@@ -23,22 +23,13 @@
 Usage: accumulo-service <service> <command>
 
 Services:
-<<<<<<< HEAD
-  gc          Accumulo garbage collector
-  monitor     Accumulo monitor
-  manager     Accumulo manager
-  master      Accumulo master (Deprecated)
-  tserver     Accumulo tserver
-=======
   gc                     Accumulo garbage collector
   monitor                Accumulo monitor
   manager                Accumulo manager
   master                 Accumulo master (Deprecated)
   tserver                Accumulo tserver
-  tracer                 Accumulo tracer
   compaction-coordinator Accumulo compaction coordinator (experimental)
   compactor              Accumulo compactor (experimental)
->>>>>>> 93411515
 
 Commands:
   start       Starts service
@@ -156,7 +147,7 @@
 
   pid_file="${ACCUMULO_PID_DIR}/accumulo-${service}${ACCUMULO_SERVICE_INSTANCE}.pid"
   case "$service" in
-    gc|manager|monitor|tserver|tracer|compaction-coordinator|compactor)
+    gc|manager|monitor|tserver|compaction-coordinator|compactor)
       if [[ -z $2 ]]; then
         invalid_args "<command> cannot be empty"
       fi
