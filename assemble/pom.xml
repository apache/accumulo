<?xml version="1.0" encoding="UTF-8"?>
<!--

    Licensed to the Apache Software Foundation (ASF) under one
    or more contributor license agreements.  See the NOTICE file
    distributed with this work for additional information
    regarding copyright ownership.  The ASF licenses this file
    to you under the Apache License, Version 2.0 (the
    "License"); you may not use this file except in compliance
    with the License.  You may obtain a copy of the License at

      https://www.apache.org/licenses/LICENSE-2.0

    Unless required by applicable law or agreed to in writing,
    software distributed under the License is distributed on an
    "AS IS" BASIS, WITHOUT WARRANTIES OR CONDITIONS OF ANY
    KIND, either express or implied.  See the License for the
    specific language governing permissions and limitations
    under the License.

-->
<project xmlns="http://maven.apache.org/POM/4.0.0" xmlns:xsi="http://www.w3.org/2001/XMLSchema-instance" xsi:schemaLocation="http://maven.apache.org/POM/4.0.0 https://maven.apache.org/xsd/maven-4.0.0.xsd">
  <modelVersion>4.0.0</modelVersion>
  <parent>
    <groupId>org.apache.accumulo</groupId>
    <artifactId>accumulo-project</artifactId>
    <version>4.0.0-SNAPSHOT</version>
  </parent>
  <artifactId>accumulo</artifactId>
  <packaging>pom</packaging>
  <name>Apache Accumulo</name>
  <description>Apache Accumulo packages.</description>
  <dependencies>
    <dependency>
      <groupId>com.beust</groupId>
      <artifactId>jcommander</artifactId>
      <optional>true</optional>
    </dependency>
    <dependency>
      <groupId>com.fasterxml</groupId>
      <artifactId>classmate</artifactId>
      <optional>true</optional>
    </dependency>
    <dependency>
      <groupId>com.fasterxml.jackson.core</groupId>
      <artifactId>jackson-annotations</artifactId>
      <optional>true</optional>
    </dependency>
    <dependency>
      <groupId>com.fasterxml.jackson.core</groupId>
      <artifactId>jackson-core</artifactId>
      <optional>true</optional>
    </dependency>
    <dependency>
      <groupId>com.fasterxml.jackson.core</groupId>
      <artifactId>jackson-databind</artifactId>
      <optional>true</optional>
    </dependency>
    <dependency>
      <groupId>com.fasterxml.jackson.jakarta.rs</groupId>
      <artifactId>jackson-jakarta-rs-base</artifactId>
      <optional>true</optional>
    </dependency>
    <dependency>
      <groupId>com.fasterxml.jackson.jakarta.rs</groupId>
      <artifactId>jackson-jakarta-rs-json-provider</artifactId>
      <optional>true</optional>
    </dependency>
    <dependency>
      <groupId>com.fasterxml.jackson.module</groupId>
      <artifactId>jackson-module-jakarta-xmlbind-annotations</artifactId>
      <optional>true</optional>
    </dependency>
    <dependency>
      <groupId>com.github.ben-manes.caffeine</groupId>
      <artifactId>caffeine</artifactId>
      <optional>true</optional>
    </dependency>
    <dependency>
      <groupId>com.google.code.gson</groupId>
      <artifactId>gson</artifactId>
      <optional>true</optional>
    </dependency>
    <dependency>
      <groupId>com.google.guava</groupId>
      <artifactId>failureaccess</artifactId>
      <optional>true</optional>
    </dependency>
    <dependency>
      <groupId>com.google.guava</groupId>
      <artifactId>guava</artifactId>
      <optional>true</optional>
    </dependency>
    <dependency>
      <groupId>com.lmax</groupId>
      <artifactId>disruptor</artifactId>
      <optional>true</optional>
    </dependency>
    <dependency>
      <groupId>com.sun.istack</groupId>
      <artifactId>istack-commons-runtime</artifactId>
      <optional>true</optional>
    </dependency>
    <dependency>
      <groupId>commons-cli</groupId>
      <artifactId>commons-cli</artifactId>
      <optional>true</optional>
    </dependency>
    <dependency>
      <groupId>commons-codec</groupId>
      <artifactId>commons-codec</artifactId>
      <optional>true</optional>
    </dependency>
    <dependency>
      <groupId>commons-io</groupId>
      <artifactId>commons-io</artifactId>
      <optional>true</optional>
    </dependency>
    <dependency>
      <groupId>commons-logging</groupId>
      <artifactId>commons-logging</artifactId>
      <optional>true</optional>
    </dependency>
    <dependency>
      <groupId>io.micrometer</groupId>
      <artifactId>micrometer-commons</artifactId>
      <optional>true</optional>
    </dependency>
    <dependency>
      <groupId>io.micrometer</groupId>
      <artifactId>micrometer-core</artifactId>
      <optional>true</optional>
    </dependency>
    <dependency>
      <groupId>io.opentelemetry</groupId>
      <artifactId>opentelemetry-api</artifactId>
      <optional>true</optional>
    </dependency>
    <dependency>
      <groupId>io.opentelemetry</groupId>
      <artifactId>opentelemetry-context</artifactId>
      <optional>true</optional>
    </dependency>
    <dependency>
      <groupId>jakarta.activation</groupId>
      <artifactId>jakarta.activation-api</artifactId>
      <optional>true</optional>
    </dependency>
    <dependency>
      <groupId>jakarta.annotation</groupId>
      <artifactId>jakarta.annotation-api</artifactId>
      <optional>true</optional>
    </dependency>
    <dependency>
      <groupId>jakarta.el</groupId>
      <artifactId>jakarta.el-api</artifactId>
      <optional>true</optional>
    </dependency>
    <dependency>
      <groupId>jakarta.inject</groupId>
      <artifactId>jakarta.inject-api</artifactId>
      <optional>true</optional>
    </dependency>
    <dependency>
      <groupId>jakarta.servlet</groupId>
      <artifactId>jakarta.servlet-api</artifactId>
      <optional>true</optional>
    </dependency>
    <dependency>
      <groupId>jakarta.validation</groupId>
      <artifactId>jakarta.validation-api</artifactId>
      <optional>true</optional>
    </dependency>
    <dependency>
      <groupId>jakarta.ws.rs</groupId>
      <artifactId>jakarta.ws.rs-api</artifactId>
      <optional>true</optional>
    </dependency>
    <dependency>
      <groupId>jakarta.xml.bind</groupId>
      <artifactId>jakarta.xml.bind-api</artifactId>
      <optional>true</optional>
    </dependency>
    <dependency>
      <groupId>org.apache.accumulo</groupId>
<<<<<<< HEAD
=======
      <artifactId>accumulo-access</artifactId>
      <optional>true</optional>
    </dependency>
    <dependency>
      <groupId>org.apache.accumulo</groupId>
>>>>>>> 6c2f6873
      <artifactId>accumulo-compactor</artifactId>
      <optional>true</optional>
    </dependency>
    <dependency>
      <groupId>org.apache.accumulo</groupId>
      <artifactId>accumulo-core</artifactId>
      <optional>true</optional>
    </dependency>
    <dependency>
      <groupId>org.apache.accumulo</groupId>
      <artifactId>accumulo-gc</artifactId>
      <optional>true</optional>
    </dependency>
    <dependency>
      <groupId>org.apache.accumulo</groupId>
      <artifactId>accumulo-hadoop-mapreduce</artifactId>
      <optional>true</optional>
    </dependency>
    <dependency>
      <groupId>org.apache.accumulo</groupId>
      <artifactId>accumulo-manager</artifactId>
      <optional>true</optional>
    </dependency>
    <dependency>
      <groupId>org.apache.accumulo</groupId>
      <artifactId>accumulo-minicluster</artifactId>
      <optional>true</optional>
    </dependency>
    <dependency>
      <groupId>org.apache.accumulo</groupId>
      <artifactId>accumulo-monitor</artifactId>
      <optional>true</optional>
    </dependency>
    <dependency>
      <groupId>org.apache.accumulo</groupId>
      <artifactId>accumulo-native</artifactId>
      <type>tar.gz</type>
      <optional>true</optional>
    </dependency>
    <dependency>
      <groupId>org.apache.accumulo</groupId>
      <artifactId>accumulo-server-base</artifactId>
      <optional>true</optional>
    </dependency>
    <dependency>
      <groupId>org.apache.accumulo</groupId>
      <artifactId>accumulo-shell</artifactId>
      <optional>true</optional>
    </dependency>
    <dependency>
      <groupId>org.apache.accumulo</groupId>
      <artifactId>accumulo-start</artifactId>
      <optional>true</optional>
    </dependency>
    <dependency>
      <groupId>org.apache.accumulo</groupId>
      <artifactId>accumulo-tserver</artifactId>
      <optional>true</optional>
    </dependency>
    <dependency>
      <groupId>org.apache.commons</groupId>
      <artifactId>commons-collections4</artifactId>
      <optional>true</optional>
    </dependency>
    <dependency>
      <groupId>org.apache.commons</groupId>
      <artifactId>commons-configuration2</artifactId>
      <optional>true</optional>
    </dependency>
    <dependency>
      <groupId>org.apache.commons</groupId>
      <artifactId>commons-lang3</artifactId>
      <optional>true</optional>
    </dependency>
    <dependency>
      <groupId>org.apache.commons</groupId>
      <artifactId>commons-math3</artifactId>
      <optional>true</optional>
    </dependency>
    <dependency>
      <groupId>org.apache.commons</groupId>
      <artifactId>commons-text</artifactId>
      <optional>true</optional>
    </dependency>
    <dependency>
      <groupId>org.apache.datasketches</groupId>
      <artifactId>datasketches-java</artifactId>
      <optional>true</optional>
    </dependency>
    <dependency>
      <groupId>org.apache.logging.log4j</groupId>
      <artifactId>log4j-1.2-api</artifactId>
      <optional>true</optional>
    </dependency>
    <dependency>
      <groupId>org.apache.logging.log4j</groupId>
      <artifactId>log4j-api</artifactId>
      <optional>true</optional>
    </dependency>
    <dependency>
      <groupId>org.apache.logging.log4j</groupId>
      <artifactId>log4j-core</artifactId>
      <optional>true</optional>
    </dependency>
    <dependency>
      <groupId>org.apache.logging.log4j</groupId>
      <artifactId>log4j-jul</artifactId>
      <optional>true</optional>
    </dependency>
    <dependency>
      <groupId>org.apache.logging.log4j</groupId>
      <artifactId>log4j-slf4j2-impl</artifactId>
      <optional>true</optional>
    </dependency>
    <dependency>
      <groupId>org.apache.logging.log4j</groupId>
      <artifactId>log4j-web</artifactId>
      <optional>true</optional>
    </dependency>
    <dependency>
      <groupId>org.apache.thrift</groupId>
      <artifactId>libthrift</artifactId>
      <optional>true</optional>
    </dependency>
    <dependency>
      <groupId>org.eclipse.jetty</groupId>
      <artifactId>jetty-http</artifactId>
      <optional>true</optional>
    </dependency>
    <dependency>
      <groupId>org.eclipse.jetty</groupId>
      <artifactId>jetty-io</artifactId>
      <optional>true</optional>
    </dependency>
    <dependency>
      <groupId>org.eclipse.jetty</groupId>
      <artifactId>jetty-security</artifactId>
      <optional>true</optional>
    </dependency>
    <dependency>
      <groupId>org.eclipse.jetty</groupId>
      <artifactId>jetty-server</artifactId>
      <optional>true</optional>
    </dependency>
    <dependency>
      <groupId>org.eclipse.jetty</groupId>
      <artifactId>jetty-servlet</artifactId>
      <optional>true</optional>
    </dependency>
    <dependency>
      <groupId>org.eclipse.jetty</groupId>
      <artifactId>jetty-util</artifactId>
      <optional>true</optional>
    </dependency>
    <dependency>
      <groupId>org.freemarker</groupId>
      <artifactId>freemarker</artifactId>
      <optional>true</optional>
    </dependency>
    <dependency>
      <groupId>org.glassfish</groupId>
      <artifactId>jakarta.el</artifactId>
      <optional>true</optional>
    </dependency>
    <dependency>
      <groupId>org.glassfish.hk2</groupId>
      <artifactId>hk2-api</artifactId>
      <optional>true</optional>
    </dependency>
    <dependency>
      <groupId>org.glassfish.hk2</groupId>
      <artifactId>hk2-locator</artifactId>
      <optional>true</optional>
    </dependency>
    <dependency>
      <groupId>org.glassfish.hk2</groupId>
      <artifactId>hk2-utils</artifactId>
      <optional>true</optional>
    </dependency>
    <dependency>
      <groupId>org.glassfish.jaxb</groupId>
      <artifactId>jaxb-core</artifactId>
      <optional>true</optional>
    </dependency>
    <dependency>
      <groupId>org.glassfish.jaxb</groupId>
      <artifactId>jaxb-runtime</artifactId>
      <optional>true</optional>
    </dependency>
    <dependency>
      <groupId>org.glassfish.jaxb</groupId>
      <artifactId>txw2</artifactId>
      <optional>true</optional>
    </dependency>
    <dependency>
      <groupId>org.glassfish.jersey.containers</groupId>
      <artifactId>jersey-container-jetty-http</artifactId>
      <optional>true</optional>
    </dependency>
    <dependency>
      <groupId>org.glassfish.jersey.containers</groupId>
      <artifactId>jersey-container-servlet</artifactId>
      <optional>true</optional>
    </dependency>
    <dependency>
      <groupId>org.glassfish.jersey.containers</groupId>
      <artifactId>jersey-container-servlet-core</artifactId>
      <optional>true</optional>
    </dependency>
    <dependency>
      <groupId>org.glassfish.jersey.core</groupId>
      <artifactId>jersey-client</artifactId>
      <optional>true</optional>
    </dependency>
    <dependency>
      <groupId>org.glassfish.jersey.core</groupId>
      <artifactId>jersey-common</artifactId>
      <optional>true</optional>
    </dependency>
    <dependency>
      <groupId>org.glassfish.jersey.core</groupId>
      <artifactId>jersey-server</artifactId>
      <optional>true</optional>
    </dependency>
    <dependency>
      <groupId>org.glassfish.jersey.ext</groupId>
      <artifactId>jersey-bean-validation</artifactId>
      <optional>true</optional>
    </dependency>
    <dependency>
      <groupId>org.glassfish.jersey.ext</groupId>
      <artifactId>jersey-entity-filtering</artifactId>
      <optional>true</optional>
    </dependency>
    <dependency>
      <groupId>org.glassfish.jersey.ext</groupId>
      <artifactId>jersey-mvc</artifactId>
      <optional>true</optional>
    </dependency>
    <dependency>
      <groupId>org.glassfish.jersey.ext</groupId>
      <artifactId>jersey-mvc-freemarker</artifactId>
      <optional>true</optional>
    </dependency>
    <dependency>
      <groupId>org.glassfish.jersey.inject</groupId>
      <artifactId>jersey-hk2</artifactId>
      <optional>true</optional>
    </dependency>
    <dependency>
      <groupId>org.glassfish.jersey.media</groupId>
      <artifactId>jersey-media-jaxb</artifactId>
      <optional>true</optional>
    </dependency>
    <dependency>
      <groupId>org.glassfish.jersey.media</groupId>
      <artifactId>jersey-media-json-jackson</artifactId>
      <optional>true</optional>
    </dependency>
    <dependency>
      <groupId>org.hdrhistogram</groupId>
      <artifactId>HdrHistogram</artifactId>
      <optional>true</optional>
    </dependency>
    <dependency>
      <groupId>org.hibernate.validator</groupId>
      <artifactId>hibernate-validator</artifactId>
      <optional>true</optional>
    </dependency>
    <dependency>
      <groupId>org.javassist</groupId>
      <artifactId>javassist</artifactId>
      <optional>true</optional>
    </dependency>
    <dependency>
      <groupId>org.jboss.logging</groupId>
      <artifactId>jboss-logging</artifactId>
      <optional>true</optional>
    </dependency>
    <dependency>
      <groupId>org.jline</groupId>
      <artifactId>jline</artifactId>
      <optional>true</optional>
    </dependency>
    <dependency>
      <groupId>org.latencyutils</groupId>
      <artifactId>LatencyUtils</artifactId>
      <optional>true</optional>
    </dependency>
    <dependency>
      <groupId>org.slf4j</groupId>
      <artifactId>slf4j-api</artifactId>
      <optional>true</optional>
    </dependency>
    <dependency>
      <groupId>org.yaml</groupId>
      <artifactId>snakeyaml</artifactId>
      <optional>true</optional>
    </dependency>
  </dependencies>
  <build>
    <pluginManagement>
      <plugins>
        <plugin>
          <groupId>com.mycila</groupId>
          <artifactId>license-maven-plugin</artifactId>
          <configuration>
            <mapping>
              <accumulo-cluster>SCRIPT_STYLE</accumulo-cluster>
              <accumulo-service>SCRIPT_STYLE</accumulo-service>
              <accumulo-util>SCRIPT_STYLE</accumulo-util>
              <accumulo>SCRIPT_STYLE</accumulo>
            </mapping>
          </configuration>
        </plugin>
      </plugins>
    </pluginManagement>
    <plugins>
      <plugin>
        <groupId>org.apache.maven.plugins</groupId>
        <artifactId>maven-dependency-plugin</artifactId>
        <executions>
          <execution>
            <!-- generate listing dependencies to bundle -->
            <id>generate-dependencies-raw</id>
            <goals>
              <goal>list</goal>
            </goals>
            <phase>compile</phase>
            <configuration>
              <outputFile>${project.build.directory}/dependencies.raw.txt</outputFile>
              <outputScope>false</outputScope>
              <sort>true</sort>
              <excludeGroupIds>org.apache.accumulo,com.github.spotbugs</excludeGroupIds>
              <excludeTransitive>true</excludeTransitive>
            </configuration>
          </execution>
        </executions>
      </plugin>
      <plugin>
        <groupId>org.codehaus.mojo</groupId>
        <artifactId>exec-maven-plugin</artifactId>
        <executions>
          <execution>
            <id>client-props-file</id>
            <goals>
              <goal>java</goal>
            </goals>
            <phase>prepare-package</phase>
            <configuration>
              <mainClass>org.apache.accumulo.core.conf.ClientConfigGenerate</mainClass>
              <classpathScope>test</classpathScope>
              <arguments>
                <argument>--generate-config</argument>
                <argument>${project.build.directory}/accumulo-client.properties</argument>
              </arguments>
            </configuration>
          </execution>
          <execution>
            <id>create-jshell</id>
            <goals>
              <goal>exec</goal>
            </goals>
            <phase>compile</phase>
            <configuration>
              <executable>src/main/scripts/create-jshell.sh</executable>
            </configuration>
          </execution>
          <execution>
            <id>compute-assembly-components</id>
            <goals>
              <goal>exec</goal>
            </goals>
            <phase>prepare-package</phase>
            <configuration>
              <executable>${basedir}/src/main/scripts/compute-assembly-components.sh</executable>
            </configuration>
          </execution>
        </executions>
      </plugin>
      <plugin>
        <groupId>org.apache.maven.plugins</groupId>
        <artifactId>maven-assembly-plugin</artifactId>
        <executions>
          <execution>
            <id>binary-assembly</id>
            <goals>
              <goal>single</goal>
            </goals>
            <phase>package</phase>
            <configuration>
              <descriptors>
                <descriptor>src/main/assemblies/binary-release.xml</descriptor>
              </descriptors>
            </configuration>
          </execution>
        </executions>
      </plugin>
    </plugins>
  </build>
  <profiles>
    <profile>
      <!-- attach source release when it is created by the apache-release profile -->
      <id>apache-release</id>
      <build>
        <plugins>
          <plugin>
            <groupId>org.codehaus.mojo</groupId>
            <artifactId>build-helper-maven-plugin</artifactId>
            <executions>
              <execution>
                <id>attach-source-release-assembly</id>
                <goals>
                  <goal>attach-artifact</goal>
                </goals>
                <configuration>
                  <artifacts>
                    <artifact>
                      <file>${project.parent.build.directory}/${project.artifactId}-${project.version}-source-release.tar.gz</file>
                      <type>tar.gz</type>
                      <classifier>src</classifier>
                    </artifact>
                  </artifacts>
                </configuration>
              </execution>
            </executions>
          </plugin>
        </plugins>
      </build>
    </profile>
  </profiles>
</project><|MERGE_RESOLUTION|>--- conflicted
+++ resolved
@@ -183,14 +183,11 @@
     </dependency>
     <dependency>
       <groupId>org.apache.accumulo</groupId>
-<<<<<<< HEAD
-=======
       <artifactId>accumulo-access</artifactId>
       <optional>true</optional>
     </dependency>
     <dependency>
       <groupId>org.apache.accumulo</groupId>
->>>>>>> 6c2f6873
       <artifactId>accumulo-compactor</artifactId>
       <optional>true</optional>
     </dependency>
