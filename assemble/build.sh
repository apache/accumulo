#! /usr/bin/env bash

# Licensed to the Apache Software Foundation (ASF) under one or more
# contributor license agreements.  See the NOTICE file distributed with
# this work for additional information regarding copyright ownership.
# The ASF licenses this file to You under the Apache License, Version 2.0
# (the "License"); you may not use this file except in compliance with
# the License.  You may obtain a copy of the License at
#
#     http://www.apache.org/licenses/LICENSE-2.0
#
# Unless required by applicable law or agreed to in writing, software
# distributed under the License is distributed on an "AS IS" BASIS,
# WITHOUT WARRANTIES OR CONDITIONS OF ANY KIND, either express or implied.
# See the License for the specific language governing permissions and
# limitations under the License.

<<<<<<< HEAD
loc=$(dirname "$0")
loc=$(cd "$loc/.."; pwd)
=======
cd "$(dirname "$0")/.." || exit 1
scriptname=$(basename "$0")
>>>>>>> 34bd2633

# check for gpg2
hash gpg2 2>/dev/null && gpgCommand=gpg2 || gpgCommand=gpg

<<<<<<< HEAD
fail() {
  echo '   ' "$@"
  exit 1
=======
# check if running in a color terminal
terminalSupportsColor() {
  local c; c=$(tput colors 2>/dev/null) || c=-1
  [[ -t 1 ]] && [[ $c -ge 8 ]]
>>>>>>> 34bd2633
}
terminalSupportsColor && doColor=1 || doColor=0

<<<<<<< HEAD
run() {
  echo "$@"
  eval "$@"
  if [[ $? != 0 ]] ; then
    fail "$@" fails
  fi
}

runAt() {
  ( cd "$1" ; echo "in $(pwd)"; shift ; run "$@" ) || fail
}
=======
color() { local c; c=$1; shift; [[ $doColor -eq 1 ]] && echo -e "\\e[0;${c}m${*}\\e[0m" || echo "$@"; }
red() { color 31 "$@"; }
green() { color 32 "$@"; }
yellow() { color 33 "$@"; }

fail() { echo -e ' ' "$@"; exit 1; }
runLog() { local o; o=$1 && shift && echo "$(green Running) $(yellow "$@" '>>' "$o")" && echo Running "$@" >> "$o" && eval "$@" >> "$o"; }
run() { echo "$(green Running) $(yellow "$@")" && eval "$@"; }
runOrFail() { run "$@" || fail "$(yellow "$@")" "$(red failed)"; }

currentBranch() { local b; b=$(git symbolic-ref -q HEAD) && echo "${b##refs/heads/}"; }
>>>>>>> 34bd2633

cacheGPG() {
  # make sure gpg agent has key cached
  # TODO prompt for key instead of using default?
  local TESTFILE; TESTFILE=$(mktemp --tmpdir "${USER}-gpgTestFile-XXXXXXXX.txt")
  [[ -r $TESTFILE ]] && "$gpgCommand" --sign "${TESTFILE}" && rm -f "${TESTFILE}" "${TESTFILE}.gpg"
}

prompter() {
  # $1 description; $2 pattern to validate against
  local x
  read -r -p "Enter the $1: " x
  until eval "[[ \$x =~ ^$2\$ ]]"; do
    echo "  $(red "$x") is not a proper $1" 1>&2
    read -r -p "Enter the $1: " x
  done
  echo "$x"
}

pretty() { local f; f=$1; shift; git log "--pretty=tformat:$f" "$@"; }
gitCommits() { pretty %H "$@"; }
gitCommit()  { gitCommits -n1 "$@"; }
gitSubject() { pretty %s "$@"; }

createEmail() {
  # $1 version (optional); $2 rc seqence num (optional); $3 staging repo num (optional)
  local ver; [[ -n $1 ]] && ver=$1 || ver=$(prompter 'version to be released (eg. x.y.z)' '[0-9]+[.][0-9]+[.][0-9]+')
  local rc; [[ -n $2 ]] && rc=$2 || rc=$(prompter 'release candidate sequence number (eg. 1, 2, etc.)' '[0-9]+')
  local stagingrepo; [[ -n $3 ]] && stagingrepo=$3 || stagingrepo=$(prompter 'staging repository number from https://repository.apache.org/#stagingRepositories' '[0-9]+')

  local branch; branch=$ver-rc$rc
  local commit; commit=$(gitCommit "$branch") || exit 1
  local tag; tag=rel/$ver
  echo
  yellow  "IMPORTANT!! IMPORTANT!! IMPORTANT!! IMPORTANT!! IMPORTANT!! IMPORTANT!!"
  echo
  echo    "    Don't forget to push a branch named $(green "$branch") with"
  echo    "    its head at $(green "${commit:0:7}") so others can review using:"
  echo    "      $(green "git push origin ${commit:0:7}:refs/heads/$branch")"
  echo
  echo    "    Remember, $(red DO NOT PUSH) the $(red "$tag") tag until after the vote"
  echo    "    passes and the tag is re-made with a gpg signature using:"
  echo    "      $(red "git tag -f -m 'Apache Accumulo $ver' -s $tag ${commit:0:7}")"
  echo
  yellow  "IMPORTANT!! IMPORTANT!! IMPORTANT!! IMPORTANT!! IMPORTANT!! IMPORTANT!!"
  echo
  read -r -s -p 'Press Enter to generate the [VOTE] email...'
  echo 1>&2

  # compute the date with a buffer of 30 minutes
  local votedate; votedate=$(date -d "+3 days 30 minutes" "+%s")
  # round back to the previous half-hour
  local halfhour; halfhour=$((votedate - (votedate % 1800)))
  votedate=$(date -u -d"1970-01-01 $halfhour seconds UTC")
  export TZ="America/New_York"
  local edtvotedate; edtvotedate=$(date -d"1970-01-01 $halfhour seconds UTC")
  export TZ="America/Los_Angeles"
  local pdtvotedate; pdtvotedate=$(date -d"1970-01-01 $halfhour seconds UTC")

  local fingerprint; fingerprint=$("$gpgCommand" --list-secret-keys --with-colons --with-fingerprint 2>/dev/null | awk -F: '$1 == "fpr" {print $10}')
  [[ -z $fingerprint ]] && fingerprint="UNSPECIFIED"

  cat <<EOF
$(yellow '============================================================')
Subject: $(green [VOTE] Accumulo "$branch")
$(yellow '============================================================')
Accumulo Developers,

Please consider the following candidate for Accumulo $(green "$ver").

Git Commit:
    $(green "$commit")
Branch:
    $(green "$branch")

If this vote passes, a gpg-signed tag will be created using:
    $(green "git tag -f -m 'Apache Accumulo $ver' -s $tag $commit")

Staging repo: $(green "https://repository.apache.org/content/repositories/orgapacheaccumulo-$stagingrepo")
Source (official release artifact): $(green "https://repository.apache.org/content/repositories/orgapacheaccumulo-$stagingrepo/org/apache/accumulo/accumulo/$ver/accumulo-$ver-src.tar.gz")
Binary: $(green "https://repository.apache.org/content/repositories/orgapacheaccumulo-$stagingrepo/org/apache/accumulo/accumulo/$ver/accumulo-$ver-bin.tar.gz")
(Append ".sha1", ".md5", or ".asc" to download the signature/hash for a given artifact.)

All artifacts were built and staged with:
    mvn release:prepare && mvn release:perform

Signing keys are available at https://www.apache.org/dist/accumulo/KEYS
(Expected fingerprint: $(green "$fingerprint"))

Release notes (in progress) can be found at: $(green "https://accumulo.apache.org/release_notes/$ver")

Please vote one of:
[ ] +1 - I have verified and accept...
[ ] +0 - I have reservations, but not strong enough to vote against...
[ ] -1 - Because..., I do not accept...
... these artifacts as the $(green "$ver") release of Apache Accumulo.

This vote will end on $(green "$votedate")
($(green "$edtvotedate") / $(green "$pdtvotedate"))

Thanks!

P.S. Hint: download the whole staging repo with
    wget -erobots=off -r -l inf -np -nH \\
    $(green "https://repository.apache.org/content/repositories/orgapacheaccumulo-$stagingrepo/")
    # note the trailing slash is needed
$(yellow '============================================================')
EOF
}

cleanUpAndFail() {
  # $1 command; $2 log; $3 original branch; $4 next branch
  echo "  Failure in $(red "$1")!"
  echo "  Check output in $(yellow "$2")"
  echo "  Initiating clean up steps..."

  run git checkout "$3"

  # pre-populate branches with expected next branch; de-duplicate later
  local branches; branches=("$4")
  local tags; tags=()
  local x; local y
  for x in $(gitCommits "${cBranch}..${nBranch}"); do
    for y in $(git branch --contains "$x" | cut -c3-); do
      branches=("${branches[@]}" "$y")
    done
    for y in $(git tag --contains "$x"); do
      tags=("${tags[@]}" "$y")
    done
  done

  # de-duplicate branches
  local a
  branches=($(printf "%s\n" "${branches[@]}" | sort -u))
  for x in "${branches[@]}"; do
    echo "Do you wish to clean up (delete) the branch $(yellow "$x")?"
    a=$(prompter "letter 'y' or 'n'" '[yn]')
    [[ $a == 'y' ]] && git branch -D "$x"
  done
  for x in "${tags[@]}"; do
    echo "Do you wish to clean up (delete) the tag $(yellow "$x")?"
    a=$(prompter "letter 'y' or 'n'" '[yn]')
    [[ $a == 'y' ]] && git tag -d "$x"
  done
  exit 1
}

createReleaseCandidate() {
  yellow  "WARNING!! WARNING!! WARNING!! WARNING!! WARNING!! WARNING!!"
  echo
  echo    "  This will modify your local git repository by creating"
  echo    "  branches and tags. Afterwards, you may need to perform"
  echo    "  some manual steps to complete the release or to rollback"
  echo    "  in the case of failure."
  echo
  yellow  "WARNING!! WARNING!! WARNING!! WARNING!! WARNING!! WARNING!!"
  echo

  local extraReleaseArgs; extraReleaseArgs=("$@")
  if [[ ${#extraReleaseArgs[@]} -ne 0 ]]; then
    red "CAUTION!! Extra release args may create a non-standard release!!"
    red "You added '${extraReleaseArgs[*]}'"
  fi
  [[ ${#extraReleaseArgs[@]} -eq 0 ]] && [[ $gpgCommand != 'gpg' ]] && extraReleaseArgs=("-Dgpg.executable=$gpgCommand")
  extraReleaseArgs="-DextraReleaseArgs='${extraReleaseArgs[*]}'"

  local ver
  ver=$(xmllint --xpath '/*[local-name()="project"]/*[local-name()="version"]/text()' pom.xml)
  ver=${ver%%-SNAPSHOT}
  echo "Building release candidate for version: $(green "$ver")"

  local cBranch; cBranch=$(currentBranch) || fail "$(red Failure)" to get current branch from git
  local rc; rc=$(prompter 'release candidate sequence number (eg. 1, 2, etc.)' '[0-9]+')
  local rcBranch; rcBranch=$ver-rc$rc
  local nBranch; nBranch=$rcBranch-next

  cacheGPG || fail "Unable to cache GPG credentials into gpg-agent"

  # create working branch
  {
    run git branch "$nBranch" "$cBranch" && run git checkout "$nBranch"
  } || fail "Unable to create working branch $(red "$nBranch") from $(red "$cBranch")!"

  # create a release candidate from a branch
  local oFile; oFile=$(mktemp --tmpdir "accumulo-build-$rcBranch-XXXXXXXX.log")
  {
    [[ -w $oFile ]] && runLog "$oFile" mvn clean release:clean
  } || cleanUpAndFail 'mvn clean release:clean' "$oFile" "$cBranch" "$nBranch"
  runLog "$oFile" mvn -B release:prepare "${extraReleaseArgs}" || \
    cleanUpAndFail "mvn release:prepare ${extraReleaseArgs}" "$oFile" "$cBranch" "$nBranch"
  runLog "$oFile" mvn release:perform "${extraReleaseArgs}" || \
    cleanUpAndFail "mvn release:perform ${extraReleaseArgs}" "$oFile" "$cBranch" "$nBranch"

  # switch back to original branch
  run git checkout "${cBranch}"

  # verify the next branch contains both expected log messages and no more
  {
    [[ $(gitCommits "${cBranch}..${nBranch}" | wc -l) -eq 2 ]] && \
      [[ $(gitCommit  "${nBranch}~2") ==  $(gitCommit "${cBranch}") ]] && \
      [[ $(gitSubject "${nBranch}")   =~ ^\[maven-release-plugin\]\ prepare\ for\ next ]] && \
      [[ $(gitSubject "${nBranch}~1") =~ ^\[maven-release-plugin\]\ prepare\ release\ rel[/]$ver ]]
  } || cleanUpAndFail "verifying that $nBranch contains only logs from release plugin"

  # verify the tag is one behind $nBranch and one ahead of $cBranch
  [[ $(gitCommit "${nBranch}~1") == $(gitCommit "refs/tags/rel/$ver") ]] || \
    cleanUpAndFail "verifying that ${nBranch}~1 == refs/tags/rel/$ver"

  # remove tag which was created
  run git tag -d "rel/$ver" || \
    cleanUpAndFail "removing unused git tag rel/$ver"

  # create release candidate branch to vote on
  run git branch "$rcBranch" "${nBranch}~1" || \
    cleanUpAndFail "creating branch $rcBranch"

  # push branches (ask first)
  local origin; origin=$(git remote -v | grep ^origin | grep push | awk '{print $2}')
  echo "Do you wish to push the following branches to origin ($(green "$origin"))?"
  echo "  $(yellow "$rcBranch")      (for others to examine for the vote)"
  echo "  $(yellow "$nBranch") (for merging into $cBranch if vote passes)"
  local a; a=$(prompter "letter 'y' or 'n'" '[yn]')
  {
    [[ $a == 'y' ]] && \
      run git push -u origin "refs/heads/$nBranch" "refs/heads/$rcBranch"
  } || red "Did not push branches; you'll need to perform this step manually."

  # continue to creating email notification
  echo "$(red Running)" "$(yellow "$scriptname" --create-email "$ver" "$rc")"
  createEmail "$ver" "$rc"
}

if [[ $1 == '--create-release-candidate' ]]; then
  shift
  createReleaseCandidate "$@"
elif [[ $1 == '--seal-jars' ]]; then
  cacheGPG
  # build a tag, but with sealed jars
  runOrFail mvn clean install -P apache-release,seal-jars,thrift,assemble,docs
elif [[ $1 == '--test' ]]; then
  cacheGPG
  # build a tag, but with tests
  runOrFail mvn clean install -P apache-release,thrift,assemble,docs
elif [[ $1 == '--create-email' ]]; then
  shift
  createEmail "$@"
else
  fail "Missing one of: $(red --create-release-candidate), $(red --test), $(red --seal-jars), $(red --create-email)"
fi
<|MERGE_RESOLUTION|>--- conflicted
+++ resolved
@@ -15,43 +15,19 @@
 # See the License for the specific language governing permissions and
 # limitations under the License.
 
-<<<<<<< HEAD
-loc=$(dirname "$0")
-loc=$(cd "$loc/.."; pwd)
-=======
 cd "$(dirname "$0")/.." || exit 1
 scriptname=$(basename "$0")
->>>>>>> 34bd2633
 
 # check for gpg2
 hash gpg2 2>/dev/null && gpgCommand=gpg2 || gpgCommand=gpg
 
-<<<<<<< HEAD
-fail() {
-  echo '   ' "$@"
-  exit 1
-=======
 # check if running in a color terminal
 terminalSupportsColor() {
   local c; c=$(tput colors 2>/dev/null) || c=-1
   [[ -t 1 ]] && [[ $c -ge 8 ]]
->>>>>>> 34bd2633
 }
 terminalSupportsColor && doColor=1 || doColor=0
 
-<<<<<<< HEAD
-run() {
-  echo "$@"
-  eval "$@"
-  if [[ $? != 0 ]] ; then
-    fail "$@" fails
-  fi
-}
-
-runAt() {
-  ( cd "$1" ; echo "in $(pwd)"; shift ; run "$@" ) || fail
-}
-=======
 color() { local c; c=$1; shift; [[ $doColor -eq 1 ]] && echo -e "\\e[0;${c}m${*}\\e[0m" || echo "$@"; }
 red() { color 31 "$@"; }
 green() { color 32 "$@"; }
@@ -63,7 +39,6 @@
 runOrFail() { run "$@" || fail "$(yellow "$@")" "$(red failed)"; }
 
 currentBranch() { local b; b=$(git symbolic-ref -q HEAD) && echo "${b##refs/heads/}"; }
->>>>>>> 34bd2633
 
 cacheGPG() {
   # make sure gpg agent has key cached
