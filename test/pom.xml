<?xml version="1.0" encoding="UTF-8"?>
<!--

    Licensed to the Apache Software Foundation (ASF) under one
    or more contributor license agreements.  See the NOTICE file
    distributed with this work for additional information
    regarding copyright ownership.  The ASF licenses this file
    to you under the Apache License, Version 2.0 (the
    "License"); you may not use this file except in compliance
    with the License.  You may obtain a copy of the License at

      http://www.apache.org/licenses/LICENSE-2.0

    Unless required by applicable law or agreed to in writing,
    software distributed under the License is distributed on an
    "AS IS" BASIS, WITHOUT WARRANTIES OR CONDITIONS OF ANY
    KIND, either express or implied.  See the License for the
    specific language governing permissions and limitations
    under the License.

-->
<project xmlns="http://maven.apache.org/POM/4.0.0" xmlns:xsi="http://www.w3.org/2001/XMLSchema-instance" xsi:schemaLocation="http://maven.apache.org/POM/4.0.0 https://maven.apache.org/xsd/maven-4.0.0.xsd">
  <modelVersion>4.0.0</modelVersion>
  <parent>
    <groupId>org.apache.accumulo</groupId>
    <artifactId>accumulo-project</artifactId>
    <version>2.1.0-SNAPSHOT</version>
  </parent>
  <artifactId>accumulo-test</artifactId>
  <name>Apache Accumulo Testing</name>
  <description>Tests for Apache Accumulo.</description>
  <properties>
    <timeout.factor>1</timeout.factor>
  </properties>
  <dependencies>
    <dependency>
      <groupId>com.beust</groupId>
      <artifactId>jcommander</artifactId>
    </dependency>
    <dependency>
      <groupId>com.google.auto.service</groupId>
      <artifactId>auto-service</artifactId>
      <optional>true</optional>
    </dependency>
    <dependency>
      <groupId>com.google.code.gson</groupId>
      <artifactId>gson</artifactId>
    </dependency>
    <dependency>
      <groupId>com.google.guava</groupId>
      <artifactId>guava</artifactId>
    </dependency>
    <dependency>
      <groupId>com.google.protobuf</groupId>
      <artifactId>protobuf-java</artifactId>
    </dependency>
    <dependency>
      <groupId>commons-cli</groupId>
      <artifactId>commons-cli</artifactId>
    </dependency>
    <dependency>
      <groupId>commons-io</groupId>
      <artifactId>commons-io</artifactId>
    </dependency>
    <dependency>
      <groupId>io.micrometer</groupId>
      <artifactId>micrometer-core</artifactId>
    </dependency>
    <dependency>
      <groupId>io.micrometer</groupId>
      <artifactId>micrometer-registry-statsd</artifactId>
    </dependency>
    <dependency>
<<<<<<< HEAD
=======
      <groupId>io.opentelemetry</groupId>
      <artifactId>opentelemetry-api</artifactId>
    </dependency>
    <dependency>
      <groupId>io.opentelemetry</groupId>
      <artifactId>opentelemetry-context</artifactId>
    </dependency>
    <dependency>
      <groupId>jakarta.servlet</groupId>
      <artifactId>jakarta.servlet-api</artifactId>
    </dependency>
    <dependency>
>>>>>>> 52e80b1d
      <groupId>junit</groupId>
      <artifactId>junit</artifactId>
    </dependency>
    <dependency>
      <groupId>org.apache.accumulo</groupId>
      <artifactId>accumulo-compaction-coordinator</artifactId>
    </dependency>
    <dependency>
      <groupId>org.apache.accumulo</groupId>
      <artifactId>accumulo-compactor</artifactId>
    </dependency>
    <dependency>
      <groupId>org.apache.accumulo</groupId>
      <artifactId>accumulo-core</artifactId>
    </dependency>
    <dependency>
      <groupId>org.apache.accumulo</groupId>
      <artifactId>accumulo-gc</artifactId>
    </dependency>
    <dependency>
      <groupId>org.apache.accumulo</groupId>
      <artifactId>accumulo-manager</artifactId>
    </dependency>
    <dependency>
      <groupId>org.apache.accumulo</groupId>
      <artifactId>accumulo-minicluster</artifactId>
    </dependency>
    <dependency>
      <groupId>org.apache.accumulo</groupId>
      <artifactId>accumulo-monitor</artifactId>
    </dependency>
    <dependency>
      <groupId>org.apache.accumulo</groupId>
      <artifactId>accumulo-native</artifactId>
      <type>tar.gz</type>
    </dependency>
    <dependency>
      <groupId>org.apache.accumulo</groupId>
      <artifactId>accumulo-server-base</artifactId>
    </dependency>
    <dependency>
      <groupId>org.apache.accumulo</groupId>
      <artifactId>accumulo-shell</artifactId>
    </dependency>
    <dependency>
      <groupId>org.apache.accumulo</groupId>
      <artifactId>accumulo-start</artifactId>
    </dependency>
    <dependency>
      <groupId>org.apache.accumulo</groupId>
      <artifactId>accumulo-tserver</artifactId>
    </dependency>
    <dependency>
      <groupId>org.apache.commons</groupId>
      <artifactId>commons-configuration2</artifactId>
    </dependency>
    <dependency>
      <groupId>org.apache.commons</groupId>
      <artifactId>commons-lang3</artifactId>
    </dependency>
    <dependency>
      <groupId>org.apache.curator</groupId>
      <artifactId>curator-test</artifactId>
    </dependency>
    <dependency>
      <groupId>org.apache.hadoop</groupId>
      <artifactId>hadoop-client-api</artifactId>
    </dependency>
    <dependency>
      <groupId>org.apache.hadoop</groupId>
      <artifactId>hadoop-client-minicluster</artifactId>
    </dependency>
    <dependency>
      <groupId>org.apache.hadoop</groupId>
      <artifactId>hadoop-distcp</artifactId>
    </dependency>
    <dependency>
      <groupId>org.apache.hadoop</groupId>
      <artifactId>hadoop-minikdc</artifactId>
      <exclusions>
        <!-- avoid vuln in JOSE library see https://nvd.nist.gov/vuln/detail/CVE-2017-12974 -->
        <exclusion>
          <groupId>com.nimbusds</groupId>
          <artifactId>nimbus-jose-jwt</artifactId>
        </exclusion>
      </exclusions>
    </dependency>
    <dependency>
      <groupId>org.apache.logging.log4j</groupId>
      <artifactId>log4j-1.2-api</artifactId>
    </dependency>
    <dependency>
      <groupId>org.apache.thrift</groupId>
      <artifactId>libthrift</artifactId>
    </dependency>
    <dependency>
      <groupId>org.apache.zookeeper</groupId>
      <artifactId>zookeeper</artifactId>
    </dependency>
    <dependency>
      <groupId>org.apache.zookeeper</groupId>
      <artifactId>zookeeper-jute</artifactId>
    </dependency>
    <dependency>
      <groupId>org.bouncycastle</groupId>
      <artifactId>bcpkix-jdk15on</artifactId>
    </dependency>
    <dependency>
      <groupId>org.bouncycastle</groupId>
      <artifactId>bcprov-jdk15on</artifactId>
    </dependency>
    <dependency>
      <groupId>org.easymock</groupId>
      <artifactId>easymock</artifactId>
    </dependency>
    <dependency>
      <groupId>org.jline</groupId>
      <artifactId>jline</artifactId>
    </dependency>
    <dependency>
      <groupId>org.slf4j</groupId>
      <artifactId>slf4j-api</artifactId>
    </dependency>
    <dependency>
      <groupId>org.apache.hadoop</groupId>
      <artifactId>hadoop-client-runtime</artifactId>
      <scope>runtime</scope>
    </dependency>
    <dependency>
      <groupId>org.apache.accumulo</groupId>
      <artifactId>accumulo-iterator-test-harness</artifactId>
      <scope>test</scope>
    </dependency>
    <dependency>
      <groupId>org.apache.logging.log4j</groupId>
      <artifactId>log4j-slf4j-impl</artifactId>
      <scope>test</scope>
    </dependency>
  </dependencies>
  <build>
    <pluginManagement>
      <plugins>
        <plugin>
          <groupId>com.mycila</groupId>
          <artifactId>license-maven-plugin</artifactId>
          <configuration>
            <mapping>
              <shellit>SCRIPT_STYLE</shellit>
            </mapping>
          </configuration>
        </plugin>
        <plugin>
          <groupId>org.apache.maven.plugins</groupId>
          <artifactId>maven-failsafe-plugin</artifactId>
          <configuration>
            <testSourceDirectory>${project.basedir}/src/main/java/</testSourceDirectory>
            <testClassesDirectory>${project.build.directory}/classes/</testClassesDirectory>
            <systemPropertyVariables>
              <timeout.factor>${timeout.factor}</timeout.factor>
              <org.apache.accumulo.test.functional.useCredProviderForIT>${useCredProviderForIT}</org.apache.accumulo.test.functional.useCredProviderForIT>
              <org.apache.accumulo.test.functional.useSslForIT>${useSslForIT}</org.apache.accumulo.test.functional.useSslForIT>
              <org.apache.accumulo.test.functional.useKrbForIT>${useKrbForIT}</org.apache.accumulo.test.functional.useKrbForIT>
            </systemPropertyVariables>
          </configuration>
        </plugin>
        <plugin>
          <groupId>org.apache.maven.plugins</groupId>
          <artifactId>maven-surefire-plugin</artifactId>
          <configuration>
            <systemPropertyVariables>
              <org.apache.accumulo.test.functional.useCredProviderForIT>${useCredProviderForIT}</org.apache.accumulo.test.functional.useCredProviderForIT>
              <org.apache.accumulo.test.functional.useSslForIT>${useSslForIT}</org.apache.accumulo.test.functional.useSslForIT>
              <org.apache.accumulo.test.functional.useKrbForIT>${useKrbForIT}</org.apache.accumulo.test.functional.useKrbForIT>
            </systemPropertyVariables>
          </configuration>
        </plugin>
      </plugins>
    </pluginManagement>
    <plugins>
      <plugin>
        <groupId>org.codehaus.mojo</groupId>
        <artifactId>exec-maven-plugin</artifactId>
        <executions>
          <execution>
            <id>check-for-misplaced-ITs</id>
            <goals>
              <goal>exec</goal>
            </goals>
            <phase>validate</phase>
            <configuration>
              <executable>bash</executable>
              <arguments>
                <argument>-c</argument>
                <argument>! find src/test/java -name '*IT.java' -exec echo '[ERROR] {} should be in src/main/java' \; | grep 'src/test/java'</argument>
              </arguments>
            </configuration>
          </execution>
        </executions>
      </plugin>
      <plugin>
        <groupId>org.apache.maven.plugins</groupId>
        <artifactId>maven-assembly-plugin</artifactId>
        <executions>
          <execution>
            <id>create-iterator-test-jar</id>
            <goals>
              <goal>single</goal>
            </goals>
            <phase>package</phase>
            <configuration>
              <attach>false</attach>
              <finalName>TestJar</finalName>
              <descriptors>
                <descriptor>src/main/test-jars/Iterators.xml</descriptor>
              </descriptors>
            </configuration>
          </execution>
        </executions>
      </plugin>
    </plugins>
  </build>
  <profiles>
    <profile>
      <id>thrift</id>
      <build>
        <plugins>
          <plugin>
            <groupId>org.codehaus.mojo</groupId>
            <artifactId>exec-maven-plugin</artifactId>
            <executions>
              <execution>
                <id>generate-thrift</id>
                <goals>
                  <goal>exec</goal>
                </goals>
                <phase>generate-sources</phase>
                <configuration>
                  <executable>${basedir}/src/main/scripts/generate-thrift.sh</executable>
                </configuration>
              </execution>
            </executions>
          </plugin>
        </plugins>
      </build>
    </profile>
  </profiles>
</project><|MERGE_RESOLUTION|>--- conflicted
+++ resolved
@@ -71,8 +71,6 @@
       <artifactId>micrometer-registry-statsd</artifactId>
     </dependency>
     <dependency>
-<<<<<<< HEAD
-=======
       <groupId>io.opentelemetry</groupId>
       <artifactId>opentelemetry-api</artifactId>
     </dependency>
@@ -85,7 +83,6 @@
       <artifactId>jakarta.servlet-api</artifactId>
     </dependency>
     <dependency>
->>>>>>> 52e80b1d
       <groupId>junit</groupId>
       <artifactId>junit</artifactId>
     </dependency>
