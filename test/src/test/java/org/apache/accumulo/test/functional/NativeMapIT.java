/*
 * Licensed to the Apache Software Foundation (ASF) under one or more
 * contributor license agreements.  See the NOTICE file distributed with
 * this work for additional information regarding copyright ownership.
 * The ASF licenses this file to You under the Apache License, Version 2.0
 * (the "License"); you may not use this file except in compliance with
 * the License.  You may obtain a copy of the License at
 *
 *     http://www.apache.org/licenses/LICENSE-2.0
 *
 * Unless required by applicable law or agreed to in writing, software
 * distributed under the License is distributed on an "AS IS" BASIS,
 * WITHOUT WARRANTIES OR CONDITIONS OF ANY KIND, either express or implied.
 * See the License for the specific language governing permissions and
 * limitations under the License.
 */
package org.apache.accumulo.test.functional;

import static com.google.common.base.Charsets.UTF_8;
import static org.junit.Assert.assertEquals;
import static org.junit.Assert.assertFalse;
import static org.junit.Assert.assertNotNull;
import static org.junit.Assert.assertNull;
import static org.junit.Assert.assertTrue;

import java.io.File;
import java.io.IOException;
import java.nio.charset.StandardCharsets;
import java.util.ArrayList;
import java.util.Collections;
import java.util.Comparator;
import java.util.Iterator;
import java.util.Map.Entry;
import java.util.NoSuchElementException;
import java.util.Random;
import java.util.TreeMap;

import org.apache.accumulo.core.Constants;
import org.apache.accumulo.core.data.Key;
import org.apache.accumulo.core.data.Value;
import org.apache.accumulo.core.iterators.SortedKeyValueIterator;
import org.apache.accumulo.core.util.Pair;
import org.apache.accumulo.tserver.NativeMap;
import org.apache.hadoop.io.Text;
import org.junit.BeforeClass;
import org.junit.Test;

public class NativeMapIT {

  private Key nk(int r) {
    return new Key(new Text(String.format("r%09d", r)));
  }

  private Key nk(int r, int cf, int cq, int cv, int ts, boolean deleted) {
    Key k = new Key(new Text(String.format("r%09d", r)), new Text(String.format("cf%09d", cf)), new Text(String.format("cq%09d", cq)), new Text(String.format(
        "cv%09d", cv)), ts);

    k.setDeleted(deleted);

    return k;
  }

  private Value nv(int v) {
<<<<<<< HEAD
    return new Value(String.format("r%09d", v).getBytes(StandardCharsets.UTF_8));
=======
    return new Value(String.format("r%09d", v).getBytes(UTF_8));
>>>>>>> 9b20a9d4
  }

  public static File nativeMapLocation() {
    File projectDir = new File(System.getProperty("user.dir")).getParentFile();
    File nativeMapDir = new File(projectDir, "server/native/target/accumulo-native-" + Constants.VERSION + "/accumulo-native-" + Constants.VERSION);
    return nativeMapDir;
  }

  @BeforeClass
  public static void setUp() {
    NativeMap.loadNativeLib(Collections.singletonList(nativeMapLocation()));
  }

  private void verifyIterator(int start, int end, int valueOffset, Iterator<Entry<Key,Value>> iter) {
    for (int i = start; i <= end; i++) {
      assertTrue(iter.hasNext());
      Entry<Key,Value> entry = iter.next();
      assertEquals(nk(i), entry.getKey());
      assertEquals(nv(i + valueOffset), entry.getValue());
    }

    assertFalse(iter.hasNext());
  }

  private void insertAndVerify(NativeMap nm, int start, int end, int valueOffset) {
    for (int i = start; i <= end; i++) {
      nm.put(nk(i), nv(i + valueOffset));
    }

    for (int i = start; i <= end; i++) {
      Value v = nm.get(nk(i));
      assertNotNull(v);
      assertEquals(nv(i + valueOffset), v);

      Iterator<Entry<Key,Value>> iter2 = nm.iterator(nk(i));
      assertTrue(iter2.hasNext());
      Entry<Key,Value> entry = iter2.next();
      assertEquals(nk(i), entry.getKey());
      assertEquals(nv(i + valueOffset), entry.getValue());
    }

    assertNull(nm.get(nk(start - 1)));

    assertNull(nm.get(nk(end + 1)));

    Iterator<Entry<Key,Value>> iter = nm.iterator();
    verifyIterator(start, end, valueOffset, iter);

    for (int i = start; i <= end; i++) {
      iter = nm.iterator(nk(i));
      verifyIterator(i, end, valueOffset, iter);

      // lookup nonexistant key that falls after existing key
      iter = nm.iterator(nk(i, 1, 1, 1, 1, false));
      verifyIterator(i + 1, end, valueOffset, iter);
    }

    assertEquals(end - start + 1, nm.size());
  }

  private void insertAndVerifyExhaustive(NativeMap nm, int num, int run) {
    for (int i = 0; i < num; i++) {
      for (int j = 0; j < num; j++) {
        for (int k = 0; k < num; k++) {
          for (int l = 0; l < num; l++) {
            for (int ts = 0; ts < num; ts++) {
              Key key = nk(i, j, k, l, ts, true);
<<<<<<< HEAD
              Value value = new Value((i + "_" + j + "_" + k + "_" + l + "_" + ts + "_" + true + "_" + run).getBytes(StandardCharsets.UTF_8));
=======
              Value value = new Value((i + "_" + j + "_" + k + "_" + l + "_" + ts + "_" + true + "_" + run).getBytes(UTF_8));
>>>>>>> 9b20a9d4

              nm.put(key, value);

              key = nk(i, j, k, l, ts, false);
<<<<<<< HEAD
              value = new Value((i + "_" + j + "_" + k + "_" + l + "_" + ts + "_" + false + "_" + run).getBytes(StandardCharsets.UTF_8));
=======
              value = new Value((i + "_" + j + "_" + k + "_" + l + "_" + ts + "_" + false + "_" + run).getBytes(UTF_8));
>>>>>>> 9b20a9d4

              nm.put(key, value);
            }
          }
        }
      }
    }

    Iterator<Entry<Key,Value>> iter = nm.iterator();

    for (int i = 0; i < num; i++) {
      for (int j = 0; j < num; j++) {
        for (int k = 0; k < num; k++) {
          for (int l = 0; l < num; l++) {
            for (int ts = num - 1; ts >= 0; ts--) {
              Key key = nk(i, j, k, l, ts, true);
<<<<<<< HEAD
              Value value = new Value((i + "_" + j + "_" + k + "_" + l + "_" + ts + "_" + true + "_" + run).getBytes(StandardCharsets.UTF_8));
=======
              Value value = new Value((i + "_" + j + "_" + k + "_" + l + "_" + ts + "_" + true + "_" + run).getBytes(UTF_8));
>>>>>>> 9b20a9d4

              assertTrue(iter.hasNext());
              Entry<Key,Value> entry = iter.next();
              assertEquals(key, entry.getKey());
              assertEquals(value, entry.getValue());

              key = nk(i, j, k, l, ts, false);
<<<<<<< HEAD
              value = new Value((i + "_" + j + "_" + k + "_" + l + "_" + ts + "_" + false + "_" + run).getBytes(StandardCharsets.UTF_8));
=======
              value = new Value((i + "_" + j + "_" + k + "_" + l + "_" + ts + "_" + false + "_" + run).getBytes(UTF_8));
>>>>>>> 9b20a9d4

              assertTrue(iter.hasNext());
              entry = iter.next();
              assertEquals(key, entry.getKey());
              assertEquals(value, entry.getValue());
            }
          }
        }
      }
    }

    assertFalse(iter.hasNext());

    for (int i = 0; i < num; i++) {
      for (int j = 0; j < num; j++) {
        for (int k = 0; k < num; k++) {
          for (int l = 0; l < num; l++) {
            for (int ts = 0; ts < num; ts++) {
              Key key = nk(i, j, k, l, ts, true);
<<<<<<< HEAD
              Value value = new Value((i + "_" + j + "_" + k + "_" + l + "_" + ts + "_" + true + "_" + run).getBytes(StandardCharsets.UTF_8));
=======
              Value value = new Value((i + "_" + j + "_" + k + "_" + l + "_" + ts + "_" + true + "_" + run).getBytes(UTF_8));
>>>>>>> 9b20a9d4

              assertEquals(value, nm.get(key));

              Iterator<Entry<Key,Value>> iter2 = nm.iterator(key);
              assertTrue(iter2.hasNext());
              Entry<Key,Value> entry = iter2.next();
              assertEquals(key, entry.getKey());
              assertEquals(value, entry.getValue());

              key = nk(i, j, k, l, ts, false);
<<<<<<< HEAD
              value = new Value((i + "_" + j + "_" + k + "_" + l + "_" + ts + "_" + false + "_" + run).getBytes(StandardCharsets.UTF_8));
=======
              value = new Value((i + "_" + j + "_" + k + "_" + l + "_" + ts + "_" + false + "_" + run).getBytes(UTF_8));
>>>>>>> 9b20a9d4

              assertEquals(value, nm.get(key));

              Iterator<Entry<Key,Value>> iter3 = nm.iterator(key);
              assertTrue(iter3.hasNext());
              Entry<Key,Value> entry2 = iter3.next();
              assertEquals(key, entry2.getKey());
              assertEquals(value, entry2.getValue());
            }
          }
        }
      }
    }

    assertEquals(num * num * num * num * num * 2, nm.size());
  }

  @Test
  public void test1() {
    NativeMap nm = new NativeMap();
    Iterator<Entry<Key,Value>> iter = nm.iterator();
    assertFalse(iter.hasNext());
    nm.delete();
  }

  @Test
  public void test2() {
    NativeMap nm = new NativeMap();

    insertAndVerify(nm, 1, 10, 0);
    insertAndVerify(nm, 1, 10, 1);
    insertAndVerify(nm, 1, 10, 2);

    nm.delete();
  }

  @Test
  public void test4() {
    NativeMap nm = new NativeMap();

    insertAndVerifyExhaustive(nm, 3, 0);
    insertAndVerifyExhaustive(nm, 3, 1);

    nm.delete();
  }

  @Test
  public void test5() {
    NativeMap nm = new NativeMap();

    insertAndVerify(nm, 1, 10, 0);

    Iterator<Entry<Key,Value>> iter = nm.iterator();
    iter.next();

    nm.delete();

    try {
      nm.put(nk(1), nv(1));
      assertTrue(false);
    } catch (IllegalStateException e) {

    }

    try {
      nm.get(nk(1));
      assertTrue(false);
    } catch (IllegalStateException e) {

    }

    try {
      nm.iterator();
      assertTrue(false);
    } catch (IllegalStateException e) {

    }

    try {
      nm.iterator(nk(1));
      assertTrue(false);
    } catch (IllegalStateException e) {

    }

    try {
      nm.size();
      assertTrue(false);
    } catch (IllegalStateException e) {

    }

    try {
      iter.next();
      assertTrue(false);
    } catch (IllegalStateException e) {

    }

  }

  @Test
  public void test7() {
    NativeMap nm = new NativeMap();

    insertAndVerify(nm, 1, 10, 0);

    nm.delete();

    try {
      nm.delete();
      assertTrue(false);
    } catch (IllegalStateException e) {

    }
  }

  @Test
  public void test8() {
    // test verifies that native map sorts keys sharing some common prefix properly

    NativeMap nm = new NativeMap();

    TreeMap<Key,Value> tm = new TreeMap<Key,Value>();

    tm.put(new Key(new Text("fo")), new Value(new byte[] {'0'}));
    tm.put(new Key(new Text("foo")), new Value(new byte[] {'1'}));
    tm.put(new Key(new Text("foo1")), new Value(new byte[] {'2'}));
    tm.put(new Key(new Text("foo2")), new Value(new byte[] {'3'}));
 
    for (Entry<Key,Value> entry : tm.entrySet()) {
      nm.put(entry.getKey(), entry.getValue());
    }

    Iterator<Entry<Key,Value>> iter = nm.iterator();

    for (Entry<Key,Value> entry : tm.entrySet()) {
      assertTrue(iter.hasNext());
      Entry<Key,Value> entry2 = iter.next();

      assertEquals(entry.getKey(), entry2.getKey());
      assertEquals(entry.getValue(), entry2.getValue());
    }

    assertFalse(iter.hasNext());

    nm.delete();
  }

  @Test
  public void test9() {
    NativeMap nm = new NativeMap();

    Iterator<Entry<Key,Value>> iter = nm.iterator();

    try {
      iter.next();
      assertTrue(false);
    } catch (NoSuchElementException e) {

    }

    insertAndVerify(nm, 1, 1, 0);

    iter = nm.iterator();
    iter.next();

    try {
      iter.next();
      assertTrue(false);
    } catch (NoSuchElementException e) {

    }

    nm.delete();
  }

  @Test
  public void test10() {
    int start = 1;
    int end = 10000;

    NativeMap nm = new NativeMap();
    for (int i = start; i <= end; i++) {
      nm.put(nk(i), nv(i));
    }

    long mem1 = nm.getMemoryUsed();

    for (int i = start; i <= end; i++) {
      nm.put(nk(i), nv(i));
    }

    long mem2 = nm.getMemoryUsed();

    if (mem1 != mem2) {
      throw new RuntimeException("Memory changed after inserting duplicate data " + mem1 + " " + mem2);
    }

    for (int i = start; i <= end; i++) {
      nm.put(nk(i), nv(i));
    }

    long mem3 = nm.getMemoryUsed();

    if (mem1 != mem3) {
      throw new RuntimeException("Memory changed after inserting duplicate data " + mem1 + " " + mem3);
    }

    byte bigrow[] = new byte[1000000];
    byte bigvalue[] = new byte[bigrow.length];

    for (int i = 0; i < bigrow.length; i++) {
      bigrow[i] = (byte) (0xff & (i % 256));
      bigvalue[i] = bigrow[i];
    }

    nm.put(new Key(new Text(bigrow)), new Value(bigvalue));

    long mem4 = nm.getMemoryUsed();

    Value val = nm.get(new Key(new Text(bigrow)));
    if (val == null || !val.equals(new Value(bigvalue))) {
      throw new RuntimeException("Did not get expected big value");
    }

    nm.put(new Key(new Text(bigrow)), new Value(bigvalue));

    long mem5 = nm.getMemoryUsed();

    if (mem4 != mem5) {
      throw new RuntimeException("Memory changed after inserting duplicate data " + mem4 + " " + mem5);
    }

    val = nm.get(new Key(new Text(bigrow)));
    if (val == null || !val.equals(new Value(bigvalue))) {
      throw new RuntimeException("Did not get expected big value");
    }

    nm.delete();
  }

  // random length random field
  private static byte[] rlrf(Random r, int maxLen) {
    int len = r.nextInt(maxLen);

    byte f[] = new byte[len];
    r.nextBytes(f);

    return f;
  }

  @Test
  public void test11() {
    NativeMap nm = new NativeMap();

    // insert things with varying field sizes and value sizes

    // generate random data
    Random r = new Random(75);

    ArrayList<Pair<Key,Value>> testData = new ArrayList<Pair<Key,Value>>();

    for (int i = 0; i < 100000; i++) {

      Key k = new Key(rlrf(r, 97), rlrf(r, 13), rlrf(r, 31), rlrf(r, 11), (r.nextLong() & 0x7fffffffffffffffl), false, false);
      Value v = new Value(rlrf(r, 511));

      testData.add(new Pair<Key,Value>(k, v));
    }

    // insert unsorted data
    for (Pair<Key,Value> pair : testData) {
      nm.put(pair.getFirst(), pair.getSecond());
    }

    for (int i = 0; i < 2; i++) {

      // sort data
      Collections.sort(testData, new Comparator<Pair<Key,Value>>() {
        @Override
        public int compare(Pair<Key,Value> o1, Pair<Key,Value> o2) {
          return o1.getFirst().compareTo(o2.getFirst());
        }
      });

      // verify
      Iterator<Entry<Key,Value>> iter1 = nm.iterator();
      Iterator<Pair<Key,Value>> iter2 = testData.iterator();

      while (iter1.hasNext() && iter2.hasNext()) {
        Entry<Key,Value> e = iter1.next();
        Pair<Key,Value> p = iter2.next();

        if (!e.getKey().equals(p.getFirst()))
          throw new RuntimeException("Keys not equal");

        if (!e.getValue().equals(p.getSecond()))
          throw new RuntimeException("Values not equal");
      }

      if (iter1.hasNext())
        throw new RuntimeException("Not all of native map consumed");

      if (iter2.hasNext())
        throw new RuntimeException("Not all of test data consumed");

      System.out.println("test 11 nm mem " + nm.getMemoryUsed());

      // insert data again w/ different value
      Collections.shuffle(testData, r);
      // insert unsorted data
      for (Pair<Key,Value> pair : testData) {
        pair.getSecond().set(rlrf(r, 511));
        nm.put(pair.getFirst(), pair.getSecond());
      }
    }

    nm.delete();
  }

  @Test
  public void testBinary() {
    NativeMap nm = new NativeMap();

    byte emptyBytes[] = new byte[0];

    for (int i = 0; i < 256; i++) {
      for (int j = 0; j < 256; j++) {
        byte row[] = new byte[] {'r', (byte) (0xff & i), (byte) (0xff & j)};
        byte data[] = new byte[] {'v', (byte) (0xff & i), (byte) (0xff & j)};

        Key k = new Key(row, emptyBytes, emptyBytes, emptyBytes, 1);
        Value v = new Value(data);

        nm.put(k, v);
      }
    }

    Iterator<Entry<Key,Value>> iter = nm.iterator();
    for (int i = 0; i < 256; i++) {
      for (int j = 0; j < 256; j++) {
        byte row[] = new byte[] {'r', (byte) (0xff & i), (byte) (0xff & j)};
        byte data[] = new byte[] {'v', (byte) (0xff & i), (byte) (0xff & j)};

        Key k = new Key(row, emptyBytes, emptyBytes, emptyBytes, 1);
        Value v = new Value(data);

        assertTrue(iter.hasNext());
        Entry<Key,Value> entry = iter.next();

        assertEquals(k, entry.getKey());
        assertEquals(v, entry.getValue());

      }
    }

    assertFalse(iter.hasNext());

    for (int i = 0; i < 256; i++) {
      for (int j = 0; j < 256; j++) {
        byte row[] = new byte[] {'r', (byte) (0xff & i), (byte) (0xff & j)};
        byte data[] = new byte[] {'v', (byte) (0xff & i), (byte) (0xff & j)};

        Key k = new Key(row, emptyBytes, emptyBytes, emptyBytes, 1);
        Value v = new Value(data);

        Value v2 = nm.get(k);

        assertEquals(v, v2);
      }
    }

    nm.delete();
  }

  @Test
  public void testEmpty() {
    NativeMap nm = new NativeMap();

    assertTrue(nm.size() == 0);
    assertTrue(nm.getMemoryUsed() == 0);

    nm.delete();
  }

  @Test
  public void testConcurrentIter() throws IOException {
    NativeMap nm = new NativeMap();

    nm.put(nk(0), nv(0));
    nm.put(nk(1), nv(1));
    nm.put(nk(3), nv(3));

    SortedKeyValueIterator<Key,Value> iter = nm.skvIterator();

    // modify map after iter created
    nm.put(nk(2), nv(2));

    assertTrue(iter.hasTop());
    assertEquals(iter.getTopKey(), nk(0));
    iter.next();

    assertTrue(iter.hasTop());
    assertEquals(iter.getTopKey(), nk(1));
    iter.next();

    assertTrue(iter.hasTop());
    assertEquals(iter.getTopKey(), nk(2));
    iter.next();

    assertTrue(iter.hasTop());
    assertEquals(iter.getTopKey(), nk(3));
    iter.next();

    assertFalse(iter.hasTop());

    nm.delete();
  }

}<|MERGE_RESOLUTION|>--- conflicted
+++ resolved
@@ -16,7 +16,7 @@
  */
 package org.apache.accumulo.test.functional;
 
-import static com.google.common.base.Charsets.UTF_8;
+import static java.nio.charset.StandardCharsets.UTF_8;
 import static org.junit.Assert.assertEquals;
 import static org.junit.Assert.assertFalse;
 import static org.junit.Assert.assertNotNull;
@@ -25,7 +25,6 @@
 
 import java.io.File;
 import java.io.IOException;
-import java.nio.charset.StandardCharsets;
 import java.util.ArrayList;
 import java.util.Collections;
 import java.util.Comparator;
@@ -61,11 +60,7 @@
   }
 
   private Value nv(int v) {
-<<<<<<< HEAD
-    return new Value(String.format("r%09d", v).getBytes(StandardCharsets.UTF_8));
-=======
     return new Value(String.format("r%09d", v).getBytes(UTF_8));
->>>>>>> 9b20a9d4
   }
 
   public static File nativeMapLocation() {
@@ -133,20 +128,12 @@
           for (int l = 0; l < num; l++) {
             for (int ts = 0; ts < num; ts++) {
               Key key = nk(i, j, k, l, ts, true);
-<<<<<<< HEAD
-              Value value = new Value((i + "_" + j + "_" + k + "_" + l + "_" + ts + "_" + true + "_" + run).getBytes(StandardCharsets.UTF_8));
-=======
               Value value = new Value((i + "_" + j + "_" + k + "_" + l + "_" + ts + "_" + true + "_" + run).getBytes(UTF_8));
->>>>>>> 9b20a9d4
 
               nm.put(key, value);
 
               key = nk(i, j, k, l, ts, false);
-<<<<<<< HEAD
-              value = new Value((i + "_" + j + "_" + k + "_" + l + "_" + ts + "_" + false + "_" + run).getBytes(StandardCharsets.UTF_8));
-=======
               value = new Value((i + "_" + j + "_" + k + "_" + l + "_" + ts + "_" + false + "_" + run).getBytes(UTF_8));
->>>>>>> 9b20a9d4
 
               nm.put(key, value);
             }
@@ -163,11 +150,7 @@
           for (int l = 0; l < num; l++) {
             for (int ts = num - 1; ts >= 0; ts--) {
               Key key = nk(i, j, k, l, ts, true);
-<<<<<<< HEAD
-              Value value = new Value((i + "_" + j + "_" + k + "_" + l + "_" + ts + "_" + true + "_" + run).getBytes(StandardCharsets.UTF_8));
-=======
               Value value = new Value((i + "_" + j + "_" + k + "_" + l + "_" + ts + "_" + true + "_" + run).getBytes(UTF_8));
->>>>>>> 9b20a9d4
 
               assertTrue(iter.hasNext());
               Entry<Key,Value> entry = iter.next();
@@ -175,11 +158,7 @@
               assertEquals(value, entry.getValue());
 
               key = nk(i, j, k, l, ts, false);
-<<<<<<< HEAD
-              value = new Value((i + "_" + j + "_" + k + "_" + l + "_" + ts + "_" + false + "_" + run).getBytes(StandardCharsets.UTF_8));
-=======
               value = new Value((i + "_" + j + "_" + k + "_" + l + "_" + ts + "_" + false + "_" + run).getBytes(UTF_8));
->>>>>>> 9b20a9d4
 
               assertTrue(iter.hasNext());
               entry = iter.next();
@@ -199,11 +178,7 @@
           for (int l = 0; l < num; l++) {
             for (int ts = 0; ts < num; ts++) {
               Key key = nk(i, j, k, l, ts, true);
-<<<<<<< HEAD
-              Value value = new Value((i + "_" + j + "_" + k + "_" + l + "_" + ts + "_" + true + "_" + run).getBytes(StandardCharsets.UTF_8));
-=======
               Value value = new Value((i + "_" + j + "_" + k + "_" + l + "_" + ts + "_" + true + "_" + run).getBytes(UTF_8));
->>>>>>> 9b20a9d4
 
               assertEquals(value, nm.get(key));
 
@@ -214,11 +189,7 @@
               assertEquals(value, entry.getValue());
 
               key = nk(i, j, k, l, ts, false);
-<<<<<<< HEAD
-              value = new Value((i + "_" + j + "_" + k + "_" + l + "_" + ts + "_" + false + "_" + run).getBytes(StandardCharsets.UTF_8));
-=======
               value = new Value((i + "_" + j + "_" + k + "_" + l + "_" + ts + "_" + false + "_" + run).getBytes(UTF_8));
->>>>>>> 9b20a9d4
 
               assertEquals(value, nm.get(key));
 
