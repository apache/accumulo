--- conflicted
+++ resolved
@@ -16,12 +16,8 @@
  */
 package org.apache.accumulo.test.functional;
 
-<<<<<<< HEAD
-import java.nio.charset.StandardCharsets;
-=======
-import static com.google.common.base.Charsets.UTF_8;
-
->>>>>>> 9b20a9d4
+import static java.nio.charset.StandardCharsets.UTF_8;
+
 import java.util.Map.Entry;
 import java.util.TreeSet;
 
@@ -234,11 +230,7 @@
       for (int j = 0; j < CF_LIMIT; j++) {
         for (int k = 0; k < CQ_LIMIT; k++) {
           for (int t = 0; t < TS_LIMIT; t++) {
-<<<<<<< HEAD
-            m.put(createCF(j), createCQ(k), t, new Value(String.format("%06d_%03d_%03d_%03d", i, j, k, t).getBytes(StandardCharsets.UTF_8)));
-=======
             m.put(createCF(j), createCQ(k), t, new Value(String.format("%06d_%03d_%03d_%03d", i, j, k, t).getBytes(UTF_8)));
->>>>>>> 9b20a9d4
           }
         }
       }
