/*
 * Licensed to the Apache Software Foundation (ASF) under one or more
 * contributor license agreements.  See the NOTICE file distributed with
 * this work for additional information regarding copyright ownership.
 * The ASF licenses this file to You under the Apache License, Version 2.0
 * (the "License"); you may not use this file except in compliance with
 * the License.  You may obtain a copy of the License at
 *
 *     http://www.apache.org/licenses/LICENSE-2.0
 *
 * Unless required by applicable law or agreed to in writing, software
 * distributed under the License is distributed on an "AS IS" BASIS,
 * WITHOUT WARRANTIES OR CONDITIONS OF ANY KIND, either express or implied.
 * See the License for the specific language governing permissions and
 * limitations under the License.
 */
package org.apache.accumulo.test.replication;

import static java.nio.charset.StandardCharsets.UTF_8;

import java.net.URI;
import java.net.URISyntaxException;
import java.util.ArrayList;
import java.util.Arrays;
import java.util.EnumSet;
import java.util.HashSet;
import java.util.Iterator;
import java.util.List;
import java.util.Map;
import java.util.Map.Entry;
import java.util.NoSuchElementException;
import java.util.Set;
import java.util.concurrent.atomic.AtomicBoolean;

import org.apache.accumulo.core.Constants;
import org.apache.accumulo.core.client.AccumuloException;
import org.apache.accumulo.core.client.AccumuloSecurityException;
import org.apache.accumulo.core.client.BatchWriter;
import org.apache.accumulo.core.client.BatchWriterConfig;
import org.apache.accumulo.core.client.Connector;
import org.apache.accumulo.core.client.IteratorSetting;
import org.apache.accumulo.core.client.IteratorSetting.Column;
import org.apache.accumulo.core.client.Scanner;
import org.apache.accumulo.core.client.TableNotFoundException;
import org.apache.accumulo.core.client.ZooKeeperInstance;
import org.apache.accumulo.core.client.admin.TableOperations;
import org.apache.accumulo.core.conf.Property;
import org.apache.accumulo.core.data.Key;
import org.apache.accumulo.core.data.KeyExtent;
import org.apache.accumulo.core.data.Mutation;
import org.apache.accumulo.core.data.Range;
import org.apache.accumulo.core.data.Value;
import org.apache.accumulo.core.iterators.IteratorUtil.IteratorScope;
import org.apache.accumulo.core.iterators.conf.ColumnSet;
import org.apache.accumulo.core.metadata.MetadataTable;
import org.apache.accumulo.core.metadata.schema.MetadataSchema;
import org.apache.accumulo.core.metadata.schema.MetadataSchema.ReplicationSection;
import org.apache.accumulo.core.metadata.schema.MetadataSchema.TabletsSection;
import org.apache.accumulo.core.metadata.schema.MetadataSchema.TabletsSection.LogColumnFamily;
import org.apache.accumulo.core.protobuf.ProtobufUtil;
import org.apache.accumulo.core.replication.ReplicationSchema.StatusSection;
import org.apache.accumulo.core.replication.ReplicationSchema.WorkSection;
import org.apache.accumulo.core.replication.ReplicationTable;
import org.apache.accumulo.core.replication.ReplicationTarget;
import org.apache.accumulo.core.security.Authorizations;
import org.apache.accumulo.core.security.TablePermission;
import org.apache.accumulo.core.tabletserver.log.LogEntry;
import org.apache.accumulo.core.util.AddressUtil;
import org.apache.accumulo.core.util.UtilWaitThread;
import org.apache.accumulo.core.zookeeper.ZooUtil;
import org.apache.accumulo.fate.zookeeper.ZooCache;
import org.apache.accumulo.fate.zookeeper.ZooCacheFactory;
import org.apache.accumulo.fate.zookeeper.ZooLock;
import org.apache.accumulo.gc.SimpleGarbageCollector;
import org.apache.accumulo.minicluster.ServerType;
import org.apache.accumulo.minicluster.impl.MiniAccumuloConfigImpl;
import org.apache.accumulo.server.master.state.TServerInstance;
import org.apache.accumulo.server.replication.ReplicaSystemFactory;
import org.apache.accumulo.server.replication.StatusCombiner;
import org.apache.accumulo.server.replication.StatusFormatter;
import org.apache.accumulo.server.replication.StatusUtil;
import org.apache.accumulo.server.replication.proto.Replication.Status;
import org.apache.accumulo.server.util.ReplicationTableUtil;
import org.apache.accumulo.test.functional.ConfigurableMacIT;
import org.apache.hadoop.conf.Configuration;
import org.apache.hadoop.fs.FileSystem;
import org.apache.hadoop.fs.Path;
import org.apache.hadoop.fs.RawLocalFileSystem;
import org.apache.hadoop.io.Text;
import org.junit.Assert;
import org.junit.Test;
import org.slf4j.Logger;
import org.slf4j.LoggerFactory;

import com.google.common.base.Function;
import com.google.common.base.Joiner;
import com.google.common.collect.HashMultimap;
import com.google.common.collect.Iterables;
import com.google.common.collect.Multimap;
import com.google.common.collect.Sets;
import com.google.protobuf.TextFormat;

/**
 * Replication tests which verify expected functionality using a single MAC instance. A MockReplicaSystem is used to "fake" the peer instance that we're
 * replicating to. This lets us test replication in a functional way without having to worry about two real systems.
 */
public class ReplicationIT extends ConfigurableMacIT {
  private static final Logger log = LoggerFactory.getLogger(ReplicationIT.class);

  @Override
  public int defaultTimeoutSeconds() {
    return 60 * 10;
  }

  @Override
  public void configure(MiniAccumuloConfigImpl cfg, Configuration hadoopCoreSite) {
    // Run the master replication loop run frequently
    cfg.setProperty(Property.INSTANCE_ZK_TIMEOUT, "10s");
    cfg.setProperty(Property.MASTER_REPLICATION_SCAN_INTERVAL, "1s");
    cfg.setProperty(Property.REPLICATION_WORK_ASSIGNMENT_SLEEP, "1s");
    cfg.setProperty(Property.TSERV_WALOG_MAX_SIZE, "1M");
    cfg.setProperty(Property.GC_CYCLE_START, "1s");
    cfg.setProperty(Property.GC_CYCLE_DELAY, "0");
    cfg.setProperty(Property.REPLICATION_NAME, "master");
    cfg.setProperty(Property.REPLICATION_WORK_PROCESSOR_DELAY, "1s");
    cfg.setProperty(Property.REPLICATION_WORK_PROCESSOR_PERIOD, "1s");
    cfg.setProperty(Property.TSERV_TOTAL_MUTATION_QUEUE_MAX, "1M");
    cfg.setProperty(Property.INSTANCE_ZK_TIMEOUT, "5s");
    cfg.setNumTservers(1);
    hadoopCoreSite.set("fs.file.impl", RawLocalFileSystem.class.getName());
  }

  private Multimap<String,String> getLogs(Connector conn) throws TableNotFoundException {
    // Map of server to tableId
    Multimap<TServerInstance, String> serverToTableID = HashMultimap.create();
    Scanner scanner = conn.createScanner(MetadataTable.NAME, Authorizations.EMPTY);
    scanner.setRange(MetadataSchema.TabletsSection.getRange());
    scanner.fetchColumnFamily(MetadataSchema.TabletsSection.CurrentLocationColumnFamily.NAME);
    for (Entry<Key,Value> entry : scanner) {
      TServerInstance key = new TServerInstance(entry.getValue(), entry.getKey().getColumnQualifier());
      byte[] tableId = KeyExtent.tableOfMetadataRow(entry.getKey().getRow());
      serverToTableID.put(key, new String(tableId, UTF_8));
    }
    // Map of logs to tableId
    Multimap<String,String> logs = HashMultimap.create();
    scanner = conn.createScanner(MetadataTable.NAME, Authorizations.EMPTY);
    scanner.setRange(MetadataSchema.CurrentLogsSection.getRange());
    for (Entry<Key,Value> entry : scanner) {
      if (Thread.interrupted()) {
        return logs;
      }
      Text path = new Text();
      MetadataSchema.CurrentLogsSection.getPath(entry.getKey(), path);
      Text session = new Text();
      Text hostPort = new Text();
      MetadataSchema.CurrentLogsSection.getTabletServer(entry.getKey(), hostPort , session);
      TServerInstance server = new TServerInstance(AddressUtil.parseAddress(hostPort.toString()), session.toString());
      for (String tableId : serverToTableID.get(server)) {
        logs.put(new Path(path.toString()).toString(), tableId);
      }
    }
    return logs;
  }

  private void waitForGCLock(Connector conn) throws InterruptedException {
    // Check if the GC process has the lock before wasting our retry attempts
    ZooKeeperInstance zki = (ZooKeeperInstance) conn.getInstance();
    ZooCacheFactory zcf = new ZooCacheFactory();
    ZooCache zcache = zcf.getZooCache(zki.getZooKeepers(), zki.getZooKeepersSessionTimeOut());
    String zkPath = ZooUtil.getRoot(conn.getInstance()) + Constants.ZGC_LOCK;
    log.info("Looking for GC lock at {}", zkPath);
    byte[] data = ZooLock.getLockData(zcache, zkPath, null);
    while (null == data) {
      log.info("Waiting for GC ZooKeeper lock to be acquired");
      Thread.sleep(1000);
      data = ZooLock.getLockData(zcache, zkPath, null);
    }
  }

  @Test
  public void replicationTableCreated() throws AccumuloException, AccumuloSecurityException {
    Assert.assertTrue(getConnector().tableOperations().exists(ReplicationTable.NAME));
    Assert.assertEquals(ReplicationTable.ID, getConnector().tableOperations().tableIdMap().get(ReplicationTable.NAME));
  }

  @Test
  public void verifyReplicationTableConfig() throws AccumuloException, TableNotFoundException, AccumuloSecurityException {
    TableOperations tops = getConnector().tableOperations();
    Map<String,EnumSet<IteratorScope>> iterators = tops.listIterators(ReplicationTable.NAME);

    // verify combiners are only iterators (no versioning)
    Assert.assertEquals(1, iterators.size());

    // look for combiner
    Assert.assertTrue(iterators.containsKey(ReplicationTable.COMBINER_NAME));
    Assert.assertTrue(iterators.get(ReplicationTable.COMBINER_NAME).containsAll(EnumSet.allOf(IteratorScope.class)));
    for (IteratorScope scope : EnumSet.allOf(IteratorScope.class)) {
      IteratorSetting is = tops.getIteratorSetting(ReplicationTable.NAME, ReplicationTable.COMBINER_NAME, scope);
      Assert.assertEquals(30, is.getPriority());
      Assert.assertEquals(StatusCombiner.class.getName(), is.getIteratorClass());
      Assert.assertEquals(1, is.getOptions().size());
      Assert.assertTrue(is.getOptions().containsKey("columns"));
      String cols = is.getOptions().get("columns");
      Column statusSectionCol = new Column(StatusSection.NAME);
      Column workSectionCol = new Column(WorkSection.NAME);
      Assert.assertEquals(
          ColumnSet.encodeColumns(statusSectionCol.getColumnFamily(), statusSectionCol.getColumnQualifier()) + ","
              + ColumnSet.encodeColumns(workSectionCol.getColumnFamily(), workSectionCol.getColumnQualifier()), cols);
    }

    boolean foundLocalityGroups = false;
    boolean foundLocalityGroupDef1 = false;
    boolean foundLocalityGroupDef2 = false;
    boolean foundFormatter = false;
    Joiner j = Joiner.on(",");
    Function<Text,String> textToString = new Function<Text,String>() {
      @Override
      public String apply(Text text) {
        return text.toString();
      }
    };
    for (Entry<String,String> p : tops.getProperties(ReplicationTable.NAME)) {
      String key = p.getKey();
      String val = p.getValue();
      // STATUS_LG_NAME, STATUS_LG_COLFAMS, WORK_LG_NAME, WORK_LG_COLFAMS
      if (key.equals(Property.TABLE_FORMATTER_CLASS.getKey()) && val.equals(StatusFormatter.class.getName())) {
        // look for formatter
        foundFormatter = true;
      } else if (key.equals(Property.TABLE_LOCALITY_GROUPS.getKey()) && val.equals(j.join(ReplicationTable.LOCALITY_GROUPS.keySet()))) {
        // look for locality groups enabled
        foundLocalityGroups = true;
      } else if (key.startsWith(Property.TABLE_LOCALITY_GROUP_PREFIX.getKey())) {
        // look for locality group column family definitions
        if (key.equals(Property.TABLE_LOCALITY_GROUP_PREFIX.getKey() + ReplicationTable.STATUS_LG_NAME)
            && val.equals(j.join(Iterables.transform(ReplicationTable.STATUS_LG_COLFAMS, textToString)))) {
          foundLocalityGroupDef1 = true;
        } else if (key.equals(Property.TABLE_LOCALITY_GROUP_PREFIX.getKey() + ReplicationTable.WORK_LG_NAME)
            && val.equals(j.join(Iterables.transform(ReplicationTable.WORK_LG_COLFAMS, textToString)))) {
          foundLocalityGroupDef2 = true;
        }
      }
    }
    Assert.assertTrue(foundLocalityGroups);
    Assert.assertTrue(foundLocalityGroupDef1);
    Assert.assertTrue(foundLocalityGroupDef2);
    Assert.assertTrue(foundFormatter);
  }

  @Test
  public void correctRecordsCompleteFile() throws Exception {
    Connector conn = getConnector();
    String table = "table1";
    conn.tableOperations().create(table);
    // If we have more than one tserver, this is subject to a race condition.
    conn.tableOperations().setProperty(table, Property.TABLE_REPLICATION.getKey(), "true");

    BatchWriter bw = conn.createBatchWriter(table, new BatchWriterConfig());
    for (int i = 0; i < 10; i++) {
      Mutation m = new Mutation(Integer.toString(i));
      m.put(new byte[0], new byte[0], new byte[0]);
      bw.addMutation(m);
    }

    bw.close();

    // After writing data, we'll get a replication table online
    boolean online = ReplicationTable.isOnline(conn);
    int attempts = 10;
    do {
      if (!online) {
        UtilWaitThread.sleep(2000);
        online = ReplicationTable.isOnline(conn);
        attempts--;
      }
    } while (!online && attempts > 0);
    Assert.assertTrue("Replication table was not online", online);

    for (int i = 0; i < 5; i++) {
      if (conn.securityOperations().hasTablePermission("root", ReplicationTable.NAME, TablePermission.READ)) {
        break;
      }
      log.info("Could not read replication table, waiting and will retry");
      Thread.sleep(2000);
    }

    Assert.assertTrue("'root' user could not read the replication table",
        conn.securityOperations().hasTablePermission("root", ReplicationTable.NAME, TablePermission.READ));

    Set<String> replRows = Sets.newHashSet();
    Scanner scanner;
    attempts = 5;
    while (replRows.isEmpty() && attempts > 0) {
      scanner = ReplicationTable.getScanner(conn);
      StatusSection.limit(scanner);
      for (Entry<Key,Value> entry : scanner) {
        Key k = entry.getKey();

        String fileUri = k.getRow().toString();
        try {
          new URI(fileUri);
        } catch (URISyntaxException e) {
          Assert.fail("Expected a valid URI: " + fileUri);
        }

        replRows.add(fileUri);
      }
    }

    Set<String> wals = Sets.newHashSet();
    Scanner s;
    attempts = 5;
    while (wals.isEmpty() && attempts > 0) {
      s = conn.createScanner(MetadataTable.NAME, Authorizations.EMPTY);
      s.setRange(MetadataSchema.CurrentLogsSection.getRange());
      s.fetchColumnFamily(MetadataSchema.CurrentLogsSection.COLF);
      for (Entry<Key,Value> entry : s) {
        Text path = new Text();
        MetadataSchema.CurrentLogsSection.getPath(entry.getKey(), path);
        wals.add(new Path(path.toString()).toString());
      }
      attempts--;
    }

    // We only have one file that should need replication (no trace table)
    // We should find an entry in tablet and in the repl row
    Assert.assertEquals("Rows found: " + replRows, 1, replRows.size());

    // This should be the same set of WALs that we also are using
    Assert.assertEquals(replRows, wals);
  }

  @Test
  public void noRecordsWithoutReplication() throws Exception {
    Connector conn = getConnector();
    List<String> tables = new ArrayList<>();

    // replication shouldn't be online when we begin
    Assert.assertFalse(ReplicationTable.isOnline(conn));

    for (int i = 0; i < 5; i++) {
      String name = "table" + i;
      tables.add(name);
      conn.tableOperations().create(name);
    }

    // nor after we create some tables (that aren't being replicated)
    Assert.assertFalse(ReplicationTable.isOnline(conn));

    for (String table : tables) {
      writeSomeData(conn, table, 5, 5);
    }

    // After writing data, still no replication table
    Assert.assertFalse(ReplicationTable.isOnline(conn));

    for (String table : tables) {
      conn.tableOperations().compact(table, null, null, true, true);
    }

    // After compacting data, still no replication table
    Assert.assertFalse(ReplicationTable.isOnline(conn));

    for (String table : tables) {
      conn.tableOperations().delete(table);
    }

    // After deleting tables, still no replication table
    Assert.assertFalse(ReplicationTable.isOnline(conn));
  }

  @Test
  public void twoEntriesForTwoTables() throws Exception {
    Connector conn = getConnector();
    String table1 = "table1", table2 = "table2";

    // replication shouldn't exist when we begin
    Assert.assertFalse("Replication table already online at the beginning of the test", ReplicationTable.isOnline(conn));

    // Create two tables
    conn.tableOperations().create(table1);
    conn.tableOperations().create(table2);

    // Enable replication on table1
    conn.tableOperations().setProperty(table1, Property.TABLE_REPLICATION.getKey(), "true");

    // Despite having replication on, we shouldn't have any need to write a record to it (and bring it online)
    Assert.assertFalse(ReplicationTable.isOnline(conn));

    // Write some data to table1
    writeSomeData(conn, table1, 50, 50);

    // After the commit for these mutations finishes, we'll get a replication entry in accumulo.metadata for table1
    // Don't want to compact table1 as it ultimately cause the entry in accumulo.metadata to be removed before we can verify it's there

    // After writing data, we'll get a replication table online
    boolean online = ReplicationTable.isOnline(conn);
    int attempts = 10;
    do {
      if (!online) {
        UtilWaitThread.sleep(5000);
        online = ReplicationTable.isOnline(conn);
        attempts--;
      }
    } while (!online && attempts > 0);
    Assert.assertTrue("Replication table did not exist", online);

    Assert.assertTrue(ReplicationTable.isOnline(conn));
    conn.securityOperations().grantTablePermission("root", ReplicationTable.NAME, TablePermission.READ);

    // Verify that we found a single replication record that's for table1
    Scanner s = ReplicationTable.getScanner(conn);
    StatusSection.limit(s);
    Iterator<Entry<Key,Value>> iter = s.iterator();
    attempts = 5;
    while (attempts > 0) {
      if (!iter.hasNext()) {
        s.close();
        Thread.sleep(1000);
        s = ReplicationTable.getScanner(conn);
        iter = s.iterator();
        attempts--;
      } else {
        break;
      }
    }
    Assert.assertTrue(iter.hasNext());
    Entry<Key,Value> entry = iter.next();
    // We should at least find one status record for this table, we might find a second if another log was started from ingesting the data
    Assert.assertEquals("Expected to find replication entry for " + table1, conn.tableOperations().tableIdMap().get(table1), entry.getKey()
        .getColumnQualifier().toString());
    s.close();

    // Enable replication on table2
    conn.tableOperations().setProperty(table2, Property.TABLE_REPLICATION.getKey(), "true");

    // Write some data to table2
    writeSomeData(conn, table2, 50, 50);

    // After the commit on these mutations, we'll get a replication entry in accumulo.metadata for table2
    // Don't want to compact table2 as it ultimately cause the entry in accumulo.metadata to be removed before we can verify it's there

    // After writing data, we'll get a replication table online
    Assert.assertTrue(ReplicationTable.isOnline(conn));
    conn.securityOperations().grantTablePermission("root", ReplicationTable.NAME, TablePermission.READ);

    Set<String> tableIds = Sets.newHashSet(conn.tableOperations().tableIdMap().get(table1), conn.tableOperations().tableIdMap().get(table2));
    Set<String> tableIdsForMetadata = Sets.newHashSet(tableIds);

    // Wait to make sure the table permission propagate
    Thread.sleep(5000);

    s = conn.createScanner(MetadataTable.NAME, Authorizations.EMPTY);
    s.setRange(MetadataSchema.ReplicationSection.getRange());

    List<Entry<Key,Value>> records = new ArrayList<>();
    for (Entry<Key,Value> metadata : s) {
      records.add(metadata);
    }

    Assert.assertEquals("Expected to find 2 records, but actually found " + records, 2, records.size());

    for (Entry<Key,Value> metadata : records) {
      Assert.assertTrue("Expected record to be in metadata but wasn't " + metadata.getKey().toStringNoTruncate() + ", tableIds remaining "
          + tableIdsForMetadata, tableIdsForMetadata.remove(metadata.getKey().getColumnQualifier().toString()));
    }

    Assert.assertTrue("Expected that we had removed all metadata entries " + tableIdsForMetadata, tableIdsForMetadata.isEmpty());

    // Should be creating these records in replication table from metadata table every second
    Thread.sleep(5000);

    // Verify that we found two replication records: one for table1 and one for table2
    s = ReplicationTable.getScanner(conn);
    StatusSection.limit(s);
    iter = s.iterator();
    Assert.assertTrue("Found no records in replication table", iter.hasNext());
    entry = iter.next();
    Assert.assertTrue("Expected to find element in replication table", tableIds.remove(entry.getKey().getColumnQualifier().toString()));
    Assert.assertTrue("Expected to find two elements in replication table, only found one ", iter.hasNext());
    entry = iter.next();
    Assert.assertTrue("Expected to find element in replication table", tableIds.remove(entry.getKey().getColumnQualifier().toString()));
    Assert.assertFalse("Expected to only find two elements in replication table", iter.hasNext());
  }

  private void writeSomeData(Connector conn, String table, int rows, int cols) throws Exception {
    BatchWriter bw = conn.createBatchWriter(table, new BatchWriterConfig());
    for (int row = 0; row < rows; row++) {
      Mutation m = new Mutation(Integer.toString(row));
      for (int col = 0; col < cols; col++) {
        String value = Integer.toString(col);
        m.put(value, "", value);
      }
      bw.addMutation(m);
    }
    bw.close();
  }

  @Test
  public void replicationEntriesPrecludeWalDeletion() throws Exception {
    final Connector conn = getConnector();
    String table1 = "table1", table2 = "table2", table3 = "table3";
    final Multimap<String,String> logs = HashMultimap.create();
    final AtomicBoolean keepRunning = new AtomicBoolean(true);

    Thread t = new Thread(new Runnable() {
      @Override
      public void run() {
        // Should really be able to interrupt here, but the Scanner throws a fit to the logger
        // when that happens
        while (keepRunning.get()) {
          try {
            logs.putAll(getLogs(conn));
          } catch (TableNotFoundException e) {
            log.error("Metadata table doesn't exist");
          }
        }
      }

    });

    t.start();

    conn.tableOperations().create(table1);
    conn.tableOperations().setProperty(table1, Property.TABLE_REPLICATION.getKey(), "true");
    conn.tableOperations().setProperty(table1, Property.TABLE_REPLICATION_TARGET.getKey() + "cluster1", "1");
    Thread.sleep(2000);

    // Write some data to table1
    writeSomeData(conn, table1, 200, 500);

    conn.tableOperations().create(table2);
    conn.tableOperations().setProperty(table2, Property.TABLE_REPLICATION.getKey(), "true");
    conn.tableOperations().setProperty(table2, Property.TABLE_REPLICATION_TARGET.getKey() + "cluster1", "1");
    Thread.sleep(2000);

    writeSomeData(conn, table2, 200, 500);

    conn.tableOperations().create(table3);
    conn.tableOperations().setProperty(table3, Property.TABLE_REPLICATION.getKey(), "true");
    conn.tableOperations().setProperty(table3, Property.TABLE_REPLICATION_TARGET.getKey() + "cluster1", "1");
    Thread.sleep(2000);

    writeSomeData(conn, table3, 200, 500);

    // Force a write to metadata for the data written
    for (String table : Arrays.asList(table1, table2, table3)) {
      conn.tableOperations().flush(table, null, null, true);
    }

    keepRunning.set(false);
    t.join(5000);

    // The master is only running every second to create records in the replication table from the metadata table
    // Sleep a sufficient amount of time to ensure that we get the straggling WALs that might have been created at the end
    Thread.sleep(5000);

    Scanner s = ReplicationTable.getScanner(conn);
    StatusSection.limit(s);
    Set<String> replFiles = new HashSet<>();
    for (Entry<Key,Value> entry : s) {
      replFiles.add(entry.getKey().getRow().toString());
    }

    // We might have a WAL that was use solely for the replication table
    // We want to remove that from our list as it should not appear in the replication table
    String replicationTableId = conn.tableOperations().tableIdMap().get(ReplicationTable.NAME);
    Iterator<Entry<String,String>> observedLogs = logs.entries().iterator();
    while (observedLogs.hasNext()) {
      Entry<String,String> observedLog = observedLogs.next();
      if (replicationTableId.equals(observedLog.getValue())) {
        observedLogs.remove();
      }
    }

    // We should have *some* reference to each log that was seen in the metadata table
    // They might not yet all be closed though (might be newfile)
    Assert.assertTrue("Metadata log distribution: " + logs + "replFiles " + replFiles, logs.keySet().containsAll(replFiles));
    Assert.assertTrue("Difference between replication entries and current logs is bigger than one", logs.keySet().size() - replFiles.size() <= 1);

    for (String replFile : replFiles) {
      Path p = new Path(replFile);
      FileSystem fs = p.getFileSystem(new Configuration());
      Assert.assertTrue("File does not exist anymore, it was likely incorrectly garbage collected: " + p, fs.exists(p));
    }
  }

  @Test
  public void combinerWorksOnMetadata() throws Exception {
    Connector conn = getConnector();

    conn.securityOperations().grantTablePermission("root", MetadataTable.NAME, TablePermission.WRITE);

    ReplicationTableUtil.configureMetadataTable(conn, MetadataTable.NAME);

    Status stat1 = StatusUtil.fileCreated(100);
    Status stat2 = StatusUtil.fileClosed();

    BatchWriter bw = conn.createBatchWriter(MetadataTable.NAME, new BatchWriterConfig());
    Mutation m = new Mutation(ReplicationSection.getRowPrefix() + "file:/accumulo/wals/tserver+port/uuid");
    m.put(ReplicationSection.COLF, new Text("1"), ProtobufUtil.toValue(stat1));
    bw.addMutation(m);
    bw.close();

    Scanner s = conn.createScanner(MetadataTable.NAME, Authorizations.EMPTY);
    s.setRange(ReplicationSection.getRange());

    Status actual = Status.parseFrom(Iterables.getOnlyElement(s).getValue().get());
    Assert.assertEquals(stat1, actual);

    bw = conn.createBatchWriter(MetadataTable.NAME, new BatchWriterConfig());
    m = new Mutation(ReplicationSection.getRowPrefix() + "file:/accumulo/wals/tserver+port/uuid");
    m.put(ReplicationSection.COLF, new Text("1"), ProtobufUtil.toValue(stat2));
    bw.addMutation(m);
    bw.close();

    s = conn.createScanner(MetadataTable.NAME, Authorizations.EMPTY);
    s.setRange(ReplicationSection.getRange());

    actual = Status.parseFrom(Iterables.getOnlyElement(s).getValue().get());
    Status expected = Status.newBuilder().setBegin(0).setEnd(0).setClosed(true).setInfiniteEnd(true).setCreatedTime(100).build();

    Assert.assertEquals(expected, actual);
  }

  @Test
  public void noDeadlock() throws Exception {
    final Connector conn = getConnector();

    ReplicationTable.setOnline(conn);
    conn.securityOperations().grantTablePermission("root", ReplicationTable.NAME, TablePermission.WRITE);
    conn.tableOperations().deleteRows(ReplicationTable.NAME, null, null);

    final AtomicBoolean keepRunning = new AtomicBoolean(true);
    final Set<String> metadataWals = new HashSet<>();

    Thread t = new Thread(new Runnable() {
      @Override
      public void run() {
        // Should really be able to interrupt here, but the Scanner throws a fit to the logger
        // when that happens
        while (keepRunning.get()) {
          try {
            metadataWals.addAll(getLogs(conn).keySet());
          } catch (Exception e) {
            log.error("Metadata table doesn't exist");
          }
        }
      }

    });

    t.start();

    String table1 = "table1", table2 = "table2", table3 = "table3";
    try {
      conn.tableOperations().create(table1);
      conn.tableOperations().setProperty(table1, Property.TABLE_REPLICATION.getKey(), "true");
      conn.tableOperations().setProperty(table1, Property.TABLE_REPLICATION_TARGET.getKey() + "cluster1", "1");
      conn.tableOperations().create(table2);
      conn.tableOperations().setProperty(table2, Property.TABLE_REPLICATION.getKey(), "true");
      conn.tableOperations().setProperty(table2, Property.TABLE_REPLICATION_TARGET.getKey() + "cluster1", "1");
      conn.tableOperations().create(table3);
      conn.tableOperations().setProperty(table3, Property.TABLE_REPLICATION.getKey(), "true");
      conn.tableOperations().setProperty(table3, Property.TABLE_REPLICATION_TARGET.getKey() + "cluster1", "1");

      writeSomeData(conn, table1, 200, 500);

      writeSomeData(conn, table2, 200, 500);

      writeSomeData(conn, table3, 200, 500);

      // Flush everything to try to make the replication records
      for (String table : Arrays.asList(table1, table2, table3)) {
        conn.tableOperations().flush(table, null, null, true);
      }

    } finally {
      keepRunning.set(false);
      t.join(5000);
    }

    for (String table : Arrays.asList(MetadataTable.NAME, table1, table2, table3)) {
      Scanner s = conn.createScanner(table, Authorizations.EMPTY);
      for (@SuppressWarnings("unused")
      Entry<Key,Value> entry : s) {}
    }
  }

  @Test
  public void filesClosedAfterUnused() throws Exception {
    Connector conn = getConnector();

    String table = "table";
    conn.tableOperations().create(table);
    String tableId = conn.tableOperations().tableIdMap().get(table);

    Assert.assertNotNull(tableId);

    conn.tableOperations().setProperty(table, Property.TABLE_REPLICATION.getKey(), "true");
    conn.tableOperations().setProperty(table, Property.TABLE_REPLICATION_TARGET.getKey() + "cluster1", "1");
    // just sleep
    conn.instanceOperations().setProperty(Property.REPLICATION_PEERS.getKey() + "cluster1",
        ReplicaSystemFactory.getPeerConfigurationValue(MockReplicaSystem.class, "50000"));

    // Write a mutation to make a log file
    BatchWriter bw = conn.createBatchWriter(table, new BatchWriterConfig());
    Mutation m = new Mutation("one");
    m.put("", "", "");
    bw.addMutation(m);
    bw.close();

    // Write another to make sure the logger rolls itself?
    bw = conn.createBatchWriter(table, new BatchWriterConfig());
    m = new Mutation("three");
    m.put("", "", "");
    bw.addMutation(m);
    bw.close();

    Scanner s = conn.createScanner(MetadataTable.NAME, Authorizations.EMPTY);
    s.fetchColumnFamily(TabletsSection.LogColumnFamily.NAME);
    s.setRange(TabletsSection.getRange(tableId));
    Set<String> wals = new HashSet<>();
    for (Entry<Key,Value> entry : s) {
      LogEntry logEntry = LogEntry.fromKeyValue(entry.getKey(), entry.getValue());
      wals.add(new Path(logEntry.filename).toString());
    }

    log.warn("Found wals {}", wals);

    bw = conn.createBatchWriter(table, new BatchWriterConfig());
    m = new Mutation("three");
    byte[] bytes = new byte[1024 * 1024];
    m.put("1".getBytes(), new byte[0], bytes);
    m.put("2".getBytes(), new byte[0], bytes);
    m.put("3".getBytes(), new byte[0], bytes);
    m.put("4".getBytes(), new byte[0], bytes);
    m.put("5".getBytes(), new byte[0], bytes);
    bw.addMutation(m);
    bw.close();

    conn.tableOperations().flush(table, null, null, true);

    while (!ReplicationTable.isOnline(conn)) {
      UtilWaitThread.sleep(2000);
    }

    for (int i = 0; i < 10; i++) {
      s = conn.createScanner(MetadataTable.NAME, Authorizations.EMPTY);
      s.fetchColumnFamily(LogColumnFamily.NAME);
      s.setRange(TabletsSection.getRange(tableId));
      for (Entry<Key,Value> entry : s) {
        log.info(entry.getKey().toStringNoTruncate() + "=" + entry.getValue());
      }

      try {
        s = ReplicationTable.getScanner(conn);
        StatusSection.limit(s);
        Text buff = new Text();
        boolean allReferencedLogsClosed = true;
        int recordsFound = 0;
        for (Entry<Key,Value> e : s) {
          recordsFound++;
          allReferencedLogsClosed = true;
          StatusSection.getFile(e.getKey(), buff);
          String file = buff.toString();
          if (wals.contains(file)) {
            Status stat = Status.parseFrom(e.getValue().get());
            if (!stat.getClosed()) {
              log.info("{} wasn't closed", file);
              allReferencedLogsClosed = false;
            }
          }
        }

        if (recordsFound > 0 && allReferencedLogsClosed) {
          return;
        }
        Thread.sleep(2000);
      } catch (RuntimeException e) {
        Throwable cause = e.getCause();
        if (cause instanceof AccumuloSecurityException) {
          AccumuloSecurityException ase = (AccumuloSecurityException) cause;
          switch (ase.getSecurityErrorCode()) {
            case PERMISSION_DENIED:
              // We tried to read the replication table before the GRANT went through
              Thread.sleep(2000);
              break;
            default:
              throw e;
          }
        }
      }
    }

    Assert.fail("We had a file that was referenced but didn't get closed");
  }

  @Test
  public void singleTableWithSingleTarget() throws Exception {
    // We want to kill the GC so it doesn't come along and close Status records and mess up the comparisons
    // against expected Status messages.
    getCluster().getClusterControl().stop(ServerType.GARBAGE_COLLECTOR);

    Connector conn = getConnector();
    String table1 = "table1";

    // replication shouldn't be online when we begin
    Assert.assertFalse(ReplicationTable.isOnline(conn));

    // Create a table
    conn.tableOperations().create(table1);

    int attempts = 10;

    // Might think the table doesn't yet exist, retry
    while (attempts > 0) {
      try {
        // Enable replication on table1
        conn.tableOperations().setProperty(table1, Property.TABLE_REPLICATION.getKey(), "true");
        // Replicate table1 to cluster1 in the table with id of '4'
        conn.tableOperations().setProperty(table1, Property.TABLE_REPLICATION_TARGET.getKey() + "cluster1", "4");
        // Sleep for 100 seconds before saying something is replicated
        conn.instanceOperations().setProperty(Property.REPLICATION_PEERS.getKey() + "cluster1",
            ReplicaSystemFactory.getPeerConfigurationValue(MockReplicaSystem.class, "100000"));
        break;
      } catch (Exception e) {
        attempts--;
        if (attempts <= 0) {
          throw e;
        }
        UtilWaitThread.sleep(2000);
      }
    }

    // Write some data to table1
    writeSomeData(conn, table1, 2000, 50);

    // Make sure the replication table is online at this point
    boolean online = ReplicationTable.isOnline(conn);
    attempts = 10;
    do {
      if (!online) {
        UtilWaitThread.sleep(2000);
        online = ReplicationTable.isOnline(conn);
        attempts--;
      }
    } while (!online && attempts > 0);
    Assert.assertTrue("Replication table was never created", online);

    // ACCUMULO-2743 The Observer in the tserver has to be made aware of the change to get the combiner (made by the master)
    for (int i = 0; i < 10 && !conn.tableOperations().listIterators(ReplicationTable.NAME).keySet().contains(ReplicationTable.COMBINER_NAME); i++) {
      UtilWaitThread.sleep(2000);
    }

    Assert.assertTrue("Combiner was never set on replication table",
        conn.tableOperations().listIterators(ReplicationTable.NAME).keySet().contains(ReplicationTable.COMBINER_NAME));

    // Trigger the minor compaction, waiting for it to finish.
    // This should write the entry to metadata that the file has data
    conn.tableOperations().flush(table1, null, null, true);

    // Make sure that we have one status element, should be a new file
    Scanner s = ReplicationTable.getScanner(conn);
    StatusSection.limit(s);
    Entry<Key,Value> entry = null;
    Status expectedStatus = StatusUtil.openWithUnknownLength();
    attempts = 10;
    // This record will move from new to new with infinite length because of the minc (flush)
    while (null == entry && attempts > 0) {
      try {
        entry = Iterables.getOnlyElement(s);
        Status actual = Status.parseFrom(entry.getValue().get());
        if (actual.getInfiniteEnd() != expectedStatus.getInfiniteEnd()) {
          entry = null;
          // the master process didn't yet fire and write the new mutation, wait for it to do
          // so and try to read it again
          Thread.sleep(1000);
        }
      } catch (NoSuchElementException e) {
        entry = null;
        Thread.sleep(500);
      } catch (IllegalArgumentException e) {
        // saw this contain 2 elements once
        s = ReplicationTable.getScanner(conn);
        StatusSection.limit(s);
        for (Entry<Key,Value> content : s) {
          log.info(content.getKey().toStringNoTruncate() + " => " + content.getValue());
        }
        throw e;
      } finally {
        attempts--;
      }
    }

    Assert.assertNotNull("Could not find expected entry in replication table", entry);
    Status actual = Status.parseFrom(entry.getValue().get());
    Assert.assertTrue("Expected to find a replication entry that is open with infinite length: " + ProtobufUtil.toString(actual),
        !actual.getClosed() && actual.getInfiniteEnd());

    // Try a couple of times to watch for the work record to be created
    boolean notFound = true;
    for (int i = 0; i < 10 && notFound; i++) {
      s = ReplicationTable.getScanner(conn);
      WorkSection.limit(s);
      int elementsFound = Iterables.size(s);
      if (0 < elementsFound) {
        Assert.assertEquals(1, elementsFound);
        notFound = false;
      }
      Thread.sleep(500);
    }

    // If we didn't find the work record, print the contents of the table
    if (notFound) {
      s = ReplicationTable.getScanner(conn);
      for (Entry<Key,Value> content : s) {
        log.info(content.getKey().toStringNoTruncate() + " => " + content.getValue());
      }
      Assert.assertFalse("Did not find the work entry for the status entry", notFound);
    }

    // Write some more data so that we over-run the single WAL
    writeSomeData(conn, table1, 3000, 50);

    log.info("Issued compaction for table");
    conn.tableOperations().compact(table1, null, null, true, true);
    log.info("Compaction completed");

    // Master is creating entries in the replication table from the metadata table every second.
    // Compaction should trigger the record to be written to metadata. Wait a bit to ensure
    // that the master has time to work.
    Thread.sleep(5000);

    s = ReplicationTable.getScanner(conn);
    StatusSection.limit(s);
    int numRecords = 0;
    for (Entry<Key,Value> e : s) {
      numRecords++;
      log.info("Found status record {}\t{}", e.getKey().toStringNoTruncate(), ProtobufUtil.toString(Status.parseFrom(e.getValue().get())));
    }

    Assert.assertEquals(2, numRecords);

    // We should eventually get 2 work records recorded, need to account for a potential delay though
    // might see: status1 -> work1 -> status2 -> (our scans) -> work2
    notFound = true;
    for (int i = 0; i < 10 && notFound; i++) {
      s = ReplicationTable.getScanner(conn);
      WorkSection.limit(s);
      int elementsFound = Iterables.size(s);
      if (2 == elementsFound) {
        notFound = false;
      }
      Thread.sleep(500);
    }

    // If we didn't find the work record, print the contents of the table
    if (notFound) {
      s = ReplicationTable.getScanner(conn);
      for (Entry<Key,Value> content : s) {
        log.info(content.getKey().toStringNoTruncate() + " => " + content.getValue());
      }
      Assert.assertFalse("Did not find the work entries for the status entries", notFound);
    }
  }

  @Test
  public void correctClusterNameInWorkEntry() throws Exception {
    Connector conn = getConnector();
    String table1 = "table1";

    // replication shouldn't be online when we begin
    Assert.assertFalse(ReplicationTable.isOnline(conn));

    // Create two tables
    conn.tableOperations().create(table1);

    int attempts = 5;
    while (attempts > 0) {
      try {
        // Enable replication on table1
        conn.tableOperations().setProperty(table1, Property.TABLE_REPLICATION.getKey(), "true");
        // Replicate table1 to cluster1 in the table with id of '4'
        conn.tableOperations().setProperty(table1, Property.TABLE_REPLICATION_TARGET.getKey() + "cluster1", "4");
        attempts = 0;
      } catch (Exception e) {
        attempts--;
        if (attempts <= 0) {
          throw e;
        }
        UtilWaitThread.sleep(500);
      }
    }

    // Write some data to table1
<<<<<<< HEAD
    writeSomeData(conn, table1, 2000, 50);
=======
    BatchWriter bw = conn.createBatchWriter(table1, new BatchWriterConfig());
    for (int rows = 0; rows < 2000; rows++) {
      Mutation m = new Mutation(Integer.toString(rows));
      for (int cols = 0; cols < 50; cols++) {
        String value = Integer.toString(cols);
        m.put(value, "", value);
      }
      bw.addMutation(m);
    }

    bw.close();
    conn.tableOperations().flush(table1, null, null, true);
>>>>>>> 94bd393e

    String tableId = conn.tableOperations().tableIdMap().get(table1);
    Assert.assertNotNull("Table ID was null", tableId);

    // Make sure the replication table exists at this point
    boolean online = ReplicationTable.isOnline(conn);
    attempts = 5;
    do {
      if (!online) {
        UtilWaitThread.sleep(500);
        online = ReplicationTable.isOnline(conn);
        attempts--;
      }
    } while (!online && attempts > 0);
    Assert.assertTrue("Replication table did not exist", online);

    for (int i = 0; i < 5 && !conn.securityOperations().hasTablePermission("root", ReplicationTable.NAME, TablePermission.READ); i++) {
      Thread.sleep(1000);
    }

    Assert.assertTrue(conn.securityOperations().hasTablePermission("root", ReplicationTable.NAME, TablePermission.READ));

    boolean notFound = true;
    Scanner s;
    for (int i = 0; i < 10 && notFound; i++) {
      s = ReplicationTable.getScanner(conn);
      WorkSection.limit(s);
      try {
        Entry<Key,Value> e = Iterables.getOnlyElement(s);
        Text expectedColqual = new ReplicationTarget("cluster1", "4", tableId).toText();
        Assert.assertEquals(expectedColqual, e.getKey().getColumnQualifier());
        notFound = false;
      } catch (NoSuchElementException e) {} catch (IllegalArgumentException e) {
        s = ReplicationTable.getScanner(conn);
        for (Entry<Key,Value> content : s) {
          log.info(content.getKey().toStringNoTruncate() + " => " + content.getValue());
        }
        Assert.fail("Found more than one work section entry");
      }

      Thread.sleep(500);
    }

    if (notFound) {
      s = ReplicationTable.getScanner(conn);
      for (Entry<Key,Value> content : s) {
        log.info(content.getKey().toStringNoTruncate() + " => " + content.getValue());
      }
      Assert.assertFalse("Did not find the work entry for the status entry", notFound);
    }
  }

  @Test
  public void replicationRecordsAreClosedAfterGarbageCollection() throws Exception {
    getCluster().getClusterControl().stop(ServerType.GARBAGE_COLLECTOR);

    final Connector conn = getConnector();

    ReplicationTable.setOnline(conn);
    conn.securityOperations().grantTablePermission("root", ReplicationTable.NAME, TablePermission.WRITE);
    conn.tableOperations().deleteRows(ReplicationTable.NAME, null, null);

    final AtomicBoolean keepRunning = new AtomicBoolean(true);
    final Set<String> metadataWals = new HashSet<>();

    Thread t = new Thread(new Runnable() {
      @Override
      public void run() {
        // Should really be able to interrupt here, but the Scanner throws a fit to the logger
        // when that happens
        while (keepRunning.get()) {
          try {
            metadataWals.addAll(getLogs(conn).keySet());
          } catch (Exception e) {
            log.error("Metadata table doesn't exist");
          }
        }
      }

    });

    t.start();

    String table1 = "table1", table2 = "table2", table3 = "table3";

    try {
      conn.tableOperations().create(table1);
      conn.tableOperations().setProperty(table1, Property.TABLE_REPLICATION.getKey(), "true");
      conn.tableOperations().setProperty(table1, Property.TABLE_REPLICATION_TARGET.getKey() + "cluster1", "1");
      conn.instanceOperations().setProperty(Property.REPLICATION_PEERS.getKey() + "cluster1",
          ReplicaSystemFactory.getPeerConfigurationValue(MockReplicaSystem.class, null));

      // Write some data to table1
      writeSomeData(conn, table1, 200, 500);

      conn.tableOperations().create(table2);
      conn.tableOperations().setProperty(table2, Property.TABLE_REPLICATION.getKey(), "true");
      conn.tableOperations().setProperty(table2, Property.TABLE_REPLICATION_TARGET.getKey() + "cluster1", "1");

      writeSomeData(conn, table2, 200, 500);

      conn.tableOperations().create(table3);
      conn.tableOperations().setProperty(table3, Property.TABLE_REPLICATION.getKey(), "true");
      conn.tableOperations().setProperty(table3, Property.TABLE_REPLICATION_TARGET.getKey() + "cluster1", "1");

      writeSomeData(conn, table3, 200, 500);

      // Flush everything to try to make the replication records
      for (String table : Arrays.asList(table1, table2, table3)) {
        conn.tableOperations().compact(table, null, null, true, true);
      }
    } finally {
      keepRunning.set(false);
      t.join(5000);
      Assert.assertFalse(t.isAlive());
    }

    // Kill the tserver(s) and restart them
    // to ensure that the WALs we previously observed all move to closed.
    cluster.getClusterControl().stop(ServerType.TABLET_SERVER);
    cluster.getClusterControl().start(ServerType.TABLET_SERVER);

    // Make sure we can read all the tables (recovery complete)
    for (String table : Arrays.asList(table1, table2, table3)) {
      Scanner s = conn.createScanner(table, Authorizations.EMPTY);
      for (@SuppressWarnings("unused")
      Entry<Key,Value> entry : s) {}
    }

    // Starting the gc will run CloseWriteAheadLogReferences which will first close Statuses
    // in the metadata table, and then in the replication table
    Process gc = cluster.exec(SimpleGarbageCollector.class);

    waitForGCLock(conn);

    Thread.sleep(1000);

    log.info("GC is up and should have had time to run at least once by now");

    try {
      boolean allClosed = true;

      // We should either find all closed records or no records
      // After they're closed, they are candidates for deletion
      for (int i = 0; i < 10; i++) {
        Scanner s = conn.createScanner(MetadataTable.NAME, Authorizations.EMPTY);
        s.setRange(Range.prefix(ReplicationSection.getRowPrefix()));
        Iterator<Entry<Key,Value>> iter = s.iterator();

        long recordsFound = 0l;
        while (allClosed && iter.hasNext()) {
          Entry<Key,Value> entry = iter.next();
          String wal = entry.getKey().getRow().toString();
          if (metadataWals.contains(wal)) {
            Status status = Status.parseFrom(entry.getValue().get());
            log.info("{}={}", entry.getKey().toStringNoTruncate(), ProtobufUtil.toString(status));
            allClosed &= status.getClosed();
            recordsFound++;
          }
        }

        log.info("Found {} records from the metadata table", recordsFound);
        if (allClosed) {
          break;
        }

        UtilWaitThread.sleep(2000);
      }

      if (!allClosed) {
        Scanner s = conn.createScanner(MetadataTable.NAME, Authorizations.EMPTY);
        s.setRange(Range.prefix(ReplicationSection.getRowPrefix()));
        for (Entry<Key,Value> entry : s) {
          log.info(entry.getKey().toStringNoTruncate() + " " + ProtobufUtil.toString(Status.parseFrom(entry.getValue().get())));
        }
        Assert.fail("Expected all replication records in the metadata table to be closed");
      }

      for (int i = 0; i < 10; i++) {
        allClosed = true;

        Scanner s = ReplicationTable.getScanner(conn);
        Iterator<Entry<Key,Value>> iter = s.iterator();

        long recordsFound = 0l;
        while (allClosed && iter.hasNext()) {
          Entry<Key,Value> entry = iter.next();
          String wal = entry.getKey().getRow().toString();
          if (metadataWals.contains(wal)) {
            Status status = Status.parseFrom(entry.getValue().get());
            log.info("{}={}", entry.getKey().toStringNoTruncate(), ProtobufUtil.toString(status));
            allClosed &= status.getClosed();
            recordsFound++;
          }
        }

        log.info("Found {} records from the replication table", recordsFound);
        if (allClosed) {
          break;
        }

        UtilWaitThread.sleep(3000);
      }

      if (!allClosed) {
        Scanner s = ReplicationTable.getScanner(conn);
        StatusSection.limit(s);
        for (Entry<Key,Value> entry : s) {
          log.info(entry.getKey().toStringNoTruncate() + " " + TextFormat.shortDebugString(Status.parseFrom(entry.getValue().get())));
        }
        Assert.fail("Expected all replication records in the replication table to be closed");
      }

    } finally {
      gc.destroy();
      gc.waitFor();
    }

  }

  @Test
  public void replicatedStatusEntriesAreDeleted() throws Exception {
    // Just stop it now, we'll restart it after we restart the tserver
    getCluster().getClusterControl().stop(ServerType.GARBAGE_COLLECTOR);

    final Connector conn = getConnector();
    log.info("Got connector to MAC");
    String table1 = "table1";

    // replication shouldn't be online when we begin
    Assert.assertFalse(ReplicationTable.isOnline(conn));

    // Create two tables
    conn.tableOperations().create(table1);

    int attempts = 5;
    while (attempts > 0) {
      try {
        // Enable replication on table1
        conn.tableOperations().setProperty(table1, Property.TABLE_REPLICATION.getKey(), "true");
        // Replicate table1 to cluster1 in the table with id of '4'
        conn.tableOperations().setProperty(table1, Property.TABLE_REPLICATION_TARGET.getKey() + "cluster1", "4");
        // Use the MockReplicaSystem impl and sleep for 5seconds
        conn.instanceOperations().setProperty(Property.REPLICATION_PEERS.getKey() + "cluster1",
            ReplicaSystemFactory.getPeerConfigurationValue(MockReplicaSystem.class, "1000"));
        attempts = 0;
      } catch (Exception e) {
        attempts--;
        if (attempts <= 0) {
          throw e;
        }
        UtilWaitThread.sleep(500);
      }
    }

    String tableId = conn.tableOperations().tableIdMap().get(table1);
    Assert.assertNotNull("Could not determine table id for " + table1, tableId);

    // Write some data to table1
<<<<<<< HEAD
    writeSomeData(conn, table1, 2000, 50);
=======
    BatchWriter bw = conn.createBatchWriter(table1, new BatchWriterConfig());
    for (int rows = 0; rows < 2000; rows++) {
      Mutation m = new Mutation(Integer.toString(rows));
      for (int cols = 0; cols < 50; cols++) {
        String value = Integer.toString(cols);
        m.put(value, "", value);
      }
      bw.addMutation(m);
    }

    bw.close();
    conn.tableOperations().flush(table1, null, null, true);
>>>>>>> 94bd393e

    // Make sure the replication table exists at this point
    boolean online = ReplicationTable.isOnline(conn);
    attempts = 10;
    do {
      if (!online) {
        UtilWaitThread.sleep(1000);
        online = ReplicationTable.isOnline(conn);
        attempts--;
      }
    } while (!online && attempts > 0);
    Assert.assertTrue("Replication table did not exist", online);

    // Grant ourselves the write permission for later
    conn.securityOperations().grantTablePermission("root", ReplicationTable.NAME, TablePermission.WRITE);

    log.info("Checking for replication entries in replication");
    // Then we need to get those records over to the replication table
    Scanner s;
    Set<String> entries = new HashSet<>();
    for (int i = 0; i < 5; i++) {
      s = conn.createScanner(MetadataTable.NAME, Authorizations.EMPTY);
      s.setRange(ReplicationSection.getRange());
      entries.clear();
      for (Entry<Key,Value> entry : s) {
        entries.add(entry.getKey().getRow().toString());
        log.info("{}={}", entry.getKey().toStringNoTruncate(), entry.getValue());
      }
      if (!entries.isEmpty()) {
        log.info("Replication entries {}", entries);
        break;
      }
      Thread.sleep(1000);
    }

    Assert.assertFalse("Did not find any replication entries in the replication table", entries.isEmpty());

    // Find the WorkSection record that will be created for that data we ingested
    boolean notFound = true;
    for (int i = 0; i < 10 && notFound; i++) {
      try {
        s = ReplicationTable.getScanner(conn);
        WorkSection.limit(s);
        Entry<Key,Value> e = Iterables.getOnlyElement(s);
        log.info("Found entry: " + e.getKey().toStringNoTruncate());
        Text expectedColqual = new ReplicationTarget("cluster1", "4", tableId).toText();
        Assert.assertEquals(expectedColqual, e.getKey().getColumnQualifier());
        notFound = false;
      } catch (NoSuchElementException e) {

      } catch (IllegalArgumentException e) {
        // Somehow we got more than one element. Log what they were
        s = ReplicationTable.getScanner(conn);
        for (Entry<Key,Value> content : s) {
          log.info(content.getKey().toStringNoTruncate() + " => " + content.getValue());
        }
        Assert.fail("Found more than one work section entry");
      } catch (RuntimeException e) {
        // Catch a propagation issue, fail if it's not what we expect
        Throwable cause = e.getCause();
        if (cause instanceof AccumuloSecurityException) {
          AccumuloSecurityException sec = (AccumuloSecurityException) cause;
          switch (sec.getSecurityErrorCode()) {
            case PERMISSION_DENIED:
              // retry -- the grant didn't happen yet
              log.warn("Sleeping because permission was denied");
              break;
            default:
              throw e;
          }
        } else {
          throw e;
        }
      }

      Thread.sleep(2000);
    }

    if (notFound) {
      s = ReplicationTable.getScanner(conn);
      for (Entry<Key,Value> content : s) {
        log.info(content.getKey().toStringNoTruncate() + " => " + ProtobufUtil.toString(Status.parseFrom(content.getValue().get())));
      }
      Assert.assertFalse("Did not find the work entry for the status entry", notFound);
    }

    /**
     * By this point, we should have data ingested into a table, with at least one WAL as a candidate for replication. Compacting the table should close all
     * open WALs, which should ensure all records we're going to replicate have entries in the replication table, and nothing will exist in the metadata table
     * anymore
     */

    log.info("Killing tserver");
    // Kill the tserver(s) and restart them
    // to ensure that the WALs we previously observed all move to closed.
    cluster.getClusterControl().stop(ServerType.TABLET_SERVER);

    log.info("Starting tserver");
    cluster.getClusterControl().start(ServerType.TABLET_SERVER);

    log.info("Waiting to read tables");
    UtilWaitThread.sleep(2 * 3 * 1000);

    // Make sure we can read all the tables (recovery complete)
    for (String table : new String[] {MetadataTable.NAME, table1}) {
      s = conn.createScanner(table, Authorizations.EMPTY);
      for (@SuppressWarnings("unused")
      Entry<Key,Value> entry : s) {}
    }

    log.info("Recovered metadata:");
    s = conn.createScanner(MetadataTable.NAME, Authorizations.EMPTY);
    for (Entry<Key,Value> entry : s) {
      log.info("{}={}", entry.getKey().toStringNoTruncate(), entry.getValue());
    }

    cluster.getClusterControl().start(ServerType.GARBAGE_COLLECTOR);

    // Wait for a bit since the GC has to run (should be running after a one second delay)
    waitForGCLock(conn);

    Thread.sleep(1000);

    log.info("After GC");
    s = conn.createScanner(MetadataTable.NAME, Authorizations.EMPTY);
    for (Entry<Key,Value> entry : s) {
      log.info("{}={}", entry.getKey().toStringNoTruncate(), entry.getValue());
    }

    // We expect no records in the metadata table after compaction. We have to poll
    // because we have to wait for the StatusMaker's next iteration which will clean
    // up the dangling *closed* records after we create the record in the replication table.
    // We need the GC to close the file (CloseWriteAheadLogReferences) before we can remove the record
    log.info("Checking metadata table for replication entries");
    Set<String> remaining = new HashSet<>();
    for (int i = 0; i < 10; i++) {
      s = conn.createScanner(MetadataTable.NAME, Authorizations.EMPTY);
      s.setRange(ReplicationSection.getRange());
      remaining.clear();
      for (Entry<Key,Value> e : s) {
        remaining.add(e.getKey().getRow().toString());
      }
      remaining.retainAll(entries);
      if (remaining.isEmpty()) {
        break;
      }
      log.info("remaining {}", remaining);
      Thread.sleep(2000);
      log.info("");
    }

    Assert.assertTrue("Replication status messages were not cleaned up from metadata table", remaining.isEmpty());

    /**
     * After we close out and subsequently delete the metadata record, this will propagate to the replication table, which will cause those records to be
     * deleted after replication occurs
     */

    int recordsFound = 0;
    for (int i = 0; i < 30; i++) {
      s = ReplicationTable.getScanner(conn);
      recordsFound = 0;
      for (Entry<Key,Value> entry : s) {
        recordsFound++;
        log.info("{} {}", entry.getKey().toStringNoTruncate(), ProtobufUtil.toString(Status.parseFrom(entry.getValue().get())));
      }

      if (recordsFound <= 2) {
        break;
      } else {
        Thread.sleep(1000);
        log.info("");
      }
    }

    Assert.assertTrue("Found unexpected replication records in the replication table", recordsFound <= 2);
  }
}<|MERGE_RESOLUTION|>--- conflicted
+++ resolved
@@ -993,22 +993,8 @@
     }
 
     // Write some data to table1
-<<<<<<< HEAD
     writeSomeData(conn, table1, 2000, 50);
-=======
-    BatchWriter bw = conn.createBatchWriter(table1, new BatchWriterConfig());
-    for (int rows = 0; rows < 2000; rows++) {
-      Mutation m = new Mutation(Integer.toString(rows));
-      for (int cols = 0; cols < 50; cols++) {
-        String value = Integer.toString(cols);
-        m.put(value, "", value);
-      }
-      bw.addMutation(m);
-    }
-
-    bw.close();
     conn.tableOperations().flush(table1, null, null, true);
->>>>>>> 94bd393e
 
     String tableId = conn.tableOperations().tableIdMap().get(table1);
     Assert.assertNotNull("Table ID was null", tableId);
@@ -1268,22 +1254,8 @@
     Assert.assertNotNull("Could not determine table id for " + table1, tableId);
 
     // Write some data to table1
-<<<<<<< HEAD
     writeSomeData(conn, table1, 2000, 50);
-=======
-    BatchWriter bw = conn.createBatchWriter(table1, new BatchWriterConfig());
-    for (int rows = 0; rows < 2000; rows++) {
-      Mutation m = new Mutation(Integer.toString(rows));
-      for (int cols = 0; cols < 50; cols++) {
-        String value = Integer.toString(cols);
-        m.put(value, "", value);
-      }
-      bw.addMutation(m);
-    }
-
-    bw.close();
     conn.tableOperations().flush(table1, null, null, true);
->>>>>>> 94bd393e
 
     // Make sure the replication table exists at this point
     boolean online = ReplicationTable.isOnline(conn);
