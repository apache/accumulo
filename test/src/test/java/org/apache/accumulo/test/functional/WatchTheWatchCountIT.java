--- conflicted
+++ resolved
@@ -51,13 +51,8 @@
       int n = socket.getInputStream().read(buffer);
       String response = new String(buffer, 0, n);
       long total = Long.parseLong(response.split(":")[1].trim());
-<<<<<<< HEAD
-      assertTrue("Total watches was not greater than 600, but was " + total, total > 600);
-      assertTrue("Total watches was not less than 600, but was " + total, total < 675);
-=======
       assertTrue("Total watches was not greater than 500, but was " + total, total > 500);
-      assertTrue("Total watches was not less than 650, but was " + total, total < 600);
->>>>>>> 94bd393e
+      assertTrue("Total watches was not less than 675, but was " + total, total < 675);
     } finally {
       socket.close();
     }
