/*
 * Licensed to the Apache Software Foundation (ASF) under one
 * or more contributor license agreements.  See the NOTICE file
 * distributed with this work for additional information
 * regarding copyright ownership.  The ASF licenses this file
 * to you under the Apache License, Version 2.0 (the
 * "License"); you may not use this file except in compliance
 * with the License.  You may obtain a copy of the License at
 *
 *   http://www.apache.org/licenses/LICENSE-2.0
 *
 * Unless required by applicable law or agreed to in writing,
 * software distributed under the License is distributed on an
 * "AS IS" BASIS, WITHOUT WARRANTIES OR CONDITIONS OF ANY
 * KIND, either express or implied.  See the License for the
 * specific language governing permissions and limitations
 * under the License.
 */
package org.apache.accumulo.test.zookeeper;

<<<<<<< HEAD
import static java.nio.charset.StandardCharsets.UTF_8;
=======
import static org.apache.accumulo.harness.AccumuloITBase.random;
>>>>>>> 25013a8b

import java.io.IOException;
import java.nio.file.Files;
import java.nio.file.Path;
<<<<<<< HEAD
import java.security.SecureRandom;
import java.util.Objects;
import java.util.Random;
=======
>>>>>>> 25013a8b
import java.util.concurrent.CountDownLatch;

import org.apache.curator.test.TestingServer;
import org.apache.zookeeper.CreateMode;
import org.apache.zookeeper.Watcher;
import org.apache.zookeeper.ZooDefs;
import org.apache.zookeeper.ZooKeeper;
import org.slf4j.Logger;
import org.slf4j.LoggerFactory;

/**
 * Uses Apache Curator to create a running zookeeper server for internal tests. The zookeeper port
 * is randomly assigned in case multiple instances are created by concurrent tests.
 */
public class ZooKeeperTestingServer implements AutoCloseable {

  private static final Logger log = LoggerFactory.getLogger(ZooKeeperTestingServer.class);

  private TestingServer zkServer;
  private final ZooKeeper zoo;

<<<<<<< HEAD
  private static final Random rand = new SecureRandom();

  private byte[] auth;

=======
>>>>>>> 25013a8b
  /**
   * Instantiate a running zookeeper server - this call will block until the server is ready for
   * client connections. It will try three times, with a 5 second pause to connect.
   */
  public ZooKeeperTestingServer() {
    this(getPort(), null);
  }

  public ZooKeeperTestingServer(final String secret) {
    this(getPort(), ("accumulo" + ":" + secret).getBytes(UTF_8));
  }

  private ZooKeeperTestingServer(int port, byte[] auth) {

    try {

      Path tmpDir = Files.createTempDirectory("zk_test");

      CountDownLatch connectionLatch = new CountDownLatch(1);

      // using a random port. The test server allows for auto port
      // generation, but not with specifying the tmp dir path too.
      // so, generate our own.
      boolean started = false;
      int retry = 0;
      while (!started && retry++ < 3) {

        try {

          zkServer = new TestingServer(port, tmpDir.toFile());
          zkServer.start();

          started = true;
        } catch (Exception ex) {
          log.trace("zookeeper test server start failed attempt {}", retry);
        }
      }

      log.info("zookeeper connection string:'{}'", zkServer.getConnectString());

      zoo = new ZooKeeper(zkServer.getConnectString(), 5_000, watchedEvent -> {
        if (watchedEvent.getState() == Watcher.Event.KeeperState.SyncConnected) {
          connectionLatch.countDown();
        }
      });

      connectionLatch.await();

      if (Objects.nonNull(auth)) {
        zoo.addAuthInfo("digest", auth);
      }

    } catch (Exception ex) {
      throw new IllegalStateException("Failed to start testing zookeeper", ex);
    }

  }

  /**
   * Returns an random integer between 50_000 and 65_000 (typical ephemeral port range for linux is
   * listed as 49,152 to 65,535
   *
   * @return a random port with the linux ephemeral port range.
   */
  private static int getPort() {
    final int minPort = 50_000;
    final int maxPort = 65_000;
    return random.nextInt((maxPort - minPort) + 1) + minPort;
  }

  public ZooKeeper getZooKeeper() {
    return zoo;
  }

  public String getConn() {
    return zkServer.getConnectString();
  }

  public void initPaths(String s) {
    try {

      String[] paths = s.split("/");

      String slash = "/";
      String path = "";

      for (String p : paths) {
        if (!p.isEmpty()) {
          path = path + slash + p;
          log.debug("building default paths, creating node {}", path);
          zoo.create(path, null, ZooDefs.Ids.OPEN_ACL_UNSAFE, CreateMode.PERSISTENT);
        }
      }

    } catch (Exception ex) {
      throw new IllegalStateException("Failed to create accumulo initial paths: " + s, ex);
    }
  }

  @Override
  public void close() throws IOException {
    if (zkServer != null) {
      zkServer.stop();
    }
  }

}<|MERGE_RESOLUTION|>--- conflicted
+++ resolved
@@ -18,21 +18,11 @@
  */
 package org.apache.accumulo.test.zookeeper;
 
-<<<<<<< HEAD
-import static java.nio.charset.StandardCharsets.UTF_8;
-=======
 import static org.apache.accumulo.harness.AccumuloITBase.random;
->>>>>>> 25013a8b
 
 import java.io.IOException;
 import java.nio.file.Files;
 import java.nio.file.Path;
-<<<<<<< HEAD
-import java.security.SecureRandom;
-import java.util.Objects;
-import java.util.Random;
-=======
->>>>>>> 25013a8b
 import java.util.concurrent.CountDownLatch;
 
 import org.apache.curator.test.TestingServer;
@@ -54,26 +44,15 @@
   private TestingServer zkServer;
   private final ZooKeeper zoo;
 
-<<<<<<< HEAD
-  private static final Random rand = new SecureRandom();
-
-  private byte[] auth;
-
-=======
->>>>>>> 25013a8b
   /**
    * Instantiate a running zookeeper server - this call will block until the server is ready for
    * client connections. It will try three times, with a 5 second pause to connect.
    */
   public ZooKeeperTestingServer() {
-    this(getPort(), null);
+    this(getPort());
   }
 
-  public ZooKeeperTestingServer(final String secret) {
-    this(getPort(), ("accumulo" + ":" + secret).getBytes(UTF_8));
-  }
-
-  private ZooKeeperTestingServer(int port, byte[] auth) {
+  private ZooKeeperTestingServer(int port) {
 
     try {
 
@@ -108,10 +87,6 @@
       });
 
       connectionLatch.await();
-
-      if (Objects.nonNull(auth)) {
-        zoo.addAuthInfo("digest", auth);
-      }
 
     } catch (Exception ex) {
       throw new IllegalStateException("Failed to start testing zookeeper", ex);
