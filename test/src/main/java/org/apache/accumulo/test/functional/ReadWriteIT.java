/*
 * Licensed to the Apache Software Foundation (ASF) under one
 * or more contributor license agreements.  See the NOTICE file
 * distributed with this work for additional information
 * regarding copyright ownership.  The ASF licenses this file
 * to you under the Apache License, Version 2.0 (the
 * "License"); you may not use this file except in compliance
 * with the License.  You may obtain a copy of the License at
 *
 *   https://www.apache.org/licenses/LICENSE-2.0
 *
 * Unless required by applicable law or agreed to in writing,
 * software distributed under the License is distributed on an
 * "AS IS" BASIS, WITHOUT WARRANTIES OR CONDITIONS OF ANY
 * KIND, either express or implied.  See the License for the
 * specific language governing permissions and limitations
 * under the License.
 */
package org.apache.accumulo.test.functional;

import static org.apache.accumulo.core.util.LazySingletons.RANDOM;
import static org.apache.accumulo.harness.AccumuloITBase.STANDALONE_CAPABLE_CLUSTER;
import static org.apache.accumulo.harness.AccumuloITBase.SUNNY_DAY;
import static org.junit.jupiter.api.Assertions.assertFalse;
import static org.junit.jupiter.api.Assertions.assertTrue;

import java.net.URL;
import java.security.cert.X509Certificate;
import java.time.Duration;
import java.util.Optional;
import java.util.concurrent.atomic.AtomicBoolean;

import javax.net.ssl.HostnameVerifier;
import javax.net.ssl.HttpsURLConnection;
import javax.net.ssl.KeyManager;
import javax.net.ssl.SSLContext;
import javax.net.ssl.SSLSession;
import javax.net.ssl.TrustManager;
import javax.net.ssl.X509TrustManager;

import org.apache.accumulo.cluster.ClusterControl;
import org.apache.accumulo.cluster.standalone.StandaloneAccumuloCluster;
import org.apache.accumulo.core.client.Accumulo;
import org.apache.accumulo.core.client.AccumuloClient;
import org.apache.accumulo.core.clientImpl.ClientContext;
import org.apache.accumulo.core.conf.Property;
import org.apache.accumulo.core.data.Mutation;
import org.apache.accumulo.core.data.Value;
<<<<<<< HEAD
=======
import org.apache.accumulo.core.fate.zookeeper.ZooCache;
>>>>>>> 4680c456
import org.apache.accumulo.core.lock.ServiceLock;
import org.apache.accumulo.core.lock.ServiceLockData;
import org.apache.accumulo.core.util.MonitorUtil;
import org.apache.accumulo.core.zookeeper.ZooCache;
import org.apache.accumulo.harness.AccumuloClusterHarness;
import org.apache.accumulo.minicluster.ServerType;
import org.apache.accumulo.miniclusterImpl.MiniAccumuloConfigImpl;
import org.apache.accumulo.test.TestIngest;
import org.apache.accumulo.test.TestIngest.IngestParams;
import org.apache.accumulo.test.VerifyIngest;
import org.apache.accumulo.test.VerifyIngest.VerifyParams;
import org.apache.hadoop.conf.Configuration;
import org.apache.hadoop.io.Text;
import org.junit.jupiter.api.Tag;
import org.junit.jupiter.api.Test;
import org.slf4j.Logger;
import org.slf4j.LoggerFactory;

import edu.umd.cs.findbugs.annotations.SuppressFBWarnings;

@Tag(STANDALONE_CAPABLE_CLUSTER)
@Tag(SUNNY_DAY)
public class ReadWriteIT extends AccumuloClusterHarness {

  @Override
  protected Duration defaultTimeout() {
    return Duration.ofMinutes(6);
  }

  @Override
  public void configureMiniCluster(MiniAccumuloConfigImpl cfg, Configuration hadoopCoreSite) {
    cfg.setProperty(Property.INSTANCE_ZK_TIMEOUT, "15s");
  }

  private static final Logger log = LoggerFactory.getLogger(ReadWriteIT.class);

  static final int ROWS = 100000;
  static final int COLS = 1;
  static final String COLF = "colf";

  @SuppressFBWarnings(value = {"PATH_TRAVERSAL_IN", "URLCONNECTION_SSRF_FD"},
      justification = "path provided by test; url provided by test")
  @Test
  public void sunnyDay() throws Exception {
    // Start accumulo, create a table, insert some data, verify we can read it out.
    // Shutdown cleanly.
    log.debug("Starting Monitor");
    cluster.getClusterControl().startAllServers(ServerType.MONITOR);
    try (AccumuloClient accumuloClient = Accumulo.newClient().from(getClientProps()).build()) {
      String tableName = getUniqueNames(1)[0];
      ingest(accumuloClient, ROWS, COLS, 50, 0, tableName);
      verify(accumuloClient, ROWS, COLS, 50, 0, tableName);
      String monitorLocation = null;
      while (monitorLocation == null) {
        monitorLocation = MonitorUtil.getLocation((ClientContext) accumuloClient);
        if (monitorLocation == null) {
          log.debug("Could not fetch monitor HTTP address from zookeeper");
          Thread.sleep(2000);
        }
      }
      if (getCluster() instanceof StandaloneAccumuloCluster) {
        String monitorSslKeystore =
            getCluster().getSiteConfiguration().get(Property.MONITOR_SSL_KEYSTORE);
        if (monitorSslKeystore != null && !monitorSslKeystore.isEmpty()) {
          log.info(
              "Using HTTPS since monitor ssl keystore configuration was observed in accumulo configuration");
          var ctx = SSLContext.getInstance(Property.RPC_SSL_CLIENT_PROTOCOL.getDefaultValue());
          TrustManager[] tm = {new TestTrustManager()};
          ctx.init(new KeyManager[0], tm, RANDOM.get());
          SSLContext.setDefault(ctx);
          HttpsURLConnection.setDefaultSSLSocketFactory(ctx.getSocketFactory());
          HttpsURLConnection.setDefaultHostnameVerifier(new TestHostnameVerifier());
        }
      }
      URL url = new URL(monitorLocation);
      log.debug("Fetching web page {}", url);
      String result = FunctionalTestUtils.readWebPage(url).body();
      assertTrue(result.length() > 100);
      log.debug("Stopping accumulo cluster");
      ClusterControl control = cluster.getClusterControl();
      control.adminStopAll();
      ZooCache zcache = cluster.getServerContext().getZooCache();
<<<<<<< HEAD
      var zLockPath = getServerContext().getServerPaths().createManagerPath();
=======
>>>>>>> 4680c456
      Optional<ServiceLockData> managerLockData;
      do {
        managerLockData =
            ServiceLock.getLockData(zcache, ServiceLock.path(Constants.ZMANAGER_LOCK), null);
        if (managerLockData.isPresent()) {
          log.info("Manager lock is still held");
          Thread.sleep(1000);
        }
      } while (managerLockData.isPresent());
      control.stopAllServers(ServerType.MANAGER);
      control.stopAllServers(ServerType.TABLET_SERVER);
      control.stopAllServers(ServerType.GARBAGE_COLLECTOR);
      control.stopAllServers(ServerType.MONITOR);
      log.debug("success!");
      // Restarting everything
      cluster.start();
    }
  }

  public static void ingest(AccumuloClient accumuloClient, int rows, int cols, int width,
      int offset, String tableName) throws Exception {
    ingest(accumuloClient, rows, cols, width, offset, COLF, tableName);
  }

  public static void ingest(AccumuloClient accumuloClient, int rows, int cols, int width,
      int offset, String colf, String tableName) throws Exception {
    ingest(accumuloClient, rows, cols, width, offset, colf, tableName, 0);
  }

  public static void ingest(AccumuloClient accumuloClient, int rows, int cols, int width,
      int offset, String colf, String tableName, int flushAfterRows) throws Exception {
    IngestParams params = new IngestParams(accumuloClient.properties(), tableName, rows);
    params.cols = cols;
    params.dataSize = width;
    params.startRow = offset;
    params.columnFamily = colf;
    params.createTable = true;
    params.flushAfterRows = flushAfterRows;
    TestIngest.ingest(accumuloClient, params);
  }

  public static void verify(AccumuloClient accumuloClient, int rows, int cols, int width,
      int offset, String tableName) throws Exception {
    verify(accumuloClient, rows, cols, width, offset, COLF, tableName);
  }

  public static void verify(AccumuloClient accumuloClient, int rows, int cols, int width,
      int offset, String colf, String tableName) throws Exception {
    VerifyParams params = new VerifyParams(accumuloClient.properties(), tableName, rows);
    params.rows = rows;
    params.dataSize = width;
    params.startRow = offset;
    params.columnFamily = colf;
    params.cols = cols;
    VerifyIngest.verifyIngest(accumuloClient, params);
  }

  public static String[] args(String... args) {
    return args;
  }

  @Test
  public void largeTest() throws Exception {
    // write a few large values
    try (AccumuloClient accumuloClient = Accumulo.newClient().from(getClientProps()).build()) {
      String table = getUniqueNames(1)[0];
      ingest(accumuloClient, 2, 1, 500000, 0, table);
      verify(accumuloClient, 2, 1, 500000, 0, table);
    }
  }

  @Test
  public void interleaved() throws Exception {
    // read and write concurrently
    try (AccumuloClient accumuloClient = Accumulo.newClient().from(getClientProps()).build()) {
      final String tableName = getUniqueNames(1)[0];
      interleaveTest(accumuloClient, tableName);
    }
  }

  static void interleaveTest(final AccumuloClient accumuloClient, final String tableName)
      throws Exception {
    final AtomicBoolean fail = new AtomicBoolean(false);
    final int CHUNKSIZE = ROWS / 10;
    ingest(accumuloClient, CHUNKSIZE, 1, 50, 0, tableName);
    int i;
    for (i = 0; i < ROWS; i += CHUNKSIZE) {
      final int start = i;
      Thread verify = new Thread(() -> {
        try {
          verify(accumuloClient, CHUNKSIZE, 1, 50, start, tableName);
        } catch (Exception ex) {
          fail.set(true);
        }
      });
      verify.start();
      ingest(accumuloClient, CHUNKSIZE, 1, 50, i + CHUNKSIZE, tableName);
      verify.join();
      assertFalse(fail.get());
    }
    verify(accumuloClient, CHUNKSIZE, 1, 50, i, tableName);
  }

  public static Text t(String s) {
    return new Text(s);
  }

  public static Mutation m(String row, String cf, String cq, String value) {
    Mutation m = new Mutation(t(row));
    m.put(t(cf), t(cq), new Value(value));
    return m;
  }

  @SuppressFBWarnings(value = "WEAK_TRUST_MANAGER",
      justification = "trust manager is okay for testing")
  private static class TestTrustManager implements X509TrustManager {
    @Override
    public void checkClientTrusted(X509Certificate[] arg0, String arg1) {}

    @Override
    public void checkServerTrusted(X509Certificate[] arg0, String arg1) {}

    @Override
    public X509Certificate[] getAcceptedIssuers() {
      return null;
    }
  }

  @SuppressFBWarnings(value = "WEAK_HOSTNAME_VERIFIER", justification = "okay for test")
  private static class TestHostnameVerifier implements HostnameVerifier {
    @Override
    public boolean verify(String hostname, SSLSession session) {
      return true;
    }
  }

}<|MERGE_RESOLUTION|>--- conflicted
+++ resolved
@@ -46,10 +46,6 @@
 import org.apache.accumulo.core.conf.Property;
 import org.apache.accumulo.core.data.Mutation;
 import org.apache.accumulo.core.data.Value;
-<<<<<<< HEAD
-=======
-import org.apache.accumulo.core.fate.zookeeper.ZooCache;
->>>>>>> 4680c456
 import org.apache.accumulo.core.lock.ServiceLock;
 import org.apache.accumulo.core.lock.ServiceLockData;
 import org.apache.accumulo.core.util.MonitorUtil;
@@ -131,15 +127,9 @@
       log.debug("Stopping accumulo cluster");
       ClusterControl control = cluster.getClusterControl();
       control.adminStopAll();
-      ZooCache zcache = cluster.getServerContext().getZooCache();
-<<<<<<< HEAD
-      var zLockPath = getServerContext().getServerPaths().createManagerPath();
-=======
->>>>>>> 4680c456
       Optional<ServiceLockData> managerLockData;
       do {
-        managerLockData =
-            ServiceLock.getLockData(zcache, ServiceLock.path(Constants.ZMANAGER_LOCK), null);
+        managerLockData = ServiceLock.getLockData(cluster.getServerContext().getZooCache(), getServerContext().getServerPaths().createManagerPath(), null);
         if (managerLockData.isPresent()) {
           log.info("Manager lock is still held");
           Thread.sleep(1000);
