/*
 * Licensed to the Apache Software Foundation (ASF) under one
 * or more contributor license agreements.  See the NOTICE file
 * distributed with this work for additional information
 * regarding copyright ownership.  The ASF licenses this file
 * to you under the Apache License, Version 2.0 (the
 * "License"); you may not use this file except in compliance
 * with the License.  You may obtain a copy of the License at
 *
 *   http://www.apache.org/licenses/LICENSE-2.0
 *
 * Unless required by applicable law or agreed to in writing,
 * software distributed under the License is distributed on an
 * "AS IS" BASIS, WITHOUT WARRANTIES OR CONDITIONS OF ANY
 * KIND, either express or implied.  See the License for the
 * specific language governing permissions and limitations
 * under the License.
 */
package org.apache.accumulo.test;

import static org.junit.Assert.assertEquals;
import static org.junit.Assert.assertTrue;

import java.io.File;
import java.io.IOException;
import java.io.InputStream;
import java.io.OutputStream;
import java.nio.file.Files;
import java.text.DateFormat;
import java.text.SimpleDateFormat;
import java.util.Arrays;
import java.util.Date;
import java.util.List;
import java.util.Map;
import java.util.TimeZone;

import org.apache.accumulo.harness.SharedMiniClusterBase;
import org.apache.accumulo.shell.Shell;
import org.apache.accumulo.test.categories.MiniClusterOnlyTests;
import org.apache.accumulo.test.categories.SunnyDayTests;
import org.jline.reader.LineReader;
import org.jline.reader.LineReaderBuilder;
import org.jline.terminal.Size;
import org.jline.terminal.Terminal;
import org.jline.terminal.impl.DumbTerminal;
import org.junit.After;
import org.junit.AfterClass;
import org.junit.Before;
import org.junit.BeforeClass;
import org.junit.Test;
import org.junit.experimental.categories.Category;
import org.slf4j.Logger;
import org.slf4j.LoggerFactory;

@Category({MiniClusterOnlyTests.class, SunnyDayTests.class})
public class ShellIT extends SharedMiniClusterBase {

  @Override
  protected int defaultTimeoutSeconds() {
    return 180;
  }

  @BeforeClass
  public static void setup() throws Exception {
    SharedMiniClusterBase.startMiniCluster();
  }

  @AfterClass
  public static void teardown() {
    SharedMiniClusterBase.stopMiniCluster();
  }

  private static final Logger log = LoggerFactory.getLogger(ShellIT.class);

  public static class TestOutputStream extends OutputStream {
    StringBuilder sb = new StringBuilder();

    @Override
    public void write(int b) {
      sb.append((char) (0xff & b));
    }

    public String get() {
      return sb.toString();
    }

    public void clear() {
      sb.setLength(0);
    }
  }

  public static class StringInputStream extends InputStream {
    private String source = "";
    private int offset = 0;

    @Override
    public int read() {
      if (offset == source.length()) {
        return '\n';
      } else {
        return source.charAt(offset++);
      }
    }

    public void set(String other) {
      source = other;
      offset = 0;
    }
  }

  private StringInputStream input;
  private TestOutputStream output;
  private Shell shell;
  private File config;
  public LineReader reader;
  public Terminal terminal;

  void execExpectList(String cmd, boolean expecteGoodExit, List<String> expectedStrings)
      throws IOException {
    exec(cmd);
    if (expecteGoodExit) {
      assertGoodExit("", true);
    } else {
      assertBadExit("", true);
    }

    for (String expectedString : expectedStrings) {
      assertTrue(expectedString + " was not present in " + output.get(),
          output.get().contains(expectedString));
    }
  }

  void exec(String cmd) throws IOException {
    output.clear();
    shell.execCommand(cmd, true, true);
  }

  void exec(String cmd, boolean expectGoodExit) throws IOException {
    exec(cmd);
    if (expectGoodExit) {
      assertGoodExit("", true);
    } else {
      assertBadExit("", true);
    }
  }

  void exec(String cmd, boolean expectGoodExit, String expectString) throws IOException {
    exec(cmd, expectGoodExit, expectString, true);
  }

  void exec(String cmd, boolean expectGoodExit, String expectString, boolean stringPresent)
      throws IOException {
    exec(cmd);
    if (expectGoodExit) {
      assertGoodExit(expectString, stringPresent);
    } else {
      assertBadExit(expectString, stringPresent);
    }
  }

  @Before
  public void setupShell() throws IOException {
    TimeZone.setDefault(TimeZone.getTimeZone("UTC"));
    output = new TestOutputStream();
    input = new StringInputStream();
    config = Files.createTempFile(null, null).toFile();
    terminal = new DumbTerminal(input, output);
    terminal.setSize(new Size(80, 24));
    reader = LineReaderBuilder.builder().terminal(terminal).build();
    shell = new Shell(reader);
    shell.setLogErrorsToConsole();
    shell.config("--config-file", config.toString(), "-u", "root", "-p", getRootPassword(), "-zi",
        getCluster().getInstanceName(), "-zh", getCluster().getZooKeepers());
  }

  @After
  public void teardownShell() {
    if (config.exists()) {
      if (!config.delete()) {
        log.error("Unable to delete {}", config);
      }
    }
    shell.shutdown();
  }

  void assertGoodExit(String s, boolean stringPresent) {
    Shell.log.debug("{}", output.get());
    assertEquals(shell.getExitCode(), 0);
    if (!s.isEmpty()) {
      assertEquals(s + " present in " + output.get() + " was not " + stringPresent, stringPresent,
          output.get().contains(s));
    }
  }

  void assertBadExit(String s, boolean stringPresent) {
    Shell.log.debug("{}", output.get());
    assertTrue(shell.getExitCode() > 0);
    if (!s.isEmpty()) {
      assertEquals(s + " present in " + output.get() + " was not " + stringPresent, stringPresent,
          output.get().contains(s));
    }
    shell.resetExitCode();
  }

  @Test
  public void aboutTest() throws IOException {
    Shell.log.debug("Starting about test -----------------------------------");
    exec("about", true, "Shell - Apache Accumulo Interactive Shell");
    exec("about -v", true, "Current user:");
    exec("about arg", false, "java.lang.IllegalArgumentException: Expected 0 arguments");
  }

  @Test
  public void addGetSplitsTest() throws IOException {
    Shell.log.debug("Starting addGetSplits test ----------------------------");
    exec("addsplits arg", false, "java.lang.IllegalStateException: Not in a table context");
    exec("createtable test", true);
    exec("addsplits 1 \\x80", true);
    exec("getsplits", true, "1\n\\x80");
    exec("getsplits -m 1", true, "1");
    exec("getsplits -b64", true, "MQ==\ngA==");
    exec("deletetable test -f", true, "Table: [test] has been deleted");
  }

  @Test
  public void insertDeleteScanTest() throws IOException {
    Shell.log.debug("Starting insertDeleteScan test ------------------------");
    exec("insert r f q v", false, "java.lang.IllegalStateException: Not in a table context");
    exec("delete r f q", false, "java.lang.IllegalStateException: Not in a table context");
    exec("createtable test", true);
    exec("insert r f q v", true);
    exec("scan", true, "r f:q []\tv");
    exec("delete r f q", true);
    exec("scan", true, "r f:q []\tv", false);
    exec("insert \\x90 \\xa0 \\xb0 \\xc0\\xd0\\xe0\\xf0", true);
    exec("scan", true, "\\x90 \\xA0:\\xB0 []\t\\xC0\\xD0");
    exec("scan -f 2", true, "\\x90 \\xA0:\\xB0 []\t\\xC0\\xD0");
    exec("scan -f 2", true, "\\x90 \\xA0:\\xB0 []\t\\xC0\\xD0\\xE0", false);
    exec("scan -b \\x90 -e \\x90 -c \\xA0", true, "\\x90 \\xA0:\\xB0 []\t\\xC0");
    exec("scan -b \\x90 -e \\x90 -c \\xA0:\\xB0", true, "\\x90 \\xA0:\\xB0 []\t\\xC0");
    exec("scan -b \\x90 -be", true, "\\x90 \\xA0:\\xB0 []\t\\xC0", false);
    exec("scan -e \\x90 -ee", true, "\\x90 \\xA0:\\xB0 []\t\\xC0", false);
    exec("scan -b \\x90\\x00", true, "\\x90 \\xA0:\\xB0 []\t\\xC0", false);
    exec("scan -e \\x8f", true, "\\x90 \\xA0:\\xB0 []\t\\xC0", false);
    exec("delete \\x90 \\xa0 \\xb0", true);
    exec("scan", true, "\\x90 \\xA0:\\xB0 []\t\\xC0", false);
    exec("deletetable test -f", true, "Table: [test] has been deleted");
    // Add tests to verify use of --table parameter
    exec("createtable test2", true);
    exec("notable", true);
    exec("insert r f q v", false, "java.lang.IllegalStateException: Not in a table context");
    exec("insert r1 f1 q1 v1 -t test2", true);
    exec("insert r2 f2 q2 v2 --table test2", true);
    exec("delete r1 f1 q1 -t", false,
        "org.apache.commons.cli.MissingArgumentException: Missing argument for option:");
    exec("delete r1 f1 q1 -t  test3", false,
        "org.apache.accumulo.core.client.TableNotFoundException:");
    exec("scan -t test2", true, "r1 f1:q1 []\tv1\nr2 f2:q2 []\tv2");
    exec("delete r1 f1 q1 -t test2", true);
    exec("scan -t test2", true, "r1 f1:q1 []\tv1", false);
    exec("scan -t test2", true, "r2 f2:q2 []\tv2", true);
    exec("delete r2 f2 q2 --table test2", true);
    exec("scan -t test2", true, "r1 f1:q1 []\tv1", false);
    exec("scan -t test2", true, "r2 f2:q2 []\tv2", false);
    exec("deletetable test2 -f", true, "Table: [test2] has been deleted");
  }

  @Test
  public void insertIntoSpecifiedTableTest() throws IOException {
    Shell.log.debug("Starting insertIntoSpecifiedTableTest -----------------");
    // create two tables for insertion tests
    exec("createtable tab1", true);
    exec("createtable tab2", true);
    // insert data into tab2 while in tab2 context
    exec("insert row1 f q tab2", true);
    // insert another with the table and t argument to verify also works
    exec("insert row2 f q tab2 --table tab2", true);
    exec("insert row3 f q tab2 -t tab2", true);
    // leave all table contexts
    exec("notable", true);
    // without option cannot insert when not in a table context, also cannot add to a table
    // using 'accumulo shell -e "insert ...." fron command line due to no table context being set.
    exec("insert row1 f q tab1", false, "java.lang.IllegalStateException: Not in a table context");
    // but using option can insert to a table with tablename option without being in a table context
    exec("insert row1 f q tab1 --table tab1", true);
    exec("insert row4 f q tab2 -t tab2", true);
    exec("table tab2", true);
    // can also insert into another table even if a different table context
    exec("insert row2 f q tab1 -t tab1", true);
    exec("notable", true);
    // must supply a tablename if option is used
    exec("insert row5 f q tab5 --table", false,
        "org.apache.commons.cli.MissingArgumentException: Missing argument for option:");
    exec("insert row5 f q tab5 --t", false,
        "org.apache.commons.cli.AmbiguousOptionException: Ambiguous option: '--t'");
    // verify expected data is in both tables
    exec("scan -t tab1", true, "row1 f:q []\ttab1\nrow2 f:q []\ttab1");
    exec("scan -t tab2", true,
        "row1 f:q []\ttab2\nrow2 f:q []\ttab2\nrow3 f:q []\ttab2\nrow4 f:q []\ttab2");
    // check that if in table context, inserting into a non-existent table does not change context
    exec("createtable tab3", true);
    exec("table tab3", true);
    exec("insert row1 f1 q1 tab3", true);
    exec("insert row2 f2 q2 tab3 --table idontexist", false,
        "org.apache.accumulo.core.client.TableNotFoundException:");
    exec("insert row2 f2 q2 tab3 -t idontexist", false,
        "org.apache.accumulo.core.client.TableNotFoundException:");
    exec("insert row3 f3 q3 tab3", true); // should be able to insert w/o changing tables
    // verify expected data is in tab3
    exec("scan", true, "row1 f1:q1 []\ttab3\nrow3 f3:q3 []\ttab3");
    // cleanup
    exec("deletetable tab1 -f", true, "Table: [tab1] has been deleted");
    exec("deletetable tab2 -f", true, "Table: [tab2] has been deleted");
    exec("deletetable tab3 -f", true, "Table: [tab3] has been deleted");
  }

  @Test
  public void deleteManyTest() throws IOException {
    exec("deletemany", false, "java.lang.IllegalStateException: Not in a table context");
    exec("createtable test", true);
    exec("deletemany", true, "\n");

    exec("insert 0 0 0 0 -ts 0");
    exec("insert 0 0 0 0 -l 0 -ts 0");
    exec("insert 1 1 1 1 -ts 1");
    exec("insert 2 2 2 2 -ts 2");

    // prompts for delete, and rejects by default
    exec("deletemany", true, "[SKIPPED] 0 0:0 []");
    exec("deletemany -r 0", true, "[SKIPPED] 0 0:0 []");
    exec("deletemany -r 0 -f", true, "[DELETED] 0 0:0 []");

    // with auths, can delete the other record
    exec("setauths -s 0");
    exec("deletemany -r 0 -f", true, "[DELETED] 0 0:0 [0]");

    // delete will show the timestamp
    exec("deletemany -r 1 -f -st", true, "[DELETED] 1 1:1 [] 1");

    // DeleteManyCommand has its own Formatter (DeleterFormatter), so it does not honor the -fm flag
    exec("deletemany -r 2 -f -st -fm org.apache.accumulo.core.util.format.DateStringFormatter",
        true, "[DELETED] 2 2:2 [] 2");

    exec("setauths -c ", true);
    exec("deletetable test -f", true, "Table: [test] has been deleted");
  }

  @Test
  public void authsTest() throws Exception {
    Shell.log.debug("Starting auths test --------------------------");
    exec("setauths x,y,z", false, "Missing required option");
    exec("setauths -s x,y,z -u notauser", false, "user does not exist");
    exec("setauths -s y,z,x", true);
    exec("getauths -u notauser", false, "user does not exist");
    execExpectList("getauths", true, Arrays.asList("x", "y", "z"));
    exec("addauths -u notauser", false, "Missing required option");
    exec("addauths -u notauser -s foo", false, "user does not exist");
    exec("addauths -s a", true);
    execExpectList("getauths", true, Arrays.asList("x", "y", "z", "a"));
    exec("setauths -c", true);
  }

  @Test
  public void userExistsTest() throws IOException {
    Shell.log.debug("Starting user test --------------------------");
    String user = testName.getMethodName();
    exec("createuser root", false, "user exists");
    exec("createuser " + user, true);
    exec("createuser " + user, false, "user exists");
    exec("deleteuser " + user + " -f", true);
  }

  @Test
  public void duContextTest() throws Exception {
    Shell.log.debug("Starting du context test --------------------------");
    exec("createtable t", true);
    exec("du", true, "0 [t]");
    exec("deletetable t -f", true, "Table: [t] has been deleted");
  }

  @Test
  public void duTest() throws IOException {
    Shell.log.debug("Starting DU test --------------------------");
    exec("createtable t", true);
    exec("du t", true, "0 [t]");
    exec("deletetable t -f", true, "Table: [t] has been deleted");
  }

  @Test
  public void duPatternTest() throws IOException {
    Shell.log.debug("Starting DU with pattern test --------------------------");
    exec("createtable t", true);
    exec("createtable tt", true);
    exec("du -p t.*", true, "0 [t, tt]");
    exec("deletetable t -f", true, "Table: [t] has been deleted");
    exec("deletetable tt -f", true, "Table: [tt] has been deleted");
  }

  @Test
  public void scanTimestampTest() throws IOException {
    Shell.log.debug("Starting scanTimestamp test ------------------------");
    exec("createtable test", true);
    exec("insert r f q v -ts 0", true);
    exec("scan -st", true, "r f:q [] 0\tv");
    exec("scan -st -f 0", true, " : [] 0\t");
    exec("deletemany -f", true);
    exec("deletetable test -f", true, "Table: [test] has been deleted");
  }

  @Test
  public void scanFewTest() throws IOException {
    Shell.log.debug("Starting scanFew test ------------------------");
    exec("createtable test", true);
    // historically, showing few did not pertain to ColVis or Timestamp
    exec("insert 1 123 123456 -l '12345678' -ts 123456789 1234567890", true);
    exec("setauths -s 12345678", true);
    String expected = "1 123:123456 [12345678] 123456789\t1234567890";
    String expectedFew = "1 123:12345 [12345678] 123456789\t12345";
    exec("scan -st", true, expected);
    exec("scan -st -f 5", true, expectedFew);
    // also prove that BinaryFormatter behaves same as the default
    exec("scan -st -fm org.apache.accumulo.core.util.format.BinaryFormatter", true, expected);
    exec("scan -st -f 5 -fm org.apache.accumulo.core.util.format.BinaryFormatter", true,
        expectedFew);
    exec("setauths -c", true);
    exec("deletetable test -f", true, "Table: [test] has been deleted");
  }

  @Test
  public void scanDateStringFormatterTest() throws IOException {
    Shell.log.debug("Starting scan dateStringFormatter test --------------------------");
    exec("createtable t", true);
    exec("insert r f q v -ts 0", true);
    @SuppressWarnings("deprecation")
    DateFormat dateFormat =
        new SimpleDateFormat(org.apache.accumulo.core.util.format.DateStringFormatter.DATE_FORMAT);
    String expected = String.format("r f:q [] %s\tv", dateFormat.format(new Date(0)));
    // historically, showing few did not pertain to ColVis or Timestamp
    String expectedNoTimestamp = "r f:q []\tv";
    exec("scan -fm org.apache.accumulo.core.util.format.DateStringFormatter -st", true, expected);
    exec("scan -fm org.apache.accumulo.core.util.format.DateStringFormatter -st -f 1000", true,
        expected);
    exec("scan -fm org.apache.accumulo.core.util.format.DateStringFormatter -st -f 5", true,
        expected);
    exec("scan -fm org.apache.accumulo.core.util.format.DateStringFormatter", true,
        expectedNoTimestamp);
    exec("deletetable t -f", true, "Table: [t] has been deleted");
  }

  @Test
  public void grepTest() throws IOException {
    Shell.log.debug("Starting grep test --------------------------");
    exec("grep", false, "java.lang.IllegalStateException: Not in a table context");
    exec("createtable t", true);
    exec("setauths -s vis", true);
    exec("insert r f q v -ts 0 -l vis", true);

    String expected = "r f:q [vis]\tv";
    String expectedTimestamp = "r f:q [vis] 0\tv";
    exec("grep", false, "No terms specified");
    exec("grep non_matching_string", true, "");
    // historically, showing few did not pertain to ColVis or Timestamp
    exec("grep r", true, expected);
    exec("grep r -f 1", true, expected);
    exec("grep r -st", true, expectedTimestamp);
    exec("grep r -st -f 1", true, expectedTimestamp);
    exec("setauths -c", true);
    exec("deletetable t -f", true, "Table: [t] has been deleted");
  }

  @Test
  public void commentTest() throws IOException {
    Shell.log.debug("Starting comment test --------------------------");
    exec("#", true, "Unknown command", false);
    exec("# foo", true, "Unknown command", false);
    exec("- foo", true, "Unknown command", true);
  }

  @Test
  public void execFileTest() throws IOException {
    Shell.log.debug("Starting exec file test --------------------------");
    shell.config("--config-file", config.toString(), "-u", "root", "-p", getRootPassword(), "-zi",
        getCluster().getInstanceName(), "-zh", getCluster().getZooKeepers(), "-f",
        "src/main/resources/shellit.shellit");
    assertEquals(0, shell.start());
    assertGoodExit("Unknown command", false);
  }

  @Test
  public void setIterTest() throws IOException {
    Shell.log.debug("Starting setiter test --------------------------");
    exec("createtable t", true);

    String cmdJustClass = "setiter -class VersioningIterator -p 1";
    exec(cmdJustClass, false, "java.lang.IllegalArgumentException", false);
    exec(cmdJustClass, false, "fully qualified package name", true);

    String cmdFullPackage = "setiter -class o.a.a.foo -p 1";
    exec(cmdFullPackage, false, "java.lang.IllegalArgumentException", false);
    exec(cmdFullPackage, false, "class not found", true);

    String cmdNoOption = "setiter -class java.lang.String -p 1";
    exec(cmdNoOption, false, "loaded successfully but does not implement SortedKeyValueIterator",
        true);

    input.set("\n\n");
    exec(
        "setiter -scan"
            + " -class org.apache.accumulo.core.iterators.ColumnFamilyCounter -p 30 -name foo",
        true);

    input.set("bar\nname value\n");
    exec("setiter -scan -class org.apache.accumulo.core.iterators.ColumnFamilyCounter -p 31", true);

    // TODO can't verify this as config -t fails, functionality verified in ShellServerIT

    exec("deletetable t -f", true, "Table: [t] has been deleted");
  }

  // This test addresses a bug (#2356) where if a table with a tableId of character length 1
  // exists and another table(s) exist starting with the same character but with a tableId of
  // length > 1, the verbose version of the getsplits command will return information from multiple
  // tables when a lexicographical ordered table with an earlier ID is queried.
  //
  // In order to test, enough tables need to be created until the required condition exists.
  // Since table ID counts increment using 1..9a..z, this test creates tables in groups of 36
  // until a second table meeting the criteria is created.
  // It then adds splits to the single digit ID table and one of the others. It performs a
  // "getsplits -v" command on the single digit ID table and verifies that data from the other
  // table is not present.
  //
  // Due to the number for createtable calls, this test will time out if a match is not found
  // within some number of operations. Therefore, if a match is not found within the creation
  // of the first 360 or so tables, the test exits with no results. In initial runs of the ITs
  // this never occurred.
  @Test
  public void testGetSplitsScanRange() throws Exception {
    Shell.log.debug("Starting testGetSplitsScanRange test ------------------");
    int idCycleLen = 36;
    int postModifier = 0;
    int maxLoopcnt = 10;
    int loopCnt = 0;

    String[] tables = new String[2];
    while (loopCnt++ < maxLoopcnt) {
      Map<String,String> idMap = shell.getAccumuloClient().tableOperations().tableIdMap();
      if (findIds(tables, idMap)) {
        break;
      }
      createTables(idCycleLen, postModifier++);
    }
    if (loopCnt >= maxLoopcnt) {
      Shell.log.warn("Warning: Unable to find needed tables...exiting test without verifying.");
      return;
    }
    // add splits to the two tables
    exec("addsplits -t " + tables[0] + " a c e", true);
    exec("addsplits -t " + tables[1] + " g i t", true);
    // first table should contain supplied string
    exec("getsplits -v -t " + tables[0], true, "(e, +inf) Default Tablet", true);
    // first table should not contain the supplied string
    exec("getsplits -v -t " + tables[0], true, "(t, +inf) Default Tablet", false);
  }

  private boolean findIds(String[] tables, Map<String,String> idMap) {
    String ids = "0123456789abcdefghijklmnopqrstuvwxyz";
    for (int i = 0; i < ids.length(); i++) {
      String id = ids.substring(i, i + 1);
      if (idMap.containsValue(id) && idMap.containsValue(id + "0")) {
        tables[0] = getTableNameFromId(idMap, id);
        tables[1] = getTableNameFromId(idMap, id + "0");
        Shell.log
            .debug("Found tables: " + tables[0] + ":" + id + ", " + tables[1] + ":" + id + "0");
        return true;
      }
    }
    return false;
  }

  private String getTableNameFromId(Map<String,String> map, String value) {
    return map.entrySet().stream().filter(entry -> value.equals(entry.getValue()))
        .map(Map.Entry::getKey).findFirst().get();
  }

  private void createTables(final int limit, final int modifier) throws IOException {
<<<<<<< HEAD
    String tableModifier = "x" + Integer.toString(modifier);
    for (int i = 0; i < limit; i++) {
      exec("createtable tabx" + Integer.toString(i) + tableModifier);
    }
  }

=======
    String tableModifier = "x" + modifier;
    for (int i = 0; i < limit; i++) {
      exec("createtable tabx" + i + tableModifier);
    }
  }

  // Test the maxSplits option for getsplits/listsplits.
  @Test
  public void testMaxSplitsOption() throws Exception {
    Shell.log.debug("Starting testMaxSplits test ------------------");
    exec("createtable maxtab", true);
    exec("addsplits 0 1 2 3 4 5 6 7 8 9 a b c d e f g h i j k l m n o p q r s t", true);
    exec("getsplits -m 31", true,
        "0\n1\n2\n3\n4\n5\n6\n7\n8\n9\na\nb\nc\nd\ne\nf\ng\nh\ni\nj\nk\nl\nm\nn\no\np\nq\nr\ns\nt\n");
    exec("getsplits -m 30", true,
        "0\n1\n2\n3\n4\n5\n6\n7\n8\n9\na\nb\nc\nd\ne\nf\ng\nh\ni\nj\nk\nl\nm\nn\no\np\nq\nr\ns\nt\n");
    exec("getsplits -m 29", true,
        "1\n2\n3\n4\n5\n6\n7\n8\n9\na\nb\nc\nd\ne\nf\ng\nh\ni\nj\nk\nl\nm\nn\no\np\nq\nr\ns\nt\n");
    exec("getsplits -m 15", true, "1\n3\n5\n7\n9\nb\nd\nf\ng\ni\nk\nm\no\nq\ns\n");
    exec("getsplits -m 10", true, "2\n5\n8\na\nd\ng\nj\nl\no\nr\n");
    exec("getsplits -m 5", true, "5\na\nf\nk\np\n");
    exec("getsplits -m 3", true, "7\nf\nm\n");
    exec("getsplits -m 1", true, "f\n");
    // if 0 is supplied as maxSplits, the non-maxSplits version of getsplits is called and all
    // are returned.
    exec("getsplits -m 0", true,
        "0\n1\n2\n3\n4\n5\n6\n7\n8\n9\na\nb\nc\nd\ne\nf\ng\nh\ni\nj\nk\nl\nm\nn\no\np\nq\nr\ns\nt\n");
  }

>>>>>>> c029c89a
}<|MERGE_RESOLUTION|>--- conflicted
+++ resolved
@@ -583,14 +583,6 @@
   }
 
   private void createTables(final int limit, final int modifier) throws IOException {
-<<<<<<< HEAD
-    String tableModifier = "x" + Integer.toString(modifier);
-    for (int i = 0; i < limit; i++) {
-      exec("createtable tabx" + Integer.toString(i) + tableModifier);
-    }
-  }
-
-=======
     String tableModifier = "x" + modifier;
     for (int i = 0; i < limit; i++) {
       exec("createtable tabx" + i + tableModifier);
@@ -620,5 +612,4 @@
         "0\n1\n2\n3\n4\n5\n6\n7\n8\n9\na\nb\nc\nd\ne\nf\ng\nh\ni\nj\nk\nl\nm\nn\no\np\nq\nr\ns\nt\n");
   }
 
->>>>>>> c029c89a
 }