--- conflicted
+++ resolved
@@ -38,22 +38,14 @@
 import java.util.concurrent.atomic.AtomicInteger;
 import java.util.concurrent.locks.LockSupport;
 
-<<<<<<< HEAD
 import org.apache.accumulo.core.Constants;
-import org.apache.accumulo.core.data.InstanceId;
-=======
->>>>>>> 39c753e5
 import org.apache.accumulo.core.fate.zookeeper.ZooReaderWriter;
 import org.apache.accumulo.core.lock.ServiceLock;
 import org.apache.accumulo.core.lock.ServiceLock.AccumuloLockWatcher;
 import org.apache.accumulo.core.lock.ServiceLock.LockLossReason;
 import org.apache.accumulo.core.lock.ServiceLockData;
 import org.apache.accumulo.core.lock.ServiceLockData.ThriftService;
-<<<<<<< HEAD
 import org.apache.accumulo.core.lock.ServiceLockPaths.ServiceLockPath;
-import org.apache.accumulo.test.util.Wait;
-=======
->>>>>>> 39c753e5
 import org.apache.accumulo.test.zookeeper.ZooKeeperTestingServer;
 import org.apache.zookeeper.CreateMode;
 import org.apache.zookeeper.KeeperException;
@@ -76,7 +68,6 @@
 public class ServiceLockIT {
 
   private static class TestServiceLockPath extends ServiceLockPath {
-
     protected TestServiceLockPath(String path) {
       super(path);
     }
@@ -651,18 +642,8 @@
   @Test
   @Timeout(10)
   public void testChangeData() throws Exception {
-<<<<<<< HEAD
     var parent = new TestServiceLockPath(
         "/zltestChangeData-" + this.hashCode() + "-l" + pdCount.incrementAndGet());
-    ConnectedWatcher watcher = new ConnectedWatcher();
-    try (ZooKeeper zk = new ZooKeeper(szk.getConn(), 30000, watcher)) {
-      ZooUtil.digestAuth(zk, "secret");
-
-      Wait.waitFor(() -> !watcher.isConnected(), 30_000, 200);
-=======
-    var parent =
-        ServiceLock.path("/zltestChangeData-" + this.hashCode() + "-l" + pdCount.incrementAndGet());
->>>>>>> 39c753e5
 
     try (var zk = szk.newClient()) {
       zk.create(parent.toString(), new byte[0], ZooDefs.Ids.OPEN_ACL_UNSAFE, CreateMode.PERSISTENT);
