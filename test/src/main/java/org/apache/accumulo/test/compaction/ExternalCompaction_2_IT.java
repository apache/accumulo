/*
 * Licensed to the Apache Software Foundation (ASF) under one
 * or more contributor license agreements.  See the NOTICE file
 * distributed with this work for additional information
 * regarding copyright ownership.  The ASF licenses this file
 * to you under the Apache License, Version 2.0 (the
 * "License"); you may not use this file except in compliance
 * with the License.  You may obtain a copy of the License at
 *
 *   https://www.apache.org/licenses/LICENSE-2.0
 *
 * Unless required by applicable law or agreed to in writing,
 * software distributed under the License is distributed on an
 * "AS IS" BASIS, WITHOUT WARRANTIES OR CONDITIONS OF ANY
 * KIND, either express or implied.  See the License for the
 * specific language governing permissions and limitations
 * under the License.
 */
package org.apache.accumulo.test.compaction;

import static org.apache.accumulo.test.compaction.ExternalCompactionTestUtils.GROUP1;
import static org.apache.accumulo.test.compaction.ExternalCompactionTestUtils.GROUP3;
import static org.apache.accumulo.test.compaction.ExternalCompactionTestUtils.GROUP4;
import static org.apache.accumulo.test.compaction.ExternalCompactionTestUtils.GROUP5;
import static org.apache.accumulo.test.compaction.ExternalCompactionTestUtils.MAX_DATA;
import static org.apache.accumulo.test.compaction.ExternalCompactionTestUtils.compact;
import static org.apache.accumulo.test.compaction.ExternalCompactionTestUtils.confirmCompactionCompleted;
import static org.apache.accumulo.test.compaction.ExternalCompactionTestUtils.confirmCompactionRunning;
import static org.apache.accumulo.test.compaction.ExternalCompactionTestUtils.createTable;
import static org.apache.accumulo.test.compaction.ExternalCompactionTestUtils.row;
import static org.apache.accumulo.test.compaction.ExternalCompactionTestUtils.waitForCompactionStartAndReturnEcids;
import static org.apache.accumulo.test.compaction.ExternalCompactionTestUtils.writeData;
import static org.junit.jupiter.api.Assertions.assertEquals;
import static org.junit.jupiter.api.Assertions.assertTrue;

import java.util.Collections;
import java.util.Set;
import java.util.SortedSet;
import java.util.TreeSet;
import java.util.stream.Collectors;

import org.apache.accumulo.core.client.Accumulo;
import org.apache.accumulo.core.client.AccumuloClient;
import org.apache.accumulo.core.compaction.thrift.TCompactionState;
import org.apache.accumulo.core.conf.Property;
import org.apache.accumulo.core.data.TableId;
import org.apache.accumulo.core.metadata.schema.ExternalCompactionId;
import org.apache.accumulo.core.metadata.schema.TabletMetadata.ColumnType;
import org.apache.accumulo.core.metadata.schema.TabletsMetadata;
import org.apache.accumulo.harness.MiniClusterConfigurationCallback;
import org.apache.accumulo.harness.SharedMiniClusterBase;
import org.apache.accumulo.minicluster.ServerType;
import org.apache.accumulo.miniclusterImpl.MiniAccumuloConfigImpl;
import org.apache.hadoop.conf.Configuration;
import org.apache.hadoop.io.Text;
import org.junit.jupiter.api.AfterEach;
import org.junit.jupiter.api.BeforeAll;
import org.junit.jupiter.api.Test;
import org.slf4j.Logger;
import org.slf4j.LoggerFactory;

public class ExternalCompaction_2_IT extends SharedMiniClusterBase {

  public static class ExternalCompaction2Config implements MiniClusterConfigurationCallback {
    @Override
    public void configureMiniCluster(MiniAccumuloConfigImpl cfg, Configuration coreSite) {
      ExternalCompactionTestUtils.configureMiniCluster(cfg, coreSite);
    }
  }

  private static final Logger LOG = LoggerFactory.getLogger(ExternalCompaction_2_IT.class);

  @BeforeAll
  public static void beforeTests() throws Exception {
    startMiniClusterWithConfig(new ExternalCompaction2Config());
  }

  @AfterEach
  public void tearDown() throws Exception {
    // The ExternalDoNothingCompactor needs to be restarted between tests
    getCluster().getClusterControl().stop(ServerType.COMPACTOR);
    getCluster().getConfig().getClusterServerConfiguration().clearCompactorResourceGroups();
  }

  @Test
  public void testSplitCancelsExternalCompaction() throws Exception {

    getCluster().getConfig().getClusterServerConfiguration().addCompactorResourceGroup(GROUP1, 1);
    getCluster().getClusterControl().start(ServerType.COMPACTOR, null, 1,
        ExternalDoNothingCompactor.class);

    String table1 = this.getUniqueNames(1)[0];
    try (AccumuloClient client =
        Accumulo.newClient().from(getCluster().getClientProperties()).build()) {

      createTable(client, table1, "cs1");
      TableId tid = getCluster().getServerContext().getTableId(table1);
      writeData(client, table1);
      compact(client, table1, 2, GROUP1, false);

      // Wait for the compaction to start by waiting for 1 external compaction column
      Set<ExternalCompactionId> ecids = ExternalCompactionTestUtils
          .waitForCompactionStartAndReturnEcids(getCluster().getServerContext(), tid);

      // Confirm that this ECID shows up in RUNNING set
      int matches = ExternalCompactionTestUtils
          .confirmCompactionRunning(getCluster().getServerContext(), ecids);
      assertTrue(matches > 0);

      // ExternalDoNothingCompactor will not compact, it will wait, split the table.
      SortedSet<Text> splits = new TreeSet<>();
      int jump = MAX_DATA / 5;
      for (int r = jump; r < MAX_DATA; r += jump) {
        splits.add(new Text(row(r)));
      }

      client.tableOperations().addSplits(table1, splits);

      confirmCompactionCompleted(getCluster().getServerContext(), ecids,
          TCompactionState.CANCELLED);

      // ensure compaction ids were deleted by split operation from metadata table
      try (TabletsMetadata tm = getCluster().getServerContext().getAmple().readTablets()
          .forTable(tid).fetch(ColumnType.ECOMP).build()) {
        Set<ExternalCompactionId> ecids2 = tm.stream()
            .flatMap(t -> t.getExternalCompactions().keySet().stream()).collect(Collectors.toSet());
        assertTrue(Collections.disjoint(ecids, ecids2));
      }

      // We need to cancel the compaction or delete the table here because we initiate a user
      // compaction above in the test. Even though the external compaction was cancelled
      // because we split the table, FaTE will continue to queue up a compaction
      client.tableOperations().cancelCompaction(table1);
    }
  }

  @Test
<<<<<<< HEAD
  public void testExternalCompactionsSucceedsRunWithTableOffline() throws Exception {

    getCluster().getClusterControl().stop(ServerType.COMPACTOR);

    String table1 = this.getUniqueNames(1)[0];
    try (AccumuloClient client =
        Accumulo.newClient().from(getCluster().getClientProperties()).build()) {

      createTable(client, table1, "cs2");
      // set compaction ratio to 1 so that majc occurs naturally, not user compaction
      // user compaction blocks merge
      client.tableOperations().setProperty(table1, Property.TABLE_MAJC_RATIO.toString(), "1.0");
      // cause multiple rfiles to be created
      writeData(client, table1);
      writeData(client, table1);
      writeData(client, table1);
      writeData(client, table1);

      TableId tid = getCluster().getServerContext().getTableId(table1);
      // Confirm that no final state is in the metadata table
      assertEquals(0, getFinalStatesForTable(getCluster(), tid).count());

      // Offline the table when the compaction starts
      final AtomicBoolean succeededInTakingOffline = new AtomicBoolean(false);
      Thread t = new Thread(() -> {
        try (AccumuloClient client2 =
            Accumulo.newClient().from(getCluster().getClientProperties()).build()) {
          TExternalCompactionList metrics2 = getRunningCompactions(getCluster().getServerContext());
          while (metrics2.getCompactions() == null) {
            metrics2 = getRunningCompactions(getCluster().getServerContext());
            if (metrics2.getCompactions() == null) {
              UtilWaitThread.sleep(50);
            }
          }
          LOG.info("Taking table offline");
          client2.tableOperations().offline(table1, false);
          succeededInTakingOffline.set(true);
        } catch (Exception e) {
          LOG.error("Error: ", e);
        }
      });
      t.start();

      // Start the compactor
      getCluster().getConfig().getClusterServerConfiguration().addCompactorResourceGroup(GROUP1, 1);
      getCluster().getClusterControl().start(ServerType.COMPACTOR);

      // Wait for the compaction to start by waiting for 1 external compaction column
      Set<ExternalCompactionId> ecids = ExternalCompactionTestUtils
          .waitForCompactionStartAndReturnEcids(getCluster().getServerContext(), tid);

      // Confirm that this ECID shows up in RUNNING set
      int matches = ExternalCompactionTestUtils
          .confirmCompactionRunning(getCluster().getServerContext(), ecids);
      assertTrue(matches > 0);

      t.join();
      if (!succeededInTakingOffline.get()) {
        fail("Failed to offline table");
      }

      confirmCompactionCompleted(getCluster().getServerContext(), ecids,
          TCompactionState.SUCCEEDED);

      // Confirm that final state is in the metadata table
      assertEquals(1, getFinalStatesForTable(getCluster(), tid).count());

      // Online the table
      client.tableOperations().online(table1);

      // wait for compaction to be committed by tserver or test timeout
      long finalStateCount = getFinalStatesForTable(getCluster(), tid).count();
      while (finalStateCount > 0) {
        finalStateCount = getFinalStatesForTable(getCluster(), tid).count();
        if (finalStateCount > 0) {
          UtilWaitThread.sleep(50);
        }
      }

      // We need to cancel the compaction or delete the table here because we initiate a user
      // compaction above in the test. Even though the external compaction was cancelled
      // because we split the table, FaTE will continue to queue up a compaction
      client.tableOperations().delete(table1);

      getCluster().getClusterControl().stop(ServerType.COMPACTOR);
    }
  }

  @Test
=======
>>>>>>> 508727ab
  public void testUserCompactionCancellation() throws Exception {

    getCluster().getConfig().getClusterServerConfiguration().addCompactorResourceGroup(GROUP3, 1);
    getCluster().getClusterControl().start(ServerType.COMPACTOR, null, 1,
        ExternalDoNothingCompactor.class);

    String table1 = this.getUniqueNames(1)[0];
    try (AccumuloClient client =
        Accumulo.newClient().from(getCluster().getClientProperties()).build()) {

      createTable(client, table1, "cs3");
      TableId tid = getCluster().getServerContext().getTableId(table1);
      writeData(client, table1);
      compact(client, table1, 2, GROUP3, false);

      // Wait for the compaction to start by waiting for 1 external compaction column
      Set<ExternalCompactionId> ecids = ExternalCompactionTestUtils
          .waitForCompactionStartAndReturnEcids(getCluster().getServerContext(), tid);

      // Confirm that this ECID shows up in RUNNING set
      int matches = ExternalCompactionTestUtils
          .confirmCompactionRunning(getCluster().getServerContext(), ecids);
      assertTrue(matches > 0);

      client.tableOperations().cancelCompaction(table1);

      confirmCompactionCompleted(getCluster().getServerContext(), ecids,
          TCompactionState.CANCELLED);

      // We need to cancel the compaction or delete the table here because we initiate a user
      // compaction above in the test. Even though the external compaction was cancelled
      // because we split the table, FaTE will continue to queue up a compaction
      client.tableOperations().cancelCompaction(table1);
    }
  }

  @Test
  public void testDeleteTableCancelsUserExternalCompaction() throws Exception {

    getCluster().getConfig().getClusterServerConfiguration().addCompactorResourceGroup(GROUP4, 1);
    getCluster().getClusterControl().start(ServerType.COMPACTOR, null, 1,
        ExternalDoNothingCompactor.class);

    String table1 = this.getUniqueNames(1)[0];
    try (AccumuloClient client =
        Accumulo.newClient().from(getCluster().getClientProperties()).build()) {

      createTable(client, table1, "cs4");
      TableId tid = getCluster().getServerContext().getTableId(table1);
      writeData(client, table1);
      compact(client, table1, 2, GROUP4, false);

      // Wait for the compaction to start by waiting for 1 external compaction column
      Set<ExternalCompactionId> ecids =
          waitForCompactionStartAndReturnEcids(getCluster().getServerContext(), tid);

      // Confirm that this ECID shows up in RUNNING set
      int matches = confirmCompactionRunning(getCluster().getServerContext(), ecids);
      assertTrue(matches > 0);

      client.tableOperations().delete(table1);

      confirmCompactionCompleted(getCluster().getServerContext(), ecids,
          TCompactionState.CANCELLED);

    }
  }

  @Test
  public void testDeleteTableCancelsExternalCompaction() throws Exception {

    getCluster().getConfig().getClusterServerConfiguration().addCompactorResourceGroup(GROUP5, 1);
    getCluster().getClusterControl().start(ServerType.COMPACTOR, null, 1,
        ExternalDoNothingCompactor.class);

    String table1 = this.getUniqueNames(1)[0];
    try (AccumuloClient client =
        Accumulo.newClient().from(getCluster().getClientProperties()).build()) {

      createTable(client, table1, "cs5");
      // set compaction ratio to 1 so that majc occurs naturally, not user compaction
      // user compaction blocks delete
      client.tableOperations().setProperty(table1, Property.TABLE_MAJC_RATIO.toString(), "1.0");
      // cause multiple rfiles to be created
      writeData(client, table1);
      writeData(client, table1);
      writeData(client, table1);
      writeData(client, table1);

      TableId tid = getCluster().getServerContext().getTableId(table1);

      // Wait for the compaction to start by waiting for 1 external compaction column
      Set<ExternalCompactionId> ecids = ExternalCompactionTestUtils
          .waitForCompactionStartAndReturnEcids(getCluster().getServerContext(), tid);

      // Confirm that this ECID shows up in RUNNING set
      int matches = ExternalCompactionTestUtils
          .confirmCompactionRunning(getCluster().getServerContext(), ecids);
      assertTrue(matches > 0);

      client.tableOperations().delete(table1);

      confirmCompactionCompleted(getCluster().getServerContext(), ecids,
          TCompactionState.CANCELLED);

      TabletsMetadata tm = getCluster().getServerContext().getAmple().readTablets().forTable(tid)
          .fetch(ColumnType.ECOMP).build();
      assertEquals(0, tm.stream().count());
      tm.close();

    }
  }

}<|MERGE_RESOLUTION|>--- conflicted
+++ resolved
@@ -56,8 +56,6 @@
 import org.junit.jupiter.api.AfterEach;
 import org.junit.jupiter.api.BeforeAll;
 import org.junit.jupiter.api.Test;
-import org.slf4j.Logger;
-import org.slf4j.LoggerFactory;
 
 public class ExternalCompaction_2_IT extends SharedMiniClusterBase {
 
@@ -67,8 +65,6 @@
       ExternalCompactionTestUtils.configureMiniCluster(cfg, coreSite);
     }
   }
-
-  private static final Logger LOG = LoggerFactory.getLogger(ExternalCompaction_2_IT.class);
 
   @BeforeAll
   public static void beforeTests() throws Exception {
@@ -135,98 +131,6 @@
   }
 
   @Test
-<<<<<<< HEAD
-  public void testExternalCompactionsSucceedsRunWithTableOffline() throws Exception {
-
-    getCluster().getClusterControl().stop(ServerType.COMPACTOR);
-
-    String table1 = this.getUniqueNames(1)[0];
-    try (AccumuloClient client =
-        Accumulo.newClient().from(getCluster().getClientProperties()).build()) {
-
-      createTable(client, table1, "cs2");
-      // set compaction ratio to 1 so that majc occurs naturally, not user compaction
-      // user compaction blocks merge
-      client.tableOperations().setProperty(table1, Property.TABLE_MAJC_RATIO.toString(), "1.0");
-      // cause multiple rfiles to be created
-      writeData(client, table1);
-      writeData(client, table1);
-      writeData(client, table1);
-      writeData(client, table1);
-
-      TableId tid = getCluster().getServerContext().getTableId(table1);
-      // Confirm that no final state is in the metadata table
-      assertEquals(0, getFinalStatesForTable(getCluster(), tid).count());
-
-      // Offline the table when the compaction starts
-      final AtomicBoolean succeededInTakingOffline = new AtomicBoolean(false);
-      Thread t = new Thread(() -> {
-        try (AccumuloClient client2 =
-            Accumulo.newClient().from(getCluster().getClientProperties()).build()) {
-          TExternalCompactionList metrics2 = getRunningCompactions(getCluster().getServerContext());
-          while (metrics2.getCompactions() == null) {
-            metrics2 = getRunningCompactions(getCluster().getServerContext());
-            if (metrics2.getCompactions() == null) {
-              UtilWaitThread.sleep(50);
-            }
-          }
-          LOG.info("Taking table offline");
-          client2.tableOperations().offline(table1, false);
-          succeededInTakingOffline.set(true);
-        } catch (Exception e) {
-          LOG.error("Error: ", e);
-        }
-      });
-      t.start();
-
-      // Start the compactor
-      getCluster().getConfig().getClusterServerConfiguration().addCompactorResourceGroup(GROUP1, 1);
-      getCluster().getClusterControl().start(ServerType.COMPACTOR);
-
-      // Wait for the compaction to start by waiting for 1 external compaction column
-      Set<ExternalCompactionId> ecids = ExternalCompactionTestUtils
-          .waitForCompactionStartAndReturnEcids(getCluster().getServerContext(), tid);
-
-      // Confirm that this ECID shows up in RUNNING set
-      int matches = ExternalCompactionTestUtils
-          .confirmCompactionRunning(getCluster().getServerContext(), ecids);
-      assertTrue(matches > 0);
-
-      t.join();
-      if (!succeededInTakingOffline.get()) {
-        fail("Failed to offline table");
-      }
-
-      confirmCompactionCompleted(getCluster().getServerContext(), ecids,
-          TCompactionState.SUCCEEDED);
-
-      // Confirm that final state is in the metadata table
-      assertEquals(1, getFinalStatesForTable(getCluster(), tid).count());
-
-      // Online the table
-      client.tableOperations().online(table1);
-
-      // wait for compaction to be committed by tserver or test timeout
-      long finalStateCount = getFinalStatesForTable(getCluster(), tid).count();
-      while (finalStateCount > 0) {
-        finalStateCount = getFinalStatesForTable(getCluster(), tid).count();
-        if (finalStateCount > 0) {
-          UtilWaitThread.sleep(50);
-        }
-      }
-
-      // We need to cancel the compaction or delete the table here because we initiate a user
-      // compaction above in the test. Even though the external compaction was cancelled
-      // because we split the table, FaTE will continue to queue up a compaction
-      client.tableOperations().delete(table1);
-
-      getCluster().getClusterControl().stop(ServerType.COMPACTOR);
-    }
-  }
-
-  @Test
-=======
->>>>>>> 508727ab
   public void testUserCompactionCancellation() throws Exception {
 
     getCluster().getConfig().getClusterServerConfiguration().addCompactorResourceGroup(GROUP3, 1);
