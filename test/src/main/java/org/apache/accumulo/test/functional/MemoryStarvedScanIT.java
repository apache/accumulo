--- conflicted
+++ resolved
@@ -32,8 +32,6 @@
 import java.util.List;
 import java.util.Map;
 import java.util.Map.Entry;
-import java.util.Optional;
-import java.util.Set;
 import java.util.concurrent.atomic.AtomicInteger;
 import java.util.concurrent.atomic.DoubleAdder;
 
@@ -43,26 +41,14 @@
 import org.apache.accumulo.core.client.IteratorSetting;
 import org.apache.accumulo.core.client.Scanner;
 import org.apache.accumulo.core.client.admin.TableOperations;
-import org.apache.accumulo.core.clientImpl.ClientContext;
-import org.apache.accumulo.core.clientImpl.thrift.ClientService.Client;
-import org.apache.accumulo.core.clientImpl.thrift.TInfo;
+import org.apache.accumulo.core.client.admin.servers.ServerId;
 import org.apache.accumulo.core.conf.Property;
 import org.apache.accumulo.core.data.Key;
 import org.apache.accumulo.core.data.Range;
 import org.apache.accumulo.core.data.Value;
-<<<<<<< HEAD
-import org.apache.accumulo.core.iterators.WrappingIterator;
-import org.apache.accumulo.core.lock.ServiceLockData;
-import org.apache.accumulo.core.lock.ServiceLockData.ThriftService;
-import org.apache.accumulo.core.lock.ServiceLockPaths.AddressSelector;
-import org.apache.accumulo.core.lock.ServiceLockPaths.ServiceLockPath;
-import org.apache.accumulo.core.rpc.ThriftUtil;
-import org.apache.accumulo.core.rpc.clients.ThriftClientTypes;
-=======
 import org.apache.accumulo.core.metadata.AccumuloTable;
->>>>>>> a83f29ea
+import org.apache.accumulo.core.metrics.MetricsInfo;
 import org.apache.accumulo.core.spi.metrics.LoggingMeterRegistryFactory;
-import org.apache.accumulo.core.zookeeper.ZooCache;
 import org.apache.accumulo.harness.MiniClusterConfigurationCallback;
 import org.apache.accumulo.harness.SharedMiniClusterBase;
 import org.apache.accumulo.minicluster.MemoryUnit;
@@ -72,8 +58,6 @@
 import org.apache.accumulo.test.metrics.TestStatsDSink;
 import org.apache.accumulo.test.metrics.TestStatsDSink.Metric;
 import org.apache.hadoop.conf.Configuration;
-import org.apache.thrift.transport.TTransport;
-import org.apache.thrift.transport.TTransportException;
 import org.junit.jupiter.api.AfterAll;
 import org.junit.jupiter.api.BeforeAll;
 import org.junit.jupiter.api.BeforeEach;
@@ -81,11 +65,7 @@
 import org.slf4j.Logger;
 import org.slf4j.LoggerFactory;
 
-<<<<<<< HEAD
-import com.google.common.net.HostAndPort;
-=======
 import com.google.common.collect.Iterables;
->>>>>>> a83f29ea
 
 public class MemoryStarvedScanIT extends SharedMiniClusterBase {
 
@@ -141,8 +121,8 @@
               double val = Double.parseDouble(metric.getValue());
               SCAN_RETURNED_EARLY.add(val);
             } else if (metric.getName().equals(LOW_MEMORY.getName())) {
-              String process = metric.getTags().get("process.name");
-              if (process != null && process.contains("tserver")) {
+              String process = metric.getTags().get(MetricsInfo.PROCESS_NAME_TAG_KEY);
+              if (process != null && process.contains(ServerId.Type.TABLET_SERVER.name())) {
                 int val = Integer.parseInt(metric.getValue());
                 LOW_MEM_DETECTED.set(val);
               }
@@ -201,36 +181,6 @@
   }
 
   static void freeServerMemory(AccumuloClient client) throws Exception {
-<<<<<<< HEAD
-
-    // This does not call ThriftClientTypes.CLIENT.execute because
-    // we only want to communicate with the TabletServer for this test
-    final ClientContext context = (ClientContext) client;
-    final long rpcTimeout = context.getClientTimeoutInMillis();
-    final ZooCache zc = context.getZooCache();
-
-    Set<ServiceLockPath> servers =
-        context.getServerPaths().getTabletServer(rg -> true, AddressSelector.all(), true);
-    for (ServiceLockPath server : servers) {
-      Optional<ServiceLockData> data = zc.getLockData(server);
-      if (data != null && data.isPresent()) {
-        HostAndPort tserverClientAddress = data.orElseThrow().getAddress(ThriftService.CLIENT);
-        if (tserverClientAddress != null) {
-          try {
-            TTransport transport = context.getTransportPool().getTransport(ThriftClientTypes.CLIENT,
-                tserverClientAddress, rpcTimeout, context, true);
-            Client c = ThriftUtil.createClient(ThriftClientTypes.CLIENT, transport);
-            if (c.checkClass(new TInfo(), context.rpcCreds(), MemoryFreeingIterator.class.getName(),
-                WrappingIterator.class.getName())) {
-              break;
-            }
-          } catch (TTransportException e) {
-            LOG.trace("Error creating transport to {}", tserverClientAddress);
-            continue;
-          }
-        }
-      }
-=======
     // Scan the metadata table as this is not prevented when the
     // server is low on memory. Use the MemoryFreeingIterator as it
     // will free the memory on init()
@@ -238,7 +188,6 @@
       IteratorSetting is = new IteratorSetting(11, MemoryFreeingIterator.class, Map.of());
       scanner.addScanIterator(is);
       var unused = Iterables.size(scanner); // consume the key/values
->>>>>>> a83f29ea
     }
   }
 
