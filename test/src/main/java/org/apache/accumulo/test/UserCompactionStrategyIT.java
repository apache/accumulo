/*
 * Licensed to the Apache Software Foundation (ASF) under one or more
 * contributor license agreements.  See the NOTICE file distributed with
 * this work for additional information regarding copyright ownership.
 * The ASF licenses this file to You under the Apache License, Version 2.0
 * (the "License"); you may not use this file except in compliance with
 * the License.  You may obtain a copy of the License at
 *
 *     http://www.apache.org/licenses/LICENSE-2.0
 *
 * Unless required by applicable law or agreed to in writing, software
 * distributed under the License is distributed on an "AS IS" BASIS,
 * WITHOUT WARRANTIES OR CONDITIONS OF ANY KIND, either express or implied.
 * See the License for the specific language governing permissions and
 * limitations under the License.
 */

package org.apache.accumulo.test;

import static org.junit.Assert.assertEquals;
import static org.junit.Assert.assertNotNull;
import static org.junit.Assert.assertTrue;
import static org.junit.Assert.fail;

import java.io.File;
import java.io.IOException;
import java.security.SecureRandom;
import java.util.Arrays;
import java.util.HashSet;
import java.util.Map;
import java.util.Map.Entry;
import java.util.Random;
import java.util.Set;
import java.util.TreeSet;

import org.apache.accumulo.core.client.Accumulo;
import org.apache.accumulo.core.client.AccumuloClient;
import org.apache.accumulo.core.client.AccumuloException;
import org.apache.accumulo.core.client.BatchWriter;
import org.apache.accumulo.core.client.IteratorSetting;
import org.apache.accumulo.core.client.Scanner;
import org.apache.accumulo.core.client.TableNotFoundException;
import org.apache.accumulo.core.client.admin.CompactionConfig;
import org.apache.accumulo.core.client.admin.CompactionStrategyConfig;
import org.apache.accumulo.core.clientImpl.ClientContext;
import org.apache.accumulo.core.conf.Property;
import org.apache.accumulo.core.data.Key;
import org.apache.accumulo.core.data.Mutation;
import org.apache.accumulo.core.data.Value;
import org.apache.accumulo.core.iterators.user.RegExFilter;
import org.apache.accumulo.core.security.Authorizations;
import org.apache.accumulo.harness.AccumuloClusterHarness;
import org.apache.accumulo.test.functional.ConfigurableCompactionIT;
import org.apache.accumulo.test.functional.FunctionalTestUtils;
import org.apache.accumulo.test.functional.SlowIterator;
import org.apache.commons.io.FileUtils;
import org.apache.hadoop.io.Text;
import org.junit.After;
import org.junit.Assume;
import org.junit.Test;

import com.google.common.collect.ImmutableMap;
import com.google.common.collect.ImmutableSet;

import edu.umd.cs.findbugs.annotations.SuppressFBWarnings;

public class UserCompactionStrategyIT extends AccumuloClusterHarness {

  @Override
  public int defaultTimeoutSeconds() {
    return 3 * 60;
  }

  @After
  public void checkForDanglingFateLocks() {
    try (AccumuloClient c = Accumulo.newClient().from(getClientProps()).build()) {
      assertNotNull(c);
      FunctionalTestUtils.assertNoDanglingFateLocks((ClientContext) c, getCluster());
    }
  }

  @Test
  public void testDropA() throws Exception {
    try (AccumuloClient c = Accumulo.newClient().from(getClientProps()).build()) {

      String tableName = getUniqueNames(1)[0];
      c.tableOperations().create(tableName);

      writeFlush(c, tableName, "a");
      writeFlush(c, tableName, "b");
      // create a file that starts with A containing rows 'a' and 'b'
      c.tableOperations().compact(tableName, new CompactionConfig().setWait(true));

      writeFlush(c, tableName, "c");
      writeFlush(c, tableName, "d");

<<<<<<< HEAD
      // drop files that start with A
      CompactionStrategyConfig csConfig = new CompactionStrategyConfig(
          TestCompactionStrategy.class.getName());
      csConfig.setOptions(ImmutableMap.of("dropPrefix", "A", "inputPrefix", "F"));
      c.tableOperations().compact(tableName,
          new CompactionConfig().setWait(true).setCompactionStrategy(csConfig));
=======
    // drop files that start with A
    CompactionStrategyConfig csConfig =
        new CompactionStrategyConfig(TestCompactionStrategy.class.getName());
    csConfig.setOptions(ImmutableMap.of("dropPrefix", "A", "inputPrefix", "F"));
    c.tableOperations().compact(tableName,
        new CompactionConfig().setWait(true).setCompactionStrategy(csConfig));
>>>>>>> 0a9837f3

      assertEquals(ImmutableSet.of("c", "d"), getRows(c, tableName));

      // this compaction should not drop files starting with A
      c.tableOperations().compact(tableName, new CompactionConfig().setWait(true));
      c.tableOperations().compact(tableName, new CompactionConfig().setWait(true));

      assertEquals(ImmutableSet.of("c", "d"), getRows(c, tableName));
    }
  }

  private void testDropNone(Map<String,String> options) throws Exception {

    try (AccumuloClient c = Accumulo.newClient().from(getClientProps()).build()) {

      String tableName = getUniqueNames(1)[0];
      c.tableOperations().create(tableName);

      writeFlush(c, tableName, "a");
      writeFlush(c, tableName, "b");

<<<<<<< HEAD
      CompactionStrategyConfig csConfig = new CompactionStrategyConfig(
          TestCompactionStrategy.class.getName());
      csConfig.setOptions(options);
      c.tableOperations().compact(tableName,
          new CompactionConfig().setWait(true).setCompactionStrategy(csConfig));
=======
    CompactionStrategyConfig csConfig =
        new CompactionStrategyConfig(TestCompactionStrategy.class.getName());
    csConfig.setOptions(options);
    c.tableOperations().compact(tableName,
        new CompactionConfig().setWait(true).setCompactionStrategy(csConfig));
>>>>>>> 0a9837f3

      assertEquals(ImmutableSet.of("a", "b"), getRows(c, tableName));
    }
  }

  @Test
  public void testDropNone() throws Exception {
    // test a compaction strategy that selects no files. In this case there is no work to do, want
    // to ensure it does not hang.

    testDropNone(ImmutableMap.of("inputPrefix", "Z"));
  }

  @Test
  public void testDropNone2() throws Exception {
    // test a compaction strategy that selects no files. This differs testDropNone() in that
    // shouldCompact() will return true and getCompactionPlan() will
    // return no work to do.

    testDropNone(ImmutableMap.of("inputPrefix", "Z", "shouldCompact", "true"));
  }

  @Test
  public void testPerTableClasspath() throws Exception {
    // Can't assume that a test-resource will be on the server's classpath
    Assume.assumeTrue(getClusterType() == ClusterType.MINI);

    // test per-table classpath + user specified compaction strategy

    try (AccumuloClient c = Accumulo.newClient().from(getClientProps()).build()) {
      final String tableName = getUniqueNames(1)[0];
      File target = new File(System.getProperty("user.dir"), "target");
      assertTrue(target.mkdirs() || target.isDirectory());
      File destFile = installJar(target, "/TestCompactionStrat.jar");
      c.tableOperations().create(tableName);
      c.instanceOperations().setProperty(
          Property.VFS_CONTEXT_CLASSPATH_PROPERTY.getKey() + "context1", destFile.toString());
      c.tableOperations().setProperty(tableName, Property.TABLE_CLASSPATH.getKey(), "context1");

      c.tableOperations().addSplits(tableName, new TreeSet<>(Arrays.asList(new Text("efg"))));

      writeFlush(c, tableName, "a");
      writeFlush(c, tableName, "b");

      writeFlush(c, tableName, "h");
      writeFlush(c, tableName, "i");

      assertEquals(4, FunctionalTestUtils.countRFiles(c, tableName));

<<<<<<< HEAD
      // EfgCompactionStrat will only compact a tablet w/ end row of 'efg'. No other tablets are
      // compacted.
      CompactionStrategyConfig csConfig = new CompactionStrategyConfig(
          "org.apache.accumulo.test.EfgCompactionStrat");
      c.tableOperations().compact(tableName,
          new CompactionConfig().setWait(true).setCompactionStrategy(csConfig));
=======
    // EfgCompactionStrat will only compact a tablet w/ end row of 'efg'. No other tablets are
    // compacted.
    CompactionStrategyConfig csConfig =
        new CompactionStrategyConfig("org.apache.accumulo.test.EfgCompactionStrat");
    c.tableOperations().compact(tableName,
        new CompactionConfig().setWait(true).setCompactionStrategy(csConfig));
>>>>>>> 0a9837f3

      assertEquals(3, FunctionalTestUtils.countRFiles(c, tableName));

      c.tableOperations().compact(tableName, new CompactionConfig().setWait(true));

      assertEquals(2, FunctionalTestUtils.countRFiles(c, tableName));
    }
  }

  @SuppressFBWarnings(value = "PATH_TRAVERSAL_IN", justification = "path provided by test")
  private static File installJar(File destDir, String jarFile) throws IOException {
    File destName = new File(destDir, new File(jarFile).getName());
    FileUtils.copyInputStreamToFile(ConfigurableCompactionIT.class.getResourceAsStream(jarFile),
        destName);
    return destName;
  }

  @Test
  public void testIterators() throws Exception {
    // test compaction strategy + iterators

    try (AccumuloClient c = Accumulo.newClient().from(getClientProps()).build()) {

      String tableName = getUniqueNames(1)[0];
      c.tableOperations().create(tableName);

      writeFlush(c, tableName, "a");
      writeFlush(c, tableName, "b");
      // create a file that starts with A containing rows 'a' and 'b'
      c.tableOperations().compact(tableName, new CompactionConfig().setWait(true));

      writeFlush(c, tableName, "c");
      writeFlush(c, tableName, "d");

      assertEquals(3, FunctionalTestUtils.countRFiles(c, tableName));

<<<<<<< HEAD
      // drop files that start with A
      CompactionStrategyConfig csConfig = new CompactionStrategyConfig(
          TestCompactionStrategy.class.getName());
      csConfig.setOptions(ImmutableMap.of("inputPrefix", "F"));
=======
    // drop files that start with A
    CompactionStrategyConfig csConfig =
        new CompactionStrategyConfig(TestCompactionStrategy.class.getName());
    csConfig.setOptions(ImmutableMap.of("inputPrefix", "F"));
>>>>>>> 0a9837f3

      IteratorSetting iterConf = new IteratorSetting(21, "myregex", RegExFilter.class);
      RegExFilter.setRegexs(iterConf, "a|c", null, null, null, false);

      c.tableOperations().compact(tableName, new CompactionConfig().setWait(true)
          .setCompactionStrategy(csConfig).setIterators(Arrays.asList(iterConf)));

      // compaction strategy should only be applied to one file. If its applied to both, then row
      // 'b'
      // would be dropped by filter.
      assertEquals(ImmutableSet.of("a", "b", "c"), getRows(c, tableName));

      assertEquals(2, FunctionalTestUtils.countRFiles(c, tableName));

      c.tableOperations().compact(tableName, new CompactionConfig().setWait(true));

      // ensure that iterator is not applied
      assertEquals(ImmutableSet.of("a", "b", "c"), getRows(c, tableName));

      assertEquals(1, FunctionalTestUtils.countRFiles(c, tableName));
    }
  }

  @Test
  public void testFileSize() throws Exception {
    try (AccumuloClient c = Accumulo.newClient().from(getClientProps()).build()) {

      String tableName = getUniqueNames(1)[0];
      c.tableOperations().create(tableName);

      // write random data because its very unlikely it will compress
      writeRandomValue(c, tableName, 1 << 16);
      writeRandomValue(c, tableName, 1 << 16);

      writeRandomValue(c, tableName, 1 << 9);
      writeRandomValue(c, tableName, 1 << 7);
      writeRandomValue(c, tableName, 1 << 6);

      assertEquals(5, FunctionalTestUtils.countRFiles(c, tableName));

<<<<<<< HEAD
      CompactionStrategyConfig csConfig = new CompactionStrategyConfig(
          SizeCompactionStrategy.class.getName());
      csConfig.setOptions(ImmutableMap.of("size", "" + (1 << 15)));
      c.tableOperations().compact(tableName,
          new CompactionConfig().setWait(true).setCompactionStrategy(csConfig));
=======
    CompactionStrategyConfig csConfig =
        new CompactionStrategyConfig(SizeCompactionStrategy.class.getName());
    csConfig.setOptions(ImmutableMap.of("size", "" + (1 << 15)));
    c.tableOperations().compact(tableName,
        new CompactionConfig().setWait(true).setCompactionStrategy(csConfig));
>>>>>>> 0a9837f3

      assertEquals(3, FunctionalTestUtils.countRFiles(c, tableName));

      csConfig = new CompactionStrategyConfig(SizeCompactionStrategy.class.getName());
      csConfig.setOptions(ImmutableMap.of("size", "" + (1 << 17)));
      c.tableOperations().compact(tableName,
          new CompactionConfig().setWait(true).setCompactionStrategy(csConfig));

      assertEquals(1, FunctionalTestUtils.countRFiles(c, tableName));
    }

  }

  @Test
  public void testConcurrent() throws Exception {
    // two compactions without iterators or strategy should be able to run concurrently

    try (AccumuloClient c = Accumulo.newClient().from(getClientProps()).build()) {

      String tableName = getUniqueNames(1)[0];
      c.tableOperations().create(tableName);

      // write random data because its very unlikely it will compress
      writeRandomValue(c, tableName, 1 << 16);
      writeRandomValue(c, tableName, 1 << 16);

      c.tableOperations().compact(tableName, new CompactionConfig().setWait(false));
      c.tableOperations().compact(tableName, new CompactionConfig().setWait(true));

      assertEquals(1, FunctionalTestUtils.countRFiles(c, tableName));

      writeRandomValue(c, tableName, 1 << 16);

      IteratorSetting iterConfig = new IteratorSetting(30, SlowIterator.class);
      SlowIterator.setSleepTime(iterConfig, 1000);

      long t1 = System.currentTimeMillis();
      c.tableOperations().compact(tableName,
          new CompactionConfig().setWait(false).setIterators(Arrays.asList(iterConfig)));
      try {
        // this compaction should fail because previous one set iterators
        c.tableOperations().compact(tableName, new CompactionConfig().setWait(true));
        if (System.currentTimeMillis() - t1 < 2000)
          fail("Expected compaction to fail because another concurrent compaction set iterators");
      } catch (AccumuloException e) {}
    }
  }

  void writeRandomValue(AccumuloClient c, String tableName, int size) throws Exception {
    Random rand = new SecureRandom();

    byte[] data1 = new byte[size];
    rand.nextBytes(data1);

    try (BatchWriter bw = c.createBatchWriter(tableName)) {
      Mutation m1 = new Mutation("r" + rand.nextInt(909090));
      m1.put("data", "bl0b", new Value(data1));
      bw.addMutation(m1);
    }
    c.tableOperations().flush(tableName, null, null, true);
  }

  private Set<String> getRows(AccumuloClient c, String tableName) throws TableNotFoundException {
    Set<String> rows = new HashSet<>();
    try (Scanner scanner = c.createScanner(tableName, Authorizations.EMPTY)) {
      for (Entry<Key,Value> entry : scanner)
        rows.add(entry.getKey().getRowData().toString());
    }
    return rows;
  }

  private void writeFlush(AccumuloClient client, String tablename, String row) throws Exception {
    try (BatchWriter bw = client.createBatchWriter(tablename)) {
      Mutation m = new Mutation(row);
      m.put("", "", "");
      bw.addMutation(m);
    }
    client.tableOperations().flush(tablename, null, null, true);
  }
}<|MERGE_RESOLUTION|>--- conflicted
+++ resolved
@@ -94,21 +94,12 @@
       writeFlush(c, tableName, "c");
       writeFlush(c, tableName, "d");
 
-<<<<<<< HEAD
       // drop files that start with A
-      CompactionStrategyConfig csConfig = new CompactionStrategyConfig(
-          TestCompactionStrategy.class.getName());
+      CompactionStrategyConfig csConfig =
+          new CompactionStrategyConfig(TestCompactionStrategy.class.getName());
       csConfig.setOptions(ImmutableMap.of("dropPrefix", "A", "inputPrefix", "F"));
       c.tableOperations().compact(tableName,
           new CompactionConfig().setWait(true).setCompactionStrategy(csConfig));
-=======
-    // drop files that start with A
-    CompactionStrategyConfig csConfig =
-        new CompactionStrategyConfig(TestCompactionStrategy.class.getName());
-    csConfig.setOptions(ImmutableMap.of("dropPrefix", "A", "inputPrefix", "F"));
-    c.tableOperations().compact(tableName,
-        new CompactionConfig().setWait(true).setCompactionStrategy(csConfig));
->>>>>>> 0a9837f3
 
       assertEquals(ImmutableSet.of("c", "d"), getRows(c, tableName));
 
@@ -130,19 +121,11 @@
       writeFlush(c, tableName, "a");
       writeFlush(c, tableName, "b");
 
-<<<<<<< HEAD
-      CompactionStrategyConfig csConfig = new CompactionStrategyConfig(
-          TestCompactionStrategy.class.getName());
+      CompactionStrategyConfig csConfig =
+          new CompactionStrategyConfig(TestCompactionStrategy.class.getName());
       csConfig.setOptions(options);
       c.tableOperations().compact(tableName,
           new CompactionConfig().setWait(true).setCompactionStrategy(csConfig));
-=======
-    CompactionStrategyConfig csConfig =
-        new CompactionStrategyConfig(TestCompactionStrategy.class.getName());
-    csConfig.setOptions(options);
-    c.tableOperations().compact(tableName,
-        new CompactionConfig().setWait(true).setCompactionStrategy(csConfig));
->>>>>>> 0a9837f3
 
       assertEquals(ImmutableSet.of("a", "b"), getRows(c, tableName));
     }
@@ -192,21 +175,12 @@
 
       assertEquals(4, FunctionalTestUtils.countRFiles(c, tableName));
 
-<<<<<<< HEAD
       // EfgCompactionStrat will only compact a tablet w/ end row of 'efg'. No other tablets are
       // compacted.
-      CompactionStrategyConfig csConfig = new CompactionStrategyConfig(
-          "org.apache.accumulo.test.EfgCompactionStrat");
-      c.tableOperations().compact(tableName,
-          new CompactionConfig().setWait(true).setCompactionStrategy(csConfig));
-=======
-    // EfgCompactionStrat will only compact a tablet w/ end row of 'efg'. No other tablets are
-    // compacted.
-    CompactionStrategyConfig csConfig =
-        new CompactionStrategyConfig("org.apache.accumulo.test.EfgCompactionStrat");
-    c.tableOperations().compact(tableName,
-        new CompactionConfig().setWait(true).setCompactionStrategy(csConfig));
->>>>>>> 0a9837f3
+      CompactionStrategyConfig csConfig =
+          new CompactionStrategyConfig("org.apache.accumulo.test.EfgCompactionStrat");
+      c.tableOperations().compact(tableName,
+          new CompactionConfig().setWait(true).setCompactionStrategy(csConfig));
 
       assertEquals(3, FunctionalTestUtils.countRFiles(c, tableName));
 
@@ -243,17 +217,10 @@
 
       assertEquals(3, FunctionalTestUtils.countRFiles(c, tableName));
 
-<<<<<<< HEAD
       // drop files that start with A
-      CompactionStrategyConfig csConfig = new CompactionStrategyConfig(
-          TestCompactionStrategy.class.getName());
+      CompactionStrategyConfig csConfig =
+          new CompactionStrategyConfig(TestCompactionStrategy.class.getName());
       csConfig.setOptions(ImmutableMap.of("inputPrefix", "F"));
-=======
-    // drop files that start with A
-    CompactionStrategyConfig csConfig =
-        new CompactionStrategyConfig(TestCompactionStrategy.class.getName());
-    csConfig.setOptions(ImmutableMap.of("inputPrefix", "F"));
->>>>>>> 0a9837f3
 
       IteratorSetting iterConf = new IteratorSetting(21, "myregex", RegExFilter.class);
       RegExFilter.setRegexs(iterConf, "a|c", null, null, null, false);
@@ -294,19 +261,11 @@
 
       assertEquals(5, FunctionalTestUtils.countRFiles(c, tableName));
 
-<<<<<<< HEAD
-      CompactionStrategyConfig csConfig = new CompactionStrategyConfig(
-          SizeCompactionStrategy.class.getName());
+      CompactionStrategyConfig csConfig =
+          new CompactionStrategyConfig(SizeCompactionStrategy.class.getName());
       csConfig.setOptions(ImmutableMap.of("size", "" + (1 << 15)));
       c.tableOperations().compact(tableName,
           new CompactionConfig().setWait(true).setCompactionStrategy(csConfig));
-=======
-    CompactionStrategyConfig csConfig =
-        new CompactionStrategyConfig(SizeCompactionStrategy.class.getName());
-    csConfig.setOptions(ImmutableMap.of("size", "" + (1 << 15)));
-    c.tableOperations().compact(tableName,
-        new CompactionConfig().setWait(true).setCompactionStrategy(csConfig));
->>>>>>> 0a9837f3
 
       assertEquals(3, FunctionalTestUtils.countRFiles(c, tableName));
 
