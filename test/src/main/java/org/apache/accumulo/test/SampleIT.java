--- conflicted
+++ resolved
@@ -342,34 +342,19 @@
         s.addScanIterator(new IteratorSetting(100, IteratorThatUsesSample.class));
       }
 
-<<<<<<< HEAD
       // the iterator should see less than 10 entries in sample data, and return data
       setRange(range1, scanners);
       for (ScannerBase s : scanners) {
-        Assert.assertEquals(2954, countEntries(s));
-      }
-=======
-    // the iterator should see less than 10 entries in sample data, and return data
-    setRange(range1, scanners);
-    for (ScannerBase s : scanners) {
-      assertEquals(2954, countEntries(s));
-    }
->>>>>>> 851c2d13
+        assertEquals(2954, countEntries(s));
+      }
 
       Range range2 = new Range(keys.get(5), true, keys.get(18), true);
       setRange(range2, scanners);
 
-<<<<<<< HEAD
       // the iterator should see more than 10 entries in sample data, and return no data
       for (ScannerBase s : scanners) {
-        Assert.assertEquals(0, countEntries(s));
-      }
-=======
-    // the iterator should see more than 10 entries in sample data, and return no data
-    for (ScannerBase s : scanners) {
-      assertEquals(0, countEntries(s));
-    }
->>>>>>> 851c2d13
+        assertEquals(0, countEntries(s));
+      }
 
       // flush an rerun same test against files
       conn.tableOperations().flush(tableName, null, null, true);
@@ -378,27 +363,15 @@
       oScanner.addScanIterator(new IteratorSetting(100, IteratorThatUsesSample.class));
       scanners = Arrays.asList(scanner, isoScanner, bScanner, csiScanner, oScanner);
 
-<<<<<<< HEAD
       setRange(range1, scanners);
       for (ScannerBase s : scanners) {
-        Assert.assertEquals(2954, countEntries(s));
+        assertEquals(2954, countEntries(s));
       }
 
       setRange(range2, scanners);
       for (ScannerBase s : scanners) {
-        Assert.assertEquals(0, countEntries(s));
-      }
-=======
-    setRange(range1, scanners);
-    for (ScannerBase s : scanners) {
-      assertEquals(2954, countEntries(s));
-    }
-
-    setRange(range2, scanners);
-    for (ScannerBase s : scanners) {
-      assertEquals(0, countEntries(s));
-    }
->>>>>>> 851c2d13
+        assertEquals(0, countEntries(s));
+      }
 
       updateSamplingConfig(conn, tableName, SC2);
 
@@ -408,21 +381,12 @@
       oScanner.addScanIterator(new IteratorSetting(100, IteratorThatUsesSample.class));
       scanners = Arrays.asList(scanner, isoScanner, bScanner, csiScanner, oScanner);
 
-<<<<<<< HEAD
       for (ScannerBase s : scanners) {
         try {
           countEntries(s);
-          Assert.fail("Expected SampleNotPresentException, but it did not happen : "
+          fail("Expected SampleNotPresentException, but it did not happen : "
               + s.getClass().getSimpleName());
         } catch (SampleNotPresentException e) {
-=======
-    for (ScannerBase s : scanners) {
-      try {
-        countEntries(s);
-        fail("Expected SampleNotPresentException, but it did not happen : "
-            + s.getClass().getSimpleName());
-      } catch (SampleNotPresentException e) {
->>>>>>> 851c2d13
 
         }
       }
