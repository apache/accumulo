--- conflicted
+++ resolved
@@ -37,12 +37,8 @@
 import java.util.function.Consumer;
 import java.util.function.Supplier;
 
-<<<<<<< HEAD
-import org.apache.accumulo.core.client.*;
-import org.apache.accumulo.core.clientImpl.thrift.TVersionedProperties;
-=======
 import org.apache.accumulo.core.client.Accumulo;
->>>>>>> ac5a1227
+import org.apache.accumulo.core.client.AccumuloClient;
 import org.apache.accumulo.core.conf.Property;
 import org.apache.accumulo.core.data.NamespaceId;
 import org.apache.accumulo.core.data.TableId;
@@ -358,7 +354,14 @@
     assertEquals(originalBloomSize, config.get(Property.TABLE_BLOOM_SIZE.getKey()));
   }
 
-<<<<<<< HEAD
+  private Map<String,String> getStoredConfiguration() throws Exception {
+    ServerContext ctx = getCluster().getServerContext();
+    return ThriftClientTypes.CLIENT
+        .execute(ctx,
+            client -> client.getVersionedSystemProperties(TraceUtil.traceInfo(), ctx.rpcCreds()))
+        .getProperties();
+  }
+
   interface PropertyShim {
     Map<String,String> modifyProperties(Consumer<Map<String,String>> modifier) throws Exception;
 
@@ -577,13 +580,5 @@
     assertEquals(iterations * 19 + 0, afterE);
 
     executor.shutdown();
-=======
-  private Map<String,String> getStoredConfiguration() throws Exception {
-    ServerContext ctx = getCluster().getServerContext();
-    return ThriftClientTypes.CLIENT
-        .execute(ctx,
-            client -> client.getVersionedSystemProperties(TraceUtil.traceInfo(), ctx.rpcCreds()))
-        .getProperties();
->>>>>>> ac5a1227
   }
 }