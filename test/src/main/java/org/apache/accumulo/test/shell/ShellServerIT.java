--- conflicted
+++ resolved
@@ -568,11 +568,7 @@
         sleepUninterruptibly(500, TimeUnit.MILLISECONDS);
       }
     }
-<<<<<<< HEAD
-    assertTrue("Could not successfully see updated authorizations", passed);
-=======
     assertTrue(passed, "Could not successfully see updated authoriations");
->>>>>>> 88a35606
     ts.exec("insert a b c d -l foo");
     ts.exec("scan", true, "[foo]");
     ts.exec("scan -s bar", true, "[foo]", false);
@@ -1529,8 +1525,6 @@
 
     File fooFilterJar = initJar("/org/apache/accumulo/test/FooFilter.jar", "FooFilter", rootPath);
 
-    log.warn("STARTING testPerTableClasspath_2_1_Jar - create table: {}", table);
-
     ts.exec("config -s " + VFS_CONTEXT_CLASSPATH_PROPERTY.getKey() + "cx1=" + fooFilterJar.toURI()
         + "," + fooConstraintJar.toURI(), true);
 
@@ -1538,7 +1532,7 @@
     ts.exec("config -t " + table + " -s " + Property.TABLE_CLASSLOADER_CONTEXT.getKey() + "=cx1",
         true);
 
-    sleepUninterruptibly(400, TimeUnit.MILLISECONDS);
+    sleepUninterruptibly(250, TimeUnit.MILLISECONDS);
 
     // We can't use the setiter command as Filter implements OptionDescriber which
     // forces us to enter more input that I don't know how to input
@@ -1546,11 +1540,11 @@
     ts.exec("config -t " + table + " -s " + Property.TABLE_ITERATOR_PREFIX.getKey()
         + "scan.foo=10,org.apache.accumulo.test.FooFilter");
 
-    sleepUninterruptibly(400, TimeUnit.MILLISECONDS);
+    sleepUninterruptibly(250, TimeUnit.MILLISECONDS);
 
     ts.exec("insert foo f q v", true);
 
-    sleepUninterruptibly(200, TimeUnit.MILLISECONDS);
+    sleepUninterruptibly(250, TimeUnit.MILLISECONDS);
 
     ts.exec("scan -np", true, "foo", false);
 
@@ -1657,7 +1651,7 @@
     ts.exec("constraint -l", true, "NumericValueConstraint", true);
     ts.exec("insert r cf cq abc", false);
     ts.exec("constraint -ns " + ns_4 + " -d 1");
-    ts.exec("sleep 5");
+    ts.exec("sleep 3");
     ts.exec("insert r cf cq abc", true);
   }
 
