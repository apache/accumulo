--- conflicted
+++ resolved
@@ -881,23 +881,7 @@
   }
 
   @Test
-<<<<<<< HEAD
-  public void testScanScample() throws Exception {
-=======
-  public void testCompactionSelectionAndStrategy() throws Exception {
-
-    final String table = getUniqueNames(1)[0];
-
-    ts.exec("createtable " + table);
-
-    // expect this to fail
-    ts.exec("compact -t " + table + " -w --sf-ename F.* -s "
-        + TestCompactionStrategy.class.getName() + " -sc inputPrefix=F,dropPrefix=A", false);
-  }
-
-  @Test
   public void testScanSample() throws Exception {
->>>>>>> d15493b2
     final String table = getUniqueNames(1)[0];
 
     // compact
