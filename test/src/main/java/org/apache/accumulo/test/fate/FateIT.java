/*
 * Licensed to the Apache Software Foundation (ASF) under one
 * or more contributor license agreements.  See the NOTICE file
 * distributed with this work for additional information
 * regarding copyright ownership.  The ASF licenses this file
 * to you under the Apache License, Version 2.0 (the
 * "License"); you may not use this file except in compliance
 * with the License.  You may obtain a copy of the License at
 *
 *   https://www.apache.org/licenses/LICENSE-2.0
 *
 * Unless required by applicable law or agreed to in writing,
 * software distributed under the License is distributed on an
 * "AS IS" BASIS, WITHOUT WARRANTIES OR CONDITIONS OF ANY
 * KIND, either express or implied.  See the License for the
 * specific language governing permissions and limitations
 * under the License.
 */
package org.apache.accumulo.test.fate;

import static java.util.concurrent.TimeUnit.SECONDS;
import static org.apache.accumulo.core.fate.ReadOnlyFateStore.TStatus.FAILED;
import static org.apache.accumulo.core.fate.ReadOnlyFateStore.TStatus.FAILED_IN_PROGRESS;
import static org.apache.accumulo.core.fate.ReadOnlyFateStore.TStatus.IN_PROGRESS;
import static org.apache.accumulo.core.fate.ReadOnlyFateStore.TStatus.NEW;
import static org.apache.accumulo.core.fate.ReadOnlyFateStore.TStatus.SUBMITTED;
import static org.apache.accumulo.core.fate.ReadOnlyFateStore.TStatus.UNKNOWN;
import static org.apache.accumulo.test.fate.FateTestUtil.TEST_FATE_OP;
import static org.junit.jupiter.api.Assertions.assertDoesNotThrow;
import static org.junit.jupiter.api.Assertions.assertEquals;
import static org.junit.jupiter.api.Assertions.assertFalse;
import static org.junit.jupiter.api.Assertions.assertThrows;
import static org.junit.jupiter.api.Assertions.assertTrue;
import static org.junit.jupiter.api.Assertions.fail;

import java.util.ArrayList;
import java.util.HashSet;
import java.util.List;
import java.util.Set;
import java.util.concurrent.CountDownLatch;
import java.util.concurrent.TimeUnit;
import java.util.concurrent.atomic.AtomicBoolean;
import java.util.concurrent.atomic.AtomicInteger;
import java.util.concurrent.atomic.AtomicLong;

import org.apache.accumulo.core.fate.AbstractFateStore;
import org.apache.accumulo.core.fate.Fate;
import org.apache.accumulo.core.fate.FateId;
import org.apache.accumulo.core.fate.FateStore;
import org.apache.accumulo.core.fate.ReadOnlyFateStore;
import org.apache.accumulo.core.fate.ReadOnlyFateStore.TStatus;
import org.apache.accumulo.core.fate.Repo;
import org.apache.accumulo.harness.SharedMiniClusterBase;
import org.apache.accumulo.server.ServerContext;
import org.apache.accumulo.test.fate.FateTestRunner.TestEnv;
import org.apache.accumulo.test.util.Wait;
import org.junit.jupiter.api.Test;
import org.junit.jupiter.api.Timeout;
import org.slf4j.Logger;
import org.slf4j.LoggerFactory;

public abstract class FateIT extends SharedMiniClusterBase implements FateTestRunner<TestEnv> {

  private static final Logger LOG = LoggerFactory.getLogger(FateIT.class);

  private static CountDownLatch callStarted;
  private static CountDownLatch finishCall;
  private static CountDownLatch undoLatch;

  private enum ExceptionLocation {
    CALL, IS_READY
  }

  public static class TestRepo implements Repo<TestEnv> {
    private static final long serialVersionUID = 1L;

    private final String data;

    public TestRepo() {
      this("test");
    }

    public TestRepo(String data) {
      this.data = data;
    }

    @Override
    public long isReady(FateId fateId, TestEnv environment) throws Exception {
      return 0;
    }

    @Override
    public String getName() {
      return "TestRepo_" + data;
    }

    @Override
    public Repo<TestEnv> call(FateId fateId, TestEnv environment) throws Exception {
      LOG.debug("Entering call {}", fateId);
      try {
        FateIT.inCall();
        return null;
      } finally {
        LOG.debug("Leaving call {}", fateId);
      }
    }

    @Override
    public void undo(FateId fateId, TestEnv environment) throws Exception {

    }

    @Override
    public String getReturn() {
      return data + "_ret";
    }
  }

  public static class TestOperationFails implements Repo<TestEnv> {
    private static final long serialVersionUID = 1L;
    private static final Logger LOG = LoggerFactory.getLogger(TestOperationFails.class);
    private static List<String> undoOrder = new ArrayList<>();
    private static final int TOTAL_NUM_OPS = 3;
    private int opNum;
    private final String opName;
    private final ExceptionLocation location;

    public TestOperationFails(int opNum, ExceptionLocation location) {
      this.opNum = opNum;
      this.opName = "OP" + opNum;
      this.location = location;
    }

    @Override
    public long isReady(FateId fateId, TestEnv environment) throws Exception {
      LOG.debug("{} {} Entered isReady()", opName, fateId);
      if (location == ExceptionLocation.IS_READY) {
        if (opNum < TOTAL_NUM_OPS) {
          return 0;
        } else {
          throw new Exception(opName + " " + fateId + " isReady() failed - this is expected");
        }
      } else {
        return 0;
      }
    }

    @Override
    public String getName() {
      return getClass().getName();
    }

    @Override
    public void undo(FateId fateId, TestEnv environment) throws Exception {
      LOG.debug("{} {} Entered undo()", opName, fateId);
      undoOrder.add(opName);
      undoLatch.countDown();
    }

    @Override
    public Repo<TestEnv> call(FateId fateId, TestEnv environment) throws Exception {
      LOG.debug("{} {} Entered call()", opName, fateId);
      if (location == ExceptionLocation.CALL) {
        if (opNum < TOTAL_NUM_OPS) {
          return new TestOperationFails(++opNum, location);
        } else {
          throw new Exception(opName + " " + fateId + " call() failed - this is expected");
        }
      } else {
        return new TestOperationFails(++opNum, location);
      }
    }

    @Override
    public String getReturn() {
      return "none";
    }
  }

  /**
   * Test Repo that allows configuring a delay time to be returned in isReady().
   */
  public static class DeferredTestRepo implements Repo<TestEnv> {
    private static final long serialVersionUID = 1L;

    private final String data;

    // These are static as we don't want to serialize them and they should
    // be shared across all instances during the test
    private static final AtomicInteger executedCalls = new AtomicInteger();
    private static final AtomicLong delay = new AtomicLong();
    private static final CountDownLatch callLatch = new CountDownLatch(1);

    public DeferredTestRepo(String data) {
      this.data = data;
    }

    @Override
    public long isReady(FateId fateId, TestEnv environment) {
      LOG.debug("{} delayed {}", fateId, delay.get());
      return delay.get();
    }

    @Override
    public String getName() {
      return "TestRepo_" + data;
    }

    @Override
    public Repo<TestEnv> call(FateId fateId, TestEnv environment) throws Exception {
      callLatch.await();
      LOG.debug("Executing call {}, total executed {}", fateId, executedCalls.incrementAndGet());
      return null;
    }

    @Override
    public void undo(FateId fateId, TestEnv environment) {

    }

    @Override
    public String getReturn() {
      return data + "_ret";
    }
  }

  @Test
  @Timeout(30)
  public void testTransactionStatus() throws Exception {
    executeTest(this::testTransactionStatus);
  }

  protected void testTransactionStatus(FateStore<TestEnv> store, ServerContext sctx)
      throws Exception {
    Fate<TestEnv> fate = initializeFate(store);
    try {

      // Wait for the transaction runner to be scheduled.
      Thread.sleep(Fate.INITIAL_DELAY.toMillis() * 2);

      callStarted = new CountDownLatch(1);
      finishCall = new CountDownLatch(1);

      FateId fateId = fate.startTransaction();
      assertEquals(TStatus.NEW, getTxStatus(sctx, fateId));
      fate.seedTransaction(TEST_FATE_OP, fateId, new TestRepo("testTransactionStatus"), true,
          "Test Op");
      assertEquals(TStatus.SUBMITTED, getTxStatus(sctx, fateId));
      // wait for call() to be called
      callStarted.await();
      assertEquals(IN_PROGRESS, getTxStatus(sctx, fateId));
      // tell the op to exit the method
      finishCall.countDown();
      // Check that it transitions to SUCCESSFUL and then removed (UNKNOWN)
      final var sawSuccess = new AtomicBoolean(false);
      Wait.waitFor(() -> {
        TStatus s;
        switch (s = getTxStatus(sctx, fateId)) {
          case IN_PROGRESS:
            if (sawSuccess.get()) {
              fail("Should never see IN_PROGRESS after seeing SUCCESSFUL");
            }
            break;
          case SUCCESSFUL:
            // expected, but might be too quick to be detected
            if (sawSuccess.compareAndSet(false, true)) {
              LOG.debug("Saw expected transaction status change to SUCCESSFUL");
            }
            break;
          case UNKNOWN:
            if (!sawSuccess.get()) {
              LOG.debug("Never saw transaction status change to SUCCESSFUL, but that's okay");
            }
            return true;
          default:
            fail("Saw unexpected status: " + s);
        }
        // keep waiting for UNKNOWN
        return false;
      }, SECONDS.toMillis(30), 10);
    } finally {
      fate.shutdown(10, TimeUnit.MINUTES);
    }
  }

  @Test
  public void testCancelWhileNew() throws Exception {
    executeTest(this::testCancelWhileNew);
  }

  protected void testCancelWhileNew(FateStore<TestEnv> store, ServerContext sctx) throws Exception {
    Fate<TestEnv> fate = initializeFate(store);
    try {

      // Wait for the transaction runner to be scheduled.
      Thread.sleep(Fate.INITIAL_DELAY.toMillis() * 2);

      callStarted = new CountDownLatch(1);
      finishCall = new CountDownLatch(1);

      FateId fateId = fate.startTransaction();
      LOG.debug("Starting test testCancelWhileNew with {}", fateId);
      assertEquals(NEW, getTxStatus(sctx, fateId));
      // cancel the transaction
      assertTrue(fate.cancel(fateId));
      assertTrue(
          FAILED_IN_PROGRESS == getTxStatus(sctx, fateId) || FAILED == getTxStatus(sctx, fateId));
      fate.seedTransaction(TEST_FATE_OP, fateId, new TestRepo("testCancelWhileNew"), true,
          "Test Op");
      Wait.waitFor(() -> FAILED == getTxStatus(sctx, fateId));
      // nothing should have run
      assertEquals(1, callStarted.getCount());
      fate.delete(fateId);
      assertEquals(UNKNOWN, getTxStatus(sctx, fateId));
    } finally {
      fate.shutdown(10, TimeUnit.MINUTES);
    }
  }

  @Test
  public void testCancelWhileSubmittedAndRunning() throws Exception {
    executeTest(this::testCancelWhileSubmittedAndRunning);
  }

  protected void testCancelWhileSubmittedAndRunning(FateStore<TestEnv> store, ServerContext sctx)
      throws Exception {
    Fate<TestEnv> fate = initializeFate(store);
    try {

      // Wait for the transaction runner to be scheduled.
      Thread.sleep(Fate.INITIAL_DELAY.toMillis() * 2);

      callStarted = new CountDownLatch(1);
      finishCall = new CountDownLatch(1);

      FateId fateId = fate.startTransaction();
      LOG.debug("Starting test testCancelWhileSubmitted with {}", fateId);
      assertEquals(NEW, getTxStatus(sctx, fateId));
      fate.seedTransaction(TEST_FATE_OP, fateId, new TestRepo("testCancelWhileSubmittedAndRunning"),
          false, "Test Op");
      Wait.waitFor(() -> IN_PROGRESS == getTxStatus(sctx, fateId));
      // This is false because the transaction runner has reserved the FaTe
      // transaction.
      assertFalse(fate.cancel(fateId));
      callStarted.await();
      finishCall.countDown();
      Wait.waitFor(() -> IN_PROGRESS != getTxStatus(sctx, fateId));
      fate.delete(fateId);
      assertEquals(UNKNOWN, getTxStatus(sctx, fateId));
    } finally {
      fate.shutdown(10, TimeUnit.MINUTES);
    }
  }

  @Test
  public void testCancelWhileInCall() throws Exception {
    executeTest(this::testCancelWhileInCall);
  }

  protected void testCancelWhileInCall(FateStore<TestEnv> store, ServerContext sctx)
      throws Exception {
    Fate<TestEnv> fate = initializeFate(store);
    try {

      // Wait for the transaction runner to be scheduled.
      Thread.sleep(Fate.INITIAL_DELAY.toMillis() * 2);

      callStarted = new CountDownLatch(1);
      finishCall = new CountDownLatch(1);

      FateId fateId = fate.startTransaction();
      LOG.debug("Starting test testCancelWhileInCall with {}", fateId);
      assertEquals(NEW, getTxStatus(sctx, fateId));
      fate.seedTransaction(TEST_FATE_OP, fateId, new TestRepo("testCancelWhileInCall"), true,
          "Test Op");
      assertEquals(SUBMITTED, getTxStatus(sctx, fateId));
      // wait for call() to be called
      callStarted.await();
      // cancel the transaction
      assertFalse(fate.cancel(fateId));
      finishCall.countDown();
    } finally {
      fate.shutdown(10, TimeUnit.MINUTES);
    }

  }

  @Test
  @Timeout(30)
  public void testDeferredOverflow() throws Exception {
    // Set a maximum deferred map size of 10 transactions so that when the 11th
    // is seen the Fate store should clear the deferred map and mark
    // the flag as overflow so that all the deferred transactions will be run
    executeTest(this::testDeferredOverflow, 10, AbstractFateStore.DEFAULT_FATE_ID_GENERATOR);
  }

  protected void testDeferredOverflow(FateStore<TestEnv> store, ServerContext sctx)
      throws Exception {
    Fate<TestEnv> fate = initializeFate(store);
    try {

      // Wait for the transaction runner to be scheduled.
      Thread.sleep(Fate.INITIAL_DELAY.toMillis() * 2);

      DeferredTestRepo.executedCalls.set(0);
      // Initialize the repo to have a delay of 30 seconds
      // so it will be deferred when submitted
      DeferredTestRepo.delay.set(30000);

      Set<FateId> transactions = new HashSet<>();

      // Start by creating 10 transactions that are all deferred which should
      // fill up the deferred map with all 10 as we set the max deferred limit
      // to only allow 10 transactions
      for (int i = 0; i < 10; i++) {
        submitDeferred(fate, sctx, transactions);
      }

      // Verify all 10 are deferred in the map and each will
      // We should not be in an overflow state yet
      Wait.waitFor(() -> store.getDeferredCount() == 10);
      assertFalse(store.isDeferredOverflow());

      // After verifying all 10 are deferred, submit another 10
      // which should trigger an overflow. We are blocking in the
      // call method of DeferredTestRepo at this point using a countdown
      // latch to prevent fate executor from running early and clearing
      // the deferred overflow flag before we can check it below
      for (int i = 0; i < 10; i++) {
        submitDeferred(fate, sctx, transactions);
      }
      // Verify deferred overflow is true and map is now empty
      Wait.waitFor(() -> store.getDeferredCount() == 0);
      Wait.waitFor(store::isDeferredOverflow);

      // Set the delay to 0 and countdown so we will process the
      // call method in the repos. We need to change the delay because
      // due to the async nature of Fate it's possible some of the submitted
      // repos previously wouldn't be processed in the first batch until
      // after the flag was cleared which would trigger a long delay again
      DeferredTestRepo.delay.set(0);
      DeferredTestRepo.callLatch.countDown();

      // Verify the flag was cleared and everything ran
      Wait.waitFor(() -> !store.isDeferredOverflow());
      Wait.waitFor(() -> DeferredTestRepo.executedCalls.get() == 20);

      // Verify all 20 unique transactions finished
      Wait.waitFor(() -> {
        transactions.removeIf(fateId -> getTxStatus(sctx, fateId) == UNKNOWN);
        return transactions.isEmpty();
      });

    } finally {
      fate.shutdown(10, TimeUnit.MINUTES);
    }
  }

  @Test
  @Timeout(30)
  public void testRepoFails() throws Exception {
    // Set a maximum deferred map size of 10 transactions so that when the 11th
    // is seen the Fate store should clear the deferred map and mark
    // the flag as overflow so that all the deferred transactions will be run
    executeTest(this::testRepoFails, 10, AbstractFateStore.DEFAULT_FATE_ID_GENERATOR);
  }

  protected void testRepoFails(FateStore<TestEnv> store, ServerContext sctx) throws Exception {
    /*
     * This test ensures that when an exception occurs in a Repo's call() or isReady() methods, that
     * undo() will be called back up the chain of Repo's and in the correct order. The test works as
     * follows: 1) Repo1 is called and returns Repo2, 2) Repo2 is called and returns Repo3, 3) Repo3
     * is called and throws an exception (in call() or isReady()). It is then expected that: 1)
     * undo() is called on Repo3, 2) undo() is called on Repo2, 3) undo() is called on Repo1
     */
    Fate<TestEnv> fate = initializeFate(store);
    try {

      // Wait for the transaction runner to be scheduled.
      Thread.sleep(Fate.INITIAL_DELAY.toMillis() * 2);

      List<String> expectedUndoOrder = List.of("OP3", "OP2", "OP1");
      /*
       * Test exception in call()
       */
      TestOperationFails.undoOrder = new ArrayList<>();
      undoLatch = new CountDownLatch(TestOperationFails.TOTAL_NUM_OPS);
      FateId fateId = fate.startTransaction();
      assertEquals(NEW, getTxStatus(sctx, fateId));
      fate.seedTransaction(TEST_FATE_OP, fateId, new TestOperationFails(1, ExceptionLocation.CALL),
          false, "Test Op Fails");
      // Wait for all the undo() calls to complete
      undoLatch.await();
      assertEquals(expectedUndoOrder, TestOperationFails.undoOrder);
      assertEquals(FAILED, fate.waitForCompletion(fateId));
      assertTrue(fate.getException(fateId).getMessage().contains("call() failed"));
      /*
       * Test exception in isReady()
       */
      TestOperationFails.undoOrder = new ArrayList<>();
      undoLatch = new CountDownLatch(TestOperationFails.TOTAL_NUM_OPS);
      fateId = fate.startTransaction();
      assertEquals(NEW, getTxStatus(sctx, fateId));
      fate.seedTransaction(TEST_FATE_OP, fateId,
          new TestOperationFails(1, ExceptionLocation.IS_READY), false, "Test Op Fails");
      // Wait for all the undo() calls to complete
      undoLatch.await();
      assertEquals(expectedUndoOrder, TestOperationFails.undoOrder);
      assertEquals(FAILED, fate.waitForCompletion(fateId));
      assertTrue(fate.getException(fateId).getMessage().contains("isReady() failed"));
    } finally {
      fate.shutdown(10, TimeUnit.MINUTES);
    }
  }

  @Test
  @Timeout(30)
  public void testNoWriteAfterDelete() throws Exception {
    executeTest(this::testNoWriteAfterDelete);
  }

  protected void testNoWriteAfterDelete(FateStore<TestEnv> store, ServerContext sctx)
      throws Exception {
    final FateId fateId = store.create();
    final Repo<TestEnv> repo = new TestRepo("testNoWriteAfterDelete");

    var txStore = store.reserve(fateId);

    // all write ops should be ok after reservation
    assertDoesNotThrow(() -> txStore.push(repo));
    assertDoesNotThrow(() -> txStore.setStatus(ReadOnlyFateStore.TStatus.SUCCESSFUL));
    assertDoesNotThrow(txStore::pop);
<<<<<<< HEAD
    assertDoesNotThrow(() -> txStore.setTransactionInfo(Fate.TxInfo.TX_NAME, TEST_FATE_OP));
=======
    assertDoesNotThrow(() -> txStore.setTransactionInfo(Fate.TxInfo.FATE_OP, "name"));
>>>>>>> 121758a4
    assertDoesNotThrow(txStore::delete);

    // test that all write ops result in an exception since the tx has been deleted
    assertThrows(Exception.class, () -> txStore.push(repo));
    assertThrows(Exception.class, () -> txStore.setStatus(ReadOnlyFateStore.TStatus.SUCCESSFUL));
    assertThrows(Exception.class, txStore::pop);
<<<<<<< HEAD
    assertThrows(Exception.class,
        () -> txStore.setTransactionInfo(Fate.TxInfo.TX_NAME, TEST_FATE_OP));
=======
    assertThrows(Exception.class, () -> txStore.setTransactionInfo(Fate.TxInfo.FATE_OP, "name"));
>>>>>>> 121758a4
    assertThrows(Exception.class, txStore::delete);
  }

  private void submitDeferred(Fate<TestEnv> fate, ServerContext sctx, Set<FateId> transactions) {
    FateId fateId = fate.startTransaction();
    transactions.add(fateId);
    assertEquals(TStatus.NEW, getTxStatus(sctx, fateId));
    fate.seedTransaction(TEST_FATE_OP, fateId, new DeferredTestRepo("testDeferredOverflow"), true,
        "Test Op");
    assertEquals(TStatus.SUBMITTED, getTxStatus(sctx, fateId));
  }

  protected Fate<TestEnv> initializeFate(FateStore<TestEnv> store) {
    return new Fate<>(new TestEnv(), store, false, r -> r + "",
        FateTestUtil.createTestFateConfig(1));
  }

  protected abstract TStatus getTxStatus(ServerContext sctx, FateId fateId);

  private static void inCall() throws InterruptedException {
    // signal that call started
    callStarted.countDown();
    // wait for the signal to exit the method
    finishCall.await();
  }
}<|MERGE_RESOLUTION|>--- conflicted
+++ resolved
@@ -530,23 +530,15 @@
     assertDoesNotThrow(() -> txStore.push(repo));
     assertDoesNotThrow(() -> txStore.setStatus(ReadOnlyFateStore.TStatus.SUCCESSFUL));
     assertDoesNotThrow(txStore::pop);
-<<<<<<< HEAD
-    assertDoesNotThrow(() -> txStore.setTransactionInfo(Fate.TxInfo.TX_NAME, TEST_FATE_OP));
-=======
-    assertDoesNotThrow(() -> txStore.setTransactionInfo(Fate.TxInfo.FATE_OP, "name"));
->>>>>>> 121758a4
+    assertDoesNotThrow(() -> txStore.setTransactionInfo(Fate.TxInfo.FATE_OP, TEST_FATE_OP));
     assertDoesNotThrow(txStore::delete);
 
     // test that all write ops result in an exception since the tx has been deleted
     assertThrows(Exception.class, () -> txStore.push(repo));
     assertThrows(Exception.class, () -> txStore.setStatus(ReadOnlyFateStore.TStatus.SUCCESSFUL));
     assertThrows(Exception.class, txStore::pop);
-<<<<<<< HEAD
     assertThrows(Exception.class,
-        () -> txStore.setTransactionInfo(Fate.TxInfo.TX_NAME, TEST_FATE_OP));
-=======
-    assertThrows(Exception.class, () -> txStore.setTransactionInfo(Fate.TxInfo.FATE_OP, "name"));
->>>>>>> 121758a4
+        () -> txStore.setTransactionInfo(Fate.TxInfo.FATE_OP, TEST_FATE_OP));
     assertThrows(Exception.class, txStore::delete);
   }
 
