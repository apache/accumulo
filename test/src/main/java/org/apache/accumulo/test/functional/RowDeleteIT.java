--- conflicted
+++ resolved
@@ -59,28 +59,15 @@
 
   @Test
   public void run() throws Exception {
-<<<<<<< HEAD
     try (AccumuloClient c = createAccumuloClient()) {
       String tableName = getUniqueNames(1)[0];
       c.tableOperations().create(tableName);
       Map<String,Set<Text>> groups = new HashMap<>();
       groups.put("lg1", Collections.singleton(new Text("foo")));
-      groups.put("dg", Collections.emptySet());
       c.tableOperations().setLocalityGroups(tableName, groups);
       IteratorSetting setting = new IteratorSetting(30, RowDeletingIterator.class);
       c.tableOperations().attachIterator(tableName, setting, EnumSet.of(IteratorScope.majc));
       c.tableOperations().setProperty(tableName, Property.TABLE_MAJC_RATIO.getKey(), "100");
-=======
-    Connector c = getConnector();
-    String tableName = getUniqueNames(1)[0];
-    c.tableOperations().create(tableName);
-    Map<String,Set<Text>> groups = new HashMap<>();
-    groups.put("lg1", Collections.singleton(new Text("foo")));
-    c.tableOperations().setLocalityGroups(tableName, groups);
-    IteratorSetting setting = new IteratorSetting(30, RowDeletingIterator.class);
-    c.tableOperations().attachIterator(tableName, setting, EnumSet.of(IteratorScope.majc));
-    c.tableOperations().setProperty(tableName, Property.TABLE_MAJC_RATIO.getKey(), "100");
->>>>>>> 2c2840b1
 
       BatchWriter bw = c.createBatchWriter(tableName, new BatchWriterConfig());
 
