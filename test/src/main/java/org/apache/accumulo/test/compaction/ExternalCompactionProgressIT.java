/*
 * Licensed to the Apache Software Foundation (ASF) under one
 * or more contributor license agreements.  See the NOTICE file
 * distributed with this work for additional information
 * regarding copyright ownership.  The ASF licenses this file
 * to you under the Apache License, Version 2.0 (the
 * "License"); you may not use this file except in compliance
 * with the License.  You may obtain a copy of the License at
 *
 *   https://www.apache.org/licenses/LICENSE-2.0
 *
 * Unless required by applicable law or agreed to in writing,
 * software distributed under the License is distributed on an
 * "AS IS" BASIS, WITHOUT WARRANTIES OR CONDITIONS OF ANY
 * KIND, either express or implied.  See the License for the
 * specific language governing permissions and limitations
 * under the License.
 */
package org.apache.accumulo.test.compaction;

import static com.google.common.util.concurrent.Uninterruptibles.sleepUninterruptibly;
import static java.util.concurrent.TimeUnit.MILLISECONDS;
import static org.apache.accumulo.core.metrics.Metric.COMPACTOR_ENTRIES_READ;
import static org.apache.accumulo.core.metrics.Metric.COMPACTOR_ENTRIES_WRITTEN;
import static org.apache.accumulo.test.compaction.ExternalCompactionTestUtils.GROUP1;
import static org.apache.accumulo.test.compaction.ExternalCompactionTestUtils.compact;
import static org.apache.accumulo.test.compaction.ExternalCompactionTestUtils.createTable;
import static org.apache.accumulo.test.compaction.ExternalCompactionTestUtils.getRunningCompactions;
import static org.apache.accumulo.test.compaction.ExternalCompactionTestUtils.verify;
import static org.apache.accumulo.test.compaction.ExternalCompactionTestUtils.writeData;
import static org.junit.jupiter.api.Assertions.assertAll;
import static org.junit.jupiter.api.Assertions.assertFalse;
import static org.junit.jupiter.api.Assertions.assertTrue;

import java.util.ArrayList;
import java.util.EnumSet;
import java.util.HashMap;
import java.util.List;
import java.util.Map;
import java.util.Optional;
import java.util.concurrent.TimeUnit;
import java.util.concurrent.atomic.AtomicBoolean;
import java.util.concurrent.atomic.AtomicLong;

import org.apache.accumulo.core.client.Accumulo;
import org.apache.accumulo.core.client.AccumuloClient;
import org.apache.accumulo.core.client.IteratorSetting;
import org.apache.accumulo.core.client.admin.CompactionConfig;
import org.apache.accumulo.core.compaction.thrift.TCompactionState;
import org.apache.accumulo.core.compaction.thrift.TExternalCompaction;
import org.apache.accumulo.core.compaction.thrift.TExternalCompactionList;
import org.apache.accumulo.core.conf.Property;
import org.apache.accumulo.core.data.TableId;
import org.apache.accumulo.core.iterators.IteratorUtil;
import org.apache.accumulo.core.metadata.schema.TabletMetadata;
import org.apache.accumulo.core.metadata.schema.TabletsMetadata;
import org.apache.accumulo.core.util.compaction.ExternalCompactionUtil;
import org.apache.accumulo.core.util.compaction.RunningCompactionInfo;
import org.apache.accumulo.core.util.threads.Threads;
import org.apache.accumulo.harness.AccumuloClusterHarness;
import org.apache.accumulo.miniclusterImpl.MiniAccumuloConfigImpl;
import org.apache.accumulo.server.ServerContext;
import org.apache.accumulo.test.functional.SlowIterator;
import org.apache.accumulo.test.metrics.TestStatsDRegistryFactory;
import org.apache.accumulo.test.metrics.TestStatsDSink;
import org.apache.accumulo.test.util.Wait;
import org.apache.hadoop.conf.Configuration;
import org.apache.thrift.TException;
import org.apache.thrift.transport.TTransportException;
import org.junit.jupiter.api.AfterAll;
import org.junit.jupiter.api.BeforeAll;
import org.junit.jupiter.api.BeforeEach;
import org.junit.jupiter.api.Test;
import org.slf4j.Logger;
import org.slf4j.LoggerFactory;

import com.google.common.net.HostAndPort;

/**
 * Tests that external compactions report progress from start to finish. To prevent flaky test
 * failures, we only measure progress in quarter segments: STARTED, QUARTER, HALF, THREE_QUARTERS.
 * We can detect if the compaction finished without errors but the coordinator will never report
 * 100% progress since it will remove the ECID upon completion. The {@link SlowIterator} is used to
 * control the length of time it takes to complete the compaction.
 */
public class ExternalCompactionProgressIT extends AccumuloClusterHarness {
  private static final Logger log = LoggerFactory.getLogger(ExternalCompactionProgressIT.class);
  private static final int ROWS = 10_000;
  public static final int CHECKER_THREAD_SLEEP_MS = 1_000;

  enum EC_PROGRESS {
    STARTED, QUARTER, HALF, THREE_QUARTERS, INVALID
  }

  Map<String,RunningCompactionInfo> runningMap = new HashMap<>();
  List<EC_PROGRESS> progressList = new ArrayList<>();

  private static final AtomicBoolean stopCheckerThread = new AtomicBoolean(false);
  private static TestStatsDSink sink;

  @BeforeAll
  public static void before() throws Exception {
    sink = new TestStatsDSink();
  }

  @AfterAll
  public static void after() throws Exception {
    if (sink != null) {
      sink.close();
    }
  }

  @BeforeEach
  public void setup() {
    stopCheckerThread.set(false);
  }

  @Override
  public void configureMiniCluster(MiniAccumuloConfigImpl cfg, Configuration coreSite) {
    ExternalCompactionTestUtils.configureMiniCluster(cfg, coreSite);
    cfg.getClusterServerConfiguration().addCompactorResourceGroup(GROUP1, 1);
    cfg.setProperty(Property.GENERAL_MICROMETER_ENABLED, "true");
    cfg.setProperty(Property.GENERAL_MICROMETER_FACTORY, TestStatsDRegistryFactory.class.getName());
    Map<String,String> sysProps = Map.of(TestStatsDRegistryFactory.SERVER_HOST, "127.0.0.1",
        TestStatsDRegistryFactory.SERVER_PORT, Integer.toString(sink.getPort()));
    cfg.setSystemProperties(sysProps);
  }

  @Test
<<<<<<< HEAD
=======
  public void testCompactionDurationContinuesAfterCoordinatorStop() throws Exception {
    String table = this.getUniqueNames(1)[0];

    try (AccumuloClient client =
        Accumulo.newClient().from(getCluster().getClientProperties()).build()) {
      createTable(client, table, "cs1");
      writeData(client, table, ROWS);

      cluster.getClusterControl().startCompactors(Compactor.class, 1, QUEUE1);
      cluster.getClusterControl().startCoordinator(CompactionCoordinator.class);

      IteratorSetting setting = new IteratorSetting(50, "Slow", SlowIterator.class);
      SlowIterator.setSleepTime(setting, 5);
      client.tableOperations().attachIterator(table, setting,
          EnumSet.of(IteratorUtil.IteratorScope.majc));

      log.info("Compacting table");
      compact(client, table, 2, QUEUE1, false);

      // Wait until the compaction starts
      Wait.waitFor(() -> {
        Map<String,TExternalCompaction> compactions =
            getRunningCompactions(getCluster().getServerContext()).getCompactions();
        return compactions == null || compactions.isEmpty();
      }, 30_000, 100, "Compaction did not start within the expected time");

      // start a timer after the compaction starts
      long compactionStartTime = System.nanoTime();

      // let the compaction advance a bit
      sleepUninterruptibly(6, TimeUnit.SECONDS);

      // Stop the coordinator
      log.info("Stopping the coordinator");
      cluster.getClusterControl().stopAllServers(ServerType.COMPACTION_COORDINATOR);

      sleepUninterruptibly(5, TimeUnit.SECONDS);

      log.info("Restarting the coordinator");
      cluster.getClusterControl().startCoordinator(CompactionCoordinator.class);
      long coordinatorRestartTime = System.nanoTime();

      // Wait for compactions to be present
      Map<String,TExternalCompaction> metrics = null;
      while (metrics == null) {
        try {
          metrics = getRunningCompactions(getCluster().getServerContext()).getCompactions();
        } catch (TException e) {
          UtilWaitThread.sleep(250);
        }
      }

      // let the compaction advance a bit
      sleepUninterruptibly(6, TimeUnit.SECONDS);

      TExternalCompaction updatedCompaction = getRunningCompactions(getCluster().getServerContext())
          .getCompactions().values().iterator().next();
      RunningCompactionInfo updatedCompactionInfo = new RunningCompactionInfo(updatedCompaction);

      final Duration reportedCompactionDuration = Duration.ofMillis(updatedCompactionInfo.duration);
      final Duration measuredCompactionDuration =
          Duration.ofNanos(System.nanoTime() - compactionStartTime);
      final Duration coordinatorAge = Duration.ofNanos(System.nanoTime() - coordinatorRestartTime);
      log.info(
          "Coordinator age: {}s. Measured compaction duration: {}s. Reported compaction duration: {}s",
          coordinatorAge.toSeconds(), measuredCompactionDuration.toSeconds(),
          reportedCompactionDuration.toSeconds());

      assertTrue(coordinatorAge.compareTo(reportedCompactionDuration) < 0,
          "Reported compaction age should be greater than the coordinator age");

      // Verify that the reported duration is approximately equal to the elapsed time
      Duration tolerance = Duration.ofSeconds(7);
      long reportedVsMeasuredDiff =
          Math.abs(reportedCompactionDuration.minus(measuredCompactionDuration).toNanos());
      assertTrue(reportedVsMeasuredDiff <= tolerance.toNanos(),
          String.format(
              "Reported duration (%s) and elapsed time (%s) differ by more than the tolerance (%s)",
              reportedCompactionDuration.toSeconds(), measuredCompactionDuration.toSeconds(),
              tolerance.toSeconds()));
    } finally {
      getCluster().getClusterControl().stopAllServers(ServerType.COMPACTOR);
      getCluster().getClusterControl().stopAllServers(ServerType.COMPACTION_COORDINATOR);
    }
  }

  @Test
>>>>>>> cd984750
  public void testProgressViaMetrics() throws Exception {
    String table = this.getUniqueNames(1)[0];

    final AtomicLong totalEntriesRead = new AtomicLong(0);
    final AtomicLong totalEntriesWritten = new AtomicLong(0);
    final long expectedEntriesRead = 18432;
    final long expectedEntriesWritten = 13312;

    Thread checkerThread = getMetricsCheckerThread(totalEntriesRead, totalEntriesWritten);

    try (AccumuloClient client =
        Accumulo.newClient().from(getCluster().getClientProperties()).build()) {
      createTable(client, table, "cs1");
      writeData(client, table, ROWS);

      checkerThread.start();

      IteratorSetting setting = new IteratorSetting(50, "Slow", SlowIterator.class);
      SlowIterator.setSleepTime(setting, 1);
      client.tableOperations().attachIterator(table, setting,
          EnumSet.of(IteratorUtil.IteratorScope.majc));
      log.info("Compacting table");

      compact(client, table, 2, GROUP1, true);

      Wait.waitFor(() -> {
        if (totalEntriesRead.get() == expectedEntriesRead
            && totalEntriesWritten.get() == expectedEntriesWritten) {
          return true;
        }
        log.info(
            "Waiting for entries read to be {} (currently {}) and entries written to be {} (currently {})",
            expectedEntriesRead, totalEntriesRead.get(), expectedEntriesWritten,
            totalEntriesWritten.get());
        return false;
      }, 30_000, CHECKER_THREAD_SLEEP_MS,
          "Entries read and written metrics values did not match expected values");

      log.info("Done Compacting table");
      verify(client, table, 2, ROWS);
    } finally {
      stopCheckerThread.set(true);
      checkerThread.join();
    }
  }

  /**
   * Pulls metrics from the configured sink and updates the provided variables.
   *
   * @param totalEntriesRead this is set to the value of the entries read metric
   * @param totalEntriesWritten this is set to the value of the entries written metric
   */
  private static Thread getMetricsCheckerThread(AtomicLong totalEntriesRead,
      AtomicLong totalEntriesWritten) {
    return Threads.createThread("metric-tailer", () -> {
      log.info("Starting metric tailer");

      sink.getLines().clear();

      out: while (!stopCheckerThread.get()) {
        List<String> statsDMetrics = sink.getLines();
        for (String s : statsDMetrics) {
          if (stopCheckerThread.get()) {
            break out;
          }
          TestStatsDSink.Metric metric = TestStatsDSink.parseStatsDMetric(s);
          final String metricName = metric.getName();
          if (!metricName.startsWith("accumulo.compactor.entries")) {
            continue;
          }
          int value = Integer.parseInt(metric.getValue());
          log.debug("Found metric: {} with value: {}", metricName, value);
          if (metricName.equals(COMPACTOR_ENTRIES_READ.getName())) {
            totalEntriesRead.addAndGet(value);
          } else if (metricName.equals(COMPACTOR_ENTRIES_WRITTEN.getName())) {
            totalEntriesWritten.addAndGet(value);
          }
        }
        sleepUninterruptibly(CHECKER_THREAD_SLEEP_MS, TimeUnit.MILLISECONDS);
      }
      log.info("Metric tailer thread finished");
    });
  }

  @Test
  public void testProgress() throws Exception {
    String table1 = this.getUniqueNames(1)[0];
    try (AccumuloClient client =
        Accumulo.newClient().from(getCluster().getClientProperties()).build()) {
      createTable(client, table1, "cs1");
      writeData(client, table1, ROWS);

      Thread checkerThread = startChecker();
      checkerThread.start();

      IteratorSetting setting = new IteratorSetting(50, "Slow", SlowIterator.class);
      SlowIterator.setSleepTime(setting, 1);
      client.tableOperations().attachIterator(table1, setting,
          EnumSet.of(IteratorUtil.IteratorScope.majc));
      log.info("Compacting table");
      compact(client, table1, 2, GROUP1, true);
      verify(client, table1, 2, ROWS);

      log.info("Done Compacting table");
      stopCheckerThread.set(true);
      checkerThread.join();

      verifyProgress();
    }
  }

  @Test
  public void testProgressWithBulkImport() throws Exception {
    /*
     * Tests the progress of an external compaction done on a table with bulk imported files.
     * Progress should stay 0-100. There was previously a bug with the Compactor showing a >100%
     * progress for compactions with bulk import files.
     */
    String[] tableNames = getUniqueNames(2);
    String tableName1 = tableNames[0];
    String tableName2 = tableNames[1];

    try (AccumuloClient client = Accumulo.newClient().from(getClientProps()).build()) {
      log.info("Creating table " + tableName1);
      createTable(client, tableName1, "cs1");
      log.info("Creating table " + tableName2);
      createTable(client, tableName2, "cs1");
      log.info("Writing " + ROWS + " rows to table " + tableName1);
      writeData(client, tableName1, ROWS);
      log.info("Writing " + ROWS + " rows to table " + tableName2);
      writeData(client, tableName2, ROWS);
      // This is done to avoid system compactions
      client.tableOperations().setProperty(tableName1, Property.TABLE_MAJC_RATIO.getKey(), "1000");
      client.tableOperations().setProperty(tableName2, Property.TABLE_MAJC_RATIO.getKey(), "1000");

      String dir = getDir(client, tableName1);

      log.info("Bulk importing files in dir " + dir + " to table " + tableName2);
      client.tableOperations().importDirectory(dir).to(tableName2).load();
      log.info("Finished bulk import");

      log.info("Starting a compaction progress checker thread");
      Thread checkerThread = startChecker();
      checkerThread.start();

      log.info("Attaching a slow iterator to table " + tableName2);
      IteratorSetting setting = new IteratorSetting(50, "Slow", SlowIterator.class);
      SlowIterator.setSleepTime(setting, 1);

      log.info("Compacting table " + tableName2);
      client.tableOperations().compact(tableName2,
          new CompactionConfig().setWait(true).setIterators(List.of(setting)));
      log.info("Finished compacting table " + tableName2);
      stopCheckerThread.set(true);

      log.info("Waiting on progress checker thread");
      checkerThread.join();

      verifyProgress();
    }
  }

  /**
   * @param client an AccumuloClient
   * @param tableName the table name
   * @return the directory of the files for the table
   */
  private String getDir(AccumuloClient client, String tableName) {
    var tableId = TableId.of(client.tableOperations().tableIdMap().get(tableName));

    try (var tabletsMeta = TabletsMetadata.builder(client).forTable(tableId)
        .fetch(TabletMetadata.ColumnType.FILES).build()) {
      return tabletsMeta.iterator().next().getFiles().iterator().next().getPath().getParent()
          .toUri().getRawPath();
    }
  }

  public Thread startChecker() {
    return Threads.createThread("RC checker", () -> {
      try {
        while (!stopCheckerThread.get()) {
          checkRunning();
          sleepUninterruptibly(CHECKER_THREAD_SLEEP_MS, TimeUnit.MILLISECONDS);
        }
      } catch (TException e) {
        log.warn("{}", e.getMessage(), e);
      }
    });
  }

  /**
   * Check running compaction progress.
   */
  private void checkRunning() throws TException {
    ServerContext ctx = getCluster().getServerContext();
    Optional<HostAndPort> coordinatorHost = ExternalCompactionUtil.findCompactionCoordinator(ctx);
    if (coordinatorHost.isEmpty()) {
      throw new TTransportException("Unable to get CompactionCoordinator address from ZooKeeper");
    }

    TExternalCompactionList ecList = getRunningCompactions(ctx, coordinatorHost);
    Map<String,TExternalCompaction> ecMap = ecList.getCompactions();
    if (ecMap != null) {
      ecMap.forEach((ecid, ec) -> {
        // returns null if it's a new mapping
        RunningCompactionInfo rci = new RunningCompactionInfo(ec);
        RunningCompactionInfo previousRci = runningMap.put(ecid, rci);
        log.debug("ECID {} has been running for {} seconds", ecid,
            MILLISECONDS.toSeconds(rci.duration));
        if (previousRci == null) {
          log.debug("New ECID {} with inputFiles: {}", ecid, rci.numFiles);
        } else {
          if (rci.progress <= previousRci.progress) {
            log.warn("{} did not progress. It went from {} to {}", ecid, previousRci.progress,
                rci.progress);
          } else {
            log.debug("{} progressed from {} to {}", ecid, previousRci.progress, rci.progress);
            if (rci.progress > 0 && rci.progress <= 25) {
              progressList.add(EC_PROGRESS.STARTED);
            } else if (rci.progress > 25 && rci.progress <= 50) {
              progressList.add(EC_PROGRESS.QUARTER);
            } else if (rci.progress > 50 && rci.progress <= 75) {
              progressList.add(EC_PROGRESS.HALF);
            } else if (rci.progress > 75 && rci.progress <= 100) {
              progressList.add(EC_PROGRESS.THREE_QUARTERS);
            } else {
              progressList.add(EC_PROGRESS.INVALID);
              log.warn("An invalid progress {} has been seen. This should never occur.",
                  rci.progress);
            }
          }
          if (!rci.status.equals(TCompactionState.IN_PROGRESS.name())) {
            log.debug("Saw status other than IN_PROGRESS: {}", rci.status);
          }
        }
      });
    }
  }

  private void verifyProgress() {
    log.info("Verify Progress.");
    assertAll(
        () -> assertTrue(progressList.contains(EC_PROGRESS.STARTED), "Missing start of progress"),
        () -> assertTrue(progressList.contains(EC_PROGRESS.QUARTER), "Missing quarter progress"),
        () -> assertTrue(progressList.contains(EC_PROGRESS.HALF), "Missing half progress"),
        () -> assertTrue(progressList.contains(EC_PROGRESS.THREE_QUARTERS),
            "Missing three quarters progress"),
        () -> assertFalse(progressList.contains(EC_PROGRESS.INVALID), "Invalid progress seen"));
  }
}<|MERGE_RESOLUTION|>--- conflicted
+++ resolved
@@ -127,96 +127,6 @@
   }
 
   @Test
-<<<<<<< HEAD
-=======
-  public void testCompactionDurationContinuesAfterCoordinatorStop() throws Exception {
-    String table = this.getUniqueNames(1)[0];
-
-    try (AccumuloClient client =
-        Accumulo.newClient().from(getCluster().getClientProperties()).build()) {
-      createTable(client, table, "cs1");
-      writeData(client, table, ROWS);
-
-      cluster.getClusterControl().startCompactors(Compactor.class, 1, QUEUE1);
-      cluster.getClusterControl().startCoordinator(CompactionCoordinator.class);
-
-      IteratorSetting setting = new IteratorSetting(50, "Slow", SlowIterator.class);
-      SlowIterator.setSleepTime(setting, 5);
-      client.tableOperations().attachIterator(table, setting,
-          EnumSet.of(IteratorUtil.IteratorScope.majc));
-
-      log.info("Compacting table");
-      compact(client, table, 2, QUEUE1, false);
-
-      // Wait until the compaction starts
-      Wait.waitFor(() -> {
-        Map<String,TExternalCompaction> compactions =
-            getRunningCompactions(getCluster().getServerContext()).getCompactions();
-        return compactions == null || compactions.isEmpty();
-      }, 30_000, 100, "Compaction did not start within the expected time");
-
-      // start a timer after the compaction starts
-      long compactionStartTime = System.nanoTime();
-
-      // let the compaction advance a bit
-      sleepUninterruptibly(6, TimeUnit.SECONDS);
-
-      // Stop the coordinator
-      log.info("Stopping the coordinator");
-      cluster.getClusterControl().stopAllServers(ServerType.COMPACTION_COORDINATOR);
-
-      sleepUninterruptibly(5, TimeUnit.SECONDS);
-
-      log.info("Restarting the coordinator");
-      cluster.getClusterControl().startCoordinator(CompactionCoordinator.class);
-      long coordinatorRestartTime = System.nanoTime();
-
-      // Wait for compactions to be present
-      Map<String,TExternalCompaction> metrics = null;
-      while (metrics == null) {
-        try {
-          metrics = getRunningCompactions(getCluster().getServerContext()).getCompactions();
-        } catch (TException e) {
-          UtilWaitThread.sleep(250);
-        }
-      }
-
-      // let the compaction advance a bit
-      sleepUninterruptibly(6, TimeUnit.SECONDS);
-
-      TExternalCompaction updatedCompaction = getRunningCompactions(getCluster().getServerContext())
-          .getCompactions().values().iterator().next();
-      RunningCompactionInfo updatedCompactionInfo = new RunningCompactionInfo(updatedCompaction);
-
-      final Duration reportedCompactionDuration = Duration.ofMillis(updatedCompactionInfo.duration);
-      final Duration measuredCompactionDuration =
-          Duration.ofNanos(System.nanoTime() - compactionStartTime);
-      final Duration coordinatorAge = Duration.ofNanos(System.nanoTime() - coordinatorRestartTime);
-      log.info(
-          "Coordinator age: {}s. Measured compaction duration: {}s. Reported compaction duration: {}s",
-          coordinatorAge.toSeconds(), measuredCompactionDuration.toSeconds(),
-          reportedCompactionDuration.toSeconds());
-
-      assertTrue(coordinatorAge.compareTo(reportedCompactionDuration) < 0,
-          "Reported compaction age should be greater than the coordinator age");
-
-      // Verify that the reported duration is approximately equal to the elapsed time
-      Duration tolerance = Duration.ofSeconds(7);
-      long reportedVsMeasuredDiff =
-          Math.abs(reportedCompactionDuration.minus(measuredCompactionDuration).toNanos());
-      assertTrue(reportedVsMeasuredDiff <= tolerance.toNanos(),
-          String.format(
-              "Reported duration (%s) and elapsed time (%s) differ by more than the tolerance (%s)",
-              reportedCompactionDuration.toSeconds(), measuredCompactionDuration.toSeconds(),
-              tolerance.toSeconds()));
-    } finally {
-      getCluster().getClusterControl().stopAllServers(ServerType.COMPACTOR);
-      getCluster().getClusterControl().stopAllServers(ServerType.COMPACTION_COORDINATOR);
-    }
-  }
-
-  @Test
->>>>>>> cd984750
   public void testProgressViaMetrics() throws Exception {
     String table = this.getUniqueNames(1)[0];
 
