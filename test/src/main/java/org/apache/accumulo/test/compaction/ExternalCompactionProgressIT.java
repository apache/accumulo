/*
 * Licensed to the Apache Software Foundation (ASF) under one
 * or more contributor license agreements.  See the NOTICE file
 * distributed with this work for additional information
 * regarding copyright ownership.  The ASF licenses this file
 * to you under the Apache License, Version 2.0 (the
 * "License"); you may not use this file except in compliance
 * with the License.  You may obtain a copy of the License at
 *
 *   https://www.apache.org/licenses/LICENSE-2.0
 *
 * Unless required by applicable law or agreed to in writing,
 * software distributed under the License is distributed on an
 * "AS IS" BASIS, WITHOUT WARRANTIES OR CONDITIONS OF ANY
 * KIND, either express or implied.  See the License for the
 * specific language governing permissions and limitations
 * under the License.
 */
package org.apache.accumulo.test.compaction;

import static com.google.common.util.concurrent.Uninterruptibles.sleepUninterruptibly;
import static java.util.concurrent.TimeUnit.MILLISECONDS;
import static org.apache.accumulo.core.metrics.Metric.COMPACTOR_ENTRIES_READ;
import static org.apache.accumulo.core.metrics.Metric.COMPACTOR_ENTRIES_WRITTEN;
import static org.apache.accumulo.test.compaction.ExternalCompactionTestUtils.GROUP1;
import static org.apache.accumulo.test.compaction.ExternalCompactionTestUtils.compact;
import static org.apache.accumulo.test.compaction.ExternalCompactionTestUtils.createTable;
import static org.apache.accumulo.test.compaction.ExternalCompactionTestUtils.getRunningCompactions;
import static org.apache.accumulo.test.compaction.ExternalCompactionTestUtils.verify;
import static org.apache.accumulo.test.compaction.ExternalCompactionTestUtils.writeData;
import static org.junit.jupiter.api.Assertions.assertAll;
import static org.junit.jupiter.api.Assertions.assertFalse;
import static org.junit.jupiter.api.Assertions.assertTrue;

import java.util.ArrayList;
import java.util.EnumSet;
import java.util.HashMap;
import java.util.List;
import java.util.Map;
import java.util.Optional;
import java.util.concurrent.TimeUnit;
import java.util.concurrent.atomic.AtomicBoolean;
import java.util.concurrent.atomic.AtomicLong;

import org.apache.accumulo.core.client.Accumulo;
import org.apache.accumulo.core.client.AccumuloClient;
import org.apache.accumulo.core.client.IteratorSetting;
import org.apache.accumulo.core.client.admin.CompactionConfig;
import org.apache.accumulo.core.compaction.thrift.TCompactionState;
import org.apache.accumulo.core.compaction.thrift.TExternalCompaction;
import org.apache.accumulo.core.compaction.thrift.TExternalCompactionMap;
import org.apache.accumulo.core.conf.Property;
import org.apache.accumulo.core.data.TableId;
import org.apache.accumulo.core.iterators.IteratorUtil;
import org.apache.accumulo.core.metadata.schema.TabletMetadata;
import org.apache.accumulo.core.metadata.schema.TabletsMetadata;
import org.apache.accumulo.core.util.compaction.ExternalCompactionUtil;
import org.apache.accumulo.core.util.compaction.RunningCompactionInfo;
import org.apache.accumulo.core.util.threads.Threads;
import org.apache.accumulo.harness.AccumuloClusterHarness;
import org.apache.accumulo.miniclusterImpl.MiniAccumuloConfigImpl;
import org.apache.accumulo.server.ServerContext;
import org.apache.accumulo.test.functional.SlowIterator;
import org.apache.accumulo.test.metrics.TestStatsDRegistryFactory;
import org.apache.accumulo.test.metrics.TestStatsDSink;
import org.apache.accumulo.test.util.Wait;
import org.apache.hadoop.conf.Configuration;
import org.apache.thrift.TException;
import org.apache.thrift.transport.TTransportException;
import org.junit.jupiter.api.AfterAll;
import org.junit.jupiter.api.BeforeAll;
import org.junit.jupiter.api.BeforeEach;
import org.junit.jupiter.api.Test;
import org.slf4j.Logger;
import org.slf4j.LoggerFactory;

import com.google.common.net.HostAndPort;

/**
 * Tests that external compactions report progress from start to finish. To prevent flaky test
 * failures, we only measure progress in quarter segments: STARTED, QUARTER, HALF, THREE_QUARTERS.
 * We can detect if the compaction finished without errors but the coordinator will never report
 * 100% progress since it will remove the ECID upon completion. The {@link SlowIterator} is used to
 * control the length of time it takes to complete the compaction.
 */
public class ExternalCompactionProgressIT extends AccumuloClusterHarness {
  private static final Logger log = LoggerFactory.getLogger(ExternalCompactionProgressIT.class);
  private static final int ROWS = 10_000;
  public static final int CHECKER_THREAD_SLEEP_MS = 1_000;

  enum EC_PROGRESS {
    STARTED, QUARTER, HALF, THREE_QUARTERS, INVALID
  }

  Map<String,RunningCompactionInfo> runningMap = new HashMap<>();
  List<EC_PROGRESS> progressList = new ArrayList<>();

  private static final AtomicBoolean stopCheckerThread = new AtomicBoolean(false);
  private static TestStatsDSink sink;

  @BeforeAll
  public static void before() throws Exception {
    sink = new TestStatsDSink();
  }

  @AfterAll
  public static void after() throws Exception {
    if (sink != null) {
      sink.close();
    }
  }

  @BeforeEach
  public void setup() {
    stopCheckerThread.set(false);
  }

  @Override
  public void configureMiniCluster(MiniAccumuloConfigImpl cfg, Configuration coreSite) {
    ExternalCompactionTestUtils.configureMiniCluster(cfg, coreSite);
    cfg.getClusterServerConfiguration().addCompactorResourceGroup(GROUP1, 1);
    cfg.setProperty(Property.GENERAL_MICROMETER_ENABLED, "true");
    cfg.setProperty(Property.GENERAL_MICROMETER_FACTORY, TestStatsDRegistryFactory.class.getName());
    Map<String,String> sysProps = Map.of(TestStatsDRegistryFactory.SERVER_HOST, "127.0.0.1",
        TestStatsDRegistryFactory.SERVER_PORT, Integer.toString(sink.getPort()));
    cfg.setSystemProperties(sysProps);
  }

  @Test
  public void testProgressViaMetrics() throws Exception {
    String table = this.getUniqueNames(1)[0];

    final AtomicLong totalEntriesRead = new AtomicLong(0);
    final AtomicLong totalEntriesWritten = new AtomicLong(0);
    final long expectedEntriesRead = 18432;
    final long expectedEntriesWritten = 13312;

    Thread checkerThread = getMetricsCheckerThread(totalEntriesRead, totalEntriesWritten);

    try (AccumuloClient client =
        Accumulo.newClient().from(getCluster().getClientProperties()).build()) {
      createTable(client, table, "cs1");
      writeData(client, table, ROWS);

      checkerThread.start();

      IteratorSetting setting = new IteratorSetting(50, "Slow", SlowIterator.class);
      SlowIterator.setSleepTime(setting, 1);
      client.tableOperations().attachIterator(table, setting,
          EnumSet.of(IteratorUtil.IteratorScope.majc));
      log.info("Compacting table");

      compact(client, table, 2, GROUP1, true);

      Wait.waitFor(() -> {
        if (totalEntriesRead.get() == expectedEntriesRead
            && totalEntriesWritten.get() == expectedEntriesWritten) {
          return true;
        }
        log.info(
            "Waiting for entries read to be {} (currently {}) and entries written to be {} (currently {})",
            expectedEntriesRead, totalEntriesRead.get(), expectedEntriesWritten,
            totalEntriesWritten.get());
        return false;
      }, 30_000, CHECKER_THREAD_SLEEP_MS,
          "Entries read and written metrics values did not match expected values");

      log.info("Done Compacting table");
      verify(client, table, 2, ROWS);
    } finally {
      stopCheckerThread.set(true);
      checkerThread.join();
    }
  }

  /**
   * Pulls metrics from the configured sink and updates the provided variables.
   *
   * @param totalEntriesRead this is set to the value of the entries read metric
   * @param totalEntriesWritten this is set to the value of the entries written metric
   */
  private static Thread getMetricsCheckerThread(AtomicLong totalEntriesRead,
      AtomicLong totalEntriesWritten) {
    return Threads.createNonCriticalThread("metric-tailer", () -> {
      log.info("Starting metric tailer");

      sink.getLines().clear();

      out: while (!stopCheckerThread.get()) {
        List<String> statsDMetrics = sink.getLines();
        for (String s : statsDMetrics) {
          if (stopCheckerThread.get()) {
            break out;
          }
          TestStatsDSink.Metric metric = TestStatsDSink.parseStatsDMetric(s);
<<<<<<< HEAD
          final String metricName = metric.getName();
          if (!metricName.startsWith("accumulo.compaction.entries")) {
            continue;
          }
          int value = Integer.parseInt(metric.getValue());
          log.debug("Found metric: {} with value: {}", metricName, value);
          if (metricName.equals(COMPACTOR_ENTRIES_READ.getName())) {
            totalEntriesRead.addAndGet(value);
          } else if (metricName.equals(COMPACTOR_ENTRIES_WRITTEN.getName())) {
            totalEntriesWritten.addAndGet(value);
=======
          // When the tablet server flushes memory to disk that can cause metrics that may throw the
          // test off, so only look for metrics from the compactor.
          String process = metric.getTags().getOrDefault("process.name", "none");
          if (!metric.getName().startsWith(MetricsProducer.METRICS_COMPACTOR_PREFIX)
              || !process.equals("compactor")) {
            continue;
          }
          int value = Integer.parseInt(metric.getValue());
          log.debug("Found metric: {} {} with value: {}", metric.getName(), metric.getTags(),
              value);
          switch (metric.getName()) {
            case MetricsProducer.METRICS_COMPACTOR_ENTRIES_READ:
              totalEntriesRead.addAndGet(value);
              break;
            case MetricsProducer.METRICS_COMPACTOR_ENTRIES_WRITTEN:
              totalEntriesWritten.addAndGet(value);
              break;
>>>>>>> 4fa1fe97
          }
        }
        sleepUninterruptibly(CHECKER_THREAD_SLEEP_MS, TimeUnit.MILLISECONDS);
      }
      log.info("Metric tailer thread finished");
    });
  }

  @Test
  public void testProgress() throws Exception {
    String table1 = this.getUniqueNames(1)[0];
    try (AccumuloClient client =
        Accumulo.newClient().from(getCluster().getClientProperties()).build()) {
      createTable(client, table1, "cs1");
      writeData(client, table1, ROWS);

      Thread checkerThread = startChecker();
      checkerThread.start();

      IteratorSetting setting = new IteratorSetting(50, "Slow", SlowIterator.class);
      SlowIterator.setSleepTime(setting, 1);
      client.tableOperations().attachIterator(table1, setting,
          EnumSet.of(IteratorUtil.IteratorScope.majc));
      log.info("Compacting table");
      compact(client, table1, 2, GROUP1, true);
      verify(client, table1, 2, ROWS);

      log.info("Done Compacting table");
      stopCheckerThread.set(true);
      checkerThread.join();

      verifyProgress();
    }
  }

  @Test
  public void testProgressWithBulkImport() throws Exception {
    /*
     * Tests the progress of an external compaction done on a table with bulk imported files.
     * Progress should stay 0-100. There was previously a bug with the Compactor showing a >100%
     * progress for compactions with bulk import files.
     */
    String[] tableNames = getUniqueNames(2);
    String tableName1 = tableNames[0];
    String tableName2 = tableNames[1];

    try (AccumuloClient client = Accumulo.newClient().from(getClientProps()).build()) {
      log.info("Creating table " + tableName1);
      createTable(client, tableName1, "cs1");
      log.info("Creating table " + tableName2);
      createTable(client, tableName2, "cs1");
      log.info("Writing " + ROWS + " rows to table " + tableName1);
      writeData(client, tableName1, ROWS);
      log.info("Writing " + ROWS + " rows to table " + tableName2);
      writeData(client, tableName2, ROWS);
      // This is done to avoid system compactions
      client.tableOperations().setProperty(tableName1, Property.TABLE_MAJC_RATIO.getKey(), "1000");
      client.tableOperations().setProperty(tableName2, Property.TABLE_MAJC_RATIO.getKey(), "1000");

      String dir = getDir(client, tableName1);

      log.info("Bulk importing files in dir " + dir + " to table " + tableName2);
      client.tableOperations().importDirectory(dir).to(tableName2).load();
      log.info("Finished bulk import");

      log.info("Starting a compaction progress checker thread");
      Thread checkerThread = startChecker();
      checkerThread.start();

      log.info("Attaching a slow iterator to table " + tableName2);
      IteratorSetting setting = new IteratorSetting(50, "Slow", SlowIterator.class);
      SlowIterator.setSleepTime(setting, 1);

      log.info("Compacting table " + tableName2);
      client.tableOperations().compact(tableName2,
          new CompactionConfig().setWait(true).setIterators(List.of(setting)));
      log.info("Finished compacting table " + tableName2);
      stopCheckerThread.set(true);

      log.info("Waiting on progress checker thread");
      checkerThread.join();

      verifyProgress();
    }
  }

  /**
   * @param client an AccumuloClient
   * @param tableName the table name
   * @return the directory of the files for the table
   */
  private String getDir(AccumuloClient client, String tableName) {
    var tableId = TableId.of(client.tableOperations().tableIdMap().get(tableName));

    try (var tabletsMeta = TabletsMetadata.builder(client).forTable(tableId)
        .fetch(TabletMetadata.ColumnType.FILES).build()) {
      return tabletsMeta.iterator().next().getFiles().iterator().next().getPath().getParent()
          .toUri().getRawPath();
    }
  }

  public Thread startChecker() {
    return Threads.createNonCriticalThread("RC checker", () -> {
      try {
        while (!stopCheckerThread.get()) {
          checkRunning();
          sleepUninterruptibly(CHECKER_THREAD_SLEEP_MS, TimeUnit.MILLISECONDS);
        }
      } catch (TException e) {
        log.warn("{}", e.getMessage(), e);
      }
    });
  }

  /**
   * Check running compaction progress.
   */
  private void checkRunning() throws TException {
    ServerContext ctx = getCluster().getServerContext();
    Optional<HostAndPort> coordinatorHost = ExternalCompactionUtil.findCompactionCoordinator(ctx);
    if (coordinatorHost.isEmpty()) {
      throw new TTransportException("Unable to get CompactionCoordinator address from ZooKeeper");
    }

    TExternalCompactionMap ecList = getRunningCompactions(ctx, coordinatorHost);
    Map<String,TExternalCompaction> ecMap = ecList.getCompactions();
    if (ecMap != null) {
      ecMap.forEach((ecid, ec) -> {
        // returns null if it's a new mapping
        RunningCompactionInfo rci = new RunningCompactionInfo(ec);
        RunningCompactionInfo previousRci = runningMap.put(ecid, rci);
        log.debug("ECID {} has been running for {} seconds", ecid,
            MILLISECONDS.toSeconds(rci.duration));
        if (previousRci == null) {
          log.debug("New ECID {} with inputFiles: {}", ecid, rci.numFiles);
        } else {
          if (rci.progress <= previousRci.progress) {
            log.warn("{} did not progress. It went from {} to {}", ecid, previousRci.progress,
                rci.progress);
          } else {
            log.debug("{} progressed from {} to {}", ecid, previousRci.progress, rci.progress);
            if (rci.progress > 0 && rci.progress <= 25) {
              progressList.add(EC_PROGRESS.STARTED);
            } else if (rci.progress > 25 && rci.progress <= 50) {
              progressList.add(EC_PROGRESS.QUARTER);
            } else if (rci.progress > 50 && rci.progress <= 75) {
              progressList.add(EC_PROGRESS.HALF);
            } else if (rci.progress > 75 && rci.progress <= 100) {
              progressList.add(EC_PROGRESS.THREE_QUARTERS);
            } else {
              progressList.add(EC_PROGRESS.INVALID);
              log.warn("An invalid progress {} has been seen. This should never occur.",
                  rci.progress);
            }
          }
          if (!rci.status.equals(TCompactionState.IN_PROGRESS.name())) {
            log.debug("Saw status other than IN_PROGRESS: {}", rci.status);
          }
        }
      });
    }
  }

  private void verifyProgress() {
    log.info("Verify Progress.");
    assertAll(
        () -> assertTrue(progressList.contains(EC_PROGRESS.STARTED), "Missing start of progress"),
        () -> assertTrue(progressList.contains(EC_PROGRESS.QUARTER), "Missing quarter progress"),
        () -> assertTrue(progressList.contains(EC_PROGRESS.HALF), "Missing half progress"),
        () -> assertTrue(progressList.contains(EC_PROGRESS.THREE_QUARTERS),
            "Missing three quarters progress"),
        () -> assertFalse(progressList.contains(EC_PROGRESS.INVALID), "Invalid progress seen"));
  }
}<|MERGE_RESOLUTION|>--- conflicted
+++ resolved
@@ -46,6 +46,7 @@
 import org.apache.accumulo.core.client.AccumuloClient;
 import org.apache.accumulo.core.client.IteratorSetting;
 import org.apache.accumulo.core.client.admin.CompactionConfig;
+import org.apache.accumulo.core.client.admin.servers.ServerId;
 import org.apache.accumulo.core.compaction.thrift.TCompactionState;
 import org.apache.accumulo.core.compaction.thrift.TExternalCompaction;
 import org.apache.accumulo.core.compaction.thrift.TExternalCompactionMap;
@@ -132,8 +133,8 @@
 
     final AtomicLong totalEntriesRead = new AtomicLong(0);
     final AtomicLong totalEntriesWritten = new AtomicLong(0);
-    final long expectedEntriesRead = 18432;
-    final long expectedEntriesWritten = 13312;
+    final long expectedEntriesRead = 9216;
+    final long expectedEntriesWritten = 4096;
 
     Thread checkerThread = getMetricsCheckerThread(totalEntriesRead, totalEntriesWritten);
 
@@ -193,36 +194,20 @@
             break out;
           }
           TestStatsDSink.Metric metric = TestStatsDSink.parseStatsDMetric(s);
-<<<<<<< HEAD
           final String metricName = metric.getName();
-          if (!metricName.startsWith("accumulo.compaction.entries")) {
+          // When the tablet server flushes memory to disk that can cause metrics that may throw the
+          // test off, so only look for metrics from the compactor.
+          String process = metric.getTags().getOrDefault("process.name", "none");
+          if (!metricName.startsWith("accumulo.compaction.entries")
+              || !process.equals(ServerId.Type.COMPACTOR.name())) {
             continue;
           }
           int value = Integer.parseInt(metric.getValue());
-          log.debug("Found metric: {} with value: {}", metricName, value);
+          log.debug("Found metric: {} {} with value: {}", metricName, metric.getTags(), value);
           if (metricName.equals(COMPACTOR_ENTRIES_READ.getName())) {
             totalEntriesRead.addAndGet(value);
           } else if (metricName.equals(COMPACTOR_ENTRIES_WRITTEN.getName())) {
             totalEntriesWritten.addAndGet(value);
-=======
-          // When the tablet server flushes memory to disk that can cause metrics that may throw the
-          // test off, so only look for metrics from the compactor.
-          String process = metric.getTags().getOrDefault("process.name", "none");
-          if (!metric.getName().startsWith(MetricsProducer.METRICS_COMPACTOR_PREFIX)
-              || !process.equals("compactor")) {
-            continue;
-          }
-          int value = Integer.parseInt(metric.getValue());
-          log.debug("Found metric: {} {} with value: {}", metric.getName(), metric.getTags(),
-              value);
-          switch (metric.getName()) {
-            case MetricsProducer.METRICS_COMPACTOR_ENTRIES_READ:
-              totalEntriesRead.addAndGet(value);
-              break;
-            case MetricsProducer.METRICS_COMPACTOR_ENTRIES_WRITTEN:
-              totalEntriesWritten.addAndGet(value);
-              break;
->>>>>>> 4fa1fe97
           }
         }
         sleepUninterruptibly(CHECKER_THREAD_SLEEP_MS, TimeUnit.MILLISECONDS);
