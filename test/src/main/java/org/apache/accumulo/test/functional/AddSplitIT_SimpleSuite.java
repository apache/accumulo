/*
 * Licensed to the Apache Software Foundation (ASF) under one
 * or more contributor license agreements.  See the NOTICE file
 * distributed with this work for additional information
 * regarding copyright ownership.  The ASF licenses this file
 * to you under the Apache License, Version 2.0 (the
 * "License"); you may not use this file except in compliance
 * with the License.  You may obtain a copy of the License at
 *
 *   https://www.apache.org/licenses/LICENSE-2.0
 *
 * Unless required by applicable law or agreed to in writing,
 * software distributed under the License is distributed on an
 * "AS IS" BASIS, WITHOUT WARRANTIES OR CONDITIONS OF ANY
 * KIND, either express or implied.  See the License for the
 * specific language governing permissions and limitations
 * under the License.
 */
package org.apache.accumulo.test.functional;

import static org.junit.jupiter.api.Assertions.assertEquals;
import static org.junit.jupiter.api.Assertions.assertFalse;
import static org.junit.jupiter.api.Assertions.assertTrue;

import java.time.Duration;
import java.util.Collection;
import java.util.Collections;
import java.util.HashSet;
import java.util.Iterator;
import java.util.List;
import java.util.Map.Entry;
import java.util.NavigableMap;
import java.util.Optional;
import java.util.Set;
import java.util.SortedMap;
import java.util.TreeMap;
import java.util.TreeSet;
import java.util.concurrent.CountDownLatch;
import java.util.concurrent.Executors;
import java.util.concurrent.TimeUnit;
import java.util.function.Function;
import java.util.stream.Collectors;

import org.apache.accumulo.core.client.Accumulo;
import org.apache.accumulo.core.client.AccumuloClient;
import org.apache.accumulo.core.client.BatchWriter;
import org.apache.accumulo.core.client.Scanner;
import org.apache.accumulo.core.client.TableNotFoundException;
import org.apache.accumulo.core.client.admin.TabletMergeability;
import org.apache.accumulo.core.client.admin.TabletMergeabilityInfo;
import org.apache.accumulo.core.clientImpl.TabletMergeabilityUtil;
import org.apache.accumulo.core.data.Key;
import org.apache.accumulo.core.data.Mutation;
import org.apache.accumulo.core.data.RowRange;
import org.apache.accumulo.core.data.TableId;
import org.apache.accumulo.core.data.Value;
import org.apache.accumulo.core.metadata.schema.TabletsMetadata;
import org.apache.accumulo.core.security.Authorizations;
import org.apache.accumulo.harness.SharedMiniClusterBase;
import org.apache.hadoop.io.Text;
import org.junit.jupiter.api.AfterAll;
import org.junit.jupiter.api.BeforeAll;
import org.junit.jupiter.api.Test;

import com.google.common.collect.ImmutableMap;

public class AddSplitIT_SimpleSuite extends SharedMiniClusterBase {

  @BeforeAll
  public static void setup() throws Exception {
    SharedMiniClusterBase.startMiniCluster();
  }

  @AfterAll
  public static void teardown() {
    SharedMiniClusterBase.stopMiniCluster();
  }

  @Override
  protected Duration defaultTimeout() {
    return Duration.ofMinutes(1);
  }

  @Test
  public void addSplitTest() throws Exception {

    String tableName = getUniqueNames(1)[0];
    try (AccumuloClient c = Accumulo.newClient().from(getClientProps()).build()) {
      c.tableOperations().create(tableName);

      insertData(c, tableName, 1L);

      TreeSet<Text> splits = new TreeSet<>();
      splits.add(new Text(String.format("%09d", 333)));
      splits.add(new Text(String.format("%09d", 666)));

      c.tableOperations().addSplits(tableName, splits);

      Thread.sleep(100);

      Collection<Text> actualSplits = c.tableOperations().listSplits(tableName);

      if (!splits.equals(new TreeSet<>(actualSplits))) {
        throw new Exception(splits + " != " + actualSplits);
      }

      verifyData(c, tableName, 1L);
      insertData(c, tableName, 2L);

      // did not clear splits on purpose, it should ignore existing split points
      // and still create the three additional split points

      splits.add(new Text(String.format("%09d", 200)));
      splits.add(new Text(String.format("%09d", 500)));
      splits.add(new Text(String.format("%09d", 800)));

      c.tableOperations().addSplits(tableName, splits);

      Thread.sleep(100);

      actualSplits = c.tableOperations().listSplits(tableName);

      if (!splits.equals(new TreeSet<>(actualSplits))) {
        throw new Exception(splits + " != " + actualSplits);
      }

      verifyData(c, tableName, 2L);

      TableId id = TableId.of(c.tableOperations().tableIdMap().get(tableName));
      verifySplits(id, TabletMergeabilityUtil.userDefaultSplits(splits));
    }
  }

  @Test
  public void addSplitWithMergeabilityTest() throws Exception {
    String tableName = getUniqueNames(1)[0];
    try (AccumuloClient c = Accumulo.newClient().from(getClientProps()).build()) {
      c.tableOperations().create(tableName);

      SortedMap<Text,TabletMergeability> splits = new TreeMap<>();
      splits.put(new Text(String.format("%09d", 333)), TabletMergeability.always());
      splits.put(new Text(String.format("%09d", 666)), TabletMergeability.never());
      splits.put(new Text(String.format("%09d", 888)),
          TabletMergeability.after(Duration.ofSeconds(100)));
      splits.put(new Text(String.format("%09d", 999)),
          TabletMergeability.after(Duration.ofDays(1)));

      c.tableOperations().putSplits(tableName, splits);
      Thread.sleep(100);
      assertEquals(splits.keySet(), new TreeSet<>(c.tableOperations().listSplits(tableName)));

      TableId id = TableId.of(c.tableOperations().tableIdMap().get(tableName));
      verifySplits(id, splits);
      verifySplitsWithApi(c, tableName, splits);

    }
  }

  @Test
  public void updateSplitWithMergeabilityTest() throws Exception {
    String tableName = getUniqueNames(1)[0];
    try (AccumuloClient c = Accumulo.newClient().from(getClientProps()).build()) {
      c.tableOperations().create(tableName);

      NavigableMap<Text,TabletMergeability> splits = new TreeMap<>();
      splits.put(new Text(String.format("%09d", 111)), TabletMergeability.always());
      splits.put(new Text(String.format("%09d", 333)), TabletMergeability.never());
      splits.put(new Text(String.format("%09d", 666)), TabletMergeability.never());
      splits.put(new Text(String.format("%09d", 999)),
          TabletMergeability.after(Duration.ofDays(10)));

      c.tableOperations().putSplits(tableName, splits);
      Thread.sleep(100);
      assertEquals(splits.keySet(), new TreeSet<>(c.tableOperations().listSplits(tableName)));

      TableId id = TableId.of(c.tableOperations().tableIdMap().get(tableName));
      verifySplits(id, splits);

      // Set all splits to system default (always) and update
      var splitUpdates = TabletMergeabilityUtil.systemDefaultSplits(splits.navigableKeySet());
      c.tableOperations().putSplits(tableName, splitUpdates);
      verifySplits(id, splitUpdates);
      verifySplitsWithApi(c, tableName, splitUpdates);

      // Update existing and add two new splits
      // remove split 111 from map so we don't update it
      splits.remove(new Text(String.format("%09d", 111)));
      splits.put(new Text(String.format("%09d", 333)),
          TabletMergeability.after(Duration.ofHours(11)));
      splits.put(new Text(String.format("%09d", 666)),
          TabletMergeability.after(Duration.ofHours(10)));
      splits.put(new Text(String.format("%09d", 444)), TabletMergeability.always());
      splits.put(new Text(String.format("%09d", 777)),
          TabletMergeability.after(Duration.ofMinutes(5)));

      c.tableOperations().putSplits(tableName, splits);

      // re-add split 111 and verify it has not changed
      splits.put(new Text(String.format("%09d", 111)), TabletMergeability.always());

      verifySplits(id, splits);
      verifySplitsWithApi(c, tableName, splits);

      // Update with same and make sure insertion time updated
      splits.clear();
      var split = new Text(String.format("%09d", 777));
      splits.put(split, TabletMergeability.after(Duration.ofMinutes(5)));

<<<<<<< HEAD
      var originalTmi = c.tableOperations().getTabletInformation(tableName, RowRange.closed(split))
          .findFirst().orElseThrow().getTabletMergeabilityInfo();
=======
      var originalTmi =
          c.tableOperations().getTabletInformation(tableName, List.of(RowRange.closed(split)))
              .findFirst().orElseThrow().getTabletMergeabilityInfo();
>>>>>>> 1e2a2d02
      assertTrue(originalTmi.getElapsed().orElseThrow().toNanos() > 0);

      // Update existing with same delay of 5 minutes
      c.tableOperations().putSplits(tableName, splits);
<<<<<<< HEAD
      var updatedTmi = c.tableOperations().getTabletInformation(tableName, RowRange.closed(split))
          .findFirst().orElseThrow().getTabletMergeabilityInfo();
=======
      var updatedTmi =
          c.tableOperations().getTabletInformation(tableName, List.of(RowRange.closed(split)))
              .findFirst().orElseThrow().getTabletMergeabilityInfo();
>>>>>>> 1e2a2d02

      // TabletMergeability setting should be the same but the new elapsed time should
      // be different (less time has passed as it was updated with a new insertion time)
      assertEquals(originalTmi.getTabletMergeability(), updatedTmi.getTabletMergeability());
      assertTrue(
          originalTmi.getElapsed().orElseThrow().compareTo(updatedTmi.getElapsed().orElseThrow())
              > 0);
    }
  }

  @Test
  public void addSplitIsMergeableTest() throws Exception {
    String tableName = getUniqueNames(1)[0];
    try (AccumuloClient c = Accumulo.newClient().from(getClientProps()).build()) {
      c.tableOperations().create(tableName);

      var split1 = new Text(String.format("%09d", 333));
      var split2 = new Text(String.format("%09d", 666));
      var split3 = new Text(String.format("%09d", 888));
      var split4 = new Text(String.format("%09d", 999));

      SortedMap<Text,TabletMergeability> splits = new TreeMap<>();
      splits.put(split1, TabletMergeability.always());
      splits.put(split2, TabletMergeability.never());
      splits.put(split3, TabletMergeability.after(Duration.ofMillis(1)));
      splits.put(split4, TabletMergeability.after(Duration.ofDays(1)));

      c.tableOperations().putSplits(tableName, splits);
      Thread.sleep(100);
      assertEquals(splits.keySet(), new TreeSet<>(c.tableOperations().listSplits(tableName)));

<<<<<<< HEAD
      var tableInfo = c.tableOperations().getTabletInformation(tableName, RowRange.all())
=======
      var tableInfo = c.tableOperations().getTabletInformation(tableName, List.of(RowRange.all()))
>>>>>>> 1e2a2d02
          .collect(Collectors.toMap(ti -> ti.getTabletId().getEndRow(), Function.identity()));

      // Set to always
      var split1Tmi = tableInfo.get(split1).getTabletMergeabilityInfo();
      assertTrue(split1Tmi.isMergeable());
      assertTrue(split1Tmi.getTabletMergeability().isAlways());
      assertTrue(split1Tmi.getElapsed().orElseThrow().toNanos() > 0);
      assertEquals(Duration.ZERO, split1Tmi.getRemaining().orElseThrow());
      assertEquals(computeRemaining(split1Tmi), split1Tmi.getRemaining());

      // Set to never
      var split2Tmi = tableInfo.get(split2).getTabletMergeabilityInfo();
      assertFalse(split2Tmi.isMergeable());
      assertTrue(split2Tmi.getTabletMergeability().isNever());
      assertTrue(split2Tmi.getElapsed().isEmpty());
      assertTrue(split2Tmi.getDelay().isEmpty());
      assertTrue(split2Tmi.getRemaining().isEmpty());

      // Set to a delay of 1 ms and current time should have elapsed long enough
      var split3Tmi = tableInfo.get(split3).getTabletMergeabilityInfo();
      assertTrue(split3Tmi.isMergeable());
      assertEquals(Duration.ofMillis(1), split3Tmi.getDelay().orElseThrow());
      assertTrue(split3Tmi.getElapsed().orElseThrow().toNanos() > 0);
      assertEquals(computeRemaining(split3Tmi), split3Tmi.getRemaining());

      // Set to a delay of 1 day and current time has NOT elapsed long enough
      var split4Tmi = tableInfo.get(split4).getTabletMergeabilityInfo();
      assertFalse(split4Tmi.isMergeable());
      assertEquals(Duration.ofDays(1), split4Tmi.getDelay().orElseThrow());
      assertTrue(split4Tmi.getElapsed().orElseThrow().toNanos() > 0);
      assertEquals(computeRemaining(split4Tmi), split4Tmi.getRemaining());
    }
  }

  // test remaining matches logic in the TabletMergeabilityInfo class
  private static Optional<Duration> computeRemaining(TabletMergeabilityInfo tmi) {
    return tmi.getDelay().map(delay -> delay.minus(tmi.getElapsed().orElseThrow()))
        .map(remaining -> remaining.isNegative() ? Duration.ZERO : remaining);
  }

  @Test
  public void concurrentAddSplitTest() throws Exception {
    var threads = 10;
    var service = Executors.newFixedThreadPool(threads);
    var latch = new CountDownLatch(threads);

    String tableName = getUniqueNames(1)[0];
    try (AccumuloClient c = Accumulo.newClient().from(getClientProps()).build()) {
      c.tableOperations().create(tableName);

      // Create a map to hold all splits to verify later
      SortedMap<Text,TabletMergeability> allSplits =
          Collections.synchronizedNavigableMap(new TreeMap<>());
      var commonBuilder = ImmutableMap.<Text,TabletMergeability>builder();
      for (int i = 0; i < 50; i++) {
        commonBuilder.put(new Text(String.format("%09d", i)),
            TabletMergeability.after(Duration.ofHours(1 + i)));
      }

      // create 50 splits that will be added to all threads
      var commonSplits = commonBuilder.build();
      allSplits.putAll(commonSplits);

      // Spin up 10 threads and concurrently submit all 50 existing splits
      // as well as 50 unique splits, this should create a collision with fate
      // and cause retries
      for (int i = 1; i <= threads; i++) {
        var start = i * 100;
        service.execute(() -> {
          // add the 50 common splits
          SortedMap<Text,TabletMergeability> splits = new TreeMap<>(commonSplits);
          // create 50 unique splits
          for (int j = start; j < start + 50; j++) {
            splits.put(new Text(String.format("%09d", j)),
                TabletMergeability.after(Duration.ofHours(1 + j)));
          }
          // make sure all splits are captured
          allSplits.putAll(splits);
          // Wait for all 10 threads to be ready before calling putSplits()
          // to increase the chance of collisions
          latch.countDown();
          try {
            latch.await();
            c.tableOperations().putSplits(tableName, splits);
          } catch (Exception e) {
            throw new RuntimeException(e);
          }
        });
      }

      // Wait for all 10 threads to finish
      service.shutdown();
      assertTrue(service.awaitTermination(2, TimeUnit.MINUTES));

      // Verify we have 550 splits and then all splits are correctly set
      assertEquals(50 + (threads * 50), allSplits.size());
      TableId id = TableId.of(c.tableOperations().tableIdMap().get(tableName));
      verifySplits(id, allSplits);
      verifySplitsWithApi(c, tableName, allSplits);
    }
  }

  // Checks that TabletMergeability in metadata matches split settings in the map
  private void verifySplits(TableId id, SortedMap<Text,TabletMergeability> splits) {
    final Set<Text> addedSplits = new HashSet<>(splits.keySet());
    try (TabletsMetadata tm =
        getCluster().getServerContext().getAmple().readTablets().forTable(id).build()) {
      tm.stream().forEach(t -> {
        var split = t.getEndRow();
        // default tablet should be set to always
        if (split == null) {
          assertEquals(TabletMergeability.always(),
              t.getTabletMergeability().getTabletMergeability());
        } else {
          assertTrue(addedSplits.remove(split));
          // New splits should match the original setting in the map
          assertEquals(splits.get(split), t.getTabletMergeability().getTabletMergeability());
        }
      });
    }
    // All splits should be seen
    assertTrue(addedSplits.isEmpty());
  }

  private void verifySplitsWithApi(AccumuloClient c, String tableName,
      SortedMap<Text,TabletMergeability> splits) throws TableNotFoundException {
    final Set<Text> addedSplits = new HashSet<>(splits.keySet());
<<<<<<< HEAD
    c.tableOperations().getTabletInformation(tableName, RowRange.all()).forEach(ti -> {
=======
    c.tableOperations().getTabletInformation(tableName, List.of(RowRange.all())).forEach(ti -> {
>>>>>>> 1e2a2d02
      var tmInfo = ti.getTabletMergeabilityInfo();
      var split = ti.getTabletId().getEndRow();
      // default tablet should always be set to always
      if (split == null) {
        assertEquals(TabletMergeability.always(),
            ti.getTabletMergeabilityInfo().getTabletMergeability());
      } else {
        assertTrue(addedSplits.remove(split));
        assertEquals(splits.get(split), tmInfo.getTabletMergeability());
      }
      if (tmInfo.getTabletMergeability().isNever()) {
        assertTrue(tmInfo.getElapsed().isEmpty());
      } else {
        assertTrue(tmInfo.getElapsed().orElseThrow().toNanos() > 0);
      }
      // isMergeable() should only be true for the always case because
      // there has not been a long enough delay after insertion
      // for the other tablets to be mergeable
      assertEquals(tmInfo.getTabletMergeability().isAlways(), tmInfo.isMergeable());
    });
    // All splits should be seen
    assertTrue(addedSplits.isEmpty());
  }

  private void verifyData(AccumuloClient client, String tableName, long ts) throws Exception {
    try (Scanner scanner = client.createScanner(tableName, Authorizations.EMPTY)) {

      Iterator<Entry<Key,Value>> iter = scanner.iterator();

      for (int i = 0; i < 10000; i++) {
        if (!iter.hasNext()) {
          throw new Exception("row " + i + " not found");
        }

        Entry<Key,Value> entry = iter.next();

        String row = String.format("%09d", i);

        if (!entry.getKey().getRow().equals(new Text(row))) {
          throw new Exception("unexpected row " + entry.getKey() + " " + i);
        }

        if (entry.getKey().getTimestamp() != ts) {
          throw new Exception("unexpected ts " + entry.getKey() + " " + ts);
        }

        if (Integer.parseInt(entry.getValue().toString()) != i) {
          throw new Exception("unexpected value " + entry + " " + i);
        }
      }

      if (iter.hasNext()) {
        throw new Exception("found more than expected " + iter.next());
      }
    }
  }

  private void insertData(AccumuloClient client, String tableName, long ts) throws Exception {
    try (BatchWriter bw = client.createBatchWriter(tableName)) {
      for (int i = 0; i < 10000; i++) {
        String row = String.format("%09d", i);
        Mutation m = new Mutation(new Text(row));
        m.put(new Text("cf1"), new Text("cq1"), ts, new Value(Integer.toString(i)));
        bw.addMutation(m);
      }
    }
  }
}<|MERGE_RESOLUTION|>--- conflicted
+++ resolved
@@ -206,26 +206,16 @@
       var split = new Text(String.format("%09d", 777));
       splits.put(split, TabletMergeability.after(Duration.ofMinutes(5)));
 
-<<<<<<< HEAD
-      var originalTmi = c.tableOperations().getTabletInformation(tableName, RowRange.closed(split))
-          .findFirst().orElseThrow().getTabletMergeabilityInfo();
-=======
       var originalTmi =
           c.tableOperations().getTabletInformation(tableName, List.of(RowRange.closed(split)))
               .findFirst().orElseThrow().getTabletMergeabilityInfo();
->>>>>>> 1e2a2d02
       assertTrue(originalTmi.getElapsed().orElseThrow().toNanos() > 0);
 
       // Update existing with same delay of 5 minutes
       c.tableOperations().putSplits(tableName, splits);
-<<<<<<< HEAD
-      var updatedTmi = c.tableOperations().getTabletInformation(tableName, RowRange.closed(split))
-          .findFirst().orElseThrow().getTabletMergeabilityInfo();
-=======
       var updatedTmi =
           c.tableOperations().getTabletInformation(tableName, List.of(RowRange.closed(split)))
               .findFirst().orElseThrow().getTabletMergeabilityInfo();
->>>>>>> 1e2a2d02
 
       // TabletMergeability setting should be the same but the new elapsed time should
       // be different (less time has passed as it was updated with a new insertion time)
@@ -257,11 +247,7 @@
       Thread.sleep(100);
       assertEquals(splits.keySet(), new TreeSet<>(c.tableOperations().listSplits(tableName)));
 
-<<<<<<< HEAD
-      var tableInfo = c.tableOperations().getTabletInformation(tableName, RowRange.all())
-=======
       var tableInfo = c.tableOperations().getTabletInformation(tableName, List.of(RowRange.all()))
->>>>>>> 1e2a2d02
           .collect(Collectors.toMap(ti -> ti.getTabletId().getEndRow(), Function.identity()));
 
       // Set to always
@@ -389,11 +375,7 @@
   private void verifySplitsWithApi(AccumuloClient c, String tableName,
       SortedMap<Text,TabletMergeability> splits) throws TableNotFoundException {
     final Set<Text> addedSplits = new HashSet<>(splits.keySet());
-<<<<<<< HEAD
-    c.tableOperations().getTabletInformation(tableName, RowRange.all()).forEach(ti -> {
-=======
     c.tableOperations().getTabletInformation(tableName, List.of(RowRange.all())).forEach(ti -> {
->>>>>>> 1e2a2d02
       var tmInfo = ti.getTabletMergeabilityInfo();
       var split = ti.getTabletId().getEndRow();
       // default tablet should always be set to always
