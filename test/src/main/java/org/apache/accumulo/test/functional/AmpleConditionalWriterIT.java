--- conflicted
+++ resolved
@@ -1799,11 +1799,7 @@
   }
 
   @Test
-<<<<<<< HEAD
-  public void testRequireAbsentLoaded() {
-=======
   public void testFilesLimit() {
->>>>>>> 08f77aaa
     var context = cluster.getServerContext();
 
     var stf1 = StoredTabletFile
@@ -1812,7 +1808,83 @@
         .of(new Path("hdfs://localhost:8020/accumulo/tables/2a/default_tablet/F0000071.rf"));
     var stf3 = StoredTabletFile
         .of(new Path("hdfs://localhost:8020/accumulo/tables/2a/default_tablet/F0000072.rf"));
-<<<<<<< HEAD
+    var stf4 = StoredTabletFile
+        .of(new Path("hdfs://localhost:8020/accumulo/tables/2a/default_tablet/C0000073.rf"));
+    var dfv = new DataFileValue(100, 100);
+
+    // Add 3 of the files, skip the 4th file
+    try (var ctmi = new ConditionalTabletsMutatorImpl(context)) {
+      ctmi.mutateTablet(e1).requireAbsentOperation().putFile(stf1, dfv).putFile(stf2, dfv)
+          .putFile(stf3, dfv).submit(tm -> false);
+      assertEquals(Status.ACCEPTED, ctmi.process().get(e1).getStatus());
+    }
+    assertEquals(Set.of(stf1, stf2, stf3), context.getAmple().readTablet(e1).getFiles());
+
+    // Test mutation is accepted when # files in tablet equals limit
+    var time1 = MetadataTime.parse("L50");
+    try (var ctmi = new ConditionalTabletsMutatorImpl(context)) {
+      ctmi.mutateTablet(e1).requireAbsentOperation().requireLessOrEqualsFiles(3).putTime(time1)
+          .submit(tm -> false);
+      assertEquals(Status.ACCEPTED, ctmi.process().get(e1).getStatus());
+    }
+    assertEquals(time1, context.getAmple().readTablet(e1).getTime());
+
+    // Test mutation is accepted when # files in tablet is less than limit
+    var time2 = MetadataTime.parse("L60");
+    try (var ctmi = new ConditionalTabletsMutatorImpl(context)) {
+      ctmi.mutateTablet(e1).requireAbsentOperation().requireLessOrEqualsFiles(4).putTime(time2)
+          .submit(tm -> false);
+      assertEquals(Status.ACCEPTED, ctmi.process().get(e1).getStatus());
+    }
+    assertEquals(time2, context.getAmple().readTablet(e1).getTime());
+
+    // Test mutation is rejected when # files in tablet is greater than limit
+    var time3 = MetadataTime.parse("L70");
+    try (var ctmi = new ConditionalTabletsMutatorImpl(context)) {
+      ctmi.mutateTablet(e1).requireAbsentOperation().requireLessOrEqualsFiles(2).putTime(time3)
+          .submit(tm -> false);
+      assertEquals(Status.REJECTED, ctmi.process().get(e1).getStatus());
+    }
+    // Should be previous time still as the mutation was rejected
+    assertEquals(time2, context.getAmple().readTablet(e1).getTime());
+
+    // add fourth file
+    try (var ctmi = new ConditionalTabletsMutatorImpl(context)) {
+      ctmi.mutateTablet(e1).requireAbsentOperation().putFile(stf4, dfv).submit(tm -> false);
+      assertEquals(Status.ACCEPTED, ctmi.process().get(e1).getStatus());
+    }
+    assertEquals(Set.of(stf1, stf2, stf3, stf4), context.getAmple().readTablet(e1).getFiles());
+
+    // Test mutation is rejected when # files in tablet is greater than limit
+    try (var ctmi = new ConditionalTabletsMutatorImpl(context)) {
+      ctmi.mutateTablet(e1).requireAbsentOperation().requireLessOrEqualsFiles(3).putTime(time3)
+          .submit(tm -> false);
+      assertEquals(Status.REJECTED, ctmi.process().get(e1).getStatus());
+    }
+    // Should be previous time still as the mutation was rejected
+    assertEquals(time2, context.getAmple().readTablet(e1).getTime());
+
+    // Test mutation is accepted when # files in tablet equals limit
+    var time4 = MetadataTime.parse("L80");
+    try (var ctmi = new ConditionalTabletsMutatorImpl(context)) {
+      ctmi.mutateTablet(e1).requireAbsentOperation().requireLessOrEqualsFiles(4).putTime(time4)
+          .submit(tm -> false);
+      assertEquals(Status.ACCEPTED, ctmi.process().get(e1).getStatus());
+    }
+    assertEquals(time4, context.getAmple().readTablet(e1).getTime());
+
+  }
+
+  @Test
+  public void testRequireAbsentLoaded() {
+    var context = cluster.getServerContext();
+
+    var stf1 = StoredTabletFile
+        .of(new Path("hdfs://localhost:8020/accumulo/tables/2a/default_tablet/F0000070.rf"));
+    var stf2 = StoredTabletFile
+        .of(new Path("hdfs://localhost:8020/accumulo/tables/2a/default_tablet/F0000071.rf"));
+    var stf3 = StoredTabletFile
+        .of(new Path("hdfs://localhost:8020/accumulo/tables/2a/default_tablet/F0000072.rf"));
     var dfv = new DataFileValue(100, 100);
 
     FateId fateId1 = FateId.from(FateInstanceType.USER, UUID.randomUUID());
@@ -1862,72 +1934,5 @@
     assertEquals(Map.of(stf1, fateId1, stf2, fateId1, stf3, fateId2),
         context.getAmple().readTablet(e1).getLoaded());
     assertTrue(context.getAmple().readTablet(e1).getFlushId().isEmpty());
-=======
-    var stf4 = StoredTabletFile
-        .of(new Path("hdfs://localhost:8020/accumulo/tables/2a/default_tablet/C0000073.rf"));
-    var dfv = new DataFileValue(100, 100);
-
-    // Add 3 of the files, skip the 4th file
-    try (var ctmi = new ConditionalTabletsMutatorImpl(context)) {
-      ctmi.mutateTablet(e1).requireAbsentOperation().putFile(stf1, dfv).putFile(stf2, dfv)
-          .putFile(stf3, dfv).submit(tm -> false);
-      assertEquals(Status.ACCEPTED, ctmi.process().get(e1).getStatus());
-    }
-    assertEquals(Set.of(stf1, stf2, stf3), context.getAmple().readTablet(e1).getFiles());
-
-    // Test mutation is accepted when # files in tablet equals limit
-    var time1 = MetadataTime.parse("L50");
-    try (var ctmi = new ConditionalTabletsMutatorImpl(context)) {
-      ctmi.mutateTablet(e1).requireAbsentOperation().requireLessOrEqualsFiles(3).putTime(time1)
-          .submit(tm -> false);
-      assertEquals(Status.ACCEPTED, ctmi.process().get(e1).getStatus());
-    }
-    assertEquals(time1, context.getAmple().readTablet(e1).getTime());
-
-    // Test mutation is accepted when # files in tablet is less than limit
-    var time2 = MetadataTime.parse("L60");
-    try (var ctmi = new ConditionalTabletsMutatorImpl(context)) {
-      ctmi.mutateTablet(e1).requireAbsentOperation().requireLessOrEqualsFiles(4).putTime(time2)
-          .submit(tm -> false);
-      assertEquals(Status.ACCEPTED, ctmi.process().get(e1).getStatus());
-    }
-    assertEquals(time2, context.getAmple().readTablet(e1).getTime());
-
-    // Test mutation is rejected when # files in tablet is greater than limit
-    var time3 = MetadataTime.parse("L70");
-    try (var ctmi = new ConditionalTabletsMutatorImpl(context)) {
-      ctmi.mutateTablet(e1).requireAbsentOperation().requireLessOrEqualsFiles(2).putTime(time3)
-          .submit(tm -> false);
-      assertEquals(Status.REJECTED, ctmi.process().get(e1).getStatus());
-    }
-    // Should be previous time still as the mutation was rejected
-    assertEquals(time2, context.getAmple().readTablet(e1).getTime());
-
-    // add fourth file
-    try (var ctmi = new ConditionalTabletsMutatorImpl(context)) {
-      ctmi.mutateTablet(e1).requireAbsentOperation().putFile(stf4, dfv).submit(tm -> false);
-      assertEquals(Status.ACCEPTED, ctmi.process().get(e1).getStatus());
-    }
-    assertEquals(Set.of(stf1, stf2, stf3, stf4), context.getAmple().readTablet(e1).getFiles());
-
-    // Test mutation is rejected when # files in tablet is greater than limit
-    try (var ctmi = new ConditionalTabletsMutatorImpl(context)) {
-      ctmi.mutateTablet(e1).requireAbsentOperation().requireLessOrEqualsFiles(3).putTime(time3)
-          .submit(tm -> false);
-      assertEquals(Status.REJECTED, ctmi.process().get(e1).getStatus());
-    }
-    // Should be previous time still as the mutation was rejected
-    assertEquals(time2, context.getAmple().readTablet(e1).getTime());
-
-    // Test mutation is accepted when # files in tablet equals limit
-    var time4 = MetadataTime.parse("L80");
-    try (var ctmi = new ConditionalTabletsMutatorImpl(context)) {
-      ctmi.mutateTablet(e1).requireAbsentOperation().requireLessOrEqualsFiles(4).putTime(time4)
-          .submit(tm -> false);
-      assertEquals(Status.ACCEPTED, ctmi.process().get(e1).getStatus());
-    }
-    assertEquals(time4, context.getAmple().readTablet(e1).getTime());
-
->>>>>>> 08f77aaa
   }
 }