/*
 * Licensed to the Apache Software Foundation (ASF) under one
 * or more contributor license agreements.  See the NOTICE file
 * distributed with this work for additional information
 * regarding copyright ownership.  The ASF licenses this file
 * to you under the Apache License, Version 2.0 (the
 * "License"); you may not use this file except in compliance
 * with the License.  You may obtain a copy of the License at
 *
 *   https://www.apache.org/licenses/LICENSE-2.0
 *
 * Unless required by applicable law or agreed to in writing,
 * software distributed under the License is distributed on an
 * "AS IS" BASIS, WITHOUT WARRANTIES OR CONDITIONS OF ANY
 * KIND, either express or implied.  See the License for the
 * specific language governing permissions and limitations
 * under the License.
 */
package org.apache.accumulo.test.functional;

import static org.apache.accumulo.core.metadata.schema.MetadataSchema.TabletsSection.Upgrade12to13.SPLIT_RATIO_COLUMN;
import static org.junit.jupiter.api.Assertions.assertEquals;
import static org.junit.jupiter.api.Assertions.assertTrue;

import java.time.Duration;
import java.util.ArrayList;
import java.util.Collection;
import java.util.HashMap;
import java.util.HashSet;
import java.util.Iterator;
import java.util.List;
import java.util.Map;
import java.util.Map.Entry;
import java.util.Set;
import java.util.SortedMap;
import java.util.TreeMap;
import java.util.UUID;

import org.apache.accumulo.core.Constants;
import org.apache.accumulo.core.client.Scanner;
import org.apache.accumulo.core.client.admin.TimeType;
import org.apache.accumulo.core.clientImpl.ScannerImpl;
import org.apache.accumulo.core.conf.SiteConfiguration;
import org.apache.accumulo.core.data.Key;
import org.apache.accumulo.core.data.TableId;
import org.apache.accumulo.core.data.Value;
import org.apache.accumulo.core.dataImpl.KeyExtent;
import org.apache.accumulo.core.fate.FateId;
import org.apache.accumulo.core.fate.FateInstanceType;
import org.apache.accumulo.core.fate.zookeeper.ZooReaderWriter;
import org.apache.accumulo.core.fate.zookeeper.ZooUtil.NodeExistsPolicy;
import org.apache.accumulo.core.file.rfile.RFile;
import org.apache.accumulo.core.lock.ServiceLock;
import org.apache.accumulo.core.lock.ServiceLock.LockLossReason;
import org.apache.accumulo.core.lock.ServiceLock.LockWatcher;
import org.apache.accumulo.core.lock.ServiceLockData;
import org.apache.accumulo.core.lock.ServiceLockData.ThriftService;
import org.apache.accumulo.core.metadata.AccumuloTable;
import org.apache.accumulo.core.metadata.ReferencedTabletFile;
import org.apache.accumulo.core.metadata.StoredTabletFile;
import org.apache.accumulo.core.metadata.TServerInstance;
import org.apache.accumulo.core.metadata.schema.Ample.TabletMutator;
import org.apache.accumulo.core.metadata.schema.DataFileValue;
import org.apache.accumulo.core.metadata.schema.MetadataSchema.TabletsSection.BulkFileColumnFamily;
import org.apache.accumulo.core.metadata.schema.MetadataSchema.TabletsSection.CurrentLocationColumnFamily;
import org.apache.accumulo.core.metadata.schema.MetadataSchema.TabletsSection.DataFileColumnFamily;
import org.apache.accumulo.core.metadata.schema.MetadataSchema.TabletsSection.FutureLocationColumnFamily;
import org.apache.accumulo.core.metadata.schema.MetadataSchema.TabletsSection.LastLocationColumnFamily;
import org.apache.accumulo.core.metadata.schema.MetadataSchema.TabletsSection.ServerColumnFamily;
import org.apache.accumulo.core.metadata.schema.MetadataSchema.TabletsSection.TabletColumnFamily;
import org.apache.accumulo.core.metadata.schema.MetadataTime;
import org.apache.accumulo.core.metadata.schema.TabletMetadata.Location;
import org.apache.accumulo.core.security.Authorizations;
import org.apache.accumulo.core.util.ColumnFQ;
import org.apache.accumulo.manager.upgrade.SplitRecovery12to13;
import org.apache.accumulo.server.ServerContext;
import org.apache.accumulo.server.manager.state.Assignment;
import org.apache.accumulo.server.util.MetadataTableUtil;
import org.apache.hadoop.fs.Path;
import org.apache.hadoop.io.Text;
import org.junit.jupiter.api.Test;

import edu.umd.cs.findbugs.annotations.SuppressFBWarnings;

public class SplitRecoveryIT extends ConfigurableMacBase {

  @Override
  protected Duration defaultTimeout() {
    return Duration.ofMinutes(1);
  }

  private KeyExtent nke(String table, String endRow, String prevEndRow) {
    return new KeyExtent(TableId.of(table), endRow == null ? null : new Text(endRow),
        prevEndRow == null ? null : new Text(prevEndRow));
  }

  private void run(ServerContext c) throws Exception {
    var zPath = ServiceLock.path(c.getZooKeeperRoot() + "/testLock");
    ZooReaderWriter zoo = c.getZooReaderWriter();
    zoo.putPersistentData(zPath.toString(), new byte[0], NodeExistsPolicy.OVERWRITE);
    ServiceLock zl = new ServiceLock(zoo.getZooKeeper(), zPath, UUID.randomUUID());
    boolean gotLock = zl.tryLock(new LockWatcher() {

      @SuppressFBWarnings(value = "DM_EXIT",
          justification = "System.exit() is a bad idea here, but okay for now, since it's a test")
      @Override
      public void lostLock(LockLossReason reason) {
        System.exit(-1);

      }

      @SuppressFBWarnings(value = "DM_EXIT",
          justification = "System.exit() is a bad idea here, but okay for now, since it's a test")
      @Override
      public void unableToMonitorLockNode(Exception e) {
        System.exit(-1);
      }
    }, new ServiceLockData(UUID.randomUUID(), "foo", ThriftService.TSERV,
        Constants.DEFAULT_RESOURCE_GROUP_NAME));

    if (!gotLock) {
      System.err.println("Failed to get lock " + zPath);
    }

    // run test for a table with one tablet
    runSplitRecoveryTest(c, 0, "sp", 0, zl, nke("foo0", null, null));
    runSplitRecoveryTest(c, 1, "sp", 0, zl, nke("foo1", null, null));

    // run test for tables with two tablets, run test on first and last tablet
    runSplitRecoveryTest(c, 0, "k", 0, zl, nke("foo2", "m", null), nke("foo2", null, "m"));
    runSplitRecoveryTest(c, 1, "k", 0, zl, nke("foo3", "m", null), nke("foo3", null, "m"));
    runSplitRecoveryTest(c, 0, "o", 1, zl, nke("foo4", "m", null), nke("foo4", null, "m"));
    runSplitRecoveryTest(c, 1, "o", 1, zl, nke("foo5", "m", null), nke("foo5", null, "m"));

    // run test for table w/ three tablets, run test on middle tablet
    runSplitRecoveryTest(c, 0, "o", 1, zl, nke("foo6", "m", null), nke("foo6", "r", "m"),
        nke("foo6", null, "r"));
    runSplitRecoveryTest(c, 1, "o", 1, zl, nke("foo7", "m", null), nke("foo7", "r", "m"),
        nke("foo7", null, "r"));

    // run test for table w/ three tablets, run test on first
    runSplitRecoveryTest(c, 0, "g", 0, zl, nke("foo8", "m", null), nke("foo8", "r", "m"),
        nke("foo8", null, "r"));
    runSplitRecoveryTest(c, 1, "g", 0, zl, nke("foo9", "m", null), nke("foo9", "r", "m"),
        nke("foo9", null, "r"));

    // run test for table w/ three tablets, run test on last tablet
    runSplitRecoveryTest(c, 0, "w", 2, zl, nke("fooa", "m", null), nke("fooa", "r", "m"),
        nke("fooa", null, "r"));
    runSplitRecoveryTest(c, 1, "w", 2, zl, nke("foob", "m", null), nke("foob", "r", "m"),
        nke("foob", null, "r"));
  }

  private void runSplitRecoveryTest(ServerContext context, int failPoint, String mr,
      int extentToSplit, ServiceLock zl, KeyExtent... extents) throws Exception {

    Text midRow = new Text(mr);

    SortedMap<StoredTabletFile,DataFileValue> splitDataFiles = null;

    for (int i = 0; i < extents.length; i++) {
      KeyExtent extent = extents[i];

      String dirName = "dir_" + i;
      String tdir =
          context.getTablesDirs().iterator().next() + "/" + extent.tableId() + "/" + dirName;
      addTablet(extent, dirName, context, TimeType.LOGICAL, zl);
      SortedMap<ReferencedTabletFile,DataFileValue> dataFiles = new TreeMap<>();
      dataFiles.put(new ReferencedTabletFile(new Path(tdir + "/" + RFile.EXTENSION + "_000_000")),
          new DataFileValue(1000017 + i, 10000 + i));

      FateId fateId = FateId.from(FateInstanceType.fromTableId(extent.tableId()), 0);
      SortedMap<StoredTabletFile,DataFileValue> storedFiles =
          new TreeMap<>(MetadataTableUtil.updateTabletDataFile(fateId, extent, dataFiles,
              new MetadataTime(0, TimeType.LOGICAL), context, zl));
      if (i == extentToSplit) {
        splitDataFiles = storedFiles;
      }
    }

    KeyExtent extent = extents[extentToSplit];

    KeyExtent high = new KeyExtent(extent.tableId(), extent.endRow(), midRow);
    KeyExtent low = new KeyExtent(extent.tableId(), midRow, extent.prevEndRow());

    splitPartiallyAndRecover(context, extent, high, low, .4, splitDataFiles, midRow,
        "localhost:1234", failPoint, zl);
  }

  private static Map<FateId,List<ReferencedTabletFile>> getBulkFilesLoaded(ServerContext context,
      KeyExtent extent) {
<<<<<<< HEAD

    // Ample is not used here because it does not recognize some of the old columns that this
    // upgrade code is dealing with.
    try (Scanner scanner =
        context.createScanner(AccumuloTable.METADATA.tableName(), Authorizations.EMPTY)) {
      scanner.setRange(extent.toMetaRange());

      Map<Long,List<ReferencedTabletFile>> bulkFiles = new HashMap<>();
      for (var entry : scanner) {
        if (entry.getKey().getColumnFamily().equals(BulkFileColumnFamily.NAME)) {
          var path = new StoredTabletFile(entry.getKey().getColumnQualifier().toString());
          var txid = BulkFileColumnFamily.getBulkLoadTid(entry.getValue());
          bulkFiles.computeIfAbsent(txid, k -> new ArrayList<>()).add(path.getTabletFile());
        }
      }
=======
    Map<FateId,List<ReferencedTabletFile>> bulkFiles = new HashMap<>();

    context.getAmple().readTablet(extent).getLoaded().forEach((path, fateId) -> bulkFiles
        .computeIfAbsent(fateId, k -> new ArrayList<>()).add(path.getTabletFile()));
>>>>>>> f8ab378e

      return bulkFiles;
    } catch (Exception e) {
      throw new IllegalStateException(e);
    }
  }

  private void splitPartiallyAndRecover(ServerContext context, KeyExtent extent, KeyExtent high,
      KeyExtent low, double splitRatio, SortedMap<StoredTabletFile,DataFileValue> dataFiles,
      Text midRow, String location, int steps, ServiceLock zl) throws Exception {

    SortedMap<StoredTabletFile,DataFileValue> lowDatafileSizes = new TreeMap<>();
    SortedMap<StoredTabletFile,DataFileValue> highDatafileSizes = new TreeMap<>();
    List<StoredTabletFile> highDatafilesToRemove = new ArrayList<>();

    SplitRecovery12to13.splitDatafiles(midRow, splitRatio, new HashMap<>(), dataFiles,
        lowDatafileSizes, highDatafileSizes, highDatafilesToRemove);

    SplitRecovery12to13.splitTablet(high, extent.prevEndRow(), splitRatio, context, Set.of());
    TServerInstance instance = new TServerInstance(location, zl.getSessionId());
    Assignment assignment = new Assignment(high, instance, null);

    TabletMutator tabletMutator = context.getAmple().mutateTablet(extent);
    tabletMutator.putLocation(Location.future(assignment.server));
    tabletMutator.mutate();

    if (steps >= 1) {
      Map<FateId,List<ReferencedTabletFile>> bulkFiles = getBulkFilesLoaded(context, high);

      addNewTablet(context, low, "lowDir", instance, lowDatafileSizes, bulkFiles,
          new MetadataTime(0, TimeType.LOGICAL), -1L);
    }
    if (steps >= 2) {
      SplitRecovery12to13.finishSplit(high, highDatafileSizes, highDatafilesToRemove, context);
    }

    if (steps < 2) {
      Double persistedSplitRatio = null;

      try (var scanner =
          context.createScanner(AccumuloTable.METADATA.tableName(), Authorizations.EMPTY)) {
        scanner.setRange(high.toMetaRange());
        for (var entry : scanner) {
          if (SPLIT_RATIO_COLUMN.hasColumns(entry.getKey())) {
            persistedSplitRatio = Double.parseDouble(entry.getValue().toString());
          }
        }
      }
      assertEquals(splitRatio, persistedSplitRatio, 0.0);
    }

    KeyExtent fixedExtent = SplitRecovery12to13.fixSplit(context, high.toMetaRow());

    if (steps >= 1) {
      assertEquals(high, fixedExtent);
      ensureTabletHasNoUnexpectedMetadataEntries(context, low, lowDatafileSizes);
      ensureTabletHasNoUnexpectedMetadataEntries(context, high, highDatafileSizes);

      Map<FateId,? extends Collection<ReferencedTabletFile>> lowBulkFiles =
          getBulkFilesLoaded(context, low);
      Map<FateId,? extends Collection<ReferencedTabletFile>> highBulkFiles =
          getBulkFilesLoaded(context, high);

      if (!lowBulkFiles.equals(highBulkFiles)) {
        throw new Exception(" " + lowBulkFiles + " != " + highBulkFiles + " " + low + " " + high);
      }

      if (lowBulkFiles.isEmpty()) {
        throw new Exception(" no bulk files " + low);
      }
    } else {
      assertEquals(extent, fixedExtent);
      ensureTabletHasNoUnexpectedMetadataEntries(context, extent, dataFiles);
    }
  }

  private void ensureTabletHasNoUnexpectedMetadataEntries(ServerContext context, KeyExtent extent,
      SortedMap<StoredTabletFile,DataFileValue> expectedDataFiles) throws Exception {
    try (Scanner scanner =
        new ScannerImpl(context, AccumuloTable.METADATA.tableId(), Authorizations.EMPTY)) {
      scanner.setRange(extent.toMetaRange());

      HashSet<ColumnFQ> expectedColumns = new HashSet<>();
      expectedColumns.add(ServerColumnFamily.DIRECTORY_COLUMN);
      expectedColumns.add(TabletColumnFamily.PREV_ROW_COLUMN);
      expectedColumns.add(ServerColumnFamily.TIME_COLUMN);
      expectedColumns.add(ServerColumnFamily.LOCK_COLUMN);

      HashSet<Text> expectedColumnFamilies = new HashSet<>();
      expectedColumnFamilies.add(DataFileColumnFamily.NAME);
      expectedColumnFamilies.add(FutureLocationColumnFamily.NAME);
      expectedColumnFamilies.add(CurrentLocationColumnFamily.NAME);
      expectedColumnFamilies.add(LastLocationColumnFamily.NAME);
      expectedColumnFamilies.add(BulkFileColumnFamily.NAME);

      Iterator<Entry<Key,Value>> iter = scanner.iterator();

      boolean sawPer = false;

      while (iter.hasNext()) {
        Entry<Key,Value> entry = iter.next();
        Key key = entry.getKey();

        if (!key.getRow().equals(extent.toMetaRow())) {
          throw new Exception("Tablet " + extent + " contained unexpected "
              + AccumuloTable.METADATA.tableName() + " entry " + key);
        }

        if (TabletColumnFamily.PREV_ROW_COLUMN.hasColumns(key)) {
          sawPer = true;
          if (!KeyExtent.fromMetaPrevRow(entry).equals(extent)) {
            throw new Exception("Unexpected prev end row " + entry);
          }
        }

        if (expectedColumnFamilies.contains(key.getColumnFamily())) {
          continue;
        }

        if (expectedColumns.remove(new ColumnFQ(key))) {
          continue;
        }

        throw new Exception("Tablet " + extent + " contained unexpected "
            + AccumuloTable.METADATA.tableName() + " entry " + key);
      }

      // This is not always present
      expectedColumns.remove(ServerColumnFamily.LOCK_COLUMN);

      if (expectedColumns.size() > 1 || (expectedColumns.size() == 1)) {
        throw new Exception("Not all expected columns seen " + extent + " " + expectedColumns);
      }

      assertTrue(sawPer);

      SortedMap<StoredTabletFile,DataFileValue> fixedDataFiles =
          MetadataTableUtil.getFileAndLogEntries(context, extent).getSecond();
      verifySame(expectedDataFiles, fixedDataFiles);
    }
  }

  private void verifySame(SortedMap<StoredTabletFile,DataFileValue> datafileSizes,
      SortedMap<StoredTabletFile,DataFileValue> fixedDatafileSizes) throws Exception {

    if (!datafileSizes.keySet().containsAll(fixedDatafileSizes.keySet())
        || !fixedDatafileSizes.keySet().containsAll(datafileSizes.keySet())) {
      throw new Exception("Key sets not the same " + datafileSizes.keySet() + " !=  "
          + fixedDatafileSizes.keySet());
    }

    for (Entry<StoredTabletFile,DataFileValue> entry : datafileSizes.entrySet()) {
      DataFileValue dfv = entry.getValue();
      DataFileValue otherDfv = fixedDatafileSizes.get(entry.getKey());

      if (!dfv.equals(otherDfv)) {
        throw new Exception(entry.getKey() + " dfv not equal  " + dfv + "  " + otherDfv);
      }
    }
  }

  public static void main(String[] args) throws Exception {
    new SplitRecoveryIT().run(new ServerContext(SiteConfiguration.auto()));
  }

  @Test
  public void test() throws Exception {
    assertEquals(0, exec(SplitRecoveryIT.class).waitFor());
  }

  public static void addTablet(KeyExtent extent, String path, ServerContext context,
      TimeType timeType, ServiceLock zooLock) {
    TabletMutator tablet = context.getAmple().mutateTablet(extent);
    tablet.putPrevEndRow(extent.prevEndRow());
    tablet.putDirName(path);
    tablet.putTime(new MetadataTime(0, timeType));
    tablet.putZooLock(context.getZooKeeperRoot(), zooLock);
    tablet.mutate();

  }

  public static void addNewTablet(ServerContext context, KeyExtent extent, String dirName,
      TServerInstance tServerInstance, Map<StoredTabletFile,DataFileValue> datafileSizes,
      Map<Long,? extends Collection<ReferencedTabletFile>> bulkLoadedFiles, MetadataTime time,
      long lastFlushID) {

    TabletMutator tablet = context.getAmple().mutateTablet(extent);
    tablet.putPrevEndRow(extent.prevEndRow());
    tablet.putDirName(dirName);
    tablet.putTime(time);

    if (lastFlushID > 0) {
      tablet.putFlushId(lastFlushID);
    }

    if (tServerInstance != null) {
      tablet.putLocation(Location.current(tServerInstance));
      tablet.deleteLocation(Location.future(tServerInstance));
    }

    datafileSizes.forEach((key, value) -> tablet.putFile(key, value));

    for (Entry<Long,? extends Collection<ReferencedTabletFile>> entry : bulkLoadedFiles
        .entrySet()) {
      for (ReferencedTabletFile ref : entry.getValue()) {
        tablet.putBulkFile(ref, entry.getKey());
      }
    }

    tablet.mutate();
  }
}<|MERGE_RESOLUTION|>--- conflicted
+++ resolved
@@ -189,7 +189,6 @@
 
   private static Map<FateId,List<ReferencedTabletFile>> getBulkFilesLoaded(ServerContext context,
       KeyExtent extent) {
-<<<<<<< HEAD
 
     // Ample is not used here because it does not recognize some of the old columns that this
     // upgrade code is dealing with.
@@ -197,7 +196,7 @@
         context.createScanner(AccumuloTable.METADATA.tableName(), Authorizations.EMPTY)) {
       scanner.setRange(extent.toMetaRange());
 
-      Map<Long,List<ReferencedTabletFile>> bulkFiles = new HashMap<>();
+      Map<FateId,List<ReferencedTabletFile>> bulkFiles = new HashMap<>();
       for (var entry : scanner) {
         if (entry.getKey().getColumnFamily().equals(BulkFileColumnFamily.NAME)) {
           var path = new StoredTabletFile(entry.getKey().getColumnQualifier().toString());
@@ -205,12 +204,6 @@
           bulkFiles.computeIfAbsent(txid, k -> new ArrayList<>()).add(path.getTabletFile());
         }
       }
-=======
-    Map<FateId,List<ReferencedTabletFile>> bulkFiles = new HashMap<>();
-
-    context.getAmple().readTablet(extent).getLoaded().forEach((path, fateId) -> bulkFiles
-        .computeIfAbsent(fateId, k -> new ArrayList<>()).add(path.getTabletFile()));
->>>>>>> f8ab378e
 
       return bulkFiles;
     } catch (Exception e) {
@@ -394,7 +387,7 @@
 
   public static void addNewTablet(ServerContext context, KeyExtent extent, String dirName,
       TServerInstance tServerInstance, Map<StoredTabletFile,DataFileValue> datafileSizes,
-      Map<Long,? extends Collection<ReferencedTabletFile>> bulkLoadedFiles, MetadataTime time,
+      Map<FateId,? extends Collection<ReferencedTabletFile>> bulkLoadedFiles, MetadataTime time,
       long lastFlushID) {
 
     TabletMutator tablet = context.getAmple().mutateTablet(extent);
@@ -413,7 +406,7 @@
 
     datafileSizes.forEach((key, value) -> tablet.putFile(key, value));
 
-    for (Entry<Long,? extends Collection<ReferencedTabletFile>> entry : bulkLoadedFiles
+    for (Entry<FateId,? extends Collection<ReferencedTabletFile>> entry : bulkLoadedFiles
         .entrySet()) {
       for (ReferencedTabletFile ref : entry.getValue()) {
         tablet.putBulkFile(ref, entry.getKey());
