--- conflicted
+++ resolved
@@ -18,11 +18,7 @@
  */
 package org.apache.accumulo.test.fate;
 
-<<<<<<< HEAD
-=======
 import static org.apache.accumulo.core.fate.AbstractFateStore.createDummyLockID;
-import static org.apache.accumulo.core.util.compaction.ExternalCompactionUtil.getCompactorAddrs;
->>>>>>> e725cfed
 import static org.easymock.EasyMock.expect;
 import static org.easymock.EasyMock.replay;
 import static org.easymock.EasyMock.verify;
@@ -105,7 +101,7 @@
     // this issue.
     getCluster().getClusterControl().stopAllServers(ServerType.COMPACTOR);
     Wait.waitFor(() -> getServerContext().getServerPaths()
-        .getCompactor(Optional.empty(), Optional.empty()).isEmpty(), 60_000);
+        .getCompactor(Optional.empty(), Optional.empty(), true).isEmpty(), 60_000);
   }
 
   @Test
