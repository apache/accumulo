--- conflicted
+++ resolved
@@ -18,6 +18,7 @@
  */
 package org.apache.accumulo.test.fate;
 
+import static org.apache.accumulo.test.fate.FateStoreUtil.TEST_FATE_OP;
 import static org.easymock.EasyMock.expect;
 import static org.easymock.EasyMock.replay;
 import static org.easymock.EasyMock.verify;
@@ -63,11 +64,8 @@
 import org.apache.accumulo.core.fate.zookeeper.ZooUtil;
 import org.apache.accumulo.core.iterators.IteratorUtil;
 import org.apache.accumulo.core.lock.ServiceLockPaths.AddressSelector;
-<<<<<<< HEAD
 import org.apache.accumulo.core.metadata.AccumuloTable;
-=======
 import org.apache.accumulo.core.zookeeper.ZooSession;
->>>>>>> 7fada715
 import org.apache.accumulo.minicluster.ServerType;
 import org.apache.accumulo.miniclusterImpl.MiniAccumuloClusterImpl.ProcessInfo;
 import org.apache.accumulo.server.ServerContext;
@@ -550,7 +548,7 @@
         fateIdsFromSummary);
 
     // Seed the transaction with the latch repo, so we can have an IN_PROGRESS transaction
-    fate.seedTransaction("op1", fateId1, new LatchTestRepo(), true, "test");
+    fate.seedTransaction(TEST_FATE_OP, fateId1, new LatchTestRepo(), true, "test");
     // Wait for 'fate' to reserve fateId1 (will be IN_PROGRESS on fateId1)
     Wait.waitFor(() -> env.numWorkers.get() == 1);
 
@@ -627,7 +625,7 @@
         fateIdsFromSummary);
 
     // Seed the transaction with the latch repo, so we can have an IN_PROGRESS transaction
-    fate.seedTransaction("op1", fateId1, new LatchTestRepo(), true, "test");
+    fate.seedTransaction(TEST_FATE_OP, fateId1, new LatchTestRepo(), true, "test");
     // Wait for 'fate' to reserve fateId1 (will be IN_PROGRESS on fateId1)
     Wait.waitFor(() -> env.numWorkers.get() == 1);
 
@@ -705,16 +703,8 @@
     } else {
       Method listMethod = MetaFateStore.class.getMethod("list");
       mockedStore = EasyMock.createMockBuilder(MetaFateStore.class)
-<<<<<<< HEAD
-          .withConstructor(String.class, ZooReaderWriter.class, ZooUtil.LockID.class,
-              Predicate.class)
-          .withArgs(sctx.getZooKeeperRoot() + Constants.ZFATE, sctx.getZooReaderWriter(), null,
-              null)
-=======
           .withConstructor(String.class, ZooSession.class, ZooUtil.LockID.class, Predicate.class)
-          .withArgs(sctx.getZooKeeperRoot() + Constants.ZFATE, sctx.getZooSession(),
-              createDummyLockID(), null)
->>>>>>> 7fada715
+          .withArgs(sctx.getZooKeeperRoot() + Constants.ZFATE, sctx.getZooSession(), null, null)
           .addMockedMethod(listMethod).createMock();
     }
 
