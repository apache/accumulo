/*
 * Licensed to the Apache Software Foundation (ASF) under one
 * or more contributor license agreements.  See the NOTICE file
 * distributed with this work for additional information
 * regarding copyright ownership.  The ASF licenses this file
 * to you under the Apache License, Version 2.0 (the
 * "License"); you may not use this file except in compliance
 * with the License.  You may obtain a copy of the License at
 *
 *   http://www.apache.org/licenses/LICENSE-2.0
 *
 * Unless required by applicable law or agreed to in writing,
 * software distributed under the License is distributed on an
 * "AS IS" BASIS, WITHOUT WARRANTIES OR CONDITIONS OF ANY
 * KIND, either express or implied.  See the License for the
 * specific language governing permissions and limitations
 * under the License.
 */
package org.apache.accumulo.test;

import static org.junit.Assert.assertEquals;

import java.util.List;
import java.util.Map.Entry;
import java.util.UUID;

import org.apache.accumulo.core.client.Accumulo;
import org.apache.accumulo.core.client.AccumuloClient;
import org.apache.accumulo.core.client.BatchWriter;
import org.apache.accumulo.core.client.BatchWriterConfig;
import org.apache.accumulo.core.client.Scanner;
import org.apache.accumulo.core.clientImpl.ClientInfo;
import org.apache.accumulo.core.conf.Property;
import org.apache.accumulo.core.data.Key;
import org.apache.accumulo.core.data.Mutation;
import org.apache.accumulo.core.data.Range;
import org.apache.accumulo.core.data.Value;
import org.apache.accumulo.core.metadata.MetadataTable;
import org.apache.accumulo.core.security.Authorizations;
import org.apache.accumulo.fate.zookeeper.ZooReaderWriter;
import org.apache.accumulo.minicluster.ServerType;
import org.apache.accumulo.miniclusterImpl.MiniAccumuloConfigImpl;
import org.apache.accumulo.server.ServerContext;
import org.apache.accumulo.server.log.WalStateManager;
import org.apache.accumulo.server.master.state.TServerInstance;
import org.apache.accumulo.test.functional.ConfigurableMacBase;
import org.apache.hadoop.conf.Configuration;
import org.apache.hadoop.fs.RawLocalFileSystem;
import org.junit.Test;

import com.google.common.collect.Iterators;

// When reviewing the changes for ACCUMULO-3423, kturner suggested
// "tablets will now have log references that contain no data,
// so it may be marked with 3 WALs, the first with data, the 2nd without, a 3rd with data.
// It would be useful to have an IT that will test this situation.
public class UnusedWALIT extends ConfigurableMacBase {

  @Override
  protected int defaultTimeoutSeconds() {
    return 120;
  }

  @Override
  protected void configure(MiniAccumuloConfigImpl cfg, Configuration hadoopCoreSite) {
    final long logSize = 1024 * 1024 * 10;
    cfg.setProperty(Property.INSTANCE_ZK_TIMEOUT, "5s");
    cfg.setProperty(Property.TSERV_WALOG_MAX_SIZE, Long.toString(logSize));
    cfg.setNumTservers(1);
    // use raw local file system so walogs sync and flush will work
    hadoopCoreSite.set("fs.file.impl", RawLocalFileSystem.class.getName());
    hadoopCoreSite.set("fs.namenode.fs-limits.min-block-size", Long.toString(logSize));
  }

<<<<<<< HEAD
=======
  @Override
  protected int defaultTimeoutSeconds() {
    return 2 * 60;
  }

>>>>>>> ed1bb673
  @Test
  public void test() throws Exception {
    // don't want this bad boy cleaning up walog entries
    getCluster().getClusterControl().stop(ServerType.GARBAGE_COLLECTOR);

    // make two tables
    String[] tableNames = getUniqueNames(2);
    String bigTable = tableNames[0];
    String lilTable = tableNames[1];
    try (AccumuloClient c = Accumulo.newClient().from(getClientProperties()).build()) {
      c.tableOperations().create(bigTable);
      c.tableOperations().create(lilTable);

      ServerContext context = getServerContext();
      ClientInfo info = ClientInfo.from(getClientProperties());
      new ZooReaderWriter(info.getZooKeepers(), info.getZooKeepersSessionTimeOut(), "");

      // put some data in a log that should be replayed for both tables
      writeSomeData(c, bigTable, 0, 10, 0, 10);
      scanSomeData(c, bigTable, 0, 10, 0, 10);
      writeSomeData(c, lilTable, 0, 1, 0, 1);
      scanSomeData(c, lilTable, 0, 1, 0, 1);
      assertEquals(2, getWALCount(context));

      // roll the logs by pushing data into bigTable
      writeSomeData(c, bigTable, 0, 3000, 0, 1000);
      assertEquals(3, getWALCount(context));

      // put some data in the latest log
      writeSomeData(c, lilTable, 1, 10, 0, 10);
      scanSomeData(c, lilTable, 1, 10, 0, 10);

      // bounce the tserver
      getCluster().getClusterControl().stop(ServerType.TABLET_SERVER);
      getCluster().getClusterControl().start(ServerType.TABLET_SERVER);

      // wait for the metadata table to be online
      Iterators.size(c.createScanner(MetadataTable.NAME, Authorizations.EMPTY).iterator());

      // check our two sets of data in different logs
      scanSomeData(c, lilTable, 0, 1, 0, 1);
      scanSomeData(c, lilTable, 1, 10, 0, 10);
    }
  }

  private void scanSomeData(AccumuloClient c, String table, int startRow, int rowCount,
      int startCol, int colCount) throws Exception {
    try (Scanner s = c.createScanner(table, Authorizations.EMPTY)) {
      s.setRange(
          new Range(Integer.toHexString(startRow), Integer.toHexString(startRow + rowCount)));
      int row = startRow;
      int col = startCol;
      for (Entry<Key,Value> entry : s) {
        assertEquals(row, Integer.parseInt(entry.getKey().getRow().toString(), 16));
        assertEquals(col++, Integer.parseInt(entry.getKey().getColumnQualifier().toString(), 16));
        if (col == startCol + colCount) {
          col = startCol;
          row++;
          if (row == startRow + rowCount) {
            break;
          }
        }
      }
      assertEquals(row, startRow + rowCount);
    }
  }

  private int getWALCount(ServerContext context) throws Exception {
    WalStateManager wals = new WalStateManager(context);
    int result = 0;
    for (Entry<TServerInstance,List<UUID>> entry : wals.getAllMarkers().entrySet()) {
      result += entry.getValue().size();
    }
    return result;
  }

  private void writeSomeData(AccumuloClient client, String table, int startRow, int rowCount,
      int startCol, int colCount) throws Exception {
    BatchWriterConfig config = new BatchWriterConfig();
    config.setMaxMemory(10 * 1024 * 1024);
    BatchWriter bw = client.createBatchWriter(table, config);
    for (int r = startRow; r < startRow + rowCount; r++) {
      Mutation m = new Mutation(Integer.toHexString(r));
      for (int c = startCol; c < startCol + colCount; c++) {
        m.put("", Integer.toHexString(c), "");
      }
      bw.addMutation(m);
    }
    bw.close();
  }

}<|MERGE_RESOLUTION|>--- conflicted
+++ resolved
@@ -57,11 +57,6 @@
 public class UnusedWALIT extends ConfigurableMacBase {
 
   @Override
-  protected int defaultTimeoutSeconds() {
-    return 120;
-  }
-
-  @Override
   protected void configure(MiniAccumuloConfigImpl cfg, Configuration hadoopCoreSite) {
     final long logSize = 1024 * 1024 * 10;
     cfg.setProperty(Property.INSTANCE_ZK_TIMEOUT, "5s");
@@ -72,14 +67,11 @@
     hadoopCoreSite.set("fs.namenode.fs-limits.min-block-size", Long.toString(logSize));
   }
 
-<<<<<<< HEAD
-=======
   @Override
   protected int defaultTimeoutSeconds() {
     return 2 * 60;
   }
 
->>>>>>> ed1bb673
   @Test
   public void test() throws Exception {
     // don't want this bad boy cleaning up walog entries
