/*
 * Licensed to the Apache Software Foundation (ASF) under one or more
 * contributor license agreements.  See the NOTICE file distributed with
 * this work for additional information regarding copyright ownership.
 * The ASF licenses this file to You under the Apache License, Version 2.0
 * (the "License"); you may not use this file except in compliance with
 * the License.  You may obtain a copy of the License at
 *
 *     http://www.apache.org/licenses/LICENSE-2.0
 *
 * Unless required by applicable law or agreed to in writing, software
 * distributed under the License is distributed on an "AS IS" BASIS,
 * WITHOUT WARRANTIES OR CONDITIONS OF ANY KIND, either express or implied.
 * See the License for the specific language governing permissions and
 * limitations under the License.
 */
package org.apache.accumulo.test;

import static org.apache.accumulo.fate.util.UtilWaitThread.sleepUninterruptibly;
import static org.junit.Assert.assertEquals;

import java.util.Map.Entry;
import java.util.concurrent.TimeUnit;

import org.apache.accumulo.core.client.BatchWriter;
import org.apache.accumulo.core.client.BatchWriterConfig;
import org.apache.accumulo.core.client.Connector;
import org.apache.accumulo.core.client.Scanner;
import org.apache.accumulo.core.client.TableNotFoundException;
import org.apache.accumulo.core.client.impl.Table;
import org.apache.accumulo.core.data.Key;
import org.apache.accumulo.core.data.Mutation;
import org.apache.accumulo.core.data.Range;
import org.apache.accumulo.core.data.Value;
import org.apache.accumulo.core.data.impl.KeyExtent;
import org.apache.accumulo.core.metadata.MetadataTable;
import org.apache.accumulo.core.metadata.schema.MetadataSchema.TabletsSection;
import org.apache.accumulo.core.metadata.schema.MetadataSchema.TabletsSection.DataFileColumnFamily;
import org.apache.accumulo.core.security.Authorizations;
import org.apache.accumulo.core.security.TablePermission;
import org.apache.accumulo.harness.AccumuloClusterHarness;
import org.apache.hadoop.io.Text;
import org.junit.Test;

import com.google.common.collect.Iterators;

public class SplitRecoveryIT extends AccumuloClusterHarness {

  private Mutation m(String row) {
    Mutation result = new Mutation(row);
    result.put("cf", "cq", new Value("value".getBytes()));
    return result;
  }

  boolean isOffline(String tablename, Connector connector) throws TableNotFoundException {
    String tableId = connector.tableOperations().tableIdMap().get(tablename);
    try (Scanner scanner = connector.createScanner(MetadataTable.NAME, Authorizations.EMPTY)) {
      scanner.setRange(new Range(new Text(tableId + ";"), new Text(tableId + "<")));
      scanner.fetchColumnFamily(TabletsSection.CurrentLocationColumnFamily.NAME);
      return Iterators.size(scanner.iterator()) == 0;
    }
  }

  @Override
  public int defaultTimeoutSeconds() {
    return 60;
  }

  @Test
  public void test() throws Exception {

    String tableName = getUniqueNames(1)[0];

    for (int tn = 0; tn < 2; tn++) {

      Connector connector = getConnector();
      // create a table and put some data in it
      connector.tableOperations().create(tableName);
      BatchWriter bw = connector.createBatchWriter(tableName, new BatchWriterConfig());
      bw.addMutation(m("a"));
      bw.addMutation(m("b"));
      bw.addMutation(m("c"));
      bw.close();
      // take the table offline
      connector.tableOperations().offline(tableName);
      while (!isOffline(tableName, connector))
        sleepUninterruptibly(200, TimeUnit.MILLISECONDS);

      // poke a partial split into the metadata table
<<<<<<< HEAD
      connector.securityOperations().grantTablePermission(getAdminPrincipal(), MetadataTable.NAME, TablePermission.WRITE);
      Table.ID tableId = Table.ID.of(connector.tableOperations().tableIdMap().get(tableName));
=======
      connector.securityOperations().grantTablePermission(getAdminPrincipal(), MetadataTable.NAME,
          TablePermission.WRITE);
      String tableId = connector.tableOperations().tableIdMap().get(tableName);
>>>>>>> f4f43feb

      KeyExtent extent = new KeyExtent(tableId, null, new Text("b"));
      Mutation m = extent.getPrevRowUpdateMutation();

      TabletsSection.TabletColumnFamily.SPLIT_RATIO_COLUMN.put(m,
          new Value(Double.toString(0.5).getBytes()));
      TabletsSection.TabletColumnFamily.OLD_PREV_ROW_COLUMN.put(m,
          KeyExtent.encodePrevEndRow(null));
      bw = connector.createBatchWriter(MetadataTable.NAME, new BatchWriterConfig());
      bw.addMutation(m);

      if (tn == 1) {

        bw.flush();

        try (Scanner scanner = connector.createScanner(MetadataTable.NAME, Authorizations.EMPTY)) {
          scanner.setRange(extent.toMetadataRange());
          scanner.fetchColumnFamily(DataFileColumnFamily.NAME);

          KeyExtent extent2 = new KeyExtent(tableId, new Text("b"), null);
          m = extent2.getPrevRowUpdateMutation();
          TabletsSection.ServerColumnFamily.DIRECTORY_COLUMN.put(m, new Value("/t2".getBytes()));
          TabletsSection.ServerColumnFamily.TIME_COLUMN.put(m, new Value("M0".getBytes()));

          for (Entry<Key,Value> entry : scanner) {
            m.put(DataFileColumnFamily.NAME, entry.getKey().getColumnQualifier(), entry.getValue());
          }

          bw.addMutation(m);
        }
      }

      bw.close();
      // bring the table online
      connector.tableOperations().online(tableName);

      // verify the tablets went online
      try (Scanner scanner = connector.createScanner(tableName, Authorizations.EMPTY)) {
        int i = 0;
        String expected[] = {"a", "b", "c"};
        for (Entry<Key,Value> entry : scanner) {
          assertEquals(expected[i], entry.getKey().getRow().toString());
          i++;
        }
        assertEquals(3, i);

        connector.tableOperations().delete(tableName);
      }
    }
  }

}<|MERGE_RESOLUTION|>--- conflicted
+++ resolved
@@ -87,14 +87,9 @@
         sleepUninterruptibly(200, TimeUnit.MILLISECONDS);
 
       // poke a partial split into the metadata table
-<<<<<<< HEAD
-      connector.securityOperations().grantTablePermission(getAdminPrincipal(), MetadataTable.NAME, TablePermission.WRITE);
-      Table.ID tableId = Table.ID.of(connector.tableOperations().tableIdMap().get(tableName));
-=======
       connector.securityOperations().grantTablePermission(getAdminPrincipal(), MetadataTable.NAME,
           TablePermission.WRITE);
-      String tableId = connector.tableOperations().tableIdMap().get(tableName);
->>>>>>> f4f43feb
+      Table.ID tableId = Table.ID.of(connector.tableOperations().tableIdMap().get(tableName));
 
       KeyExtent extent = new KeyExtent(tableId, null, new Text("b"));
       Mutation m = extent.getPrevRowUpdateMutation();
