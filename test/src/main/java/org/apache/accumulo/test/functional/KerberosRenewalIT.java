--- conflicted
+++ resolved
@@ -19,12 +19,8 @@
 package org.apache.accumulo.test.functional;
 
 import static java.util.concurrent.TimeUnit.MINUTES;
-<<<<<<< HEAD
 import static org.apache.accumulo.test.functional.KerberosRenewalIT.TEST_DURATION_MINUTES;
 import static org.junit.jupiter.api.Assertions.assertEquals;
-=======
-import static org.junit.Assert.assertEquals;
->>>>>>> 3c3a91f7
 
 import java.util.Map;
 import java.util.Map.Entry;
@@ -85,18 +81,9 @@
   private static String krbEnabledForITs = null;
   private static ClusterUser rootUser;
 
-<<<<<<< HEAD
-  private static final long TICKET_LIFETIME = 6 * 60 * 1000; // Anything less seems to fail when
-                                                             // generating the ticket
-  private static final long TICKET_TEST_LIFETIME = 8 * 60 * 1000; // Run a test for 8 mins
+  private static final long TICKET_LIFETIME = MINUTES.toMillis(6); // Anything less seems to fail when generating the ticket
+  private static final long TICKET_TEST_LIFETIME = MINUTES.toMillis(8); // Run a test for 8 mins
   public static final long TEST_DURATION_MINUTES = 9; // The test should finish within 9 mins
-=======
-  private static final long TICKET_LIFETIME = MINUTES.toMillis(6); // Anything less seems to fail
-                                                                   // when
-  // generating the ticket
-  private static final long TICKET_TEST_LIFETIME = MINUTES.toMillis(8); // Run a test for 8 mins
-  private static final long TEST_DURATION = 9 * 60_000; // The test should finish within 9 mins
->>>>>>> 3c3a91f7
 
   @BeforeAll
   public static void startKdc() throws Exception {
