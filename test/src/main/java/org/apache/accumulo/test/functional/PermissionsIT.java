--- conflicted
+++ resolved
@@ -141,12 +141,7 @@
       throws Exception {
     String tableName, user, password = "password", namespace;
     boolean passwordBased = testUser.getPassword() != null;
-<<<<<<< HEAD
     log.debug("Confirming that the lack of the {} permission properly restricts the user", perm);
-=======
-    log.debug(
-        "Confirming that the lack of the " + perm + " permission properly restricts the user");
->>>>>>> f4f43feb
 
     // test permission prior to granting it
     switch (perm) {
@@ -249,14 +244,9 @@
           throw new IllegalStateException("Should NOT be able to delete a user");
         } catch (AccumuloSecurityException e) {
           loginAs(rootUser);
-<<<<<<< HEAD
-          if (e.getSecurityErrorCode() != SecurityErrorCode.PERMISSION_DENIED || !root_conn.securityOperations().listLocalUsers().contains(user)) {
+          if (e.getSecurityErrorCode() != SecurityErrorCode.PERMISSION_DENIED
+              || !root_conn.securityOperations().listLocalUsers().contains(user)) {
             log.info("Failed to authenticate as {}", user);
-=======
-          if (e.getSecurityErrorCode() != SecurityErrorCode.PERMISSION_DENIED
-              || !root_conn.securityOperations().listLocalUsers().contains(user)) {
-            log.info("Failed to authenticate as " + user);
->>>>>>> f4f43feb
             throw e;
           }
         }
@@ -381,12 +371,7 @@
       throws Exception {
     String tableName, user, password = "password", namespace;
     boolean passwordBased = testUser.getPassword() != null;
-<<<<<<< HEAD
     log.debug("Confirming that the presence of the {} permission properly permits the user", perm);
-=======
-    log.debug(
-        "Confirming that the presence of the " + perm + " permission properly permits the user");
->>>>>>> f4f43feb
 
     // test permission after granting it
     switch (perm) {
@@ -627,20 +612,11 @@
     }
   }
 
-<<<<<<< HEAD
-  private void testMissingTablePermission(Connector test_user_conn, ClusterUser testUser, TablePermission perm, String tableName) throws Exception {
+  private void testMissingTablePermission(Connector test_user_conn, ClusterUser testUser,
+      TablePermission perm, String tableName) throws Exception {
     BatchWriter writer;
     Mutation m;
     log.debug("Confirming that the lack of the {} permission properly restricts the user", perm);
-=======
-  private void testMissingTablePermission(Connector test_user_conn, ClusterUser testUser,
-      TablePermission perm, String tableName) throws Exception {
-    Scanner scanner;
-    BatchWriter writer;
-    Mutation m;
-    log.debug(
-        "Confirming that the lack of the " + perm + " permission properly restricts the user");
->>>>>>> f4f43feb
 
     // test permission prior to granting it
     switch (perm) {
@@ -725,22 +701,12 @@
     }
   }
 
-<<<<<<< HEAD
-  private void testGrantedTablePermission(Connector test_user_conn, ClusterUser normalUser, TablePermission perm, String tableName) throws AccumuloException,
-      TableExistsException, AccumuloSecurityException, TableNotFoundException, MutationsRejectedException {
+  private void testGrantedTablePermission(Connector test_user_conn, ClusterUser normalUser,
+      TablePermission perm, String tableName) throws AccumuloException, TableExistsException,
+      AccumuloSecurityException, TableNotFoundException, MutationsRejectedException {
     BatchWriter writer;
     Mutation m;
     log.debug("Confirming that the presence of the {} permission properly permits the user", perm);
-=======
-  private void testGrantedTablePermission(Connector test_user_conn, ClusterUser normalUser,
-      TablePermission perm, String tableName) throws AccumuloException, TableExistsException,
-      AccumuloSecurityException, TableNotFoundException, MutationsRejectedException {
-    Scanner scanner;
-    BatchWriter writer;
-    Mutation m;
-    log.debug(
-        "Confirming that the presence of the " + perm + " permission properly permits the user");
->>>>>>> f4f43feb
 
     // test permission after granting it
     switch (perm) {
@@ -774,7 +740,8 @@
         break;
       case GET_SUMMARIES:
         List<Summary> summaries = test_user_conn.tableOperations().summaries(tableName).retrieve();
-        // just make sure it's not blocked by permissions, the actual summaries are tested in SummaryIT
+        // just make sure it's not blocked by permissions, the actual summaries are tested in
+        // SummaryIT
         Assert.assertTrue(summaries.isEmpty());
         break;
       default:
