--- conflicted
+++ resolved
@@ -27,16 +27,12 @@
 import org.apache.accumulo.core.fate.Repo;
 
 /**
-<<<<<<< HEAD
  * A FATE which performs the dead reservation cleanup and the check on the pool size with a much
- * shorter delay between for faster testing.
-=======
- * A FATE which performs the dead reservation cleanup with a much shorter delay between. Useful for
- * shortening test times for tests that are waiting for a cleanup to occur.
->>>>>>> 139d850e
+ * shorter delay between. Useful for shortening test times for tests that are waiting for one of
+ * these actions to occur.
  */
 public class FastFate<T> extends Fate<T> {
-  private static final Duration DEAD_RES_CLEANUP_DELAY = Duration.ofSeconds(15);
+  private static final Duration DEAD_RES_CLEANUP_DELAY = Duration.ofSeconds(5);
   private static final Duration POOL_WATCHER_DELAY = Duration.ofSeconds(5);
 
   public FastFate(T environment, FateStore<T> store, boolean runDeadResCleaner,
@@ -46,15 +42,11 @@
 
   @Override
   public Duration getDeadResCleanupDelay() {
-<<<<<<< HEAD
     return DEAD_RES_CLEANUP_DELAY;
   }
 
   @Override
   public Duration getPoolWatcherDelay() {
     return POOL_WATCHER_DELAY;
-=======
-    return Duration.ofSeconds(5);
->>>>>>> 139d850e
   }
 }