/*
 * Licensed to the Apache Software Foundation (ASF) under one
 * or more contributor license agreements.  See the NOTICE file
 * distributed with this work for additional information
 * regarding copyright ownership.  The ASF licenses this file
 * to you under the Apache License, Version 2.0 (the
 * "License"); you may not use this file except in compliance
 * with the License.  You may obtain a copy of the License at
 *
 *   https://www.apache.org/licenses/LICENSE-2.0
 *
 * Unless required by applicable law or agreed to in writing,
 * software distributed under the License is distributed on an
 * "AS IS" BASIS, WITHOUT WARRANTIES OR CONDITIONS OF ANY
 * KIND, either express or implied.  See the License for the
 * specific language governing permissions and limitations
 * under the License.
 */
package org.apache.accumulo.test.functional;

import static org.apache.accumulo.core.manager.state.TabletManagement.ManagementAction.BAD_STATE;
import static org.apache.accumulo.core.manager.state.TabletManagement.ManagementAction.NEEDS_LOCATION_UPDATE;
import static org.apache.accumulo.core.manager.state.TabletManagement.ManagementAction.NEEDS_RECOVERY;
import static org.apache.accumulo.core.manager.state.TabletManagement.ManagementAction.NEEDS_SPLITTING;
import static org.apache.accumulo.core.manager.state.TabletManagement.ManagementAction.NEEDS_VOLUME_REPLACEMENT;
import static org.junit.jupiter.api.Assertions.assertEquals;
import static org.junit.jupiter.api.Assertions.assertTrue;

import java.io.IOException;
import java.time.Duration;
import java.util.ArrayList;
import java.util.Collections;
import java.util.HashMap;
import java.util.HashSet;
import java.util.Iterator;
import java.util.List;
import java.util.Map;
import java.util.Map.Entry;
import java.util.Optional;
import java.util.Set;
import java.util.SortedSet;
import java.util.TreeSet;
import java.util.UUID;
import java.util.concurrent.TimeUnit;

import org.apache.accumulo.core.Constants;
import org.apache.accumulo.core.client.Accumulo;
import org.apache.accumulo.core.client.AccumuloClient;
import org.apache.accumulo.core.client.AccumuloException;
import org.apache.accumulo.core.client.AccumuloSecurityException;
import org.apache.accumulo.core.client.BatchDeleter;
import org.apache.accumulo.core.client.BatchWriter;
import org.apache.accumulo.core.client.IsolatedScanner;
import org.apache.accumulo.core.client.MutationsRejectedException;
import org.apache.accumulo.core.client.RowIterator;
import org.apache.accumulo.core.client.Scanner;
import org.apache.accumulo.core.client.TableExistsException;
import org.apache.accumulo.core.client.TableNotFoundException;
import org.apache.accumulo.core.client.admin.NewTableConfiguration;
import org.apache.accumulo.core.client.admin.TabletAvailability;
import org.apache.accumulo.core.client.admin.servers.ServerId;
import org.apache.accumulo.core.client.admin.servers.ServerTypeName;
import org.apache.accumulo.core.clientImpl.ClientContext;
import org.apache.accumulo.core.conf.Property;
import org.apache.accumulo.core.data.Key;
import org.apache.accumulo.core.data.Mutation;
import org.apache.accumulo.core.data.Range;
import org.apache.accumulo.core.data.TableId;
import org.apache.accumulo.core.data.Value;
import org.apache.accumulo.core.dataImpl.KeyExtent;
import org.apache.accumulo.core.fate.FateId;
import org.apache.accumulo.core.fate.FateInstanceType;
import org.apache.accumulo.core.lock.ServiceLock;
import org.apache.accumulo.core.lock.ServiceLockPaths.ServiceLockPath;
import org.apache.accumulo.core.manager.state.TabletManagement;
import org.apache.accumulo.core.manager.state.tables.TableState;
import org.apache.accumulo.core.manager.thrift.ManagerState;
import org.apache.accumulo.core.metadata.AccumuloTable;
import org.apache.accumulo.core.metadata.StoredTabletFile;
import org.apache.accumulo.core.metadata.TServerInstance;
import org.apache.accumulo.core.metadata.schema.Ample;
import org.apache.accumulo.core.metadata.schema.DataFileValue;
import org.apache.accumulo.core.metadata.schema.MetadataSchema;
import org.apache.accumulo.core.metadata.schema.MetadataSchema.TabletsSection;
import org.apache.accumulo.core.metadata.schema.MetadataSchema.TabletsSection.CurrentLocationColumnFamily;
import org.apache.accumulo.core.metadata.schema.MetadataSchema.TabletsSection.DataFileColumnFamily;
import org.apache.accumulo.core.metadata.schema.MetadataSchema.TabletsSection.TabletColumnFamily;
import org.apache.accumulo.core.metadata.schema.TabletMetadata;
import org.apache.accumulo.core.metadata.schema.TabletMetadata.ColumnType;
import org.apache.accumulo.core.metadata.schema.TabletOperationId;
import org.apache.accumulo.core.metadata.schema.TabletOperationType;
import org.apache.accumulo.core.metadata.schema.TabletsMetadata;
import org.apache.accumulo.core.security.Authorizations;
import org.apache.accumulo.core.tabletserver.log.LogEntry;
import org.apache.accumulo.core.util.UtilWaitThread;
import org.apache.accumulo.core.util.time.SteadyTime;
import org.apache.accumulo.harness.AccumuloClusterHarness;
import org.apache.accumulo.server.manager.LiveTServerSet;
import org.apache.accumulo.server.manager.state.TabletManagementIterator;
import org.apache.accumulo.server.manager.state.TabletManagementParameters;
import org.apache.hadoop.fs.Path;
import org.apache.hadoop.io.Text;
import org.junit.jupiter.api.Test;
import org.slf4j.Logger;
import org.slf4j.LoggerFactory;

import com.google.common.collect.Iterables;
import com.google.common.collect.Sets;

/**
 * Test to ensure that the {@link TabletManagementIterator} properly skips over tablet information
 * in the metadata table when there is no work to be done on the tablet (see ACCUMULO-3580)
 */
public class TabletManagementIteratorIT extends AccumuloClusterHarness {
  private final static Logger log = LoggerFactory.getLogger(TabletManagementIteratorIT.class);

  @Override
  protected Duration defaultTimeout() {
    return Duration.ofMinutes(3);
  }

  @Test
  public void test() throws AccumuloException, AccumuloSecurityException, TableExistsException,
      TableNotFoundException, IOException {

    try (AccumuloClient client = Accumulo.newClient().from(getClientProps()).build()) {

      String[] tables = getUniqueNames(10);
      final String t1 = tables[0];
      final String t2 = tables[1];
      final String t3 = tables[2];
      final String t4 = tables[3];
      final String metaCopy1 = tables[4];
      final String metaCopy2 = tables[5];
      final String metaCopy3 = tables[6];
      final String metaCopy4 = tables[7];
      final String metaCopy5 = tables[8];
      final String metaCopy6 = tables[9];

      // create some metadata
      createTable(client, t1, true);
      createTable(client, t2, false);
      createTable(client, t3, true);
      createTable(client, t4, true);

      // Scan table t3 which will cause it's tablets
      // to be hosted. Then, remove the location.
      Scanner s = client.createScanner(t3);
      s.setRange(new Range());
      @SuppressWarnings("unused")
      var unused = Iterables.size(s); // consume all the data

      // examine a clone of the metadata table, so we can manipulate it
      copyTable(client, AccumuloTable.METADATA.tableName(), metaCopy1);

      var tableId1 = getServerContext().getTableId(t1);
      var tableId3 = getServerContext().getTableId(t3);
      var tableId4 = getServerContext().getTableId(t4);

      // Create expected KeyExtents to test output of findTabletsNeedingAttention
      KeyExtent endR1 = new KeyExtent(tableId1, new Text("some split"), null);
      KeyExtent endR3 = new KeyExtent(tableId3, new Text("some split"), null);
      KeyExtent endR4 = new KeyExtent(tableId4, new Text("some split"), null);
      KeyExtent prevR1 = new KeyExtent(tableId1, null, new Text("some split"));
      KeyExtent prevR3 = new KeyExtent(tableId3, null, new Text("some split"));
      KeyExtent prevR4 = new KeyExtent(tableId4, null, new Text("some split"));
      Map<KeyExtent,Set<TabletManagement.ManagementAction>> expected;

      TabletManagementParameters tabletMgmtParams = createParameters(client);
      Map<KeyExtent,Set<TabletManagement.ManagementAction>> tabletsInFlux =
          findTabletsNeedingAttention(client, metaCopy1, tabletMgmtParams);
      while (!tabletsInFlux.isEmpty()) {
        log.debug("Waiting for {} tablets for {}", tabletsInFlux, metaCopy1);
        UtilWaitThread.sleep(500);
        copyTable(client, AccumuloTable.METADATA.tableName(), metaCopy1);
        tabletsInFlux = findTabletsNeedingAttention(client, metaCopy1, tabletMgmtParams);
      }
      expected = Map.of();
      assertEquals(expected, findTabletsNeedingAttention(client, metaCopy1, tabletMgmtParams),
          "No tables should need attention");

      // The metadata table stabilized and metaCopy1 contains a copy suitable for testing. Before
      // metaCopy1 is modified, copy it for subsequent test.
      copyTable(client, metaCopy1, metaCopy2);
      copyTable(client, metaCopy1, metaCopy3);
      copyTable(client, metaCopy1, metaCopy4);
      copyTable(client, metaCopy1, metaCopy5);
      copyTable(client, metaCopy1, metaCopy6);

      // t1 is unassigned, setting to always will generate a change to host tablets
      setTabletAvailability(client, metaCopy1, t1, TabletAvailability.HOSTED.name());
      // t3 is hosted, setting to never will generate a change to unhost tablets
      setTabletAvailability(client, metaCopy1, t3, TabletAvailability.UNHOSTED.name());
      tabletMgmtParams = createParameters(client);
      expected = Map.of(endR1, Set.of(NEEDS_LOCATION_UPDATE), prevR1, Set.of(NEEDS_LOCATION_UPDATE),
          endR3, Set.of(NEEDS_LOCATION_UPDATE), prevR3, Set.of(NEEDS_LOCATION_UPDATE));
      assertEquals(expected, findTabletsNeedingAttention(client, metaCopy1, tabletMgmtParams),
          "Should have four tablets with hosting availability changes");

      // test continue scan functionality, this test needs a table and tablet mgmt params that will
      // return more than one tablet
      testContinueScan(client, metaCopy1, tabletMgmtParams);

      // test the assigned case (no location)
      removeLocation(client, metaCopy1, t3);
      expected =
          Map.of(endR1, Set.of(NEEDS_LOCATION_UPDATE), prevR1, Set.of(NEEDS_LOCATION_UPDATE));
      assertEquals(expected, findTabletsNeedingAttention(client, metaCopy1, tabletMgmtParams),
          "Should have two tablets without a loc");

      // Test setting the operation id on one of the tablets in table t1. Table t1 has two tablets
      // w/o a location. Only one should need attention because of the operation id.
      setOperationId(client, metaCopy1, t1, new Text("some split"), TabletOperationType.SPLITTING);
      expected = Map.of(prevR1, Set.of(NEEDS_LOCATION_UPDATE));
      assertEquals(expected, findTabletsNeedingAttention(client, metaCopy1, tabletMgmtParams),
          "Should have tablets needing attention because of operation id");

      // test the cases where the assignment is to a dead tserver
      reassignLocation(client, metaCopy2, t3);
      expected = Map.of(endR3, Set.of(NEEDS_LOCATION_UPDATE));
      assertEquals(expected, findTabletsNeedingAttention(client, metaCopy2, tabletMgmtParams),
          "Only 1 of 2 tablets in table t1 should be returned");

      // Test the recovery cases
      createLogEntry(client, metaCopy5, t1);
      setTabletAvailability(client, metaCopy5, t1, TabletAvailability.UNHOSTED.name());
      expected = Map.of(endR1, Set.of(NEEDS_LOCATION_UPDATE, NEEDS_RECOVERY));
      assertEquals(expected, findTabletsNeedingAttention(client, metaCopy5, tabletMgmtParams),
          "Only 1 of 2 tablets in table t1 should be returned");
      setTabletAvailability(client, metaCopy5, t1, TabletAvailability.ONDEMAND.name());
      expected = Map.of(endR1, Set.of(NEEDS_LOCATION_UPDATE, NEEDS_RECOVERY));
      assertEquals(expected, findTabletsNeedingAttention(client, metaCopy5, tabletMgmtParams),
          "Only 1 of 2 tablets in table t1 should be returned");
      setTabletAvailability(client, metaCopy5, t1, TabletAvailability.HOSTED.name());
      expected = Map.of(endR1, Set.of(NEEDS_LOCATION_UPDATE, NEEDS_RECOVERY), prevR1,
          Set.of(NEEDS_LOCATION_UPDATE));
      assertEquals(expected, findTabletsNeedingAttention(client, metaCopy5, tabletMgmtParams),
          "2 tablets in table t1 should be returned");

      // Remove location and set merge operation id on both tablets
      // These tablets should not need attention as they have no WALs
      setTabletAvailability(client, metaCopy4, t4, TabletAvailability.HOSTED.name());
      removeLocation(client, metaCopy4, t4);
      expected =
          Map.of(endR4, Set.of(NEEDS_LOCATION_UPDATE), prevR4, Set.of(NEEDS_LOCATION_UPDATE));
      assertEquals(expected, findTabletsNeedingAttention(client, metaCopy4, tabletMgmtParams),
          "Tablets have no location and a tablet availability of hosted, so they should need attention");

      // Test MERGING and SPLITTING do not need attention with no location or wals
      setOperationId(client, metaCopy4, t4, null, TabletOperationType.MERGING);
      expected = Map.of();
      assertEquals(expected, findTabletsNeedingAttention(client, metaCopy4, tabletMgmtParams),
          "Should have no tablets needing attention for merge as they have no location");
      setOperationId(client, metaCopy4, t4, null, TabletOperationType.SPLITTING);
      assertEquals(expected, findTabletsNeedingAttention(client, metaCopy4, tabletMgmtParams),
          "Should have no tablets needing attention for merge as they have no location");

      // Create a log entry for one of the tablets, this tablet will now need attention
      // for both MERGING and SPLITTING
      setOperationId(client, metaCopy4, t4, null, TabletOperationType.MERGING);
      createLogEntry(client, metaCopy4, t4);
      expected = Map.of(endR4, Set.of(NEEDS_LOCATION_UPDATE, NEEDS_RECOVERY));
      assertEquals(expected, findTabletsNeedingAttention(client, metaCopy4, tabletMgmtParams),
          "Should have a tablet needing attention because of wals");
      // Switch op to SPLITTING which should also need attention like MERGING
      setOperationId(client, metaCopy4, t4, null, TabletOperationType.SPLITTING);
      assertEquals(expected, findTabletsNeedingAttention(client, metaCopy4, tabletMgmtParams),
          "Should have a tablet needing attention because of wals");

      // Switch op to delete, no tablets should need attention even with WALs
      setOperationId(client, metaCopy4, t4, null, TabletOperationType.DELETING);
      expected = Map.of();
      assertEquals(expected, findTabletsNeedingAttention(client, metaCopy4, tabletMgmtParams),
          "Should have no tablets needing attention for delete");

      // test the bad tablet location state case (inconsistent metadata)
      tabletMgmtParams = createParameters(client);
      addDuplicateLocation(client, metaCopy3, t3);
      expected = Map.of(prevR3, Set.of(NEEDS_LOCATION_UPDATE, BAD_STATE));
      assertEquals(expected, findTabletsNeedingAttention(client, metaCopy3, tabletMgmtParams),
          "Should have 1 tablet that needs a metadata repair");

      // test the volume replacements case. Need to insert some files into
      // the metadata for t4, then run the TabletManagementIterator with
      // volume replacements
      addFiles(client, metaCopy4, t4);
      Map<Path,Path> replacements =
          Map.of(new Path("file:/vol1/accumulo/inst_id"), new Path("file:/vol2/accumulo/inst_id"));
      tabletMgmtParams = createParameters(client, replacements);
      expected = Map.of(prevR4, Set.of(NEEDS_VOLUME_REPLACEMENT));
      assertEquals(expected, findTabletsNeedingAttention(client, metaCopy4, tabletMgmtParams),
          "Should have one tablet that needs a volume replacement");

      // In preparation for split an offline testing ensure nothing needs attention
      tabletMgmtParams = createParameters(client);
      addFiles(client, metaCopy6, t4);
      expected = Map.of();
      assertEquals(expected, findTabletsNeedingAttention(client, metaCopy6, tabletMgmtParams),
          "No tablets should need attention");
      // Lower the split threshold for the table, should cause the files added to need attention.
      client.tableOperations().setProperty(tables[3], Property.TABLE_SPLIT_THRESHOLD.getKey(),
          "1K");
      expected = Map.of(prevR4, Set.of(NEEDS_SPLITTING));
      assertEquals(expected, findTabletsNeedingAttention(client, metaCopy6, tabletMgmtParams),
          "Should have one tablet that needs splitting");

      // Take the table offline which should prevent the tablet from being returned for needing to
      // split
      client.tableOperations().offline(tables[3], false);
      tabletMgmtParams = createParameters(client);
      expected = Map.of();
      assertEquals(expected, findTabletsNeedingAttention(client, metaCopy6, tabletMgmtParams),
          "No tablets should need attention");

      // clean up
      dropTables(client, t1, t2, t3, t4, metaCopy1, metaCopy2, metaCopy3, metaCopy4, metaCopy5,
          metaCopy6);
    }
  }

  private void setTabletAvailability(AccumuloClient client, String table, String tableNameToModify,
      String state) throws TableNotFoundException, MutationsRejectedException {
    TableId tableIdToModify =
        TableId.of(client.tableOperations().tableIdMap().get(tableNameToModify));

    try (Scanner scanner = client.createScanner(table, Authorizations.EMPTY)) {
      scanner.setRange(new KeyExtent(tableIdToModify, null, null).toMetaRange());
      for (Entry<Key,Value> entry : scanner) {
        Mutation m = new Mutation(entry.getKey().getRow());
        m.put(TabletColumnFamily.AVAILABILITY_COLUMN.getColumnFamily(),
            TabletColumnFamily.AVAILABILITY_COLUMN.getColumnQualifier(),
            entry.getKey().getTimestamp() + 1, new Value(state));
        try (BatchWriter bw = client.createBatchWriter(table)) {
          bw.addMutation(m);
        }
      }
    }
  }

  private void addDuplicateLocation(AccumuloClient client, String table, String tableNameToModify)
      throws TableNotFoundException, MutationsRejectedException {
    TableId tableIdToModify =
        TableId.of(client.tableOperations().tableIdMap().get(tableNameToModify));
    Mutation m = new Mutation(new KeyExtent(tableIdToModify, null, null).toMetaRow());
    m.put(CurrentLocationColumnFamily.NAME, new Text("1234567"), new Value("fake:9005"));
    try (BatchWriter bw = client.createBatchWriter(table)) {
      bw.addMutation(m);
    }
  }

  private void addFiles(AccumuloClient client, String table, String tableNameToModify)
      throws TableNotFoundException, MutationsRejectedException {
    TableId tableIdToModify =
        TableId.of(client.tableOperations().tableIdMap().get(tableNameToModify));
    Mutation m = new Mutation(new KeyExtent(tableIdToModify, null, null).toMetaRow());
    m.put(DataFileColumnFamily.NAME,
        new Text(StoredTabletFile
            .serialize("file:/vol1/accumulo/inst_id/tables/2a/default_tablet/F0000072.rf")),
        new Value(new DataFileValue(1000000, 100000, 0).encode()));
    try (BatchWriter bw = client.createBatchWriter(table)) {
      bw.addMutation(m);
    }
    try {
      client.createScanner(table).iterator()
          .forEachRemaining(e -> System.out.println(e.getKey() + "-> " + e.getValue()));
    } catch (TableNotFoundException e) {
      // TODO Auto-generated catch block
      e.printStackTrace();
    } catch (AccumuloSecurityException e) {
      // TODO Auto-generated catch block
      e.printStackTrace();
    } catch (AccumuloException e) {
      // TODO Auto-generated catch block
      e.printStackTrace();
    }
  }

  private void reassignLocation(AccumuloClient client, String table, String tableNameToModify)
      throws TableNotFoundException, MutationsRejectedException {
    TableId tableIdToModify =
        TableId.of(client.tableOperations().tableIdMap().get(tableNameToModify));
    try (Scanner scanner = client.createScanner(table, Authorizations.EMPTY)) {
      scanner.setRange(new KeyExtent(tableIdToModify, null, null).toMetaRange());
      scanner.fetchColumnFamily(CurrentLocationColumnFamily.NAME);
      Entry<Key,Value> entry = scanner.iterator().next();
      Mutation m = new Mutation(entry.getKey().getRow());
      m.putDelete(entry.getKey().getColumnFamily(), entry.getKey().getColumnQualifier(),
          entry.getKey().getTimestamp());
      m.put(entry.getKey().getColumnFamily(), new Text("1234567"),
          entry.getKey().getTimestamp() + 1, new Value("fake:9005"));
      try (BatchWriter bw = client.createBatchWriter(table)) {
        bw.addMutation(m);
      }
    }
  }

  // Sets an operation type on all tablets up to the end row
  private void setOperationId(AccumuloClient client, String table, String tableNameToModify,
      Text end, TabletOperationType opType) throws TableNotFoundException {
    FateInstanceType instanceType = FateInstanceType.fromNamespaceOrTableName(table);
    var opid = TabletOperationId.from(opType, FateId.from(instanceType, UUID.randomUUID()));
    TableId tableIdToModify =
        TableId.of(client.tableOperations().tableIdMap().get(tableNameToModify));
    try (TabletsMetadata tabletsMetadata =
        getServerContext().getAmple().readTablets().forTable(tableIdToModify)
            .overlapping(null, end != null ? TabletsSection.encodeRow(tableIdToModify, end) : null)
            .fetch(ColumnType.PREV_ROW).build()) {
      for (TabletMetadata tabletMetadata : tabletsMetadata) {
        Mutation m = new Mutation(tabletMetadata.getExtent().toMetaRow());
        MetadataSchema.TabletsSection.ServerColumnFamily.OPID_COLUMN.put(m,
            new Value(opid.canonical()));
        try (BatchWriter bw = client.createBatchWriter(table)) {
          bw.addMutation(m);
        } catch (MutationsRejectedException e) {
          throw new RuntimeException(e);
        }
      }
    }
  }

  private void removeLocation(AccumuloClient client, String table, String tableNameToModify)
      throws TableNotFoundException, MutationsRejectedException {
    TableId tableIdToModify =
        TableId.of(client.tableOperations().tableIdMap().get(tableNameToModify));
    BatchDeleter deleter = client.createBatchDeleter(table, Authorizations.EMPTY, 1);
    deleter
        .setRanges(Collections.singleton(new KeyExtent(tableIdToModify, null, null).toMetaRange()));
    deleter.fetchColumnFamily(CurrentLocationColumnFamily.NAME);
    deleter.delete();
    deleter.close();
  }

  private Map<KeyExtent,Set<TabletManagement.ManagementAction>> findTabletsNeedingAttention(
      AccumuloClient client, String table, TabletManagementParameters tabletMgmtParams)
      throws TableNotFoundException, IOException {
    Map<KeyExtent,Set<TabletManagement.ManagementAction>> results = new HashMap<>();
    List<KeyExtent> resultList = new ArrayList<>();
    try (Scanner scanner = client.createScanner(table, Authorizations.EMPTY)) {
      TabletManagementIterator.configureScanner(scanner, tabletMgmtParams);
      scanner.updateScanIteratorOption("tabletChange", "debug", "1");
      for (Entry<Key,Value> e : scanner) {
        if (e != null) {
          TabletManagement mti = TabletManagementIterator.decode(e);
          results.put(mti.getTabletMetadata().getExtent(), mti.getActions());
          log.debug("Found tablets that changed state: {}", mti.getTabletMetadata().getExtent());
          log.debug("actions : {}", mti.getActions());
          log.debug("metadata: {}", mti.getTabletMetadata());
          resultList.add(mti.getTabletMetadata().getExtent());
        }
      }
    }
    log.debug("Tablets in flux: {}", resultList);
    return results;
  }

  // Multiple places in the accumulo code will read a batch of keys and then take the last key and
  // make it non inclusive to get the next batch. This test code simulates that and ensures the
  // tablet mgmt iterator works with that.
  private void testContinueScan(AccumuloClient client, String table,
      TabletManagementParameters tabletMgmtParams) throws TableNotFoundException {
    try (Scanner scanner = client.createScanner(table, Authorizations.EMPTY)) {
      TabletManagementIterator.configureScanner(scanner, tabletMgmtParams);
      List<Entry<Key,Value>> entries1 = new ArrayList<>();
      scanner.forEach(e -> entries1.add(e));
      assertTrue(entries1.size() > 1);

      // Create a range that does not include the first key from the last scan.
      var range = new Range(entries1.get(0).getKey(), false, null, true);
      scanner.setRange(range);

      // Ensure the first key excluded from the scan
      List<Entry<Key,Value>> entries2 = new ArrayList<>();
      scanner.forEach(e -> entries2.add(e));
      assertEquals(entries1.size() - 1, entries2.size());
      assertEquals(entries1.get(1).getKey(), entries2.get(0).getKey());
    }
  }

  private void createTable(AccumuloClient client, String t, boolean online)
      throws AccumuloSecurityException, AccumuloException, TableNotFoundException,
      TableExistsException {
    SortedSet<Text> partitionKeys = new TreeSet<>();
    partitionKeys.add(new Text("some split"));
    NewTableConfiguration ntc = new NewTableConfiguration().withSplits(partitionKeys);
    client.tableOperations().create(t, ntc);
    client.tableOperations().online(t);
    if (!online) {
      client.tableOperations().offline(t, true);
    }
  }

  /**
   * Create a copy of the source table by first gathering all the rows of the source in a list of
   * mutations. Then create the copy of the table and apply the mutations to the copy.
   */
  private void copyTable(AccumuloClient client, String source, String copy)
      throws AccumuloException, AccumuloSecurityException, TableNotFoundException,
      TableExistsException {
    try {
      dropTables(client, copy);
    } catch (TableNotFoundException ex) {
      // ignored
    }

    log.info("Gathering rows to copy {} ", source);
    List<Mutation> mutations = new ArrayList<>();

    try (Scanner scanner = client.createScanner(source, Authorizations.EMPTY)) {
      RowIterator rows = new RowIterator(new IsolatedScanner(scanner));

      while (rows.hasNext()) {
        Iterator<Entry<Key,Value>> row = rows.next();
        Mutation m = null;

        while (row.hasNext()) {
          Entry<Key,Value> entry = row.next();
          Key k = entry.getKey();

          if (m == null) {
            m = new Mutation(k.getRow());
          }
          m.put(k.getColumnFamily(), k.getColumnQualifier(), k.getColumnVisibilityParsed(),
              k.getTimestamp(), entry.getValue());
        }

        mutations.add(m);
      }
    }

    // metadata should be stable with only 9 rows (2 for each table)
    // + 2 for the FateTable and ScanRef table
    log.debug("Gathered {} rows to create copy {}", mutations.size(), copy);
    assertEquals(10, mutations.size(),
        "Metadata should have 8 rows (2 for each table) + one row for "
            + AccumuloTable.FATE.tableId().canonical());
    client.tableOperations().create(copy);

    try (BatchWriter writer = client.createBatchWriter(copy)) {
      for (Mutation m : mutations) {
        writer.addMutation(m);
      }
    }

    log.info("Finished creating copy " + copy);
  }

  private void dropTables(AccumuloClient client, String... tables)
      throws AccumuloException, AccumuloSecurityException, TableNotFoundException {
    for (String t : tables) {
      client.tableOperations().delete(t);
    }
  }

  // Creates a log entry on the "some split" extent, this could be modified easily to support
  // other extents
  private void createLogEntry(AccumuloClient client, String table, String tableNameToModify)
      throws MutationsRejectedException, TableNotFoundException {
    TableId tableIdToModify =
        TableId.of(client.tableOperations().tableIdMap().get(tableNameToModify));
    KeyExtent extent = new KeyExtent(tableIdToModify, new Text("some split"), null);
    Mutation m = new Mutation(extent.toMetaRow());
    String fileName = "file:/accumulo/wal/localhost+9997/" + UUID.randomUUID().toString();
    LogEntry logEntry = LogEntry.fromPath(fileName);
    logEntry.addToMutation(m);
    try (BatchWriter bw = client.createBatchWriter(table)) {
      bw.addMutation(m);
    }
  }

  private static TabletManagementParameters createParameters(AccumuloClient client) {
    return createParameters(client, Map.of());
  }

  private static TabletManagementParameters createParameters(AccumuloClient client,
      Map<Path,Path> replacements) {
    var context = (ClientContext) client;
    Set<TableId> onlineTables = Sets.filter(context.getTableIdToNameMap().keySet(),
        tableId -> context.getTableState(tableId) == TableState.ONLINE);

    HashSet<TServerInstance> tservers = new HashSet<>();
<<<<<<< HEAD
    for (ServerId tserver : context.instanceOperations().getServers(ServerTypeName.TABLET_SERVER)) {
      try {
        var zPath = ServiceLock.path(ZooUtil.getRoot(context.instanceOperations().getInstanceId())
            + Constants.ZTSERVERS + "/" + tserver.toHostPortString());
        long sessionId = ServiceLock.getSessionId(context.getZooCache(), zPath);
        tservers.add(new TServerInstance(tserver.toHostPortString(), sessionId));
=======
    for (ServiceLockPath tserver : context.getServerPaths().getTabletServer(Optional.empty(),
        Optional.empty())) {
      try {
        long sessionId = ServiceLock.getSessionId(context.getZooCache(), tserver);
        tservers.add(new TServerInstance(tserver.getServer(), sessionId));
>>>>>>> 6351ec95
      } catch (Exception e) {
        throw new RuntimeException(e);
      }
    }

    return new TabletManagementParameters(ManagerState.NORMAL,
        Map.of(
            Ample.DataLevel.ROOT, true, Ample.DataLevel.USER, true, Ample.DataLevel.METADATA, true),
        onlineTables,
        new LiveTServerSet.LiveTServersSnapshot(tservers,
            Map.of(Constants.DEFAULT_RESOURCE_GROUP_NAME, tservers)),
        Set.of(), Map.of(), Ample.DataLevel.USER, Map.of(), true, replacements,
        SteadyTime.from(10000, TimeUnit.NANOSECONDS));
  }
}<|MERGE_RESOLUTION|>--- conflicted
+++ resolved
@@ -58,8 +58,6 @@
 import org.apache.accumulo.core.client.TableNotFoundException;
 import org.apache.accumulo.core.client.admin.NewTableConfiguration;
 import org.apache.accumulo.core.client.admin.TabletAvailability;
-import org.apache.accumulo.core.client.admin.servers.ServerId;
-import org.apache.accumulo.core.client.admin.servers.ServerTypeName;
 import org.apache.accumulo.core.clientImpl.ClientContext;
 import org.apache.accumulo.core.conf.Property;
 import org.apache.accumulo.core.data.Key;
@@ -578,20 +576,11 @@
         tableId -> context.getTableState(tableId) == TableState.ONLINE);
 
     HashSet<TServerInstance> tservers = new HashSet<>();
-<<<<<<< HEAD
-    for (ServerId tserver : context.instanceOperations().getServers(ServerTypeName.TABLET_SERVER)) {
-      try {
-        var zPath = ServiceLock.path(ZooUtil.getRoot(context.instanceOperations().getInstanceId())
-            + Constants.ZTSERVERS + "/" + tserver.toHostPortString());
-        long sessionId = ServiceLock.getSessionId(context.getZooCache(), zPath);
-        tservers.add(new TServerInstance(tserver.toHostPortString(), sessionId));
-=======
     for (ServiceLockPath tserver : context.getServerPaths().getTabletServer(Optional.empty(),
         Optional.empty())) {
       try {
         long sessionId = ServiceLock.getSessionId(context.getZooCache(), tserver);
         tservers.add(new TServerInstance(tserver.getServer(), sessionId));
->>>>>>> 6351ec95
       } catch (Exception e) {
         throw new RuntimeException(e);
       }
