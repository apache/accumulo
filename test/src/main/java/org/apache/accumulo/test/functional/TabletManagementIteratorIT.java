/*
 * Licensed to the Apache Software Foundation (ASF) under one
 * or more contributor license agreements.  See the NOTICE file
 * distributed with this work for additional information
 * regarding copyright ownership.  The ASF licenses this file
 * to you under the Apache License, Version 2.0 (the
 * "License"); you may not use this file except in compliance
 * with the License.  You may obtain a copy of the License at
 *
 *   https://www.apache.org/licenses/LICENSE-2.0
 *
 * Unless required by applicable law or agreed to in writing,
 * software distributed under the License is distributed on an
 * "AS IS" BASIS, WITHOUT WARRANTIES OR CONDITIONS OF ANY
 * KIND, either express or implied.  See the License for the
 * specific language governing permissions and limitations
 * under the License.
 */
package org.apache.accumulo.test.functional;

import static org.junit.jupiter.api.Assertions.assertEquals;

import java.io.IOException;
import java.time.Duration;
import java.util.ArrayList;
import java.util.Collections;
import java.util.HashSet;
import java.util.Iterator;
import java.util.List;
import java.util.Map;
import java.util.Map.Entry;
import java.util.Set;
import java.util.SortedSet;
import java.util.TreeSet;

import org.apache.accumulo.core.Constants;
import org.apache.accumulo.core.client.Accumulo;
import org.apache.accumulo.core.client.AccumuloClient;
import org.apache.accumulo.core.client.AccumuloException;
import org.apache.accumulo.core.client.AccumuloSecurityException;
import org.apache.accumulo.core.client.BatchDeleter;
import org.apache.accumulo.core.client.BatchWriter;
import org.apache.accumulo.core.client.IsolatedScanner;
import org.apache.accumulo.core.client.MutationsRejectedException;
import org.apache.accumulo.core.client.RowIterator;
import org.apache.accumulo.core.client.Scanner;
import org.apache.accumulo.core.client.TableExistsException;
import org.apache.accumulo.core.client.TableNotFoundException;
import org.apache.accumulo.core.client.admin.NewTableConfiguration;
import org.apache.accumulo.core.client.admin.TabletHostingGoal;
import org.apache.accumulo.core.clientImpl.ClientContext;
import org.apache.accumulo.core.data.Key;
import org.apache.accumulo.core.data.Mutation;
import org.apache.accumulo.core.data.Range;
import org.apache.accumulo.core.data.TableId;
import org.apache.accumulo.core.data.Value;
import org.apache.accumulo.core.dataImpl.KeyExtent;
import org.apache.accumulo.core.fate.zookeeper.ZooUtil;
import org.apache.accumulo.core.lock.ServiceLock;
import org.apache.accumulo.core.manager.state.TabletManagement;
import org.apache.accumulo.core.manager.state.tables.TableState;
import org.apache.accumulo.core.manager.thrift.ManagerState;
import org.apache.accumulo.core.metadata.MetadataTable;
import org.apache.accumulo.core.metadata.StoredTabletFile;
import org.apache.accumulo.core.metadata.TServerInstance;
<<<<<<< HEAD
import org.apache.accumulo.core.metadata.schema.DataFileValue;
=======
import org.apache.accumulo.core.metadata.schema.Ample;
>>>>>>> 300b39f7
import org.apache.accumulo.core.metadata.schema.MetadataSchema;
import org.apache.accumulo.core.metadata.schema.MetadataSchema.TabletsSection.CurrentLocationColumnFamily;
import org.apache.accumulo.core.metadata.schema.MetadataSchema.TabletsSection.DataFileColumnFamily;
import org.apache.accumulo.core.metadata.schema.MetadataSchema.TabletsSection.HostingColumnFamily;
import org.apache.accumulo.core.metadata.schema.TabletOperationId;
import org.apache.accumulo.core.metadata.schema.TabletOperationType;
import org.apache.accumulo.core.security.Authorizations;
import org.apache.accumulo.core.util.Pair;
import org.apache.accumulo.core.util.UtilWaitThread;
import org.apache.accumulo.harness.AccumuloClusterHarness;
import org.apache.accumulo.server.manager.LiveTServerSet;
import org.apache.accumulo.server.manager.state.TabletManagementIterator;
<<<<<<< HEAD
import org.apache.hadoop.fs.Path;
=======
import org.apache.accumulo.server.manager.state.TabletManagementParameters;
>>>>>>> 300b39f7
import org.apache.hadoop.io.Text;
import org.junit.jupiter.api.Test;
import org.slf4j.Logger;
import org.slf4j.LoggerFactory;

import com.google.common.collect.Iterables;
import com.google.common.collect.Sets;

/**
 * Test to ensure that the {@link TabletManagementIterator} properly skips over tablet information
 * in the metadata table when there is no work to be done on the tablet (see ACCUMULO-3580)
 */
public class TabletManagementIteratorIT extends AccumuloClusterHarness {
  private final static Logger log = LoggerFactory.getLogger(TabletManagementIteratorIT.class);

  @Override
  protected Duration defaultTimeout() {
    return Duration.ofMinutes(3);
  }

  @Test
  public void test() throws AccumuloException, AccumuloSecurityException, TableExistsException,
      TableNotFoundException, IOException {

    try (AccumuloClient client = Accumulo.newClient().from(getClientProps()).build()) {

      String[] tables = getUniqueNames(8);
      final String t1 = tables[0];
      final String t2 = tables[1];
      final String t3 = tables[2];
      final String t4 = tables[3];
      final String metaCopy1 = tables[4];
      final String metaCopy2 = tables[5];
      final String metaCopy3 = tables[6];
      final String metaCopy4 = tables[7];

      // create some metadata
      createTable(client, t1, true);
      createTable(client, t2, false);
      createTable(client, t3, true);
      createTable(client, t4, true);

      // Scan table t3 which will cause it's tablets
      // to be hosted. Then, remove the location.
      Scanner s = client.createScanner(t3);
      s.setRange(new Range());
      @SuppressWarnings("unused")
      var unused = Iterables.size(s); // consume all the data

      // examine a clone of the metadata table, so we can manipulate it
      copyTable(client, MetadataTable.NAME, metaCopy1);

      TabletManagementParameters tabletMgmtParams = createParameters(client);
      int tabletsInFlux = findTabletsNeedingAttention(client, metaCopy1, tabletMgmtParams);
      while (tabletsInFlux > 0) {
        log.debug("Waiting for {} tablets for {}", tabletsInFlux, metaCopy1);
        UtilWaitThread.sleep(500);
        copyTable(client, MetadataTable.NAME, metaCopy1);
        tabletsInFlux = findTabletsNeedingAttention(client, metaCopy1, tabletMgmtParams);
      }
      assertEquals(0, findTabletsNeedingAttention(client, metaCopy1, tabletMgmtParams),
          "No tables should need attention");

      // The metadata table stabilized and metaCopy1 contains a copy suitable for testing. Before
      // metaCopy1 is modified, copy it for subsequent test.
      copyTable(client, metaCopy1, metaCopy2);
      copyTable(client, metaCopy1, metaCopy3);
      copyTable(client, metaCopy1, metaCopy4);

      // t1 is unassigned, setting to always will generate a change to host tablets
      setTabletHostingGoal(client, metaCopy1, t1, TabletHostingGoal.ALWAYS.name());
      // t3 is hosted, setting to never will generate a change to unhost tablets
      setTabletHostingGoal(client, metaCopy1, t3, TabletHostingGoal.NEVER.name());
      tabletMgmtParams = createParameters(client);
      assertEquals(4, findTabletsNeedingAttention(client, metaCopy1, tabletMgmtParams),
          "Should have four tablets with hosting goal changes");

      // test the assigned case (no location)
      removeLocation(client, metaCopy1, t3);
      assertEquals(2, findTabletsNeedingAttention(client, metaCopy1, tabletMgmtParams),
          "Should have two tablets without a loc");

      // Test setting the operation id on one of the tablets in table t1. Table t1 has two tablets
      // w/o a location. Only one should need attention because of the operation id.
      setOperationId(client, metaCopy1, t1);
      assertEquals(1, findTabletsNeedingAttention(client, metaCopy1, tabletMgmtParams),
          "Should have tablets needing attention because of operation id");

      // test the cases where the assignment is to a dead tserver
      reassignLocation(client, metaCopy2, t3);
      assertEquals(1, findTabletsNeedingAttention(client, metaCopy2, tabletMgmtParams),
          "Only 1 of 2 tablets in table t1 should be returned");

      // test the bad tablet location state case (inconsistent metadata)
      tabletMgmtParams = createParameters(client);
      addDuplicateLocation(client, metaCopy3, t3);
      assertEquals(1, findTabletsNeedingAttention(client, metaCopy3, tabletMgmtParams),
          "Should have 1 tablet that needs a metadata repair");

      // test the volume replacements case. Need to insert some files into
      // the metadata for t4, then run the TabletManagementIterator with
      // volume replacements
      addFiles(client, metaCopy4, t4);
      state = new State(client) {
        @Override
        public List<Pair<Path,Path>> getVolumeReplacements() {
          List<Pair<Path,Path>> replacements = new ArrayList<>();
          replacements.add(new Pair<Path,Path>(new Path("file:/vol1/accumulo/inst_id"),
              new Path("file:/vol2/accumulo/inst_id")));
          return replacements;
        }
      };
      assertEquals(1, findTabletsNeedingAttention(client, metaCopy4, state),
          "Should have one tablet that needs a volume replacement");

      // clean up
      dropTables(client, t1, t2, t3, t4, metaCopy1, metaCopy2, metaCopy3, metaCopy4);
    }
  }

  private void setTabletHostingGoal(AccumuloClient client, String table, String tableNameToModify,
      String state) throws TableNotFoundException, MutationsRejectedException {
    TableId tableIdToModify =
        TableId.of(client.tableOperations().tableIdMap().get(tableNameToModify));

    try (Scanner scanner = client.createScanner(table, Authorizations.EMPTY)) {
      scanner.setRange(new KeyExtent(tableIdToModify, null, null).toMetaRange());
      for (Entry<Key,Value> entry : scanner) {
        Mutation m = new Mutation(entry.getKey().getRow());
        m.put(HostingColumnFamily.GOAL_COLUMN.getColumnFamily(),
            HostingColumnFamily.GOAL_COLUMN.getColumnQualifier(), entry.getKey().getTimestamp() + 1,
            new Value(state));
        try (BatchWriter bw = client.createBatchWriter(table)) {
          bw.addMutation(m);
        }
      }
    }
  }

  private void addDuplicateLocation(AccumuloClient client, String table, String tableNameToModify)
      throws TableNotFoundException, MutationsRejectedException {
    TableId tableIdToModify =
        TableId.of(client.tableOperations().tableIdMap().get(tableNameToModify));
    Mutation m = new Mutation(new KeyExtent(tableIdToModify, null, null).toMetaRow());
    m.put(CurrentLocationColumnFamily.NAME, new Text("1234567"), new Value("fake:9005"));
    try (BatchWriter bw = client.createBatchWriter(table)) {
      bw.addMutation(m);
    }
  }

  private void addFiles(AccumuloClient client, String table, String tableNameToModify)
      throws TableNotFoundException, MutationsRejectedException {
    TableId tableIdToModify =
        TableId.of(client.tableOperations().tableIdMap().get(tableNameToModify));
    Mutation m = new Mutation(new KeyExtent(tableIdToModify, null, null).toMetaRow());
    m.put(DataFileColumnFamily.NAME,
        new Text(StoredTabletFile
            .serialize("file:/vol1/accumulo/inst_id/tables/2a/default_tablet/F0000072.rf")),
        new Value(new DataFileValue(0, 0, 0).encode()));
    try (BatchWriter bw = client.createBatchWriter(table)) {
      bw.addMutation(m);
    }
    try {
      client.createScanner(table).iterator()
          .forEachRemaining(e -> System.out.println(e.getKey() + "-> " + e.getValue()));
    } catch (TableNotFoundException e) {
      // TODO Auto-generated catch block
      e.printStackTrace();
    } catch (AccumuloSecurityException e) {
      // TODO Auto-generated catch block
      e.printStackTrace();
    } catch (AccumuloException e) {
      // TODO Auto-generated catch block
      e.printStackTrace();
    }
  }

  private void reassignLocation(AccumuloClient client, String table, String tableNameToModify)
      throws TableNotFoundException, MutationsRejectedException {
    TableId tableIdToModify =
        TableId.of(client.tableOperations().tableIdMap().get(tableNameToModify));
    try (Scanner scanner = client.createScanner(table, Authorizations.EMPTY)) {
      scanner.setRange(new KeyExtent(tableIdToModify, null, null).toMetaRange());
      scanner.fetchColumnFamily(CurrentLocationColumnFamily.NAME);
      Entry<Key,Value> entry = scanner.iterator().next();
      Mutation m = new Mutation(entry.getKey().getRow());
      m.putDelete(entry.getKey().getColumnFamily(), entry.getKey().getColumnQualifier(),
          entry.getKey().getTimestamp());
      m.put(entry.getKey().getColumnFamily(), new Text("1234567"),
          entry.getKey().getTimestamp() + 1, new Value("fake:9005"));
      try (BatchWriter bw = client.createBatchWriter(table)) {
        bw.addMutation(m);
      }
    }
  }

  private void setOperationId(AccumuloClient client, String table, String tableNameToModify)
      throws TableNotFoundException, MutationsRejectedException {
    var opid = TabletOperationId.from(TabletOperationType.SPLITTING, 42L);
    TableId tableIdToModify =
        TableId.of(client.tableOperations().tableIdMap().get(tableNameToModify));
    try (Scanner scanner = client.createScanner(table, Authorizations.EMPTY)) {
      scanner.setRange(new KeyExtent(tableIdToModify, null, null).toMetaRange());
      Entry<Key,Value> entry = scanner.iterator().next();
      Mutation m = new Mutation(entry.getKey().getRow());
      MetadataSchema.TabletsSection.ServerColumnFamily.OPID_COLUMN.put(m,
          new Value(opid.canonical()));
      try (BatchWriter bw = client.createBatchWriter(table)) {
        bw.addMutation(m);
      }
    }
  }

  private void removeLocation(AccumuloClient client, String table, String tableNameToModify)
      throws TableNotFoundException, MutationsRejectedException {
    TableId tableIdToModify =
        TableId.of(client.tableOperations().tableIdMap().get(tableNameToModify));
    BatchDeleter deleter = client.createBatchDeleter(table, Authorizations.EMPTY, 1);
    deleter
        .setRanges(Collections.singleton(new KeyExtent(tableIdToModify, null, null).toMetaRange()));
    deleter.fetchColumnFamily(CurrentLocationColumnFamily.NAME);
    deleter.delete();
    deleter.close();
  }

  private int findTabletsNeedingAttention(AccumuloClient client, String table,
      TabletManagementParameters tabletMgmtParams) throws TableNotFoundException, IOException {
    int results = 0;
    List<KeyExtent> resultList = new ArrayList<>();
    try (Scanner scanner = client.createScanner(table, Authorizations.EMPTY)) {
      TabletManagementIterator.configureScanner(scanner, tabletMgmtParams);
      scanner.updateScanIteratorOption("tabletChange", "debug", "1");
      for (Entry<Key,Value> e : scanner) {
        if (e != null) {
          TabletManagement mti = TabletManagementIterator.decode(e);
          results++;
          log.debug("Found tablets that changed state: {}", mti.getTabletMetadata().getExtent());
          log.debug("metadata: {}", mti.getTabletMetadata());
          resultList.add(mti.getTabletMetadata().getExtent());
        }
      }
    }
    log.debug("Tablets in flux: {}", resultList);
    return results;
  }

  private void createTable(AccumuloClient client, String t, boolean online)
      throws AccumuloSecurityException, AccumuloException, TableNotFoundException,
      TableExistsException {
    SortedSet<Text> partitionKeys = new TreeSet<>();
    partitionKeys.add(new Text("some split"));
    NewTableConfiguration ntc = new NewTableConfiguration().withSplits(partitionKeys);
    client.tableOperations().create(t, ntc);
    client.tableOperations().online(t);
    if (!online) {
      client.tableOperations().offline(t, true);
    }
  }

  /**
   * Create a copy of the source table by first gathering all the rows of the source in a list of
   * mutations. Then create the copy of the table and apply the mutations to the copy.
   */
  private void copyTable(AccumuloClient client, String source, String copy)
      throws AccumuloException, AccumuloSecurityException, TableNotFoundException,
      TableExistsException {
    try {
      dropTables(client, copy);
    } catch (TableNotFoundException ex) {
      // ignored
    }

    log.info("Gathering rows to copy {} ", source);
    List<Mutation> mutations = new ArrayList<>();

    try (Scanner scanner = client.createScanner(source, Authorizations.EMPTY)) {
      RowIterator rows = new RowIterator(new IsolatedScanner(scanner));

      while (rows.hasNext()) {
        Iterator<Entry<Key,Value>> row = rows.next();
        Mutation m = null;

        while (row.hasNext()) {
          Entry<Key,Value> entry = row.next();
          Key k = entry.getKey();
          if (m == null) {
            m = new Mutation(k.getRow());
          }

          m.put(k.getColumnFamily(), k.getColumnQualifier(), k.getColumnVisibilityParsed(),
              k.getTimestamp(), entry.getValue());
        }

        mutations.add(m);
      }
    }

    // metadata should be stable with only 6 rows (2 for each table)
    log.debug("Gathered {} rows to create copy {}", mutations.size(), copy);
    assertEquals(8, mutations.size(), "Metadata should have 8 rows (2 for each table)");
    client.tableOperations().create(copy);

    try (BatchWriter writer = client.createBatchWriter(copy)) {
      for (Mutation m : mutations) {
        writer.addMutation(m);
      }
    }

    log.info("Finished creating copy " + copy);
  }

  private void dropTables(AccumuloClient client, String... tables)
      throws AccumuloException, AccumuloSecurityException, TableNotFoundException {
    for (String t : tables) {
      client.tableOperations().delete(t);
    }
  }

  private static TabletManagementParameters createParameters(AccumuloClient client) {
    var context = (ClientContext) client;
    Set<TableId> onlineTables = Sets.filter(context.getTableIdToNameMap().keySet(),
        tableId -> context.getTableState(tableId) == TableState.ONLINE);

    HashSet<TServerInstance> tservers = new HashSet<>();
    for (String tserver : context.instanceOperations().getTabletServers()) {
      try {
        var zPath = ServiceLock.path(ZooUtil.getRoot(context.instanceOperations().getInstanceId())
            + Constants.ZTSERVERS + "/" + tserver);
        long sessionId = ServiceLock.getSessionId(context.getZooCache(), zPath);
        tservers.add(new TServerInstance(tserver, sessionId));
      } catch (Exception e) {
        throw new RuntimeException(e);
      }
    }

<<<<<<< HEAD
    @Override
    public Set<TableId> onlineTables() {
      Set<TableId> onlineTables = context.getTableIdToNameMap().keySet();
      this.onlineTables =
          Sets.filter(onlineTables, tableId -> context.getTableState(tableId) == TableState.ONLINE);
      return this.onlineTables;
    }

    @Override
    public Map<String,Set<TServerInstance>> tServerResourceGroups() {
      return new HashMap<>();
    }

    @Override
    public Set<KeyExtent> migrationsSnapshot() {
      return Collections.emptySet();
    }

    @Override
    public Set<TServerInstance> shutdownServers() {
      return Collections.emptySet();
    }

    @Override
    public ManagerState getManagerState() {
      return ManagerState.NORMAL;
    }

    @Override
    public Map<Long,Map<String,String>> getCompactionHints() {
      return Map.of();
    }

    @Override
    public List<Pair<Path,Path>> getVolumeReplacements() {
      return List.of();
    }

    @Override
    public String toString() {
      return "tservers: " + tservers + " onlineTables: " + onlineTables;
    }
=======
    return new TabletManagementParameters(ManagerState.NORMAL,
        Map.of(
            Ample.DataLevel.ROOT, true, Ample.DataLevel.USER, true, Ample.DataLevel.METADATA, true),
        onlineTables,
        new LiveTServerSet.LiveTServersSnapshot(tservers,
            Map.of(Constants.DEFAULT_RESOURCE_GROUP_NAME, tservers)),
        Set.of(), Map.of(), Ample.DataLevel.USER, Map.of(), true);
>>>>>>> 300b39f7
  }
}<|MERGE_RESOLUTION|>--- conflicted
+++ resolved
@@ -63,11 +63,8 @@
 import org.apache.accumulo.core.metadata.MetadataTable;
 import org.apache.accumulo.core.metadata.StoredTabletFile;
 import org.apache.accumulo.core.metadata.TServerInstance;
-<<<<<<< HEAD
+import org.apache.accumulo.core.metadata.schema.Ample;
 import org.apache.accumulo.core.metadata.schema.DataFileValue;
-=======
-import org.apache.accumulo.core.metadata.schema.Ample;
->>>>>>> 300b39f7
 import org.apache.accumulo.core.metadata.schema.MetadataSchema;
 import org.apache.accumulo.core.metadata.schema.MetadataSchema.TabletsSection.CurrentLocationColumnFamily;
 import org.apache.accumulo.core.metadata.schema.MetadataSchema.TabletsSection.DataFileColumnFamily;
@@ -80,11 +77,8 @@
 import org.apache.accumulo.harness.AccumuloClusterHarness;
 import org.apache.accumulo.server.manager.LiveTServerSet;
 import org.apache.accumulo.server.manager.state.TabletManagementIterator;
-<<<<<<< HEAD
+import org.apache.accumulo.server.manager.state.TabletManagementParameters;
 import org.apache.hadoop.fs.Path;
-=======
-import org.apache.accumulo.server.manager.state.TabletManagementParameters;
->>>>>>> 300b39f7
 import org.apache.hadoop.io.Text;
 import org.junit.jupiter.api.Test;
 import org.slf4j.Logger;
@@ -188,16 +182,11 @@
       // the metadata for t4, then run the TabletManagementIterator with
       // volume replacements
       addFiles(client, metaCopy4, t4);
-      state = new State(client) {
-        @Override
-        public List<Pair<Path,Path>> getVolumeReplacements() {
-          List<Pair<Path,Path>> replacements = new ArrayList<>();
-          replacements.add(new Pair<Path,Path>(new Path("file:/vol1/accumulo/inst_id"),
-              new Path("file:/vol2/accumulo/inst_id")));
-          return replacements;
-        }
-      };
-      assertEquals(1, findTabletsNeedingAttention(client, metaCopy4, state),
+      List<Pair<Path,Path>> replacements = new ArrayList<>();
+      replacements.add(new Pair<Path,Path>(new Path("file:/vol1/accumulo/inst_id"),
+          new Path("file:/vol2/accumulo/inst_id")));
+      tabletMgmtParams = createParameters(client, replacements);
+      assertEquals(1, findTabletsNeedingAttention(client, metaCopy4, tabletMgmtParams),
           "Should have one tablet that needs a volume replacement");
 
       // clean up
@@ -404,6 +393,11 @@
   }
 
   private static TabletManagementParameters createParameters(AccumuloClient client) {
+    return createParameters(client, List.of());
+  }
+
+  private static TabletManagementParameters createParameters(AccumuloClient client,
+      List<Pair<Path,Path>> replacements) {
     var context = (ClientContext) client;
     Set<TableId> onlineTables = Sets.filter(context.getTableIdToNameMap().keySet(),
         tableId -> context.getTableState(tableId) == TableState.ONLINE);
@@ -420,57 +414,12 @@
       }
     }
 
-<<<<<<< HEAD
-    @Override
-    public Set<TableId> onlineTables() {
-      Set<TableId> onlineTables = context.getTableIdToNameMap().keySet();
-      this.onlineTables =
-          Sets.filter(onlineTables, tableId -> context.getTableState(tableId) == TableState.ONLINE);
-      return this.onlineTables;
-    }
-
-    @Override
-    public Map<String,Set<TServerInstance>> tServerResourceGroups() {
-      return new HashMap<>();
-    }
-
-    @Override
-    public Set<KeyExtent> migrationsSnapshot() {
-      return Collections.emptySet();
-    }
-
-    @Override
-    public Set<TServerInstance> shutdownServers() {
-      return Collections.emptySet();
-    }
-
-    @Override
-    public ManagerState getManagerState() {
-      return ManagerState.NORMAL;
-    }
-
-    @Override
-    public Map<Long,Map<String,String>> getCompactionHints() {
-      return Map.of();
-    }
-
-    @Override
-    public List<Pair<Path,Path>> getVolumeReplacements() {
-      return List.of();
-    }
-
-    @Override
-    public String toString() {
-      return "tservers: " + tservers + " onlineTables: " + onlineTables;
-    }
-=======
     return new TabletManagementParameters(ManagerState.NORMAL,
         Map.of(
             Ample.DataLevel.ROOT, true, Ample.DataLevel.USER, true, Ample.DataLevel.METADATA, true),
         onlineTables,
         new LiveTServerSet.LiveTServersSnapshot(tservers,
             Map.of(Constants.DEFAULT_RESOURCE_GROUP_NAME, tservers)),
-        Set.of(), Map.of(), Ample.DataLevel.USER, Map.of(), true);
->>>>>>> 300b39f7
+        Set.of(), Map.of(), Ample.DataLevel.USER, Map.of(), true, replacements);
   }
 }