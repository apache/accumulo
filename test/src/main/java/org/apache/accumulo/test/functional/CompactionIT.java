--- conflicted
+++ resolved
@@ -178,295 +178,6 @@
   }
 
   @Test
-<<<<<<< HEAD
-=======
-  public void testErrorDuringUserCompaction() throws Exception {
-    final String table1 = this.getUniqueNames(1)[0];
-    try (AccumuloClient client = Accumulo.newClient().from(getClientProps()).build()) {
-      client.tableOperations().create(table1);
-      client.tableOperations().setProperty(table1, Property.TABLE_FILE_MAX.getKey(), "1001");
-      client.tableOperations().setProperty(table1, Property.TABLE_MAJC_RATIO.getKey(), "1001");
-      TableId tid = TableId.of(client.tableOperations().tableIdMap().get(table1));
-
-      // In addition to testing errors in compactions, this test also exercises creating lots of
-      // files to compact. The following will create 1000 files to compact. When changing this test
-      // try to keep both or create a new test for lots of files to compact.
-      ReadWriteIT.ingest(client, MAX_DATA, 1, 1, 0, "colf", table1, 1);
-
-      Ample ample = ((ClientContext) client).getAmple();
-      TabletsMetadata tms = ample.readTablets().forTable(tid).fetch(ColumnType.FILES).build();
-      TabletMetadata tm = tms.iterator().next();
-      assertEquals(1000, tm.getFiles().size());
-
-      IteratorSetting setting = new IteratorSetting(50, "error", ErrorThrowingIterator.class);
-      setting.addOption(ErrorThrowingIterator.TIMES, "3");
-      client.tableOperations().attachIterator(table1, setting, EnumSet.of(IteratorScope.majc));
-      client.tableOperations().compact(table1, new CompactionConfig().setWait(true));
-
-      tms = ample.readTablets().forTable(tid).fetch(ColumnType.FILES, ColumnType.ECOMP).build();
-      tm = tms.iterator().next();
-      assertEquals(1, tm.getFiles().size());
-      // ensure the failed compactions did not leave anything in the metadata table
-      assertEquals(0, tm.getExternalCompactions().size());
-
-      ReadWriteIT.verify(client, MAX_DATA, 1, 1, 0, table1);
-    }
-  }
-
-  @Test
-  public void testErrorDuringCompactionNoOutput() throws Exception {
-    final String table1 = this.getUniqueNames(1)[0];
-    try (AccumuloClient client = Accumulo.newClient().from(getClientProps()).build()) {
-      client.tableOperations().create(table1);
-      client.tableOperations().setProperty(table1, Property.TABLE_MAJC_RATIO.getKey(), "51");
-      TableId tid = TableId.of(client.tableOperations().tableIdMap().get(table1));
-
-      ReadWriteIT.ingest(client, 50, 1, 1, 0, "colf", table1, 1);
-      ReadWriteIT.verify(client, 50, 1, 1, 0, table1);
-
-      Ample ample = ((ClientContext) client).getAmple();
-      TabletsMetadata tms = ample.readTablets().forTable(tid).fetch(ColumnType.FILES).build();
-      TabletMetadata tm = tms.iterator().next();
-      assertEquals(50, tm.getFiles().size());
-
-      IteratorSetting setting = new IteratorSetting(50, "ageoff", AgeOffFilter.class);
-      setting.addOption("ttl", "0");
-      setting.addOption("currentTime", Long.toString(System.currentTimeMillis() + 86400));
-      client.tableOperations().attachIterator(table1, setting, EnumSet.of(IteratorScope.majc));
-
-      // Since this iterator is on the top, it will throw an error 3 times, then allow the
-      // ageoff iterator to do its work.
-      IteratorSetting setting2 = new IteratorSetting(51, "error", ErrorThrowingIterator.class);
-      setting2.addOption(ErrorThrowingIterator.TIMES, "3");
-      client.tableOperations().attachIterator(table1, setting2, EnumSet.of(IteratorScope.majc));
-      client.tableOperations().compact(table1, new CompactionConfig().setWait(true));
-
-      assertThrows(NoSuchElementException.class, () -> ample.readTablets().forTable(tid)
-          .fetch(ColumnType.FILES).build().iterator().next());
-      assertEquals(0, client.createScanner(table1).stream().count());
-    }
-  }
-
-  @Test
-  public void testTableDeletedDuringUserCompaction() throws Exception {
-    final String table1 = this.getUniqueNames(1)[0];
-    try (AccumuloClient client = Accumulo.newClient().from(getClientProps()).build()) {
-      client.tableOperations().create(table1);
-      try (BatchWriter bw = client.createBatchWriter(table1)) {
-        for (int i = 1; i <= MAX_DATA; i++) {
-          Mutation m = new Mutation(Integer.toString(i));
-          m.put("cf", "cq", new Value());
-          bw.addMutation(m);
-          bw.flush();
-          // flush often to create multiple files to compact
-          client.tableOperations().flush(table1, null, null, true);
-        }
-      }
-
-      final AtomicReference<Exception> error = new AtomicReference<>();
-      Thread t = new Thread(() -> {
-        try {
-          IteratorSetting setting = new IteratorSetting(50, "sleepy", SlowIterator.class);
-          setting.addOption("sleepTime", "3000");
-          setting.addOption("seekSleepTime", "3000");
-          var cconf = new CompactionConfig().setWait(true).setIterators(List.of(setting));
-          client.tableOperations().compact(table1, cconf);
-        } catch (AccumuloSecurityException | TableNotFoundException | AccumuloException e) {
-          error.set(e);
-        }
-      });
-      t.start();
-      // when the compaction starts it will create a selected files column in the tablet, wait for
-      // that to happen
-      while (countTablets(table1, tm -> tm.getSelectedFiles() != null) == 0) {
-        Thread.sleep(1000);
-      }
-
-      // grab the table id before deleting the table as its needed for a check later and can not get
-      // it after delete
-      var tableId = TableId.of(getServerContext().tableOperations().tableIdMap().get(table1));
-
-      client.tableOperations().delete(table1);
-      t.join();
-      Exception e = error.get();
-      assertNotNull(e);
-      assertEquals(TableOperationsImpl.COMPACTION_CANCELED_MSG, e.getMessage());
-
-      // ELASTICITY_TODO make delete table fate op get operation ids before deleting
-      // there should be no metadata for the table, check to see if the compaction wrote anything
-      // after table delete
-      try (var scanner = client.createScanner(MetadataTable.NAME)) {
-        scanner.setRange(MetadataSchema.TabletsSection.getRange(tableId));
-        assertEquals(0, scanner.stream().count());
-      }
-    }
-  }
-
-  @Test
-  public void testPartialCompaction() throws Exception {
-    String tableName = getUniqueNames(1)[0];
-    try (final AccumuloClient client = Accumulo.newClient().from(getClientProps()).build()) {
-
-      client.tableOperations().create(tableName);
-
-      // Insert MAX_DATA rows
-      try (BatchWriter bw = client.createBatchWriter(tableName)) {
-        for (int i = 0; i < MAX_DATA; i++) {
-          Mutation m = new Mutation(String.format("r:%04d", i));
-          m.put("", "", "" + i);
-          bw.addMutation(m);
-        }
-      }
-      client.tableOperations().flush(tableName, null, null, true);
-      IteratorSetting iterSetting = new IteratorSetting(100, TestFilter.class);
-      // make sure iterator options make it to compactor process
-      iterSetting.addOption("modulus", 17 + "");
-      CompactionConfig config =
-          new CompactionConfig().setIterators(List.of(iterSetting)).setWait(true);
-      client.tableOperations().compact(tableName, config);
-
-      // Insert 2 * MAX_DATA rows
-      try (BatchWriter bw = client.createBatchWriter(tableName)) {
-        for (int i = MAX_DATA; i < MAX_DATA * 2; i++) {
-          Mutation m = new Mutation(String.format("r:%04d", i));
-          m.put("", "", "" + i);
-          bw.addMutation(m);
-        }
-      }
-      // this should create an F file
-      client.tableOperations().flush(tableName, null, null, true);
-
-      // ELASTICITY_TODO compactions flush tablets, needs to evaluate this behavior
-
-      // run a compaction that only compacts F files
-      iterSetting = new IteratorSetting(100, TestFilter.class);
-      // compact F file w/ different modulus and user pmodulus option for partial compaction
-      iterSetting.addOption("pmodulus", 19 + "");
-      config = new CompactionConfig().setIterators(List.of(iterSetting)).setWait(true)
-          .setSelector(new PluginConfig(FSelector.class.getName()));
-      client.tableOperations().compact(tableName, config);
-      assertNoCompactionMetadata(tableName);
-
-      try (Scanner scanner = client.createScanner(tableName)) {
-        int count = 0;
-        for (Entry<Key,Value> entry : scanner) {
-
-          int v = Integer.parseInt(entry.getValue().toString());
-          int modulus = v < MAX_DATA ? 17 : 19;
-
-          assertEquals(0, Integer.parseInt(entry.getValue().toString()) % modulus,
-              String.format("%s %s %d != 0", entry.getValue(), "%", modulus));
-          count++;
-        }
-
-        // Verify
-        int expectedCount = 0;
-        for (int i = 0; i < MAX_DATA * 2; i++) {
-          int modulus = i < MAX_DATA ? 17 : 19;
-          if (i % modulus == 0) {
-            expectedCount++;
-          }
-        }
-        assertEquals(expectedCount, count);
-      }
-
-    }
-  }
-
-  @Test
-  public void testConfigurer() throws Exception {
-    String tableName = this.getUniqueNames(1)[0];
-
-    try (AccumuloClient client = Accumulo.newClient().from(getClientProps()).build()) {
-
-      Map<String,String> props = Map.of(Property.TABLE_FILE_COMPRESSION_TYPE.getKey(), "none");
-      NewTableConfiguration ntc = new NewTableConfiguration().setProperties(props);
-      client.tableOperations().create(tableName, ntc);
-
-      byte[] data = new byte[100000];
-      generateConfigurerTestData(tableName, client, data);
-
-      // without compression, expect file to be large
-      long sizes = CompactionExecutorIT.getFileSizes(client, tableName);
-      assertTrue(sizes > data.length * 10 && sizes < data.length * 11,
-          "Unexpected files sizes : " + sizes);
-
-      client.tableOperations().compact(tableName,
-          new CompactionConfig().setWait(true)
-              .setConfigurer(new PluginConfig(CompressionConfigurer.class.getName(),
-                  Map.of(CompressionConfigurer.LARGE_FILE_COMPRESSION_TYPE, "gz",
-                      CompressionConfigurer.LARGE_FILE_COMPRESSION_THRESHOLD, data.length + ""))));
-      assertNoCompactionMetadata(tableName);
-
-      // after compacting with compression, expect small file
-      sizes = CompactionExecutorIT.getFileSizes(client, tableName);
-      assertTrue(sizes < data.length,
-          "Unexpected files sizes: data: " + data.length + ", file:" + sizes);
-
-      client.tableOperations().compact(tableName, new CompactionConfig().setWait(true));
-      assertNoCompactionMetadata(tableName);
-
-      // after compacting without compression, expect big files again
-      sizes = CompactionExecutorIT.getFileSizes(client, tableName);
-      assertTrue(sizes > data.length * 10 && sizes < data.length * 11,
-          "Unexpected files sizes : " + sizes);
-
-    }
-  }
-
-  @Test
-  public void testConfigurerSetOnTable() throws Exception {
-    String tableName = this.getUniqueNames(1)[0];
-
-    try (AccumuloClient client = Accumulo.newClient().from(getClientProps()).build()) {
-
-      byte[] data = new byte[100000];
-
-      Map<String,
-          String> props = Map.of(Property.TABLE_FILE_COMPRESSION_TYPE.getKey(), "none",
-              Property.TABLE_COMPACTION_CONFIGURER.getKey(), CompressionConfigurer.class.getName(),
-              Property.TABLE_COMPACTION_CONFIGURER_OPTS.getKey()
-                  + CompressionConfigurer.LARGE_FILE_COMPRESSION_TYPE,
-              "gz", Property.TABLE_COMPACTION_CONFIGURER_OPTS.getKey()
-                  + CompressionConfigurer.LARGE_FILE_COMPRESSION_THRESHOLD,
-              "" + data.length);
-      NewTableConfiguration ntc = new NewTableConfiguration().setProperties(props);
-      client.tableOperations().create(tableName, ntc);
-
-      generateConfigurerTestData(tableName, client, data);
-
-      // without compression, expect file to be large
-      long sizes = CompactionExecutorIT.getFileSizes(client, tableName);
-      assertTrue(sizes > data.length * 10 && sizes < data.length * 11,
-          "Unexpected files sizes : " + sizes);
-
-      client.tableOperations().compact(tableName, new CompactionConfig().setWait(true));
-
-      // after compacting with compression, expect small file
-      sizes = CompactionExecutorIT.getFileSizes(client, tableName);
-      assertTrue(sizes < data.length,
-          "Unexpected files sizes: data: " + data.length + ", file:" + sizes);
-
-      assertNoCompactionMetadata(tableName);
-
-    }
-  }
-
-  private static void generateConfigurerTestData(String tableName, AccumuloClient client,
-      byte[] data) throws AccumuloException, AccumuloSecurityException, TableNotFoundException {
-    Arrays.fill(data, (byte) 65);
-    try (var writer = client.createBatchWriter(tableName)) {
-      for (int row = 0; row < 10; row++) {
-        Mutation m = new Mutation(row + "");
-        m.at().family("big").qualifier("stuff").put(data);
-        writer.addMutation(m);
-      }
-    }
-    client.tableOperations().flush(tableName, null, null, true);
-  }
-
-  @Test
->>>>>>> 97b08d0b
   public void testSuccessfulCompaction() throws Exception {
     try (AccumuloClient c = Accumulo.newClient().from(getClientProps()).build()) {
       final String tableName = getUniqueNames(1)[0];
