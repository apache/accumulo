/*
 * Licensed to the Apache Software Foundation (ASF) under one
 * or more contributor license agreements.  See the NOTICE file
 * distributed with this work for additional information
 * regarding copyright ownership.  The ASF licenses this file
 * to you under the Apache License, Version 2.0 (the
 * "License"); you may not use this file except in compliance
 * with the License.  You may obtain a copy of the License at
 *
 *   http://www.apache.org/licenses/LICENSE-2.0
 *
 * Unless required by applicable law or agreed to in writing,
 * software distributed under the License is distributed on an
 * "AS IS" BASIS, WITHOUT WARRANTIES OR CONDITIONS OF ANY
 * KIND, either express or implied.  See the License for the
 * specific language governing permissions and limitations
 * under the License.
 */
package org.apache.accumulo.test.functional;

import static org.junit.Assert.assertFalse;
import static org.junit.Assert.assertTrue;
import static org.junit.Assume.assumeTrue;

import java.util.ArrayList;
import java.util.Arrays;
import java.util.Collections;
import java.util.HashSet;
import java.util.List;
import java.util.Map;
import java.util.Set;
import java.util.TreeMap;

import org.apache.accumulo.core.client.Accumulo;
import org.apache.accumulo.core.client.AccumuloClient;
import org.apache.accumulo.core.client.AccumuloException;
import org.apache.accumulo.core.client.AccumuloSecurityException;
import org.apache.accumulo.core.client.TableNotFoundException;
import org.apache.accumulo.core.conf.Property;
import org.apache.accumulo.harness.AccumuloClusterHarness;
import org.apache.accumulo.test.metrics.MetricsFileTailer;
import org.apache.accumulo.test.util.SlowOps;
import org.junit.After;
import org.junit.Before;
import org.junit.Test;
import org.slf4j.Logger;
import org.slf4j.LoggerFactory;

/**
 * Functional test that uses a hadoop metrics 2 file sink to read published metrics for
 * verification.
 */
public class MasterMetricsIT extends AccumuloClusterHarness {

  @Override
  public boolean canRunTest(ClusterType type) {
    return type == ClusterType.MINI;
  }

  private static final Logger log = LoggerFactory.getLogger(MasterMetricsIT.class);

  private AccumuloClient accumuloClient;

  private static final int NUM_TAIL_ATTEMPTS = 20;
  private static final long TAIL_DELAY = 5_000;

  // number of tables / concurrent compactions used during testing.
  private final int tableCount = 1;

  private long maxWait;

  private static final Set<String> REQUIRED_METRIC_KEYS =
      new HashSet<>(Arrays.asList("currentFateOps", "totalFateOps", "totalZkConnErrors",
          "FateTxState_NEW", "FateTxState_IN_PROGRESS", "FateTxState_FAILED_IN_PROGRESS",
          "FateTxState_FAILED", "FateTxState_SUCCESSFUL", "FateTxState_UNKNOWN"));

  private static final Set<String> OPTIONAL_METRIC_KEYS =
      new HashSet<>(Collections.singletonList("FateTxOpType_CompactRange"));

<<<<<<< HEAD
  private MetricsFileTailer metricsTail;

  @Before
  public void setup() {
    accumuloClient = Accumulo.newClient().from(getClientProps()).build();
=======
  private final MetricsFileTailer metricsTail = new MetricsFileTailer("accumulo.sink.file-master");

  @Override
  public void configureMiniCluster(MiniAccumuloConfigImpl cfg, Configuration hadoopCoreSite) {
    cfg.setProperty(Property.GENERAL_LEGACY_METRICS, "false");
    cfg.setProperty(Property.MASTER_FATE_METRICS_ENABLED, "true");
    cfg.setProperty(Property.MASTER_FATE_METRICS_MIN_UPDATE_INTERVAL, "5s");
  }

  @Before
  public void setup() {
    if (testDisabled()) {
      return;
    }
>>>>>>> 0773baac
    maxWait = defaultTimeoutSeconds() <= 0 ? 60_000 : ((defaultTimeoutSeconds() * 1000) / 2);
    metricsTail.startDaemonThread();
  }

  @After
  public void cleanup() {
<<<<<<< HEAD
    if (metricsTail != null)
      metricsTail.close();
=======
    metricsTail.close();
>>>>>>> 0773baac
  }

  @Override
  protected int defaultTimeoutSeconds() {
    return 4 * 60;
  }

  /**
   * Validates that the expected metrics are published - this excludes the dynamic metrics derived
   * from operation types.
   */
  @Test
  public void metricsPublished() throws AccumuloException, AccumuloSecurityException {

    assumeTrue(accumuloClient.instanceOperations().getSystemConfiguration()
        .get(Property.MASTER_FATE_METRICS_ENABLED.getKey()).compareTo("true") == 0);

    log.trace("Client started, properties:{}", accumuloClient.properties());

    MetricsFileTailer.LineUpdate firstUpdate =
        metricsTail.waitForUpdate(-1, NUM_TAIL_ATTEMPTS, TAIL_DELAY);

    Map<String,Long> firstSeenMap = parseLine(firstUpdate.getLine());

    log.info("L:{}", firstUpdate.getLine());
    log.info("Expected: ({})", REQUIRED_METRIC_KEYS.size());
    log.info("M({}):{}", firstSeenMap.size(), firstSeenMap);

    assertTrue(lookForExpectedKeys(firstSeenMap));
    sanity(firstSeenMap);

    MetricsFileTailer.LineUpdate nextUpdate =
        metricsTail.waitForUpdate(firstUpdate.getLastUpdate(), NUM_TAIL_ATTEMPTS, TAIL_DELAY);

    Map<String,Long> updateSeenMap = parseLine(nextUpdate.getLine());

    log.debug("Line received:{}", nextUpdate.getLine());
    log.trace("Mapped values:{}", updateSeenMap);

    assertTrue(lookForExpectedKeys(updateSeenMap));
    sanity(updateSeenMap);

    validate(firstSeenMap, updateSeenMap);
  }

  /**
   * Run a few compactions - this should trigger the a dynamic op type to be included in the
   * metrics.
   */
  @Test
  public void compactionMetrics() throws AccumuloSecurityException, AccumuloException {

    assumeTrue(accumuloClient.instanceOperations().getSystemConfiguration()
        .get(Property.MASTER_FATE_METRICS_ENABLED.getKey()).compareTo("true") == 0);

    MetricsFileTailer.LineUpdate firstUpdate =
        metricsTail.waitForUpdate(-1, NUM_TAIL_ATTEMPTS, TAIL_DELAY);

    List<SlowOps> tables = new ArrayList<>();

    for (int i = 0; i < tableCount; i++) {
      String uniqueName = getUniqueNames(1)[0] + "_" + i;
      SlowOps.setExpectedCompactions(accumuloClient, tableCount);
      SlowOps gen = new SlowOps(accumuloClient, uniqueName, maxWait);
      tables.add(gen);
      gen.startCompactTask();
    }

    // check file tailer here....
    MetricsFileTailer.LineUpdate nextUpdate =
        metricsTail.waitForUpdate(firstUpdate.getLastUpdate(), NUM_TAIL_ATTEMPTS, TAIL_DELAY);

    log.info("Received metrics {}", nextUpdate);

    Map<String,String> results = blockForRequiredTables();

    assertFalse(results.isEmpty());
    log.error("IN_PROGRESS: {}", results.get("FateTxState_IN_PROGRESS"));

    assertTrue(Long.parseLong(results.get("FateTxState_IN_PROGRESS")) >= tableCount);
    assertTrue(Long.parseLong(results.get("FateTxOpType_CompactRange")) >= tableCount);

    for (String k : OPTIONAL_METRIC_KEYS) {
      assertTrue(results.containsKey(k));
      assertTrue(Long.parseLong(results.get(k)) >= tableCount);
    }

    for (SlowOps t : tables) {
      try {
        accumuloClient.tableOperations().cancelCompaction(t.getTableName());
        // block if compaction still running
        boolean cancelled = t.blockWhileCompactionRunning();
        if (!cancelled) {
          log.info("Failed to cancel compaction during multiple compaction test clean-up for {}",
              t.getTableName());
        }
      } catch (AccumuloSecurityException | TableNotFoundException | AccumuloException ex) {
        log.debug("Exception thrown during multiple table test clean-up", ex);
      }
    }

    // wait for one more metrics update after compactions cancelled.
    MetricsFileTailer.LineUpdate update =
        metricsTail.waitForUpdate(0L, NUM_TAIL_ATTEMPTS, TAIL_DELAY);

    metricsTail.waitForUpdate(update.getLastUpdate(), NUM_TAIL_ATTEMPTS, TAIL_DELAY);

    results = metricsTail.parseLine("");

    log.info("Received metrics {}", results);

  }

  private Map<String,String> blockForRequiredTables() {

    MetricsFileTailer.LineUpdate update =
        metricsTail.waitForUpdate(0L, NUM_TAIL_ATTEMPTS, TAIL_DELAY);

    for (int i = 0; i < 20; i++) {

      update = metricsTail.waitForUpdate(update.getLastUpdate(), NUM_TAIL_ATTEMPTS, TAIL_DELAY);

      log.info("Received metrics update {}", update);

      Map<String,String> results = metricsTail.parseLine("");

      if (results != null && !results.isEmpty()
          && Long.parseLong(results.get("currentFateOps")) >= tableCount) {
        log.info("Found required number of fate operations");
        return results;
      }
      try {
        Thread.sleep(10_000);
      } catch (InterruptedException iex) {
        Thread.currentThread().interrupt();
        return Collections.emptyMap();
      }

    }
    return Collections.emptyMap();
  }

  /**
   * Validate metrics for consistency withing a run cycle.
   *
   * @param values
   *          map of values from one run cycle.
   */
  private void sanity(final Map<String,Long> values) {

    assertTrue(values.get("currentFateOps") <= values.get("totalFateOps"));

    long total = values.entrySet().stream().filter(x -> x.getKey().startsWith("FateTxState_"))
        .mapToLong(Map.Entry::getValue).sum();

    assertTrue(total >= values.get("currentFateOps"));
  }

  /**
   * A series of sanity checks for the metrics between different update cycles, some values should
   * be at least different, and some of the checks can include ordering.
   *
   * @param firstSeen
   *          map of first metric update
   * @param nextSeen
   *          map of a later metric update.
   */
  private void validate(Map<String,Long> firstSeen, Map<String,Long> nextSeen) {
    // total fate ops should not decrease.
    assertTrue(firstSeen.get("totalFateOps") <= nextSeen.get("totalFateOps"));
  }

  /**
   * The hadoop metrics file sink published records as a line with comma separated key=value pairs.
   * This method parses the line and extracts the key, value pair from metrics that start with AccGc
   * and returns them in a sort map.
   *
   * @param line
   *          a line from the metrics system file sink.
   * @return a map of the metrics that start with AccGc
   */
  private Map<String,Long> parseLine(final String line) {

    if (line == null) {
      return Collections.emptyMap();
    }

    Map<String,Long> m = new TreeMap<>();

    String[] csvTokens = line.split(",");

    for (String token : csvTokens) {
      token = token.trim();
      String[] parts = token.split("=");
      if (REQUIRED_METRIC_KEYS.contains(parts[0])) {
        m.put(parts[0], Long.parseLong(parts[1]));
      }
    }
    return m;
  }

  private boolean lookForExpectedKeys(final Map<String,Long> received) {

    for (String e : REQUIRED_METRIC_KEYS) {
      if (!received.containsKey(e)) {
        log.info("Couldn't find {}", e);
        return false;
      }
    }

    return true;
  }
}<|MERGE_RESOLUTION|>--- conflicted
+++ resolved
@@ -77,40 +77,18 @@
   private static final Set<String> OPTIONAL_METRIC_KEYS =
       new HashSet<>(Collections.singletonList("FateTxOpType_CompactRange"));
 
-<<<<<<< HEAD
-  private MetricsFileTailer metricsTail;
+  private final MetricsFileTailer metricsTail = new MetricsFileTailer("accumulo.sink.file-master");
 
   @Before
   public void setup() {
     accumuloClient = Accumulo.newClient().from(getClientProps()).build();
-=======
-  private final MetricsFileTailer metricsTail = new MetricsFileTailer("accumulo.sink.file-master");
-
-  @Override
-  public void configureMiniCluster(MiniAccumuloConfigImpl cfg, Configuration hadoopCoreSite) {
-    cfg.setProperty(Property.GENERAL_LEGACY_METRICS, "false");
-    cfg.setProperty(Property.MASTER_FATE_METRICS_ENABLED, "true");
-    cfg.setProperty(Property.MASTER_FATE_METRICS_MIN_UPDATE_INTERVAL, "5s");
-  }
-
-  @Before
-  public void setup() {
-    if (testDisabled()) {
-      return;
-    }
->>>>>>> 0773baac
     maxWait = defaultTimeoutSeconds() <= 0 ? 60_000 : ((defaultTimeoutSeconds() * 1000) / 2);
     metricsTail.startDaemonThread();
   }
 
   @After
   public void cleanup() {
-<<<<<<< HEAD
-    if (metricsTail != null)
-      metricsTail.close();
-=======
     metricsTail.close();
->>>>>>> 0773baac
   }
 
   @Override
