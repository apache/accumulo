--- conflicted
+++ resolved
@@ -50,7 +50,6 @@
 import java.util.List;
 import java.util.Map;
 import java.util.Map.Entry;
-import java.util.Objects;
 import java.util.Properties;
 import java.util.Random;
 import java.util.Set;
@@ -341,19 +340,11 @@
   }
 
   @AfterClass
-  public static void tearDownAfterClass() throws Exception {
+  public static void tearDownAfterClass() {
     if (traceProcess != null) {
       traceProcess.destroy();
     }
 
-<<<<<<< HEAD
-    deleteTables();
-
-    SharedMiniClusterBase.stopMiniCluster();
-  }
-
-  public static void deleteTables() throws Exception {
-=======
     logUndeletedTables();
     SharedMiniClusterBase.stopMiniCluster();
   }
@@ -363,7 +354,6 @@
    * prints diagnostic messages if a table remains.
    */
   private static void logUndeletedTables() {
->>>>>>> e11fab47
     try (AccumuloClient c = Accumulo.newClient().from(getClientProps()).build()) {
       for (String table : c.tableOperations().list()) {
         if (!table.startsWith(Namespace.ACCUMULO.name() + ".") && !table.equals("trace")) {
@@ -1774,11 +1764,7 @@
     log.info("Loading jar: {}", jarFileName);
 
     File fooConstraintJar = File.createTempFile("FooConstraint", ".jar", new File(rootPath));
-<<<<<<< HEAD
-    FileUtils.copyInputStreamToFile(this.getClass().getResourceAsStream("/FooConstraint_2_1.jar"),
-=======
     FileUtils.copyInputStreamToFile(this.getClass().getResourceAsStream(jarFileName),
->>>>>>> e11fab47
         fooConstraintJar);
     fooConstraintJar.deleteOnExit();
 
@@ -2609,11 +2595,7 @@
       assertEquals(expectedSplits, new TreeSet<>(createdSplits));
       ts.exec("deletetable -f " + tableName);
     } finally {
-<<<<<<< HEAD
-      if (Objects.nonNull(splitsFile)) {
-=======
       if (splitsFile != null) {
->>>>>>> e11fab47
         Files.delete(Paths.get(splitsFile));
       }
     }
@@ -2638,11 +2620,7 @@
       assertEquals(expectedSplits, new TreeSet<>(createdSplits));
       ts.exec("deletetable -f " + tableName);
     } finally {
-<<<<<<< HEAD
-      if (Objects.nonNull(splitsFile)) {
-=======
       if (splitsFile != null) {
->>>>>>> e11fab47
         Files.delete(Paths.get(splitsFile));
       }
     }
@@ -2667,11 +2645,7 @@
       assertEquals(expectedSplits, new TreeSet<>(createdSplits));
       ts.exec("deletetable -f " + tableName);
     } finally {
-<<<<<<< HEAD
-      if (Objects.nonNull(splitsFile)) {
-=======
       if (splitsFile != null) {
->>>>>>> e11fab47
         Files.delete(Paths.get(splitsFile));
       }
     }
@@ -2696,11 +2670,7 @@
       assertEquals(expectedSplits, new TreeSet<>(createdSplits));
       ts.exec("deletetable -f " + tableName);
     } finally {
-<<<<<<< HEAD
-      if (Objects.nonNull(splitsFile)) {
-=======
       if (splitsFile != null) {
->>>>>>> e11fab47
         Files.delete(Paths.get(splitsFile));
       }
     }
@@ -2725,11 +2695,7 @@
       assertEquals(expectedSplits, new TreeSet<>(createdSplits));
       ts.exec("deletetable -f " + tableName);
     } finally {
-<<<<<<< HEAD
-      if (Objects.nonNull(splitsFile)) {
-=======
       if (splitsFile != null) {
->>>>>>> e11fab47
         Files.delete(Paths.get(splitsFile));
       }
     }
@@ -2754,11 +2720,7 @@
       assertEquals(expectedSplits, new TreeSet<>(createdSplits));
       ts.exec("deletetable -f " + tableName);
     } finally {
-<<<<<<< HEAD
-      if (Objects.nonNull(splitsFile)) {
-=======
       if (splitsFile != null) {
->>>>>>> e11fab47
         Files.delete(Paths.get(splitsFile));
       }
     }
@@ -2783,11 +2745,7 @@
       assertEquals(expectedSplits, new TreeSet<>(createdSplits));
       ts.exec("deletetable -f " + tableName);
     } finally {
-<<<<<<< HEAD
-      if (Objects.nonNull(splitsFile)) {
-=======
       if (splitsFile != null) {
->>>>>>> e11fab47
         Files.delete(Paths.get(splitsFile));
       }
     }
@@ -2812,11 +2770,7 @@
       assertEquals(expectedSplits, new TreeSet<>(createdSplits));
       ts.exec("deletetable -f " + tableName);
     } finally {
-<<<<<<< HEAD
-      if (Objects.nonNull(splitsFile)) {
-=======
       if (splitsFile != null) {
->>>>>>> e11fab47
         Files.delete(Paths.get(splitsFile));
       }
     }
@@ -2876,11 +2830,7 @@
       assertEquals(expectedSplits, new TreeSet<>(createdSplits));
       ts.exec("deletetable -f " + tableName);
     } finally {
-<<<<<<< HEAD
-      if (Objects.nonNull(splitsFile)) {
-=======
       if (splitsFile != null) {
->>>>>>> e11fab47
         Files.delete(Paths.get(splitsFile));
       }
     }
@@ -2905,11 +2855,7 @@
       assertEquals(expectedSplits, new TreeSet<>(createdSplits));
       ts.exec("deletetable -f " + tableName);
     } finally {
-<<<<<<< HEAD
-      if (Objects.nonNull(splitsFile)) {
-=======
       if (splitsFile != null) {
->>>>>>> e11fab47
         Files.delete(Paths.get(splitsFile));
       }
     }
@@ -2934,11 +2880,7 @@
       assertEquals(expectedSplits, new TreeSet<>(createdSplits));
       ts.exec("deletetable -f " + tableName);
     } finally {
-<<<<<<< HEAD
-      if (Objects.nonNull(splitsFile)) {
-=======
       if (splitsFile != null) {
->>>>>>> e11fab47
         Files.delete(Paths.get(splitsFile));
       }
     }
@@ -2963,11 +2905,7 @@
       assertEquals(expectedSplits, new TreeSet<>(createdSplits));
       ts.exec("deletetable -f " + tableName);
     } finally {
-<<<<<<< HEAD
-      if (Objects.nonNull(splitsFile)) {
-=======
       if (splitsFile != null) {
->>>>>>> e11fab47
         Files.delete(Paths.get(splitsFile));
       }
     }
@@ -2992,11 +2930,7 @@
       assertEquals(expectedSplits, new TreeSet<>(createdSplits));
       ts.exec("deletetable -f " + tableName);
     } finally {
-<<<<<<< HEAD
-      if (Objects.nonNull(splitsFile)) {
-=======
       if (splitsFile != null) {
->>>>>>> e11fab47
         Files.delete(Paths.get(splitsFile));
       }
     }
@@ -3021,11 +2955,7 @@
       assertEquals(expectedSplits, new TreeSet<>(createdSplits));
       ts.exec("deletetable -f " + tableName);
     } finally {
-<<<<<<< HEAD
-      if (Objects.nonNull(splitsFile)) {
-=======
       if (splitsFile != null) {
->>>>>>> e11fab47
         Files.delete(Paths.get(splitsFile));
       }
     }
@@ -3050,11 +2980,7 @@
       assertEquals(expectedSplits, new TreeSet<>(createdSplits));
       ts.exec("deletetable -f " + tableName);
     } finally {
-<<<<<<< HEAD
-      if (Objects.nonNull(splitsFile)) {
-=======
       if (splitsFile != null) {
->>>>>>> e11fab47
         Files.delete(Paths.get(splitsFile));
       }
     }
@@ -3130,11 +3056,7 @@
   }
 
   private Text getRandomText(final int len) {
-<<<<<<< HEAD
-    var desiredLen = Math.min(len, 32);
-=======
     int desiredLen = Math.min(len, 32);
->>>>>>> e11fab47
     return new Text(
         String.valueOf(UUID.randomUUID()).replaceAll("-", "").substring(0, desiredLen - 1));
   }
