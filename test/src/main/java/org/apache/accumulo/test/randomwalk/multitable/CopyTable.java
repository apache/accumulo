--- conflicted
+++ resolved
@@ -41,13 +41,8 @@
   }
 
   @Override
-<<<<<<< HEAD
   public void visit(State state, Environment env, Properties props) throws Exception {
-    
-=======
-  public void visit(State state, Properties props) throws Exception {
 
->>>>>>> 41fc5fbc
     @SuppressWarnings("unchecked")
     ArrayList<String> tables = (ArrayList<String>) state.get("tableList");
     if (tables.isEmpty())
@@ -70,37 +65,22 @@
     args[7] = dstTableName;
 
     log.debug("copying " + srcTableName + " to " + dstTableName);
-<<<<<<< HEAD
-    
+
     env.getConnector().tableOperations().create(dstTableName);
-    
-=======
 
-    state.getConnector().tableOperations().create(dstTableName);
-    state.getConnector().tableOperations().addSplits(dstTableName, splits);
+    env.getConnector().tableOperations().addSplits(dstTableName, splits);
 
->>>>>>> 41fc5fbc
     if (ToolRunner.run(CachedConfiguration.getInstance(), new CopyTool(), args) != 0) {
       log.error("Failed to run map/red verify");
       return;
     }
-<<<<<<< HEAD
-    
+
     String tableId = Tables.getNameToIdMap(env.getInstance()).get(dstTableName);
-=======
-
-    String tableId = Tables.getNameToIdMap(state.getInstance()).get(dstTableName);
->>>>>>> 41fc5fbc
     log.debug("copied " + srcTableName + " to " + dstTableName + " (id - " + tableId + " )");
 
     tables.add(dstTableName);
-<<<<<<< HEAD
-    
+
     env.getConnector().tableOperations().delete(srcTableName);
-=======
-
-    state.getConnector().tableOperations().delete(srcTableName);
->>>>>>> 41fc5fbc
     log.debug("dropped " + srcTableName);
 
     nextId++;
