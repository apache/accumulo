--- conflicted
+++ resolved
@@ -187,8 +187,8 @@
         } else {
           group = group.substring(tableId.canonical().length() + 1).substring(0, 2);
         }
-        String loc = new TServerInstance(entry.getValue(), entry.getKey().getColumnQualifier())
-            .toString();
+        String loc =
+            new TServerInstance(entry.getValue(), entry.getKey().getColumnQualifier()).toString();
 
         MutableInt count = groupLocationCounts.get(group, loc);
         if (count == null) {
@@ -198,20 +198,7 @@
 
         count.increment();
       }
-<<<<<<< HEAD
       return groupLocationCounts;
-=======
-      String loc =
-          new TServerInstance(entry.getValue(), entry.getKey().getColumnQualifier()).toString();
-
-      MutableInt count = groupLocationCounts.get(group, loc);
-      if (count == null) {
-        count = new MutableInt(0);
-        groupLocationCounts.put(group, loc, count);
-      }
-
-      count.increment();
->>>>>>> 0a9837f3
     }
   }
 }