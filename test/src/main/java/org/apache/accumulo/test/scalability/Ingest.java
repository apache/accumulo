/*
 * Licensed to the Apache Software Foundation (ASF) under one or more
 * contributor license agreements.  See the NOTICE file distributed with
 * this work for additional information regarding copyright ownership.
 * The ASF licenses this file to You under the Apache License, Version 2.0
 * (the "License"); you may not use this file except in compliance with
 * the License.  You may obtain a copy of the License at
 *
 *     http://www.apache.org/licenses/LICENSE-2.0
 *
 * Unless required by applicable law or agreed to in writing, software
 * distributed under the License is distributed on an "AS IS" BASIS,
 * WITHOUT WARRANTIES OR CONDITIONS OF ANY KIND, either express or implied.
 * See the License for the specific language governing permissions and
 * limitations under the License.
 */
package org.apache.accumulo.test.scalability;

<<<<<<< HEAD
import java.nio.charset.StandardCharsets;
import java.util.Random;
import java.util.UUID;
import java.util.concurrent.TimeUnit;
=======
import static com.google.common.base.Charsets.UTF_8;

import java.util.Random;
import java.util.UUID;
import java.util.concurrent.TimeUnit;

>>>>>>> 9b20a9d4
import org.apache.accumulo.core.client.BatchWriter;
import org.apache.accumulo.core.client.BatchWriterConfig;
import org.apache.accumulo.core.client.Connector;
import org.apache.accumulo.core.client.MutationsRejectedException;
import org.apache.accumulo.core.client.TableNotFoundException;
import org.apache.accumulo.core.data.Mutation;
import org.apache.accumulo.core.security.ColumnVisibility;
import org.apache.accumulo.test.continuous.ContinuousIngest;
import org.apache.log4j.Logger;

public class Ingest extends ScaleTest {
  
  private static final Logger log = Logger.getLogger(Ingest.class);
  
  @Override
  public void setup() {
    
    Connector conn = getConnector();
    String tableName = getTestProperty("TABLE");
    
    // delete existing table
    if (conn.tableOperations().exists(tableName)) {
      System.out.println("Deleting existing table: " + tableName);
      try {
        conn.tableOperations().delete(tableName);
      } catch (Exception e) {
        log.error("Failed to delete table '"+tableName+"'.", e);
      }
    }
    
    // create table
    try {
      conn.tableOperations().create(tableName);
      conn.tableOperations().addSplits(tableName, calculateSplits());
      conn.tableOperations().setProperty(tableName, "table.split.threshold", "256M");
    } catch (Exception e) {
      log.error("Failed to create table '"+tableName+"'.", e);
    }
    
  }
  
  @Override
  public void client() {
    
    Connector conn = getConnector();
    String tableName = getTestProperty("TABLE");
    
    // get batch writer configuration
    long maxMemory = Long.parseLong(getTestProperty("MAX_MEMORY"));
    long maxLatency = Long.parseLong(getTestProperty("MAX_LATENCY"));
    int maxWriteThreads = Integer.parseInt(getTestProperty("NUM_THREADS"));
    
    // create batch writer
    BatchWriter bw = null;
    try {
      bw = conn.createBatchWriter(tableName, new BatchWriterConfig().setMaxMemory(maxMemory).setMaxLatency(maxLatency, TimeUnit.MILLISECONDS)
          .setMaxWriteThreads(maxWriteThreads));
    } catch (TableNotFoundException e) {
      log.error("Table '"+tableName+"' not found.", e);
    }
    
    // configure writing
    Random r = new Random();
    String ingestInstanceId = UUID.randomUUID().toString();
    long numIngestEntries = Long.parseLong(getTestProperty("NUM_ENTRIES"));
    long minRow = 0L;
    long maxRow = 9223372036854775807L;
    int maxColF = 32767;
    int maxColQ = 32767;
    long count = 0;
    long totalBytes = 0;
    
    ColumnVisibility cv = new ColumnVisibility();

    // start timer
    startTimer();
    
    // write specified number of entries
    while (count < numIngestEntries) {
      count++;
      long rowId = ContinuousIngest.genLong(minRow, maxRow, r);
<<<<<<< HEAD
      Mutation m = ContinuousIngest.genMutation(rowId, r.nextInt(maxColF), r.nextInt(maxColQ), cv, ingestInstanceId.getBytes(StandardCharsets.UTF_8), count, null, r, false);
=======
      Mutation m = ContinuousIngest.genMutation(rowId, r.nextInt(maxColF), r.nextInt(maxColQ), cv, ingestInstanceId.getBytes(UTF_8), count, null, r, false);
>>>>>>> 9b20a9d4
      totalBytes += m.numBytes();
      try {
        bw.addMutation(m);
      } catch (MutationsRejectedException e) {
        log.error("Mutations rejected.", e);
        System.exit(-1);
      }
    }
    
    // close writer
    try {
      bw.close();
    } catch (MutationsRejectedException e) {
      log.error("Could not close BatchWriter due to mutations being rejected.", e);
      System.exit(-1);
    }
    
    // stop timer
    stopTimer(count, totalBytes);
  }
  
  @Override
  public void teardown() {
    
    Connector conn = getConnector();
    String tableName = getTestProperty("TABLE");
    
    try {
      conn.tableOperations().delete(tableName);
    } catch (Exception e) {
      log.error("Failed to delete table '"+tableName+"'", e);
    }
  }
  
}<|MERGE_RESOLUTION|>--- conflicted
+++ resolved
@@ -16,19 +16,11 @@
  */
 package org.apache.accumulo.test.scalability;
 
-<<<<<<< HEAD
-import java.nio.charset.StandardCharsets;
-import java.util.Random;
-import java.util.UUID;
-import java.util.concurrent.TimeUnit;
-=======
-import static com.google.common.base.Charsets.UTF_8;
+import static java.nio.charset.StandardCharsets.UTF_8;
 
 import java.util.Random;
 import java.util.UUID;
 import java.util.concurrent.TimeUnit;
-
->>>>>>> 9b20a9d4
 import org.apache.accumulo.core.client.BatchWriter;
 import org.apache.accumulo.core.client.BatchWriterConfig;
 import org.apache.accumulo.core.client.Connector;
@@ -110,11 +102,7 @@
     while (count < numIngestEntries) {
       count++;
       long rowId = ContinuousIngest.genLong(minRow, maxRow, r);
-<<<<<<< HEAD
-      Mutation m = ContinuousIngest.genMutation(rowId, r.nextInt(maxColF), r.nextInt(maxColQ), cv, ingestInstanceId.getBytes(StandardCharsets.UTF_8), count, null, r, false);
-=======
       Mutation m = ContinuousIngest.genMutation(rowId, r.nextInt(maxColF), r.nextInt(maxColQ), cv, ingestInstanceId.getBytes(UTF_8), count, null, r, false);
->>>>>>> 9b20a9d4
       totalBytes += m.numBytes();
       try {
         bw.addMutation(m);
