/*
 * Licensed to the Apache Software Foundation (ASF) under one or more
 * contributor license agreements.  See the NOTICE file distributed with
 * this work for additional information regarding copyright ownership.
 * The ASF licenses this file to You under the Apache License, Version 2.0
 * (the "License"); you may not use this file except in compliance with
 * the License.  You may obtain a copy of the License at
 *
 *     http://www.apache.org/licenses/LICENSE-2.0
 *
 * Unless required by applicable law or agreed to in writing, software
 * distributed under the License is distributed on an "AS IS" BASIS,
 * WITHOUT WARRANTIES OR CONDITIONS OF ANY KIND, either express or implied.
 * See the License for the specific language governing permissions and
 * limitations under the License.
 */
package org.apache.accumulo.test.functional;

import static org.apache.accumulo.fate.util.UtilWaitThread.sleepUninterruptibly;
import static org.junit.Assert.fail;

import java.util.Map;
import java.util.concurrent.TimeUnit;

import org.apache.accumulo.core.cli.BatchWriterOpts;
import org.apache.accumulo.core.client.Connector;
import org.apache.accumulo.core.client.impl.ClientContext;
import org.apache.accumulo.core.client.impl.Credentials;
import org.apache.accumulo.core.client.impl.MasterClient;
import org.apache.accumulo.core.client.impl.thrift.ThriftNotActiveServiceException;
import org.apache.accumulo.core.conf.ConfigurationTypeHelper;
import org.apache.accumulo.core.conf.Property;
import org.apache.accumulo.core.master.thrift.MasterClientService;
import org.apache.accumulo.core.master.thrift.MasterMonitorInfo;
import org.apache.accumulo.core.master.thrift.TableInfo;
import org.apache.accumulo.core.master.thrift.TabletServerStatus;
import org.apache.accumulo.core.trace.Tracer;
import org.apache.accumulo.harness.AccumuloClusterHarness;
import org.apache.accumulo.minicluster.impl.MiniAccumuloConfigImpl;
import org.apache.accumulo.test.TestIngest;
import org.apache.hadoop.conf.Configuration;
import org.junit.After;
import org.junit.Before;
import org.junit.Test;

public class DynamicThreadPoolsIT extends AccumuloClusterHarness {

  @Override
  public void configureMiniCluster(MiniAccumuloConfigImpl cfg, Configuration hadoopCoreSite) {
    cfg.setNumTservers(1);
    Map<String,String> siteConfig = cfg.getSiteConfig();
    siteConfig.put(Property.TSERV_MAJC_DELAY.getKey(), "100ms");
    cfg.setSiteConfig(siteConfig);
  }

  @Override
  protected int defaultTimeoutSeconds() {
    return 4 * 60;
  }

  private String majcDelay;

  @Before
  public void updateMajcDelay() throws Exception {
    Connector c = getConnector();
    majcDelay = c.instanceOperations().getSystemConfiguration()
        .get(Property.TSERV_MAJC_DELAY.getKey());
    c.instanceOperations().setProperty(Property.TSERV_MAJC_DELAY.getKey(), "100ms");
    if (getClusterType() == ClusterType.STANDALONE) {
      Thread.sleep(ConfigurationTypeHelper.getTimeInMillis(majcDelay));
    }
  }

  @After
  public void resetMajcDelay() throws Exception {
    Connector c = getConnector();
    c.instanceOperations().setProperty(Property.TSERV_MAJC_DELAY.getKey(), majcDelay);
  }

  @Test
  public void test() throws Exception {
    final String[] tables = getUniqueNames(15);
    String firstTable = tables[0];
    Connector c = getConnector();
    c.instanceOperations().setProperty(Property.TSERV_MAJC_MAXCONCURRENT.getKey(), "5");
    TestIngest.Opts opts = new TestIngest.Opts();
    opts.rows = 500 * 1000;
    opts.createTable = true;
    opts.setTableName(firstTable);
    if (saslEnabled()) {
      opts.updateKerberosCredentials();
    } else {
      opts.setPrincipal(getAdminPrincipal());
    }
    TestIngest.ingest(c, opts, new BatchWriterOpts());
    c.tableOperations().flush(firstTable, null, null, true);
    for (int i = 1; i < tables.length; i++)
      c.tableOperations().clone(firstTable, tables[i], true, null, null);
    sleepUninterruptibly(11, TimeUnit.SECONDS); // time between checks of the thread pool sizes
    Credentials creds = new Credentials(getAdminPrincipal(), getAdminToken());
    for (int i = 1; i < tables.length; i++)
      c.tableOperations().compact(tables[i], null, null, true, false);
    for (int i = 0; i < 30; i++) {
      int count = 0;
      MasterClientService.Iface client = null;
      MasterMonitorInfo stats = null;
<<<<<<< HEAD
      while (true) {
        try {
          client = MasterClient.getConnectionWithRetry(new ClientContext(getConnectionInfo()));
          stats = client.getMasterStats(Tracer.traceInfo(), creds.toThrift(c.getInstance()));
          break;
        } catch (ThriftNotActiveServiceException e) {
          // Let it loop, fetching a new location
          sleepUninterruptibly(100, TimeUnit.MILLISECONDS);
        } finally {
          if (client != null)
            MasterClient.close(client);
        }
=======
      try {
        client = MasterClient
            .getConnectionWithRetry(new ClientContext(c.getInstance(), creds, clientConf));
        stats = client.getMasterStats(Tracer.traceInfo(), creds.toThrift(c.getInstance()));
      } finally {
        if (client != null)
          MasterClient.close(client);
>>>>>>> f4f43feb
      }
      for (TabletServerStatus server : stats.tServerInfo) {
        for (TableInfo table : server.tableMap.values()) {
          count += table.majors.running;
        }
      }
      System.out.println("count " + count);
      if (count > 3)
        return;
      sleepUninterruptibly(500, TimeUnit.MILLISECONDS);
    }
    fail("Could not observe higher number of threads after changing the config");
  }
}<|MERGE_RESOLUTION|>--- conflicted
+++ resolved
@@ -104,7 +104,6 @@
       int count = 0;
       MasterClientService.Iface client = null;
       MasterMonitorInfo stats = null;
-<<<<<<< HEAD
       while (true) {
         try {
           client = MasterClient.getConnectionWithRetry(new ClientContext(getConnectionInfo()));
@@ -117,15 +116,6 @@
           if (client != null)
             MasterClient.close(client);
         }
-=======
-      try {
-        client = MasterClient
-            .getConnectionWithRetry(new ClientContext(c.getInstance(), creds, clientConf));
-        stats = client.getMasterStats(Tracer.traceInfo(), creds.toThrift(c.getInstance()));
-      } finally {
-        if (client != null)
-          MasterClient.close(client);
->>>>>>> f4f43feb
       }
       for (TabletServerStatus server : stats.tServerInfo) {
         for (TableInfo table : server.tableMap.values()) {
