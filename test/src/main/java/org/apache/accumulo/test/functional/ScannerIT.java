/*
 * Licensed to the Apache Software Foundation (ASF) under one
 * or more contributor license agreements.  See the NOTICE file
 * distributed with this work for additional information
 * regarding copyright ownership.  The ASF licenses this file
 * to you under the Apache License, Version 2.0 (the
 * "License"); you may not use this file except in compliance
 * with the License.  You may obtain a copy of the License at
 *
 *   https://www.apache.org/licenses/LICENSE-2.0
 *
 * Unless required by applicable law or agreed to in writing,
 * software distributed under the License is distributed on an
 * "AS IS" BASIS, WITHOUT WARRANTIES OR CONDITIONS OF ANY
 * KIND, either express or implied.  See the License for the
 * specific language governing permissions and limitations
 * under the License.
 */
package org.apache.accumulo.test.functional;

import static org.apache.accumulo.core.client.ScannerBase.ConsistencyLevel.EVENTUAL;
import static org.apache.accumulo.core.client.ScannerBase.ConsistencyLevel.IMMEDIATE;
import static org.apache.accumulo.minicluster.ServerType.SCAN_SERVER;
import static org.apache.accumulo.minicluster.ServerType.TABLET_SERVER;
import static org.junit.jupiter.api.Assertions.assertEquals;
import static org.junit.jupiter.api.Assertions.assertTrue;

import java.time.Duration;
import java.util.Collection;
import java.util.Iterator;
import java.util.List;
import java.util.Map.Entry;

import org.apache.accumulo.core.client.Accumulo;
import org.apache.accumulo.core.client.AccumuloClient;
import org.apache.accumulo.core.client.BatchWriter;
import org.apache.accumulo.core.client.IteratorSetting;
import org.apache.accumulo.core.client.Scanner;
<<<<<<< HEAD
import org.apache.accumulo.core.client.admin.servers.ServerId;
import org.apache.accumulo.core.client.admin.servers.ServerTypeName;
=======
import org.apache.accumulo.core.client.ScannerBase.ConsistencyLevel;
>>>>>>> 6351ec95
import org.apache.accumulo.core.conf.Property;
import org.apache.accumulo.core.data.Key;
import org.apache.accumulo.core.data.Mutation;
import org.apache.accumulo.core.data.Range;
import org.apache.accumulo.core.data.Value;
import org.apache.accumulo.core.security.Authorizations;
import org.apache.accumulo.minicluster.ServerType;
import org.apache.accumulo.test.CloseScannerIT;
import org.apache.accumulo.test.util.Wait;
import org.junit.jupiter.api.Test;
import org.junit.jupiter.params.ParameterizedTest;
import org.junit.jupiter.params.provider.EnumSource;

public class ScannerIT extends ConfigurableMacBase {

  @Override
  protected Duration defaultTimeout() {
    return Duration.ofMinutes(1);
  }

  @Test
  public void testScannerReadaheadConfiguration() throws Exception {
    final String table = getUniqueNames(1)[0];
    try (AccumuloClient c = Accumulo.newClient().from(getClientProperties()).build()) {
      c.tableOperations().create(table);

      try (BatchWriter bw = c.createBatchWriter(table)) {
        Mutation m = new Mutation("a");
        for (int i = 0; i < 10; i++) {
          m.put(Integer.toString(i), "", "");
        }
        bw.addMutation(m);
      }

      IteratorSetting cfg;
      Iterator<Entry<Key,Value>> iterator;
      long nanosWithWait = 0;
      try (Scanner s = c.createScanner(table, new Authorizations())) {

        cfg = new IteratorSetting(100, SlowIterator.class);
        // A batch size of one will end up calling seek() for each element with no calls to next()
        SlowIterator.setSeekSleepTime(cfg, 100L);

        s.addScanIterator(cfg);
        // Never start readahead
        s.setReadaheadThreshold(Long.MAX_VALUE);
        s.setBatchSize(1);
        s.setRange(new Range());

        iterator = s.iterator();
        long startTime = System.nanoTime();
        while (iterator.hasNext()) {
          nanosWithWait += System.nanoTime() - startTime;

          // While we "do work" in the client, we should be fetching the next result
          Thread.sleep(100L);
          iterator.next();
          startTime = System.nanoTime();
        }
        nanosWithWait += System.nanoTime() - startTime;
      }

      long nanosWithNoWait = 0;
      try (Scanner s = c.createScanner(table, new Authorizations())) {
        s.addScanIterator(cfg);
        s.setRange(new Range());
        s.setBatchSize(1);
        s.setReadaheadThreshold(0L);

        iterator = s.iterator();
        long startTime = System.nanoTime();
        while (iterator.hasNext()) {
          nanosWithNoWait += System.nanoTime() - startTime;

          // While we "do work" in the client, we should be fetching the next result
          Thread.sleep(100L);
          iterator.next();
          startTime = System.nanoTime();
        }
        nanosWithNoWait += System.nanoTime() - startTime;

        // The "no-wait" time should be much less than the "wait-time"
        assertTrue(nanosWithNoWait < nanosWithWait,
            "Expected less time to be taken with immediate readahead (" + nanosWithNoWait
                + ") than without immediate readahead (" + nanosWithWait + ")");
      }
    }
  }

  /**
   * {@link CloseScannerIT#testManyScans()} is a similar test.
   */
  @ParameterizedTest
  @EnumSource
  public void testSessionCleanup(ConsistencyLevel consistency) throws Exception {
    final String tableName = getUniqueNames(1)[0];
    final ServerType serverType = consistency == IMMEDIATE ? TABLET_SERVER : SCAN_SERVER;
    try (AccumuloClient accumuloClient = Accumulo.newClient().from(getClientProperties()).build()) {

      if (serverType == SCAN_SERVER) {
        // Scans will fall back to tablet servers when no scan servers are present. So wait for scan
        // servers to show up in zookeeper. Can remove this in 3.1.
        Wait.waitFor(() -> !accumuloClient.instanceOperations().getScanServers().isEmpty());
      }

      accumuloClient.tableOperations().create(tableName);

      try (var writer = accumuloClient.createBatchWriter(tableName)) {
        for (int i = 0; i < 100000; i++) {
          var m = new Mutation(String.format("%09d", i));
          m.put("1", "1", "" + i);
          writer.addMutation(m);
        }
      }

      if (consistency == EVENTUAL) {
        accumuloClient.tableOperations().flush(tableName, null, null, true);
      }

      // The test assumes the session timeout is configured to 1 minute, validate this. Later in the
      // test 10s is given for session to disappear and we want this 10s to be much smaller than the
      // configured session timeout.
      assertEquals("1m", accumuloClient.instanceOperations().getSystemConfiguration()
          .get(Property.TSERV_SESSION_MAXIDLE.getKey()));

      // The following test that when not all data is read from scanner that when the scanner is
      // closed that any open sessions will be closed.
      for (int i = 0; i < 3; i++) {
        try (var scanner = accumuloClient.createScanner(tableName)) {
          scanner.setConsistencyLevel(consistency);
          assertEquals(10, scanner.stream().limit(10).count());
          assertEquals(10000, scanner.stream().limit(10000).count());
          // since not all data in the range was read from the scanner it should leave an active
          // scan session per scanner iterator created
          assertEquals(2, countActiveScans(accumuloClient, serverType, tableName));
        }
        // When close is called on on the scanner it should close the scan session. The session
        // cleanup is async on the server because task may still be running server side, but it
        // should happen in less than the session timeout. Also the server should start working on
        // it immediately.
        Wait.waitFor(() -> countActiveScans(accumuloClient, serverType, tableName) == 0, 10000);

        try (var scanner = accumuloClient.createBatchScanner(tableName)) {
          scanner.setConsistencyLevel(consistency);
          scanner.setRanges(List.of(new Range()));
          assertEquals(10, scanner.stream().limit(10).count());
          assertEquals(10000, scanner.stream().limit(10000).count());
          assertEquals(2, countActiveScans(accumuloClient, serverType, tableName));
        }
        Wait.waitFor(() -> countActiveScans(accumuloClient, serverType, tableName) == 0, 10000);
      }

      // Test the case where all data is read from a scanner. In this case the scanner should close
      // the scan session at the end of the range even before the scanner itself is closed.
      for (int i = 0; i < 3; i++) {
        try (var scanner = accumuloClient.createScanner(tableName)) {
          scanner.setConsistencyLevel(consistency);
          assertEquals(100000, scanner.stream().count());
          assertEquals(100000, scanner.stream().count());
          // The server side cleanup of the session should be able to happen immediately in this
          // case because nothing should be running on the server side to fetch data because all
          // data in the range was fetched.
          assertEquals(0, countActiveScans(accumuloClient, serverType, tableName));
        }

        try (var scanner = accumuloClient.createBatchScanner(tableName)) {
          scanner.setConsistencyLevel(consistency);
          scanner.setRanges(List.of(new Range()));
          assertEquals(100000, scanner.stream().count());
          assertEquals(100000, scanner.stream().count());
          assertEquals(0, countActiveScans(accumuloClient, serverType, tableName));
        }
      }
    }
  }

  public static long countActiveScans(AccumuloClient c, ServerType serverType, String tableName)
      throws Exception {
    final Collection<String> servers;
    if (serverType == TABLET_SERVER) {
      servers = c.instanceOperations().getTabletServers();
    } else if (serverType == SCAN_SERVER) {
      servers = c.instanceOperations().getScanServers();
    } else {
      throw new IllegalArgumentException("Unsupported server type " + serverType);
    }

    long count = 0;
<<<<<<< HEAD
    for (ServerId tserver : c.instanceOperations().getServers(ServerTypeName.TABLET_SERVER)) {
      count += c.instanceOperations().getActiveScans(tserver).stream()
=======
    for (String server : servers) {
      count += c.instanceOperations().getActiveScans(server).stream()
>>>>>>> 6351ec95
          .filter(activeScan -> activeScan.getTable().equals(tableName)).count();
    }
    return count;
  }
}<|MERGE_RESOLUTION|>--- conflicted
+++ resolved
@@ -36,12 +36,9 @@
 import org.apache.accumulo.core.client.BatchWriter;
 import org.apache.accumulo.core.client.IteratorSetting;
 import org.apache.accumulo.core.client.Scanner;
-<<<<<<< HEAD
+import org.apache.accumulo.core.client.ScannerBase.ConsistencyLevel;
 import org.apache.accumulo.core.client.admin.servers.ServerId;
 import org.apache.accumulo.core.client.admin.servers.ServerTypeName;
-=======
-import org.apache.accumulo.core.client.ScannerBase.ConsistencyLevel;
->>>>>>> 6351ec95
 import org.apache.accumulo.core.conf.Property;
 import org.apache.accumulo.core.data.Key;
 import org.apache.accumulo.core.data.Mutation;
@@ -144,7 +141,8 @@
       if (serverType == SCAN_SERVER) {
         // Scans will fall back to tablet servers when no scan servers are present. So wait for scan
         // servers to show up in zookeeper. Can remove this in 3.1.
-        Wait.waitFor(() -> !accumuloClient.instanceOperations().getScanServers().isEmpty());
+        Wait.waitFor(() -> !accumuloClient.instanceOperations()
+            .getServers(ServerTypeName.SCAN_SERVER).isEmpty());
       }
 
       accumuloClient.tableOperations().create(tableName);
@@ -220,23 +218,18 @@
 
   public static long countActiveScans(AccumuloClient c, ServerType serverType, String tableName)
       throws Exception {
-    final Collection<String> servers;
+    final Collection<ServerId> servers;
     if (serverType == TABLET_SERVER) {
-      servers = c.instanceOperations().getTabletServers();
+      servers = c.instanceOperations().getServers(ServerTypeName.TABLET_SERVER);
     } else if (serverType == SCAN_SERVER) {
-      servers = c.instanceOperations().getScanServers();
+      servers = c.instanceOperations().getServers(ServerTypeName.SCAN_SERVER);
     } else {
       throw new IllegalArgumentException("Unsupported server type " + serverType);
     }
 
     long count = 0;
-<<<<<<< HEAD
-    for (ServerId tserver : c.instanceOperations().getServers(ServerTypeName.TABLET_SERVER)) {
+    for (ServerId tserver : servers) {
       count += c.instanceOperations().getActiveScans(tserver).stream()
-=======
-    for (String server : servers) {
-      count += c.instanceOperations().getActiveScans(server).stream()
->>>>>>> 6351ec95
           .filter(activeScan -> activeScan.getTable().equals(tableName)).count();
     }
     return count;
