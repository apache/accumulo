--- conflicted
+++ resolved
@@ -131,8 +131,7 @@
         actual.put(entry.getKey().getRowData() + ":" + entry.getKey().getColumnQualifierData(),
             entry.getValue().toString());
 
-<<<<<<< HEAD
-      Assert.assertEquals(expected, actual);
+      assertEquals(expected, actual);
     }
   }
 
@@ -143,7 +142,7 @@
       MetadataSchema.TabletsSection.ServerColumnFamily.DIRECTORY_COLUMN.fetch(s);
       String tableId = conn.tableOperations().tableIdMap().get(table);
 
-      Assert.assertNotNull("Could not get table id for " + table, tableId);
+      assertNotNull("Could not get table id for " + table, tableId);
 
       s.setRange(Range.prefix(tableId));
 
@@ -159,10 +158,10 @@
         if (cf.equals(MetadataSchema.TabletsSection.DataFileColumnFamily.NAME)) {
           Path p = new Path(cq.toString());
           FileSystem fs = cluster.getFileSystem();
-          Assert.assertTrue("File does not exist: " + p, fs.exists(p));
+          assertTrue("File does not exist: " + p, fs.exists(p));
         } else if (cf.equals(
             MetadataSchema.TabletsSection.ServerColumnFamily.DIRECTORY_COLUMN.getColumnFamily())) {
-          Assert.assertEquals("Saw unexpected cq",
+          assertEquals("Saw unexpected cq",
               MetadataSchema.TabletsSection.ServerColumnFamily.DIRECTORY_COLUMN
                   .getColumnQualifier(),
               cq);
@@ -170,61 +169,14 @@
           Path tableDir = tabletDir.getParent();
           Path tablesDir = tableDir.getParent();
 
-          Assert.assertEquals(ServerConstants.TABLE_DIR, tablesDir.getName());
+          assertEquals(ServerConstants.TABLE_DIR, tablesDir.getName());
         } else {
-          Assert.fail("Got unexpected key-value: " + entry);
+          fail("Got unexpected key-value: " + entry);
           throw new RuntimeException();
         }
-=======
-    assertEquals(expected, actual);
-  }
-
-  private void checkMetadata(String table, Connector conn) throws Exception {
-    Scanner s = conn.createScanner(MetadataTable.NAME, Authorizations.EMPTY);
-
-    s.fetchColumnFamily(MetadataSchema.TabletsSection.DataFileColumnFamily.NAME);
-    MetadataSchema.TabletsSection.ServerColumnFamily.DIRECTORY_COLUMN.fetch(s);
-    String tableId = conn.tableOperations().tableIdMap().get(table);
-
-    assertNotNull("Could not get table id for " + table, tableId);
-
-    s.setRange(Range.prefix(tableId));
-
-    Key k;
-    Text cf = new Text(), cq = new Text();
-    int itemsInspected = 0;
-    for (Entry<Key,Value> entry : s) {
-      itemsInspected++;
-      k = entry.getKey();
-      k.getColumnFamily(cf);
-      k.getColumnQualifier(cq);
-
-      if (cf.equals(MetadataSchema.TabletsSection.DataFileColumnFamily.NAME)) {
-        Path p = new Path(cq.toString());
-        FileSystem fs = cluster.getFileSystem();
-        assertTrue("File does not exist: " + p, fs.exists(p));
-      } else if (cf.equals(
-          MetadataSchema.TabletsSection.ServerColumnFamily.DIRECTORY_COLUMN.getColumnFamily())) {
-        assertEquals("Saw unexpected cq",
-            MetadataSchema.TabletsSection.ServerColumnFamily.DIRECTORY_COLUMN.getColumnQualifier(),
-            cq);
-        Path tabletDir = new Path(entry.getValue().toString());
-        Path tableDir = tabletDir.getParent();
-        Path tablesDir = tableDir.getParent();
-
-        assertEquals(ServerConstants.TABLE_DIR, tablesDir.getName());
-      } else {
-        fail("Got unexpected key-value: " + entry);
-        throw new RuntimeException();
->>>>>>> 851c2d13
       }
-      Assert.assertTrue("Expected to find metadata entries", itemsInspected > 0);
-    }
-<<<<<<< HEAD
-=======
-
-    assertTrue("Expected to find metadata entries", itemsInspected > 0);
->>>>>>> 851c2d13
+      assertTrue("Expected to find metadata entries", itemsInspected > 0);
+    }
   }
 
   private BatchWriter writeData(String table1, Connector c)
