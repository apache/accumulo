--- conflicted
+++ resolved
@@ -74,6 +74,7 @@
 import org.apache.accumulo.core.tabletserver.thrift.TabletServerClientService;
 import org.apache.accumulo.core.tabletserver.thrift.TabletStats;
 import org.apache.accumulo.core.util.threads.ThreadPools;
+import org.apache.accumulo.core.zookeeper.ZooSession;
 import org.apache.accumulo.server.ServerContext;
 import org.apache.accumulo.server.client.ClientServiceHandler;
 import org.apache.accumulo.server.manager.state.Assignment;
@@ -84,7 +85,6 @@
 import org.apache.thrift.TException;
 import org.apache.thrift.TMultiplexedProcessor;
 import org.apache.zookeeper.KeeperException;
-import org.apache.zookeeper.ZooKeeper;
 import org.slf4j.Logger;
 import org.slf4j.LoggerFactory;
 
@@ -291,13 +291,8 @@
     int zkTimeOut =
         (int) DefaultConfiguration.getInstance().getTimeInMillis(Property.INSTANCE_ZK_TIMEOUT);
     var siteConfig = SiteConfiguration.auto();
-<<<<<<< HEAD
-    ServerContext context = ServerContext.override(siteConfig, opts.iname, opts.keepers, zkTimeOut);
+    var context = ServerContext.forTesting(siteConfig, opts.iname, opts.keepers, zkTimeOut);
     ClientServiceHandler csh = new ClientServiceHandler(context);
-=======
-    var context = ServerContext.forTesting(siteConfig, opts.iname, opts.keepers, zkTimeOut);
-    ClientServiceHandler csh = new ClientServiceHandler(context, new TransactionWatcher(context));
->>>>>>> be22deed
     NullTServerTabletClientHandler tch = new NullTServerTabletClientHandler();
 
     TMultiplexedProcessor muxProcessor = new TMultiplexedProcessor();
@@ -348,11 +343,11 @@
 
     ServiceLock miniLock = null;
     try {
-      ZooKeeper zk = context.getZooReaderWriter().getZooKeeper();
+      ZooSession zk = context.getZooSession();
       UUID nullTServerUUID = UUID.randomUUID();
       ServiceLockPath slp = context.getServerPaths().createMiniPath(nullTServerUUID.toString());
       try {
-        context.getZooReaderWriter().mkdirs(slp.toString());
+        zk.asReaderWriter().mkdirs(slp.toString());
       } catch (KeeperException | InterruptedException e) {
         throw new IllegalStateException("Error creating path in ZooKeeper", e);
       }
