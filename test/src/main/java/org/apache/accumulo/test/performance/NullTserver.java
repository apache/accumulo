--- conflicted
+++ resolved
@@ -53,12 +53,7 @@
 import org.apache.accumulo.core.dataImpl.thrift.TSummaries;
 import org.apache.accumulo.core.dataImpl.thrift.TSummaryRequest;
 import org.apache.accumulo.core.dataImpl.thrift.UpdateErrors;
-<<<<<<< HEAD
 import org.apache.accumulo.core.manager.thrift.TabletServerStatus;
-import org.apache.accumulo.core.metadata.AccumuloTable;
-=======
-import org.apache.accumulo.core.master.thrift.TabletServerStatus;
->>>>>>> 65b3fe82
 import org.apache.accumulo.core.metadata.TServerInstance;
 import org.apache.accumulo.core.metadata.TabletLocationState;
 import org.apache.accumulo.core.metadata.schema.Ample.DataLevel;
@@ -352,12 +347,7 @@
     // read the locations for the table
     Range tableRange = new KeyExtent(tableId, null, null).toMetaRange();
     List<Assignment> assignments = new ArrayList<>();
-<<<<<<< HEAD
-    try (
-        var s = new MetaDataTableScanner(context, tableRange, AccumuloTable.METADATA.tableName())) {
-=======
     try (var s = new MetaDataTableScanner(context, tableRange, DataLevel.of(tableId))) {
->>>>>>> 65b3fe82
       long randomSessionID = opts.port;
       TServerInstance instance = new TServerInstance(addr, randomSessionID);
 
