--- conflicted
+++ resolved
@@ -66,12 +66,6 @@
 import org.apache.accumulo.core.tabletscan.thrift.ActiveScan;
 import org.apache.accumulo.core.tabletscan.thrift.TSamplerConfiguration;
 import org.apache.accumulo.core.tabletscan.thrift.TabletScanClientService;
-<<<<<<< HEAD
-import org.apache.accumulo.core.tabletserver.thrift.ActiveCompaction;
-import org.apache.accumulo.core.tabletserver.thrift.TCompactionGroupSummary;
-import org.apache.accumulo.core.tabletserver.thrift.TExternalCompactionJob;
-=======
->>>>>>> f723d95b
 import org.apache.accumulo.core.tabletserver.thrift.TTabletRefresh;
 import org.apache.accumulo.core.tabletserver.thrift.TabletServerClientService;
 import org.apache.accumulo.core.tabletserver.thrift.TabletStats;
@@ -253,31 +247,6 @@
     }
 
     @Override
-<<<<<<< HEAD
-    public List<TCompactionGroupSummary> getCompactionGroupInfo(TInfo tinfo,
-        TCredentials credentials) throws ThriftSecurityException, TException {
-      return null;
-    }
-
-    @Override
-    public TExternalCompactionJob reserveCompactionJob(TInfo tinfo, TCredentials credentials,
-        String queueName, long priority, String compactor, String externalCompactionId)
-        throws ThriftSecurityException, TException {
-      return null;
-    }
-
-    @Override
-    public void compactionJobFinished(TInfo tinfo, TCredentials credentials,
-        String externalCompactionId, TKeyExtent extent, long fileSize, long entries)
-        throws ThriftSecurityException, TException {}
-
-    @Override
-    public void compactionJobFailed(TInfo tinfo, TCredentials credentials,
-        String externalCompactionId, TKeyExtent extent) throws TException {}
-
-    @Override
-=======
->>>>>>> f723d95b
     public List<TKeyExtent> refreshTablets(TInfo tinfo, TCredentials credentials,
         List<TTabletRefresh> refreshes) throws TException {
       return List.of();
