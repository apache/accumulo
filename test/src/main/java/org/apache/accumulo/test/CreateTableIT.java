--- conflicted
+++ resolved
@@ -61,11 +61,7 @@
       }
       // Confirm all 500 user tables exist in addition to Root, Metadata,
       // and ScanRef tables
-<<<<<<< HEAD
-      assertEquals(1000 + AccumuloTable.allTableIds().size(),
-=======
       assertEquals(500 + AccumuloTable.allTableIds().size(),
->>>>>>> 6c2f6873
           client.tableOperations().list().size());
     }
   }
