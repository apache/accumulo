/*
 * Licensed to the Apache Software Foundation (ASF) under one
 * or more contributor license agreements.  See the NOTICE file
 * distributed with this work for additional information
 * regarding copyright ownership.  The ASF licenses this file
 * to you under the Apache License, Version 2.0 (the
 * "License"); you may not use this file except in compliance
 * with the License.  You may obtain a copy of the License at
 *
 *   https://www.apache.org/licenses/LICENSE-2.0
 *
 * Unless required by applicable law or agreed to in writing,
 * software distributed under the License is distributed on an
 * "AS IS" BASIS, WITHOUT WARRANTIES OR CONDITIONS OF ANY
 * KIND, either express or implied.  See the License for the
 * specific language governing permissions and limitations
 * under the License.
 */
package org.apache.accumulo.test;

import static org.junit.jupiter.api.Assertions.assertEquals;

import java.time.Duration;

import org.apache.accumulo.core.client.Accumulo;
import org.apache.accumulo.core.client.AccumuloClient;
import org.apache.accumulo.core.metadata.AccumuloTable;
import org.apache.accumulo.harness.SharedMiniClusterBase;
import org.junit.jupiter.api.AfterAll;
import org.junit.jupiter.api.BeforeAll;
import org.junit.jupiter.api.Test;

public class CreateTableIT extends SharedMiniClusterBase {

  @Override
  protected Duration defaultTimeout() {
    return Duration.ofMinutes(5);
  }

  @BeforeAll
  public static void setup() throws Exception {
    SharedMiniClusterBase.startMiniCluster();
  }

  @AfterAll
  public static void teardown() {
    SharedMiniClusterBase.stopMiniCluster();
  }

  @Test
  public void testCreateLotsOfTables() throws Exception {
    try (AccumuloClient client = Accumulo.newClient().from(getClientProps()).build()) {

      String[] tableNames = getUniqueNames(500);

      for (int i = 0; i < tableNames.length; i++) {
        // Create waits for the Fate operation to complete
        long start = System.currentTimeMillis();
        client.tableOperations().create(tableNames[i]);
        System.out.println("Table creation took: " + (System.currentTimeMillis() - start) + "ms");
      }
      // Confirm all 500 user tables exist in addition to Root, Metadata,
      // and ScanRef tables
<<<<<<< HEAD
      assertEquals(1000 + AccumuloTable.allTableIds().size(),
          client.tableOperations().list().size());
=======
      assertEquals(503, client.tableOperations().list().size());
>>>>>>> 66522ba1
    }
  }

}<|MERGE_RESOLUTION|>--- conflicted
+++ resolved
@@ -61,12 +61,8 @@
       }
       // Confirm all 500 user tables exist in addition to Root, Metadata,
       // and ScanRef tables
-<<<<<<< HEAD
-      assertEquals(1000 + AccumuloTable.allTableIds().size(),
+      assertEquals(500 + AccumuloTable.allTableIds().size(),
           client.tableOperations().list().size());
-=======
-      assertEquals(503, client.tableOperations().list().size());
->>>>>>> 66522ba1
     }
   }
 
