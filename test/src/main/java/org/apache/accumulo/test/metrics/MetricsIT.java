--- conflicted
+++ resolved
@@ -100,17 +100,12 @@
     cluster.stop();
 
     Set<String> unexpectedMetrics = Set.of(METRICS_SCAN_YIELDS, METRICS_UPDATE_ERRORS,
-<<<<<<< HEAD
-        METRICS_REPLICATION_QUEUE, METRICS_COMPACTOR_MAJC_STUCK, METRICS_SCAN_BUSY_TIMEOUT);
-    Set<String> flakyMetrics = Set.of(METRICS_GC_WAL_ERRORS, METRICS_FATE_TYPE_IN_PROGRESS,
-        METRICS_MANAGER_BALANCER_NEED_MIGRATION, METRICS_MANAGER_BALANCER_MIGRATING);
-=======
         METRICS_REPLICATION_QUEUE, METRICS_COMPACTOR_MAJC_STUCK, METRICS_SCAN_BUSY_TIMEOUT_COUNTER);
     // add sserver as flaky until scan server included in mini tests.
     Set<String> flakyMetrics = Set.of(METRICS_GC_WAL_ERRORS, METRICS_FATE_TYPE_IN_PROGRESS,
         METRICS_SCAN_BUSY_TIMEOUT_COUNTER, METRICS_SCAN_RESERVATION_TIMER,
-        METRICS_SCAN_TABLET_METADATA_CACHE);
->>>>>>> c488f788
+        METRICS_SCAN_TABLET_METADATA_CACHE, METRICS_MANAGER_BALANCER_NEED_MIGRATION,
+        METRICS_MANAGER_BALANCER_MIGRATING);
 
     Map<String,String> expectedMetricNames = this.getMetricFields();
     flakyMetrics.forEach(expectedMetricNames::remove); // might not see these
