--- conflicted
+++ resolved
@@ -47,6 +47,7 @@
 import java.util.TreeSet;
 import java.util.concurrent.atomic.AtomicReference;
 
+import org.apache.accumulo.core.cli.ConfigOpts;
 import org.apache.accumulo.core.client.Accumulo;
 import org.apache.accumulo.core.client.AccumuloClient;
 import org.apache.accumulo.core.client.BatchWriter;
@@ -64,7 +65,6 @@
 import org.apache.accumulo.core.metrics.MetricsProducer;
 import org.apache.accumulo.core.spi.metrics.LoggingMeterRegistryFactory;
 import org.apache.accumulo.miniclusterImpl.MiniAccumuloConfigImpl;
-import org.apache.accumulo.server.ServerOpts;
 import org.apache.accumulo.test.functional.ConfigurableMacBase;
 import org.apache.accumulo.test.functional.SlowIterator;
 import org.apache.hadoop.conf.Configuration;
@@ -291,8 +291,8 @@
             log.info("METRICS, received from statsd - name: '{}' num tags: {}, tags: {} = {}",
                 a.getName(), t.size(), t, a.getValue());
             // check hostname is always set and is valid
-<<<<<<< HEAD
-            assertNotEquals("0.0.0.0", a.getTags().get(MetricsInfo.HOST_TAG_KEY));
+            assertNotEquals(ConfigOpts.BIND_ALL_ADDRESSES,
+                a.getTags().get(MetricsInfo.HOST_TAG_KEY));
             assertNotNull(a.getTags().get(MetricsInfo.INSTANCE_NAME_TAG_KEY));
 
             assertNotNull(a.getTags().get(MetricsInfo.PROCESS_NAME_TAG_KEY));
@@ -303,10 +303,6 @@
             // check that the user tags are present
             assertEquals("value1", a.getTags().get("tag1"));
             assertEquals("value2", a.getTags().get("tag2"));
-=======
-            assertNotEquals(ServerOpts.BIND_ALL_ADDRESSES, a.getTags().get("host"));
-            assertNotNull(a.getTags().get("instance.name"));
->>>>>>> a2ca2bc3
 
             // check the length of the tag value is sane
             final int MAX_EXPECTED_TAG_LEN = 128;
