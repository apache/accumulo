/*
 * Licensed to the Apache Software Foundation (ASF) under one
 * or more contributor license agreements.  See the NOTICE file
 * distributed with this work for additional information
 * regarding copyright ownership.  The ASF licenses this file
 * to you under the Apache License, Version 2.0 (the
 * "License"); you may not use this file except in compliance
 * with the License.  You may obtain a copy of the License at
 *
 *   https://www.apache.org/licenses/LICENSE-2.0
 *
 * Unless required by applicable law or agreed to in writing,
 * software distributed under the License is distributed on an
 * "AS IS" BASIS, WITHOUT WARRANTIES OR CONDITIONS OF ANY
 * KIND, either express or implied.  See the License for the
 * specific language governing permissions and limitations
 * under the License.
 */
package org.apache.accumulo.test.metrics;

import static org.junit.jupiter.api.Assertions.assertEquals;
import static org.junit.jupiter.api.Assertions.assertFalse;
import static org.junit.jupiter.api.Assertions.assertNotEquals;
import static org.junit.jupiter.api.Assertions.assertNotNull;
import static org.junit.jupiter.api.Assertions.assertNull;
import static org.junit.jupiter.api.Assertions.assertTrue;
import static org.junit.jupiter.api.Assertions.fail;

import java.time.Duration;
import java.util.BitSet;
import java.util.HashMap;
import java.util.List;
import java.util.Map;
import java.util.Set;
import java.util.SortedSet;
import java.util.TreeSet;
import java.util.concurrent.atomic.AtomicReference;
import java.util.function.Predicate;

import org.apache.accumulo.core.client.Accumulo;
import org.apache.accumulo.core.client.AccumuloClient;
import org.apache.accumulo.core.client.BatchWriter;
import org.apache.accumulo.core.client.BatchWriterConfig;
import org.apache.accumulo.core.client.IteratorSetting;
import org.apache.accumulo.core.client.Scanner;
import org.apache.accumulo.core.client.admin.CompactionConfig;
import org.apache.accumulo.core.conf.Property;
import org.apache.accumulo.core.data.Mutation;
import org.apache.accumulo.core.data.Value;
import org.apache.accumulo.core.metrics.MetricsProducer;
import org.apache.accumulo.core.spi.metrics.LoggingMeterRegistryFactory;
import org.apache.accumulo.miniclusterImpl.MiniAccumuloConfigImpl;
import org.apache.accumulo.test.functional.ConfigurableMacBase;
import org.apache.accumulo.test.functional.SlowIterator;
import org.apache.accumulo.test.metrics.TestStatsDSink.Metric;
import org.apache.hadoop.conf.Configuration;
import org.apache.hadoop.io.Text;
import org.junit.jupiter.api.AfterAll;
import org.junit.jupiter.api.BeforeAll;
import org.junit.jupiter.api.Test;

import io.micrometer.core.instrument.MeterRegistry;

public class MetricsIT extends ConfigurableMacBase implements MetricsProducer {

  private static TestStatsDSink sink;

  @Override
  protected Duration defaultTimeout() {
    return Duration.ofMinutes(3);
  }

  @BeforeAll
  public static void before() throws Exception {
    sink = new TestStatsDSink();
  }

  @AfterAll
  public static void after() throws Exception {
    sink.close();
  }

  @Override
  protected void configure(MiniAccumuloConfigImpl cfg, Configuration hadoopCoreSite) {
    cfg.setProperty(Property.GC_CYCLE_START, "1s");
    cfg.setProperty(Property.GC_CYCLE_DELAY, "1s");
    cfg.setProperty(Property.MANAGER_FATE_METRICS_MIN_UPDATE_INTERVAL, "1s");
    // Tell the server processes to use a StatsDMeterRegistry and the simple logging registry
    // that will be configured to push all metrics to the sink we started.
    cfg.setProperty(Property.GENERAL_MICROMETER_ENABLED, "true");
    cfg.setProperty(Property.GENERAL_MICROMETER_USER_TAGS, "tag1=value1,tag2=value2");
    cfg.setProperty(Property.GENERAL_MICROMETER_CACHE_METRICS_ENABLED, "true");
    cfg.setProperty(Property.GENERAL_MICROMETER_JVM_METRICS_ENABLED, "true");
    cfg.setProperty("general.custom.metrics.opts.logging.step", "10s");
    String clazzList = LoggingMeterRegistryFactory.class.getName() + ","
        + TestStatsDRegistryFactory.class.getName();
    cfg.setProperty(Property.GENERAL_MICROMETER_FACTORY, clazzList);
    Map<String,String> sysProps = Map.of(TestStatsDRegistryFactory.SERVER_HOST, "127.0.0.1",
        TestStatsDRegistryFactory.SERVER_PORT, Integer.toString(sink.getPort()));
    cfg.setSystemProperties(sysProps);
  }

  @Test
  public void confirmMetricsPublished() throws Exception {

    Set<String> unexpectedMetrics = Set.of(METRICS_COMPACTOR_MAJC_STUCK, METRICS_SCAN_YIELDS);
<<<<<<< HEAD
    Set<String> flakyMetrics = Set.of(METRICS_GC_WAL_ERRORS, METRICS_FATE_TYPE_IN_PROGRESS,
        METRICS_TSERVER_TABLETS_ONLINE_ONDEMAND, METRICS_TSERVER_TABLETS_ONDEMAND_UNLOADED_FOR_MEM,
        METRICS_COMPACTOR_MAJC_STUCK, METRICS_MANAGER_ROOT_TGW_ERRORS,
        METRICS_MANAGER_META_TGW_ERRORS, METRICS_MANAGER_USER_TGW_ERRORS,
        METRICS_SCAN_TABLET_METADATA_CACHE, METRICS_SCAN_BUSY_TIMEOUT_COUNTER,
        METRICS_SCAN_RESERVATION_TIMER, METRICS_SERVER_IDLE);
=======
    Set<String> flakyMetrics = Set.of(METRICS_FATE_TYPE_IN_PROGRESS, METRICS_GC_WAL_ERRORS,
        METRICS_SCAN_RESERVATION_TOTAL_TIMER, METRICS_SCAN_BUSY_TIMEOUT_COUNTER,
        METRICS_SCAN_TABLET_METADATA_CACHE);
>>>>>>> 4a5d8da7

    Map<String,String> expectedMetricNames = this.getMetricFields();
    flakyMetrics.forEach(expectedMetricNames::remove); // might not see these
    unexpectedMetrics.forEach(expectedMetricNames::remove); // definitely shouldn't see these
    assertFalse(expectedMetricNames.isEmpty()); // make sure we didn't remove everything

    Map<String,String> seenMetricNames = new HashMap<>();

    List<String> statsDMetrics;

    final int compactionPriorityQueueLengthBit = 0;
    final int compactionPriorityQueueQueuedBit = 1;
    final int compactionPriorityQueueDequeuedBit = 2;
    final int compactionPriorityQueueRejectedBit = 3;
    final int compactionPriorityQueuePriorityBit = 4;

    final BitSet trueSet = new BitSet(5);
    trueSet.set(0, 4, true);

    final BitSet queueMetricsSeen = new BitSet(5);

    AtomicReference<Exception> error = new AtomicReference<>();
    Thread workerThread = new Thread(() -> {
      try {
        doWorkToGenerateMetrics();
      } catch (Exception e) {
        error.set(e);
      }
    });
    workerThread.start();

    // loop until we run out of lines or until we see all expected metrics
    while (!(statsDMetrics = sink.getLines()).isEmpty() && !expectedMetricNames.isEmpty()
        && !queueMetricsSeen.intersects(trueSet)) {
      // for each metric name not yet seen, check if it is expected, flaky, or unknown
      statsDMetrics.stream().filter(line -> line.startsWith("accumulo"))
          .map(TestStatsDSink::parseStatsDMetric).map(Metric::getName)
          .filter(Predicate.not(seenMetricNames::containsKey)).forEach(name -> {
            if (expectedMetricNames.containsKey(name)) {
              // record expected metric names as seen, along with the value seen
              seenMetricNames.put(name, expectedMetricNames.remove(name));
            } else if (flakyMetrics.contains(name)) {
              // ignore any flaky metric names seen
              // these aren't always expected, but we shouldn't be surprised if we see them
            } else if (name.startsWith(METRICS_COMPACTOR_PREFIX)) {
              // Compactor queue metrics are not guaranteed to be emitted
              // during the call to doWorkToGenerateMetrics above. This will
              // flip a bit in the BitSet when each metric is seen. The top-level
              // loop will continue to iterate until all the metrics are seen.
              seenMetricNames.put(name, expectedMetricNames.remove(name));
              switch (name) {
                case METRICS_COMPACTOR_JOB_PRIORITY_QUEUE_LENGTH:
                  queueMetricsSeen.set(compactionPriorityQueueLengthBit, true);
                  break;
                case METRICS_COMPACTOR_JOB_PRIORITY_QUEUE_JOBS_QUEUED:
                  queueMetricsSeen.set(compactionPriorityQueueQueuedBit, true);
                  break;
                case METRICS_COMPACTOR_JOB_PRIORITY_QUEUE_JOBS_DEQUEUED:
                  queueMetricsSeen.set(compactionPriorityQueueDequeuedBit, true);
                  break;
                case METRICS_COMPACTOR_JOB_PRIORITY_QUEUE_JOBS_REJECTED:
                  queueMetricsSeen.set(compactionPriorityQueueRejectedBit, true);
                  break;
                case METRICS_COMPACTOR_JOB_PRIORITY_QUEUE_JOBS_PRIORITY:
                  queueMetricsSeen.set(compactionPriorityQueuePriorityBit, true);
                  break;
              }
            } else {
              // completely unexpected metric
              fail("Found accumulo metric not in expectedMetricNames or flakyMetricNames: " + name);
            }
          });
      log.debug("METRICS: metrics expected, but not seen so far: {}", expectedMetricNames);
      Thread.sleep(4_000);
    }
    assertTrue(expectedMetricNames.isEmpty(),
        "Did not see all expected metric names, missing: " + expectedMetricNames.values());

    workerThread.join();
    assertNull(error.get());
    cluster.stop();

  }

  private void doWorkToGenerateMetrics() throws Exception {
    try (AccumuloClient client = Accumulo.newClient().from(getClientProperties()).build()) {
      String tableName = this.getClass().getSimpleName();
      client.tableOperations().create(tableName);
      SortedSet<Text> splits = new TreeSet<>(List.of(new Text("5")));
      client.tableOperations().addSplits(tableName, splits);
      Thread.sleep(3_000);
      BatchWriterConfig config = new BatchWriterConfig().setMaxMemory(0);
      try (BatchWriter writer = client.createBatchWriter(tableName, config)) {
        Mutation m = new Mutation("row");
        m.put("cf", "cq", new Value("value"));
        writer.addMutation(m);
      }
      client.tableOperations().flush(tableName);
      try (BatchWriter writer = client.createBatchWriter(tableName, config)) {
        Mutation m = new Mutation("row");
        m.put("cf", "cq", new Value("value"));
        writer.addMutation(m);
      }
      client.tableOperations().flush(tableName);
      try (BatchWriter writer = client.createBatchWriter(tableName, config)) {
        for (int i = 0; i < 10; i++) {
          Mutation m = new Mutation(i + "_row");
          m.put("cf", "cq", new Value("value"));
          writer.addMutation(m);
        }
      }
      client.tableOperations().compact(tableName, new CompactionConfig().setWait(true));
      try (Scanner scanner = client.createScanner(tableName)) {
        scanner.forEach((k, v) -> {});
      }
      // Start a compaction with the slow iterator to ensure that the compaction queues
      // are not removed quickly
      CompactionConfig cc = new CompactionConfig();
      IteratorSetting is = new IteratorSetting(100, "slow", SlowIterator.class);
      SlowIterator.setSleepTime(is, 3000);
      cc.setIterators(List.of(is));
      cc.setWait(false);
      client.tableOperations().compact(tableName, new CompactionConfig().setWait(true));
      client.tableOperations().delete(tableName);
      while (client.tableOperations().exists(tableName)) {
        Thread.sleep(1000);
      }
    }
  }

  @Override
  public void registerMetrics(MeterRegistry registry) {
    // unused; this class only extends MetricsProducer to easily reference its methods/constants
  }

  @Test
  public void metricTags() throws Exception {

    doWorkToGenerateMetrics();
    cluster.stop();

    List<String> statsDMetrics;

    // loop until we run out of lines or until we see all expected metrics
    while (!(statsDMetrics = sink.getLines()).isEmpty()) {
      statsDMetrics.stream().filter(line -> line.startsWith("accumulo"))
          .map(TestStatsDSink::parseStatsDMetric).forEach(a -> {
            var t = a.getTags();
            log.trace("METRICS, received from statsd - name: '{}' num tags: {}, tags: {} = {}",
                a.getName(), t.size(), t, a.getValue());
            // check hostname is always set and is valid
            assertNotEquals("0.0.0.0", a.getTags().get("host"));
            assertNotNull(a.getTags().get("instance.name"));

            assertNotNull(a.getTags().get("process.name"));

            // check resource.group tag exists
            assertNotNull(a.getTags().get("resource.group"));

            // check that the user tags are present
            assertEquals("value1", a.getTags().get("tag1"));
            assertEquals("value2", a.getTags().get("tag2"));

            // check the length of the tag value is sane
            final int MAX_EXPECTED_TAG_LEN = 128;
            a.getTags().forEach((k, v) -> assertTrue(v.length() < MAX_EXPECTED_TAG_LEN));
          });
    }
  }
}<|MERGE_RESOLUTION|>--- conflicted
+++ resolved
@@ -104,18 +104,13 @@
   public void confirmMetricsPublished() throws Exception {
 
     Set<String> unexpectedMetrics = Set.of(METRICS_COMPACTOR_MAJC_STUCK, METRICS_SCAN_YIELDS);
-<<<<<<< HEAD
     Set<String> flakyMetrics = Set.of(METRICS_GC_WAL_ERRORS, METRICS_FATE_TYPE_IN_PROGRESS,
         METRICS_TSERVER_TABLETS_ONLINE_ONDEMAND, METRICS_TSERVER_TABLETS_ONDEMAND_UNLOADED_FOR_MEM,
         METRICS_COMPACTOR_MAJC_STUCK, METRICS_MANAGER_ROOT_TGW_ERRORS,
         METRICS_MANAGER_META_TGW_ERRORS, METRICS_MANAGER_USER_TGW_ERRORS,
         METRICS_SCAN_TABLET_METADATA_CACHE, METRICS_SCAN_BUSY_TIMEOUT_COUNTER,
-        METRICS_SCAN_RESERVATION_TIMER, METRICS_SERVER_IDLE);
-=======
-    Set<String> flakyMetrics = Set.of(METRICS_FATE_TYPE_IN_PROGRESS, METRICS_GC_WAL_ERRORS,
-        METRICS_SCAN_RESERVATION_TOTAL_TIMER, METRICS_SCAN_BUSY_TIMEOUT_COUNTER,
-        METRICS_SCAN_TABLET_METADATA_CACHE);
->>>>>>> 4a5d8da7
+        METRICS_SCAN_RESERVATION_TOTAL_TIMER, METRICS_SCAN_RESERVATION_WRITEOUT_TIMER,
+        METRICS_SERVER_IDLE);
 
     Map<String,String> expectedMetricNames = this.getMetricFields();
     flakyMetrics.forEach(expectedMetricNames::remove); // might not see these
