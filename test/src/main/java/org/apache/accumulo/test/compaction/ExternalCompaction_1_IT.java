--- conflicted
+++ resolved
@@ -31,11 +31,6 @@
 import java.util.List;
 import java.util.Map;
 import java.util.Map.Entry;
-<<<<<<< HEAD
-import java.util.Optional;
-=======
-import java.util.Set;
->>>>>>> bc921baf
 import java.util.SortedSet;
 import java.util.TreeSet;
 import java.util.stream.Collectors;
@@ -520,99 +515,4 @@
     }
   }
 
-<<<<<<< HEAD
-  private static Optional<String> extract(String input, String regex) {
-    Pattern pattern = Pattern.compile(regex);
-    Matcher matcher = pattern.matcher(input);
-    if (matcher.matches()) {
-      return Optional.of(matcher.group(1));
-    }
-
-    return Optional.empty();
-  }
-
-  @Test
-  public void testMetrics() throws Exception {
-    Collection<ProcessReference> tservers =
-        ((MiniAccumuloClusterImpl) getCluster()).getProcesses().get(ServerType.TABLET_SERVER);
-    assertEquals(2, tservers.size());
-    // kill one tserver so that queue metrics are not spread across tservers
-    ((MiniAccumuloClusterImpl) getCluster()).killProcess(TABLET_SERVER, tservers.iterator().next());
-    ProcessInfo c1 = null, c2 = null, coord = null;
-    String[] names = getUniqueNames(2);
-    try (final AccumuloClient client =
-        Accumulo.newClient().from(getCluster().getClientProperties()).build()) {
-      String table1 = names[0];
-      ExternalCompactionTestUtils.createTable(client, table1, "cs1", 5);
-
-      String table2 = names[1];
-      ExternalCompactionTestUtils.createTable(client, table2, "cs2", 10);
-
-      ExternalCompactionTestUtils.writeData(client, table1);
-      ExternalCompactionTestUtils.writeData(client, table2);
-
-      LinkedBlockingQueue<String> queueMetrics = new LinkedBlockingQueue<>();
-
-      Tailer tailer =
-          Tailer.create(new File("./target/tserver.metrics"), new TailerListenerAdapter() {
-            @Override
-            public void handle(final String line) {
-              extract(line, ".*(DCQ1_queued=[0-9]+).*").ifPresent(queueMetrics::add);
-              extract(line, ".*(DCQ2_queued=[0-9]+).*").ifPresent(queueMetrics::add);
-            }
-          });
-
-      ExternalCompactionTestUtils.compact(client, table1, 7, "DCQ1", false);
-      ExternalCompactionTestUtils.compact(client, table2, 13, "DCQ2", false);
-
-      boolean sawDCQ1_5 = false;
-      boolean sawDCQ2_10 = false;
-
-      // wait until expected number of queued are seen in metrics
-      while (!sawDCQ1_5 || !sawDCQ2_10) {
-        String qm = queueMetrics.take();
-        sawDCQ1_5 |= qm.equals("DCQ1_queued=5");
-        sawDCQ2_10 |= qm.equals("DCQ2_queued=10");
-      }
-
-      // start compactors
-      c1 = ((MiniAccumuloClusterImpl) getCluster()).exec(Compactor.class, "-q", "DCQ1");
-      c2 = ((MiniAccumuloClusterImpl) getCluster()).exec(Compactor.class, "-q", "DCQ2");
-      coord = ExternalCompactionTestUtils.startCoordinator(((MiniAccumuloClusterImpl) getCluster()),
-          CompactionCoordinator.class, getCluster().getServerContext());
-
-      boolean sawDCQ1_0 = false;
-      boolean sawDCQ2_0 = false;
-
-      // wait until queued goes to zero in metrics
-      while (!sawDCQ1_0 || !sawDCQ2_0) {
-        String qm = queueMetrics.take();
-        sawDCQ1_0 |= qm.equals("DCQ1_queued=0");
-        sawDCQ2_0 |= qm.equals("DCQ2_queued=0");
-      }
-
-      tailer.stop();
-
-      // Wait for all external compactions to complete
-      long count;
-      do {
-        UtilWaitThread.sleep(100);
-        try (TabletsMetadata tm = getCluster().getServerContext().getAmple().readTablets()
-            .forLevel(DataLevel.USER).fetch(ColumnType.ECOMP).build()) {
-          count = tm.stream().flatMap(t -> t.getExternalCompactions().keySet().stream()).count();
-        }
-      } while (count > 0);
-
-      ExternalCompactionTestUtils.verify(client, table1, 7);
-      ExternalCompactionTestUtils.verify(client, table2, 13);
-
-    } finally {
-      ExternalCompactionTestUtils.stopProcesses(c1, c2, coord);
-      // We stopped the TServer and started our own, restart the original TabletServers
-      ((MiniAccumuloClusterImpl) getCluster()).getClusterControl().start(ServerType.TABLET_SERVER);
-    }
-  }
-
-=======
->>>>>>> bc921baf
 }