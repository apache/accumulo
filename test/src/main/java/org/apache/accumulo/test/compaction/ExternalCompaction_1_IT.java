/*
 * Licensed to the Apache Software Foundation (ASF) under one
 * or more contributor license agreements.  See the NOTICE file
 * distributed with this work for additional information
 * regarding copyright ownership.  The ASF licenses this file
 * to you under the Apache License, Version 2.0 (the
 * "License"); you may not use this file except in compliance
 * with the License.  You may obtain a copy of the License at
 *
 *   https://www.apache.org/licenses/LICENSE-2.0
 *
 * Unless required by applicable law or agreed to in writing,
 * software distributed under the License is distributed on an
 * "AS IS" BASIS, WITHOUT WARRANTIES OR CONDITIONS OF ANY
 * KIND, either express or implied.  See the License for the
 * specific language governing permissions and limitations
 * under the License.
 */
package org.apache.accumulo.test.compaction;

import static org.apache.accumulo.test.compaction.ExternalCompactionTestUtils.GROUP1;
import static org.apache.accumulo.test.compaction.ExternalCompactionTestUtils.GROUP2;
import static org.apache.accumulo.test.compaction.ExternalCompactionTestUtils.GROUP3;
import static org.apache.accumulo.test.compaction.ExternalCompactionTestUtils.GROUP4;
import static org.apache.accumulo.test.compaction.ExternalCompactionTestUtils.GROUP6;
import static org.apache.accumulo.test.compaction.ExternalCompactionTestUtils.GROUP8;
import static org.apache.accumulo.test.compaction.ExternalCompactionTestUtils.MAX_DATA;
import static org.apache.accumulo.test.compaction.ExternalCompactionTestUtils.assertNoCompactionMetadata;
import static org.apache.accumulo.test.compaction.ExternalCompactionTestUtils.compact;
import static org.apache.accumulo.test.compaction.ExternalCompactionTestUtils.createTable;
import static org.apache.accumulo.test.compaction.ExternalCompactionTestUtils.row;
import static org.apache.accumulo.test.compaction.ExternalCompactionTestUtils.verify;
import static org.apache.accumulo.test.compaction.ExternalCompactionTestUtils.writeData;
import static org.apache.accumulo.test.util.FileMetadataUtil.countFencedFiles;
import static org.apache.accumulo.test.util.FileMetadataUtil.splitFilesIntoRanges;
import static org.junit.jupiter.api.Assertions.assertEquals;
import static org.junit.jupiter.api.Assertions.assertFalse;
import static org.junit.jupiter.api.Assertions.assertThrows;
import static org.junit.jupiter.api.Assertions.assertTrue;

import java.io.IOException;
import java.time.Duration;
import java.util.ArrayList;
import java.util.Arrays;
import java.util.EnumSet;
import java.util.HashMap;
import java.util.List;
import java.util.Map;
import java.util.Map.Entry;
import java.util.Set;
import java.util.SortedSet;
import java.util.TreeSet;
import java.util.UUID;
import java.util.stream.Collectors;

import org.apache.accumulo.compactor.ExtCEnv.CompactorIterEnv;
import org.apache.accumulo.core.Constants;
import org.apache.accumulo.core.client.Accumulo;
import org.apache.accumulo.core.client.AccumuloClient;
import org.apache.accumulo.core.client.AccumuloException;
import org.apache.accumulo.core.client.BatchWriter;
import org.apache.accumulo.core.client.IteratorSetting;
import org.apache.accumulo.core.client.Scanner;
import org.apache.accumulo.core.client.admin.CompactionConfig;
import org.apache.accumulo.core.client.admin.NewTableConfiguration;
import org.apache.accumulo.core.client.admin.PluginConfig;
import org.apache.accumulo.core.client.admin.compaction.CompactableFile;
import org.apache.accumulo.core.client.admin.compaction.CompactionSelector;
import org.apache.accumulo.core.client.admin.compaction.CompressionConfigurer;
import org.apache.accumulo.core.conf.Property;
import org.apache.accumulo.core.data.Key;
import org.apache.accumulo.core.data.Mutation;
import org.apache.accumulo.core.data.Range;
import org.apache.accumulo.core.data.TableId;
import org.apache.accumulo.core.data.Value;
import org.apache.accumulo.core.fate.Fate;
import org.apache.accumulo.core.fate.FateId;
import org.apache.accumulo.core.fate.FateInstanceType;
import org.apache.accumulo.core.fate.FateKey;
import org.apache.accumulo.core.fate.FateStore;
import org.apache.accumulo.core.fate.Repo;
import org.apache.accumulo.core.fate.user.UserFateStore;
import org.apache.accumulo.core.fate.zookeeper.MetaFateStore;
import org.apache.accumulo.core.iterators.DevNull;
import org.apache.accumulo.core.iterators.Filter;
import org.apache.accumulo.core.iterators.IteratorEnvironment;
import org.apache.accumulo.core.iterators.IteratorUtil.IteratorScope;
import org.apache.accumulo.core.iterators.SortedKeyValueIterator;
import org.apache.accumulo.core.lock.ServiceLock;
import org.apache.accumulo.core.metadata.AccumuloTable;
import org.apache.accumulo.core.metadata.ReferencedTabletFile;
import org.apache.accumulo.core.metadata.schema.CompactionMetadata;
import org.apache.accumulo.core.metadata.schema.ExternalCompactionId;
import org.apache.accumulo.core.metadata.schema.TabletMetadata;
import org.apache.accumulo.core.spi.compaction.CompactionKind;
import org.apache.accumulo.core.spi.compaction.CompactorGroupId;
import org.apache.accumulo.core.spi.compaction.SimpleCompactionDispatcher;
import org.apache.accumulo.harness.MiniClusterConfigurationCallback;
import org.apache.accumulo.harness.SharedMiniClusterBase;
import org.apache.accumulo.manager.Manager;
import org.apache.accumulo.manager.tableOps.ManagerRepo;
import org.apache.accumulo.minicluster.ServerType;
import org.apache.accumulo.miniclusterImpl.MiniAccumuloConfigImpl;
import org.apache.accumulo.server.util.FindCompactionTmpFiles;
import org.apache.accumulo.test.fate.TestLock;
import org.apache.accumulo.test.functional.CompactionIT.ErrorThrowingSelector;
import org.apache.accumulo.test.util.Wait;
import org.apache.hadoop.conf.Configuration;
import org.apache.hadoop.fs.Path;
import org.apache.hadoop.io.Text;
import org.junit.jupiter.api.AfterAll;
import org.junit.jupiter.api.BeforeAll;
import org.junit.jupiter.api.Test;

import com.google.common.base.Preconditions;

public class ExternalCompaction_1_IT extends SharedMiniClusterBase {
  static ServiceLock testLock;

  public static class ExternalCompaction1Config implements MiniClusterConfigurationCallback {
    @Override
    public void configureMiniCluster(MiniAccumuloConfigImpl cfg, Configuration coreSite) {
      ExternalCompactionTestUtils.configureMiniCluster(cfg, coreSite);
    }
  }

  @BeforeAll
  public static void beforeTests() throws Exception {
    startMiniClusterWithConfig(new ExternalCompaction1Config());
    testLock = new TestLock().createTestLock(getCluster().getServerContext());
  }

  @AfterAll
  public static void afterTests() throws Exception {
    if (testLock != null) {
      testLock.unlock();
    }
  }

  public static class TestFilter extends Filter {

    int modulus = 1;

    @Override
    public void init(SortedKeyValueIterator<Key,Value> source, Map<String,String> options,
        IteratorEnvironment env) throws IOException {
      super.init(source, options, env);

      // this cast should fail if the compaction is running in the tserver
      CompactorIterEnv cienv = (CompactorIterEnv) env;

      Preconditions.checkArgument(!cienv.getQueueName().isEmpty());
      Preconditions
          .checkArgument(options.getOrDefault("expectedQ", "").equals(cienv.getQueueName()));
      Preconditions.checkArgument(cienv.isUserCompaction());
      Preconditions.checkArgument(cienv.getIteratorScope() == IteratorScope.majc);
      Preconditions.checkArgument(!cienv.isSamplingEnabled());

      // if the init function is never called at all, then not setting the modulus option should
      // cause the test to fail
      if (options.containsKey("modulus")) {
        Preconditions.checkArgument(!options.containsKey("pmodulus"));
        Preconditions.checkArgument(cienv.isFullMajorCompaction());
        modulus = Integer.parseInt(options.get("modulus"));
      }

      // use when partial compaction is expected
      if (options.containsKey("pmodulus")) {
        Preconditions.checkArgument(!options.containsKey("modulus"));
        Preconditions.checkArgument(!cienv.isFullMajorCompaction());
        modulus = Integer.parseInt(options.get("pmodulus"));
      }
    }

    @Override
    public boolean accept(Key k, Value v) {
      return Integer.parseInt(v.toString()) % modulus == 0;
    }

  }

  @Test
  public void testBadSelector() throws Exception {
    try (AccumuloClient c = Accumulo.newClient().from(getClientProps()).build()) {
      final String tableName = getUniqueNames(1)[0];
      NewTableConfiguration tc = new NewTableConfiguration();
      // Ensure compactions don't kick off
      tc.setProperties(Map.of(Property.TABLE_MAJC_RATIO.getKey(), "10.0"));
      c.tableOperations().create(tableName, tc);
      // Create multiple RFiles
      try (BatchWriter bw = c.createBatchWriter(tableName)) {
        for (int i = 1; i <= 4; i++) {
          Mutation m = new Mutation(Integer.toString(i));
          m.put("cf", "cq", new Value());
          bw.addMutation(m);
          bw.flush();
          // flush often to create multiple files to compact
          c.tableOperations().flush(tableName, null, null, true);
        }
      }

      CompactionConfig config = new CompactionConfig()
          .setSelector(new PluginConfig(ErrorThrowingSelector.class.getName(), Map.of()))
          .setWait(true);
      assertThrows(AccumuloException.class, () -> c.tableOperations().compact(tableName, config));

      List<String> rows = new ArrayList<>();
      c.createScanner(tableName).forEach((k, v) -> rows.add(k.getRow().toString()));
      assertEquals(List.of("1", "2", "3", "4"), rows);

      assertNoCompactionMetadata(getCluster().getServerContext(), tableName);
    }
  }

  @Test
  public void testExternalCompaction() throws Exception {
    String[] names = this.getUniqueNames(2);
    try (AccumuloClient client =
        Accumulo.newClient().from(getCluster().getClientProperties()).build()) {

      String table1 = names[0];
      createTable(client, table1, "cs1");

      String table2 = names[1];
      createTable(client, table2, "cs2");

      writeData(client, table1);
      writeData(client, table2);

      compact(client, table1, 2, GROUP1, true);
      verify(client, table1, 2);

      SortedSet<Text> splits = new TreeSet<>();
      splits.add(new Text(row(MAX_DATA / 2)));
      client.tableOperations().addSplits(table2, splits);

      compact(client, table2, 3, GROUP2, true);
      verify(client, table2, 3);

    }
  }

  /**
   * This test verifies the dead compaction detector does not remove compactions that are committing
   * in fate for the Root table.
   */
  @Test
  public void testCompactionCommitAndDeadDetectionRoot() throws Exception {
    var ctx = getCluster().getServerContext();
    FateStore<Manager> metaFateStore = new MetaFateStore<>(ctx.getZooKeeperRoot() + Constants.ZFATE,
<<<<<<< HEAD
        ctx.getZooReaderWriter(), testLock.getLockID(), null);
=======
        ctx.getZooSession(), createDummyLockID(), null);
>>>>>>> 7fada715

    try (AccumuloClient c = Accumulo.newClient().from(getClientProps()).build()) {
      var tableId = ctx.getTableId(AccumuloTable.ROOT.tableName());
      var allCids = new HashMap<TableId,List<ExternalCompactionId>>();
      var fateId = createCompactionCommitAndDeadMetadata(c, metaFateStore,
          AccumuloTable.ROOT.tableName(), allCids);
      verifyCompactionCommitAndDead(metaFateStore, tableId, fateId, allCids.get(tableId));
    }
  }

  /**
   * This test verifies the dead compaction detector does not remove compactions that are committing
   * in fate for the Metadata table.
   */
  @Test
  public void testCompactionCommitAndDeadDetectionMeta() throws Exception {
    var ctx = getCluster().getServerContext();
    FateStore<Manager> metaFateStore = new MetaFateStore<>(ctx.getZooKeeperRoot() + Constants.ZFATE,
<<<<<<< HEAD
        ctx.getZooReaderWriter(), testLock.getLockID(), null);
=======
        ctx.getZooSession(), createDummyLockID(), null);
>>>>>>> 7fada715

    try (AccumuloClient c = Accumulo.newClient().from(getClientProps()).build()) {
      // Metadata table by default already has 2 tablets
      var tableId = ctx.getTableId(AccumuloTable.METADATA.tableName());
      var allCids = new HashMap<TableId,List<ExternalCompactionId>>();
      var fateId = createCompactionCommitAndDeadMetadata(c, metaFateStore,
          AccumuloTable.METADATA.tableName(), allCids);
      verifyCompactionCommitAndDead(metaFateStore, tableId, fateId, allCids.get(tableId));
    }
  }

  /**
   * This test verifies the dead compaction detector does not remove compactions that are committing
   * in fate for a User table.
   */
  @Test
  public void testCompactionCommitAndDeadDetectionUser() throws Exception {
    var ctx = getCluster().getServerContext();
    final String tableName = getUniqueNames(1)[0];

    try (AccumuloClient c = Accumulo.newClient().from(getClientProps()).build()) {
      UserFateStore<Manager> userFateStore =
          new UserFateStore<>(ctx, AccumuloTable.FATE.tableName(), testLock.getLockID(), null);
      SortedSet<Text> splits = new TreeSet<>();
      splits.add(new Text(row(MAX_DATA / 2)));
      c.tableOperations().create(tableName, new NewTableConfiguration().withSplits(splits));
      writeData(c, tableName);

      var tableId = ctx.getTableId(tableName);
      var allCids = new HashMap<TableId,List<ExternalCompactionId>>();
      var fateId = createCompactionCommitAndDeadMetadata(c, userFateStore, tableName, allCids);
      verifyCompactionCommitAndDead(userFateStore, tableId, fateId, allCids.get(tableId));
    }
  }

  /**
   * This test verifies the dead compaction detector does not remove compactions that are committing
   * in fate when all data levels have compactions
   */
  @Test
  public void testCompactionCommitAndDeadDetectionAll() throws Exception {
    var ctx = getCluster().getServerContext();
    final String userTable = getUniqueNames(1)[0];

    try (AccumuloClient c = Accumulo.newClient().from(getClientProps()).build()) {
<<<<<<< HEAD
      UserFateStore<Manager> userFateStore =
          new UserFateStore<>(ctx, AccumuloTable.FATE.tableName(), testLock.getLockID(), null);
      FateStore<Manager> metaFateStore =
          new MetaFateStore<>(ctx.getZooKeeperRoot() + Constants.ZFATE, ctx.getZooReaderWriter(),
              testLock.getLockID(), null);
=======
      UserFateStore<Manager> userFateStore = new UserFateStore<>(ctx, createDummyLockID(), null);
      FateStore<Manager> metaFateStore = new MetaFateStore<>(
          ctx.getZooKeeperRoot() + Constants.ZFATE, ctx.getZooSession(), createDummyLockID(), null);
>>>>>>> 7fada715

      SortedSet<Text> splits = new TreeSet<>();
      splits.add(new Text(row(MAX_DATA / 2)));
      c.tableOperations().create(userTable, new NewTableConfiguration().withSplits(splits));
      writeData(c, userTable);

      Map<TableId,FateId> fateIds = new HashMap<>();
      Map<TableId,List<ExternalCompactionId>> allCids = new HashMap<>();

      // create compaction metadata for each data level to test
      for (String tableName : List.of(AccumuloTable.ROOT.tableName(),
          AccumuloTable.METADATA.tableName(), userTable)) {
        var tableId = ctx.getTableId(tableName);
        var fateStore = FateInstanceType.fromTableId(tableId) == FateInstanceType.USER
            ? userFateStore : metaFateStore;
        fateIds.put(tableId,
            createCompactionCommitAndDeadMetadata(c, fateStore, tableName, allCids));
      }

      // verify the dead compaction was removed for each level
      // but not the compaction associated with a fate id
      for (Entry<TableId,FateId> entry : fateIds.entrySet()) {
        var tableId = entry.getKey();
        var fateStore = FateInstanceType.fromTableId(tableId) == FateInstanceType.USER
            ? userFateStore : metaFateStore;
        verifyCompactionCommitAndDead(fateStore, tableId, entry.getValue(), allCids.get(tableId));
      }
    }
  }

  public static class FakeRepo extends ManagerRepo {

    private static final long serialVersionUID = 1234L;

    @Override
    public long isReady(FateId fateId, Manager environment) throws Exception {
      return 1000;
    }

    @Override
    public Repo<Manager> call(FateId fateId, Manager environment) throws Exception {
      return null;
    }
  }

  private FateId createCompactionCommitAndDeadMetadata(AccumuloClient c,
      FateStore<Manager> fateStore, String tableName,
      Map<TableId,List<ExternalCompactionId>> allCids) throws Exception {
    var ctx = getCluster().getServerContext();
    c.tableOperations().flush(tableName, null, null, true);
    var tableId = ctx.getTableId(tableName);

    allCids.put(tableId, List.of(ExternalCompactionId.generate(UUID.randomUUID()),
        ExternalCompactionId.generate(UUID.randomUUID())));

    // Create a fate transaction for one of the compaction ids that is in the new state, it
    // should never run. Its purpose is to prevent the dead compaction detector
    // from deleting the id.
    Repo<Manager> repo = new FakeRepo();
    var fateId = fateStore.seedTransaction(Fate.FateOperation.COMMIT_COMPACTION,
        FateKey.forCompactionCommit(allCids.get(tableId).get(0)), repo, true).orElseThrow();

    // Read the tablet metadata
    var tabletsMeta = ctx.getAmple().readTablets().forTable(tableId).build().stream()
        .collect(Collectors.toList());
    // Root is always 1 tablet
    if (!tableId.equals(AccumuloTable.ROOT.tableId())) {
      assertEquals(2, tabletsMeta.size());
    }

    // Insert fake compaction entries in the metadata table. No compactor will report ownership
    // of these, so they should look like dead compactions and be removed. However, one of
    // them hasan associated fate tx that should prevent its removal.
    try (var mutator = ctx.getAmple().mutateTablets()) {
      for (int i = 0; i < tabletsMeta.size(); i++) {
        var tabletMeta = tabletsMeta.get(0);
        var tabletDir =
            tabletMeta.getFiles().stream().findFirst().orElseThrow().getPath().getParent();
        var tmpFile = new Path(tabletDir, "C1234.rf_tmp");

        CompactionMetadata cm = new CompactionMetadata(tabletMeta.getFiles(),
            ReferencedTabletFile.of(tmpFile), "localhost:16789", CompactionKind.SYSTEM, (short) 10,
            CompactorGroupId.of(GROUP1), false, null);

        mutator.mutateTablet(tabletMeta.getExtent())
            .putExternalCompaction(allCids.get(tableId).get(i), cm).mutate();
      }
    }

    return fateId;
  }

  private void verifyCompactionCommitAndDead(FateStore<Manager> fateStore, TableId tableId,
      FateId fateId, List<ExternalCompactionId> cids) {
    var ctx = getCluster().getServerContext();

    // Wait until the compaction id w/o a fate transaction is removed, should still see the one
    // with a fate transaction
    Wait.waitFor(() -> {
      Set<ExternalCompactionId> currentIds = ctx.getAmple().readTablets().forTable(tableId).build()
          .stream().map(TabletMetadata::getExternalCompactions)
          .flatMap(ecm -> ecm.keySet().stream()).collect(Collectors.toSet());
      System.out.println("currentIds1:" + currentIds);
      assertTrue(currentIds.size() == 1 || currentIds.size() == 2);
      return currentIds.equals(Set.of(cids.get(0)));
    });

    // Delete the fate transaction, should allow the dead compaction detector to clean up the
    // remaining external compaction id
    var fateTx = fateStore.reserve(fateId);
    fateTx.delete();
    fateTx.unreserve(Duration.ZERO);

    // wait for the remaining compaction id to be removed
    Wait.waitFor(() -> {
      Set<ExternalCompactionId> currentIds = ctx.getAmple().readTablets().forTable(tableId).build()
          .stream().map(TabletMetadata::getExternalCompactions)
          .flatMap(ecm -> ecm.keySet().stream()).collect(Collectors.toSet());
      System.out.println("currentIds2:" + currentIds);
      assertTrue(currentIds.size() <= 1);
      return currentIds.isEmpty();
    });
  }

  @Test
  public void testCompactionAndCompactorDies() throws Exception {
    String table1 = this.getUniqueNames(1)[0];
    try (AccumuloClient client =
        Accumulo.newClient().from(getCluster().getClientProperties()).build()) {

      createTable(client, table1, "cs3", 2);
      writeData(client, table1);
      verify(client, table1, 1);

      getCluster().getClusterControl().stopAllServers(ServerType.COMPACTOR);
      getCluster().getClusterControl().start(ServerType.COMPACTOR, null, 1,
          ExternalDoNothingCompactor.class);

      compact(client, table1, 2, GROUP3, false);
      TableId tid = getCluster().getServerContext().getTableId(table1);

      // Wait for the compaction to start by waiting for 1 external compaction column
      var ecids = ExternalCompactionTestUtils
          .waitForCompactionStartAndReturnEcids(getCluster().getServerContext(), tid);

      assertFalse(ecids.isEmpty());

      // Verify that a tmp file is created
      Wait.waitFor(() -> FindCompactionTmpFiles
          .findTempFiles(getCluster().getServerContext(), tid.canonical()).size() == 1);

      // Kill the compactor
      getCluster().getClusterControl().stop(ServerType.COMPACTOR);

      // DeadCompactionDetector in the CompactionCoordinator should fail the compaction and delete
      // it from the tablet.
      ExternalCompactionTestUtils.waitForRunningCompactions(getCluster().getServerContext(), tid,
          ecids);

      // Verify that the tmp file are cleaned up
      Wait.waitFor(() -> FindCompactionTmpFiles
          .findTempFiles(getCluster().getServerContext(), tid.canonical()).size() == 0);

      // If the compaction actually ran it would have filtered data, so lets make sure all the data
      // written is there. This check provides evidence the compaction did not run.
      verify(client, table1, 1);

      // We need to cancel the compaction or delete the table here because we initiate a user
      // compaction above in the test. Even though the external compaction was cancelled
      // because we split the table, FaTE will continue to queue up a compaction
      client.tableOperations().cancelCompaction(table1);
      getCluster().getClusterControl().stop(ServerType.TABLET_SERVER);
    } finally {
      // We stopped the TServer and started our own, restart the original TabletServers
      getCluster().getClusterControl().start(ServerType.TABLET_SERVER);
      // Restart the regular compactors
      getCluster().getClusterControl().stopAllServers(ServerType.COMPACTOR);
      getCluster().getClusterControl().start(ServerType.COMPACTOR);

    }

  }

  @Test
  public void testManytablets() throws Exception {
    String table1 = this.getUniqueNames(1)[0];
    try (AccumuloClient client =
        Accumulo.newClient().from(getCluster().getClientProperties()).build()) {

      createTable(client, table1, "cs4", 200);

      writeData(client, table1);

      compact(client, table1, 3, GROUP4, true);

      verify(client, table1, 3);
    }
  }

  @Test
  public void testConfigurer() throws Exception {
    String tableName = this.getUniqueNames(1)[0];

    try (AccumuloClient client =
        Accumulo.newClient().from(getCluster().getClientProperties()).build()) {

      Map<String,String> props = Map.of("table.compaction.dispatcher",
          SimpleCompactionDispatcher.class.getName(), "table.compaction.dispatcher.opts.service",
          "cs5", Property.TABLE_FILE_COMPRESSION_TYPE.getKey(), "none");
      NewTableConfiguration ntc = new NewTableConfiguration().setProperties(props);
      client.tableOperations().create(tableName, ntc);

      byte[] data = new byte[100000];
      Arrays.fill(data, (byte) 65);
      try (var writer = client.createBatchWriter(tableName)) {
        for (int row = 0; row < 10; row++) {
          Mutation m = new Mutation(row + "");
          m.at().family("big").qualifier("stuff").put(data);
          writer.addMutation(m);
        }
      }
      client.tableOperations().flush(tableName, null, null, true);

      // without compression, expect file to be large
      long sizes = CompactionExecutorIT.getFileSizes(client, tableName);
      assertTrue(sizes > data.length * 10 && sizes < data.length * 11,
          "Unexpected files sizes : " + sizes);

      client.tableOperations().compact(tableName,
          new CompactionConfig().setWait(true)
              .setConfigurer(new PluginConfig(CompressionConfigurer.class.getName(),
                  Map.of(CompressionConfigurer.LARGE_FILE_COMPRESSION_TYPE, "gz",
                      CompressionConfigurer.LARGE_FILE_COMPRESSION_THRESHOLD, data.length + ""))));
      assertNoCompactionMetadata(getCluster().getServerContext(), tableName);

      // after compacting with compression, expect small file
      sizes = CompactionExecutorIT.getFileSizes(client, tableName);
      assertTrue(sizes < data.length,
          "Unexpected files sizes: data: " + data.length + ", file:" + sizes);

      client.tableOperations().compact(tableName, new CompactionConfig().setWait(true));
      assertNoCompactionMetadata(getCluster().getServerContext(), tableName);

      // after compacting without compression, expect big files again
      sizes = CompactionExecutorIT.getFileSizes(client, tableName);
      assertTrue(sizes > data.length * 10 && sizes < data.length * 11,
          "Unexpected files sizes : " + sizes);

      // We need to cancel the compaction or delete the table here because we initiate a user
      // compaction above in the test. Even though the external compaction was cancelled
      // because we split the table, FaTE will continue to queue up a compaction
      client.tableOperations().cancelCompaction(tableName);
    }
  }

  @Test
  public void testConfigurerSetOnTable() throws Exception {
    String tableName = this.getUniqueNames(1)[0];

    try (AccumuloClient client =
        Accumulo.newClient().from(getCluster().getClientProperties()).build()) {

      byte[] data = new byte[100000];

      Map<String,String> props = Map.of("table.compaction.dispatcher",
          SimpleCompactionDispatcher.class.getName(), "table.compaction.dispatcher.opts.service",
          "cs5", Property.TABLE_FILE_COMPRESSION_TYPE.getKey(), "none",
          Property.TABLE_COMPACTION_CONFIGURER.getKey(), CompressionConfigurer.class.getName(),
          Property.TABLE_COMPACTION_CONFIGURER_OPTS.getKey()
              + CompressionConfigurer.LARGE_FILE_COMPRESSION_TYPE,
          "gz", Property.TABLE_COMPACTION_CONFIGURER_OPTS.getKey()
              + CompressionConfigurer.LARGE_FILE_COMPRESSION_THRESHOLD,
          "" + data.length);
      NewTableConfiguration ntc = new NewTableConfiguration().setProperties(props);
      client.tableOperations().create(tableName, ntc);

      Arrays.fill(data, (byte) 65);
      try (var writer = client.createBatchWriter(tableName)) {
        for (int row = 0; row < 10; row++) {
          Mutation m = new Mutation(row + "");
          m.at().family("big").qualifier("stuff").put(data);
          writer.addMutation(m);
        }
      }
      client.tableOperations().flush(tableName, null, null, true);

      // without compression, expect file to be large
      long sizes = CompactionExecutorIT.getFileSizes(client, tableName);
      assertTrue(sizes > data.length * 10 && sizes < data.length * 11,
          "Unexpected files sizes : " + sizes);

      client.tableOperations().compact(tableName, new CompactionConfig().setWait(true));
      assertNoCompactionMetadata(getCluster().getServerContext(), tableName);

      // after compacting with compression, expect small file
      sizes = CompactionExecutorIT.getFileSizes(client, tableName);
      assertTrue(sizes < data.length,
          "Unexpected files sizes: data: " + data.length + ", file:" + sizes);

      assertNoCompactionMetadata(getCluster().getServerContext(), tableName);

      // We need to cancel the compaction or delete the table here because we initiate a user
      // compaction above in the test. Even though the external compaction was cancelled
      // because we split the table, FaTE will continue to queue up a compaction
      client.tableOperations().cancelCompaction(tableName);
    }
  }

  public static class ExtDevNull extends DevNull {
    @Override
    public void init(SortedKeyValueIterator<Key,Value> source, Map<String,String> options,
        IteratorEnvironment env) throws IOException {
      super.init(source, options, env);

      // this cast should fail if the compaction is running in the tserver
      CompactorIterEnv cienv = (CompactorIterEnv) env;

      Preconditions.checkArgument(!cienv.getQueueName().isEmpty());
    }
  }

  @Test
  public void testExternalCompactionWithTableIterator() throws Exception {
    // in addition to testing table configured iters w/ external compaction, this also tests an
    // external compaction that deletes everything

    String table1 = this.getUniqueNames(1)[0];
    try (AccumuloClient client =
        Accumulo.newClient().from(getCluster().getClientProperties()).build()) {
      createTable(client, table1, "cs6");
      writeData(client, table1);
      compact(client, table1, 2, GROUP6, true);
      verify(client, table1, 2);

      IteratorSetting setting = new IteratorSetting(50, "delete", ExtDevNull.class);
      client.tableOperations().attachIterator(table1, setting, EnumSet.of(IteratorScope.majc));
      client.tableOperations().compact(table1, new CompactionConfig().setWait(true));

      try (Scanner s = client.createScanner(table1)) {
        assertFalse(s.iterator().hasNext());
      }

      assertNoCompactionMetadata(getCluster().getServerContext(), table1);

      // We need to cancel the compaction or delete the table here because we initiate a user
      // compaction above in the test. Even though the external compaction was cancelled
      // because we split the table, FaTE will continue to queue up a compaction
      client.tableOperations().cancelCompaction(table1);
    }
  }

  @Test
  public void testExternalCompactionWithFencedFiles() throws Exception {
    String[] names = this.getUniqueNames(2);
    try (AccumuloClient client =
        Accumulo.newClient().from(getCluster().getClientProperties()).build()) {

      String table1 = names[0];
      createTable(client, table1, "cs1");

      String table2 = names[1];
      createTable(client, table2, "cs2");

      writeData(client, table1);
      writeData(client, table2);

      // Verify that all data can be seen
      verify(client, table1, 1, MAX_DATA);
      verify(client, table2, 1, MAX_DATA);

      // Split file in table1 into two files each fenced off by 100 rows for a total of 200
      splitFilesIntoRanges(getCluster().getServerContext(), table1,
          Set.of(new Range(new Text(row(99)), false, new Text(row(199)), true),
              new Range(new Text(row(299)), false, new Text(row(399)), true)));
      assertEquals(2, countFencedFiles(getCluster().getServerContext(), table1));

      // Fence file in table2 to 600 rows
      splitFilesIntoRanges(getCluster().getServerContext(), table2,
          Set.of(new Range(new Text(row(199)), false, new Text(row(799)), true)));
      assertEquals(1, countFencedFiles(getCluster().getServerContext(), table2));

      // Verify that a subset of the data is now seen after fencing
      verify(client, table1, 1, 200);
      verify(client, table2, 1, 600);

      // Compact and verify previousy fenced data didn't come back
      compact(client, table1, 2, GROUP1, true);
      verify(client, table1, 2, 200);

      SortedSet<Text> splits = new TreeSet<>();
      splits.add(new Text(row(MAX_DATA / 2)));
      client.tableOperations().addSplits(table2, splits);

      // Compact and verify previousy fenced data didn't come back
      compact(client, table2, 3, GROUP2, true);
      verify(client, table2, 3, 600);

      // should be no more fenced files after compaction
      assertEquals(0, countFencedFiles(getCluster().getServerContext(), table1));
      assertEquals(0, countFencedFiles(getCluster().getServerContext(), table2));
    }
  }

  public static class FSelector implements CompactionSelector {

    @Override
    public void init(InitParameters iparams) {}

    @Override
    public Selection select(SelectionParameters sparams) {
      List<CompactableFile> toCompact = sparams.getAvailableFiles().stream()
          .filter(cf -> cf.getFileName().startsWith("F")).collect(Collectors.toList());
      return new Selection(toCompact);
    }

  }

  @Test
  public void testPartialCompaction() throws Exception {
    String tableName = getUniqueNames(1)[0];
    try (final AccumuloClient client =
        Accumulo.newClient().from(getCluster().getClientProperties()).build()) {

      createTable(client, tableName, "cs8");

      writeData(client, tableName);
      // This should create an A file
      compact(client, tableName, 17, GROUP8, true);
      verify(client, tableName, 17);

      try (BatchWriter bw = client.createBatchWriter(tableName)) {
        for (int i = MAX_DATA; i < MAX_DATA * 2; i++) {
          Mutation m = new Mutation(row(i));
          m.put("", "", "" + i);
          bw.addMutation(m);
        }
      }

      // this should create an F file
      client.tableOperations().flush(tableName);

      // run a compaction that only compacts F files
      IteratorSetting iterSetting = new IteratorSetting(100, TestFilter.class);
      // make sure iterator options make it to compactor process
      iterSetting.addOption("expectedQ", GROUP8);
      // compact F file w/ different modulus and user pmodulus option for partial compaction
      iterSetting.addOption("pmodulus", 19 + "");
      CompactionConfig config = new CompactionConfig().setIterators(List.of(iterSetting))
          .setWait(true).setSelector(new PluginConfig(FSelector.class.getName()));
      client.tableOperations().compact(tableName, config);
      assertNoCompactionMetadata(getCluster().getServerContext(), tableName);

      try (Scanner scanner = client.createScanner(tableName)) {
        int count = 0;
        for (Entry<Key,Value> entry : scanner) {

          int v = Integer.parseInt(entry.getValue().toString());
          int modulus = v < MAX_DATA ? 17 : 19;

          assertEquals(0, Integer.parseInt(entry.getValue().toString()) % modulus,
              String.format("%s %s %d != 0", entry.getValue(), "%", modulus));
          count++;
        }

        int expectedCount = 0;
        for (int i = 0; i < MAX_DATA * 2; i++) {
          int modulus = i < MAX_DATA ? 17 : 19;
          if (i % modulus == 0) {
            expectedCount++;
          }
        }

        assertEquals(expectedCount, count);
      }

      // We need to cancel the compaction or delete the table here because we initiate a user
      // compaction above in the test. Even though the external compaction was cancelled
      // because we split the table, FaTE will continue to queue up a compaction
      client.tableOperations().cancelCompaction(tableName);
    }

  }

}<|MERGE_RESOLUTION|>--- conflicted
+++ resolved
@@ -248,11 +248,7 @@
   public void testCompactionCommitAndDeadDetectionRoot() throws Exception {
     var ctx = getCluster().getServerContext();
     FateStore<Manager> metaFateStore = new MetaFateStore<>(ctx.getZooKeeperRoot() + Constants.ZFATE,
-<<<<<<< HEAD
-        ctx.getZooReaderWriter(), testLock.getLockID(), null);
-=======
-        ctx.getZooSession(), createDummyLockID(), null);
->>>>>>> 7fada715
+        ctx.getZooSession(), testLock.getLockID(), null);
 
     try (AccumuloClient c = Accumulo.newClient().from(getClientProps()).build()) {
       var tableId = ctx.getTableId(AccumuloTable.ROOT.tableName());
@@ -271,11 +267,7 @@
   public void testCompactionCommitAndDeadDetectionMeta() throws Exception {
     var ctx = getCluster().getServerContext();
     FateStore<Manager> metaFateStore = new MetaFateStore<>(ctx.getZooKeeperRoot() + Constants.ZFATE,
-<<<<<<< HEAD
-        ctx.getZooReaderWriter(), testLock.getLockID(), null);
-=======
-        ctx.getZooSession(), createDummyLockID(), null);
->>>>>>> 7fada715
+        ctx.getZooSession(), testLock.getLockID(), null);
 
     try (AccumuloClient c = Accumulo.newClient().from(getClientProps()).build()) {
       // Metadata table by default already has 2 tablets
@@ -321,17 +313,11 @@
     final String userTable = getUniqueNames(1)[0];
 
     try (AccumuloClient c = Accumulo.newClient().from(getClientProps()).build()) {
-<<<<<<< HEAD
       UserFateStore<Manager> userFateStore =
           new UserFateStore<>(ctx, AccumuloTable.FATE.tableName(), testLock.getLockID(), null);
       FateStore<Manager> metaFateStore =
-          new MetaFateStore<>(ctx.getZooKeeperRoot() + Constants.ZFATE, ctx.getZooReaderWriter(),
+          new MetaFateStore<>(ctx.getZooKeeperRoot() + Constants.ZFATE, ctx.getZooSession(),
               testLock.getLockID(), null);
-=======
-      UserFateStore<Manager> userFateStore = new UserFateStore<>(ctx, createDummyLockID(), null);
-      FateStore<Manager> metaFateStore = new MetaFateStore<>(
-          ctx.getZooKeeperRoot() + Constants.ZFATE, ctx.getZooSession(), createDummyLockID(), null);
->>>>>>> 7fada715
 
       SortedSet<Text> splits = new TreeSet<>();
       splits.add(new Text(row(MAX_DATA / 2)));
