--- conflicted
+++ resolved
@@ -1105,11 +1105,7 @@
         IteratorUtil.IteratorScope.scan));
 
     try (Stream<TabletInformation> tabletInfo =
-<<<<<<< HEAD
-        client.tableOperations().getTabletInformation(table, RowRange.all())) {
-=======
         client.tableOperations().getTabletInformation(table, List.of(RowRange.all()))) {
->>>>>>> 1e2a2d02
       tabletInfo.forEach(tabletInformation -> {
         if (tabletInformation.getTabletId().getEndRow() == null) {
           assertEquals(expectedAvailabilityForDefaultTable,
