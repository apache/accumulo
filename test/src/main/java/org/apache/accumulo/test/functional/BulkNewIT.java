/*
 * Licensed to the Apache Software Foundation (ASF) under one
 * or more contributor license agreements.  See the NOTICE file
 * distributed with this work for additional information
 * regarding copyright ownership.  The ASF licenses this file
 * to you under the Apache License, Version 2.0 (the
 * "License"); you may not use this file except in compliance
 * with the License.  You may obtain a copy of the License at
 *
 *   https://www.apache.org/licenses/LICENSE-2.0
 *
 * Unless required by applicable law or agreed to in writing,
 * software distributed under the License is distributed on an
 * "AS IS" BASIS, WITHOUT WARRANTIES OR CONDITIONS OF ANY
 * KIND, either express or implied.  See the License for the
 * specific language governing permissions and limitations
 * under the License.
 */
package org.apache.accumulo.test.functional;

import static java.nio.charset.StandardCharsets.UTF_8;
import static org.apache.accumulo.core.metadata.schema.TabletMetadata.ColumnType.FILES;
import static org.apache.accumulo.core.metadata.schema.TabletMetadata.ColumnType.LOADED;
import static org.apache.accumulo.core.metadata.schema.TabletMetadata.ColumnType.PREV_ROW;
import static org.junit.jupiter.api.Assertions.assertEquals;
import static org.junit.jupiter.api.Assertions.assertFalse;
import static org.junit.jupiter.api.Assertions.assertNull;
import static org.junit.jupiter.api.Assertions.assertThrows;
import static org.junit.jupiter.api.Assertions.assertTrue;

import java.io.FileNotFoundException;
import java.io.IOException;
import java.math.BigInteger;
import java.net.URI;
import java.nio.file.Files;
import java.nio.file.Paths;
import java.security.MessageDigest;
import java.security.NoSuchAlgorithmException;
import java.time.Duration;
import java.util.ArrayList;
import java.util.Arrays;
import java.util.Collections;
import java.util.HashMap;
import java.util.HashSet;
import java.util.Iterator;
import java.util.List;
import java.util.Map;
import java.util.Map.Entry;
import java.util.Set;
import java.util.SortedSet;
import java.util.TreeSet;
import java.util.concurrent.Callable;
import java.util.concurrent.ExecutionException;
import java.util.concurrent.ExecutorService;
import java.util.concurrent.Executors;
import java.util.concurrent.Future;
import java.util.function.Function;
import java.util.stream.Collectors;
import java.util.stream.IntStream;

import org.apache.accumulo.core.client.Accumulo;
import org.apache.accumulo.core.client.AccumuloClient;
import org.apache.accumulo.core.client.AccumuloException;
import org.apache.accumulo.core.client.AccumuloSecurityException;
import org.apache.accumulo.core.client.MutationsRejectedException;
import org.apache.accumulo.core.client.Scanner;
import org.apache.accumulo.core.client.ScannerBase;
import org.apache.accumulo.core.client.TableNotFoundException;
import org.apache.accumulo.core.client.admin.CompactionConfig;
import org.apache.accumulo.core.client.admin.NewTableConfiguration;
import org.apache.accumulo.core.client.admin.TabletAvailability;
import org.apache.accumulo.core.client.admin.TabletInformation;
import org.apache.accumulo.core.client.admin.TimeType;
import org.apache.accumulo.core.clientImpl.ClientContext;
import org.apache.accumulo.core.clientImpl.thrift.ThriftTableOperationException;
import org.apache.accumulo.core.conf.AccumuloConfiguration;
import org.apache.accumulo.core.conf.Property;
import org.apache.accumulo.core.data.Key;
import org.apache.accumulo.core.data.LoadPlan;
import org.apache.accumulo.core.data.LoadPlan.RangeType;
import org.apache.accumulo.core.data.Mutation;
import org.apache.accumulo.core.data.Range;
import org.apache.accumulo.core.data.TableId;
import org.apache.accumulo.core.data.Value;
import org.apache.accumulo.core.data.constraints.Constraint;
import org.apache.accumulo.core.dataImpl.KeyExtent;
import org.apache.accumulo.core.file.FileOperations;
import org.apache.accumulo.core.file.FileSKVWriter;
import org.apache.accumulo.core.file.rfile.RFile;
import org.apache.accumulo.core.metadata.AccumuloTable;
import org.apache.accumulo.core.metadata.StoredTabletFile;
import org.apache.accumulo.core.metadata.UnreferencedTabletFile;
import org.apache.accumulo.core.metadata.schema.MetadataSchema;
import org.apache.accumulo.core.metadata.schema.MetadataTime;
import org.apache.accumulo.core.metadata.schema.TabletMetadata;
import org.apache.accumulo.core.metadata.schema.TabletsMetadata;
import org.apache.accumulo.core.security.Authorizations;
import org.apache.accumulo.core.security.TablePermission;
import org.apache.accumulo.core.spi.crypto.NoCryptoServiceFactory;
import org.apache.accumulo.core.util.UtilWaitThread;
import org.apache.accumulo.harness.MiniClusterConfigurationCallback;
import org.apache.accumulo.harness.SharedMiniClusterBase;
import org.apache.accumulo.minicluster.MemoryUnit;
import org.apache.accumulo.minicluster.ServerType;
import org.apache.accumulo.miniclusterImpl.MiniAccumuloConfigImpl;
import org.apache.accumulo.server.ServerContext;
import org.apache.accumulo.server.constraints.MetadataConstraints;
import org.apache.accumulo.server.constraints.SystemEnvironment;
import org.apache.accumulo.test.util.Wait;
import org.apache.commons.io.IOUtils;
import org.apache.hadoop.conf.Configuration;
import org.apache.hadoop.fs.FSDataOutputStream;
import org.apache.hadoop.fs.FileSystem;
import org.apache.hadoop.fs.Path;
import org.apache.hadoop.fs.RawLocalFileSystem;
import org.apache.hadoop.fs.permission.FsPermission;
import org.apache.hadoop.io.Text;
import org.easymock.EasyMock;
import org.junit.jupiter.api.AfterAll;
import org.junit.jupiter.api.BeforeAll;
import org.junit.jupiter.api.BeforeEach;
import org.junit.jupiter.api.Test;

import com.google.common.collect.MoreCollectors;
import com.google.common.util.concurrent.MoreExecutors;

import edu.umd.cs.findbugs.annotations.SuppressFBWarnings;

public class BulkNewIT extends SharedMiniClusterBase {

  @Override
  protected Duration defaultTimeout() {
    return Duration.ofMinutes(4);
  }

  @BeforeAll
  public static void setup() throws Exception {
    SharedMiniClusterBase.startMiniClusterWithConfig(new Callback());
  }

  @AfterAll
  public static void teardown() {
    SharedMiniClusterBase.stopMiniCluster();
  }

  private static class Callback implements MiniClusterConfigurationCallback {
    @Override
    public void configureMiniCluster(MiniAccumuloConfigImpl cfg, Configuration conf) {
      cfg.setMemory(ServerType.TABLET_SERVER, 512, MemoryUnit.MEGABYTE);

      // use raw local file system
      conf.set("fs.file.impl", RawLocalFileSystem.class.getName());
    }
  }

  private String tableName;
  private AccumuloConfiguration aconf;
  private FileSystem fs;
  private String rootPath;

  @BeforeEach
  public void setupBulkTest() throws Exception {
    try (AccumuloClient c = Accumulo.newClient().from(getClientProps()).build()) {
      tableName = getUniqueNames(1)[0];
      c.tableOperations().create(tableName);
      aconf = getCluster().getServerContext().getConfiguration();
      fs = getCluster().getFileSystem();
      rootPath = getCluster().getTemporaryPath().toString();
    }
  }

  private String getDir(String testName) throws Exception {
    String dir = rootPath + testName + getUniqueNames(1)[0];
    fs.delete(new Path(dir), true);
    return dir;
  }

  private void testSingleTabletSingleFile(AccumuloClient c, boolean offline, boolean setTime)
      throws Exception {
    testSingleTabletSingleFile(c, offline, setTime, () -> {
      return null;
    });
  }

  private void testSingleTabletSingleFile(AccumuloClient c, boolean offline, boolean setTime,
      Callable<Void> preLoadAction) throws Exception {
    addSplits(c, tableName, "0333");

    if (offline) {
      c.tableOperations().offline(tableName);
    }

    String dir = getDir("/testSingleTabletSingleFileNoSplits-");

    String h1 = writeData(fs, dir + "/f1.", aconf, 0, 332);

    preLoadAction.call();
    c.tableOperations().importDirectory(dir).to(tableName).tableTime(setTime).load();
    // running again with ignoreEmptyDir set to true will not throw an exception
    c.tableOperations().importDirectory(dir).to(tableName).tableTime(setTime).ignoreEmptyDir(true)
        .load();
    // but if run with with ignoreEmptyDir value set to false, an IllegalArgument exception will
    // be thrown
    try {
      c.tableOperations().importDirectory(dir).to(tableName).tableTime(setTime)
          .ignoreEmptyDir(false).load();
    } catch (IllegalArgumentException ex) {
      // expected the exception
    }
    // or if not supplied at all, the IllegalArgument exception will be thrown as well
    try {
      c.tableOperations().importDirectory(dir).to(tableName).tableTime(setTime).load();
    } catch (IllegalArgumentException ex) {
      // expected the exception
    }

    if (offline) {
      c.tableOperations().online(tableName);
    }

    verifyData(c, tableName, 0, 332, setTime);
    verifyMetadata(c, tableName, Map.of("0333", Set.of(h1), "null", Set.of()));
  }

  @Test
  public void testSingleTabletSingleFile() throws Exception {
    try (AccumuloClient client = Accumulo.newClient().from(getClientProps()).build()) {
      testSingleTabletSingleFile(client, false, false);
    }
  }

  @Test
  public void testSetTime() throws Exception {
    try (var client = (ClientContext) Accumulo.newClient().from(getClientProps()).build()) {
      tableName = "testSetTime_table1";
      NewTableConfiguration newTableConf = new NewTableConfiguration();
      // set logical time type so we can set time on bulk import
      newTableConf.setTimeType(TimeType.LOGICAL);
      client.tableOperations().create(tableName, newTableConf);

      var tablet =
          client.getAmple().readTablet(new KeyExtent(client.getTableId(tableName), null, null));
      assertEquals(new MetadataTime(0, TimeType.LOGICAL), tablet.getTime());

      var extent = new KeyExtent(client.getTableId(tableName), new Text("0333"), null);

      testSingleTabletSingleFile(client, false, true, () -> {
        // Want to test with and without a location, assuming the tablet does not have a location
        // now. Need to validate that assumption.
        assertNull(client.getAmple().readTablet(extent).getLocation());
        return null;
      });

      assertEquals(new MetadataTime(1, TimeType.LOGICAL),
          client.getAmple().readTablet(extent).getTime());

      int added = 0;
      try (var writer = client.createBatchWriter(tableName);
          var scanner = client.createScanner(tableName)) {
        for (var entry : scanner) {
          Mutation m = new Mutation(entry.getKey().getRow());
          m.at().family(entry.getKey().getColumnFamily())
              .qualifier(entry.getKey().getColumnFamily())
              .visibility(entry.getKey().getColumnVisibility())
              .put(Integer.parseInt(entry.getValue().toString()) * 10 + "");
          writer.addMutation(m);
          added++;
        }
      }

      // Writes to a tablet should not change time unless it flushes, so time in metadata table
      // should be the same
      assertEquals(new MetadataTime(1, TimeType.LOGICAL),
          client.getAmple().readTablet(extent).getTime());

      // verify data written by batch writer overwrote bulk imported data
      try (var scanner = client.createScanner(tableName)) {
        assertEquals(2,
            scanner.stream().mapToLong(e -> e.getKey().getTimestamp()).min().orElse(-1));
        assertEquals(2 + added - 1,
            scanner.stream().mapToLong(e -> e.getKey().getTimestamp()).max().orElse(-1));
        scanner.forEach((k, v) -> {
          assertEquals(Integer.parseInt(k.getRow().toString()) * 10,
              Integer.parseInt(v.toString()));
        });
      }

      String dir = getDir("/testSetTime-");
      writeData(dir + "/f1.", aconf, 0, 332);

      // For this import tablet should be hosted so the bulk import operation will have to
      // coordinate getting time with the hosted tablet. The time should reflect the batch writes
      // just done.
      client.tableOperations().importDirectory(dir).to(tableName).tableTime(true).load();

      // verify bulk imported data overwrote batch written data
      try (var scanner = client.createScanner(tableName)) {
        assertEquals(2 + added,
            scanner.stream().mapToLong(e -> e.getKey().getTimestamp()).min().orElse(-1));
        assertEquals(2 + added,
            scanner.stream().mapToLong(e -> e.getKey().getTimestamp()).max().orElse(-1));
        scanner.forEach((k, v) -> {
          assertEquals(Integer.parseInt(k.getRow().toString()), Integer.parseInt(v.toString()));
        });
      }

      // the bulk import should update the time in the metadata table
      assertEquals(new MetadataTime(2 + added, TimeType.LOGICAL),
          client.getAmple().readTablet(extent).getTime());

      client.tableOperations().flush(tableName, null, null, true);

      // the flush should not change the time in the metadata table
      assertEquals(new MetadataTime(2 + added, TimeType.LOGICAL),
          client.getAmple().readTablet(extent).getTime());

      try (var scanner = client.createScanner("accumulo.metadata")) {
        scanner.forEach((k, v) -> System.out.println(k + " " + v));
      }

    }
  }

  @Test
  public void testSingleTabletSingleFileOffline() throws Exception {
    try (AccumuloClient client = Accumulo.newClient().from(getClientProps()).build()) {
      testSingleTabletSingleFile(client, true, false);
    }
  }

  @Test
  public void testMaxTablets() throws Exception {
    try (AccumuloClient client = Accumulo.newClient().from(getClientProps()).build()) {
      tableName = "testMaxTablets_table1";
      NewTableConfiguration newTableConf = new NewTableConfiguration();
      // set logical time type so we can set time on bulk import
      var props = Map.of(Property.TABLE_BULK_MAX_TABLETS.getKey(), "2");
      newTableConf.setProperties(props);
      client.tableOperations().create(tableName, newTableConf);

      // test max tablets hit while inspecting bulk files
      var thrown = assertThrows(RuntimeException.class, () -> testBulkFileMax(false));
      var c = thrown.getCause();
      assertTrue(c instanceof ExecutionException, "Wrong exception: " + c);
      assertTrue(c.getCause() instanceof IllegalArgumentException,
          "Wrong exception: " + c.getCause());
      var msg = c.getCause().getMessage();
      assertTrue(msg.contains("bad-file.rf"), "Bad File not in exception: " + msg);

      // test max tablets hit using load plan on the server side
      c = assertThrows(AccumuloException.class, () -> testBulkFileMax(true));
      msg = c.getMessage();
      assertTrue(msg.contains("bad-file.rf"), "Bad File not in exception: " + msg);
    }
  }

  @Test
  public void testPause() throws Exception {
    try (AccumuloClient client = Accumulo.newClient().from(getClientProps()).build()) {
      tableName = "testPause_table1";
      NewTableConfiguration newTableConf = new NewTableConfiguration();
      var props =
          Map.of(Property.TABLE_FILE_PAUSE.getKey(), "5", Property.TABLE_MAJC_RATIO.getKey(), "20");
      newTableConf.setProperties(props);
      client.tableOperations().create(tableName, newTableConf);

      addSplits(client, tableName, "0060 0120");
      String dir = getDir("/testPause1-");

      for (int i = 0; i < 18; i++) {
        writeData(dir + "/f" + i + ".", aconf, i * 10, (i + 1) * 10 - 1);
      }

      client.tableOperations().importDirectory(dir).to(tableName).tableTime(true).load();
      verifyData(client, tableName, 0, 179, false);

      String dir2 = getDir("/testPause2-");

      for (int i = 0; i < 18; i++) {
        writeData(dir2 + "/f" + i + ".", aconf, i * 10, (i + 1) * 10 - 1, 1000);
      }

      // Start a second bulk import in background thread because it is expected this bulk import
      // will hang because tablets are over the pause file limit.
      ExecutorService executor = Executors.newFixedThreadPool(1);
      var future = executor.submit(() -> {
        client.tableOperations().importDirectory(dir2).to(tableName).tableTime(true).load();
        return null;
      });

      // sleep a bit to give the bulk import a chance to run
      UtilWaitThread.sleep(3000);
      // bulk import should not have gone through it should be pausing because the tablet have too
      // many files
      assertFalse(future.isDone());
      verifyData(client, tableName, 0, 179, false);

      // Before the bulk import runs no tablets should have loaded flags set
      assertEquals(Map.of("0060", 0, "0120", 0, "null", 0), countLoaded(client, tableName));
      // compacting the first tablet should allow the import on that tablet to proceed
      client.tableOperations().compact(tableName,
          new CompactionConfig().setWait(true).setEndRow(new Text("0060")));
      // Wait for the first tablets data to be updated by bulk import.
      Wait.waitFor(
          () -> Map.of("0060", 7, "0120", 0, "null", 0).equals(countLoaded(client, tableName)));

      // The bulk imports on the other tablets should not have gone through, verify their data was
      // not updated. Spot check a few rows in the other two tablets. The first tablet may or may
      // not be updated on the tablet server at this point, so can not look at its data.
      assertEquals(61L, readRowValue(client, tableName, 61));
      assertEquals(100L, readRowValue(client, tableName, 100));
      assertEquals(140L, readRowValue(client, tableName, 140));

      // compact the entire table, should allow all bulk imports to go through
      client.tableOperations().compact(tableName, new CompactionConfig().setWait(true));
      // wait for bulk import to complete
      future.get();
      // verify the values were updated by the bulk import that was paused
      verifyData(client, tableName, 0, 179, 1000, false);
      assertEquals(Map.of("0060", 0, "0120", 0, "null", 0), countLoaded(client, tableName));
    }
  }

  @Test
  public void testMaxTabletsPerFile() throws Exception {
    try (AccumuloClient client = Accumulo.newClient().from(getClientProps()).build()) {
      tableName = "testMaxTabletsPerFile_table1";
      NewTableConfiguration newTableConf = new NewTableConfiguration();
      var props = Map.of(Property.TABLE_BULK_MAX_TABLET_FILES.getKey(), "5");
      newTableConf.setProperties(props);
      client.tableOperations().create(tableName, newTableConf);

      var tableId = ((ClientContext) client).getTableId(tableName);

      String dir = getDir("/testBulkFileMFP-");

      for (int i = 4; i < 8; i++) {
        writeData(dir + "/f" + i + ".", aconf, i * 10, (i + 1) * 10 - 1);
      }

      // should be able to bulk import 4 files w/o issue
      client.tableOperations().importDirectory(dir).to(tableName).load();

      verifyData(client, tableName, 40, 79, false);

      var dir2 = getDir("/testBulkFileMFP2-");
      for (int i = 12; i < 18; i++) {
        writeData(dir2 + "/f" + i + ".", aconf, i * 10, (i + 1) * 10 - 1);
      }

      var exception = assertThrows(AccumuloException.class,
          () -> client.tableOperations().importDirectory(dir2).to(tableName).load());
      var msg = ((ThriftTableOperationException) exception.getCause()).getDescription();
      // message should contain the limit of 5 and the number of files attempted to import 6
      assertTrue(msg.contains(" 5"), msg);
      assertTrue(msg.contains(" 6"), msg);
      // error should include range information
      assertTrue(msg.contains(tableId + "<<"), msg);
      assertTrue(msg.contains(" " + Property.TABLE_BULK_MAX_TABLET_FILES.getKey()), msg);

      // ensure no data was added to table
      verifyData(client, tableName, 40, 79, false);

      // tested a table w/ single tablet, now test a table w/ three tablets and try importing into
      // the first, middle, and last tablet
      addSplits(client, tableName, "0100 0200");

      // try the first tablet
      var dir3 = getDir("/testBulkFileMFP3-");
      for (int i = 0; i < 7; i++) {
        writeData(dir3 + "/f" + i + ".", aconf, i * 10, (i + 1) * 10 - 1);
      }
      // add single file for the last tablet, this does not exceed the limit however it should not
      // go through
      writeData(dir3 + "/f_last.", aconf, 300, 400);
      exception = assertThrows(AccumuloException.class,
          () -> client.tableOperations().importDirectory(dir3).to(tableName).load());
      // verify no files were moved by the failed bulk import
      assertEquals(8, Arrays.stream(
          getCluster().getFileSystem().listStatus(new Path(dir3), f -> f.getName().endsWith(".rf")))
          .count());
      msg = ((ThriftTableOperationException) exception.getCause()).getDescription();
      // message should contain the limit of 5 and the number of files attempted to import 7
      assertTrue(msg.contains(" 5"), msg);
      assertTrue(msg.contains(" 7"), msg);
      assertTrue(msg.contains(tableId + ";0100<"), msg);
      assertTrue(msg.contains(" " + Property.TABLE_BULK_MAX_TABLET_FILES.getKey()), msg);
      verifyData(client, tableName, 40, 79, false);

      // try the middle tablet
      var dir4 = getDir("/testBulkFileMFP4-");
      for (int i = 11; i < 17; i++) {
        writeData(dir4 + "/f" + i + ".", aconf, i * 10, (i + 1) * 10 - 1);
      }
      // add single file for the last tablet, this does not exceed the limit however it should not
      // go through
      writeData(dir4 + "/f_last.", aconf, 300, 400);
      exception = assertThrows(AccumuloException.class,
          () -> client.tableOperations().importDirectory(dir4).to(tableName).load());
      // verify no files were moved by the failed bulk import
      assertEquals(7, Arrays.stream(
          getCluster().getFileSystem().listStatus(new Path(dir4), f -> f.getName().endsWith(".rf")))
          .count());
      msg = ((ThriftTableOperationException) exception.getCause()).getDescription();
      // message should contain the limit of 5 and the number of files attempted to import 6
      assertTrue(msg.contains(" 5"), msg);
      assertTrue(msg.contains(" 6"), msg);
      assertTrue(msg.contains(tableId + ";0200;0100"), msg);
      assertTrue(msg.contains(" " + Property.TABLE_BULK_MAX_TABLET_FILES.getKey()), msg);
      verifyData(client, tableName, 40, 79, false);

      // try the last tablet
      var dir5 = getDir("/testBulkFileMFP5-");
      for (int i = 21; i < 28; i++) {
        writeData(dir5 + "/f" + i + ".", aconf, i * 10, (i + 1) * 10 - 1);
      }
      // add single file for the first tablet, this does not exceed the limit however it should not
      // go through
      writeData(dir5 + "/f_last.", aconf, 0, 10);
      exception = assertThrows(AccumuloException.class,
          () -> client.tableOperations().importDirectory(dir5).to(tableName).load());
      // verify no files were moved by the failed bulk import
      assertEquals(8, Arrays.stream(
          getCluster().getFileSystem().listStatus(new Path(dir5), f -> f.getName().endsWith(".rf")))
          .count());
      msg = ((ThriftTableOperationException) exception.getCause()).getDescription();
      // message should contain the limit of 5 and the number of files attempted to import 7
      assertTrue(msg.contains(" 5"), msg);
      assertTrue(msg.contains(" 7"), msg);
      assertTrue(msg.contains(tableId + "<;0200"), msg);
      assertTrue(msg.contains(" " + Property.TABLE_BULK_MAX_TABLET_FILES.getKey()), msg);
      verifyData(client, tableName, 40, 79, false);

      // test an import that has more files than the limit, but not in a single tablet so it should
      // work
      var dir6 = getDir("/testBulkFileMFP6-");
      for (int i = 8; i < 14; i++) {
        writeData(dir6 + "/f" + i + ".", aconf, i * 10, (i + 1) * 10 - 1);
      }
      client.tableOperations().importDirectory(dir6).to(tableName).load();
      // verify the bulk import moved the files
      assertEquals(0, Arrays.stream(
          getCluster().getFileSystem().listStatus(new Path(dir6), f -> f.getName().endsWith(".rf")))
          .count());
      verifyData(client, tableName, 40, 139, false);
    }
  }

  private void testSingleTabletSingleFileNoSplits(AccumuloClient c, boolean offline)
      throws Exception {
    if (offline) {
      c.tableOperations().offline(tableName);
    }

    String dir = getDir("/testSingleTabletSingleFileNoSplits-");

    String h1 = writeData(fs, dir + "/f1.", aconf, 0, 333);

    c.tableOperations().importDirectory(dir).to(tableName).load();

    if (offline) {
      c.tableOperations().online(tableName);
    }

    verifyData(c, tableName, 0, 333, false);
    verifyMetadata(c, tableName, Map.of("null", Set.of(h1)));
  }

  @Test
  public void testSingleTabletSingleFileNoSplits() throws Exception {
    try (AccumuloClient client = Accumulo.newClient().from(getClientProps()).build()) {
      testSingleTabletSingleFileNoSplits(client, false);
    }
  }

  @Test
  public void testSingleTabletSingleFileNoSplitsOffline() throws Exception {
    try (AccumuloClient client = Accumulo.newClient().from(getClientProps()).build()) {
      testSingleTabletSingleFileNoSplits(client, true);
    }
  }

  @Test
  public void testBadPermissions() throws Exception {
    try (AccumuloClient c = Accumulo.newClient().from(getClientProps()).build()) {
      addSplits(c, tableName, "0333");

      String dir = getDir("/testBadPermissions-");

      writeData(fs, dir + "/f1.", aconf, 0, 333);

      Path rFilePath = new Path(dir, "f1." + RFile.EXTENSION);
      FsPermission originalPerms = fs.getFileStatus(rFilePath).getPermission();
      fs.setPermission(rFilePath, FsPermission.valueOf("----------"));
      try {
        final var importMappingOptions = c.tableOperations().importDirectory(dir).to(tableName);
        var e = assertThrows(Exception.class, importMappingOptions::load);
        Throwable cause = e.getCause();
        assertTrue(cause instanceof FileNotFoundException
            || cause.getCause() instanceof FileNotFoundException);
      } finally {
        fs.setPermission(rFilePath, originalPerms);
      }

      originalPerms = fs.getFileStatus(new Path(dir)).getPermission();
      fs.setPermission(new Path(dir), FsPermission.valueOf("dr--r--r--"));
      try {
        final var importMappingOptions = c.tableOperations().importDirectory(dir).to(tableName);
        var ae = assertThrows(AccumuloException.class, importMappingOptions::load);
        assertTrue(ae.getCause() instanceof FileNotFoundException);
      } finally {
        fs.setPermission(new Path(dir), originalPerms);
      }
    }
  }

  private void testBulkFile(boolean offline, boolean usePlan) throws Exception {
    try (AccumuloClient c = Accumulo.newClient().from(getClientProps()).build()) {
      addSplits(c, tableName, "0333 0666 0999 1333 1666");

      if (offline) {
        c.tableOperations().offline(tableName);
      }

      String dir = getDir("/testBulkFile-");

      Map<String,Set<String>> hashes = new HashMap<>();
      for (String endRow : Arrays.asList("0333 0666 0999 1333 1666 null".split(" "))) {
        hashes.put(endRow, new HashSet<>());
      }

      // Add a junk file, should be ignored
      FSDataOutputStream out = fs.create(new Path(dir, "junk"));
      out.writeChars("ABCDEFG\n");
      out.close();

      // 1 Tablet 0333-null
      String h1 = writeData(fs, dir + "/f1.", aconf, 0, 333);
      hashes.get("0333").add(h1);

      // 2 Tablets 0666-0334, 0999-0667
      String h2 = writeData(fs, dir + "/f2.", aconf, 334, 999);
      hashes.get("0666").add(h2);
      hashes.get("0999").add(h2);

      // 2 Tablets 1333-1000, 1666-1334
      String h3 = writeData(fs, dir + "/f3.", aconf, 1000, 1499);
      hashes.get("1333").add(h3);
      hashes.get("1666").add(h3);

      // 2 Tablets 1666-1334, >1666
      String h4 = writeData(fs, dir + "/f4.", aconf, 1500, 1999);
      hashes.get("1666").add(h4);
      hashes.get("null").add(h4);

      if (usePlan) {
        LoadPlan loadPlan = LoadPlan.builder().loadFileTo("f1.rf", RangeType.TABLE, null, row(333))
            .loadFileTo("f2.rf", RangeType.TABLE, row(333), row(999))
            .loadFileTo("f3.rf", RangeType.FILE, row(1000), row(1499))
            .loadFileTo("f4.rf", RangeType.FILE, row(1500), row(1999)).build();
        c.tableOperations().importDirectory(dir).to(tableName).plan(loadPlan).load();
      } else {
        c.tableOperations().importDirectory(dir).to(tableName).load();
      }

      if (offline) {
        c.tableOperations().online(tableName);
      }

      verifyData(c, tableName, 0, 1999, false);
      verifyMetadata(c, tableName, hashes);
    }
  }

  private void testBulkFileMax(boolean usePlan) throws Exception {
    try (AccumuloClient c = Accumulo.newClient().from(getClientProps()).build()) {
      addSplits(c, tableName, "0333 0666 0999 1333 1666");

      String dir = getDir("/testBulkFileMax-");

      Map<String,Set<String>> hashes = new HashMap<>();
      for (String endRow : Arrays.asList("0333 0666 0999 1333 1666 null".split(" "))) {
        hashes.put(endRow, new HashSet<>());
      }

      // Add a junk file, should be ignored
      FSDataOutputStream out = fs.create(new Path(dir, "junk"));
      out.writeChars("ABCDEFG\n");
      out.close();

      // 1 Tablet 0333-null
      String h1 = writeData(fs, dir + "/f1.", aconf, 0, 333);
      hashes.get("0333").add(h1);

      // 3 Tablets 0666-0334, 0999-0667, 1333-1000
      String h2 = writeData(fs, dir + "/bad-file.", aconf, 334, 1333);
      hashes.get("0666").add(h2);
      hashes.get("0999").add(h2);
      hashes.get("1333").add(h2);

      // 1 Tablet 1666-1334
      String h3 = writeData(fs, dir + "/f3.", aconf, 1334, 1499);
      hashes.get("1666").add(h3);

      // 2 Tablets 1666-1334, >1666
      String h4 = writeData(fs, dir + "/f4.", aconf, 1500, 1999);
      hashes.get("1666").add(h4);
      hashes.get("null").add(h4);

      if (usePlan) {
        LoadPlan loadPlan = LoadPlan.builder().loadFileTo("f1.rf", RangeType.TABLE, null, row(333))
            .loadFileTo("bad-file.rf", RangeType.TABLE, row(333), row(1333))
            .loadFileTo("f3.rf", RangeType.FILE, row(1334), row(1499))
            .loadFileTo("f4.rf", RangeType.FILE, row(1500), row(1999)).build();
        c.tableOperations().importDirectory(dir).to(tableName).plan(loadPlan).load();
      } else {
        c.tableOperations().importDirectory(dir).to(tableName).load();
      }

      verifyData(c, tableName, 0, 1999, false);
      verifyMetadata(c, tableName, hashes);
    }
  }

  @Test
  public void testBulkFile() throws Exception {
    testBulkFile(false, false);
  }

  @Test
  public void testBulkFileOffline() throws Exception {
    testBulkFile(true, false);
  }

  @Test
  public void testLoadPlan() throws Exception {
    testBulkFile(false, true);
  }

  @Test
  public void testLoadPlanOffline() throws Exception {
    testBulkFile(true, true);
  }

  @Test
  public void testBadLoadPlans() throws Exception {
    try (AccumuloClient c = Accumulo.newClient().from(getClientProps()).build()) {
      addSplits(c, tableName, "0333 0666 0999 1333 1666");

      String dir = getDir("/testBulkFile-");

      writeData(fs, dir + "/f1.", aconf, 0, 333);
      writeData(fs, dir + "/f2.", aconf, 0, 666);

      final var importMappingOptions = c.tableOperations().importDirectory(dir).to(tableName);

      // Create a plan with more files than exists in dir
      LoadPlan loadPlan = LoadPlan.builder().loadFileTo("f1.rf", RangeType.TABLE, null, row(333))
          .loadFileTo("f2.rf", RangeType.TABLE, null, row(666))
          .loadFileTo("f3.rf", RangeType.TABLE, null, row(666)).build();
      final var tooManyFiles = importMappingOptions.plan(loadPlan);
      assertThrows(IllegalArgumentException.class, tooManyFiles::load);

      // Create a plan with fewer files than exists in dir
      loadPlan = LoadPlan.builder().loadFileTo("f1.rf", RangeType.TABLE, null, row(333)).build();
      final var tooFewFiles = importMappingOptions.plan(loadPlan);
      assertThrows(IllegalArgumentException.class, tooFewFiles::load);

      // Create a plan with tablet boundary that does not exist
      loadPlan = LoadPlan.builder().loadFileTo("f1.rf", RangeType.TABLE, null, row(555))
          .loadFileTo("f2.rf", RangeType.TABLE, null, row(555)).build();
      final var nonExistentBoundary = importMappingOptions.plan(loadPlan);
      assertThrows(AccumuloException.class, nonExistentBoundary::load);
    }
  }

  @Test
  public void testComputeLoadPlan() throws Exception {

    try (AccumuloClient c = Accumulo.newClient().from(getClientProps()).build()) {
      addSplits(c, tableName, "0333 0666 0999 1333 1666");

      String dir = getDir("/testBulkFile-");

      Map<String,Set<String>> hashes = new HashMap<>();
      String h1 = writeData(fs, dir + "/f1.", aconf, 0, 333);
      hashes.put("0333", new HashSet<>(List.of(h1)));
      String h2 = writeData(fs, dir + "/f2.", aconf, 0, 666);
      hashes.get("0333").add(h2);
      hashes.put("0666", new HashSet<>(List.of(h2)));
      String h3 = writeData(fs, dir + "/f3.", aconf, 334, 700);
      hashes.get("0666").add(h3);
      hashes.put("0999", new HashSet<>(List.of(h3)));
      hashes.put("1333", Set.of());
      hashes.put("1666", Set.of());
      hashes.put("null", Set.of());

      SortedSet<Text> splits = new TreeSet<>(c.tableOperations().listSplits(tableName));

      for (String filename : List.of("f1.rf", "f2.rf", "f3.rf")) {
        // The body of this loop simulates what each reducer would do
        Path path = new Path(dir + "/" + filename);

        // compute the load plan for the rfile
        URI file = path.toUri();
        String lpJson = LoadPlan.compute(file, LoadPlan.SplitResolver.from(splits)).toJson();

        // save the load plan to a file
        Path lpPath = new Path(path.getParent(), path.getName().replace(".rf", ".lp"));
        try (var output = getCluster().getFileSystem().create(lpPath, false)) {
          IOUtils.write(lpJson, output, UTF_8);
        }
      }

      // This simulates the code that would run after the map reduce job and bulk import the files
      var builder = LoadPlan.builder();
      for (var status : getCluster().getFileSystem().listStatus(new Path(dir),
          p -> p.getName().endsWith(".lp"))) {
        try (var input = getCluster().getFileSystem().open(status.getPath())) {
          String lpJson = IOUtils.toString(input, UTF_8);
          builder.addPlan(LoadPlan.fromJson(lpJson));
        }
      }

      LoadPlan lpAll = builder.build();

      c.tableOperations().importDirectory(dir).to(tableName).plan(lpAll).load();

      verifyData(c, tableName, 0, 700, false);
      verifyMetadata(c, tableName, hashes);
    }
  }

  @Test
  public void testEmptyDir() throws Exception {
    try (AccumuloClient c = Accumulo.newClient().from(getClientProps()).build()) {
      String dir = getDir("/testBulkFile-");
      FileSystem fs = getCluster().getFileSystem();
      fs.mkdirs(new Path(dir));
      assertThrows(IllegalArgumentException.class,
          () -> c.tableOperations().importDirectory(dir).to(tableName).load());
    }
  }

  // Test that the ignore option does not throw an exception if the import directory contains
  // no files.
  @Test
  public void testEmptyDirWithIgnoreOption() throws Exception {
    try (AccumuloClient c = Accumulo.newClient().from(getClientProps()).build()) {
      String dir = getDir("/testBulkFile-");
      FileSystem fs = getCluster().getFileSystem();
      fs.mkdirs(new Path(dir));
      c.tableOperations().importDirectory(dir).to(tableName).ignoreEmptyDir(true).load();
    }
  }

  /*
   * This test imports a file where the first row of the file is equal to the last row of the first
   * tablet. There was a bug where this scenario would cause bulk import to hang forever.
   */
  @Test
  public void testEndOfFirstTablet() throws Exception {
    try (AccumuloClient c = Accumulo.newClient().from(getClientProps()).build()) {
      String dir = getDir("/testBulkFile-");
      FileSystem fs = getCluster().getFileSystem();
      fs.mkdirs(new Path(dir));

      addSplits(c, tableName, "0333");

      var h1 = writeData(fs, dir + "/f1.", aconf, 333, 333);

      c.tableOperations().importDirectory(dir).to(tableName).load();

      verifyData(c, tableName, 333, 333, false);

      Map<String,Set<String>> hashes = new HashMap<>();
      hashes.put("0333", Set.of(h1));
      hashes.put("null", Set.of());
      verifyMetadata(c, tableName, hashes);
    }
  }

  @Test
  public void testManyFiles() throws Exception {
    try (AccumuloClient c = Accumulo.newClient().from(getClientProps()).build()) {
      String dir = getDir("/testBulkFile-");
      FileSystem fs = getCluster().getFileSystem();
      fs.mkdirs(new Path(dir));

      addSplits(c, tableName, "5000");

      for (int i = 0; i < 100; i++) {
        writeData(dir + "/f" + i + ".", aconf, i * 100, (i + 1) * 100 - 1);
      }

      c.tableOperations().importDirectory(dir).to(tableName).load();

      verifyData(c, tableName, 0, 100 * 100 - 1, false);

      c.tableOperations().compact(tableName, new CompactionConfig().setWait(true));

      verifyData(c, tableName, 0, 100 * 100 - 1, false);
    }
  }

  @Test
  public void testConcurrentCompactions() throws Exception {
    // run test with bulk imports happening in parallel
    testConcurrentCompactions(true);
    // run the test with bulk imports happening serially
    testConcurrentCompactions(false);
  }

  private void testConcurrentCompactions(boolean parallelBulkImports) throws Exception {
    // Tests compactions running concurrently with bulk import to ensure that data is not bulk
    // imported twice. Doing a large number of bulk imports should naturally cause compactions to
    // happen. This test ensures that compactions running concurrently with bulk import does not
    // cause duplicate imports of a files. For example if a files is imported into a tablet and then
    // compacted away then the file should not be imported again by the FATE operation doing the
    // bulk import. The test is structured in such a way that duplicate imports would be detected.

    try (AccumuloClient c = Accumulo.newClient().from(getClientProps()).build()) {
      c.tableOperations().delete(tableName);
      // Create table without versioning iterator. This done to detect the same file being imported
      // more than once.
      c.tableOperations().create(tableName, new NewTableConfiguration().withoutDefaultIterators());

      addSplits(c, tableName, "0999 1999 2999 3999 4999 5999 6999 7999 8999");

      String dir = getDir("/testBulkFile-");

      final int N = 100;

      ExecutorService executor;
      if (parallelBulkImports) {
        executor = Executors.newFixedThreadPool(16);
      } else {
        // execute the bulk imports in the current thread which will cause them to run serially
        executor = MoreExecutors.newDirectExecutorService();
      }

      // Do N bulk imports of the exact same data.
      var futures = IntStream.range(0, N).mapToObj(i -> executor.submit(() -> {
        try {
          String iterationDir = dir + "/iteration" + i;
          // Create 10 files for the bulk import.
          for (int f = 0; f < 10; f++) {
            writeData(iterationDir + "/f" + f + ".", aconf, f * 1000, (f + 1) * 1000 - 1);
          }
          c.tableOperations().importDirectory(iterationDir).to(tableName).tableTime(true).load();
          getCluster().getFileSystem().delete(new Path(iterationDir), true);
        } catch (Exception e) {
          throw new IllegalStateException(e);
        }
      })).collect(Collectors.toList());

      // wait for all bulk imports and check for errors in background threads
      for (var future : futures) {
        future.get();
      }

      executor.shutdown();

      try (var scanner = c.createScanner(tableName)) {
        // Count the number of times each row is seen.
        Map<String,Long> rowCounts = scanner.stream().map(e -> e.getKey().getRowData().toString())
            .collect(Collectors.groupingBy(Function.identity(), Collectors.counting()));
        var expectedRows = IntStream.range(0, 10000).mapToObj(i -> String.format("%04d", i))
            .collect(Collectors.toSet());
        assertEquals(expectedRows, rowCounts.keySet());
        // Each row should be duplicated once for each bulk import. If a file were imported twice,
        // then would see a higher count.
        assertTrue(rowCounts.values().stream().allMatch(l -> l == N));
      }

      // Its expected that compactions ran while the bulk imports were running. If no compactions
      // ran, then each tablet would have N files. Verify each tablet has less than N files.
      try (var scanner = c.createScanner("accumulo.metadata")) {
        scanner.setRange(MetadataSchema.TabletsSection
            .getRange(getCluster().getServerContext().getTableId(tableName)));
        scanner.fetchColumnFamily(MetadataSchema.TabletsSection.DataFileColumnFamily.NAME);
        // Get the count of files for each tablet.
        Map<String,Long> rowCounts = scanner.stream().map(e -> e.getKey().getRowData().toString())
            .collect(Collectors.groupingBy(Function.identity(), Collectors.counting()));
        assertTrue(rowCounts.values().stream().allMatch(l -> l < N));
        // expect to see 10 tablets
        assertEquals(10, rowCounts.size());
      }
    }
  }

  @Test
  public void testExceptionInMetadataUpdate() throws Exception {
    try (AccumuloClient c = Accumulo.newClient().from(getClientProps()).build()) {

      // after setting this up, bulk imports should fail
      setupBulkConstraint(getPrincipal(), c);

      String dir = getDir("/testExceptionInMetadataUpdate-");

<<<<<<< HEAD
      writeData(dir + "/f1.", aconf, 0, 333);
=======
      String h1 = writeData(fs, dir + "/f1.", aconf, 0, 333);

      var executor = Executors.newSingleThreadExecutor();
      // With the constraint configured that makes tservers throw an exception on bulk import, the
      // bulk import should never succeed. So run the bulk import in another thread.
      var future = executor.submit(() -> {
        c.tableOperations().importDirectory(dir).to(tableName).load();
        return null;
      });

      Thread.sleep(10000);
>>>>>>> dc2109ad

      // operation should fail with the constraint on the table
      assertThrows(AccumuloException.class,
          () -> c.tableOperations().importDirectory(dir).to(tableName).load());

      removeBulkConstraint(getPrincipal(), c);

      // should succeed after removing the constraint
      String h1 = writeData(dir + "/f1.", aconf, 0, 333);
      c.tableOperations().importDirectory(dir).to(tableName).load();

      // verifty the data was bulk imported
      verifyData(c, tableName, 0, 333, false);
      verifyMetadata(c, tableName, Map.of("null", Set.of(h1)));
    }
  }

  /*
   * Test bulk importing to tablets with different availability settings. For hosted tablets bulk
   * import should refresh them.
   */
  @Test
  public void testAvailability() throws Exception {
    try (AccumuloClient c = Accumulo.newClient().from(getClientProps()).build()) {
      String dir = getDir("/testBulkFile-");
      FileSystem fs = getCluster().getFileSystem();
      fs.mkdirs(new Path(dir));

      addSplits(c, tableName, "0100 0200 0300 0400 0500");

      c.tableOperations().setTabletAvailability(tableName, new Range("0100", false, "0200", true),
          TabletAvailability.HOSTED);
      c.tableOperations().setTabletAvailability(tableName, new Range("0300", false, "0400", true),
          TabletAvailability.HOSTED);
      c.tableOperations().setTabletAvailability(tableName, new Range("0400", false, null, true),
          TabletAvailability.UNHOSTED);

      // verify tablet availabilities are as expected
      var expectedAvailabilites =
          Map.of("0100", TabletAvailability.ONDEMAND, "0200", TabletAvailability.HOSTED, "0300",
              TabletAvailability.ONDEMAND, "0400", TabletAvailability.HOSTED, "0500",
              TabletAvailability.UNHOSTED, "NULL", TabletAvailability.UNHOSTED);
      assertEquals(expectedAvailabilites, getTabletAvailabilities(c, tableName));

      var expectedHosting = expectedAvailabilites.entrySet().stream()
          .collect(Collectors.toMap(Entry::getKey, e -> e.getValue() == TabletAvailability.HOSTED));

      // Wait for the tablets w/ a TabletAvailability of HOSTED to have a location. Waiting for this
      // ensures when the bulk import runs that some tablets will be hosted and others will not.
      Wait.waitFor(() -> getLocationStatus(c, tableName).equals(expectedHosting));

      // create files that straddle tables w/ different Availability settings
      writeData(dir + "/f1.", aconf, 0, 150);
      writeData(dir + "/f2.", aconf, 151, 250);
      writeData(dir + "/f3.", aconf, 251, 350);
      writeData(dir + "/f4.", aconf, 351, 450);
      writeData(dir + "/f5.", aconf, 451, 550);

      c.tableOperations().importDirectory(dir).to(tableName).load();

      // Verify bulk import operation did not change anything w.r.t. tablet hosting, should not
      // cause ondemand tablets to be hosted.
      assertEquals(expectedAvailabilites, getTabletAvailabilities(c, tableName));
      assertEquals(expectedHosting, getLocationStatus(c, tableName));

      // after import data should be visible
      try (var scanner = c.createScanner(tableName)) {
        var expected = IntStream.range(0, 401).mapToObj(i -> String.format("%04d", i))
            .collect(Collectors.toSet());
        // scan up to the unhosted tablet
        scanner.setRange(new Range("0000", true, "0400", true));
        var seen = scanner.stream().map(e -> e.getKey().getRowData().toString())
            .collect(Collectors.toSet());
        assertEquals(expected, seen);
      }

      try (var scanner = c.createScanner(tableName)) {
        var expected = IntStream.range(0, 551).mapToObj(i -> String.format("%04d", i))
            .collect(Collectors.toSet());
        // with eventual scan should see data imported into unhosted tablets
        scanner.setConsistencyLevel(ScannerBase.ConsistencyLevel.EVENTUAL);
        var seen = scanner.stream().map(e -> e.getKey().getRowData().toString())
            .collect(Collectors.toSet());
        assertEquals(expected, seen);
      }
    }
  }

  @Test
  public void testManyTabletAndFiles() throws Exception {
    try (AccumuloClient c = Accumulo.newClient().from(getClientProps()).build()) {
      String dir = getDir("/testBulkFile-");
      FileSystem fs = getCluster().getFileSystem();
      fs.mkdirs(new Path(dir));

      TreeSet<Text> splits = IntStream.range(1, 9000).mapToObj(BulkNewIT::row).map(Text::new)
          .collect(Collectors.toCollection(TreeSet::new));
      c.tableOperations().addSplits(tableName, splits);

      var executor = Executors.newFixedThreadPool(16);
      var futures = new ArrayList<Future<?>>();

      var loadPlanBuilder = LoadPlan.builder();
      var rowsExpected = new HashSet<>();
      var imports = IntStream.range(2, 8999).boxed().collect(Collectors.toList());
      // The order in which imports are added to the load plan should not matter so test that.
      Collections.shuffle(imports);
      for (var data : imports) {
        String filename = "f" + data + ".";
        loadPlanBuilder.loadFileTo(filename + RFile.EXTENSION, RangeType.TABLE, row(data - 1),
            row(data));
        var future = executor.submit(() -> {
          writeData(dir + "/" + filename, aconf, data, data);
          return null;
        });
        futures.add(future);
        rowsExpected.add(row(data));
      }

      for (var future : futures) {
        future.get();
      }

      executor.shutdown();

      var loadPlan = loadPlanBuilder.build();

      c.tableOperations().importDirectory(dir).to(tableName).plan(loadPlan).load();

      // using a batch scanner can read from lots of tablets w/ less RPCs
      try (var scanner = c.createBatchScanner(tableName)) {
        // use a scan server so that tablets do not need to be hosted
        scanner.setConsistencyLevel(ScannerBase.ConsistencyLevel.EVENTUAL);
        scanner.setRanges(List.of(new Range()));
        var rowsSeen = scanner.stream().map(e -> e.getKey().getRowData().toString())
            .collect(Collectors.toSet());
        assertEquals(rowsExpected, rowsSeen);
      }
    }
  }

  /**
   * @return Map w/ keys that are end rows of tablets and the value is a true when the tablet has a
   *         current location.
   */
  private static Map<String,Boolean> getLocationStatus(AccumuloClient c, String tableName)
      throws Exception {
    ClientContext ctx = (ClientContext) c;
    var tableId = ctx.getTableId(tableName);
    try (var tablets = ctx.getAmple().readTablets().forTable(tableId).build()) {
      return tablets.stream().collect(Collectors.toMap(tm -> {
        var er = tm.getExtent().endRow();
        return er == null ? "NULL" : er.toString();
      }, tm -> {
        var loc = tm.getLocation();
        return loc != null && loc.getType() == TabletMetadata.LocationType.CURRENT;
      }));
    }
  }

  /**
   * @return Map w/ keys that are end rows of tablets and the value is the tablets availability.
   */
  private static Map<String,TabletAvailability> getTabletAvailabilities(AccumuloClient c,
      String tableName) throws TableNotFoundException {
    try (var tabletsInfo = c.tableOperations().getTabletInformation(tableName, new Range())) {
      return tabletsInfo.collect(Collectors.toMap(ti -> {
        var er = ti.getTabletId().getEndRow();
        return er == null ? "NULL" : er.toString();
      }, TabletInformation::getTabletAvailability));
    }
  }

  private void addSplits(AccumuloClient client, String tableName, String splitString)
      throws Exception {
    SortedSet<Text> splits = new TreeSet<>();
    for (String split : splitString.split(" ")) {
      splits.add(new Text(split));
    }
    client.tableOperations().addSplits(tableName, splits);
  }

<<<<<<< HEAD
  private long readRowValue(AccumuloClient client, String table, int row) throws Exception {
    try (var scanner = client.createScanner(table)) {
      scanner.setRange(new Range(row(row)));
      var value = scanner.stream().map(Entry::getValue).map(Value::toString)
          .collect(MoreCollectors.onlyElement());
      return Long.parseLong(value);
    }
  }

  private Map<String,Integer> countLoaded(AccumuloClient client, String table) throws Exception {
    var ctx = ((ClientContext) client);
    var tableId = ctx.getTableId(table);

    try (var tabletsMetadata = ctx.getAmple().readTablets().forTable(tableId).build()) {
      Map<String,Integer> counts = new HashMap<>();
      for (var tabletMetadata : tabletsMetadata) {
        String endRow =
            tabletMetadata.getEndRow() == null ? "null" : tabletMetadata.getEndRow().toString();
        counts.put(endRow, tabletMetadata.getLoaded().size());
      }
      return counts;
    }
  }

  private void verifyData(AccumuloClient client, String table, int start, int end, int valueOffset,
=======
  private static void verifyData(AccumuloClient client, String table, int start, int end,
>>>>>>> dc2109ad
      boolean setTime) throws Exception {
    try (Scanner scanner = client.createScanner(table, Authorizations.EMPTY)) {

      Iterator<Entry<Key,Value>> iter = scanner.iterator();

      for (int i = start; i <= end; i++) {
        if (!iter.hasNext()) {
          throw new Exception("row " + i + " not found");
        }

        Entry<Key,Value> entry = iter.next();

        String row = String.format("%04d", i);

        if (!entry.getKey().getRow().equals(new Text(row))) {
          throw new Exception("unexpected row " + entry.getKey() + " " + i);
        }

        if (Integer.parseInt(entry.getValue().toString()) != valueOffset + i) {
          throw new Exception("unexpected value " + entry + " " + i);
        }

        if (setTime) {
          assertEquals(1L, entry.getKey().getTimestamp());
        }
      }

      if (iter.hasNext()) {
        throw new Exception("found more than expected " + iter.next());
      }
    }
  }

<<<<<<< HEAD
  private void verifyData(AccumuloClient client, String table, int start, int end, boolean setTime)
      throws Exception {
    verifyData(client, table, start, end, 0, setTime);
  }

  private void verifyMetadata(AccumuloClient client, String tableName,
=======
  public static void verifyMetadata(AccumuloClient client, String tableName,
>>>>>>> dc2109ad
      Map<String,Set<String>> expectedHashes) {

    Set<String> endRowsSeen = new HashSet<>();

    String id = client.tableOperations().tableIdMap().get(tableName);
    try (TabletsMetadata tablets = TabletsMetadata.builder(client).forTable(TableId.of(id))
        .fetch(FILES, LOADED, PREV_ROW).build()) {
      for (TabletMetadata tablet : tablets) {
        assertTrue(tablet.getLoaded().isEmpty());

        Set<String> fileHashes = tablet.getFiles().stream().map(f -> hash(f.getMetadataPath()))
            .collect(Collectors.toSet());

        String endRow = tablet.getEndRow() == null ? "null" : tablet.getEndRow().toString();

        assertEquals(expectedHashes.get(endRow), fileHashes, "endRow " + endRow);

        endRowsSeen.add(endRow);
      }

      assertEquals(expectedHashes.keySet(), endRowsSeen);
    }
  }

  @SuppressFBWarnings(value = {"PATH_TRAVERSAL_IN", "WEAK_MESSAGE_DIGEST_SHA1"},
      justification = "path provided by test; sha-1 is okay for test")
  public static String hash(String filename) {
    try {
      byte[] data = Files.readAllBytes(Paths.get(filename.replaceFirst("^file:", "")));
      byte[] hash = MessageDigest.getInstance("SHA1").digest(data);
      return new BigInteger(1, hash).toString(16);
    } catch (IOException | NoSuchAlgorithmException e) {
      throw new RuntimeException(e);
    }
  }

  public static String row(int r) {
    return String.format("%04d", r);
  }

<<<<<<< HEAD
  private String writeData(String file, AccumuloConfiguration aconf, int s, int e, int valueOffset)
      throws Exception {
    FileSystem fs = getCluster().getFileSystem();
=======
  public static String writeData(FileSystem fs, String file, AccumuloConfiguration aconf, int s,
      int e) throws Exception {
>>>>>>> dc2109ad
    String filename = file + RFile.EXTENSION;
    try (FileSKVWriter writer = FileOperations.getInstance().newWriterBuilder()
        .forFile(UnreferencedTabletFile.of(fs, new Path(filename)), fs, fs.getConf(),
            NoCryptoServiceFactory.NONE)
        .withTableConfiguration(aconf).build()) {
      writer.startDefaultLocalityGroup();
      for (int i = s; i <= e; i++) {
        writer.append(new Key(new Text(row(i))), new Value(Integer.toString(valueOffset + i)));
      }
    }

    return hash(filename);
  }

  private String writeData(String file, AccumuloConfiguration aconf, int s, int e)
      throws Exception {
    return writeData(file, aconf, s, e, 0);
  }

  /**
   * This constraint is used to simulate an error in the metadata write for a bulk import.
   */
  public static class NoBulkConstratint implements Constraint {

    public static final String CANARY_VALUE = "a!p@a#c$h%e^&*()";
    public static final short CANARY_CODE = 31234;

    @Override
    public String getViolationDescription(short violationCode) {
      if (violationCode == 1) {
        return "Bulk import files are not allowed in this test";
      } else if (violationCode == CANARY_CODE) {
        return "Check used to see if constraint is active";
      }

      return null;
    }

    @Override
    public List<Short> check(Environment env, Mutation mutation) {
      for (var colUpdate : mutation.getUpdates()) {
        var fam = new Text(colUpdate.getColumnFamily());
        if (fam.equals(MetadataSchema.TabletsSection.DataFileColumnFamily.NAME)) {
          var stf = new StoredTabletFile(new String(colUpdate.getColumnQualifier(), UTF_8));
          if (stf.getFileName().startsWith("I")) {
            return List.of((short) 1);
          }
        }

        if (new String(colUpdate.getValue(), UTF_8).equals(CANARY_VALUE)) {
          return List.of(CANARY_CODE);
        }

      }

      return null;
    }
  }

  static void setupBulkConstraint(String principal, AccumuloClient c)
      throws AccumuloException, AccumuloSecurityException, TableNotFoundException {
    // add a constraint to the metadata table that disallows bulk import files to be added
    c.securityOperations().grantTablePermission(principal, AccumuloTable.METADATA.tableName(),
        TablePermission.WRITE);
    c.securityOperations().grantTablePermission(principal, AccumuloTable.METADATA.tableName(),
        TablePermission.ALTER_TABLE);

    c.tableOperations().addConstraint(AccumuloTable.METADATA.tableName(),
        NoBulkConstratint.class.getName());

    var metaConstraints = new MetadataConstraints();
    SystemEnvironment env = EasyMock.createMock(SystemEnvironment.class);
    ServerContext context = EasyMock.createMock(ServerContext.class);
    EasyMock.expect(env.getServerContext()).andReturn(context);
    EasyMock.replay(env);

    // wait for the constraint to be active on the metadata table
    Wait.waitFor(() -> {
      try (var bw = c.createBatchWriter(AccumuloTable.METADATA.tableName())) {
        Mutation m = new Mutation("~garbage");
        m.put("", "", NoBulkConstratint.CANARY_VALUE);
        // This test assume the metadata constraint check will not flag this mutation, the following
        // validates this assumption.
        assertTrue(metaConstraints.check(env, m).isEmpty());
        bw.addMutation(m);
        return false;
      } catch (MutationsRejectedException e) {
        return e.getConstraintViolationSummaries().stream()
            .anyMatch(cvs -> cvs.violationCode == NoBulkConstratint.CANARY_CODE);
      }
    });

    // delete the junk added to the metadata table
    try (var bw = c.createBatchWriter(AccumuloTable.METADATA.tableName())) {
      Mutation m = new Mutation("~garbage");
      m.putDelete("", "");
      bw.addMutation(m);
    }
  }

  static void removeBulkConstraint(String principal, AccumuloClient c)
      throws AccumuloException, TableNotFoundException, AccumuloSecurityException {
    int constraintNum = c.tableOperations().listConstraints(AccumuloTable.METADATA.tableName())
        .get(NoBulkConstratint.class.getName());
    c.tableOperations().removeConstraint(AccumuloTable.METADATA.tableName(), constraintNum);
    c.securityOperations().revokeTablePermission(principal, AccumuloTable.METADATA.tableName(),
        TablePermission.WRITE);
    c.securityOperations().revokeTablePermission(principal, AccumuloTable.METADATA.tableName(),
        TablePermission.ALTER_TABLE);
  }
}<|MERGE_RESOLUTION|>--- conflicted
+++ resolved
@@ -286,7 +286,7 @@
       }
 
       String dir = getDir("/testSetTime-");
-      writeData(dir + "/f1.", aconf, 0, 332);
+      writeData(fs, dir + "/f1.", aconf, 0, 332);
 
       // For this import tablet should be hosted so the bulk import operation will have to
       // coordinate getting time with the hosted tablet. The time should reflect the batch writes
@@ -368,7 +368,7 @@
       String dir = getDir("/testPause1-");
 
       for (int i = 0; i < 18; i++) {
-        writeData(dir + "/f" + i + ".", aconf, i * 10, (i + 1) * 10 - 1);
+        writeData(fs, dir + "/f" + i + ".", aconf, i * 10, (i + 1) * 10 - 1);
       }
 
       client.tableOperations().importDirectory(dir).to(tableName).tableTime(true).load();
@@ -377,7 +377,7 @@
       String dir2 = getDir("/testPause2-");
 
       for (int i = 0; i < 18; i++) {
-        writeData(dir2 + "/f" + i + ".", aconf, i * 10, (i + 1) * 10 - 1, 1000);
+        writeData(fs, dir2 + "/f" + i + ".", aconf, i * 10, (i + 1) * 10 - 1, 1000);
       }
 
       // Start a second bulk import in background thread because it is expected this bulk import
@@ -435,7 +435,7 @@
       String dir = getDir("/testBulkFileMFP-");
 
       for (int i = 4; i < 8; i++) {
-        writeData(dir + "/f" + i + ".", aconf, i * 10, (i + 1) * 10 - 1);
+        writeData(fs, dir + "/f" + i + ".", aconf, i * 10, (i + 1) * 10 - 1);
       }
 
       // should be able to bulk import 4 files w/o issue
@@ -445,7 +445,7 @@
 
       var dir2 = getDir("/testBulkFileMFP2-");
       for (int i = 12; i < 18; i++) {
-        writeData(dir2 + "/f" + i + ".", aconf, i * 10, (i + 1) * 10 - 1);
+        writeData(fs, dir2 + "/f" + i + ".", aconf, i * 10, (i + 1) * 10 - 1);
       }
 
       var exception = assertThrows(AccumuloException.class,
@@ -468,11 +468,11 @@
       // try the first tablet
       var dir3 = getDir("/testBulkFileMFP3-");
       for (int i = 0; i < 7; i++) {
-        writeData(dir3 + "/f" + i + ".", aconf, i * 10, (i + 1) * 10 - 1);
+        writeData(fs, dir3 + "/f" + i + ".", aconf, i * 10, (i + 1) * 10 - 1);
       }
       // add single file for the last tablet, this does not exceed the limit however it should not
       // go through
-      writeData(dir3 + "/f_last.", aconf, 300, 400);
+      writeData(fs, dir3 + "/f_last.", aconf, 300, 400);
       exception = assertThrows(AccumuloException.class,
           () -> client.tableOperations().importDirectory(dir3).to(tableName).load());
       // verify no files were moved by the failed bulk import
@@ -490,11 +490,11 @@
       // try the middle tablet
       var dir4 = getDir("/testBulkFileMFP4-");
       for (int i = 11; i < 17; i++) {
-        writeData(dir4 + "/f" + i + ".", aconf, i * 10, (i + 1) * 10 - 1);
+        writeData(fs, dir4 + "/f" + i + ".", aconf, i * 10, (i + 1) * 10 - 1);
       }
       // add single file for the last tablet, this does not exceed the limit however it should not
       // go through
-      writeData(dir4 + "/f_last.", aconf, 300, 400);
+      writeData(fs, dir4 + "/f_last.", aconf, 300, 400);
       exception = assertThrows(AccumuloException.class,
           () -> client.tableOperations().importDirectory(dir4).to(tableName).load());
       // verify no files were moved by the failed bulk import
@@ -512,11 +512,11 @@
       // try the last tablet
       var dir5 = getDir("/testBulkFileMFP5-");
       for (int i = 21; i < 28; i++) {
-        writeData(dir5 + "/f" + i + ".", aconf, i * 10, (i + 1) * 10 - 1);
+        writeData(fs, dir5 + "/f" + i + ".", aconf, i * 10, (i + 1) * 10 - 1);
       }
       // add single file for the first tablet, this does not exceed the limit however it should not
       // go through
-      writeData(dir5 + "/f_last.", aconf, 0, 10);
+      writeData(fs, dir5 + "/f_last.", aconf, 0, 10);
       exception = assertThrows(AccumuloException.class,
           () -> client.tableOperations().importDirectory(dir5).to(tableName).load());
       // verify no files were moved by the failed bulk import
@@ -535,7 +535,7 @@
       // work
       var dir6 = getDir("/testBulkFileMFP6-");
       for (int i = 8; i < 14; i++) {
-        writeData(dir6 + "/f" + i + ".", aconf, i * 10, (i + 1) * 10 - 1);
+        writeData(fs, dir6 + "/f" + i + ".", aconf, i * 10, (i + 1) * 10 - 1);
       }
       client.tableOperations().importDirectory(dir6).to(tableName).load();
       // verify the bulk import moved the files
@@ -890,7 +890,7 @@
       addSplits(c, tableName, "5000");
 
       for (int i = 0; i < 100; i++) {
-        writeData(dir + "/f" + i + ".", aconf, i * 100, (i + 1) * 100 - 1);
+        writeData(fs, dir + "/f" + i + ".", aconf, i * 100, (i + 1) * 100 - 1);
       }
 
       c.tableOperations().importDirectory(dir).to(tableName).load();
@@ -945,7 +945,7 @@
           String iterationDir = dir + "/iteration" + i;
           // Create 10 files for the bulk import.
           for (int f = 0; f < 10; f++) {
-            writeData(iterationDir + "/f" + f + ".", aconf, f * 1000, (f + 1) * 1000 - 1);
+            writeData(fs, iterationDir + "/f" + f + ".", aconf, f * 1000, (f + 1) * 1000 - 1);
           }
           c.tableOperations().importDirectory(iterationDir).to(tableName).tableTime(true).load();
           getCluster().getFileSystem().delete(new Path(iterationDir), true);
@@ -998,21 +998,7 @@
 
       String dir = getDir("/testExceptionInMetadataUpdate-");
 
-<<<<<<< HEAD
-      writeData(dir + "/f1.", aconf, 0, 333);
-=======
-      String h1 = writeData(fs, dir + "/f1.", aconf, 0, 333);
-
-      var executor = Executors.newSingleThreadExecutor();
-      // With the constraint configured that makes tservers throw an exception on bulk import, the
-      // bulk import should never succeed. So run the bulk import in another thread.
-      var future = executor.submit(() -> {
-        c.tableOperations().importDirectory(dir).to(tableName).load();
-        return null;
-      });
-
-      Thread.sleep(10000);
->>>>>>> dc2109ad
+      writeData(fs, dir + "/f1.", aconf, 0, 333);
 
       // operation should fail with the constraint on the table
       assertThrows(AccumuloException.class,
@@ -1021,7 +1007,7 @@
       removeBulkConstraint(getPrincipal(), c);
 
       // should succeed after removing the constraint
-      String h1 = writeData(dir + "/f1.", aconf, 0, 333);
+      String h1 = writeData(fs, dir + "/f1.", aconf, 0, 333);
       c.tableOperations().importDirectory(dir).to(tableName).load();
 
       // verifty the data was bulk imported
@@ -1065,11 +1051,11 @@
       Wait.waitFor(() -> getLocationStatus(c, tableName).equals(expectedHosting));
 
       // create files that straddle tables w/ different Availability settings
-      writeData(dir + "/f1.", aconf, 0, 150);
-      writeData(dir + "/f2.", aconf, 151, 250);
-      writeData(dir + "/f3.", aconf, 251, 350);
-      writeData(dir + "/f4.", aconf, 351, 450);
-      writeData(dir + "/f5.", aconf, 451, 550);
+      writeData(fs, dir + "/f1.", aconf, 0, 150);
+      writeData(fs, dir + "/f2.", aconf, 151, 250);
+      writeData(fs, dir + "/f3.", aconf, 251, 350);
+      writeData(fs, dir + "/f4.", aconf, 351, 450);
+      writeData(fs, dir + "/f5.", aconf, 451, 550);
 
       c.tableOperations().importDirectory(dir).to(tableName).load();
 
@@ -1125,7 +1111,7 @@
         loadPlanBuilder.loadFileTo(filename + RFile.EXTENSION, RangeType.TABLE, row(data - 1),
             row(data));
         var future = executor.submit(() -> {
-          writeData(dir + "/" + filename, aconf, data, data);
+          writeData(fs, dir + "/" + filename, aconf, data, data);
           return null;
         });
         futures.add(future);
@@ -1195,7 +1181,6 @@
     client.tableOperations().addSplits(tableName, splits);
   }
 
-<<<<<<< HEAD
   private long readRowValue(AccumuloClient client, String table, int row) throws Exception {
     try (var scanner = client.createScanner(table)) {
       scanner.setRange(new Range(row(row)));
@@ -1220,11 +1205,8 @@
     }
   }
 
-  private void verifyData(AccumuloClient client, String table, int start, int end, int valueOffset,
-=======
   private static void verifyData(AccumuloClient client, String table, int start, int end,
->>>>>>> dc2109ad
-      boolean setTime) throws Exception {
+      int valueOffset, boolean setTime) throws Exception {
     try (Scanner scanner = client.createScanner(table, Authorizations.EMPTY)) {
 
       Iterator<Entry<Key,Value>> iter = scanner.iterator();
@@ -1257,16 +1239,12 @@
     }
   }
 
-<<<<<<< HEAD
   private void verifyData(AccumuloClient client, String table, int start, int end, boolean setTime)
       throws Exception {
     verifyData(client, table, start, end, 0, setTime);
   }
 
-  private void verifyMetadata(AccumuloClient client, String tableName,
-=======
   public static void verifyMetadata(AccumuloClient client, String tableName,
->>>>>>> dc2109ad
       Map<String,Set<String>> expectedHashes) {
 
     Set<String> endRowsSeen = new HashSet<>();
@@ -1307,14 +1285,8 @@
     return String.format("%04d", r);
   }
 
-<<<<<<< HEAD
-  private String writeData(String file, AccumuloConfiguration aconf, int s, int e, int valueOffset)
-      throws Exception {
-    FileSystem fs = getCluster().getFileSystem();
-=======
   public static String writeData(FileSystem fs, String file, AccumuloConfiguration aconf, int s,
-      int e) throws Exception {
->>>>>>> dc2109ad
+      int e, int valueOffset) throws Exception {
     String filename = file + RFile.EXTENSION;
     try (FileSKVWriter writer = FileOperations.getInstance().newWriterBuilder()
         .forFile(UnreferencedTabletFile.of(fs, new Path(filename)), fs, fs.getConf(),
@@ -1329,9 +1301,9 @@
     return hash(filename);
   }
 
-  private String writeData(String file, AccumuloConfiguration aconf, int s, int e)
+  private String writeData(FileSystem fs, String file, AccumuloConfiguration aconf, int s, int e)
       throws Exception {
-    return writeData(file, aconf, s, e, 0);
+    return writeData(fs, file, aconf, s, e, 0);
   }
 
   /**
