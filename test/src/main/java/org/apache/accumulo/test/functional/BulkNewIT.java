/*
 * Licensed to the Apache Software Foundation (ASF) under one
 * or more contributor license agreements.  See the NOTICE file
 * distributed with this work for additional information
 * regarding copyright ownership.  The ASF licenses this file
 * to you under the Apache License, Version 2.0 (the
 * "License"); you may not use this file except in compliance
 * with the License.  You may obtain a copy of the License at
 *
 *   https://www.apache.org/licenses/LICENSE-2.0
 *
 * Unless required by applicable law or agreed to in writing,
 * software distributed under the License is distributed on an
 * "AS IS" BASIS, WITHOUT WARRANTIES OR CONDITIONS OF ANY
 * KIND, either express or implied.  See the License for the
 * specific language governing permissions and limitations
 * under the License.
 */
package org.apache.accumulo.test.functional;

import static java.nio.charset.StandardCharsets.UTF_8;
import static org.apache.accumulo.core.metadata.schema.TabletMetadata.ColumnType.FILES;
import static org.apache.accumulo.core.metadata.schema.TabletMetadata.ColumnType.LOADED;
import static org.apache.accumulo.core.metadata.schema.TabletMetadata.ColumnType.PREV_ROW;
import static org.junit.jupiter.api.Assertions.assertEquals;
import static org.junit.jupiter.api.Assertions.assertFalse;
import static org.junit.jupiter.api.Assertions.assertNull;
import static org.junit.jupiter.api.Assertions.assertThrows;
import static org.junit.jupiter.api.Assertions.assertTrue;

import java.io.FileNotFoundException;
import java.io.IOException;
import java.math.BigInteger;
import java.net.URI;
import java.nio.file.Files;
import java.security.MessageDigest;
import java.security.NoSuchAlgorithmException;
import java.time.Duration;
import java.util.ArrayList;
import java.util.Arrays;
import java.util.Collections;
import java.util.HashMap;
import java.util.HashSet;
import java.util.Iterator;
import java.util.List;
import java.util.Map;
import java.util.Map.Entry;
import java.util.Set;
import java.util.SortedSet;
import java.util.TreeSet;
import java.util.concurrent.Callable;
import java.util.concurrent.CountDownLatch;
import java.util.concurrent.ExecutionException;
import java.util.concurrent.ExecutorService;
import java.util.concurrent.Executors;
import java.util.concurrent.Future;
import java.util.concurrent.TimeUnit;
import java.util.function.Function;
import java.util.function.Predicate;
import java.util.stream.Collectors;
import java.util.stream.IntStream;

import org.apache.accumulo.core.client.Accumulo;
import org.apache.accumulo.core.client.AccumuloClient;
import org.apache.accumulo.core.client.AccumuloException;
import org.apache.accumulo.core.client.AccumuloSecurityException;
import org.apache.accumulo.core.client.MutationsRejectedException;
import org.apache.accumulo.core.client.Scanner;
import org.apache.accumulo.core.client.ScannerBase;
import org.apache.accumulo.core.client.TableNotFoundException;
import org.apache.accumulo.core.client.admin.CompactionConfig;
import org.apache.accumulo.core.client.admin.NewTableConfiguration;
import org.apache.accumulo.core.client.admin.TabletAvailability;
import org.apache.accumulo.core.client.admin.TabletInformation;
import org.apache.accumulo.core.client.admin.TimeType;
import org.apache.accumulo.core.clientImpl.ClientContext;
import org.apache.accumulo.core.clientImpl.thrift.ThriftTableOperationException;
import org.apache.accumulo.core.conf.AccumuloConfiguration;
import org.apache.accumulo.core.conf.Property;
import org.apache.accumulo.core.data.Key;
import org.apache.accumulo.core.data.LoadPlan;
import org.apache.accumulo.core.data.LoadPlan.RangeType;
import org.apache.accumulo.core.data.Mutation;
import org.apache.accumulo.core.data.Range;
import org.apache.accumulo.core.data.RowRange;
import org.apache.accumulo.core.data.TableId;
import org.apache.accumulo.core.data.Value;
import org.apache.accumulo.core.data.constraints.Constraint;
import org.apache.accumulo.core.dataImpl.KeyExtent;
import org.apache.accumulo.core.file.FileOperations;
import org.apache.accumulo.core.file.FileSKVWriter;
import org.apache.accumulo.core.file.rfile.RFile;
import org.apache.accumulo.core.metadata.StoredTabletFile;
import org.apache.accumulo.core.metadata.SystemTables;
import org.apache.accumulo.core.metadata.UnreferencedTabletFile;
import org.apache.accumulo.core.metadata.schema.MetadataSchema;
import org.apache.accumulo.core.metadata.schema.MetadataTime;
import org.apache.accumulo.core.metadata.schema.TabletMetadata;
import org.apache.accumulo.core.metadata.schema.TabletsMetadata;
import org.apache.accumulo.core.security.Authorizations;
import org.apache.accumulo.core.security.TablePermission;
import org.apache.accumulo.core.spi.crypto.NoCryptoServiceFactory;
import org.apache.accumulo.core.util.UtilWaitThread;
import org.apache.accumulo.harness.MiniClusterConfigurationCallback;
import org.apache.accumulo.harness.SharedMiniClusterBase;
import org.apache.accumulo.minicluster.MemoryUnit;
import org.apache.accumulo.minicluster.ServerType;
import org.apache.accumulo.miniclusterImpl.MiniAccumuloConfigImpl;
import org.apache.accumulo.server.ServerContext;
import org.apache.accumulo.server.constraints.MetadataConstraints;
import org.apache.accumulo.server.constraints.SystemEnvironment;
import org.apache.accumulo.test.util.Wait;
import org.apache.commons.io.IOUtils;
import org.apache.hadoop.conf.Configuration;
import org.apache.hadoop.fs.FSDataOutputStream;
import org.apache.hadoop.fs.FileSystem;
import org.apache.hadoop.fs.Path;
import org.apache.hadoop.fs.RawLocalFileSystem;
import org.apache.hadoop.fs.permission.FsPermission;
import org.apache.hadoop.io.Text;
import org.easymock.EasyMock;
import org.junit.jupiter.api.AfterAll;
import org.junit.jupiter.api.BeforeAll;
import org.junit.jupiter.api.BeforeEach;
import org.junit.jupiter.api.Test;
import org.slf4j.Logger;
import org.slf4j.LoggerFactory;

import com.google.common.collect.MoreCollectors;
import com.google.common.util.concurrent.MoreExecutors;

import edu.umd.cs.findbugs.annotations.SuppressFBWarnings;

public class BulkNewIT extends SharedMiniClusterBase {

  private static final Logger LOG = LoggerFactory.getLogger(BulkNewIT.class);

  @Override
  protected Duration defaultTimeout() {
    return Duration.ofMinutes(4);
  }

  @BeforeAll
  public static void setup() throws Exception {
    SharedMiniClusterBase.startMiniClusterWithConfig(new Callback());
  }

  @AfterAll
  public static void teardown() {
    SharedMiniClusterBase.stopMiniCluster();
  }

  private static class Callback implements MiniClusterConfigurationCallback {
    @Override
    public void configureMiniCluster(MiniAccumuloConfigImpl cfg, Configuration conf) {
      cfg.setMemory(ServerType.TABLET_SERVER, 512, MemoryUnit.MEGABYTE);

      // use raw local file system
      conf.set("fs.file.impl", RawLocalFileSystem.class.getName());
    }
  }

  private String tableName;
  private AccumuloConfiguration aconf;
  private FileSystem fs;
  private String rootPath;

  @BeforeEach
  public void setupBulkTest() throws Exception {
    try (AccumuloClient c = Accumulo.newClient().from(getClientProps()).build()) {
      tableName = getUniqueNames(1)[0];
      c.tableOperations().create(tableName);
      aconf = getCluster().getServerContext().getConfiguration();
      fs = getCluster().getFileSystem();
      rootPath = getCluster().getTemporaryPath().toString();
    }
  }

  private String getDir(String testName) throws Exception {
    String dir = rootPath + testName + getUniqueNames(1)[0];
    fs.delete(new Path(dir), true);
    return dir;
  }

  private void testSingleTabletSingleFile(AccumuloClient c, boolean offline, boolean setTime)
      throws Exception {
    testSingleTabletSingleFile(c, offline, setTime, () -> {
      return null;
    });
  }

  private void testSingleTabletSingleFile(AccumuloClient c, boolean offline, boolean setTime,
      Callable<Void> preLoadAction) throws Exception {
    addSplits(c, tableName, "0333");

    if (offline) {
      c.tableOperations().offline(tableName);
    }

    String dir = getDir("/testSingleTabletSingleFileNoSplits-");

    String h1 = writeData(fs, dir + "/f1.", aconf, 0, 332);

    preLoadAction.call();
    c.tableOperations().importDirectory(dir).to(tableName).tableTime(setTime).load();
    // running again with ignoreEmptyDir set to true will not throw an exception
    c.tableOperations().importDirectory(dir).to(tableName).tableTime(setTime).ignoreEmptyDir(true)
        .load();
    // but if run with with ignoreEmptyDir value set to false, an IllegalArgument exception will
    // be thrown
    try {
      c.tableOperations().importDirectory(dir).to(tableName).tableTime(setTime)
          .ignoreEmptyDir(false).load();
    } catch (IllegalArgumentException ex) {
      // expected the exception
    }
    // or if not supplied at all, the IllegalArgument exception will be thrown as well
    try {
      c.tableOperations().importDirectory(dir).to(tableName).tableTime(setTime).load();
    } catch (IllegalArgumentException ex) {
      // expected the exception
    }

    if (offline) {
      c.tableOperations().online(tableName);
    }

    verifyData(c, tableName, 0, 332, setTime);
    verifyMetadata(c, tableName, Map.of("0333", Set.of(h1), "null", Set.of()));
  }

  @Test
  public void testSingleTabletSingleFile() throws Exception {
    try (AccumuloClient client = Accumulo.newClient().from(getClientProps()).build()) {
      testSingleTabletSingleFile(client, false, false);
    }
  }

  @Test
  public void testConcurrentImportSameDirectory() throws Exception {
    try (AccumuloClient client = Accumulo.newClient().from(getClientProps()).build()) {
      final int numTasks = 16;
      final int iterations = 3;
      final int startRow = 0;
      final int endRow = 199;

      ExecutorService pool = Executors.newFixedThreadPool(numTasks);

      try {
        for (int i = 0; i < iterations; i++) {
          LOG.debug("Running concurrent import iteration {}/{}", i + 1, iterations);
          final String table = getUniqueNames(1)[0] + i;
          client.tableOperations().create(table);

          Path sourceDir = new Path(rootPath + "/concurrent/" + table + "_sourceDir");
          assertTrue(fs.mkdirs(sourceDir), "Failed to create " + sourceDir);

          writeData(fs, sourceDir + "/f.", aconf, startRow, endRow);

          CountDownLatch startSignal = new CountDownLatch(numTasks);
          List<Future<Boolean>> futures = new ArrayList<>(numTasks);
          Predicate<Throwable> expectedConcurrentFailure = throwable -> {
            if (throwable instanceof IOException || throwable instanceof AccumuloException) {
              LOG.debug("Concurrent import attempt ({}) failed as expected with {}: {}",
                  Thread.currentThread().getName(), throwable.getClass().getSimpleName(),
                  throwable.getMessage());
              return true;
            }
            return false;
          };

          for (int task = 0; task < numTasks; task++) {
            futures.add(pool.submit(() -> {
              final var importMappingOptions =
                  client.tableOperations().importDirectory(sourceDir.toString()).to(table);
              try {
                startSignal.countDown();
                startSignal.await();
                importMappingOptions.load();
                return true;
              } catch (Exception e) {
                if (expectedConcurrentFailure.test(e)) {
                  return false;
                }
                throw e;
              }
            }));
          }
          assertEquals(numTasks, futures.size());

          int success = 0;
          int failures = 0;
          for (Future<Boolean> future : futures) {
            if (future.get()) {
              success++;
            } else {
              failures++;
            }
          }
          assertEquals(1, success, "Expected exactly one successful bulk import");
          assertEquals(numTasks - 1, failures,
              "Expected all other attempts to fail with a concurrency related exception");

          try (var scanner = client.createScanner(table, Authorizations.EMPTY)) {
            long count = scanner.stream().count();
            assertEquals(endRow - startRow + 1, count);
          }
          client.tableOperations().delete(table);
        }
      } finally {
        pool.shutdownNow();
        pool.awaitTermination(30, TimeUnit.SECONDS);
      }
    }
  }

  @Test
  public void testSetTime() throws Exception {
    try (var client = (ClientContext) Accumulo.newClient().from(getClientProps()).build()) {
      tableName = "testSetTime_table1";
      NewTableConfiguration newTableConf = new NewTableConfiguration();
      // set logical time type so we can set time on bulk import
      newTableConf.setTimeType(TimeType.LOGICAL);
      client.tableOperations().create(tableName, newTableConf);

      var tablet =
          client.getAmple().readTablet(new KeyExtent(client.getTableId(tableName), null, null));
      assertEquals(new MetadataTime(0, TimeType.LOGICAL), tablet.getTime());

      var extent = new KeyExtent(client.getTableId(tableName), new Text("0333"), null);

      testSingleTabletSingleFile(client, false, true, () -> {
        // Want to test with and without a location, assuming the tablet does not have a location
        // now. Need to validate that assumption.
        assertNull(client.getAmple().readTablet(extent).getLocation());
        return null;
      });

      assertEquals(new MetadataTime(1, TimeType.LOGICAL),
          client.getAmple().readTablet(extent).getTime());

      int added = 0;
      try (var writer = client.createBatchWriter(tableName);
          var scanner = client.createScanner(tableName)) {
        for (var entry : scanner) {
          Mutation m = new Mutation(entry.getKey().getRow());
          m.at().family(entry.getKey().getColumnFamily())
              .qualifier(entry.getKey().getColumnFamily())
              .visibility(entry.getKey().getColumnVisibility())
              .put(Integer.parseInt(entry.getValue().toString()) * 10 + "");
          writer.addMutation(m);
          added++;
        }
      }

      // Writes to a tablet should not change time unless it flushes, so time in metadata table
      // should be the same
      assertEquals(new MetadataTime(1, TimeType.LOGICAL),
          client.getAmple().readTablet(extent).getTime());

      // verify data written by batch writer overwrote bulk imported data
      try (var scanner = client.createScanner(tableName)) {
        assertEquals(2,
            scanner.stream().mapToLong(e -> e.getKey().getTimestamp()).min().orElse(-1));
        assertEquals(2 + added - 1,
            scanner.stream().mapToLong(e -> e.getKey().getTimestamp()).max().orElse(-1));
        scanner.forEach((k, v) -> {
          assertEquals(Integer.parseInt(k.getRow().toString()) * 10,
              Integer.parseInt(v.toString()));
        });
      }

      String dir = getDir("/testSetTime-");
      writeData(fs, dir + "/f1.", aconf, 0, 332);

      // For this import tablet should be hosted so the bulk import operation will have to
      // coordinate getting time with the hosted tablet. The time should reflect the batch writes
      // just done.
      client.tableOperations().importDirectory(dir).to(tableName).tableTime(true).load();

      // verify bulk imported data overwrote batch written data
      try (var scanner = client.createScanner(tableName)) {
        assertEquals(2 + added,
            scanner.stream().mapToLong(e -> e.getKey().getTimestamp()).min().orElse(-1));
        assertEquals(2 + added,
            scanner.stream().mapToLong(e -> e.getKey().getTimestamp()).max().orElse(-1));
        scanner.forEach((k, v) -> {
          assertEquals(Integer.parseInt(k.getRow().toString()), Integer.parseInt(v.toString()));
        });
      }

      // the bulk import should update the time in the metadata table
      assertEquals(new MetadataTime(2 + added, TimeType.LOGICAL),
          client.getAmple().readTablet(extent).getTime());

      client.tableOperations().flush(tableName, null, null, true);

      // the flush should not change the time in the metadata table
      assertEquals(new MetadataTime(2 + added, TimeType.LOGICAL),
          client.getAmple().readTablet(extent).getTime());

      try (var scanner = client.createScanner("accumulo.metadata")) {
        scanner.forEach((k, v) -> System.out.println(k + " " + v));
      }

    }
  }

  @Test
  public void testSingleTabletSingleFileOffline() throws Exception {
    try (AccumuloClient client = Accumulo.newClient().from(getClientProps()).build()) {
      testSingleTabletSingleFile(client, true, false);
    }
  }

  @Test
  public void testMaxTablets() throws Exception {
    try (AccumuloClient client = Accumulo.newClient().from(getClientProps()).build()) {
      tableName = "testMaxTablets_table1";
      NewTableConfiguration newTableConf = new NewTableConfiguration();
      // set logical time type so we can set time on bulk import
      var props = Map.of(Property.TABLE_BULK_MAX_TABLETS.getKey(), "2");
      newTableConf.setProperties(props);
      client.tableOperations().create(tableName, newTableConf);

      // test max tablets hit while inspecting bulk files
      var thrown = assertThrows(RuntimeException.class, () -> testBulkFileMax(false));
      var c = thrown.getCause();
      assertTrue(c instanceof ExecutionException, "Wrong exception: " + c);
      assertTrue(c.getCause() instanceof IllegalArgumentException,
          "Wrong exception: " + c.getCause());
      var msg = c.getCause().getMessage();
      assertTrue(msg.contains("bad-file.rf"), "Bad File not in exception: " + msg);

      // test max tablets hit using load plan on the server side
      c = assertThrows(AccumuloException.class, () -> testBulkFileMax(true));
      msg = c.getMessage();
      assertTrue(msg.contains("bad-file.rf"), "Bad File not in exception: " + msg);
    }
  }

  @Test
  public void testPause() throws Exception {
    try (AccumuloClient client = Accumulo.newClient().from(getClientProps()).build()) {
      tableName = "testPause_table1";
      NewTableConfiguration newTableConf = new NewTableConfiguration();
      var props =
          Map.of(Property.TABLE_FILE_PAUSE.getKey(), "5", Property.TABLE_MAJC_RATIO.getKey(), "20");
      newTableConf.setProperties(props);
      client.tableOperations().create(tableName, newTableConf);

      addSplits(client, tableName, "0060 0120");
      String dir = getDir("/testPause1-");

      for (int i = 0; i < 18; i++) {
        writeData(fs, dir + "/f" + i + ".", aconf, i * 10, (i + 1) * 10 - 1);
      }

      client.tableOperations().importDirectory(dir).to(tableName).tableTime(true).load();
      verifyData(client, tableName, 0, 179, false);

      String dir2 = getDir("/testPause2-");

      for (int i = 0; i < 18; i++) {
        writeData(fs, dir2 + "/f" + i + ".", aconf, i * 10, (i + 1) * 10 - 1, 1000);
      }

      // Start a second bulk import in background thread because it is expected this bulk import
      // will hang because tablets are over the pause file limit.
      ExecutorService executor = Executors.newFixedThreadPool(1);
      var future = executor.submit(() -> {
        client.tableOperations().importDirectory(dir2).to(tableName).tableTime(true).load();
        return null;
      });

      // sleep a bit to give the bulk import a chance to run
      UtilWaitThread.sleep(3000);
      // bulk import should not have gone through it should be pausing because the tablet have too
      // many files
      assertFalse(future.isDone());
      verifyData(client, tableName, 0, 179, false);

      // Before the bulk import runs no tablets should have loaded flags set
      assertEquals(Map.of("0060", 0, "0120", 0, "null", 0), countLoaded(client, tableName));
      // compacting the first tablet should allow the import on that tablet to proceed
      client.tableOperations().compact(tableName,
          new CompactionConfig().setWait(true).setEndRow(new Text("0060")));
      // Wait for the first tablets data to be updated by bulk import.
      Wait.waitFor(
          () -> Map.of("0060", 7, "0120", 0, "null", 0).equals(countLoaded(client, tableName)));

      // The bulk imports on the other tablets should not have gone through, verify their data was
      // not updated. Spot check a few rows in the other two tablets. The first tablet may or may
      // not be updated on the tablet server at this point, so can not look at its data.
      assertEquals(61L, readRowValue(client, tableName, 61));
      assertEquals(100L, readRowValue(client, tableName, 100));
      assertEquals(140L, readRowValue(client, tableName, 140));

      // compact the entire table, should allow all bulk imports to go through
      client.tableOperations().compact(tableName, new CompactionConfig().setWait(true));
      // wait for bulk import to complete
      future.get();
      // verify the values were updated by the bulk import that was paused
      verifyData(client, tableName, 0, 179, 1000, false);
      assertEquals(Map.of("0060", 0, "0120", 0, "null", 0), countLoaded(client, tableName));
    }
  }

  @Test
  public void testMaxTabletsPerFile() throws Exception {
    try (AccumuloClient client = Accumulo.newClient().from(getClientProps()).build()) {
      tableName = "testMaxTabletsPerFile_table1";
      NewTableConfiguration newTableConf = new NewTableConfiguration();
      var props = Map.of(Property.TABLE_BULK_MAX_TABLET_FILES.getKey(), "5");
      newTableConf.setProperties(props);
      client.tableOperations().create(tableName, newTableConf);

      var tableId = ((ClientContext) client).getTableId(tableName);

      String dir = getDir("/testBulkFileMFP-");

      for (int i = 4; i < 8; i++) {
        writeData(fs, dir + "/f" + i + ".", aconf, i * 10, (i + 1) * 10 - 1);
      }

      // should be able to bulk import 4 files w/o issue
      client.tableOperations().importDirectory(dir).to(tableName).load();

      verifyData(client, tableName, 40, 79, false);

      var dir2 = getDir("/testBulkFileMFP2-");
      for (int i = 12; i < 18; i++) {
        writeData(fs, dir2 + "/f" + i + ".", aconf, i * 10, (i + 1) * 10 - 1);
      }

      var exception = assertThrows(AccumuloException.class,
          () -> client.tableOperations().importDirectory(dir2).to(tableName).load());
      var msg = ((ThriftTableOperationException) exception.getCause()).getDescription();
      // message should contain the limit of 5 and the number of files attempted to import 6
      assertTrue(msg.contains(" 5"), msg);
      assertTrue(msg.contains(" 6"), msg);
      // error should include range information
      assertTrue(msg.contains(tableId + "<<"), msg);
      assertTrue(msg.contains(" " + Property.TABLE_BULK_MAX_TABLET_FILES.getKey()), msg);

      // ensure no data was added to table
      verifyData(client, tableName, 40, 79, false);

      // tested a table w/ single tablet, now test a table w/ three tablets and try importing into
      // the first, middle, and last tablet
      addSplits(client, tableName, "0100 0200");

      // try the first tablet
      var dir3 = getDir("/testBulkFileMFP3-");
      for (int i = 0; i < 7; i++) {
        writeData(fs, dir3 + "/f" + i + ".", aconf, i * 10, (i + 1) * 10 - 1);
      }
      // add single file for the last tablet, this does not exceed the limit however it should not
      // go through
      writeData(fs, dir3 + "/f_last.", aconf, 300, 400);
      exception = assertThrows(AccumuloException.class,
          () -> client.tableOperations().importDirectory(dir3).to(tableName).load());
      // verify no files were moved by the failed bulk import
      assertEquals(8, Arrays.stream(
          getCluster().getFileSystem().listStatus(new Path(dir3), f -> f.getName().endsWith(".rf")))
          .count());
      msg = ((ThriftTableOperationException) exception.getCause()).getDescription();
      // message should contain the limit of 5 and the number of files attempted to import 7
      assertTrue(msg.contains(" 5"), msg);
      assertTrue(msg.contains(" 7"), msg);
      assertTrue(msg.contains(tableId + ";0100<"), msg);
      assertTrue(msg.contains(" " + Property.TABLE_BULK_MAX_TABLET_FILES.getKey()), msg);
      verifyData(client, tableName, 40, 79, false);

      // try the middle tablet
      var dir4 = getDir("/testBulkFileMFP4-");
      for (int i = 11; i < 17; i++) {
        writeData(fs, dir4 + "/f" + i + ".", aconf, i * 10, (i + 1) * 10 - 1);
      }
      // add single file for the last tablet, this does not exceed the limit however it should not
      // go through
      writeData(fs, dir4 + "/f_last.", aconf, 300, 400);
      exception = assertThrows(AccumuloException.class,
          () -> client.tableOperations().importDirectory(dir4).to(tableName).load());
      // verify no files were moved by the failed bulk import
      assertEquals(7, Arrays.stream(
          getCluster().getFileSystem().listStatus(new Path(dir4), f -> f.getName().endsWith(".rf")))
          .count());
      msg = ((ThriftTableOperationException) exception.getCause()).getDescription();
      // message should contain the limit of 5 and the number of files attempted to import 6
      assertTrue(msg.contains(" 5"), msg);
      assertTrue(msg.contains(" 6"), msg);
      assertTrue(msg.contains(tableId + ";0200;0100"), msg);
      assertTrue(msg.contains(" " + Property.TABLE_BULK_MAX_TABLET_FILES.getKey()), msg);
      verifyData(client, tableName, 40, 79, false);

      // try the last tablet
      var dir5 = getDir("/testBulkFileMFP5-");
      for (int i = 21; i < 28; i++) {
        writeData(fs, dir5 + "/f" + i + ".", aconf, i * 10, (i + 1) * 10 - 1);
      }
      // add single file for the first tablet, this does not exceed the limit however it should not
      // go through
      writeData(fs, dir5 + "/f_last.", aconf, 0, 10);
      exception = assertThrows(AccumuloException.class,
          () -> client.tableOperations().importDirectory(dir5).to(tableName).load());
      // verify no files were moved by the failed bulk import
      assertEquals(8, Arrays.stream(
          getCluster().getFileSystem().listStatus(new Path(dir5), f -> f.getName().endsWith(".rf")))
          .count());
      msg = ((ThriftTableOperationException) exception.getCause()).getDescription();
      // message should contain the limit of 5 and the number of files attempted to import 7
      assertTrue(msg.contains(" 5"), msg);
      assertTrue(msg.contains(" 7"), msg);
      assertTrue(msg.contains(tableId + "<;0200"), msg);
      assertTrue(msg.contains(" " + Property.TABLE_BULK_MAX_TABLET_FILES.getKey()), msg);
      verifyData(client, tableName, 40, 79, false);

      // test an import that has more files than the limit, but not in a single tablet so it should
      // work
      var dir6 = getDir("/testBulkFileMFP6-");
      for (int i = 8; i < 14; i++) {
        writeData(fs, dir6 + "/f" + i + ".", aconf, i * 10, (i + 1) * 10 - 1);
      }
      client.tableOperations().importDirectory(dir6).to(tableName).load();
      // verify the bulk import moved the files
      assertEquals(0, Arrays.stream(
          getCluster().getFileSystem().listStatus(new Path(dir6), f -> f.getName().endsWith(".rf")))
          .count());
      verifyData(client, tableName, 40, 139, false);
    }
  }

  private void testSingleTabletSingleFileNoSplits(AccumuloClient c, boolean offline)
      throws Exception {
    if (offline) {
      c.tableOperations().offline(tableName);
    }

    String dir = getDir("/testSingleTabletSingleFileNoSplits-");

    String h1 = writeData(fs, dir + "/f1.", aconf, 0, 333);

    c.tableOperations().importDirectory(dir).to(tableName).load();

    if (offline) {
      c.tableOperations().online(tableName);
    }

    verifyData(c, tableName, 0, 333, false);
    verifyMetadata(c, tableName, Map.of("null", Set.of(h1)));
  }

  @Test
  public void testSingleTabletSingleFileNoSplits() throws Exception {
    try (AccumuloClient client = Accumulo.newClient().from(getClientProps()).build()) {
      testSingleTabletSingleFileNoSplits(client, false);
    }
  }

  @Test
  public void testSingleTabletSingleFileNoSplitsOffline() throws Exception {
    try (AccumuloClient client = Accumulo.newClient().from(getClientProps()).build()) {
      testSingleTabletSingleFileNoSplits(client, true);
    }
  }

  @Test
  public void testBadPermissions() throws Exception {
    try (AccumuloClient c = Accumulo.newClient().from(getClientProps()).build()) {
      addSplits(c, tableName, "0333");

      String dir = getDir("/testBadPermissions-");

      writeData(fs, dir + "/f1.", aconf, 0, 333);

      Path rFilePath = new Path(dir, "f1." + RFile.EXTENSION);
      FsPermission originalPerms = fs.getFileStatus(rFilePath).getPermission();
      fs.setPermission(rFilePath, FsPermission.valueOf("----------"));
      try {
        final var importMappingOptions = c.tableOperations().importDirectory(dir).to(tableName);
        var e = assertThrows(Exception.class, importMappingOptions::load);
        Throwable cause = e.getCause();
        assertTrue(cause instanceof FileNotFoundException
            || cause.getCause() instanceof FileNotFoundException);
      } finally {
        fs.setPermission(rFilePath, originalPerms);
      }

      originalPerms = fs.getFileStatus(new Path(dir)).getPermission();
      fs.setPermission(new Path(dir), FsPermission.valueOf("dr--r--r--"));
      try {
        final var importMappingOptions = c.tableOperations().importDirectory(dir).to(tableName);
        var ae = assertThrows(AccumuloException.class, importMappingOptions::load);
        assertTrue(ae.getCause() instanceof FileNotFoundException);
      } finally {
        fs.setPermission(new Path(dir), originalPerms);
      }
    }
  }

  private void testBulkFile(boolean offline, boolean usePlan) throws Exception {
    try (AccumuloClient c = Accumulo.newClient().from(getClientProps()).build()) {
      addSplits(c, tableName, "0333 0666 0999 1333 1666");

      if (offline) {
        c.tableOperations().offline(tableName);
      }

      String dir = getDir("/testBulkFile-");

      Map<String,Set<String>> hashes = new HashMap<>();
      for (String endRow : Arrays.asList("0333 0666 0999 1333 1666 null".split(" "))) {
        hashes.put(endRow, new HashSet<>());
      }

      // Add a junk file, should be ignored
      FSDataOutputStream out = fs.create(new Path(dir, "junk"));
      out.writeChars("ABCDEFG\n");
      out.close();

      // 1 Tablet 0333-null
      String h1 = writeData(fs, dir + "/f1.", aconf, 0, 333);
      hashes.get("0333").add(h1);

      // 2 Tablets 0666-0334, 0999-0667
      String h2 = writeData(fs, dir + "/f2.", aconf, 334, 999);
      hashes.get("0666").add(h2);
      hashes.get("0999").add(h2);

      // 2 Tablets 1333-1000, 1666-1334
      String h3 = writeData(fs, dir + "/f3.", aconf, 1000, 1499);
      hashes.get("1333").add(h3);
      hashes.get("1666").add(h3);

      // 2 Tablets 1666-1334, >1666
      String h4 = writeData(fs, dir + "/f4.", aconf, 1500, 1999);
      hashes.get("1666").add(h4);
      hashes.get("null").add(h4);

      if (usePlan) {
        LoadPlan loadPlan = LoadPlan.builder().loadFileTo("f1.rf", RangeType.TABLE, null, row(333))
            .loadFileTo("f2.rf", RangeType.TABLE, row(333), row(999))
            .loadFileTo("f3.rf", RangeType.FILE, row(1000), row(1499))
            .loadFileTo("f4.rf", RangeType.FILE, row(1500), row(1999)).build();
        c.tableOperations().importDirectory(dir).to(tableName).plan(loadPlan).load();
      } else {
        c.tableOperations().importDirectory(dir).to(tableName).load();
      }

      if (offline) {
        c.tableOperations().online(tableName);
      }

      verifyData(c, tableName, 0, 1999, false);
      verifyMetadata(c, tableName, hashes);
    }
  }

  private void testBulkFileMax(boolean usePlan) throws Exception {
    try (AccumuloClient c = Accumulo.newClient().from(getClientProps()).build()) {
      addSplits(c, tableName, "0333 0666 0999 1333 1666");

      String dir = getDir("/testBulkFileMax-");

      Map<String,Set<String>> hashes = new HashMap<>();
      for (String endRow : Arrays.asList("0333 0666 0999 1333 1666 null".split(" "))) {
        hashes.put(endRow, new HashSet<>());
      }

      // Add a junk file, should be ignored
      FSDataOutputStream out = fs.create(new Path(dir, "junk"));
      out.writeChars("ABCDEFG\n");
      out.close();

      // 1 Tablet 0333-null
      String h1 = writeData(fs, dir + "/f1.", aconf, 0, 333);
      hashes.get("0333").add(h1);

      // 3 Tablets 0666-0334, 0999-0667, 1333-1000
      String h2 = writeData(fs, dir + "/bad-file.", aconf, 334, 1333);
      hashes.get("0666").add(h2);
      hashes.get("0999").add(h2);
      hashes.get("1333").add(h2);

      // 1 Tablet 1666-1334
      String h3 = writeData(fs, dir + "/f3.", aconf, 1334, 1499);
      hashes.get("1666").add(h3);

      // 2 Tablets 1666-1334, >1666
      String h4 = writeData(fs, dir + "/f4.", aconf, 1500, 1999);
      hashes.get("1666").add(h4);
      hashes.get("null").add(h4);

      if (usePlan) {
        LoadPlan loadPlan = LoadPlan.builder().loadFileTo("f1.rf", RangeType.TABLE, null, row(333))
            .loadFileTo("bad-file.rf", RangeType.TABLE, row(333), row(1333))
            .loadFileTo("f3.rf", RangeType.FILE, row(1334), row(1499))
            .loadFileTo("f4.rf", RangeType.FILE, row(1500), row(1999)).build();
        c.tableOperations().importDirectory(dir).to(tableName).plan(loadPlan).load();
      } else {
        c.tableOperations().importDirectory(dir).to(tableName).load();
      }

      verifyData(c, tableName, 0, 1999, false);
      verifyMetadata(c, tableName, hashes);
    }
  }

  @Test
  public void testBulkFile() throws Exception {
    testBulkFile(false, false);
  }

  @Test
  public void testBulkFileOffline() throws Exception {
    testBulkFile(true, false);
  }

  @Test
  public void testLoadPlan() throws Exception {
    testBulkFile(false, true);
  }

  @Test
  public void testLoadPlanOffline() throws Exception {
    testBulkFile(true, true);
  }

  @Test
  public void testBadLoadPlans() throws Exception {
    try (AccumuloClient c = Accumulo.newClient().from(getClientProps()).build()) {
      addSplits(c, tableName, "0333 0666 0999 1333 1666");

      String dir = getDir("/testBulkFile-");

      writeData(fs, dir + "/f1.", aconf, 0, 333);
      writeData(fs, dir + "/f2.", aconf, 0, 666);

      final var importMappingOptions = c.tableOperations().importDirectory(dir).to(tableName);

      // Create a plan with more files than exists in dir
      LoadPlan loadPlan = LoadPlan.builder().loadFileTo("f1.rf", RangeType.TABLE, null, row(333))
          .loadFileTo("f2.rf", RangeType.TABLE, null, row(666))
          .loadFileTo("f3.rf", RangeType.TABLE, null, row(666)).build();
      final var tooManyFiles = importMappingOptions.plan(loadPlan);
      assertThrows(IllegalArgumentException.class, tooManyFiles::load);

      // Create a plan with fewer files than exists in dir
      loadPlan = LoadPlan.builder().loadFileTo("f1.rf", RangeType.TABLE, null, row(333)).build();
      final var tooFewFiles = importMappingOptions.plan(loadPlan);
      assertThrows(IllegalArgumentException.class, tooFewFiles::load);

      // Create a plan with tablet boundary that does not exist
      loadPlan = LoadPlan.builder().loadFileTo("f1.rf", RangeType.TABLE, null, row(555))
          .loadFileTo("f2.rf", RangeType.TABLE, null, row(555)).build();
      final var nonExistentBoundary = importMappingOptions.plan(loadPlan);
      assertThrows(AccumuloException.class, nonExistentBoundary::load);

      // Create an empty load plan
      loadPlan = LoadPlan.builder().build();
      final var emptyLoadPlan = importMappingOptions.plan(loadPlan);
      assertThrows(IllegalArgumentException.class, emptyLoadPlan::load);
    }
  }

  @Test
  public void testComputeLoadPlan() throws Exception {

    try (AccumuloClient c = Accumulo.newClient().from(getClientProps()).build()) {
      addSplits(c, tableName, "0333 0666 0999 1333 1666");

      String dir = getDir("/testBulkFile-");

      Map<String,Set<String>> hashes = new HashMap<>();
      String h1 = writeData(fs, dir + "/f1.", aconf, 0, 333);
      hashes.put("0333", new HashSet<>(List.of(h1)));
      String h2 = writeData(fs, dir + "/f2.", aconf, 0, 666);
      hashes.get("0333").add(h2);
      hashes.put("0666", new HashSet<>(List.of(h2)));
      String h3 = writeData(fs, dir + "/f3.", aconf, 334, 700);
      hashes.get("0666").add(h3);
      hashes.put("0999", new HashSet<>(List.of(h3)));
      hashes.put("1333", Set.of());
      hashes.put("1666", Set.of());
      hashes.put("null", Set.of());

      SortedSet<Text> splits = new TreeSet<>(c.tableOperations().listSplits(tableName));

      for (String filename : List.of("f1.rf", "f2.rf", "f3.rf")) {
        // The body of this loop simulates what each reducer would do
        Path path = new Path(dir + "/" + filename);

        // compute the load plan for the rfile
        URI file = path.toUri();
        String lpJson = LoadPlan.compute(file, LoadPlan.SplitResolver.from(splits)).toJson();

        // save the load plan to a file
        Path lpPath = new Path(path.getParent(), path.getName().replace(".rf", ".lp"));
        try (var output = getCluster().getFileSystem().create(lpPath, false)) {
          IOUtils.write(lpJson, output, UTF_8);
        }
      }

      // This simulates the code that would run after the map reduce job and bulk import the files
      var builder = LoadPlan.builder();
      for (var status : getCluster().getFileSystem().listStatus(new Path(dir),
          p -> p.getName().endsWith(".lp"))) {
        try (var input = getCluster().getFileSystem().open(status.getPath())) {
          String lpJson = IOUtils.toString(input, UTF_8);
          builder.addPlan(LoadPlan.fromJson(lpJson));
        }
      }

      LoadPlan lpAll = builder.build();

      c.tableOperations().importDirectory(dir).to(tableName).plan(lpAll).load();

      verifyData(c, tableName, 0, 700, false);
      verifyMetadata(c, tableName, hashes);
    }
  }

  @Test
  public void testEmptyDir() throws Exception {
    try (AccumuloClient c = Accumulo.newClient().from(getClientProps()).build()) {
      String dir = getDir("/testBulkFile-");
      FileSystem fs = getCluster().getFileSystem();
      fs.mkdirs(new Path(dir));
      assertThrows(IllegalArgumentException.class,
          () -> c.tableOperations().importDirectory(dir).to(tableName).load());
    }
  }

  // Test that the ignore option does not throw an exception if the import directory contains
  // no files.
  @Test
  public void testEmptyDirWithIgnoreOption() throws Exception {
    try (AccumuloClient c = Accumulo.newClient().from(getClientProps()).build()) {
      String dir = getDir("/testBulkFile-");
      FileSystem fs = getCluster().getFileSystem();
      fs.mkdirs(new Path(dir));
      c.tableOperations().importDirectory(dir).to(tableName).ignoreEmptyDir(true).load();
    }
  }

  /*
   * This test imports a file where the first row of the file is equal to the last row of the first
   * tablet. There was a bug where this scenario would cause bulk import to hang forever.
   */
  @Test
  public void testEndOfFirstTablet() throws Exception {
    try (AccumuloClient c = Accumulo.newClient().from(getClientProps()).build()) {
      String dir = getDir("/testBulkFile-");
      FileSystem fs = getCluster().getFileSystem();
      fs.mkdirs(new Path(dir));

      addSplits(c, tableName, "0333");

      var h1 = writeData(fs, dir + "/f1.", aconf, 333, 333);

      c.tableOperations().importDirectory(dir).to(tableName).load();

      verifyData(c, tableName, 333, 333, false);

      Map<String,Set<String>> hashes = new HashMap<>();
      hashes.put("0333", Set.of(h1));
      hashes.put("null", Set.of());
      verifyMetadata(c, tableName, hashes);
    }
  }

  @Test
  public void testManyFiles() throws Exception {
    try (AccumuloClient c = Accumulo.newClient().from(getClientProps()).build()) {
      String dir = getDir("/testBulkFile-");
      FileSystem fs = getCluster().getFileSystem();
      fs.mkdirs(new Path(dir));

      addSplits(c, tableName, "5000");

      for (int i = 0; i < 100; i++) {
        writeData(fs, dir + "/f" + i + ".", aconf, i * 100, (i + 1) * 100 - 1);
      }

      c.tableOperations().importDirectory(dir).to(tableName).load();

      verifyData(c, tableName, 0, 100 * 100 - 1, false);

      c.tableOperations().compact(tableName, new CompactionConfig().setWait(true));

      verifyData(c, tableName, 0, 100 * 100 - 1, false);
    }
  }

  @Test
  public void testConcurrentCompactions() throws Exception {
    // run test with bulk imports happening in parallel
    testConcurrentCompactions(true);
    // run the test with bulk imports happening serially
    testConcurrentCompactions(false);
  }

  private void testConcurrentCompactions(boolean parallelBulkImports) throws Exception {
    // Tests compactions running concurrently with bulk import to ensure that data is not bulk
    // imported twice. Doing a large number of bulk imports should naturally cause compactions to
    // happen. This test ensures that compactions running concurrently with bulk import does not
    // cause duplicate imports of a files. For example if a files is imported into a tablet and then
    // compacted away then the file should not be imported again by the FATE operation doing the
    // bulk import. The test is structured in such a way that duplicate imports would be detected.

    try (AccumuloClient c = Accumulo.newClient().from(getClientProps()).build()) {
      c.tableOperations().delete(tableName);
      // Create table without versioning iterator. This done to detect the same file being imported
      // more than once.
      c.tableOperations().create(tableName, new NewTableConfiguration().withoutDefaults());

      addSplits(c, tableName, "0999 1999 2999 3999 4999 5999 6999 7999 8999");

      String dir = getDir("/testBulkFile-");

      final int N = 100;

      ExecutorService executor;
      CountDownLatch startLatch;
      if (parallelBulkImports) {
        final int numThreads = 16;
        executor = Executors.newFixedThreadPool(numThreads);
        startLatch = new CountDownLatch(numThreads); // wait for a portion of the tasks to be ready
        assertTrue(N >= startLatch.getCount(),
            "Not enough tasks/threads to satisfy latch count - deadlock risk");
      } else {
        startLatch = null;
        // execute the bulk imports in the current thread which will cause them to run serially
        executor = MoreExecutors.newDirectExecutorService();
      }

      // Do N bulk imports of the exact same data.
      var futures = IntStream.range(0, N).mapToObj(i -> executor.submit(() -> {
        try {
          String iterationDir = dir + "/iteration" + i;
          // Create 10 files for the bulk import.
          for (int f = 0; f < 10; f++) {
            writeData(fs, iterationDir + "/f" + f + ".", aconf, f * 1000, (f + 1) * 1000 - 1);
          }
          if (parallelBulkImports) {
            startLatch.countDown();
            startLatch.await();
          }
          c.tableOperations().importDirectory(iterationDir).to(tableName).tableTime(true).load();
          getCluster().getFileSystem().delete(new Path(iterationDir), true);
        } catch (Exception e) {
          throw new IllegalStateException(e);
        }
      })).collect(Collectors.toList());
      assertEquals(N, futures.size());

      // wait for all bulk imports and check for errors in background threads
      for (var future : futures) {
        future.get();
      }

      executor.shutdown();

      try (var scanner = c.createScanner(tableName)) {
        // Count the number of times each row is seen.
        Map<String,Long> rowCounts = scanner.stream().map(e -> e.getKey().getRowData().toString())
            .collect(Collectors.groupingBy(Function.identity(), Collectors.counting()));
        var expectedRows = IntStream.range(0, 10000).mapToObj(i -> String.format("%04d", i))
            .collect(Collectors.toSet());
        assertEquals(expectedRows, rowCounts.keySet());
        // Each row should be duplicated once for each bulk import. If a file were imported twice,
        // then would see a higher count.
        assertTrue(rowCounts.values().stream().allMatch(l -> l == N));
      }

      // Its expected that compactions ran while the bulk imports were running. If no compactions
      // ran, then each tablet would have N files. Verify each tablet has less than N files.
      try (var scanner = c.createScanner("accumulo.metadata")) {
        scanner.setRange(MetadataSchema.TabletsSection
            .getRange(getCluster().getServerContext().getTableId(tableName)));
        scanner.fetchColumnFamily(MetadataSchema.TabletsSection.DataFileColumnFamily.NAME);
        // Get the count of files for each tablet.
        Map<String,Long> rowCounts = scanner.stream().map(e -> e.getKey().getRowData().toString())
            .collect(Collectors.groupingBy(Function.identity(), Collectors.counting()));
        assertTrue(rowCounts.values().stream().allMatch(l -> l < N));
        // expect to see 10 tablets
        assertEquals(10, rowCounts.size());
      }
    }
  }

  @Test
  public void testExceptionInMetadataUpdate() throws Exception {
    try (AccumuloClient c = Accumulo.newClient().from(getClientProps()).build()) {

      // after setting this up, bulk imports should fail
      setupBulkConstraint(getPrincipal(), c);

      String dir = getDir("/testExceptionInMetadataUpdate-");

      writeData(fs, dir + "/f1.", aconf, 0, 333);

      // operation should fail with the constraint on the table
      assertThrows(AccumuloException.class,
          () -> c.tableOperations().importDirectory(dir).to(tableName).load());

      removeBulkConstraint(getPrincipal(), c);

      // should succeed after removing the constraint
      String h1 = writeData(fs, dir + "/f1.", aconf, 0, 333);
      c.tableOperations().importDirectory(dir).to(tableName).load();

      // verifty the data was bulk imported
      verifyData(c, tableName, 0, 333, false);
      verifyMetadata(c, tableName, Map.of("null", Set.of(h1)));
    }
  }

  /*
   * Test bulk importing to tablets with different availability settings. For hosted tablets bulk
   * import should refresh them.
   */
  @Test
  public void testAvailability() throws Exception {
    try (AccumuloClient c = Accumulo.newClient().from(getClientProps()).build()) {
      String dir = getDir("/testBulkFile-");
      FileSystem fs = getCluster().getFileSystem();
      fs.mkdirs(new Path(dir));

      addSplits(c, tableName, "0100 0200 0300 0400 0500");

      c.tableOperations().setTabletAvailability(tableName, RowRange.openClosed("0100", "0200"),
          TabletAvailability.HOSTED);
      c.tableOperations().setTabletAvailability(tableName, RowRange.openClosed("0300", "0400"),
          TabletAvailability.HOSTED);
      c.tableOperations().setTabletAvailability(tableName, RowRange.greaterThan("0400"),
          TabletAvailability.UNHOSTED);

      // verify tablet availabilities are as expected
      var expectedAvailabilites =
          Map.of("0100", TabletAvailability.ONDEMAND, "0200", TabletAvailability.HOSTED, "0300",
              TabletAvailability.ONDEMAND, "0400", TabletAvailability.HOSTED, "0500",
              TabletAvailability.UNHOSTED, "NULL", TabletAvailability.UNHOSTED);
      assertEquals(expectedAvailabilites, getTabletAvailabilities(c, tableName));

      var expectedHosting = expectedAvailabilites.entrySet().stream()
          .collect(Collectors.toMap(Entry::getKey, e -> e.getValue() == TabletAvailability.HOSTED));

      // Wait for the tablets w/ a TabletAvailability of HOSTED to have a location. Waiting for this
      // ensures when the bulk import runs that some tablets will be hosted and others will not.
      Wait.waitFor(() -> getLocationStatus(c, tableName).equals(expectedHosting));

      // create files that straddle tables w/ different Availability settings
      writeData(fs, dir + "/f1.", aconf, 0, 150);
      writeData(fs, dir + "/f2.", aconf, 151, 250);
      writeData(fs, dir + "/f3.", aconf, 251, 350);
      writeData(fs, dir + "/f4.", aconf, 351, 450);
      writeData(fs, dir + "/f5.", aconf, 451, 550);

      c.tableOperations().importDirectory(dir).to(tableName).load();

      // Verify bulk import operation did not change anything w.r.t. tablet hosting, should not
      // cause ondemand tablets to be hosted.
      assertEquals(expectedAvailabilites, getTabletAvailabilities(c, tableName));
      assertEquals(expectedHosting, getLocationStatus(c, tableName));

      // after import data should be visible
      try (var scanner = c.createScanner(tableName)) {
        var expected = IntStream.range(0, 401).mapToObj(i -> String.format("%04d", i))
            .collect(Collectors.toSet());
        // scan up to the unhosted tablet
        scanner.setRange(new Range("0000", true, "0400", true));
        var seen = scanner.stream().map(e -> e.getKey().getRowData().toString())
            .collect(Collectors.toSet());
        assertEquals(expected, seen);
      }

      try (var scanner = c.createScanner(tableName)) {
        var expected = IntStream.range(0, 551).mapToObj(i -> String.format("%04d", i))
            .collect(Collectors.toSet());
        // with eventual scan should see data imported into unhosted tablets
        scanner.setConsistencyLevel(ScannerBase.ConsistencyLevel.EVENTUAL);
        var seen = scanner.stream().map(e -> e.getKey().getRowData().toString())
            .collect(Collectors.toSet());
        assertEquals(expected, seen);
      }
    }
  }

  @Test
  public void testManyTabletAndFiles() throws Exception {
    try (AccumuloClient c = Accumulo.newClient().from(getClientProps()).build()) {
      String dir = getDir("/testBulkFile-");
      FileSystem fs = getCluster().getFileSystem();
      fs.mkdirs(new Path(dir));

      TreeSet<Text> splits = IntStream.range(1, 9000).mapToObj(BulkNewIT::row).map(Text::new)
          .collect(Collectors.toCollection(TreeSet::new));
      c.tableOperations().addSplits(tableName, splits);

      final int numTasks = 16;
      var executor = Executors.newFixedThreadPool(numTasks);
      var futures = new ArrayList<Future<?>>(numTasks);
      // wait for a portion of the tasks to be ready
      CountDownLatch startLatch = new CountDownLatch(numTasks);
      assertTrue(numTasks >= startLatch.getCount(),
          "Not enough tasks/threads to satisfy latch count - deadlock risk");

      var loadPlanBuilder = LoadPlan.builder();
      var rowsExpected = new HashSet<>();
      var imports = IntStream.range(2, 8999).boxed().collect(Collectors.toList());
      // The order in which imports are added to the load plan should not matter so test that.
      Collections.shuffle(imports);
      for (var data : imports) {
        String filename = "f" + data + ".";
        loadPlanBuilder.loadFileTo(filename + RFile.EXTENSION, RangeType.TABLE, row(data - 1),
            row(data));
        var future = executor.submit(() -> {
          startLatch.countDown();
          startLatch.await();
          writeData(fs, dir + "/" + filename, aconf, data, data);
          return null;
        });
        futures.add(future);
        rowsExpected.add(row(data));
      }
      assertEquals(imports.size(), futures.size());

      for (var future : futures) {
        future.get();
      }

      executor.shutdown();

      var loadPlan = loadPlanBuilder.build();

      c.tableOperations().importDirectory(dir).to(tableName).plan(loadPlan).load();

      // using a batch scanner can read from lots of tablets w/ less RPCs
      try (var scanner = c.createBatchScanner(tableName)) {
        // use a scan server so that tablets do not need to be hosted
        scanner.setConsistencyLevel(ScannerBase.ConsistencyLevel.EVENTUAL);
        scanner.setRanges(List.of(new Range()));
        var rowsSeen = scanner.stream().map(e -> e.getKey().getRowData().toString())
            .collect(Collectors.toSet());
        assertEquals(rowsExpected, rowsSeen);
      }
    }
  }

  /**
   * @return Map w/ keys that are end rows of tablets and the value is a true when the tablet has a
   *         current location.
   */
  private static Map<String,Boolean> getLocationStatus(AccumuloClient c, String tableName)
      throws Exception {
    ClientContext ctx = (ClientContext) c;
    var tableId = ctx.getTableId(tableName);
    try (var tablets = ctx.getAmple().readTablets().forTable(tableId).build()) {
      return tablets.stream().collect(Collectors.toMap(tm -> {
        var er = tm.getExtent().endRow();
        return er == null ? "NULL" : er.toString();
      }, tm -> {
        var loc = tm.getLocation();
        return loc != null && loc.getType() == TabletMetadata.LocationType.CURRENT;
      }));
    }
  }

  /**
   * @return Map w/ keys that are end rows of tablets and the value is the tablets availability.
   */
  private static Map<String,TabletAvailability> getTabletAvailabilities(AccumuloClient c,
      String tableName) throws TableNotFoundException {
<<<<<<< HEAD
    try (var tabletsInfo = c.tableOperations().getTabletInformation(tableName, RowRange.all())) {
=======
    try (var tabletsInfo =
        c.tableOperations().getTabletInformation(tableName, List.of(RowRange.all()))) {
>>>>>>> 1e2a2d02
      return tabletsInfo.collect(Collectors.toMap(ti -> {
        var er = ti.getTabletId().getEndRow();
        return er == null ? "NULL" : er.toString();
      }, TabletInformation::getTabletAvailability));
    }
  }

  @Test
  public void testManyTablets() throws Exception {

    try (AccumuloClient c = Accumulo.newClient().from(getClientProps()).build()) {
      String dir = getDir("/testManyTablets-");
      writeData(fs, dir + "/f1.", aconf, 0, 199);
      writeData(fs, dir + "/f2.", aconf, 200, 399);
      writeData(fs, dir + "/f3.", aconf, 400, 599);
      writeData(fs, dir + "/f4.", aconf, 600, 799);
      writeData(fs, dir + "/f5.", aconf, 800, 999);

      var splits = IntStream.range(1, 1000).mapToObj(BulkNewIT::row).map(Text::new)
          .collect(Collectors.toCollection(TreeSet::new));

      // faster to create a table w/ lots of splits
      c.tableOperations().delete(tableName);
      var props = Map.of(Property.TABLE_BULK_MAX_TABLETS.getKey(), "500");
      c.tableOperations().create(tableName, new NewTableConfiguration().withSplits(splits)
          .withInitialTabletAvailability(TabletAvailability.HOSTED).setProperties(props));

      var lpBuilder = LoadPlan.builder();
      lpBuilder.loadFileTo("f1.rf", RangeType.TABLE, null, row(1));
      IntStream.range(2, 200)
          .forEach(i -> lpBuilder.loadFileTo("f1.rf", RangeType.TABLE, row(i - 1), row(i)));
      IntStream.range(200, 400)
          .forEach(i -> lpBuilder.loadFileTo("f2.rf", RangeType.TABLE, row(i - 1), row(i)));
      IntStream.range(400, 600)
          .forEach(i -> lpBuilder.loadFileTo("f3.rf", RangeType.TABLE, row(i - 1), row(i)));
      IntStream.range(600, 800)
          .forEach(i -> lpBuilder.loadFileTo("f4.rf", RangeType.TABLE, row(i - 1), row(i)));
      IntStream.range(800, 1000)
          .forEach(i -> lpBuilder.loadFileTo("f5.rf", RangeType.TABLE, row(i - 1), row(i)));

      var loadPlan = lpBuilder.build();

      c.tableOperations().importDirectory(dir).to(tableName).plan(loadPlan).load();

      verifyData(c, tableName, 0, 999, false);

    }

  }

  private void addSplits(AccumuloClient client, String tableName, String splitString)
      throws Exception {
    SortedSet<Text> splits = new TreeSet<>();
    for (String split : splitString.split(" ")) {
      splits.add(new Text(split));
    }
    client.tableOperations().addSplits(tableName, splits);
  }

  private long readRowValue(AccumuloClient client, String table, int row) throws Exception {
    try (var scanner = client.createScanner(table)) {
      scanner.setRange(new Range(row(row)));
      var value = scanner.stream().map(Entry::getValue).map(Value::toString)
          .collect(MoreCollectors.onlyElement());
      return Long.parseLong(value);
    }
  }

  private Map<String,Integer> countLoaded(AccumuloClient client, String table) throws Exception {
    var ctx = ((ClientContext) client);
    var tableId = ctx.getTableId(table);

    try (var tabletsMetadata = ctx.getAmple().readTablets().forTable(tableId).build()) {
      Map<String,Integer> counts = new HashMap<>();
      for (var tabletMetadata : tabletsMetadata) {
        String endRow =
            tabletMetadata.getEndRow() == null ? "null" : tabletMetadata.getEndRow().toString();
        counts.put(endRow, tabletMetadata.getLoaded().size());
      }
      return counts;
    }
  }

  private static void verifyData(AccumuloClient client, String table, int start, int end,
      int valueOffset, boolean setTime) throws Exception {
    try (Scanner scanner = client.createScanner(table, Authorizations.EMPTY)) {

      Iterator<Entry<Key,Value>> iter = scanner.iterator();

      for (int i = start; i <= end; i++) {
        if (!iter.hasNext()) {
          throw new Exception("row " + i + " not found");
        }

        Entry<Key,Value> entry = iter.next();

        String row = String.format("%04d", i);

        if (!entry.getKey().getRow().equals(new Text(row))) {
          throw new Exception("unexpected row " + entry.getKey() + " " + i);
        }

        if (Integer.parseInt(entry.getValue().toString()) != valueOffset + i) {
          throw new Exception("unexpected value " + entry + " " + i);
        }

        if (setTime) {
          assertEquals(1L, entry.getKey().getTimestamp());
        }
      }

      if (iter.hasNext()) {
        throw new Exception("found more than expected " + iter.next());
      }
    }
  }

  private void verifyData(AccumuloClient client, String table, int start, int end, boolean setTime)
      throws Exception {
    verifyData(client, table, start, end, 0, setTime);
  }

  public static void verifyMetadata(AccumuloClient client, String tableName,
      Map<String,Set<String>> expectedHashes) {

    Set<String> endRowsSeen = new HashSet<>();

    String id = client.tableOperations().tableIdMap().get(tableName);
    try (TabletsMetadata tablets = TabletsMetadata.builder(client).forTable(TableId.of(id))
        .fetch(FILES, LOADED, PREV_ROW).build()) {
      for (TabletMetadata tablet : tablets) {
        assertTrue(tablet.getLoaded().isEmpty());

        Set<String> fileHashes = tablet.getFiles().stream().map(f -> hash(f.getMetadataPath()))
            .collect(Collectors.toSet());

        String endRow = tablet.getEndRow() == null ? "null" : tablet.getEndRow().toString();

        assertEquals(expectedHashes.get(endRow), fileHashes, "endRow " + endRow);

        endRowsSeen.add(endRow);
      }

      assertEquals(expectedHashes.keySet(), endRowsSeen);
    }
  }

  @SuppressFBWarnings(value = {"PATH_TRAVERSAL_IN", "WEAK_MESSAGE_DIGEST_SHA1"},
      justification = "path provided by test; sha-1 is okay for test")
  public static String hash(String filename) {
    try {
      byte[] data = Files.readAllBytes(java.nio.file.Path.of(filename.replaceFirst("^file:", "")));
      byte[] hash = MessageDigest.getInstance("SHA1").digest(data);
      return new BigInteger(1, hash).toString(16);
    } catch (IOException | NoSuchAlgorithmException e) {
      throw new RuntimeException(e);
    }
  }

  public static String row(int r) {
    return String.format("%04d", r);
  }

  public static String writeData(FileSystem fs, String file, AccumuloConfiguration aconf, int s,
      int e, int valueOffset) throws Exception {
    String filename = file + RFile.EXTENSION;
    try (FileSKVWriter writer = FileOperations.getInstance().newWriterBuilder()
        .forFile(UnreferencedTabletFile.of(fs, new Path(filename)), fs, fs.getConf(),
            NoCryptoServiceFactory.NONE)
        .withTableConfiguration(aconf).build()) {
      writer.startDefaultLocalityGroup();
      for (int i = s; i <= e; i++) {
        writer.append(new Key(new Text(row(i))), new Value(Integer.toString(valueOffset + i)));
      }
    }

    return hash(filename);
  }

  private String writeData(FileSystem fs, String file, AccumuloConfiguration aconf, int s, int e)
      throws Exception {
    return writeData(fs, file, aconf, s, e, 0);
  }

  /**
   * This constraint is used to simulate an error in the metadata write for a bulk import.
   */
  public static class NoBulkConstratint implements Constraint {

    public static final String CANARY_VALUE = "a!p@a#c$h%e^&*()";
    public static final short CANARY_CODE = 31234;

    @Override
    public String getViolationDescription(short violationCode) {
      if (violationCode == 1) {
        return "Bulk import files are not allowed in this test";
      } else if (violationCode == CANARY_CODE) {
        return "Check used to see if constraint is active";
      }

      return null;
    }

    @Override
    public List<Short> check(Environment env, Mutation mutation) {
      for (var colUpdate : mutation.getUpdates()) {
        var fam = new Text(colUpdate.getColumnFamily());
        if (fam.equals(MetadataSchema.TabletsSection.DataFileColumnFamily.NAME)) {
          var stf = new StoredTabletFile(new String(colUpdate.getColumnQualifier(), UTF_8));
          if (stf.getFileName().startsWith("I")) {
            return List.of((short) 1);
          }
        }

        if (new String(colUpdate.getValue(), UTF_8).equals(CANARY_VALUE)) {
          return List.of(CANARY_CODE);
        }

      }

      return null;
    }
  }

  static void setupBulkConstraint(String principal, AccumuloClient c)
      throws AccumuloException, AccumuloSecurityException, TableNotFoundException {
    // add a constraint to the metadata table that disallows bulk import files to be added
    c.securityOperations().grantTablePermission(principal, SystemTables.METADATA.tableName(),
        TablePermission.WRITE);
    c.securityOperations().grantTablePermission(principal, SystemTables.METADATA.tableName(),
        TablePermission.ALTER_TABLE);

    c.tableOperations().addConstraint(SystemTables.METADATA.tableName(),
        NoBulkConstratint.class.getName());

    var metaConstraints = new MetadataConstraints();
    SystemEnvironment env = EasyMock.createMock(SystemEnvironment.class);
    ServerContext context = EasyMock.createMock(ServerContext.class);
    EasyMock.expect(env.getServerContext()).andReturn(context);
    EasyMock.replay(env);

    // wait for the constraint to be active on the metadata table
    Wait.waitFor(() -> {
      try (var bw = c.createBatchWriter(SystemTables.METADATA.tableName())) {
        Mutation m = new Mutation("~garbage");
        m.put("", "", NoBulkConstratint.CANARY_VALUE);
        // This test assume the metadata constraint check will not flag this mutation, the following
        // validates this assumption.
        assertTrue(metaConstraints.check(env, m).isEmpty());
        bw.addMutation(m);
        return false;
      } catch (MutationsRejectedException e) {
        return e.getConstraintViolationSummaries().stream()
            .anyMatch(cvs -> cvs.violationCode == NoBulkConstratint.CANARY_CODE);
      }
    });

    // delete the junk added to the metadata table
    try (var bw = c.createBatchWriter(SystemTables.METADATA.tableName())) {
      Mutation m = new Mutation("~garbage");
      m.putDelete("", "");
      bw.addMutation(m);
    }
  }

  static void removeBulkConstraint(String principal, AccumuloClient c)
      throws AccumuloException, TableNotFoundException, AccumuloSecurityException {
    int constraintNum = c.tableOperations().listConstraints(SystemTables.METADATA.tableName())
        .get(NoBulkConstratint.class.getName());
    c.tableOperations().removeConstraint(SystemTables.METADATA.tableName(), constraintNum);
    c.securityOperations().revokeTablePermission(principal, SystemTables.METADATA.tableName(),
        TablePermission.WRITE);
    c.securityOperations().revokeTablePermission(principal, SystemTables.METADATA.tableName(),
        TablePermission.ALTER_TABLE);
  }
}<|MERGE_RESOLUTION|>--- conflicted
+++ resolved
@@ -1273,12 +1273,8 @@
    */
   private static Map<String,TabletAvailability> getTabletAvailabilities(AccumuloClient c,
       String tableName) throws TableNotFoundException {
-<<<<<<< HEAD
-    try (var tabletsInfo = c.tableOperations().getTabletInformation(tableName, RowRange.all())) {
-=======
     try (var tabletsInfo =
         c.tableOperations().getTabletInformation(tableName, List.of(RowRange.all()))) {
->>>>>>> 1e2a2d02
       return tabletsInfo.collect(Collectors.toMap(ti -> {
         var er = ti.getTabletId().getEndRow();
         return er == null ? "NULL" : er.toString();
