/*
 * Licensed to the Apache Software Foundation (ASF) under one
 * or more contributor license agreements.  See the NOTICE file
 * distributed with this work for additional information
 * regarding copyright ownership.  The ASF licenses this file
 * to you under the Apache License, Version 2.0 (the
 * "License"); you may not use this file except in compliance
 * with the License.  You may obtain a copy of the License at
 *
 *   https://www.apache.org/licenses/LICENSE-2.0
 *
 * Unless required by applicable law or agreed to in writing,
 * software distributed under the License is distributed on an
 * "AS IS" BASIS, WITHOUT WARRANTIES OR CONDITIONS OF ANY
 * KIND, either express or implied.  See the License for the
 * specific language governing permissions and limitations
 * under the License.
 */
package org.apache.accumulo.test.functional;

import static java.nio.charset.StandardCharsets.UTF_8;
import static org.apache.accumulo.core.metadata.schema.TabletMetadata.ColumnType.FILES;
import static org.apache.accumulo.core.metadata.schema.TabletMetadata.ColumnType.LOADED;
import static org.apache.accumulo.core.metadata.schema.TabletMetadata.ColumnType.PREV_ROW;
import static org.junit.jupiter.api.Assertions.assertEquals;
import static org.junit.jupiter.api.Assertions.assertFalse;
import static org.junit.jupiter.api.Assertions.assertNull;
import static org.junit.jupiter.api.Assertions.assertThrows;
import static org.junit.jupiter.api.Assertions.assertTrue;

import java.io.FileNotFoundException;
import java.io.IOException;
import java.math.BigInteger;
import java.net.URI;
import java.nio.file.Files;
import java.nio.file.Paths;
import java.security.MessageDigest;
import java.security.NoSuchAlgorithmException;
import java.time.Duration;
import java.util.ArrayList;
import java.util.Arrays;
import java.util.Collections;
import java.util.HashMap;
import java.util.HashSet;
import java.util.Iterator;
import java.util.List;
import java.util.Map;
import java.util.Map.Entry;
import java.util.Set;
import java.util.SortedSet;
import java.util.TreeSet;
import java.util.concurrent.Callable;
import java.util.concurrent.ExecutionException;
import java.util.concurrent.ExecutorService;
import java.util.concurrent.Executors;
import java.util.concurrent.Future;
import java.util.function.Function;
import java.util.stream.Collectors;
import java.util.stream.IntStream;

import org.apache.accumulo.core.client.Accumulo;
import org.apache.accumulo.core.client.AccumuloClient;
import org.apache.accumulo.core.client.AccumuloException;
import org.apache.accumulo.core.client.AccumuloSecurityException;
import org.apache.accumulo.core.client.MutationsRejectedException;
import org.apache.accumulo.core.client.Scanner;
import org.apache.accumulo.core.client.ScannerBase;
import org.apache.accumulo.core.client.TableNotFoundException;
import org.apache.accumulo.core.client.admin.CompactionConfig;
import org.apache.accumulo.core.client.admin.NewTableConfiguration;
import org.apache.accumulo.core.client.admin.TabletAvailability;
import org.apache.accumulo.core.client.admin.TabletInformation;
import org.apache.accumulo.core.client.admin.TimeType;
import org.apache.accumulo.core.clientImpl.ClientContext;
import org.apache.accumulo.core.clientImpl.thrift.ThriftTableOperationException;
import org.apache.accumulo.core.conf.AccumuloConfiguration;
import org.apache.accumulo.core.conf.Property;
import org.apache.accumulo.core.data.Key;
import org.apache.accumulo.core.data.LoadPlan;
import org.apache.accumulo.core.data.LoadPlan.RangeType;
import org.apache.accumulo.core.data.Mutation;
import org.apache.accumulo.core.data.Range;
import org.apache.accumulo.core.data.TableId;
import org.apache.accumulo.core.data.Value;
import org.apache.accumulo.core.data.constraints.Constraint;
import org.apache.accumulo.core.dataImpl.KeyExtent;
import org.apache.accumulo.core.file.FileOperations;
import org.apache.accumulo.core.file.FileSKVWriter;
import org.apache.accumulo.core.file.rfile.RFile;
import org.apache.accumulo.core.metadata.AccumuloTable;
import org.apache.accumulo.core.metadata.StoredTabletFile;
import org.apache.accumulo.core.metadata.UnreferencedTabletFile;
import org.apache.accumulo.core.metadata.schema.MetadataSchema;
import org.apache.accumulo.core.metadata.schema.MetadataTime;
import org.apache.accumulo.core.metadata.schema.TabletMetadata;
import org.apache.accumulo.core.metadata.schema.TabletsMetadata;
import org.apache.accumulo.core.security.Authorizations;
import org.apache.accumulo.core.security.TablePermission;
import org.apache.accumulo.core.spi.crypto.NoCryptoServiceFactory;
import org.apache.accumulo.core.util.UtilWaitThread;
import org.apache.accumulo.harness.MiniClusterConfigurationCallback;
import org.apache.accumulo.harness.SharedMiniClusterBase;
import org.apache.accumulo.minicluster.MemoryUnit;
import org.apache.accumulo.minicluster.ServerType;
import org.apache.accumulo.miniclusterImpl.MiniAccumuloConfigImpl;
import org.apache.accumulo.server.ServerContext;
import org.apache.accumulo.server.constraints.MetadataConstraints;
import org.apache.accumulo.server.constraints.SystemEnvironment;
import org.apache.accumulo.test.util.Wait;
import org.apache.commons.io.IOUtils;
import org.apache.hadoop.conf.Configuration;
import org.apache.hadoop.fs.FSDataOutputStream;
import org.apache.hadoop.fs.FileSystem;
import org.apache.hadoop.fs.Path;
import org.apache.hadoop.fs.RawLocalFileSystem;
import org.apache.hadoop.fs.permission.FsPermission;
import org.apache.hadoop.io.Text;
import org.easymock.EasyMock;
import org.junit.jupiter.api.AfterAll;
import org.junit.jupiter.api.BeforeAll;
import org.junit.jupiter.api.BeforeEach;
import org.junit.jupiter.api.Test;

import com.google.common.collect.MoreCollectors;
import com.google.common.util.concurrent.MoreExecutors;

import edu.umd.cs.findbugs.annotations.SuppressFBWarnings;

public class BulkNewIT extends SharedMiniClusterBase {

  @Override
  protected Duration defaultTimeout() {
    return Duration.ofMinutes(4);
  }

  @BeforeAll
  public static void setup() throws Exception {
    SharedMiniClusterBase.startMiniClusterWithConfig(new Callback());
  }

  @AfterAll
  public static void teardown() {
    SharedMiniClusterBase.stopMiniCluster();
  }

  private static class Callback implements MiniClusterConfigurationCallback {
    @Override
    public void configureMiniCluster(MiniAccumuloConfigImpl cfg, Configuration conf) {
      cfg.setMemory(ServerType.TABLET_SERVER, 512, MemoryUnit.MEGABYTE);

      // use raw local file system
      conf.set("fs.file.impl", RawLocalFileSystem.class.getName());
    }
  }

  private String tableName;
  private AccumuloConfiguration aconf;
  private FileSystem fs;
  private String rootPath;

  @BeforeEach
  public void setupBulkTest() throws Exception {
    try (AccumuloClient c = Accumulo.newClient().from(getClientProps()).build()) {
      tableName = getUniqueNames(1)[0];
      c.tableOperations().create(tableName);
      aconf = getCluster().getServerContext().getConfiguration();
      fs = getCluster().getFileSystem();
      rootPath = getCluster().getTemporaryPath().toString();
    }
  }

  private String getDir(String testName) throws Exception {
    String dir = rootPath + testName + getUniqueNames(1)[0];
    fs.delete(new Path(dir), true);
    return dir;
  }

  private void testSingleTabletSingleFile(AccumuloClient c, boolean offline, boolean setTime)
      throws Exception {
    testSingleTabletSingleFile(c, offline, setTime, () -> {
      return null;
    });
  }

  private void testSingleTabletSingleFile(AccumuloClient c, boolean offline, boolean setTime,
      Callable<Void> preLoadAction) throws Exception {
    addSplits(c, tableName, "0333");

    if (offline) {
      c.tableOperations().offline(tableName);
    }

    String dir = getDir("/testSingleTabletSingleFileNoSplits-");

    String h1 = writeData(fs, dir + "/f1.", aconf, 0, 332);

    preLoadAction.call();
    c.tableOperations().importDirectory(dir).to(tableName).tableTime(setTime).load();
    // running again with ignoreEmptyDir set to true will not throw an exception
    c.tableOperations().importDirectory(dir).to(tableName).tableTime(setTime).ignoreEmptyDir(true)
        .load();
    // but if run with with ignoreEmptyDir value set to false, an IllegalArgument exception will
    // be thrown
    try {
      c.tableOperations().importDirectory(dir).to(tableName).tableTime(setTime)
          .ignoreEmptyDir(false).load();
    } catch (IllegalArgumentException ex) {
      // expected the exception
    }
    // or if not supplied at all, the IllegalArgument exception will be thrown as well
    try {
      c.tableOperations().importDirectory(dir).to(tableName).tableTime(setTime).load();
    } catch (IllegalArgumentException ex) {
      // expected the exception
    }

    if (offline) {
      c.tableOperations().online(tableName);
    }

    verifyData(c, tableName, 0, 332, setTime);
    verifyMetadata(c, tableName, Map.of("0333", Set.of(h1), "null", Set.of()));
  }

  @Test
  public void testSingleTabletSingleFile() throws Exception {
    try (AccumuloClient client = Accumulo.newClient().from(getClientProps()).build()) {
      testSingleTabletSingleFile(client, false, false);
    }
  }

  @Test
  public void testSetTime() throws Exception {
    try (var client = (ClientContext) Accumulo.newClient().from(getClientProps()).build()) {
      tableName = "testSetTime_table1";
      NewTableConfiguration newTableConf = new NewTableConfiguration();
      // set logical time type so we can set time on bulk import
      newTableConf.setTimeType(TimeType.LOGICAL);
      client.tableOperations().create(tableName, newTableConf);

      var tablet =
          client.getAmple().readTablet(new KeyExtent(client.getTableId(tableName), null, null));
      assertEquals(new MetadataTime(0, TimeType.LOGICAL), tablet.getTime());

      var extent = new KeyExtent(client.getTableId(tableName), new Text("0333"), null);

      testSingleTabletSingleFile(client, false, true, () -> {
        // Want to test with and without a location, assuming the tablet does not have a location
        // now. Need to validate that assumption.
        assertNull(client.getAmple().readTablet(extent).getLocation());
        return null;
      });

      assertEquals(new MetadataTime(1, TimeType.LOGICAL),
          client.getAmple().readTablet(extent).getTime());

      int added = 0;
      try (var writer = client.createBatchWriter(tableName);
          var scanner = client.createScanner(tableName)) {
        for (var entry : scanner) {
          Mutation m = new Mutation(entry.getKey().getRow());
          m.at().family(entry.getKey().getColumnFamily())
              .qualifier(entry.getKey().getColumnFamily())
              .visibility(entry.getKey().getColumnVisibility())
              .put(Integer.parseInt(entry.getValue().toString()) * 10 + "");
          writer.addMutation(m);
          added++;
        }
      }

      // Writes to a tablet should not change time unless it flushes, so time in metadata table
      // should be the same
      assertEquals(new MetadataTime(1, TimeType.LOGICAL),
          client.getAmple().readTablet(extent).getTime());

      // verify data written by batch writer overwrote bulk imported data
      try (var scanner = client.createScanner(tableName)) {
        assertEquals(2,
            scanner.stream().mapToLong(e -> e.getKey().getTimestamp()).min().orElse(-1));
        assertEquals(2 + added - 1,
            scanner.stream().mapToLong(e -> e.getKey().getTimestamp()).max().orElse(-1));
        scanner.forEach((k, v) -> {
          assertEquals(Integer.parseInt(k.getRow().toString()) * 10,
              Integer.parseInt(v.toString()));
        });
      }

      String dir = getDir("/testSetTime-");
      writeData(fs, dir + "/f1.", aconf, 0, 332);

      // For this import tablet should be hosted so the bulk import operation will have to
      // coordinate getting time with the hosted tablet. The time should reflect the batch writes
      // just done.
      client.tableOperations().importDirectory(dir).to(tableName).tableTime(true).load();

      // verify bulk imported data overwrote batch written data
      try (var scanner = client.createScanner(tableName)) {
        assertEquals(2 + added,
            scanner.stream().mapToLong(e -> e.getKey().getTimestamp()).min().orElse(-1));
        assertEquals(2 + added,
            scanner.stream().mapToLong(e -> e.getKey().getTimestamp()).max().orElse(-1));
        scanner.forEach((k, v) -> {
          assertEquals(Integer.parseInt(k.getRow().toString()), Integer.parseInt(v.toString()));
        });
      }

      // the bulk import should update the time in the metadata table
      assertEquals(new MetadataTime(2 + added, TimeType.LOGICAL),
          client.getAmple().readTablet(extent).getTime());

      client.tableOperations().flush(tableName, null, null, true);

      // the flush should not change the time in the metadata table
      assertEquals(new MetadataTime(2 + added, TimeType.LOGICAL),
          client.getAmple().readTablet(extent).getTime());

      try (var scanner = client.createScanner("accumulo.metadata")) {
        scanner.forEach((k, v) -> System.out.println(k + " " + v));
      }

    }
  }

  @Test
  public void testSingleTabletSingleFileOffline() throws Exception {
    try (AccumuloClient client = Accumulo.newClient().from(getClientProps()).build()) {
      testSingleTabletSingleFile(client, true, false);
    }
  }

  @Test
  public void testMaxTablets() throws Exception {
    try (AccumuloClient client = Accumulo.newClient().from(getClientProps()).build()) {
      tableName = "testMaxTablets_table1";
      NewTableConfiguration newTableConf = new NewTableConfiguration();
      // set logical time type so we can set time on bulk import
      var props = Map.of(Property.TABLE_BULK_MAX_TABLETS.getKey(), "2");
      newTableConf.setProperties(props);
      client.tableOperations().create(tableName, newTableConf);

      // test max tablets hit while inspecting bulk files
      var thrown = assertThrows(RuntimeException.class, () -> testBulkFileMax(false));
      var c = thrown.getCause();
      assertTrue(c instanceof ExecutionException, "Wrong exception: " + c);
      assertTrue(c.getCause() instanceof IllegalArgumentException,
          "Wrong exception: " + c.getCause());
      var msg = c.getCause().getMessage();
      assertTrue(msg.contains("bad-file.rf"), "Bad File not in exception: " + msg);

      // test max tablets hit using load plan on the server side
      c = assertThrows(AccumuloException.class, () -> testBulkFileMax(true));
      msg = c.getMessage();
      assertTrue(msg.contains("bad-file.rf"), "Bad File not in exception: " + msg);
    }
  }

  @Test
  public void testPause() throws Exception {
    try (AccumuloClient client = Accumulo.newClient().from(getClientProps()).build()) {
      tableName = "testPause_table1";
      NewTableConfiguration newTableConf = new NewTableConfiguration();
      var props =
          Map.of(Property.TABLE_FILE_PAUSE.getKey(), "5", Property.TABLE_MAJC_RATIO.getKey(), "20");
      newTableConf.setProperties(props);
      client.tableOperations().create(tableName, newTableConf);

      addSplits(client, tableName, "0060 0120");
      String dir = getDir("/testPause1-");

      for (int i = 0; i < 18; i++) {
        writeData(fs, dir + "/f" + i + ".", aconf, i * 10, (i + 1) * 10 - 1);
      }

      client.tableOperations().importDirectory(dir).to(tableName).tableTime(true).load();
      verifyData(client, tableName, 0, 179, false);

      String dir2 = getDir("/testPause2-");

      for (int i = 0; i < 18; i++) {
        writeData(fs, dir2 + "/f" + i + ".", aconf, i * 10, (i + 1) * 10 - 1, 1000);
      }

      // Start a second bulk import in background thread because it is expected this bulk import
      // will hang because tablets are over the pause file limit.
      ExecutorService executor = Executors.newFixedThreadPool(1);
      var future = executor.submit(() -> {
        client.tableOperations().importDirectory(dir2).to(tableName).tableTime(true).load();
        return null;
      });

      // sleep a bit to give the bulk import a chance to run
      UtilWaitThread.sleep(3000);
      // bulk import should not have gone through it should be pausing because the tablet have too
      // many files
      assertFalse(future.isDone());
      verifyData(client, tableName, 0, 179, false);

      // Before the bulk import runs no tablets should have loaded flags set
      assertEquals(Map.of("0060", 0, "0120", 0, "null", 0), countLoaded(client, tableName));
      // compacting the first tablet should allow the import on that tablet to proceed
      client.tableOperations().compact(tableName,
          new CompactionConfig().setWait(true).setEndRow(new Text("0060")));
      // Wait for the first tablets data to be updated by bulk import.
      Wait.waitFor(
          () -> Map.of("0060", 7, "0120", 0, "null", 0).equals(countLoaded(client, tableName)));

      // The bulk imports on the other tablets should not have gone through, verify their data was
      // not updated. Spot check a few rows in the other two tablets. The first tablet may or may
      // not be updated on the tablet server at this point, so can not look at its data.
      assertEquals(61L, readRowValue(client, tableName, 61));
      assertEquals(100L, readRowValue(client, tableName, 100));
      assertEquals(140L, readRowValue(client, tableName, 140));

      // compact the entire table, should allow all bulk imports to go through
      client.tableOperations().compact(tableName, new CompactionConfig().setWait(true));
      // wait for bulk import to complete
      future.get();
      // verify the values were updated by the bulk import that was paused
      verifyData(client, tableName, 0, 179, 1000, false);
      assertEquals(Map.of("0060", 0, "0120", 0, "null", 0), countLoaded(client, tableName));
    }
  }

  @Test
  public void testMaxTabletsPerFile() throws Exception {
    try (AccumuloClient client = Accumulo.newClient().from(getClientProps()).build()) {
      tableName = "testMaxTabletsPerFile_table1";
      NewTableConfiguration newTableConf = new NewTableConfiguration();
      var props = Map.of(Property.TABLE_BULK_MAX_TABLET_FILES.getKey(), "5");
      newTableConf.setProperties(props);
      client.tableOperations().create(tableName, newTableConf);

      var tableId = ((ClientContext) client).getTableId(tableName);

      String dir = getDir("/testBulkFileMFP-");

      for (int i = 4; i < 8; i++) {
        writeData(fs, dir + "/f" + i + ".", aconf, i * 10, (i + 1) * 10 - 1);
      }

      // should be able to bulk import 4 files w/o issue
      client.tableOperations().importDirectory(dir).to(tableName).load();

      verifyData(client, tableName, 40, 79, false);

      var dir2 = getDir("/testBulkFileMFP2-");
      for (int i = 12; i < 18; i++) {
        writeData(fs, dir2 + "/f" + i + ".", aconf, i * 10, (i + 1) * 10 - 1);
      }

      var exception = assertThrows(AccumuloException.class,
          () -> client.tableOperations().importDirectory(dir2).to(tableName).load());
      var msg = ((ThriftTableOperationException) exception.getCause()).getDescription();
      // message should contain the limit of 5 and the number of files attempted to import 6
      assertTrue(msg.contains(" 5"), msg);
      assertTrue(msg.contains(" 6"), msg);
      // error should include range information
      assertTrue(msg.contains(tableId + "<<"), msg);
      assertTrue(msg.contains(" " + Property.TABLE_BULK_MAX_TABLET_FILES.getKey()), msg);

      // ensure no data was added to table
      verifyData(client, tableName, 40, 79, false);

      // tested a table w/ single tablet, now test a table w/ three tablets and try importing into
      // the first, middle, and last tablet
      addSplits(client, tableName, "0100 0200");

      // try the first tablet
      var dir3 = getDir("/testBulkFileMFP3-");
      for (int i = 0; i < 7; i++) {
        writeData(fs, dir3 + "/f" + i + ".", aconf, i * 10, (i + 1) * 10 - 1);
      }
      // add single file for the last tablet, this does not exceed the limit however it should not
      // go through
      writeData(fs, dir3 + "/f_last.", aconf, 300, 400);
      exception = assertThrows(AccumuloException.class,
          () -> client.tableOperations().importDirectory(dir3).to(tableName).load());
      // verify no files were moved by the failed bulk import
      assertEquals(8, Arrays.stream(
          getCluster().getFileSystem().listStatus(new Path(dir3), f -> f.getName().endsWith(".rf")))
          .count());
      msg = ((ThriftTableOperationException) exception.getCause()).getDescription();
      // message should contain the limit of 5 and the number of files attempted to import 7
      assertTrue(msg.contains(" 5"), msg);
      assertTrue(msg.contains(" 7"), msg);
      assertTrue(msg.contains(tableId + ";0100<"), msg);
      assertTrue(msg.contains(" " + Property.TABLE_BULK_MAX_TABLET_FILES.getKey()), msg);
      verifyData(client, tableName, 40, 79, false);

      // try the middle tablet
      var dir4 = getDir("/testBulkFileMFP4-");
      for (int i = 11; i < 17; i++) {
        writeData(fs, dir4 + "/f" + i + ".", aconf, i * 10, (i + 1) * 10 - 1);
      }
      // add single file for the last tablet, this does not exceed the limit however it should not
      // go through
      writeData(fs, dir4 + "/f_last.", aconf, 300, 400);
      exception = assertThrows(AccumuloException.class,
          () -> client.tableOperations().importDirectory(dir4).to(tableName).load());
      // verify no files were moved by the failed bulk import
      assertEquals(7, Arrays.stream(
          getCluster().getFileSystem().listStatus(new Path(dir4), f -> f.getName().endsWith(".rf")))
          .count());
      msg = ((ThriftTableOperationException) exception.getCause()).getDescription();
      // message should contain the limit of 5 and the number of files attempted to import 6
      assertTrue(msg.contains(" 5"), msg);
      assertTrue(msg.contains(" 6"), msg);
      assertTrue(msg.contains(tableId + ";0200;0100"), msg);
      assertTrue(msg.contains(" " + Property.TABLE_BULK_MAX_TABLET_FILES.getKey()), msg);
      verifyData(client, tableName, 40, 79, false);

      // try the last tablet
      var dir5 = getDir("/testBulkFileMFP5-");
      for (int i = 21; i < 28; i++) {
        writeData(fs, dir5 + "/f" + i + ".", aconf, i * 10, (i + 1) * 10 - 1);
      }
      // add single file for the first tablet, this does not exceed the limit however it should not
      // go through
      writeData(fs, dir5 + "/f_last.", aconf, 0, 10);
      exception = assertThrows(AccumuloException.class,
          () -> client.tableOperations().importDirectory(dir5).to(tableName).load());
      // verify no files were moved by the failed bulk import
      assertEquals(8, Arrays.stream(
          getCluster().getFileSystem().listStatus(new Path(dir5), f -> f.getName().endsWith(".rf")))
          .count());
      msg = ((ThriftTableOperationException) exception.getCause()).getDescription();
      // message should contain the limit of 5 and the number of files attempted to import 7
      assertTrue(msg.contains(" 5"), msg);
      assertTrue(msg.contains(" 7"), msg);
      assertTrue(msg.contains(tableId + "<;0200"), msg);
      assertTrue(msg.contains(" " + Property.TABLE_BULK_MAX_TABLET_FILES.getKey()), msg);
      verifyData(client, tableName, 40, 79, false);

      // test an import that has more files than the limit, but not in a single tablet so it should
      // work
      var dir6 = getDir("/testBulkFileMFP6-");
      for (int i = 8; i < 14; i++) {
        writeData(fs, dir6 + "/f" + i + ".", aconf, i * 10, (i + 1) * 10 - 1);
      }
      client.tableOperations().importDirectory(dir6).to(tableName).load();
      // verify the bulk import moved the files
      assertEquals(0, Arrays.stream(
          getCluster().getFileSystem().listStatus(new Path(dir6), f -> f.getName().endsWith(".rf")))
          .count());
      verifyData(client, tableName, 40, 139, false);
    }
  }

  private void testSingleTabletSingleFileNoSplits(AccumuloClient c, boolean offline)
      throws Exception {
    if (offline) {
      c.tableOperations().offline(tableName);
    }

    String dir = getDir("/testSingleTabletSingleFileNoSplits-");

    String h1 = writeData(fs, dir + "/f1.", aconf, 0, 333);

    c.tableOperations().importDirectory(dir).to(tableName).load();

    if (offline) {
      c.tableOperations().online(tableName);
    }

    verifyData(c, tableName, 0, 333, false);
    verifyMetadata(c, tableName, Map.of("null", Set.of(h1)));
  }

  @Test
  public void testSingleTabletSingleFileNoSplits() throws Exception {
    try (AccumuloClient client = Accumulo.newClient().from(getClientProps()).build()) {
      testSingleTabletSingleFileNoSplits(client, false);
    }
  }

  @Test
  public void testSingleTabletSingleFileNoSplitsOffline() throws Exception {
    try (AccumuloClient client = Accumulo.newClient().from(getClientProps()).build()) {
      testSingleTabletSingleFileNoSplits(client, true);
    }
  }

  @Test
  public void testBadPermissions() throws Exception {
    try (AccumuloClient c = Accumulo.newClient().from(getClientProps()).build()) {
      addSplits(c, tableName, "0333");

      String dir = getDir("/testBadPermissions-");

      writeData(fs, dir + "/f1.", aconf, 0, 333);

      Path rFilePath = new Path(dir, "f1." + RFile.EXTENSION);
      FsPermission originalPerms = fs.getFileStatus(rFilePath).getPermission();
      fs.setPermission(rFilePath, FsPermission.valueOf("----------"));
      try {
        final var importMappingOptions = c.tableOperations().importDirectory(dir).to(tableName);
        var e = assertThrows(Exception.class, importMappingOptions::load);
        Throwable cause = e.getCause();
        assertTrue(cause instanceof FileNotFoundException
            || cause.getCause() instanceof FileNotFoundException);
      } finally {
        fs.setPermission(rFilePath, originalPerms);
      }

      originalPerms = fs.getFileStatus(new Path(dir)).getPermission();
      fs.setPermission(new Path(dir), FsPermission.valueOf("dr--r--r--"));
      try {
        final var importMappingOptions = c.tableOperations().importDirectory(dir).to(tableName);
        var ae = assertThrows(AccumuloException.class, importMappingOptions::load);
        assertTrue(ae.getCause() instanceof FileNotFoundException);
      } finally {
        fs.setPermission(new Path(dir), originalPerms);
      }
    }
  }

  private void testBulkFile(boolean offline, boolean usePlan) throws Exception {
    try (AccumuloClient c = Accumulo.newClient().from(getClientProps()).build()) {
      addSplits(c, tableName, "0333 0666 0999 1333 1666");

      if (offline) {
        c.tableOperations().offline(tableName);
      }

      String dir = getDir("/testBulkFile-");

      Map<String,Set<String>> hashes = new HashMap<>();
      for (String endRow : Arrays.asList("0333 0666 0999 1333 1666 null".split(" "))) {
        hashes.put(endRow, new HashSet<>());
      }

      // Add a junk file, should be ignored
      FSDataOutputStream out = fs.create(new Path(dir, "junk"));
      out.writeChars("ABCDEFG\n");
      out.close();

      // 1 Tablet 0333-null
      String h1 = writeData(fs, dir + "/f1.", aconf, 0, 333);
      hashes.get("0333").add(h1);

      // 2 Tablets 0666-0334, 0999-0667
      String h2 = writeData(fs, dir + "/f2.", aconf, 334, 999);
      hashes.get("0666").add(h2);
      hashes.get("0999").add(h2);

      // 2 Tablets 1333-1000, 1666-1334
      String h3 = writeData(fs, dir + "/f3.", aconf, 1000, 1499);
      hashes.get("1333").add(h3);
      hashes.get("1666").add(h3);

      // 2 Tablets 1666-1334, >1666
      String h4 = writeData(fs, dir + "/f4.", aconf, 1500, 1999);
      hashes.get("1666").add(h4);
      hashes.get("null").add(h4);

      if (usePlan) {
        LoadPlan loadPlan = LoadPlan.builder().loadFileTo("f1.rf", RangeType.TABLE, null, row(333))
            .loadFileTo("f2.rf", RangeType.TABLE, row(333), row(999))
            .loadFileTo("f3.rf", RangeType.FILE, row(1000), row(1499))
            .loadFileTo("f4.rf", RangeType.FILE, row(1500), row(1999)).build();
        c.tableOperations().importDirectory(dir).to(tableName).plan(loadPlan).load();
      } else {
        c.tableOperations().importDirectory(dir).to(tableName).load();
      }

      if (offline) {
        c.tableOperations().online(tableName);
      }

      verifyData(c, tableName, 0, 1999, false);
      verifyMetadata(c, tableName, hashes);
    }
  }

  private void testBulkFileMax(boolean usePlan) throws Exception {
    try (AccumuloClient c = Accumulo.newClient().from(getClientProps()).build()) {
      addSplits(c, tableName, "0333 0666 0999 1333 1666");

      String dir = getDir("/testBulkFileMax-");

      Map<String,Set<String>> hashes = new HashMap<>();
      for (String endRow : Arrays.asList("0333 0666 0999 1333 1666 null".split(" "))) {
        hashes.put(endRow, new HashSet<>());
      }

      // Add a junk file, should be ignored
      FSDataOutputStream out = fs.create(new Path(dir, "junk"));
      out.writeChars("ABCDEFG\n");
      out.close();

      // 1 Tablet 0333-null
      String h1 = writeData(fs, dir + "/f1.", aconf, 0, 333);
      hashes.get("0333").add(h1);

      // 3 Tablets 0666-0334, 0999-0667, 1333-1000
      String h2 = writeData(fs, dir + "/bad-file.", aconf, 334, 1333);
      hashes.get("0666").add(h2);
      hashes.get("0999").add(h2);
      hashes.get("1333").add(h2);

      // 1 Tablet 1666-1334
      String h3 = writeData(fs, dir + "/f3.", aconf, 1334, 1499);
      hashes.get("1666").add(h3);

      // 2 Tablets 1666-1334, >1666
      String h4 = writeData(fs, dir + "/f4.", aconf, 1500, 1999);
      hashes.get("1666").add(h4);
      hashes.get("null").add(h4);

      if (usePlan) {
        LoadPlan loadPlan = LoadPlan.builder().loadFileTo("f1.rf", RangeType.TABLE, null, row(333))
            .loadFileTo("bad-file.rf", RangeType.TABLE, row(333), row(1333))
            .loadFileTo("f3.rf", RangeType.FILE, row(1334), row(1499))
            .loadFileTo("f4.rf", RangeType.FILE, row(1500), row(1999)).build();
        c.tableOperations().importDirectory(dir).to(tableName).plan(loadPlan).load();
      } else {
        c.tableOperations().importDirectory(dir).to(tableName).load();
      }

      verifyData(c, tableName, 0, 1999, false);
      verifyMetadata(c, tableName, hashes);
    }
  }

  @Test
  public void testBulkFile() throws Exception {
    testBulkFile(false, false);
  }

  @Test
  public void testBulkFileOffline() throws Exception {
    testBulkFile(true, false);
  }

  @Test
  public void testLoadPlan() throws Exception {
    testBulkFile(false, true);
  }

  @Test
  public void testLoadPlanOffline() throws Exception {
    testBulkFile(true, true);
  }

  @Test
  public void testBadLoadPlans() throws Exception {
    try (AccumuloClient c = Accumulo.newClient().from(getClientProps()).build()) {
      addSplits(c, tableName, "0333 0666 0999 1333 1666");

      String dir = getDir("/testBulkFile-");

      writeData(fs, dir + "/f1.", aconf, 0, 333);
      writeData(fs, dir + "/f2.", aconf, 0, 666);

      final var importMappingOptions = c.tableOperations().importDirectory(dir).to(tableName);

      // Create a plan with more files than exists in dir
      LoadPlan loadPlan = LoadPlan.builder().loadFileTo("f1.rf", RangeType.TABLE, null, row(333))
          .loadFileTo("f2.rf", RangeType.TABLE, null, row(666))
          .loadFileTo("f3.rf", RangeType.TABLE, null, row(666)).build();
      final var tooManyFiles = importMappingOptions.plan(loadPlan);
      assertThrows(IllegalArgumentException.class, tooManyFiles::load);

      // Create a plan with fewer files than exists in dir
      loadPlan = LoadPlan.builder().loadFileTo("f1.rf", RangeType.TABLE, null, row(333)).build();
      final var tooFewFiles = importMappingOptions.plan(loadPlan);
      assertThrows(IllegalArgumentException.class, tooFewFiles::load);

      // Create a plan with tablet boundary that does not exist
      loadPlan = LoadPlan.builder().loadFileTo("f1.rf", RangeType.TABLE, null, row(555))
          .loadFileTo("f2.rf", RangeType.TABLE, null, row(555)).build();
      final var nonExistentBoundary = importMappingOptions.plan(loadPlan);
      assertThrows(AccumuloException.class, nonExistentBoundary::load);

      // Create an empty load plan
      loadPlan = LoadPlan.builder().build();
      final var emptyLoadPlan = importMappingOptions.plan(loadPlan);
      assertThrows(IllegalArgumentException.class, emptyLoadPlan::load);
    }
  }

  @Test
  public void testComputeLoadPlan() throws Exception {

    try (AccumuloClient c = Accumulo.newClient().from(getClientProps()).build()) {
      addSplits(c, tableName, "0333 0666 0999 1333 1666");

      String dir = getDir("/testBulkFile-");

      Map<String,Set<String>> hashes = new HashMap<>();
      String h1 = writeData(fs, dir + "/f1.", aconf, 0, 333);
      hashes.put("0333", new HashSet<>(List.of(h1)));
      String h2 = writeData(fs, dir + "/f2.", aconf, 0, 666);
      hashes.get("0333").add(h2);
      hashes.put("0666", new HashSet<>(List.of(h2)));
      String h3 = writeData(fs, dir + "/f3.", aconf, 334, 700);
      hashes.get("0666").add(h3);
      hashes.put("0999", new HashSet<>(List.of(h3)));
      hashes.put("1333", Set.of());
      hashes.put("1666", Set.of());
      hashes.put("null", Set.of());

      SortedSet<Text> splits = new TreeSet<>(c.tableOperations().listSplits(tableName));

      for (String filename : List.of("f1.rf", "f2.rf", "f3.rf")) {
        // The body of this loop simulates what each reducer would do
        Path path = new Path(dir + "/" + filename);

        // compute the load plan for the rfile
        URI file = path.toUri();
        String lpJson = LoadPlan.compute(file, LoadPlan.SplitResolver.from(splits)).toJson();

        // save the load plan to a file
        Path lpPath = new Path(path.getParent(), path.getName().replace(".rf", ".lp"));
        try (var output = getCluster().getFileSystem().create(lpPath, false)) {
          IOUtils.write(lpJson, output, UTF_8);
        }
      }

      // This simulates the code that would run after the map reduce job and bulk import the files
      var builder = LoadPlan.builder();
      for (var status : getCluster().getFileSystem().listStatus(new Path(dir),
          p -> p.getName().endsWith(".lp"))) {
        try (var input = getCluster().getFileSystem().open(status.getPath())) {
          String lpJson = IOUtils.toString(input, UTF_8);
          builder.addPlan(LoadPlan.fromJson(lpJson));
        }
      }

      LoadPlan lpAll = builder.build();

      c.tableOperations().importDirectory(dir).to(tableName).plan(lpAll).load();

      verifyData(c, tableName, 0, 700, false);
      verifyMetadata(c, tableName, hashes);
    }
  }

  @Test
  public void testEmptyDir() throws Exception {
    try (AccumuloClient c = Accumulo.newClient().from(getClientProps()).build()) {
      String dir = getDir("/testBulkFile-");
      FileSystem fs = getCluster().getFileSystem();
      fs.mkdirs(new Path(dir));
      assertThrows(IllegalArgumentException.class,
          () -> c.tableOperations().importDirectory(dir).to(tableName).load());
    }
  }

  // Test that the ignore option does not throw an exception if the import directory contains
  // no files.
  @Test
  public void testEmptyDirWithIgnoreOption() throws Exception {
    try (AccumuloClient c = Accumulo.newClient().from(getClientProps()).build()) {
      String dir = getDir("/testBulkFile-");
      FileSystem fs = getCluster().getFileSystem();
      fs.mkdirs(new Path(dir));
      c.tableOperations().importDirectory(dir).to(tableName).ignoreEmptyDir(true).load();
    }
  }

  /*
   * This test imports a file where the first row of the file is equal to the last row of the first
   * tablet. There was a bug where this scenario would cause bulk import to hang forever.
   */
  @Test
  public void testEndOfFirstTablet() throws Exception {
    try (AccumuloClient c = Accumulo.newClient().from(getClientProps()).build()) {
      String dir = getDir("/testBulkFile-");
      FileSystem fs = getCluster().getFileSystem();
      fs.mkdirs(new Path(dir));

      addSplits(c, tableName, "0333");

      var h1 = writeData(fs, dir + "/f1.", aconf, 333, 333);

      c.tableOperations().importDirectory(dir).to(tableName).load();

      verifyData(c, tableName, 333, 333, false);

      Map<String,Set<String>> hashes = new HashMap<>();
      hashes.put("0333", Set.of(h1));
      hashes.put("null", Set.of());
      verifyMetadata(c, tableName, hashes);
    }
  }

  @Test
  public void testManyFiles() throws Exception {
    try (AccumuloClient c = Accumulo.newClient().from(getClientProps()).build()) {
      String dir = getDir("/testBulkFile-");
      FileSystem fs = getCluster().getFileSystem();
      fs.mkdirs(new Path(dir));

      addSplits(c, tableName, "5000");

      for (int i = 0; i < 100; i++) {
        writeData(fs, dir + "/f" + i + ".", aconf, i * 100, (i + 1) * 100 - 1);
      }

      c.tableOperations().importDirectory(dir).to(tableName).load();

      verifyData(c, tableName, 0, 100 * 100 - 1, false);

      c.tableOperations().compact(tableName, new CompactionConfig().setWait(true));

      verifyData(c, tableName, 0, 100 * 100 - 1, false);
    }
  }

  @Test
  public void testConcurrentCompactions() throws Exception {
    // run test with bulk imports happening in parallel
    testConcurrentCompactions(true);
    // run the test with bulk imports happening serially
    testConcurrentCompactions(false);
  }

  private void testConcurrentCompactions(boolean parallelBulkImports) throws Exception {
    // Tests compactions running concurrently with bulk import to ensure that data is not bulk
    // imported twice. Doing a large number of bulk imports should naturally cause compactions to
    // happen. This test ensures that compactions running concurrently with bulk import does not
    // cause duplicate imports of a files. For example if a files is imported into a tablet and then
    // compacted away then the file should not be imported again by the FATE operation doing the
    // bulk import. The test is structured in such a way that duplicate imports would be detected.

    try (AccumuloClient c = Accumulo.newClient().from(getClientProps()).build()) {
      c.tableOperations().delete(tableName);
      // Create table without versioning iterator. This done to detect the same file being imported
      // more than once.
      c.tableOperations().create(tableName, new NewTableConfiguration().withoutDefaultIterators());

      addSplits(c, tableName, "0999 1999 2999 3999 4999 5999 6999 7999 8999");

      String dir = getDir("/testBulkFile-");

      final int N = 100;

      ExecutorService executor;
      if (parallelBulkImports) {
        executor = Executors.newFixedThreadPool(16);
      } else {
        // execute the bulk imports in the current thread which will cause them to run serially
        executor = MoreExecutors.newDirectExecutorService();
      }

      // Do N bulk imports of the exact same data.
      var futures = IntStream.range(0, N).mapToObj(i -> executor.submit(() -> {
        try {
          String iterationDir = dir + "/iteration" + i;
          // Create 10 files for the bulk import.
          for (int f = 0; f < 10; f++) {
            writeData(fs, iterationDir + "/f" + f + ".", aconf, f * 1000, (f + 1) * 1000 - 1);
          }
          c.tableOperations().importDirectory(iterationDir).to(tableName).tableTime(true).load();
          getCluster().getFileSystem().delete(new Path(iterationDir), true);
        } catch (Exception e) {
          throw new IllegalStateException(e);
        }
      })).collect(Collectors.toList());

      // wait for all bulk imports and check for errors in background threads
      for (var future : futures) {
        future.get();
      }

      executor.shutdown();

      try (var scanner = c.createScanner(tableName)) {
        // Count the number of times each row is seen.
        Map<String,Long> rowCounts = scanner.stream().map(e -> e.getKey().getRowData().toString())
            .collect(Collectors.groupingBy(Function.identity(), Collectors.counting()));
        var expectedRows = IntStream.range(0, 10000).mapToObj(i -> String.format("%04d", i))
            .collect(Collectors.toSet());
        assertEquals(expectedRows, rowCounts.keySet());
        // Each row should be duplicated once for each bulk import. If a file were imported twice,
        // then would see a higher count.
        assertTrue(rowCounts.values().stream().allMatch(l -> l == N));
      }

      // Its expected that compactions ran while the bulk imports were running. If no compactions
      // ran, then each tablet would have N files. Verify each tablet has less than N files.
      try (var scanner = c.createScanner("accumulo.metadata")) {
        scanner.setRange(MetadataSchema.TabletsSection
            .getRange(getCluster().getServerContext().getTableId(tableName)));
        scanner.fetchColumnFamily(MetadataSchema.TabletsSection.DataFileColumnFamily.NAME);
        // Get the count of files for each tablet.
        Map<String,Long> rowCounts = scanner.stream().map(e -> e.getKey().getRowData().toString())
            .collect(Collectors.groupingBy(Function.identity(), Collectors.counting()));
        assertTrue(rowCounts.values().stream().allMatch(l -> l < N));
        // expect to see 10 tablets
        assertEquals(10, rowCounts.size());
      }
    }
  }

  @Test
  public void testExceptionInMetadataUpdate() throws Exception {
    try (AccumuloClient c = Accumulo.newClient().from(getClientProps()).build()) {

      // after setting this up, bulk imports should fail
      setupBulkConstraint(getPrincipal(), c);

      String dir = getDir("/testExceptionInMetadataUpdate-");

      writeData(fs, dir + "/f1.", aconf, 0, 333);

      // operation should fail with the constraint on the table
      assertThrows(AccumuloException.class,
          () -> c.tableOperations().importDirectory(dir).to(tableName).load());

      removeBulkConstraint(getPrincipal(), c);

      // should succeed after removing the constraint
      String h1 = writeData(fs, dir + "/f1.", aconf, 0, 333);
      c.tableOperations().importDirectory(dir).to(tableName).load();

      // verifty the data was bulk imported
      verifyData(c, tableName, 0, 333, false);
      verifyMetadata(c, tableName, Map.of("null", Set.of(h1)));
    }
  }

  /*
   * Test bulk importing to tablets with different availability settings. For hosted tablets bulk
   * import should refresh them.
   */
  @Test
  public void testAvailability() throws Exception {
    try (AccumuloClient c = Accumulo.newClient().from(getClientProps()).build()) {
      String dir = getDir("/testBulkFile-");
      FileSystem fs = getCluster().getFileSystem();
      fs.mkdirs(new Path(dir));

      addSplits(c, tableName, "0100 0200 0300 0400 0500");

      c.tableOperations().setTabletAvailability(tableName, new Range("0100", false, "0200", true),
          TabletAvailability.HOSTED);
      c.tableOperations().setTabletAvailability(tableName, new Range("0300", false, "0400", true),
          TabletAvailability.HOSTED);
      c.tableOperations().setTabletAvailability(tableName, new Range("0400", false, null, true),
          TabletAvailability.UNHOSTED);

      // verify tablet availabilities are as expected
      var expectedAvailabilites =
          Map.of("0100", TabletAvailability.ONDEMAND, "0200", TabletAvailability.HOSTED, "0300",
              TabletAvailability.ONDEMAND, "0400", TabletAvailability.HOSTED, "0500",
              TabletAvailability.UNHOSTED, "NULL", TabletAvailability.UNHOSTED);
      assertEquals(expectedAvailabilites, getTabletAvailabilities(c, tableName));

      var expectedHosting = expectedAvailabilites.entrySet().stream()
          .collect(Collectors.toMap(Entry::getKey, e -> e.getValue() == TabletAvailability.HOSTED));

      // Wait for the tablets w/ a TabletAvailability of HOSTED to have a location. Waiting for this
      // ensures when the bulk import runs that some tablets will be hosted and others will not.
      Wait.waitFor(() -> getLocationStatus(c, tableName).equals(expectedHosting));

      // create files that straddle tables w/ different Availability settings
      writeData(fs, dir + "/f1.", aconf, 0, 150);
      writeData(fs, dir + "/f2.", aconf, 151, 250);
      writeData(fs, dir + "/f3.", aconf, 251, 350);
      writeData(fs, dir + "/f4.", aconf, 351, 450);
      writeData(fs, dir + "/f5.", aconf, 451, 550);

      c.tableOperations().importDirectory(dir).to(tableName).load();

      // Verify bulk import operation did not change anything w.r.t. tablet hosting, should not
      // cause ondemand tablets to be hosted.
      assertEquals(expectedAvailabilites, getTabletAvailabilities(c, tableName));
      assertEquals(expectedHosting, getLocationStatus(c, tableName));

      // after import data should be visible
      try (var scanner = c.createScanner(tableName)) {
        var expected = IntStream.range(0, 401).mapToObj(i -> String.format("%04d", i))
            .collect(Collectors.toSet());
        // scan up to the unhosted tablet
        scanner.setRange(new Range("0000", true, "0400", true));
        var seen = scanner.stream().map(e -> e.getKey().getRowData().toString())
            .collect(Collectors.toSet());
        assertEquals(expected, seen);
      }

      try (var scanner = c.createScanner(tableName)) {
        var expected = IntStream.range(0, 551).mapToObj(i -> String.format("%04d", i))
            .collect(Collectors.toSet());
        // with eventual scan should see data imported into unhosted tablets
        scanner.setConsistencyLevel(ScannerBase.ConsistencyLevel.EVENTUAL);
        var seen = scanner.stream().map(e -> e.getKey().getRowData().toString())
            .collect(Collectors.toSet());
        assertEquals(expected, seen);
      }
    }
  }

  @Test
  public void testManyTabletAndFiles() throws Exception {
    try (AccumuloClient c = Accumulo.newClient().from(getClientProps()).build()) {
      String dir = getDir("/testBulkFile-");
      FileSystem fs = getCluster().getFileSystem();
      fs.mkdirs(new Path(dir));

      TreeSet<Text> splits = IntStream.range(1, 9000).mapToObj(BulkNewIT::row).map(Text::new)
          .collect(Collectors.toCollection(TreeSet::new));
      c.tableOperations().addSplits(tableName, splits);

      var executor = Executors.newFixedThreadPool(16);
      var futures = new ArrayList<Future<?>>();

      var loadPlanBuilder = LoadPlan.builder();
      var rowsExpected = new HashSet<>();
      var imports = IntStream.range(2, 8999).boxed().collect(Collectors.toList());
      // The order in which imports are added to the load plan should not matter so test that.
      Collections.shuffle(imports);
      for (var data : imports) {
        String filename = "f" + data + ".";
        loadPlanBuilder.loadFileTo(filename + RFile.EXTENSION, RangeType.TABLE, row(data - 1),
            row(data));
        var future = executor.submit(() -> {
          writeData(fs, dir + "/" + filename, aconf, data, data);
          return null;
        });
        futures.add(future);
        rowsExpected.add(row(data));
      }

      for (var future : futures) {
        future.get();
      }

      executor.shutdown();

      var loadPlan = loadPlanBuilder.build();

      c.tableOperations().importDirectory(dir).to(tableName).plan(loadPlan).load();

      // using a batch scanner can read from lots of tablets w/ less RPCs
      try (var scanner = c.createBatchScanner(tableName)) {
        // use a scan server so that tablets do not need to be hosted
        scanner.setConsistencyLevel(ScannerBase.ConsistencyLevel.EVENTUAL);
        scanner.setRanges(List.of(new Range()));
        var rowsSeen = scanner.stream().map(e -> e.getKey().getRowData().toString())
            .collect(Collectors.toSet());
        assertEquals(rowsExpected, rowsSeen);
      }
    }
  }

  /**
   * @return Map w/ keys that are end rows of tablets and the value is a true when the tablet has a
   *         current location.
   */
  private static Map<String,Boolean> getLocationStatus(AccumuloClient c, String tableName)
      throws Exception {
    ClientContext ctx = (ClientContext) c;
    var tableId = ctx.getTableId(tableName);
    try (var tablets = ctx.getAmple().readTablets().forTable(tableId).build()) {
      return tablets.stream().collect(Collectors.toMap(tm -> {
        var er = tm.getExtent().endRow();
        return er == null ? "NULL" : er.toString();
      }, tm -> {
        var loc = tm.getLocation();
        return loc != null && loc.getType() == TabletMetadata.LocationType.CURRENT;
      }));
    }
  }

  /**
   * @return Map w/ keys that are end rows of tablets and the value is the tablets availability.
   */
  private static Map<String,TabletAvailability> getTabletAvailabilities(AccumuloClient c,
      String tableName) throws TableNotFoundException {
    try (var tabletsInfo = c.tableOperations().getTabletInformation(tableName, new Range())) {
      return tabletsInfo.collect(Collectors.toMap(ti -> {
        var er = ti.getTabletId().getEndRow();
        return er == null ? "NULL" : er.toString();
      }, TabletInformation::getTabletAvailability));
    }
  }

  @Test
  public void testManyTablets() throws Exception {

    try (AccumuloClient c = Accumulo.newClient().from(getClientProps()).build()) {
      String dir = getDir("/testManyTablets-");
      writeData(fs, dir + "/f1.", aconf, 0, 199);
      writeData(fs, dir + "/f2.", aconf, 200, 399);
      writeData(fs, dir + "/f3.", aconf, 400, 599);
      writeData(fs, dir + "/f4.", aconf, 600, 799);
      writeData(fs, dir + "/f5.", aconf, 800, 999);

      var splits = IntStream.range(1, 1000).mapToObj(BulkNewIT::row).map(Text::new)
          .collect(Collectors.toCollection(TreeSet::new));

      // faster to create a table w/ lots of splits
      c.tableOperations().delete(tableName);
      var props = Map.of(Property.TABLE_BULK_MAX_TABLETS.getKey(), "500");
      c.tableOperations().create(tableName, new NewTableConfiguration().withSplits(splits)
          .withInitialTabletAvailability(TabletAvailability.HOSTED).setProperties(props));

      var lpBuilder = LoadPlan.builder();
      lpBuilder.loadFileTo("f1.rf", RangeType.TABLE, null, row(1));
      IntStream.range(2, 200)
          .forEach(i -> lpBuilder.loadFileTo("f1.rf", RangeType.TABLE, row(i - 1), row(i)));
      IntStream.range(200, 400)
          .forEach(i -> lpBuilder.loadFileTo("f2.rf", RangeType.TABLE, row(i - 1), row(i)));
      IntStream.range(400, 600)
          .forEach(i -> lpBuilder.loadFileTo("f3.rf", RangeType.TABLE, row(i - 1), row(i)));
      IntStream.range(600, 800)
          .forEach(i -> lpBuilder.loadFileTo("f4.rf", RangeType.TABLE, row(i - 1), row(i)));
      IntStream.range(800, 1000)
          .forEach(i -> lpBuilder.loadFileTo("f5.rf", RangeType.TABLE, row(i - 1), row(i)));

      var loadPlan = lpBuilder.build();

      c.tableOperations().importDirectory(dir).to(tableName).plan(loadPlan).load();

      verifyData(c, tableName, 0, 999, false);

    }

  }

  private void addSplits(AccumuloClient client, String tableName, String splitString)
      throws Exception {
    SortedSet<Text> splits = new TreeSet<>();
    for (String split : splitString.split(" ")) {
      splits.add(new Text(split));
    }
    client.tableOperations().addSplits(tableName, splits);
  }

  private long readRowValue(AccumuloClient client, String table, int row) throws Exception {
    try (var scanner = client.createScanner(table)) {
      scanner.setRange(new Range(row(row)));
      var value = scanner.stream().map(Entry::getValue).map(Value::toString)
          .collect(MoreCollectors.onlyElement());
      return Long.parseLong(value);
    }
  }

  private Map<String,Integer> countLoaded(AccumuloClient client, String table) throws Exception {
    var ctx = ((ClientContext) client);
    var tableId = ctx.getTableId(table);

    try (var tabletsMetadata = ctx.getAmple().readTablets().forTable(tableId).build()) {
      Map<String,Integer> counts = new HashMap<>();
      for (var tabletMetadata : tabletsMetadata) {
        String endRow =
            tabletMetadata.getEndRow() == null ? "null" : tabletMetadata.getEndRow().toString();
        counts.put(endRow, tabletMetadata.getLoaded().size());
      }
      return counts;
    }
  }

  private static void verifyData(AccumuloClient client, String table, int start, int end,
      int valueOffset, boolean setTime) throws Exception {
    try (Scanner scanner = client.createScanner(table, Authorizations.EMPTY)) {

      Iterator<Entry<Key,Value>> iter = scanner.iterator();

      for (int i = start; i <= end; i++) {
        if (!iter.hasNext()) {
          throw new Exception("row " + i + " not found");
        }

        Entry<Key,Value> entry = iter.next();

        String row = String.format("%04d", i);

        if (!entry.getKey().getRow().equals(new Text(row))) {
          throw new Exception("unexpected row " + entry.getKey() + " " + i);
        }

        if (Integer.parseInt(entry.getValue().toString()) != valueOffset + i) {
          throw new Exception("unexpected value " + entry + " " + i);
        }

        if (setTime) {
          assertEquals(1L, entry.getKey().getTimestamp());
        }
      }

      if (iter.hasNext()) {
        throw new Exception("found more than expected " + iter.next());
      }
    }
  }

  private void verifyData(AccumuloClient client, String table, int start, int end, boolean setTime)
      throws Exception {
    verifyData(client, table, start, end, 0, setTime);
  }

  public static void verifyMetadata(AccumuloClient client, String tableName,
      Map<String,Set<String>> expectedHashes) {

    Set<String> endRowsSeen = new HashSet<>();

    String id = client.tableOperations().tableIdMap().get(tableName);
    try (TabletsMetadata tablets = TabletsMetadata.builder(client).forTable(TableId.of(id))
        .fetch(FILES, LOADED, PREV_ROW).build()) {
      for (TabletMetadata tablet : tablets) {
        assertTrue(tablet.getLoaded().isEmpty());

        Set<String> fileHashes = tablet.getFiles().stream().map(f -> hash(f.getMetadataPath()))
            .collect(Collectors.toSet());

        String endRow = tablet.getEndRow() == null ? "null" : tablet.getEndRow().toString();

        assertEquals(expectedHashes.get(endRow), fileHashes, "endRow " + endRow);

        endRowsSeen.add(endRow);
      }

      assertEquals(expectedHashes.keySet(), endRowsSeen);
    }
  }

  @SuppressFBWarnings(value = {"PATH_TRAVERSAL_IN", "WEAK_MESSAGE_DIGEST_SHA1"},
      justification = "path provided by test; sha-1 is okay for test")
<<<<<<< HEAD
  private static String hash(String filename) {
=======
  public static String hash(String filename) {
>>>>>>> d64dda4c
    try {
      byte[] data = Files.readAllBytes(Paths.get(filename.replaceFirst("^file:", "")));
      byte[] hash = MessageDigest.getInstance("SHA1").digest(data);
      return new BigInteger(1, hash).toString(16);
    } catch (IOException | NoSuchAlgorithmException e) {
      throw new RuntimeException(e);
    }
  }

  public static String row(int r) {
    return String.format("%04d", r);
  }

<<<<<<< HEAD
  public static String writeData(String file, AccumuloConfiguration aconf, int s, int e,
      int valueOffset) throws Exception {
    FileSystem fs = getCluster().getFileSystem();
=======
  public static String writeData(FileSystem fs, String file, AccumuloConfiguration aconf, int s,
      int e, int valueOffset) throws Exception {
>>>>>>> d64dda4c
    String filename = file + RFile.EXTENSION;
    try (FileSKVWriter writer = FileOperations.getInstance().newWriterBuilder()
        .forFile(UnreferencedTabletFile.of(fs, new Path(filename)), fs, fs.getConf(),
            NoCryptoServiceFactory.NONE)
        .withTableConfiguration(aconf).build()) {
      writer.startDefaultLocalityGroup();
      for (int i = s; i <= e; i++) {
        writer.append(new Key(new Text(row(i))), new Value(Integer.toString(valueOffset + i)));
      }
    }

    return hash(filename);
  }

  private String writeData(FileSystem fs, String file, AccumuloConfiguration aconf, int s, int e)
      throws Exception {
    return writeData(fs, file, aconf, s, e, 0);
  }

  /**
   * This constraint is used to simulate an error in the metadata write for a bulk import.
   */
  public static class NoBulkConstratint implements Constraint {

    public static final String CANARY_VALUE = "a!p@a#c$h%e^&*()";
    public static final short CANARY_CODE = 31234;

    @Override
    public String getViolationDescription(short violationCode) {
      if (violationCode == 1) {
        return "Bulk import files are not allowed in this test";
      } else if (violationCode == CANARY_CODE) {
        return "Check used to see if constraint is active";
      }

      return null;
    }

    @Override
    public List<Short> check(Environment env, Mutation mutation) {
      for (var colUpdate : mutation.getUpdates()) {
        var fam = new Text(colUpdate.getColumnFamily());
        if (fam.equals(MetadataSchema.TabletsSection.DataFileColumnFamily.NAME)) {
          var stf = new StoredTabletFile(new String(colUpdate.getColumnQualifier(), UTF_8));
          if (stf.getFileName().startsWith("I")) {
            return List.of((short) 1);
          }
        }

        if (new String(colUpdate.getValue(), UTF_8).equals(CANARY_VALUE)) {
          return List.of(CANARY_CODE);
        }

      }

      return null;
    }
  }

  static void setupBulkConstraint(String principal, AccumuloClient c)
      throws AccumuloException, AccumuloSecurityException, TableNotFoundException {
    // add a constraint to the metadata table that disallows bulk import files to be added
    c.securityOperations().grantTablePermission(principal, AccumuloTable.METADATA.tableName(),
        TablePermission.WRITE);
    c.securityOperations().grantTablePermission(principal, AccumuloTable.METADATA.tableName(),
        TablePermission.ALTER_TABLE);

    c.tableOperations().addConstraint(AccumuloTable.METADATA.tableName(),
        NoBulkConstratint.class.getName());

    var metaConstraints = new MetadataConstraints();
    SystemEnvironment env = EasyMock.createMock(SystemEnvironment.class);
    ServerContext context = EasyMock.createMock(ServerContext.class);
    EasyMock.expect(env.getServerContext()).andReturn(context);
    EasyMock.replay(env);

    // wait for the constraint to be active on the metadata table
    Wait.waitFor(() -> {
      try (var bw = c.createBatchWriter(AccumuloTable.METADATA.tableName())) {
        Mutation m = new Mutation("~garbage");
        m.put("", "", NoBulkConstratint.CANARY_VALUE);
        // This test assume the metadata constraint check will not flag this mutation, the following
        // validates this assumption.
        assertTrue(metaConstraints.check(env, m).isEmpty());
        bw.addMutation(m);
        return false;
      } catch (MutationsRejectedException e) {
        return e.getConstraintViolationSummaries().stream()
            .anyMatch(cvs -> cvs.violationCode == NoBulkConstratint.CANARY_CODE);
      }
    });

    // delete the junk added to the metadata table
    try (var bw = c.createBatchWriter(AccumuloTable.METADATA.tableName())) {
      Mutation m = new Mutation("~garbage");
      m.putDelete("", "");
      bw.addMutation(m);
    }
  }

  static void removeBulkConstraint(String principal, AccumuloClient c)
      throws AccumuloException, TableNotFoundException, AccumuloSecurityException {
    int constraintNum = c.tableOperations().listConstraints(AccumuloTable.METADATA.tableName())
        .get(NoBulkConstratint.class.getName());
    c.tableOperations().removeConstraint(AccumuloTable.METADATA.tableName(), constraintNum);
    c.securityOperations().revokeTablePermission(principal, AccumuloTable.METADATA.tableName(),
        TablePermission.WRITE);
    c.securityOperations().revokeTablePermission(principal, AccumuloTable.METADATA.tableName(),
        TablePermission.ALTER_TABLE);
  }
}<|MERGE_RESOLUTION|>--- conflicted
+++ resolved
@@ -1319,11 +1319,7 @@
 
   @SuppressFBWarnings(value = {"PATH_TRAVERSAL_IN", "WEAK_MESSAGE_DIGEST_SHA1"},
       justification = "path provided by test; sha-1 is okay for test")
-<<<<<<< HEAD
-  private static String hash(String filename) {
-=======
   public static String hash(String filename) {
->>>>>>> d64dda4c
     try {
       byte[] data = Files.readAllBytes(Paths.get(filename.replaceFirst("^file:", "")));
       byte[] hash = MessageDigest.getInstance("SHA1").digest(data);
@@ -1337,14 +1333,8 @@
     return String.format("%04d", r);
   }
 
-<<<<<<< HEAD
-  public static String writeData(String file, AccumuloConfiguration aconf, int s, int e,
-      int valueOffset) throws Exception {
-    FileSystem fs = getCluster().getFileSystem();
-=======
   public static String writeData(FileSystem fs, String file, AccumuloConfiguration aconf, int s,
       int e, int valueOffset) throws Exception {
->>>>>>> d64dda4c
     String filename = file + RFile.EXTENSION;
     try (FileSKVWriter writer = FileOperations.getInstance().newWriterBuilder()
         .forFile(UnreferencedTabletFile.of(fs, new Path(filename)), fs, fs.getConf(),
