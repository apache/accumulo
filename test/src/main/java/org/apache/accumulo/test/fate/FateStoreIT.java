/*
 * Licensed to the Apache Software Foundation (ASF) under one
 * or more contributor license agreements.  See the NOTICE file
 * distributed with this work for additional information
 * regarding copyright ownership.  The ASF licenses this file
 * to you under the Apache License, Version 2.0 (the
 * "License"); you may not use this file except in compliance
 * with the License.  You may obtain a copy of the License at
 *
 *   https://www.apache.org/licenses/LICENSE-2.0
 *
 * Unless required by applicable law or agreed to in writing,
 * software distributed under the License is distributed on an
 * "AS IS" BASIS, WITHOUT WARRANTIES OR CONDITIONS OF ANY
 * KIND, either express or implied.  See the License for the
 * specific language governing permissions and limitations
 * under the License.
 */
package org.apache.accumulo.test.fate;

import static java.nio.charset.StandardCharsets.UTF_8;
import static org.apache.accumulo.test.fate.FateTestUtil.TEST_FATE_OP;
import static org.junit.jupiter.api.Assertions.assertEquals;
import static org.junit.jupiter.api.Assertions.assertFalse;
import static org.junit.jupiter.api.Assertions.assertInstanceOf;
import static org.junit.jupiter.api.Assertions.assertNotEquals;
import static org.junit.jupiter.api.Assertions.assertNotNull;
import static org.junit.jupiter.api.Assertions.assertNull;
import static org.junit.jupiter.api.Assertions.assertTrue;

import java.time.Duration;
import java.util.ArrayList;
import java.util.EnumSet;
import java.util.HashMap;
import java.util.HashSet;
import java.util.List;
import java.util.Map;
import java.util.Optional;
import java.util.Set;
import java.util.UUID;
import java.util.concurrent.Executors;
import java.util.concurrent.Future;
import java.util.concurrent.atomic.AtomicBoolean;
import java.util.concurrent.atomic.AtomicInteger;
import java.util.stream.Collectors;

import org.apache.accumulo.core.data.TableId;
import org.apache.accumulo.core.dataImpl.KeyExtent;
import org.apache.accumulo.core.fate.AbstractFateStore;
import org.apache.accumulo.core.fate.Fate.TxInfo;
import org.apache.accumulo.core.fate.FateId;
import org.apache.accumulo.core.fate.FateInstanceType;
import org.apache.accumulo.core.fate.FateKey;
import org.apache.accumulo.core.fate.FateStore;
import org.apache.accumulo.core.fate.FateStore.FateTxStore;
import org.apache.accumulo.core.fate.ReadOnlyFateStore.FateIdStatus;
import org.apache.accumulo.core.fate.ReadOnlyFateStore.TStatus;
import org.apache.accumulo.core.fate.ReadOnlyRepo;
import org.apache.accumulo.core.fate.StackOverflowException;
import org.apache.accumulo.core.metadata.schema.ExternalCompactionId;
import org.apache.accumulo.harness.SharedMiniClusterBase;
import org.apache.accumulo.server.ServerContext;
import org.apache.accumulo.test.fate.FateIT.TestRepo;
import org.apache.accumulo.test.fate.FateTestRunner.TestEnv;
import org.apache.accumulo.test.util.Wait;
import org.apache.hadoop.io.Text;
import org.junit.jupiter.api.Test;

import com.google.common.collect.Sets;

public abstract class FateStoreIT extends SharedMiniClusterBase implements FateTestRunner<TestEnv> {

  @Override
  protected Duration defaultTimeout() {
    return Duration.ofMinutes(1);
  }

  @Test
  public void testReadWrite() throws Exception {
    executeTest(this::testReadWrite);
  }

  protected void testReadWrite(FateStore<TestEnv> store, ServerContext sctx)
      throws StackOverflowException {

    // Create a new transaction and get the store for it
    FateId fateId = store.create();
    FateTxStore<TestEnv> txStore = store.reserve(fateId);
    assertTrue(txStore.timeCreated() > 0);
    assertFalse(txStore.getKey().isPresent());
    assertEquals(1, store.list().count());

    // Push a test FATE op and verify we can read it back
    txStore.setStatus(TStatus.IN_PROGRESS);
    txStore.push(new TestRepo("testOp"));
    TestRepo op = (TestRepo) txStore.top();
    assertNotNull(op);

    // Test status
    txStore.setStatus(TStatus.SUBMITTED);
    assertEquals(TStatus.SUBMITTED, txStore.getStatus());

    // Set a name to test setTransactionInfo()
<<<<<<< HEAD
    txStore.setTransactionInfo(TxInfo.TX_NAME, TEST_FATE_OP);
    assertEquals(TEST_FATE_OP, txStore.getTransactionInfo(TxInfo.TX_NAME));
=======
    txStore.setTransactionInfo(TxInfo.FATE_OP, "name");
    assertEquals("name", txStore.getTransactionInfo(TxInfo.FATE_OP));
>>>>>>> 121758a4

    // Try setting a second test op to test getStack()
    // when listing or popping TestOperation2 should be first
    assertEquals(1, txStore.getStack().size());
    txStore.setStatus(TStatus.IN_PROGRESS);
    txStore.push(new TestOperation2());
    // test top returns TestOperation2
    ReadOnlyRepo<TestEnv> top = txStore.top();
    assertInstanceOf(TestOperation2.class, top);

    // test get stack
    List<ReadOnlyRepo<TestEnv>> ops = txStore.getStack();
    assertEquals(2, ops.size());
    assertInstanceOf(TestOperation2.class, ops.get(0));
    assertEquals(TestRepo.class, ops.get(1).getClass());

    // test pop, TestOperation should be left
    txStore.setStatus(TStatus.FAILED_IN_PROGRESS); // needed to satisfy the condition on pop
    txStore.pop();
    ops = txStore.getStack();
    assertEquals(1, ops.size());
    assertEquals(TestRepo.class, ops.get(0).getClass());

    // create second
    FateTxStore<TestEnv> txStore2 = store.reserve(store.create());
    assertEquals(2, store.list().count());

    // test delete
    txStore.setStatus(TStatus.SUCCESSFUL); // needed to satisfy the condition on delete
    txStore.delete();
    assertEquals(1, store.list().count());
    txStore2.setStatus(TStatus.SUCCESSFUL); // needed to satisfy the condition on delete
    txStore2.delete();
  }

  @Test
  public void testReadWriteTxInfo() throws Exception {
    executeTest(this::testReadWriteTxInfo);
  }

  protected void testReadWriteTxInfo(FateStore<TestEnv> store, ServerContext sctx) {
    FateId fateId = store.create();
    FateTxStore<TestEnv> txStore = store.reserve(fateId);

    try {
      // Go through all enum values to verify each TxInfo type will be properly
      // written and read from the store
      for (TxInfo txInfo : TxInfo.values()) {
        assertNull(txStore.getTransactionInfo(txInfo));
        txStore.setTransactionInfo(txInfo, "value: " + txInfo.name());
        assertEquals("value: " + txInfo.name(), txStore.getTransactionInfo(txInfo));
      }
    } finally {
      txStore.delete();
    }

  }

  @Test
  public void testDeferredOverflow() throws Exception {
    executeTest(this::testDeferredOverflow, 10, AbstractFateStore.DEFAULT_FATE_ID_GENERATOR);
  }

  protected void testDeferredOverflow(FateStore<TestEnv> store, ServerContext sctx)
      throws Exception {
    assertFalse(store.isDeferredOverflow());

    // Store 10 transactions that are all deferred
    final Set<FateId> transactions = new HashSet<>();
    for (int i = 0; i < 10; i++) {
      FateId fateId = store.create();
      transactions.add(fateId);
      FateTxStore<TestEnv> txStore = store.reserve(fateId);
      txStore.setStatus(TStatus.SUBMITTED);
      assertTrue(txStore.timeCreated() > 0);
      txStore.unreserve(Duration.ofSeconds(10));
    }

    // Verify we have 10 transactions and all are deferred
    assertEquals(10, store.list().count());
    assertEquals(10, store.getDeferredCount());

    // Should still be false as we are at thet max but not over yet
    assertFalse(store.isDeferredOverflow());

    var executor = Executors.newCachedThreadPool();
    Future<?> future;
    AtomicBoolean keepRunning = new AtomicBoolean(true);
    try {
      // Run and verify all 10 transactions still exist and were not
      // run because of the deferral time of all the transactions
      future = executor.submit(() -> store.runnable(keepRunning,
          fateIdStatus -> transactions.remove(fateIdStatus.getFateId())));
      Thread.sleep(2000);
      assertEquals(10, transactions.size());
      // Setting this flag to false should terminate the task if sleeping
      keepRunning.set(false);
      // wait for the future to finish to verify the task finished
      future.get();

      // Store one more that should go over the max deferred of 10
      // and should clear the map and set the overflow flag
      FateId fateId = store.create();
      transactions.add(fateId);
      FateTxStore<TestEnv> txStore = store.reserve(fateId);
      txStore.setStatus(TStatus.SUBMITTED);
      txStore.unreserve(Duration.ofSeconds(30));

      // Verify we have 11 transactions stored and none
      // deferred anymore because of the overflow
      assertEquals(11, store.list().count());
      assertEquals(0, store.getDeferredCount());
      assertTrue(store.isDeferredOverflow());

      // Run and verify all 11 transactions were processed
      // and removed from the store
      keepRunning.set(true);
      future = executor.submit(() -> store.runnable(keepRunning,
          fateIdStatus -> transactions.remove(fateIdStatus.getFateId())));
      Wait.waitFor(transactions::isEmpty);
      // Setting this flag to false should terminate the task if sleeping
      keepRunning.set(false);
      // wait for the future to finish to verify the task finished
      future.get();

      // Overflow should now be reset to false so adding another deferred
      // transaction should now go back into the deferral map and flag should
      // still be false as we are under the limit
      assertFalse(store.isDeferredOverflow());
      txStore = store.reserve(store.create());
      txStore.unreserve(Duration.ofSeconds(30));
      assertEquals(1, store.getDeferredCount());
      assertFalse(store.isDeferredOverflow());
    } finally {
      executor.shutdownNow();
      // Cleanup so we don't interfere with other tests
      // All stores should already be unreserved
      store.list().forEach(
          fateIdStatus -> store.tryReserve(fateIdStatus.getFateId()).orElseThrow().delete());
    }
  }

  @Test
  public void testListStatus() throws Exception {
    executeTest(this::testListStatus);
  }

  protected void testListStatus(FateStore<TestEnv> store, ServerContext sctx) {
    try {
      Map<FateId,TStatus> expectedStatus = new HashMap<>();

      final EnumSet<TStatus> allStatuses = EnumSet.allOf(TStatus.class);

      for (int i = 0; i < 5; i++) {
        for (var status : allStatuses) {
          var fateId = store.create();
          var txStore = store.reserve(fateId);
          txStore.setStatus(status);
          txStore.unreserve(Duration.ZERO);
          expectedStatus.put(fateId, status);
        }
      }
      for (Set<TStatus> statuses : Sets.powerSet(allStatuses)) {
        EnumSet<TStatus> enumSet =
            statuses.isEmpty() ? EnumSet.noneOf(TStatus.class) : EnumSet.copyOf(statuses);

        var expected =
            expectedStatus.entrySet().stream().filter(e -> enumSet.contains(e.getValue()))
                .map(Map.Entry::getKey).collect(Collectors.toSet());

        var actual = store.list(enumSet).map(FateIdStatus::getFateId).collect(Collectors.toSet());
        assertEquals(expected, actual);
      }
    } finally {
      // Cleanup so we don't interfere with other tests
      // All stores should already be unreserved
      store.list().forEach(fateIdStatus -> {
        var txStore = store.tryReserve(fateIdStatus.getFateId()).orElseThrow();
        txStore.setStatus(TStatus.SUCCESSFUL);
        txStore.delete();
        txStore.unreserve(Duration.ZERO);
      });
    }
  }

  @Test
  public void testCreateWithKey() throws Exception {
    executeTest(this::testCreateWithKey);
  }

  protected void testCreateWithKey(FateStore<TestEnv> store, ServerContext sctx) {
    KeyExtent ke1 =
        new KeyExtent(TableId.of(getUniqueNames(1)[0]), new Text("zzz"), new Text("aaa"));

    FateKey fateKey1 = FateKey.forSplit(ke1);
    FateKey fateKey2 =
        FateKey.forCompactionCommit(ExternalCompactionId.generate(UUID.randomUUID()));

    var fateId1 = store.seedTransaction(TEST_FATE_OP, fateKey1, new TestRepo(), true).orElseThrow();
    var fateId2 = store.seedTransaction(TEST_FATE_OP, fateKey2, new TestRepo(), true).orElseThrow();

    assertNotEquals(fateId1, fateId2);

    var txStore1 = store.reserve(fateId1);
    var txStore2 = store.reserve(fateId2);
    try {
      assertTrue(txStore1.timeCreated() > 0);
      assertEquals(TStatus.SUBMITTED, txStore1.getStatus());
      assertEquals(fateKey1, txStore1.getKey().orElseThrow());

      assertTrue(txStore2.timeCreated() > 0);
      assertEquals(TStatus.SUBMITTED, txStore2.getStatus());
      assertEquals(fateKey2, txStore2.getKey().orElseThrow());

      assertEquals(2, store.list().count());
    } finally {
      txStore1.delete();
      txStore2.delete();
      txStore1.unreserve(Duration.ZERO);
      txStore2.unreserve(Duration.ZERO);
    }
  }

  @Test
  public void testCreateWithKeyDuplicate() throws Exception {
    executeTest(this::testCreateWithKeyDuplicate);
  }

  protected void testCreateWithKeyDuplicate(FateStore<TestEnv> store, ServerContext sctx) {
    KeyExtent ke =
        new KeyExtent(TableId.of(getUniqueNames(1)[0]), new Text("zzz"), new Text("aaa"));

    FateKey fateKey = FateKey.forSplit(ke);
    var fateId = store.seedTransaction(TEST_FATE_OP, fateKey, new TestRepo(), true).orElseThrow();

    // second call is empty
    assertTrue(store.seedTransaction(TEST_FATE_OP, fateKey, new TestRepo(), true).isEmpty());
    assertFalse(store.seedTransaction(TEST_FATE_OP, fateId, new TestRepo(), true));

    var txStore = store.reserve(fateId);
    try {
      assertTrue(txStore.timeCreated() > 0);
      assertEquals(TStatus.SUBMITTED, txStore.getStatus());
      assertEquals(fateKey, txStore.getKey().orElseThrow());
      assertEquals(1, store.list().count());
    } finally {
      txStore.delete();
      txStore.unreserve(Duration.ZERO);
    }
  }

  @Test
  public void testCreateWithKeyInProgress() throws Exception {
    executeTest(this::testCreateWithKeyInProgress);
  }

  protected void testCreateWithKeyInProgress(FateStore<TestEnv> store, ServerContext sctx)
      throws Exception {
    KeyExtent ke =
        new KeyExtent(TableId.of(getUniqueNames(1)[0]), new Text("zzz"), new Text("aaa"));
    FateKey fateKey = FateKey.forSplit(ke);

    var fateId = store.seedTransaction(TEST_FATE_OP, fateKey, new TestRepo(), true).orElseThrow();

    var txStore = store.reserve(fateId);
    try {
      assertTrue(txStore.timeCreated() > 0);
      txStore.setStatus(TStatus.IN_PROGRESS);

      // We have an existing transaction with the same key in progress
      // so should return an empty Optional
      assertTrue(store.seedTransaction(TEST_FATE_OP, fateKey, new TestRepo(), true).isEmpty());
      assertEquals(TStatus.IN_PROGRESS, txStore.getStatus());
    } finally {
      txStore.setStatus(TStatus.SUCCESSFUL);
      txStore.delete();
      txStore.unreserve(Duration.ZERO);
    }

    txStore = null;

    try {
      // After deletion, make sure we can create again with the same key
      var fateId2 =
          store.seedTransaction(TEST_FATE_OP, fateKey, new TestRepo(), true).orElseThrow();
      txStore = store.reserve(fateId);
      assertEquals(fateId, fateId2);
      assertTrue(txStore.timeCreated() > 0);
      assertEquals(TStatus.SUBMITTED, txStore.getStatus());
    } finally {
      if (txStore != null) {
        txStore.delete();
        txStore.unreserve(Duration.ZERO);
      }
    }

  }

  @Test
  public void testCreateWithKeyCollision() throws Exception {
    // Replace the default hashing algorithm with one that always returns the same tid so
    // we can check duplicate detection with different keys
    executeTest(this::testCreateWithKeyCollision, AbstractFateStore.DEFAULT_MAX_DEFERRED,
        new AbstractFateStore.FateIdGenerator() {
          @Override
          public FateId fromTypeAndKey(FateInstanceType instanceType, FateKey fateKey) {
            return FateId.from(instanceType,
                UUID.nameUUIDFromBytes("testing uuid".getBytes(UTF_8)));
          }

          @Override
          public FateId newRandomId(FateInstanceType instanceType) {
            return FateId.from(instanceType, UUID.randomUUID());
          }
        });
  }

  protected void testCreateWithKeyCollision(FateStore<TestEnv> store, ServerContext sctx) {
    String[] tables = getUniqueNames(2);
    KeyExtent ke1 = new KeyExtent(TableId.of(tables[0]), new Text("zzz"), new Text("aaa"));
    KeyExtent ke2 = new KeyExtent(TableId.of(tables[1]), new Text("ddd"), new Text("bbb"));

    FateKey fateKey1 = FateKey.forSplit(ke1);
    FateKey fateKey2 = FateKey.forSplit(ke2);

    var fateId1 = store.seedTransaction(TEST_FATE_OP, fateKey1, new TestRepo(), true).orElseThrow();
    var txStore = store.reserve(fateId1);
    try {
      assertTrue(store.seedTransaction(TEST_FATE_OP, fateKey2, new TestRepo(), true).isEmpty());
      assertEquals(fateKey1, txStore.getKey().orElseThrow());
    } finally {
      txStore.delete();
      txStore.unreserve(Duration.ZERO);
    }

  }

  @Test
  public void testCollisionWithRandomFateId() throws Exception {
    executeTest(this::testCollisionWithRandomFateId);
  }

  protected void testCollisionWithRandomFateId(FateStore<TestEnv> store, ServerContext sctx)
      throws Exception {
    KeyExtent ke =
        new KeyExtent(TableId.of(getUniqueNames(1)[0]), new Text("zzz"), new Text("aaa"));

    FateKey fateKey = FateKey.forSplit(ke);
    var fateId = store.seedTransaction(TEST_FATE_OP, fateKey, new TestRepo(), true).orElseThrow();

    // After seeding a fate transaction using a key we can simulate a collision with
    // a random FateId by deleting the key out of Fate and calling seed again to
    // verify it detects the key is missing. Then we can continue and see if we can still use
    // the existing transaction.
    deleteKey(fateId, sctx);
    assertTrue(store.seedTransaction(TEST_FATE_OP, fateKey, new TestRepo(), true).isEmpty());

    var txStore = store.reserve(fateId);
    // We should still be able to use the existing transaction
    try {
      assertTrue(txStore.timeCreated() > 0);
      assertEquals(TStatus.SUBMITTED, txStore.getStatus());
    } finally {
      txStore.delete();
      txStore.unreserve(Duration.ZERO);
    }
  }

  public static final UUID DUPLICATE_UUID = UUID.randomUUID();

  public static final List<UUID> UUIDS = List.of(DUPLICATE_UUID, DUPLICATE_UUID, UUID.randomUUID());

  @Test
  public void testCreate() throws Exception {
    AtomicInteger index = new AtomicInteger(0);
    executeTest(this::testCreate, AbstractFateStore.DEFAULT_MAX_DEFERRED,
        new AbstractFateStore.FateIdGenerator() {
          @Override
          public FateId fromTypeAndKey(FateInstanceType instanceType, FateKey fateKey) {
            return FateId.from(instanceType,
                UUID.nameUUIDFromBytes("testing uuid".getBytes(UTF_8)));
          }

          @Override
          public FateId newRandomId(FateInstanceType instanceType) {
            return FateId.from(instanceType, UUIDS.get(index.getAndIncrement() % UUIDS.size()));
          }
        });
  }

  protected void testCreate(FateStore<TestEnv> store, ServerContext sctx) throws Exception {

    var fateId1 = store.create();
    assertEquals(UUIDS.get(0), fateId1.getTxUUID());

    // This UUIDS[1] should collide with UUIDS[0] and then the code should retry and end up UUIDS[2]
    var fateId2 = store.create();
    assertEquals(UUIDS.get(2), fateId2.getTxUUID());

    for (var fateId : List.of(fateId1, fateId2)) {
      var txStore = store.reserve(fateId);
      try {
        assertEquals(TStatus.NEW, txStore.getStatus());
        assertTrue(txStore.timeCreated() > 0);
        assertNull(txStore.top());
        assertTrue(txStore.getKey().isEmpty());
        assertEquals(fateId, txStore.getID());
        assertTrue(txStore.getStack().isEmpty());
      } finally {
        txStore.unreserve(Duration.ZERO);
      }
    }

    assertEquals(Set.of(fateId1, fateId2),
        store.list().map(FateIdStatus::getFateId).collect(Collectors.toSet()));

    var txStore = store.reserve(fateId2);
    try {
      txStore.delete();
    } finally {
      txStore.unreserve(Duration.ZERO);
    }

    assertEquals(Set.of(fateId1),
        store.list().map(FateIdStatus::getFateId).collect(Collectors.toSet()));

    txStore = store.reserve(fateId1);
    try {
      txStore.setStatus(TStatus.SUBMITTED);
      txStore.setStatus(TStatus.IN_PROGRESS);
      txStore.push(new TestRepo());
    } finally {
      txStore.unreserve(Duration.ZERO);
    }

    assertEquals(Set.of(fateId1),
        store.list().map(FateIdStatus::getFateId).collect(Collectors.toSet()));

    // should collide again with the first fate id and go to the second
    fateId2 = store.create();
    assertEquals(UUIDS.get(2), fateId2.getTxUUID());

    assertEquals(Set.of(fateId1, fateId2),
        store.list().map(FateIdStatus::getFateId).collect(Collectors.toSet()));

    // ensure fateId1 was not altered in anyway by creating fateid2 when it collided
    txStore = store.reserve(fateId1);
    try {
      assertEquals(TStatus.IN_PROGRESS, txStore.getStatus());
      assertNotNull(txStore.top());
      txStore.forceDelete();
    } finally {
      txStore.unreserve(Duration.ZERO);
    }

    assertEquals(Set.of(fateId2),
        store.list().map(FateIdStatus::getFateId).collect(Collectors.toSet()));

    txStore = store.reserve(fateId2);
    try {
      assertEquals(TStatus.NEW, txStore.getStatus());
      txStore.delete();
    } finally {
      txStore.unreserve(Duration.ZERO);
    }

    // should be able to recreate something at the same id
    fateId1 = store.create();
    assertEquals(UUIDS.get(0), fateId1.getTxUUID());
    txStore = store.reserve(fateId1);
    try {
      assertEquals(TStatus.NEW, txStore.getStatus());
      assertTrue(txStore.timeCreated() > 0);
      assertNull(txStore.top());
      assertTrue(txStore.getKey().isEmpty());
      assertEquals(fateId1, txStore.getID());
      assertTrue(txStore.getStack().isEmpty());
      txStore.delete();
    } finally {
      txStore.unreserve(Duration.ZERO);
    }

    assertEquals(Set.of(), store.list().map(FateIdStatus::getFateId).collect(Collectors.toSet()));

  }

  @Test
  public void testConcurrent() throws Exception {
    executeTest(this::testConcurrent);
  }

  protected void testConcurrent(FateStore<TestEnv> store, ServerContext sctx) throws Exception {
    KeyExtent ke =
        new KeyExtent(TableId.of(getUniqueNames(1)[0]), new Text("zzz"), new Text("aaa"));
    FateKey fateKey = FateKey.forSplit(ke);

    var executor = Executors.newFixedThreadPool(10);
    try {
      // have 10 threads all try to seed the same fate key, only one should succeed.
      List<Future<Optional<FateId>>> futures = new ArrayList<>(10);
      for (int i = 0; i < 10; i++) {
        futures.add(executor
            .submit(() -> store.seedTransaction(TEST_FATE_OP, fateKey, new TestRepo(), true)));
      }

      int idsSeen = 0;
      for (var future : futures) {
        if (future.get().isPresent()) {
          idsSeen++;
        }
      }

      assertEquals(1, idsSeen);
      assertEquals(1, store.list(FateKey.FateKeyType.SPLIT).count());
      assertEquals(0, store.list(FateKey.FateKeyType.COMPACTION_COMMIT).count());

      for (var future : futures) {
        if (future.get().isPresent()) {
          var txStore = store.reserve(future.get().orElseThrow());
          try {
            txStore.delete();
          } finally {
            txStore.unreserve(Duration.ZERO);
          }
        }
      }

      assertEquals(0, store.list(FateKey.FateKeyType.SPLIT).count());
      assertEquals(0, store.list(FateKey.FateKeyType.COMPACTION_COMMIT).count());

    } finally {
      executor.shutdown();
    }

  }

  @Test
  public void testAbsent() throws Exception {
    executeTest(this::testAbsent);
  }

  protected void testAbsent(FateStore<TestEnv> store, ServerContext sctx) {
    // Ensure both store implementations have consistent behavior when reading a fateId that does
    // not exist.

    var fateId = FateId.from(store.type(), UUID.randomUUID());
    var txStore = store.read(fateId);

    assertTrue(store.tryReserve(fateId).isEmpty());
    assertEquals(TStatus.UNKNOWN, txStore.getStatus());
    assertNull(txStore.top());
    assertNull(txStore.getTransactionInfo(TxInfo.FATE_OP));
    assertEquals(0, txStore.timeCreated());
    assertEquals(Optional.empty(), txStore.getKey());
    assertEquals(fateId, txStore.getID());
    assertEquals(List.of(), txStore.getStack());
  }

  @Test
  public void testListFateKeys() throws Exception {
    executeTest(this::testListFateKeys);
  }

  protected void testListFateKeys(FateStore<TestEnv> store, ServerContext sctx) throws Exception {

    // this should not be seen when listing by key type because it has no key
    var id1 = store.create();

    TableId tid1 = TableId.of("test");
    var extent1 = new KeyExtent(tid1, new Text("m"), null);
    var extent2 = new KeyExtent(tid1, null, new Text("m"));
    var fateKey1 = FateKey.forSplit(extent1);
    var fateKey2 = FateKey.forSplit(extent2);

    var cid1 = ExternalCompactionId.generate(UUID.randomUUID());
    var cid2 = ExternalCompactionId.generate(UUID.randomUUID());

    assertNotEquals(cid1, cid2);

    var fateKey3 = FateKey.forCompactionCommit(cid1);
    var fateKey4 = FateKey.forCompactionCommit(cid2);

    Map<FateKey,FateId> fateKeyIds = new HashMap<>();
    for (FateKey fateKey : List.of(fateKey1, fateKey2, fateKey3, fateKey4)) {
      var fateId = store.seedTransaction(TEST_FATE_OP, fateKey, new TestRepo(), true).orElseThrow();
      fateKeyIds.put(fateKey, fateId);
    }

    HashSet<FateId> allIds = new HashSet<>();
    allIds.addAll(fateKeyIds.values());
    allIds.add(id1);
    assertEquals(allIds, store.list().map(FateIdStatus::getFateId).collect(Collectors.toSet()));
    assertEquals(5, allIds.size());

    assertEquals(4, fateKeyIds.size());
    assertEquals(4, fateKeyIds.values().stream().distinct().count());

    HashSet<KeyExtent> seenExtents = new HashSet<>();
    store.list(FateKey.FateKeyType.SPLIT).forEach(fateKey -> {
      assertEquals(FateKey.FateKeyType.SPLIT, fateKey.getType());
      assertNotNull(fateKeyIds.remove(fateKey));
      assertTrue(seenExtents.add(fateKey.getKeyExtent().orElseThrow()));
    });

    assertEquals(2, fateKeyIds.size());
    assertEquals(Set.of(extent1, extent2), seenExtents);

    HashSet<ExternalCompactionId> seenCids = new HashSet<>();
    store.list(FateKey.FateKeyType.COMPACTION_COMMIT).forEach(fateKey -> {
      assertEquals(FateKey.FateKeyType.COMPACTION_COMMIT, fateKey.getType());
      assertNotNull(fateKeyIds.remove(fateKey));
      assertTrue(seenCids.add(fateKey.getCompactionId().orElseThrow()));
    });

    assertEquals(0, fateKeyIds.size());
    assertEquals(Set.of(cid1, cid2), seenCids);
    // Cleanup so we don't interfere with other tests
    store.list()
        .forEach(fateIdStatus -> store.tryReserve(fateIdStatus.getFateId()).orElseThrow().delete());
  }

  protected abstract void deleteKey(FateId fateId, ServerContext sctx);

  private static class TestOperation2 extends TestRepo {

    private static final long serialVersionUID = 1L;

    public TestOperation2() {
      super("testOperation2");
    }
  }

}<|MERGE_RESOLUTION|>--- conflicted
+++ resolved
@@ -101,13 +101,8 @@
     assertEquals(TStatus.SUBMITTED, txStore.getStatus());
 
     // Set a name to test setTransactionInfo()
-<<<<<<< HEAD
-    txStore.setTransactionInfo(TxInfo.TX_NAME, TEST_FATE_OP);
-    assertEquals(TEST_FATE_OP, txStore.getTransactionInfo(TxInfo.TX_NAME));
-=======
-    txStore.setTransactionInfo(TxInfo.FATE_OP, "name");
-    assertEquals("name", txStore.getTransactionInfo(TxInfo.FATE_OP));
->>>>>>> 121758a4
+    txStore.setTransactionInfo(TxInfo.FATE_OP, TEST_FATE_OP);
+    assertEquals(TEST_FATE_OP, txStore.getTransactionInfo(TxInfo.FATE_OP));
 
     // Try setting a second test op to test getStack()
     // when listing or popping TestOperation2 should be first
