--- conflicted
+++ resolved
@@ -96,33 +96,18 @@
     }
 
     @Override
-<<<<<<< HEAD
     public void evaluateOnDemandTabletsForUnload() {
       super.evaluateOnDemandTabletsForUnload();
       getOnlineTablets().keySet().forEach(ke -> {
         if (!ke.isMeta()) {
           final TableId tid = ke.tableId();
-          final String zooRoot = this.getContext().getZooKeeperRoot();
-          final String tableZPath = zooRoot + Constants.ZTABLES + "/" + tid.canonical();
+          final String tableZPath = Constants.ZTABLES + "/" + tid.canonical();
           try {
             this.getContext().getZooSession().asReader().exists(tableZPath, new StuckWatcher());
           } catch (KeeperException | InterruptedException e) {
             LOG.error("Error setting watch at: {}", tableZPath, e);
           }
           LOG.info("Set StuckWatcher at: {}", tableZPath);
-=======
-    protected TreeMap<KeyExtent,TabletData> splitTablet(Tablet tablet, byte[] splitPoint)
-        throws IOException {
-      LOG.info("In HalfDeadServerWatcherIT::splitTablet");
-      TreeMap<KeyExtent,TabletData> results = super.splitTablet(tablet, splitPoint);
-      if (!tablet.getExtent().isMeta()) {
-        final TableId tid = tablet.getExtent().tableId();
-        final String tableZPath = Constants.ZTABLES + "/" + tid.canonical();
-        try {
-          this.getContext().getZooSession().asReaderWriter().exists(tableZPath, new StuckWatcher());
-        } catch (KeeperException | InterruptedException e) {
-          LOG.error("Error setting watch at: {}", tableZPath, e);
->>>>>>> 4680c456
         }
       });
     }
@@ -202,7 +187,6 @@
 
       // Delete the lock for the TabletServer
       final ServerContext ctx = getServerContext();
-<<<<<<< HEAD
       Set<ServiceLockPath> serverPaths = ctx.getServerPaths().getTabletServer(
           (rg) -> rg.equals(Constants.DEFAULT_RESOURCE_GROUP_NAME),
           AddressSelector.exact(HostAndPort.fromString(tserver.toHostPortString())), true);
@@ -211,12 +195,6 @@
           NodeMissingPolicy.FAIL);
 
       Wait.waitFor(() -> pingServer(client, tserver.toHostPortString()) == false, 60_000);
-=======
-      ctx.getZooSession().asReaderWriter()
-          .recursiveDelete(Constants.ZTSERVERS + "/" + tservers.get(0), NodeMissingPolicy.FAIL);
-
-      Wait.waitFor(() -> pingServer(client, tservers.get(0)) == false, 60_000);
->>>>>>> 4680c456
       return true;
     }
 
