--- conflicted
+++ resolved
@@ -59,13 +59,7 @@
   @Override
   public void executeTest(FateTestExecutor<TestEnv> testMethod, int maxDeferred,
       FateIdGenerator fateIdGenerator) throws Exception {
-<<<<<<< HEAD
-    String zkRoot = FateTestUtil.MetaFateZKSetup.getZkRoot();
     var zk = FateTestUtil.MetaFateZKSetup.getZk();
-    String fatePath = FateTestUtil.MetaFateZKSetup.getZkFatePath();
-=======
-    var zk = FateStoreUtil.MetaFateZKSetup.getZk();
->>>>>>> 359712e5
     ServerContext sctx = createMock(ServerContext.class);
     expect(sctx.getZooSession()).andReturn(zk).anyTimes();
     replay(sctx);
@@ -89,10 +83,6 @@
    */
   private static TStatus getTxStatus(ZooSession zk, FateId fateId)
       throws KeeperException, InterruptedException {
-<<<<<<< HEAD
-    String zkRoot = FateTestUtil.MetaFateZKSetup.getZkRoot();
-=======
->>>>>>> 359712e5
     var zrw = zk.asReaderWriter();
     zrw.sync("/");
     String txdir = String.format("%s/tx_%s", Constants.ZFATE, fateId.getTxUUIDStr());
