--- conflicted
+++ resolved
@@ -94,18 +94,11 @@
     REG_TABLE_NAME = names[0];
     PRE_SPLIT_TABLE_NAME = names[1];
 
-<<<<<<< HEAD
     try (AccumuloClient c = Accumulo.newClient().from(getClientProps()).build()) {
-      tservMajcDelay = c.instanceOperations().getSystemConfiguration()
-          .get(Property.TSERV_MAJC_DELAY.getKey());
+      tservMajcDelay =
+          c.instanceOperations().getSystemConfiguration().get(Property.TSERV_MAJC_DELAY.getKey());
       c.instanceOperations().setProperty(Property.TSERV_MAJC_DELAY.getKey(), "10ms");
     }
-=======
-    Connector c = getConnector();
-    tservMajcDelay =
-        c.instanceOperations().getSystemConfiguration().get(Property.TSERV_MAJC_DELAY.getKey());
-    c.instanceOperations().setProperty(Property.TSERV_MAJC_DELAY.getKey(), "10ms");
->>>>>>> 0a9837f3
   }
 
   @After
