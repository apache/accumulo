/*
 * Licensed to the Apache Software Foundation (ASF) under one
 * or more contributor license agreements.  See the NOTICE file
 * distributed with this work for additional information
 * regarding copyright ownership.  The ASF licenses this file
 * to you under the Apache License, Version 2.0 (the
 * "License"); you may not use this file except in compliance
 * with the License.  You may obtain a copy of the License at
 *
 *   https://www.apache.org/licenses/LICENSE-2.0
 *
 * Unless required by applicable law or agreed to in writing,
 * software distributed under the License is distributed on an
 * "AS IS" BASIS, WITHOUT WARRANTIES OR CONDITIONS OF ANY
 * KIND, either express or implied.  See the License for the
 * specific language governing permissions and limitations
 * under the License.
 */
package org.apache.accumulo.test;

import static java.util.concurrent.TimeUnit.SECONDS;
import static org.junit.jupiter.api.Assertions.assertEquals;
import static org.junit.jupiter.api.Assertions.assertFalse;
import static org.junit.jupiter.api.Assertions.assertThrows;
import static org.junit.jupiter.api.Assertions.assertTrue;

import java.time.Duration;
import java.util.ArrayList;
import java.util.Arrays;
import java.util.Collection;
import java.util.Collections;
import java.util.Comparator;
import java.util.HashMap;
import java.util.HashSet;
import java.util.List;
import java.util.Map;
import java.util.Map.Entry;
import java.util.Set;
import java.util.SortedSet;
import java.util.TreeMap;
import java.util.TreeSet;
import java.util.stream.Collectors;

import org.apache.accumulo.core.client.Accumulo;
import org.apache.accumulo.core.client.AccumuloClient;
import org.apache.accumulo.core.client.AccumuloException;
import org.apache.accumulo.core.client.AccumuloSecurityException;
import org.apache.accumulo.core.client.BatchWriter;
import org.apache.accumulo.core.client.IteratorSetting;
import org.apache.accumulo.core.client.Scanner;
import org.apache.accumulo.core.client.TableExistsException;
import org.apache.accumulo.core.client.TableNotFoundException;
import org.apache.accumulo.core.client.admin.AvailabilityForTablet;
import org.apache.accumulo.core.client.admin.DiskUsage;
import org.apache.accumulo.core.client.admin.NewTableConfiguration;
import org.apache.accumulo.core.client.admin.TableOperations;
import org.apache.accumulo.core.client.admin.TabletAvailability;
import org.apache.accumulo.core.client.admin.TabletInformation;
import org.apache.accumulo.core.client.admin.TimeType;
import org.apache.accumulo.core.conf.Property;
import org.apache.accumulo.core.data.Key;
import org.apache.accumulo.core.data.Mutation;
import org.apache.accumulo.core.data.PartialKey;
import org.apache.accumulo.core.data.Range;
import org.apache.accumulo.core.data.TableId;
<<<<<<< HEAD
=======
import org.apache.accumulo.core.data.TabletId;
>>>>>>> 6c2f6873
import org.apache.accumulo.core.data.Value;
import org.apache.accumulo.core.data.constraints.DefaultKeySizeConstraint;
import org.apache.accumulo.core.dataImpl.KeyExtent;
import org.apache.accumulo.core.dataImpl.TabletIdImpl;
import org.apache.accumulo.core.metadata.AccumuloTable;
import org.apache.accumulo.core.security.Authorizations;
import org.apache.accumulo.core.security.TablePermission;
import org.apache.accumulo.harness.AccumuloClusterHarness;
import org.apache.accumulo.test.functional.BadIterator;
import org.apache.accumulo.test.functional.FunctionalTestUtils;
import org.apache.commons.lang3.StringUtils;
import org.apache.hadoop.io.Text;
import org.junit.jupiter.api.AfterEach;
import org.junit.jupiter.api.BeforeEach;
import org.junit.jupiter.api.Test;

import com.google.common.collect.Sets;

public class TableOperationsIT extends AccumuloClusterHarness {

  private static AccumuloClient accumuloClient;
  private static final int MAX_TABLE_NAME_LEN = 1024;

  @Override
  protected Duration defaultTimeout() {
    return Duration.ofSeconds(90);
  }

  @BeforeEach
  public void setup() {
    accumuloClient = Accumulo.newClient().from(getClientProps()).build();
  }

  @AfterEach
  public void checkForDanglingFateLocks() {
    if (getClusterType() == ClusterType.MINI) {
      FunctionalTestUtils.assertNoDanglingFateLocks(getCluster());
    }
    accumuloClient.close();
  }

  @Test
  public void getDiskUsageErrors() throws TableExistsException, AccumuloException,
      AccumuloSecurityException, TableNotFoundException {
    String tableName = getUniqueNames(1)[0];
    accumuloClient.tableOperations().create(tableName);
    List<DiskUsage> diskUsage =
        accumuloClient.tableOperations().getDiskUsage(Collections.singleton(tableName));
    assertEquals(1, diskUsage.size());
    assertEquals(0, diskUsage.get(0).getUsage());
    assertEquals(tableName, diskUsage.get(0).getTables().iterator().next());

    accumuloClient.securityOperations().revokeTablePermission(getAdminPrincipal(), tableName,
        TablePermission.READ);
    assertThrows(AccumuloSecurityException.class,
        () -> accumuloClient.tableOperations().getDiskUsage(Collections.singleton(tableName)));

    accumuloClient.tableOperations().delete(tableName);
    assertThrows(TableNotFoundException.class,
        () -> accumuloClient.tableOperations().getDiskUsage(Collections.singleton(tableName)));
  }

  @Test
  public void getDiskUsage() throws TableExistsException, AccumuloException,
      AccumuloSecurityException, TableNotFoundException {
    final String[] names = getUniqueNames(2);
    String tableName = names[0];
    accumuloClient.tableOperations().create(tableName);

    // verify 0 disk usage
    List<DiskUsage> diskUsages =
        accumuloClient.tableOperations().getDiskUsage(Collections.singleton(tableName));
    assertEquals(1, diskUsages.size());
    assertEquals(1, diskUsages.get(0).getTables().size());
    assertEquals(Long.valueOf(0), diskUsages.get(0).getUsage());
    assertEquals(tableName, diskUsages.get(0).getTables().first());

    // add some data
    try (BatchWriter bw = accumuloClient.createBatchWriter(tableName)) {
      Mutation m = new Mutation("a");
      m.put("b", "c", new Value("abcde"));
      bw.addMutation(m);
      bw.flush();
    }

    accumuloClient.tableOperations().compact(tableName, new Text("A"), new Text("z"), true, true);

    // verify we have usage
    diskUsages = accumuloClient.tableOperations().getDiskUsage(Collections.singleton(tableName));
    assertEquals(1, diskUsages.size());
    assertEquals(1, diskUsages.get(0).getTables().size());
    assertTrue(diskUsages.get(0).getUsage() > 0);
    assertEquals(tableName, diskUsages.get(0).getTables().first());

    String newTable = names[1];

    // clone table
    accumuloClient.tableOperations().clone(tableName, newTable, false, null, null);

    // verify tables are exactly the same
    Set<String> tables = new HashSet<>();
    tables.add(tableName);
    tables.add(newTable);
    diskUsages = accumuloClient.tableOperations().getDiskUsage(tables);
    assertEquals(1, diskUsages.size());
    assertEquals(2, diskUsages.get(0).getTables().size());
    assertTrue(diskUsages.get(0).getUsage() > 0);

    accumuloClient.tableOperations().compact(tableName, new Text("A"), new Text("z"), true, true);
    accumuloClient.tableOperations().compact(newTable, new Text("A"), new Text("z"), true, true);

    // verify tables have differences
    diskUsages = accumuloClient.tableOperations().getDiskUsage(tables);
    assertEquals(2, diskUsages.size());
    assertEquals(1, diskUsages.get(0).getTables().size());
    assertEquals(1, diskUsages.get(1).getTables().size());
    assertTrue(diskUsages.get(0).getUsage() > 0);
    assertTrue(diskUsages.get(1).getUsage() > 0);

    accumuloClient.tableOperations().delete(tableName);
  }

  @Test
  public void createTable() throws TableExistsException, AccumuloException,
      AccumuloSecurityException, TableNotFoundException {
    String tableName = getUniqueNames(1)[0];
    accumuloClient.tableOperations().create(tableName);
    Map<String,String> props = accumuloClient.tableOperations().getConfiguration(tableName);
    assertEquals(DefaultKeySizeConstraint.class.getName(),
        props.get(Property.TABLE_CONSTRAINT_PREFIX + "1"));
    accumuloClient.tableOperations().delete(tableName);
  }

  @Test
  public void createTableWithTableNameLengthLimit()
      throws AccumuloException, AccumuloSecurityException, TableExistsException {
    TableOperations tableOps = accumuloClient.tableOperations();
    String t0 = StringUtils.repeat('a', MAX_TABLE_NAME_LEN - 1);
    tableOps.create(t0);
    assertTrue(tableOps.exists(t0));

    String t1 = StringUtils.repeat('b', MAX_TABLE_NAME_LEN);
    tableOps.create(t1);
    assertTrue(tableOps.exists(t1));

    String t2 = StringUtils.repeat('c', MAX_TABLE_NAME_LEN + 1);
    assertThrows(IllegalArgumentException.class, () -> tableOps.create(t2));
    assertFalse(tableOps.exists(t2));
  }

  @Test
  public void createTableWithBadProperties()
      throws AccumuloException, AccumuloSecurityException, TableExistsException {
    TableOperations tableOps = accumuloClient.tableOperations();
    String t0 = getUniqueNames(1)[0];
    tableOps.create(t0);
    assertTrue(tableOps.exists(t0));
    assertThrows(AccumuloException.class,
        () -> tableOps.setProperty(t0, Property.TABLE_BLOOM_ENABLED.getKey(), "foo"));
  }

  @Test
  public void createMergeClonedTable() throws Exception {
    String[] names = getUniqueNames(2);
    String originalTable = names[0];
    TableOperations tops = accumuloClient.tableOperations();

    TreeSet<Text> splits =
        Sets.newTreeSet(Arrays.asList(new Text("a"), new Text("b"), new Text("c"), new Text("d")));

    tops.create(originalTable);
    tops.addSplits(originalTable, splits);

    try (BatchWriter bw = accumuloClient.createBatchWriter(originalTable)) {
      for (Text row : splits) {
        Mutation m = new Mutation(row);
        for (int i = 0; i < 10; i++) {
          for (int j = 0; j < 10; j++) {
            m.put(Integer.toString(i), Integer.toString(j), Integer.toString(i + j));
          }
        }
        bw.addMutation(m);
      }
    }

    String clonedTable = names[1];

    tops.clone(originalTable, clonedTable, true, null, null);
    tops.merge(clonedTable, null, new Text("b"));

    Map<String,Integer> rowCounts = new HashMap<>();
    try (Scanner s = accumuloClient.createScanner(clonedTable, new Authorizations())) {
      for (Entry<Key,Value> entry : s) {
        final Key key = entry.getKey();
        String row = key.getRow().toString();
        String cf = key.getColumnFamily().toString(), cq = key.getColumnQualifier().toString();
        String value = entry.getValue().toString();

        if (rowCounts.containsKey(row)) {
          rowCounts.put(row, rowCounts.get(row) + 1);
        } else {
          rowCounts.put(row, 1);
        }

        assertEquals(Integer.parseInt(cf) + Integer.parseInt(cq), Integer.parseInt(value));
      }
    }

    Collection<Text> clonedSplits = tops.listSplits(clonedTable);
    Set<Text> expectedSplits = Sets.newHashSet(new Text("b"), new Text("c"), new Text("d"));
    for (Text clonedSplit : clonedSplits) {
      assertTrue(expectedSplits.remove(clonedSplit),
          "Encountered unexpected split on the cloned table: " + clonedSplit);
    }
    assertTrue(expectedSplits.isEmpty(),
        "Did not find all expected splits on the cloned table: " + expectedSplits);
  }

  /** Compare only the row, column family and column qualifier. */
  static class KeyRowColFColQComparator implements Comparator<Key> {
    @Override
    public int compare(Key k1, Key k2) {
      return k1.compareTo(k2, PartialKey.ROW_COLFAM_COLQUAL);
    }
  }

  static final KeyRowColFColQComparator COMPARE_KEY_TO_COLQ = new KeyRowColFColQComparator();

  /** Test recovery from bad majc iterator via compaction cancel. */
  @Test
  public void testCompactEmptyTablesWithBadIterator_FailsAndCancel() throws TableExistsException,
      AccumuloException, AccumuloSecurityException, TableNotFoundException, InterruptedException {
    String tableName = getUniqueNames(1)[0];
    accumuloClient.tableOperations().create(tableName);

    List<IteratorSetting> list = new ArrayList<>();
    list.add(new IteratorSetting(15, BadIterator.class));
    // don't block
    accumuloClient.tableOperations().compact(tableName, null, null, list, true, false);

    Thread.sleep(SECONDS.toMillis(2)); // start compaction

    accumuloClient.tableOperations().cancelCompaction(tableName);

    try (Scanner scanner = accumuloClient.createScanner(tableName, Authorizations.EMPTY)) {
      Map<Key,Value> actual = new TreeMap<>();
      for (Entry<Key,Value> entry : scanner) {
        actual.put(entry.getKey(), entry.getValue());
      }
      assertTrue(actual.isEmpty(), "Should be empty. Actual is " + actual);
      accumuloClient.tableOperations().delete(tableName);
    }
  }

  @Test
  public void getTimeTypeTest() throws TableNotFoundException, AccumuloException,
      TableExistsException, AccumuloSecurityException {
    String[] tableNames = getUniqueNames(5);

    // Create table with default MILLIS TimeType
    // By default, tables are created with the default MILLIS TimeType.
    accumuloClient.tableOperations().create(tableNames[0]);
    TimeType timeType = accumuloClient.tableOperations().getTimeType(tableNames[0]);
    assertEquals(TimeType.MILLIS, timeType);

    // Create table, explicitly setting TimeType to MILLIS
    NewTableConfiguration ntc = new NewTableConfiguration();
    ntc.setTimeType(TimeType.MILLIS);
    accumuloClient.tableOperations().create(tableNames[1], ntc);
    timeType = accumuloClient.tableOperations().getTimeType(tableNames[1]);
    assertEquals(TimeType.MILLIS, timeType);

    // Create table with LOGICAL TimeType.
    ntc = new NewTableConfiguration();
    ntc.setTimeType(TimeType.LOGICAL);
    accumuloClient.tableOperations().create(tableNames[2], ntc);
    timeType = accumuloClient.tableOperations().getTimeType(tableNames[2]);
    assertEquals(TimeType.LOGICAL, timeType);

    // Create some split points
    SortedSet<Text> splits = new TreeSet<>();
    splits.add(new Text("F"));
    splits.add(new Text("M"));
    splits.add(new Text("S"));

    // Create table with MILLIS TimeType. Use splits to create multiple tablets
    ntc = new NewTableConfiguration();
    ntc.withSplits(splits);
    accumuloClient.tableOperations().create(tableNames[3], ntc);
    timeType = accumuloClient.tableOperations().getTimeType(tableNames[3]);
    assertEquals(TimeType.MILLIS, timeType);

    // Create table with LOGICAL TimeType. Use splits to create multiple tablets
    ntc = new NewTableConfiguration();
    ntc.setTimeType(TimeType.LOGICAL).withSplits(splits);
    accumuloClient.tableOperations().create(tableNames[4], ntc);
    timeType = accumuloClient.tableOperations().getTimeType(tableNames[4]);
    assertEquals(TimeType.LOGICAL, timeType);

    // check system tables
    timeType = accumuloClient.tableOperations().getTimeType(AccumuloTable.METADATA.tableName());
    assertEquals(TimeType.LOGICAL, timeType);

    timeType = accumuloClient.tableOperations().getTimeType(AccumuloTable.ROOT.tableName());
    assertEquals(TimeType.LOGICAL, timeType);

    // test non-existent table
    assertThrows(TableNotFoundException.class,
        () -> accumuloClient.tableOperations().getTimeType("notatable"),
        "specified table does not exist");
  }

  // This test will create a total of six tables.
  // This test will create three tables with no additional parameters, i.e., no initial splits, etc.
  // For each of the first three tablets, set ONDEMAND, HOSTED, and UNHOSTED as the tablet
  // availability, respectively.
  // Retrieving the TabletAvailability should return the above values back in a single tablet.
  //
  // The other three tables will be created with initial splits and then queried for
  // TabletAvailability's
  // For each table a list of tablets will be returned with the corresponding TabletAvailability
  // verified for correctness.
  // The last three tables will also be queried for ranges within the table and only expect to see
  // tablets with those ranges returned.
  @Test
  public void testGetTabletAvailability_DefaultTableCreations() throws AccumuloException,
      TableExistsException, AccumuloSecurityException, TableNotFoundException {

    final String[] tableNames = getUniqueNames(6);
    final String tableOnDemand = tableNames[0];
    final String tableHosted = tableNames[1];
    final String tableUnhosted = tableNames[2];
    final String tableOnDemandWithSplits = tableNames[3];
    final String tableHostedWithSplits = tableNames[4];
    final String tableUnhostedWithSplits = tableNames[5];

    SortedSet<Text> splits =
        Sets.newTreeSet(Arrays.asList(new Text("d"), new Text("m"), new Text("s")));
    NewTableConfiguration ntc = new NewTableConfiguration();

    try {
      // create all the tables with initial tablet availability values and splits
      ntc = ntc.withInitialTabletAvailability(TabletAvailability.ONDEMAND);
      accumuloClient.tableOperations().create(tableOnDemand, ntc);

      ntc = ntc.withInitialTabletAvailability(TabletAvailability.HOSTED);
      accumuloClient.tableOperations().create(tableHosted, ntc);

      ntc = ntc.withInitialTabletAvailability(TabletAvailability.UNHOSTED);
      accumuloClient.tableOperations().create(tableUnhosted, ntc);

      ntc = ntc.withSplits(splits).withInitialTabletAvailability(TabletAvailability.ONDEMAND);
      accumuloClient.tableOperations().create(tableOnDemandWithSplits, ntc);

      ntc = ntc.withSplits(splits).withInitialTabletAvailability(TabletAvailability.HOSTED);
      accumuloClient.tableOperations().create(tableHostedWithSplits, ntc);

      ntc = ntc.withSplits(splits).withInitialTabletAvailability(TabletAvailability.UNHOSTED);
      accumuloClient.tableOperations().create(tableUnhostedWithSplits, ntc);

      Map<String,String> idMap = accumuloClient.tableOperations().tableIdMap();

<<<<<<< HEAD
      List<AvailabilityForTablet> expectedTabletAvailability = new ArrayList<>();
      setExpectedTabletAvailability(expectedTabletAvailability, idMap.get(tableOnDemand), null,
          null, TabletAvailability.ONDEMAND);
      verifyTabletAvailabilites(tableOnDemand, new Range(), expectedTabletAvailability);
=======
      Map<TabletId,TabletAvailability> expectedTabletAvailability = new HashMap<>();
      setExpectedTabletAvailability(expectedTabletAvailability, idMap.get(tableOnDemand), null,
          null, TabletAvailability.ONDEMAND);
      verifyTabletAvailabilities(tableOnDemand, new Range(), expectedTabletAvailability);
>>>>>>> 6c2f6873

      expectedTabletAvailability.clear();
      setExpectedTabletAvailability(expectedTabletAvailability, idMap.get(tableHosted), null, null,
          TabletAvailability.HOSTED);
<<<<<<< HEAD
      verifyTabletAvailabilites(tableHosted, new Range(), expectedTabletAvailability);
=======
      verifyTabletAvailabilities(tableHosted, new Range(), expectedTabletAvailability);
>>>>>>> 6c2f6873

      expectedTabletAvailability.clear();
      setExpectedTabletAvailability(expectedTabletAvailability, idMap.get(tableUnhosted), null,
          null, TabletAvailability.UNHOSTED);
<<<<<<< HEAD
      verifyTabletAvailabilites(tableUnhosted, new Range(), expectedTabletAvailability);
=======
      verifyTabletAvailabilities(tableUnhosted, new Range(), expectedTabletAvailability);
>>>>>>> 6c2f6873

      verifyTablesWithSplits(tableOnDemandWithSplits, idMap, splits, TabletAvailability.ONDEMAND);
      verifyTablesWithSplits(tableHostedWithSplits, idMap, splits, TabletAvailability.HOSTED);
      verifyTablesWithSplits(tableUnhostedWithSplits, idMap, splits, TabletAvailability.UNHOSTED);

    } finally {
      accumuloClient.tableOperations().delete(tableOnDemand);
      accumuloClient.tableOperations().delete(tableHosted);
      accumuloClient.tableOperations().delete(tableUnhosted);
      accumuloClient.tableOperations().delete(tableOnDemandWithSplits);
      accumuloClient.tableOperations().delete(tableHostedWithSplits);
      accumuloClient.tableOperations().delete(tableUnhostedWithSplits);
    }
  }

  // This test creates a table with splits at creation time
  // Once created, the four tablets are provided separate tablet availabilities.
  // The test verifies that each tablet is assigned the correct tablet availability.
  @Test
  public void testGetTabletAvailability_MixedAvailabilities() throws AccumuloException,
      TableExistsException, AccumuloSecurityException, TableNotFoundException {

    String tableName = getUniqueNames(1)[0];
<<<<<<< HEAD
    List<AvailabilityForTablet> expectedTabletAvailability;
=======
    Map<TabletId,TabletAvailability> expectedTabletAvailability;
>>>>>>> 6c2f6873
    SortedSet<Text> splits =
        Sets.newTreeSet(Arrays.asList(new Text("d"), new Text("m"), new Text("s")));

    try {
      // create table with initial splits at creation time
      NewTableConfiguration ntc = new NewTableConfiguration().withSplits(splits);
      accumuloClient.tableOperations().create(tableName, ntc);

      // set each tablet with a different availability and query to see if they are set accordingly
      Range range = new Range(null, false, new Text("d"), true);
      accumuloClient.tableOperations().setTabletAvailability(tableName, range,
          TabletAvailability.UNHOSTED);
      range = new Range(new Text("m"), false, new Text("s"), true);
      accumuloClient.tableOperations().setTabletAvailability(tableName, range,
          TabletAvailability.HOSTED);
      range = new Range(new Text("s"), false, null, true);
      accumuloClient.tableOperations().setTabletAvailability(tableName, range,
          TabletAvailability.UNHOSTED);

      Map<String,String> idMap = accumuloClient.tableOperations().tableIdMap();
<<<<<<< HEAD
      expectedTabletAvailability = new ArrayList<>();
=======
      expectedTabletAvailability = new HashMap<>();
>>>>>>> 6c2f6873
      String tableId = idMap.get(tableName);
      setExpectedTabletAvailability(expectedTabletAvailability, tableId, "d", null,
          TabletAvailability.UNHOSTED);
      // this range was intentionally not set above, checking that the tablet has the default
      // tablet availability
      setExpectedTabletAvailability(expectedTabletAvailability, tableId, "m", "d",
          TabletAvailability.ONDEMAND);
      setExpectedTabletAvailability(expectedTabletAvailability, tableId, "s", "m",
          TabletAvailability.HOSTED);
      setExpectedTabletAvailability(expectedTabletAvailability, tableId, null, "s",
          TabletAvailability.UNHOSTED);
<<<<<<< HEAD
      verifyTabletAvailabilites(tableName, new Range(), expectedTabletAvailability);
=======
      verifyTabletAvailabilities(tableName, new Range(), expectedTabletAvailability);
>>>>>>> 6c2f6873
    } finally {
      accumuloClient.tableOperations().delete(tableName);
    }
  }

  // This tests creates a tables with initial splits and then queries getgoal using ranges that
  // are not on split point boundaries
  @Test
  public void testGetTabletAvailability_NonSplitBoundaries() throws AccumuloException,
      TableExistsException, AccumuloSecurityException, TableNotFoundException {

    String tableName = getUniqueNames(1)[0];
    SortedSet<Text> splits =
        Sets.newTreeSet(Arrays.asList(new Text("d"), new Text("m"), new Text("s")));
<<<<<<< HEAD
    List<AvailabilityForTablet> expectedTabletAvailability = new ArrayList<>();
=======
    Map<TabletId,TabletAvailability> expectedTabletAvailability = new HashMap<>();
>>>>>>> 6c2f6873
    Map<String,String> idMap;
    String tableId;

    try {
      // create table with initial splits at creation time
      NewTableConfiguration ntc = new NewTableConfiguration().withSplits(splits);
      accumuloClient.tableOperations().create(tableName, ntc);

      // set each different availability for each tablet and query to see if they are set
      // accordingly
      accumuloClient.tableOperations().setTabletAvailability(tableName, new Range(new Text("d")),
          TabletAvailability.HOSTED);
      accumuloClient.tableOperations().setTabletAvailability(tableName, new Range(new Text("m")),
          TabletAvailability.UNHOSTED);
      accumuloClient.tableOperations().setTabletAvailability(tableName, new Range(new Text("s")),
          TabletAvailability.HOSTED);

      idMap = accumuloClient.tableOperations().tableIdMap();
      tableId = idMap.get(tableName);

      setExpectedTabletAvailability(expectedTabletAvailability, tableId, "d", null,
          TabletAvailability.HOSTED);
      // test using row as range constructor
<<<<<<< HEAD
      verifyTabletAvailabilites(tableName, new Range("a"), expectedTabletAvailability);

      // test using startRowInclusive set to true
      Range range = new Range(new Text("c"), true, new Text("c"), true);
      verifyTabletAvailabilites(tableName, range, expectedTabletAvailability);
=======
      verifyTabletAvailabilities(tableName, new Range("a"), expectedTabletAvailability);

      // test using startRowInclusive set to true
      Range range = new Range(new Text("c"), true, new Text("c"), true);
      verifyTabletAvailabilities(tableName, range, expectedTabletAvailability);
>>>>>>> 6c2f6873

      expectedTabletAvailability.clear();
      setExpectedTabletAvailability(expectedTabletAvailability, tableId, "m", "d",
          TabletAvailability.UNHOSTED);
      setExpectedTabletAvailability(expectedTabletAvailability, tableId, "s", "m",
          TabletAvailability.HOSTED);

      range = new Range(new Text("m"), new Text("p"));
<<<<<<< HEAD
      verifyTabletAvailabilites(tableName, range, expectedTabletAvailability);
=======
      verifyTabletAvailabilities(tableName, range, expectedTabletAvailability);
>>>>>>> 6c2f6873

      expectedTabletAvailability.clear();
      setExpectedTabletAvailability(expectedTabletAvailability, tableId, "d", null,
          TabletAvailability.HOSTED);
      setExpectedTabletAvailability(expectedTabletAvailability, tableId, "m", "d",
          TabletAvailability.UNHOSTED);
      setExpectedTabletAvailability(expectedTabletAvailability, tableId, "s", "m",
          TabletAvailability.HOSTED);
      setExpectedTabletAvailability(expectedTabletAvailability, tableId, null, "s",
          TabletAvailability.ONDEMAND);

      range = new Range("b", false, "t", true);
<<<<<<< HEAD
      verifyTabletAvailabilites(tableName, range, expectedTabletAvailability);
=======
      verifyTabletAvailabilities(tableName, range, expectedTabletAvailability);
>>>>>>> 6c2f6873

    } finally {
      accumuloClient.tableOperations().delete(tableName);
    }
  }

  // This test creates a table with no initial splits. The splits are added after table creation.
  // This test verifies that the existing tablet availability is properly propagated to the metadata
  // table for each tablet.
  @Test
  public void testGetTabletAvailability_DelayedSplits() throws AccumuloException,
      TableExistsException, AccumuloSecurityException, TableNotFoundException {
    String tableName = getUniqueNames(1)[0];

    try {
      accumuloClient.tableOperations().create(tableName);
      Map<String,String> idMap = accumuloClient.tableOperations().tableIdMap();

      // set goals to HOSTED
      accumuloClient.tableOperations().setTabletAvailability(tableName, new Range(),
          TabletAvailability.HOSTED);

<<<<<<< HEAD
      List<AvailabilityForTablet> expectedTabletAvailability = new ArrayList<>();
      String tableId = idMap.get(tableName);
      setExpectedTabletAvailability(expectedTabletAvailability, tableId, null, null,
          TabletAvailability.HOSTED);
      verifyTabletAvailabilites(tableName, new Range(), expectedTabletAvailability);
=======
      Map<TabletId,TabletAvailability> expectedTabletAvailability = new HashMap<>();
      String tableId = idMap.get(tableName);
      setExpectedTabletAvailability(expectedTabletAvailability, tableId, null, null,
          TabletAvailability.HOSTED);
      verifyTabletAvailabilities(tableName, new Range(), expectedTabletAvailability);
>>>>>>> 6c2f6873

      // Add splits after the fact
      SortedSet<Text> splits =
          Sets.newTreeSet(Arrays.asList(new Text("g"), new Text("n"), new Text("r")));
      accumuloClient.tableOperations().addSplits(tableName, splits);

      expectedTabletAvailability.clear();
      setExpectedTabletAvailability(expectedTabletAvailability, tableId, "g", null,
          TabletAvailability.HOSTED);
      setExpectedTabletAvailability(expectedTabletAvailability, tableId, "n", "g",
          TabletAvailability.HOSTED);
      setExpectedTabletAvailability(expectedTabletAvailability, tableId, "r", "n",
          TabletAvailability.HOSTED);
      setExpectedTabletAvailability(expectedTabletAvailability, tableId, null, "r",
          TabletAvailability.HOSTED);
<<<<<<< HEAD
      verifyTabletAvailabilites(tableName, new Range(), expectedTabletAvailability);
=======
      verifyTabletAvailabilities(tableName, new Range(), expectedTabletAvailability);
>>>>>>> 6c2f6873
    } finally {
      accumuloClient.tableOperations().delete(tableName);
    }
  }

  // This test checks that tablets are correct when staggered splits are added to a table, i.e.,
  // a table is split and assigned differing goals. Later when the two existing tablets are
  // split, verify that the new splits contain the appropriate tablet availabilities of the tablet
  // from which they were split. Steps are as follows:
  // - create table
  // - add two splits; leave first tablet to default ONDEMAND, second to UNHOSTED, third to HOSTED
  // - add a split within each of the three existing tablets
  // - verify the newly created tablets are set with the Tablet Availabilities of the tablet from
  // which they are split.
  @Test
  public void testGetTabletAvailability_StaggeredSplits() throws AccumuloException,
      TableExistsException, AccumuloSecurityException, TableNotFoundException {

    String tableName = getUniqueNames(1)[0];

    try {
      accumuloClient.tableOperations().create(tableName);
      String tableId = accumuloClient.tableOperations().tableIdMap().get(tableName);

      // add split 'h' and 'q'. Leave first as ONDEMAND, set second to UNHOSTED, and third to HOSTED
      SortedSet<Text> splits = Sets.newTreeSet(Arrays.asList(new Text("h"), new Text("q")));
      accumuloClient.tableOperations().addSplits(tableName, splits);
      Range range = new Range(new Text("h"), false, new Text("q"), true);
      accumuloClient.tableOperations().setTabletAvailability(tableName, range,
          TabletAvailability.UNHOSTED);
      range = new Range(new Text("q"), false, null, true);
      accumuloClient.tableOperations().setTabletAvailability(tableName, range,
          TabletAvailability.HOSTED);

      // verify
<<<<<<< HEAD
      List<AvailabilityForTablet> expectedTabletAvailability = new ArrayList<>();
=======
      Map<TabletId,TabletAvailability> expectedTabletAvailability = new HashMap<>();
>>>>>>> 6c2f6873
      setExpectedTabletAvailability(expectedTabletAvailability, tableId, "h", null,
          TabletAvailability.ONDEMAND);
      setExpectedTabletAvailability(expectedTabletAvailability, tableId, "q", "h",
          TabletAvailability.UNHOSTED);
      setExpectedTabletAvailability(expectedTabletAvailability, tableId, null, "q",
          TabletAvailability.HOSTED);
<<<<<<< HEAD
      verifyTabletAvailabilites(tableName, new Range(), expectedTabletAvailability);
=======
      verifyTabletAvailabilities(tableName, new Range(), expectedTabletAvailability);
>>>>>>> 6c2f6873

      // Add a split within each of the existing tablets. Adding 'd', 'm', and 'v'
      splits = Sets.newTreeSet(Arrays.asList(new Text("d"), new Text("m"), new Text("v")));
      accumuloClient.tableOperations().addSplits(tableName, splits);

      // verify results
      expectedTabletAvailability.clear();
      setExpectedTabletAvailability(expectedTabletAvailability, tableId, "d", null,
          TabletAvailability.ONDEMAND);
      setExpectedTabletAvailability(expectedTabletAvailability, tableId, "h", "d",
          TabletAvailability.ONDEMAND);
      setExpectedTabletAvailability(expectedTabletAvailability, tableId, "m", "h",
          TabletAvailability.UNHOSTED);
      setExpectedTabletAvailability(expectedTabletAvailability, tableId, "q", "m",
          TabletAvailability.UNHOSTED);
      setExpectedTabletAvailability(expectedTabletAvailability, tableId, "v", "q",
          TabletAvailability.HOSTED);
      setExpectedTabletAvailability(expectedTabletAvailability, tableId, null, "v",
          TabletAvailability.HOSTED);
<<<<<<< HEAD
      verifyTabletAvailabilites(tableName, new Range(), expectedTabletAvailability);
=======
      verifyTabletAvailabilities(tableName, new Range(), expectedTabletAvailability);
>>>>>>> 6c2f6873
    } finally {
      accumuloClient.tableOperations().delete(tableName);
    }
  }

  private void verifyTablesWithSplits(String tableName, Map<String,String> idMap,
      SortedSet<Text> splits, TabletAvailability tabletAvailability) throws TableNotFoundException {

<<<<<<< HEAD
    List<AvailabilityForTablet> expectedTabletAvailability = new ArrayList<>();
=======
    Map<TabletId,TabletAvailability> expectedTabletAvailability = new HashMap<>();
>>>>>>> 6c2f6873
    String tableId = idMap.get(tableName);
    String[] splitPts = splits.stream().map(Text::toString).toArray(String[]::new);

    // retrieve all tablets for a table
    setExpectedTabletAvailability(expectedTabletAvailability, tableId, splitPts[0], null,
        tabletAvailability);
    setExpectedTabletAvailability(expectedTabletAvailability, tableId, splitPts[1], splitPts[0],
        tabletAvailability);
    setExpectedTabletAvailability(expectedTabletAvailability, tableId, splitPts[2], splitPts[1],
        tabletAvailability);
    setExpectedTabletAvailability(expectedTabletAvailability, tableId, null, splitPts[2],
        tabletAvailability);
<<<<<<< HEAD
    verifyTabletAvailabilites(tableName, new Range(), expectedTabletAvailability);
=======
    verifyTabletAvailabilities(tableName, new Range(), expectedTabletAvailability);
>>>>>>> 6c2f6873

    // verify individual tablets can be retrieved
    expectedTabletAvailability.clear();
    setExpectedTabletAvailability(expectedTabletAvailability, tableId, splitPts[0], null,
        tabletAvailability);
<<<<<<< HEAD
    verifyTabletAvailabilites(tableName, new Range(null, new Text(splitPts[0])),
=======
    verifyTabletAvailabilities(tableName, new Range(null, new Text(splitPts[0])),
>>>>>>> 6c2f6873
        expectedTabletAvailability);

    expectedTabletAvailability.clear();
    setExpectedTabletAvailability(expectedTabletAvailability, tableId, splitPts[1], splitPts[0],
        tabletAvailability);
<<<<<<< HEAD
    verifyTabletAvailabilites(tableName,
=======
    verifyTabletAvailabilities(tableName,
>>>>>>> 6c2f6873
        new Range(new Text(splitPts[0]), false, new Text(splitPts[1]), true),
        expectedTabletAvailability);

    expectedTabletAvailability.clear();
    setExpectedTabletAvailability(expectedTabletAvailability, tableId, splitPts[2], splitPts[1],
        tabletAvailability);
<<<<<<< HEAD
    verifyTabletAvailabilites(tableName,
=======
    verifyTabletAvailabilities(tableName,
>>>>>>> 6c2f6873
        new Range(new Text(splitPts[1]), false, new Text(splitPts[2]), true),
        expectedTabletAvailability);

    expectedTabletAvailability.clear();
    setExpectedTabletAvailability(expectedTabletAvailability, tableId, null, splitPts[2],
        tabletAvailability);
<<<<<<< HEAD
    verifyTabletAvailabilites(tableName, new Range(new Text(splitPts[2]), false, null, true),
=======
    verifyTabletAvailabilities(tableName, new Range(new Text(splitPts[2]), false, null, true),
>>>>>>> 6c2f6873
        expectedTabletAvailability);

    expectedTabletAvailability.clear();
    setExpectedTabletAvailability(expectedTabletAvailability, tableId, splitPts[1], splitPts[0],
        tabletAvailability);
    setExpectedTabletAvailability(expectedTabletAvailability, tableId, splitPts[2], splitPts[1],
        tabletAvailability);
<<<<<<< HEAD
    verifyTabletAvailabilites(tableName,
=======
    verifyTabletAvailabilities(tableName,
>>>>>>> 6c2f6873
        new Range(new Text(splitPts[0]), false, new Text(splitPts[2]), true),
        expectedTabletAvailability);
  }

<<<<<<< HEAD
  public static void verifyTabletAvailabilites(String tableName, Range range,
      List<AvailabilityForTablet> expectedAvailability) throws TableNotFoundException {
    verifyTabletAvailabilites(accumuloClient, tableName, range, expectedAvailability);
  }

  public static void verifyTabletAvailabilites(AccumuloClient client, String tableName, Range range,
      List<AvailabilityForTablet> expectedAvailability) throws TableNotFoundException {
    List<TabletInformation> tabletInfo = client.tableOperations()
        .getTabletInformation(tableName, range).collect(Collectors.toList());
    assertEquals(expectedAvailability.size(), tabletInfo.size());
    for (var i = 0; i < expectedAvailability.size(); i++) {
      assertEquals(expectedAvailability.get(i).getTabletId(), tabletInfo.get(i).getTabletId());
      assertEquals(expectedAvailability.get(i).getTabletAvailability(),
          tabletInfo.get(i).getTabletAvailability());
    }
  }

  public static void setExpectedTabletAvailability(List<AvailabilityForTablet> expected, String id,
      String endRow, String prevEndRow, TabletAvailability availability) {
    KeyExtent ke = new KeyExtent(TableId.of(id), endRow == null ? null : new Text(endRow),
        prevEndRow == null ? null : new Text(prevEndRow));
    expected.add(new AvailabilityForTablet(new TabletIdImpl(ke), availability));
=======
  public static void verifyTabletAvailabilities(String tableName, Range range,
      Map<TabletId,TabletAvailability> expectedAvailability) throws TableNotFoundException {
    verifyTabletAvailabilities(accumuloClient, tableName, range, expectedAvailability);
  }

  public static void verifyTabletAvailabilities(AccumuloClient client, String tableName,
      Range range, Map<TabletId,TabletAvailability> expectedAvailability)
      throws TableNotFoundException {
    Map<TabletId,TabletAvailability> seenAvailability =
        client.tableOperations().getTabletInformation(tableName, range).collect(Collectors
            .toMap(TabletInformation::getTabletId, TabletInformation::getTabletAvailability));
    assertEquals(expectedAvailability, seenAvailability);
  }

  public static void setExpectedTabletAvailability(Map<TabletId,TabletAvailability> expected,
      String id, String endRow, String prevEndRow, TabletAvailability availability) {
    KeyExtent ke = new KeyExtent(TableId.of(id), endRow == null ? null : new Text(endRow),
        prevEndRow == null ? null : new Text(prevEndRow));
    expected.put(new TabletIdImpl(ke), availability);
>>>>>>> 6c2f6873
  }

}<|MERGE_RESOLUTION|>--- conflicted
+++ resolved
@@ -50,7 +50,6 @@
 import org.apache.accumulo.core.client.Scanner;
 import org.apache.accumulo.core.client.TableExistsException;
 import org.apache.accumulo.core.client.TableNotFoundException;
-import org.apache.accumulo.core.client.admin.AvailabilityForTablet;
 import org.apache.accumulo.core.client.admin.DiskUsage;
 import org.apache.accumulo.core.client.admin.NewTableConfiguration;
 import org.apache.accumulo.core.client.admin.TableOperations;
@@ -63,10 +62,7 @@
 import org.apache.accumulo.core.data.PartialKey;
 import org.apache.accumulo.core.data.Range;
 import org.apache.accumulo.core.data.TableId;
-<<<<<<< HEAD
-=======
 import org.apache.accumulo.core.data.TabletId;
->>>>>>> 6c2f6873
 import org.apache.accumulo.core.data.Value;
 import org.apache.accumulo.core.data.constraints.DefaultKeySizeConstraint;
 import org.apache.accumulo.core.dataImpl.KeyExtent;
@@ -429,35 +425,20 @@
 
       Map<String,String> idMap = accumuloClient.tableOperations().tableIdMap();
 
-<<<<<<< HEAD
-      List<AvailabilityForTablet> expectedTabletAvailability = new ArrayList<>();
-      setExpectedTabletAvailability(expectedTabletAvailability, idMap.get(tableOnDemand), null,
-          null, TabletAvailability.ONDEMAND);
-      verifyTabletAvailabilites(tableOnDemand, new Range(), expectedTabletAvailability);
-=======
       Map<TabletId,TabletAvailability> expectedTabletAvailability = new HashMap<>();
       setExpectedTabletAvailability(expectedTabletAvailability, idMap.get(tableOnDemand), null,
           null, TabletAvailability.ONDEMAND);
       verifyTabletAvailabilities(tableOnDemand, new Range(), expectedTabletAvailability);
->>>>>>> 6c2f6873
 
       expectedTabletAvailability.clear();
       setExpectedTabletAvailability(expectedTabletAvailability, idMap.get(tableHosted), null, null,
           TabletAvailability.HOSTED);
-<<<<<<< HEAD
-      verifyTabletAvailabilites(tableHosted, new Range(), expectedTabletAvailability);
-=======
       verifyTabletAvailabilities(tableHosted, new Range(), expectedTabletAvailability);
->>>>>>> 6c2f6873
 
       expectedTabletAvailability.clear();
       setExpectedTabletAvailability(expectedTabletAvailability, idMap.get(tableUnhosted), null,
           null, TabletAvailability.UNHOSTED);
-<<<<<<< HEAD
-      verifyTabletAvailabilites(tableUnhosted, new Range(), expectedTabletAvailability);
-=======
       verifyTabletAvailabilities(tableUnhosted, new Range(), expectedTabletAvailability);
->>>>>>> 6c2f6873
 
       verifyTablesWithSplits(tableOnDemandWithSplits, idMap, splits, TabletAvailability.ONDEMAND);
       verifyTablesWithSplits(tableHostedWithSplits, idMap, splits, TabletAvailability.HOSTED);
@@ -481,11 +462,7 @@
       TableExistsException, AccumuloSecurityException, TableNotFoundException {
 
     String tableName = getUniqueNames(1)[0];
-<<<<<<< HEAD
-    List<AvailabilityForTablet> expectedTabletAvailability;
-=======
     Map<TabletId,TabletAvailability> expectedTabletAvailability;
->>>>>>> 6c2f6873
     SortedSet<Text> splits =
         Sets.newTreeSet(Arrays.asList(new Text("d"), new Text("m"), new Text("s")));
 
@@ -506,11 +483,7 @@
           TabletAvailability.UNHOSTED);
 
       Map<String,String> idMap = accumuloClient.tableOperations().tableIdMap();
-<<<<<<< HEAD
-      expectedTabletAvailability = new ArrayList<>();
-=======
       expectedTabletAvailability = new HashMap<>();
->>>>>>> 6c2f6873
       String tableId = idMap.get(tableName);
       setExpectedTabletAvailability(expectedTabletAvailability, tableId, "d", null,
           TabletAvailability.UNHOSTED);
@@ -522,11 +495,7 @@
           TabletAvailability.HOSTED);
       setExpectedTabletAvailability(expectedTabletAvailability, tableId, null, "s",
           TabletAvailability.UNHOSTED);
-<<<<<<< HEAD
-      verifyTabletAvailabilites(tableName, new Range(), expectedTabletAvailability);
-=======
       verifyTabletAvailabilities(tableName, new Range(), expectedTabletAvailability);
->>>>>>> 6c2f6873
     } finally {
       accumuloClient.tableOperations().delete(tableName);
     }
@@ -541,11 +510,7 @@
     String tableName = getUniqueNames(1)[0];
     SortedSet<Text> splits =
         Sets.newTreeSet(Arrays.asList(new Text("d"), new Text("m"), new Text("s")));
-<<<<<<< HEAD
-    List<AvailabilityForTablet> expectedTabletAvailability = new ArrayList<>();
-=======
     Map<TabletId,TabletAvailability> expectedTabletAvailability = new HashMap<>();
->>>>>>> 6c2f6873
     Map<String,String> idMap;
     String tableId;
 
@@ -569,19 +534,11 @@
       setExpectedTabletAvailability(expectedTabletAvailability, tableId, "d", null,
           TabletAvailability.HOSTED);
       // test using row as range constructor
-<<<<<<< HEAD
-      verifyTabletAvailabilites(tableName, new Range("a"), expectedTabletAvailability);
-
-      // test using startRowInclusive set to true
-      Range range = new Range(new Text("c"), true, new Text("c"), true);
-      verifyTabletAvailabilites(tableName, range, expectedTabletAvailability);
-=======
       verifyTabletAvailabilities(tableName, new Range("a"), expectedTabletAvailability);
 
       // test using startRowInclusive set to true
       Range range = new Range(new Text("c"), true, new Text("c"), true);
       verifyTabletAvailabilities(tableName, range, expectedTabletAvailability);
->>>>>>> 6c2f6873
 
       expectedTabletAvailability.clear();
       setExpectedTabletAvailability(expectedTabletAvailability, tableId, "m", "d",
@@ -590,11 +547,7 @@
           TabletAvailability.HOSTED);
 
       range = new Range(new Text("m"), new Text("p"));
-<<<<<<< HEAD
-      verifyTabletAvailabilites(tableName, range, expectedTabletAvailability);
-=======
       verifyTabletAvailabilities(tableName, range, expectedTabletAvailability);
->>>>>>> 6c2f6873
 
       expectedTabletAvailability.clear();
       setExpectedTabletAvailability(expectedTabletAvailability, tableId, "d", null,
@@ -607,11 +560,7 @@
           TabletAvailability.ONDEMAND);
 
       range = new Range("b", false, "t", true);
-<<<<<<< HEAD
-      verifyTabletAvailabilites(tableName, range, expectedTabletAvailability);
-=======
       verifyTabletAvailabilities(tableName, range, expectedTabletAvailability);
->>>>>>> 6c2f6873
 
     } finally {
       accumuloClient.tableOperations().delete(tableName);
@@ -634,19 +583,11 @@
       accumuloClient.tableOperations().setTabletAvailability(tableName, new Range(),
           TabletAvailability.HOSTED);
 
-<<<<<<< HEAD
-      List<AvailabilityForTablet> expectedTabletAvailability = new ArrayList<>();
-      String tableId = idMap.get(tableName);
-      setExpectedTabletAvailability(expectedTabletAvailability, tableId, null, null,
-          TabletAvailability.HOSTED);
-      verifyTabletAvailabilites(tableName, new Range(), expectedTabletAvailability);
-=======
       Map<TabletId,TabletAvailability> expectedTabletAvailability = new HashMap<>();
       String tableId = idMap.get(tableName);
       setExpectedTabletAvailability(expectedTabletAvailability, tableId, null, null,
           TabletAvailability.HOSTED);
       verifyTabletAvailabilities(tableName, new Range(), expectedTabletAvailability);
->>>>>>> 6c2f6873
 
       // Add splits after the fact
       SortedSet<Text> splits =
@@ -662,11 +603,7 @@
           TabletAvailability.HOSTED);
       setExpectedTabletAvailability(expectedTabletAvailability, tableId, null, "r",
           TabletAvailability.HOSTED);
-<<<<<<< HEAD
-      verifyTabletAvailabilites(tableName, new Range(), expectedTabletAvailability);
-=======
       verifyTabletAvailabilities(tableName, new Range(), expectedTabletAvailability);
->>>>>>> 6c2f6873
     } finally {
       accumuloClient.tableOperations().delete(tableName);
     }
@@ -702,22 +639,14 @@
           TabletAvailability.HOSTED);
 
       // verify
-<<<<<<< HEAD
-      List<AvailabilityForTablet> expectedTabletAvailability = new ArrayList<>();
-=======
       Map<TabletId,TabletAvailability> expectedTabletAvailability = new HashMap<>();
->>>>>>> 6c2f6873
       setExpectedTabletAvailability(expectedTabletAvailability, tableId, "h", null,
           TabletAvailability.ONDEMAND);
       setExpectedTabletAvailability(expectedTabletAvailability, tableId, "q", "h",
           TabletAvailability.UNHOSTED);
       setExpectedTabletAvailability(expectedTabletAvailability, tableId, null, "q",
           TabletAvailability.HOSTED);
-<<<<<<< HEAD
-      verifyTabletAvailabilites(tableName, new Range(), expectedTabletAvailability);
-=======
       verifyTabletAvailabilities(tableName, new Range(), expectedTabletAvailability);
->>>>>>> 6c2f6873
 
       // Add a split within each of the existing tablets. Adding 'd', 'm', and 'v'
       splits = Sets.newTreeSet(Arrays.asList(new Text("d"), new Text("m"), new Text("v")));
@@ -737,11 +666,7 @@
           TabletAvailability.HOSTED);
       setExpectedTabletAvailability(expectedTabletAvailability, tableId, null, "v",
           TabletAvailability.HOSTED);
-<<<<<<< HEAD
-      verifyTabletAvailabilites(tableName, new Range(), expectedTabletAvailability);
-=======
       verifyTabletAvailabilities(tableName, new Range(), expectedTabletAvailability);
->>>>>>> 6c2f6873
     } finally {
       accumuloClient.tableOperations().delete(tableName);
     }
@@ -750,11 +675,7 @@
   private void verifyTablesWithSplits(String tableName, Map<String,String> idMap,
       SortedSet<Text> splits, TabletAvailability tabletAvailability) throws TableNotFoundException {
 
-<<<<<<< HEAD
-    List<AvailabilityForTablet> expectedTabletAvailability = new ArrayList<>();
-=======
     Map<TabletId,TabletAvailability> expectedTabletAvailability = new HashMap<>();
->>>>>>> 6c2f6873
     String tableId = idMap.get(tableName);
     String[] splitPts = splits.stream().map(Text::toString).toArray(String[]::new);
 
@@ -767,53 +688,33 @@
         tabletAvailability);
     setExpectedTabletAvailability(expectedTabletAvailability, tableId, null, splitPts[2],
         tabletAvailability);
-<<<<<<< HEAD
-    verifyTabletAvailabilites(tableName, new Range(), expectedTabletAvailability);
-=======
     verifyTabletAvailabilities(tableName, new Range(), expectedTabletAvailability);
->>>>>>> 6c2f6873
 
     // verify individual tablets can be retrieved
     expectedTabletAvailability.clear();
     setExpectedTabletAvailability(expectedTabletAvailability, tableId, splitPts[0], null,
         tabletAvailability);
-<<<<<<< HEAD
-    verifyTabletAvailabilites(tableName, new Range(null, new Text(splitPts[0])),
-=======
     verifyTabletAvailabilities(tableName, new Range(null, new Text(splitPts[0])),
->>>>>>> 6c2f6873
         expectedTabletAvailability);
 
     expectedTabletAvailability.clear();
     setExpectedTabletAvailability(expectedTabletAvailability, tableId, splitPts[1], splitPts[0],
         tabletAvailability);
-<<<<<<< HEAD
-    verifyTabletAvailabilites(tableName,
-=======
     verifyTabletAvailabilities(tableName,
->>>>>>> 6c2f6873
         new Range(new Text(splitPts[0]), false, new Text(splitPts[1]), true),
         expectedTabletAvailability);
 
     expectedTabletAvailability.clear();
     setExpectedTabletAvailability(expectedTabletAvailability, tableId, splitPts[2], splitPts[1],
         tabletAvailability);
-<<<<<<< HEAD
-    verifyTabletAvailabilites(tableName,
-=======
     verifyTabletAvailabilities(tableName,
->>>>>>> 6c2f6873
         new Range(new Text(splitPts[1]), false, new Text(splitPts[2]), true),
         expectedTabletAvailability);
 
     expectedTabletAvailability.clear();
     setExpectedTabletAvailability(expectedTabletAvailability, tableId, null, splitPts[2],
         tabletAvailability);
-<<<<<<< HEAD
-    verifyTabletAvailabilites(tableName, new Range(new Text(splitPts[2]), false, null, true),
-=======
     verifyTabletAvailabilities(tableName, new Range(new Text(splitPts[2]), false, null, true),
->>>>>>> 6c2f6873
         expectedTabletAvailability);
 
     expectedTabletAvailability.clear();
@@ -821,39 +722,11 @@
         tabletAvailability);
     setExpectedTabletAvailability(expectedTabletAvailability, tableId, splitPts[2], splitPts[1],
         tabletAvailability);
-<<<<<<< HEAD
-    verifyTabletAvailabilites(tableName,
-=======
     verifyTabletAvailabilities(tableName,
->>>>>>> 6c2f6873
         new Range(new Text(splitPts[0]), false, new Text(splitPts[2]), true),
         expectedTabletAvailability);
   }
 
-<<<<<<< HEAD
-  public static void verifyTabletAvailabilites(String tableName, Range range,
-      List<AvailabilityForTablet> expectedAvailability) throws TableNotFoundException {
-    verifyTabletAvailabilites(accumuloClient, tableName, range, expectedAvailability);
-  }
-
-  public static void verifyTabletAvailabilites(AccumuloClient client, String tableName, Range range,
-      List<AvailabilityForTablet> expectedAvailability) throws TableNotFoundException {
-    List<TabletInformation> tabletInfo = client.tableOperations()
-        .getTabletInformation(tableName, range).collect(Collectors.toList());
-    assertEquals(expectedAvailability.size(), tabletInfo.size());
-    for (var i = 0; i < expectedAvailability.size(); i++) {
-      assertEquals(expectedAvailability.get(i).getTabletId(), tabletInfo.get(i).getTabletId());
-      assertEquals(expectedAvailability.get(i).getTabletAvailability(),
-          tabletInfo.get(i).getTabletAvailability());
-    }
-  }
-
-  public static void setExpectedTabletAvailability(List<AvailabilityForTablet> expected, String id,
-      String endRow, String prevEndRow, TabletAvailability availability) {
-    KeyExtent ke = new KeyExtent(TableId.of(id), endRow == null ? null : new Text(endRow),
-        prevEndRow == null ? null : new Text(prevEndRow));
-    expected.add(new AvailabilityForTablet(new TabletIdImpl(ke), availability));
-=======
   public static void verifyTabletAvailabilities(String tableName, Range range,
       Map<TabletId,TabletAvailability> expectedAvailability) throws TableNotFoundException {
     verifyTabletAvailabilities(accumuloClient, tableName, range, expectedAvailability);
@@ -873,7 +746,6 @@
     KeyExtent ke = new KeyExtent(TableId.of(id), endRow == null ? null : new Text(endRow),
         prevEndRow == null ? null : new Text(prevEndRow));
     expected.put(new TabletIdImpl(ke), availability);
->>>>>>> 6c2f6873
   }
 
 }