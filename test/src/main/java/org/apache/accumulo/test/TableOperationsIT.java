/*
 * Licensed to the Apache Software Foundation (ASF) under one
 * or more contributor license agreements.  See the NOTICE file
 * distributed with this work for additional information
 * regarding copyright ownership.  The ASF licenses this file
 * to you under the Apache License, Version 2.0 (the
 * "License"); you may not use this file except in compliance
 * with the License.  You may obtain a copy of the License at
 *
 *   https://www.apache.org/licenses/LICENSE-2.0
 *
 * Unless required by applicable law or agreed to in writing,
 * software distributed under the License is distributed on an
 * "AS IS" BASIS, WITHOUT WARRANTIES OR CONDITIONS OF ANY
 * KIND, either express or implied.  See the License for the
 * specific language governing permissions and limitations
 * under the License.
 */
package org.apache.accumulo.test;

import static java.util.concurrent.TimeUnit.SECONDS;
import static org.junit.jupiter.api.Assertions.assertEquals;
import static org.junit.jupiter.api.Assertions.assertFalse;
import static org.junit.jupiter.api.Assertions.assertNotNull;
import static org.junit.jupiter.api.Assertions.assertThrows;
import static org.junit.jupiter.api.Assertions.assertTrue;

import java.time.Duration;
import java.util.ArrayList;
import java.util.Arrays;
import java.util.Collection;
import java.util.Collections;
import java.util.Comparator;
import java.util.HashMap;
import java.util.HashSet;
import java.util.List;
import java.util.Map;
import java.util.Map.Entry;
import java.util.Set;
import java.util.SortedSet;
import java.util.TreeMap;
import java.util.TreeSet;
import java.util.concurrent.CountDownLatch;
import java.util.concurrent.ExecutionException;
import java.util.concurrent.ExecutorService;
import java.util.concurrent.Executors;
import java.util.concurrent.Future;
import java.util.stream.Collectors;

import org.apache.accumulo.core.client.Accumulo;
import org.apache.accumulo.core.client.AccumuloClient;
import org.apache.accumulo.core.client.AccumuloException;
import org.apache.accumulo.core.client.AccumuloSecurityException;
import org.apache.accumulo.core.client.BatchWriter;
import org.apache.accumulo.core.client.IteratorSetting;
import org.apache.accumulo.core.client.Scanner;
import org.apache.accumulo.core.client.TableExistsException;
import org.apache.accumulo.core.client.TableNotFoundException;
import org.apache.accumulo.core.client.admin.CloneConfiguration;
import org.apache.accumulo.core.client.admin.DiskUsage;
import org.apache.accumulo.core.client.admin.NewTableConfiguration;
import org.apache.accumulo.core.client.admin.TableOperations;
import org.apache.accumulo.core.client.admin.TabletAvailability;
import org.apache.accumulo.core.client.admin.TabletInformation;
import org.apache.accumulo.core.client.admin.TimeType;
import org.apache.accumulo.core.conf.Property;
import org.apache.accumulo.core.data.Key;
import org.apache.accumulo.core.data.Mutation;
import org.apache.accumulo.core.data.PartialKey;
<<<<<<< HEAD
=======
import org.apache.accumulo.core.data.Range;
>>>>>>> 1e2a2d02
import org.apache.accumulo.core.data.RowRange;
import org.apache.accumulo.core.data.TableId;
import org.apache.accumulo.core.data.TabletId;
import org.apache.accumulo.core.data.Value;
import org.apache.accumulo.core.data.constraints.DefaultKeySizeConstraint;
import org.apache.accumulo.core.dataImpl.KeyExtent;
import org.apache.accumulo.core.dataImpl.TabletIdImpl;
import org.apache.accumulo.core.iterators.IteratorUtil;
import org.apache.accumulo.core.metadata.SystemTables;
import org.apache.accumulo.core.security.Authorizations;
import org.apache.accumulo.core.security.TablePermission;
import org.apache.accumulo.harness.AccumuloClusterHarness;
import org.apache.accumulo.manager.tableOps.Utils;
import org.apache.accumulo.test.functional.BadIterator;
import org.apache.accumulo.test.functional.FunctionalTestUtils;
import org.apache.accumulo.test.util.Wait;
import org.apache.commons.lang3.StringUtils;
import org.apache.hadoop.io.Text;
import org.junit.jupiter.api.AfterEach;
import org.junit.jupiter.api.BeforeEach;
import org.junit.jupiter.api.Test;

import com.google.common.collect.Sets;

public class TableOperationsIT extends AccumuloClusterHarness {

  private static AccumuloClient accumuloClient;
  private static final int MAX_TABLE_NAME_LEN = 1024;

  @Override
  protected Duration defaultTimeout() {
    return Duration.ofSeconds(90);
  }

  @BeforeEach
  public void setup() {
    accumuloClient = Accumulo.newClient().from(getClientProps()).build();
  }

  @AfterEach
  public void checkForDanglingFateLocks() {
    if (getClusterType() == ClusterType.MINI) {
      FunctionalTestUtils.assertNoDanglingFateLocks(getCluster());
    }
    accumuloClient.close();
  }

  @Test
  public void getDiskUsageErrors() throws TableExistsException, AccumuloException,
      AccumuloSecurityException, TableNotFoundException {
    String tableName = getUniqueNames(1)[0];
    accumuloClient.tableOperations().create(tableName);
    List<DiskUsage> diskUsage =
        accumuloClient.tableOperations().getDiskUsage(Collections.singleton(tableName));
    assertEquals(1, diskUsage.size());
    assertEquals(0, diskUsage.get(0).getUsage());
    assertEquals(tableName, diskUsage.get(0).getTables().iterator().next());

    accumuloClient.securityOperations().revokeTablePermission(getAdminPrincipal(), tableName,
        TablePermission.READ);
    assertThrows(AccumuloSecurityException.class,
        () -> accumuloClient.tableOperations().getDiskUsage(Collections.singleton(tableName)));

    accumuloClient.tableOperations().delete(tableName);
    assertThrows(TableNotFoundException.class,
        () -> accumuloClient.tableOperations().getDiskUsage(Collections.singleton(tableName)));
  }

  @Test
  public void getDiskUsage() throws TableExistsException, AccumuloException,
      AccumuloSecurityException, TableNotFoundException {
    final String[] names = getUniqueNames(2);
    String tableName = names[0];
    accumuloClient.tableOperations().create(tableName);

    // verify 0 disk usage
    List<DiskUsage> diskUsages =
        accumuloClient.tableOperations().getDiskUsage(Collections.singleton(tableName));
    assertEquals(1, diskUsages.size());
    assertEquals(1, diskUsages.get(0).getTables().size());
    assertEquals(Long.valueOf(0), diskUsages.get(0).getUsage());
    assertEquals(tableName, diskUsages.get(0).getTables().first());

    // add some data
    try (BatchWriter bw = accumuloClient.createBatchWriter(tableName)) {
      Mutation m = new Mutation("a");
      m.put("b", "c", new Value("abcde"));
      bw.addMutation(m);
      bw.flush();
    }

    accumuloClient.tableOperations().compact(tableName, new Text("A"), new Text("z"), true, true);

    // verify we have usage
    diskUsages = accumuloClient.tableOperations().getDiskUsage(Collections.singleton(tableName));
    assertEquals(1, diskUsages.size());
    assertEquals(1, diskUsages.get(0).getTables().size());
    assertTrue(diskUsages.get(0).getUsage() > 0);
    assertEquals(tableName, diskUsages.get(0).getTables().first());

    String newTable = names[1];

    // clone table
    accumuloClient.tableOperations().clone(tableName, newTable, false, null, null);

    // verify tables are exactly the same
    Set<String> tables = new HashSet<>();
    tables.add(tableName);
    tables.add(newTable);
    diskUsages = accumuloClient.tableOperations().getDiskUsage(tables);
    assertEquals(1, diskUsages.size());
    assertEquals(2, diskUsages.get(0).getTables().size());
    assertTrue(diskUsages.get(0).getUsage() > 0);

    accumuloClient.tableOperations().compact(tableName, new Text("A"), new Text("z"), true, true);
    accumuloClient.tableOperations().compact(newTable, new Text("A"), new Text("z"), true, true);

    // verify tables have differences
    diskUsages = accumuloClient.tableOperations().getDiskUsage(tables);
    assertEquals(2, diskUsages.size());
    assertEquals(1, diskUsages.get(0).getTables().size());
    assertEquals(1, diskUsages.get(1).getTables().size());
    assertTrue(diskUsages.get(0).getUsage() > 0);
    assertTrue(diskUsages.get(1).getUsage() > 0);

    accumuloClient.tableOperations().delete(tableName);
  }

  @Test
  public void createTable() throws TableExistsException, AccumuloException,
      AccumuloSecurityException, TableNotFoundException {
    String tableName = getUniqueNames(1)[0];
    accumuloClient.tableOperations().create(tableName);
    Map<String,String> props = accumuloClient.tableOperations().getConfiguration(tableName);
    assertEquals(DefaultKeySizeConstraint.class.getName(),
        props.get(Property.TABLE_CONSTRAINT_PREFIX + "1"));
    accumuloClient.tableOperations().delete(tableName);
  }

  @Test
  public void testDefendAgainstThreadsCreateSameTableNameConcurrently()
      throws ExecutionException, InterruptedException {
    final int initialTableSize = accumuloClient.tableOperations().list().size();
    final int numTasks = 10;
    ExecutorService pool = Executors.newFixedThreadPool(numTasks);

    for (String tablename : getUniqueNames(30)) {
      CountDownLatch startSignal = new CountDownLatch(numTasks);
      List<Future<Boolean>> futureList = new ArrayList<>(numTasks);

      for (int j = 0; j < numTasks; j++) {
        Future<Boolean> future = pool.submit(() -> {
          boolean result;
          try {
            startSignal.countDown();
            startSignal.await();
            accumuloClient.tableOperations().create(tablename);
            result = true;
          } catch (TableExistsException e) {
            result = false;
          }
          return result;
        });
        futureList.add(future);
      }

      int taskSucceeded = 0;
      int taskFailed = 0;
      for (Future<Boolean> result : futureList) {
        if (result.get() == true) {
          taskSucceeded++;
        } else {
          taskFailed++;
        }
      }

      assertEquals(1, taskSucceeded);
      assertEquals(9, taskFailed);
    }

    assertEquals(30, accumuloClient.tableOperations().list().size() - initialTableSize);

    pool.shutdown();
  }

  @Test
  public void createTableWithSystemUser() throws TableExistsException, AccumuloException,
      AccumuloSecurityException, TableNotFoundException {
    String tableName = getUniqueNames(1)[0];
    AccumuloClient client = getServerContext();
    client.tableOperations().create(tableName);
    Map<String,String> props = client.tableOperations().getConfiguration(tableName);
    assertEquals(DefaultKeySizeConstraint.class.getName(),
        props.get(Property.TABLE_CONSTRAINT_PREFIX + "1"));
    client.tableOperations().delete(tableName);
  }

  @Test
  public void createTableWithTableNameLengthLimit()
      throws AccumuloException, AccumuloSecurityException, TableExistsException {
    TableOperations tableOps = accumuloClient.tableOperations();
    String t0 = StringUtils.repeat('a', MAX_TABLE_NAME_LEN - 1);
    tableOps.create(t0);
    assertTrue(tableOps.exists(t0));

    String t1 = StringUtils.repeat('b', MAX_TABLE_NAME_LEN);
    tableOps.create(t1);
    assertTrue(tableOps.exists(t1));

    String t2 = StringUtils.repeat('c', MAX_TABLE_NAME_LEN + 1);
    assertThrows(IllegalArgumentException.class, () -> tableOps.create(t2));
    assertFalse(tableOps.exists(t2));
  }

  @Test
  public void createTableWithBadProperties()
      throws AccumuloException, AccumuloSecurityException, TableExistsException {
    TableOperations tableOps = accumuloClient.tableOperations();
    String t0 = getUniqueNames(1)[0];
    tableOps.create(t0);
    assertTrue(tableOps.exists(t0));
    assertThrows(AccumuloException.class,
        () -> tableOps.setProperty(t0, Property.TABLE_BLOOM_ENABLED.getKey(), "foo"));
  }

  @Test
  public void createTablesWithSameNameInDifferentNamespace() throws Exception {
    TableOperations tableOps = accumuloClient.tableOperations();

    accumuloClient.namespaceOperations().create("test1");
    accumuloClient.namespaceOperations().create("test2");

    var tables = Set.of("test1.table1", "test1.table2", "test1.root", "test2.table1",
        "test2.table2", "test2.metadata", "table1", "table2", "metadata");

    for (String table : tables) {
      tableOps.create(table);
    }

    assertTrue(accumuloClient.tableOperations().list().containsAll(tables));

    accumuloClient.namespaceOperations().create("test3");

    Set<String> clones = new HashSet<>();
    for (String table : tables) {
      if (table.startsWith("test1.")) {
        var clone = table.replace("test1.", "test3.");
        tableOps.clone(table, clone, CloneConfiguration.empty());
        clones.add(clone);
      }
    }

    assertTrue(accumuloClient.tableOperations().list().containsAll(tables));
    assertTrue(accumuloClient.tableOperations().list().containsAll(clones));

    // Rename a table to a tablename that exists in another namespace
    tableOps.rename("test1.table1", "test1.metadata");

    tables = new HashSet<>(tables);
    tables.remove("test1.table1");
    tables.add("test1.metadata");

    assertTrue(accumuloClient.tableOperations().list().containsAll(tables));
    assertTrue(accumuloClient.tableOperations().list().containsAll(clones));
    assertFalse(accumuloClient.tableOperations().list().contains("test1.table"));

    // Read and write data to tables w/ the same name in different namespaces to ensure no wires are
    // crossed.
    for (var table : Sets.union(tables, clones)) {
      try (var writer = accumuloClient.createBatchWriter(table)) {
        Mutation m = new Mutation("self");
        m.put("table", "name", table);
        writer.addMutation(m);
      }
    }

    for (var table : Sets.union(tables, clones)) {
      try (var scanner = accumuloClient.createScanner(table)) {
        var seenValues =
            scanner.stream().map(e -> e.getValue().toString()).collect(Collectors.toSet());
        assertEquals(Set.of(table), seenValues);
      }
    }

    for (var table : Sets.union(tables, clones)) {
      assertThrows(TableExistsException.class,
          () -> accumuloClient.tableOperations().create(table));
    }

    for (var srcTable : List.of("metadata", "test1.table2")) {
      for (var destTable : Sets.union(tables, clones)) {
        assertThrows(TableExistsException.class, () -> accumuloClient.tableOperations()
            .clone(srcTable, destTable, CloneConfiguration.empty()));
      }
    }
  }

  @Test
  public void createMergeClonedTable() throws Exception {
    String[] names = getUniqueNames(2);
    String originalTable = names[0];
    TableOperations tops = accumuloClient.tableOperations();

    TreeSet<Text> splits =
        Sets.newTreeSet(Arrays.asList(new Text("a"), new Text("b"), new Text("c"), new Text("d")));

    tops.create(originalTable);
    tops.addSplits(originalTable, splits);

    try (BatchWriter bw = accumuloClient.createBatchWriter(originalTable)) {
      for (Text row : splits) {
        Mutation m = new Mutation(row);
        for (int i = 0; i < 10; i++) {
          for (int j = 0; j < 10; j++) {
            m.put(Integer.toString(i), Integer.toString(j), Integer.toString(i + j));
          }
        }
        bw.addMutation(m);
      }
    }

    String clonedTable = names[1];

    tops.clone(originalTable, clonedTable, true, null, null);
    tops.merge(clonedTable, null, new Text("b"));

    Map<String,Integer> rowCounts = new HashMap<>();
    try (Scanner s = accumuloClient.createScanner(clonedTable, new Authorizations())) {
      for (Entry<Key,Value> entry : s) {
        final Key key = entry.getKey();
        String row = key.getRow().toString();
        String cf = key.getColumnFamily().toString();
        String cq = key.getColumnQualifier().toString();
        String value = entry.getValue().toString();

        if (rowCounts.containsKey(row)) {
          rowCounts.put(row, rowCounts.get(row) + 1);
        } else {
          rowCounts.put(row, 1);
        }

        assertEquals(Integer.parseInt(cf) + Integer.parseInt(cq), Integer.parseInt(value));
      }
    }

    Collection<Text> clonedSplits = tops.listSplits(clonedTable);
    Set<Text> expectedSplits = Sets.newHashSet(new Text("b"), new Text("c"), new Text("d"));
    for (Text clonedSplit : clonedSplits) {
      assertTrue(expectedSplits.remove(clonedSplit),
          "Encountered unexpected split on the cloned table: " + clonedSplit);
    }
    assertTrue(expectedSplits.isEmpty(),
        "Did not find all expected splits on the cloned table: " + expectedSplits);
  }

  /** Compare only the row, column family and column qualifier. */
  static class KeyRowColFColQComparator implements Comparator<Key> {
    @Override
    public int compare(Key k1, Key k2) {
      return k1.compareTo(k2, PartialKey.ROW_COLFAM_COLQUAL);
    }
  }

  static final KeyRowColFColQComparator COMPARE_KEY_TO_COLQ = new KeyRowColFColQComparator();

  /** Test recovery from bad majc iterator via compaction cancel. */
  @Test
  public void testCompactEmptyTablesWithBadIterator_FailsAndCancel() throws TableExistsException,
      AccumuloException, AccumuloSecurityException, TableNotFoundException, InterruptedException {
    String tableName = getUniqueNames(1)[0];
    accumuloClient.tableOperations().create(tableName);

    List<IteratorSetting> list = new ArrayList<>();
    list.add(new IteratorSetting(15, BadIterator.class));
    // don't block
    accumuloClient.tableOperations().compact(tableName, null, null, list, true, false);

    Thread.sleep(SECONDS.toMillis(2)); // start compaction

    accumuloClient.tableOperations().cancelCompaction(tableName);

    try (Scanner scanner = accumuloClient.createScanner(tableName, Authorizations.EMPTY)) {
      Map<Key,Value> actual = new TreeMap<>();
      for (Entry<Key,Value> entry : scanner) {
        actual.put(entry.getKey(), entry.getValue());
      }
      assertTrue(actual.isEmpty(), "Should be empty. Actual is " + actual);
      accumuloClient.tableOperations().delete(tableName);
    }
  }

  @Test
  public void getTimeTypeTest() throws TableNotFoundException, AccumuloException,
      TableExistsException, AccumuloSecurityException {
    String[] tableNames = getUniqueNames(5);

    // Create table with default MILLIS TimeType
    // By default, tables are created with the default MILLIS TimeType.
    accumuloClient.tableOperations().create(tableNames[0]);
    TimeType timeType = accumuloClient.tableOperations().getTimeType(tableNames[0]);
    assertEquals(TimeType.MILLIS, timeType);

    // Create table, explicitly setting TimeType to MILLIS
    NewTableConfiguration ntc = new NewTableConfiguration();
    ntc.setTimeType(TimeType.MILLIS);
    accumuloClient.tableOperations().create(tableNames[1], ntc);
    timeType = accumuloClient.tableOperations().getTimeType(tableNames[1]);
    assertEquals(TimeType.MILLIS, timeType);

    // Create table with LOGICAL TimeType.
    ntc = new NewTableConfiguration();
    ntc.setTimeType(TimeType.LOGICAL);
    accumuloClient.tableOperations().create(tableNames[2], ntc);
    timeType = accumuloClient.tableOperations().getTimeType(tableNames[2]);
    assertEquals(TimeType.LOGICAL, timeType);

    // Create some split points
    SortedSet<Text> splits = new TreeSet<>();
    splits.add(new Text("F"));
    splits.add(new Text("M"));
    splits.add(new Text("S"));

    // Create table with MILLIS TimeType. Use splits to create multiple tablets
    ntc = new NewTableConfiguration();
    ntc.withSplits(splits);
    accumuloClient.tableOperations().create(tableNames[3], ntc);
    timeType = accumuloClient.tableOperations().getTimeType(tableNames[3]);
    assertEquals(TimeType.MILLIS, timeType);

    // Create table with LOGICAL TimeType. Use splits to create multiple tablets
    ntc = new NewTableConfiguration();
    ntc.setTimeType(TimeType.LOGICAL).withSplits(splits);
    accumuloClient.tableOperations().create(tableNames[4], ntc);
    timeType = accumuloClient.tableOperations().getTimeType(tableNames[4]);
    assertEquals(TimeType.LOGICAL, timeType);

    // check system tables
    timeType = accumuloClient.tableOperations().getTimeType(SystemTables.METADATA.tableName());
    assertEquals(TimeType.LOGICAL, timeType);

    timeType = accumuloClient.tableOperations().getTimeType(SystemTables.ROOT.tableName());
    assertEquals(TimeType.LOGICAL, timeType);

    // test non-existent table
    assertThrows(TableNotFoundException.class,
        () -> accumuloClient.tableOperations().getTimeType("notatable"),
        "specified table does not exist");
  }

  // This test will create a total of six tables.
  // This test will create three tables with no additional parameters, i.e., no initial splits, etc.
  // For each of the first three tablets, set ONDEMAND, HOSTED, and UNHOSTED as the tablet
  // availability, respectively.
  // Retrieving the TabletAvailability should return the above values back in a single tablet.
  //
  // The other three tables will be created with initial splits and then queried for
  // TabletAvailability's
  // For each table a list of tablets will be returned with the corresponding TabletAvailability
  // verified for correctness.
  // The last three tables will also be queried for ranges within the table and only expect to see
  // tablets with those ranges returned.
  @Test
  public void testGetTabletAvailability_DefaultTableCreations() throws AccumuloException,
      TableExistsException, AccumuloSecurityException, TableNotFoundException {

    final String[] tableNames = getUniqueNames(6);
    final String tableOnDemand = tableNames[0];
    final String tableHosted = tableNames[1];
    final String tableUnhosted = tableNames[2];
    final String tableOnDemandWithSplits = tableNames[3];
    final String tableHostedWithSplits = tableNames[4];
    final String tableUnhostedWithSplits = tableNames[5];

    SortedSet<Text> splits =
        Sets.newTreeSet(Arrays.asList(new Text("d"), new Text("m"), new Text("s")));
    NewTableConfiguration ntc = new NewTableConfiguration();

    try {
      // create all the tables with initial tablet availability values and splits
      ntc = ntc.withInitialTabletAvailability(TabletAvailability.ONDEMAND);
      accumuloClient.tableOperations().create(tableOnDemand, ntc);

      ntc = ntc.withInitialTabletAvailability(TabletAvailability.HOSTED);
      accumuloClient.tableOperations().create(tableHosted, ntc);

      ntc = ntc.withInitialTabletAvailability(TabletAvailability.UNHOSTED);
      accumuloClient.tableOperations().create(tableUnhosted, ntc);

      ntc = ntc.withSplits(splits).withInitialTabletAvailability(TabletAvailability.ONDEMAND);
      accumuloClient.tableOperations().create(tableOnDemandWithSplits, ntc);

      ntc = ntc.withSplits(splits).withInitialTabletAvailability(TabletAvailability.HOSTED);
      accumuloClient.tableOperations().create(tableHostedWithSplits, ntc);

      ntc = ntc.withSplits(splits).withInitialTabletAvailability(TabletAvailability.UNHOSTED);
      accumuloClient.tableOperations().create(tableUnhostedWithSplits, ntc);

      Map<String,String> idMap = accumuloClient.tableOperations().tableIdMap();

      Map<TabletId,TabletAvailability> expectedTabletAvailability = new HashMap<>();
      setExpectedTabletAvailability(expectedTabletAvailability, idMap.get(tableOnDemand), null,
          null, TabletAvailability.ONDEMAND);
      verifyTabletAvailabilities(tableOnDemand, RowRange.all(), expectedTabletAvailability);

      expectedTabletAvailability.clear();
      setExpectedTabletAvailability(expectedTabletAvailability, idMap.get(tableHosted), null, null,
          TabletAvailability.HOSTED);
      verifyTabletAvailabilities(tableHosted, RowRange.all(), expectedTabletAvailability);

      expectedTabletAvailability.clear();
      setExpectedTabletAvailability(expectedTabletAvailability, idMap.get(tableUnhosted), null,
          null, TabletAvailability.UNHOSTED);
      verifyTabletAvailabilities(tableUnhosted, RowRange.all(), expectedTabletAvailability);

      verifyTablesWithSplits(tableOnDemandWithSplits, idMap, splits, TabletAvailability.ONDEMAND);
      verifyTablesWithSplits(tableHostedWithSplits, idMap, splits, TabletAvailability.HOSTED);
      verifyTablesWithSplits(tableUnhostedWithSplits, idMap, splits, TabletAvailability.UNHOSTED);

    } finally {
      accumuloClient.tableOperations().delete(tableOnDemand);
      accumuloClient.tableOperations().delete(tableHosted);
      accumuloClient.tableOperations().delete(tableUnhosted);
      accumuloClient.tableOperations().delete(tableOnDemandWithSplits);
      accumuloClient.tableOperations().delete(tableHostedWithSplits);
      accumuloClient.tableOperations().delete(tableUnhostedWithSplits);
    }
  }

  // This test creates a table with splits at creation time
  // Once created, the four tablets are provided separate tablet availabilities.
  // The test verifies that each tablet is assigned the correct tablet availability.
  @Test
  public void testGetTabletAvailability_MixedAvailabilities() throws AccumuloException,
      TableExistsException, AccumuloSecurityException, TableNotFoundException {

    String tableName = getUniqueNames(1)[0];
    Map<TabletId,TabletAvailability> expectedTabletAvailability;
    SortedSet<Text> splits =
        Sets.newTreeSet(Arrays.asList(new Text("d"), new Text("m"), new Text("s")));

    try {
      // create table with initial splits at creation time
      NewTableConfiguration ntc = new NewTableConfiguration().withSplits(splits);
      accumuloClient.tableOperations().create(tableName, ntc);

      // set each tablet with a different availability and query to see if they are set accordingly
      RowRange rowRange = RowRange.atMost(new Text("d"));
      accumuloClient.tableOperations().setTabletAvailability(tableName, rowRange,
          TabletAvailability.UNHOSTED);
      rowRange = RowRange.openClosed(new Text("m"), new Text("s"));
      accumuloClient.tableOperations().setTabletAvailability(tableName, rowRange,
          TabletAvailability.HOSTED);
      rowRange = RowRange.greaterThan(new Text("s"));
      accumuloClient.tableOperations().setTabletAvailability(tableName, rowRange,
          TabletAvailability.UNHOSTED);

      Map<String,String> idMap = accumuloClient.tableOperations().tableIdMap();
      expectedTabletAvailability = new HashMap<>();
      String tableId = idMap.get(tableName);
      setExpectedTabletAvailability(expectedTabletAvailability, tableId, "d", null,
          TabletAvailability.UNHOSTED);
      // this range was intentionally not set above, checking that the tablet has the default
      // tablet availability
      setExpectedTabletAvailability(expectedTabletAvailability, tableId, "m", "d",
          TabletAvailability.ONDEMAND);
      setExpectedTabletAvailability(expectedTabletAvailability, tableId, "s", "m",
          TabletAvailability.HOSTED);
      setExpectedTabletAvailability(expectedTabletAvailability, tableId, null, "s",
          TabletAvailability.UNHOSTED);
      verifyTabletAvailabilities(tableName, RowRange.all(), expectedTabletAvailability);
    } finally {
      accumuloClient.tableOperations().delete(tableName);
    }
  }

  // This tests creates a tables with initial splits and then queries getgoal using ranges that
  // are not on split point boundaries
  @Test
  public void testGetTabletAvailability_NonSplitBoundaries() throws AccumuloException,
      TableExistsException, AccumuloSecurityException, TableNotFoundException {

    String tableName = getUniqueNames(1)[0];
    SortedSet<Text> splits =
        Sets.newTreeSet(Arrays.asList(new Text("d"), new Text("m"), new Text("s")));
    Map<TabletId,TabletAvailability> expectedTabletAvailability = new HashMap<>();
    Map<String,String> idMap;
    String tableId;

    try {
      // create table with initial splits at creation time
      NewTableConfiguration ntc = new NewTableConfiguration().withSplits(splits);
      accumuloClient.tableOperations().create(tableName, ntc);

      // set each different availability for each tablet and query to see if they are set
      // accordingly
      accumuloClient.tableOperations().setTabletAvailability(tableName,
          RowRange.closed(new Text("d")), TabletAvailability.HOSTED);
      accumuloClient.tableOperations().setTabletAvailability(tableName,
          RowRange.closed(new Text("m")), TabletAvailability.UNHOSTED);
      accumuloClient.tableOperations().setTabletAvailability(tableName,
          RowRange.closed(new Text("s")), TabletAvailability.HOSTED);

      idMap = accumuloClient.tableOperations().tableIdMap();
      tableId = idMap.get(tableName);

      setExpectedTabletAvailability(expectedTabletAvailability, tableId, "d", null,
          TabletAvailability.HOSTED);
      // test using row as range constructor
<<<<<<< HEAD
      verifyTabletAvailabilities(tableName, RowRange.closed(new Text("a")),
          expectedTabletAvailability);

      // test using startRowInclusive set to true
      RowRange rowRange = RowRange.closed(new Text("c"));
      verifyTabletAvailabilities(tableName, rowRange, expectedTabletAvailability);
=======
      verifyTabletAvailabilities(tableName, RowRange.closed("a"), expectedTabletAvailability);

      // test using startRowInclusive set to true
      RowRange range = RowRange.closed(new Text("c"));
      verifyTabletAvailabilities(tableName, range, expectedTabletAvailability);
>>>>>>> 1e2a2d02

      expectedTabletAvailability.clear();
      setExpectedTabletAvailability(expectedTabletAvailability, tableId, "m", "d",
          TabletAvailability.UNHOSTED);
      setExpectedTabletAvailability(expectedTabletAvailability, tableId, "s", "m",
          TabletAvailability.HOSTED);

<<<<<<< HEAD
      rowRange = RowRange.closed(new Text("m"), new Text("p"));
      verifyTabletAvailabilities(tableName, rowRange, expectedTabletAvailability);
=======
      range = RowRange.closed(new Text("m"), new Text("p"));
      verifyTabletAvailabilities(tableName, range, expectedTabletAvailability);
>>>>>>> 1e2a2d02

      expectedTabletAvailability.clear();
      setExpectedTabletAvailability(expectedTabletAvailability, tableId, "d", null,
          TabletAvailability.HOSTED);
      setExpectedTabletAvailability(expectedTabletAvailability, tableId, "m", "d",
          TabletAvailability.UNHOSTED);
      setExpectedTabletAvailability(expectedTabletAvailability, tableId, "s", "m",
          TabletAvailability.HOSTED);
      setExpectedTabletAvailability(expectedTabletAvailability, tableId, null, "s",
          TabletAvailability.ONDEMAND);

<<<<<<< HEAD
      rowRange = RowRange.openClosed("b", "t");
      verifyTabletAvailabilities(tableName, rowRange, expectedTabletAvailability);
=======
      range = RowRange.openClosed("b", "t");
      verifyTabletAvailabilities(tableName, range, expectedTabletAvailability);
>>>>>>> 1e2a2d02

    } finally {
      accumuloClient.tableOperations().delete(tableName);
    }
  }

  // This test creates a table with no initial splits. The splits are added after table creation.
  // This test verifies that the existing tablet availability is properly propagated to the metadata
  // table for each tablet.
  @Test
  public void testGetTabletAvailability_DelayedSplits() throws AccumuloException,
      TableExistsException, AccumuloSecurityException, TableNotFoundException {
    String tableName = getUniqueNames(1)[0];

    try {
      accumuloClient.tableOperations().create(tableName);
      Map<String,String> idMap = accumuloClient.tableOperations().tableIdMap();

      // set goals to HOSTED
      accumuloClient.tableOperations().setTabletAvailability(tableName, RowRange.all(),
          TabletAvailability.HOSTED);

      Map<TabletId,TabletAvailability> expectedTabletAvailability = new HashMap<>();
      String tableId = idMap.get(tableName);
      setExpectedTabletAvailability(expectedTabletAvailability, tableId, null, null,
          TabletAvailability.HOSTED);
      verifyTabletAvailabilities(tableName, RowRange.all(), expectedTabletAvailability);

      // Add splits after the fact
      SortedSet<Text> splits =
          Sets.newTreeSet(Arrays.asList(new Text("g"), new Text("n"), new Text("r")));
      accumuloClient.tableOperations().addSplits(tableName, splits);

      expectedTabletAvailability.clear();
      setExpectedTabletAvailability(expectedTabletAvailability, tableId, "g", null,
          TabletAvailability.HOSTED);
      setExpectedTabletAvailability(expectedTabletAvailability, tableId, "n", "g",
          TabletAvailability.HOSTED);
      setExpectedTabletAvailability(expectedTabletAvailability, tableId, "r", "n",
          TabletAvailability.HOSTED);
      setExpectedTabletAvailability(expectedTabletAvailability, tableId, null, "r",
          TabletAvailability.HOSTED);
      verifyTabletAvailabilities(tableName, RowRange.all(), expectedTabletAvailability);
    } finally {
      accumuloClient.tableOperations().delete(tableName);
    }
  }

  // This test checks that tablets are correct when staggered splits are added to a table, i.e.,
  // a table is split and assigned differing goals. Later when the two existing tablets are
  // split, verify that the new splits contain the appropriate tablet availabilities of the tablet
  // from which they were split. Steps are as follows:
  // - create table
  // - add two splits; leave first tablet to default ONDEMAND, second to UNHOSTED, third to HOSTED
  // - add a split within each of the three existing tablets
  // - verify the newly created tablets are set with the Tablet Availabilities of the tablet from
  // which they are split.
  @Test
  public void testGetTabletAvailability_StaggeredSplits() throws AccumuloException,
      TableExistsException, AccumuloSecurityException, TableNotFoundException {

    String tableName = getUniqueNames(1)[0];

    try {
      accumuloClient.tableOperations().create(tableName);
      String tableId = accumuloClient.tableOperations().tableIdMap().get(tableName);

      // add split 'h' and 'q'. Leave first as ONDEMAND, set second to UNHOSTED, and third to HOSTED
      SortedSet<Text> splits = Sets.newTreeSet(Arrays.asList(new Text("h"), new Text("q")));
      accumuloClient.tableOperations().addSplits(tableName, splits);
      RowRange rowRange = RowRange.openClosed(new Text("h"), new Text("q"));
      accumuloClient.tableOperations().setTabletAvailability(tableName, rowRange,
          TabletAvailability.UNHOSTED);
      rowRange = RowRange.greaterThan(new Text("q"));
      accumuloClient.tableOperations().setTabletAvailability(tableName, rowRange,
          TabletAvailability.HOSTED);

      // verify
      Map<TabletId,TabletAvailability> expectedTabletAvailability = new HashMap<>();
      setExpectedTabletAvailability(expectedTabletAvailability, tableId, "h", null,
          TabletAvailability.ONDEMAND);
      setExpectedTabletAvailability(expectedTabletAvailability, tableId, "q", "h",
          TabletAvailability.UNHOSTED);
      setExpectedTabletAvailability(expectedTabletAvailability, tableId, null, "q",
          TabletAvailability.HOSTED);
      verifyTabletAvailabilities(tableName, RowRange.all(), expectedTabletAvailability);

      // Add a split within each of the existing tablets. Adding 'd', 'm', and 'v'
      splits = Sets.newTreeSet(Arrays.asList(new Text("d"), new Text("m"), new Text("v")));
      accumuloClient.tableOperations().addSplits(tableName, splits);

      // verify results
      expectedTabletAvailability.clear();
      setExpectedTabletAvailability(expectedTabletAvailability, tableId, "d", null,
          TabletAvailability.ONDEMAND);
      setExpectedTabletAvailability(expectedTabletAvailability, tableId, "h", "d",
          TabletAvailability.ONDEMAND);
      setExpectedTabletAvailability(expectedTabletAvailability, tableId, "m", "h",
          TabletAvailability.UNHOSTED);
      setExpectedTabletAvailability(expectedTabletAvailability, tableId, "q", "m",
          TabletAvailability.UNHOSTED);
      setExpectedTabletAvailability(expectedTabletAvailability, tableId, "v", "q",
          TabletAvailability.HOSTED);
      setExpectedTabletAvailability(expectedTabletAvailability, tableId, null, "v",
          TabletAvailability.HOSTED);
      verifyTabletAvailabilities(tableName, RowRange.all(), expectedTabletAvailability);
    } finally {
      accumuloClient.tableOperations().delete(tableName);
    }
  }

  private void verifyTablesWithSplits(String tableName, Map<String,String> idMap,
      SortedSet<Text> splits, TabletAvailability tabletAvailability) throws TableNotFoundException {

    Map<TabletId,TabletAvailability> expectedTabletAvailability = new HashMap<>();
    String tableId = idMap.get(tableName);
    String[] splitPts = splits.stream().map(Text::toString).toArray(String[]::new);

    // retrieve all tablets for a table
    setExpectedTabletAvailability(expectedTabletAvailability, tableId, splitPts[0], null,
        tabletAvailability);
    setExpectedTabletAvailability(expectedTabletAvailability, tableId, splitPts[1], splitPts[0],
        tabletAvailability);
    setExpectedTabletAvailability(expectedTabletAvailability, tableId, splitPts[2], splitPts[1],
        tabletAvailability);
    setExpectedTabletAvailability(expectedTabletAvailability, tableId, null, splitPts[2],
        tabletAvailability);
    verifyTabletAvailabilities(tableName, RowRange.all(), expectedTabletAvailability);

    // verify individual tablets can be retrieved
    expectedTabletAvailability.clear();
    setExpectedTabletAvailability(expectedTabletAvailability, tableId, splitPts[0], null,
        tabletAvailability);
    verifyTabletAvailabilities(tableName, RowRange.atMost(new Text(splitPts[0])),
        expectedTabletAvailability);

    expectedTabletAvailability.clear();
    setExpectedTabletAvailability(expectedTabletAvailability, tableId, splitPts[1], splitPts[0],
        tabletAvailability);
    verifyTabletAvailabilities(tableName,
        RowRange.openClosed(new Text(splitPts[0]), new Text(splitPts[1])),
        expectedTabletAvailability);

    expectedTabletAvailability.clear();
    setExpectedTabletAvailability(expectedTabletAvailability, tableId, splitPts[2], splitPts[1],
        tabletAvailability);
    verifyTabletAvailabilities(tableName,
        RowRange.openClosed(new Text(splitPts[1]), new Text(splitPts[2])),
        expectedTabletAvailability);

    expectedTabletAvailability.clear();
    setExpectedTabletAvailability(expectedTabletAvailability, tableId, null, splitPts[2],
        tabletAvailability);
    verifyTabletAvailabilities(tableName, RowRange.greaterThan(new Text(splitPts[2])),
        expectedTabletAvailability);

    expectedTabletAvailability.clear();
    setExpectedTabletAvailability(expectedTabletAvailability, tableId, splitPts[1], splitPts[0],
        tabletAvailability);
    setExpectedTabletAvailability(expectedTabletAvailability, tableId, splitPts[2], splitPts[1],
        tabletAvailability);
    verifyTabletAvailabilities(tableName,
        RowRange.openClosed(new Text(splitPts[0]), new Text(splitPts[2])),
        expectedTabletAvailability);
  }

<<<<<<< HEAD
  public static void verifyTabletAvailabilities(String tableName, RowRange rowRange,
=======
  public static void verifyTabletAvailabilities(String tableName, RowRange range,
>>>>>>> 1e2a2d02
      Map<TabletId,TabletAvailability> expectedAvailability) throws TableNotFoundException {
    verifyTabletAvailabilities(accumuloClient, tableName, rowRange, expectedAvailability);
  }

  public static void verifyTabletAvailabilities(AccumuloClient client, String tableName,
<<<<<<< HEAD
      RowRange rowRange, Map<TabletId,TabletAvailability> expectedAvailability)
      throws TableNotFoundException {
    Map<TabletId,TabletAvailability> seenAvailability =
        client.tableOperations().getTabletInformation(tableName, rowRange).collect(Collectors
=======
      RowRange range, Map<TabletId,TabletAvailability> expectedAvailability)
      throws TableNotFoundException {
    Map<TabletId,TabletAvailability> seenAvailability =
        client.tableOperations().getTabletInformation(tableName, List.of(range)).collect(Collectors
>>>>>>> 1e2a2d02
            .toMap(TabletInformation::getTabletId, TabletInformation::getTabletAvailability));
    assertEquals(expectedAvailability, seenAvailability);
  }

  /**
   * assert the given {@code List<String>} equals what's returned from
   * {@link TableOperations#getTabletInformation(String, List, TabletInformation.Field...)} using
   * the given RowRange
   */
  private static void assertEndRowsForRange(String tableName, RowRange range, List<String> expected)
      throws TableNotFoundException {
    try (var tablets = accumuloClient.tableOperations().getTabletInformation(tableName,
        List.of(range), TabletInformation.Field.LOCATION)) {
      var actual = tablets.map(TabletInformation::getTabletId).map(TabletId::getEndRow)
          .map(er -> er == null ? "null" : er.toString()).toList();
      assertEquals(expected, actual,
          "Expected does not match actual. Expected: " + expected + " Actual: " + actual);
    }
  }

  public static void setExpectedTabletAvailability(Map<TabletId,TabletAvailability> expected,
      String id, String endRow, String prevEndRow, TabletAvailability availability) {
    KeyExtent ke = new KeyExtent(TableId.of(id), endRow == null ? null : new Text(endRow),
        prevEndRow == null ? null : new Text(prevEndRow));
    expected.put(new TabletIdImpl(ke), availability);
  }

  @Test
  public void testUniquenessOfTableId() throws ExecutionException, InterruptedException {
    List<Future<TableId>> futureList = new ArrayList<>();

    Set<TableId> hash = new HashSet<>();

    ExecutorService pool = Executors.newFixedThreadPool(64);

    for (int i = 0; i < 1000; i++) {
      int finalI = i;

      Future<TableId> future = pool.submit(() -> {
        TableId tableId = null;

        tableId = Utils.getNextId("Testing" + finalI, getServerContext(), TableId::of);

        return tableId;
      });

      futureList.add(future);
    }

    for (Future<TableId> tab : futureList) {
      hash.add(tab.get());
    }

    pool.shutdown();

    assertEquals(1000, hash.size());
  }

  @Test
  public void testGetTabletInformation() throws Exception {
    String tableName = getUniqueNames(1)[0];

    try {
      SortedSet<Text> splits = new TreeSet<>();
      for (int i = 1; i < 9; i++) {
        splits.add(new Text(i + ""));
      }
      accumuloClient.tableOperations().create(tableName,
          new NewTableConfiguration().withSplits(splits));
      try (var writer = accumuloClient.createBatchWriter(tableName)) {
        for (int i = 1; i <= 9; i++) {
          var m = new Mutation("" + i);
          m.at().family("f").qualifier("q").put("" + i);
          writer.addMutation(m);
        }
      }

      accumuloClient.tableOperations().flush(tableName, null, null, true);

      var tableId = TableId.of(accumuloClient.tableOperations().tableIdMap().get(tableName));

      try (var tablets = accumuloClient.tableOperations().getTabletInformation(tableName,
<<<<<<< HEAD
          RowRange.all(), TabletInformation.Field.LOCATION)) {
=======
          List.of(RowRange.all()), TabletInformation.Field.LOCATION)) {
>>>>>>> 1e2a2d02
        var tabletList = tablets.collect(Collectors.toList());
        assertEquals(9, tabletList.size());
        tabletList.forEach(ti -> {
          assertNotNull(ti.getLocation());
          assertEquals(tableId, ti.getTabletId().getTable());
          assertEquals("HOSTED", ti.getTabletState());
          assertThrows(IllegalStateException.class, ti::getNumFiles);
          assertThrows(IllegalStateException.class, ti::getEstimatedEntries);
          assertThrows(IllegalStateException.class, ti::getEstimatedSize);
          assertThrows(IllegalStateException.class, ti::getNumWalLogs);
          assertThrows(IllegalStateException.class, ti::getTabletDir);
          assertThrows(IllegalStateException.class, ti::getTabletMergeabilityInfo);
          assertThrows(IllegalStateException.class, ti::getTabletAvailability);
        });
      }

      try (var tablets = accumuloClient.tableOperations().getTabletInformation(tableName,
<<<<<<< HEAD
          RowRange.all(), TabletInformation.Field.FILES)) {
=======
          List.of(RowRange.all()), TabletInformation.Field.FILES)) {
>>>>>>> 1e2a2d02
        var tabletList = tablets.collect(Collectors.toList());
        assertEquals(9, tabletList.size());
        tabletList.forEach(ti -> {
          assertEquals(tableId, ti.getTabletId().getTable());
          assertThrows(IllegalStateException.class, ti::getLocation);
          assertThrows(IllegalStateException.class, ti::getTabletState);
          assertEquals(1, ti.getNumFiles());
          assertEquals(1, ti.getEstimatedEntries());
          assertTrue(ti.getEstimatedSize() > 0);
          assertEquals(0, ti.getNumWalLogs());
          assertNotNull(ti.getTabletDir());
          assertThrows(IllegalStateException.class, ti::getTabletMergeabilityInfo);
          assertThrows(IllegalStateException.class, ti::getTabletAvailability);
        });
      }

<<<<<<< HEAD
      try (var tablets = accumuloClient.tableOperations().getTabletInformation(tableName,
          RowRange.all(), TabletInformation.Field.FILES, TabletInformation.Field.LOCATION)) {
=======
      try (var tablets =
          accumuloClient.tableOperations().getTabletInformation(tableName, List.of(RowRange.all()),
              TabletInformation.Field.FILES, TabletInformation.Field.LOCATION)) {
>>>>>>> 1e2a2d02
        var tabletList = tablets.collect(Collectors.toList());
        assertEquals(9, tabletList.size());
        tabletList.forEach(ti -> {
          assertEquals(tableId, ti.getTabletId().getTable());
          assertEquals(tableId, ti.getTabletId().getTable());
          assertEquals("HOSTED", ti.getTabletState());
          assertEquals(1, ti.getNumFiles());
          assertEquals(1, ti.getEstimatedEntries());
          assertTrue(ti.getEstimatedSize() > 0);
          assertEquals(0, ti.getNumWalLogs());
          assertNotNull(ti.getTabletDir());
          assertThrows(IllegalStateException.class, ti::getTabletMergeabilityInfo);
          assertThrows(IllegalStateException.class, ti::getTabletAvailability);
        });
      }

      try (var tablets = accumuloClient.tableOperations().getTabletInformation(tableName,
<<<<<<< HEAD
          RowRange.all(), TabletInformation.Field.AVAILABILITY)) {
=======
          List.of(RowRange.all()), TabletInformation.Field.AVAILABILITY)) {
>>>>>>> 1e2a2d02
        var tabletList = tablets.collect(Collectors.toList());
        assertEquals(9, tabletList.size());
        tabletList.forEach(ti -> {
          assertEquals(tableId, ti.getTabletId().getTable());
          assertThrows(IllegalStateException.class, ti::getLocation);
          assertThrows(IllegalStateException.class, ti::getTabletState);
          assertThrows(IllegalStateException.class, ti::getNumFiles);
          assertThrows(IllegalStateException.class, ti::getEstimatedEntries);
          assertThrows(IllegalStateException.class, ti::getEstimatedSize);
          assertThrows(IllegalStateException.class, ti::getNumWalLogs);
          assertThrows(IllegalStateException.class, ti::getTabletDir);
          assertThrows(IllegalStateException.class, ti::getTabletMergeabilityInfo);
          assertEquals(TabletAvailability.ONDEMAND, ti.getTabletAvailability());
        });
      }

      try (var tablets = accumuloClient.tableOperations().getTabletInformation(tableName,
<<<<<<< HEAD
          RowRange.all(), TabletInformation.Field.MERGEABILITY)) {
=======
          List.of(RowRange.all()), TabletInformation.Field.MERGEABILITY)) {
>>>>>>> 1e2a2d02
        var tabletList = tablets.collect(Collectors.toList());
        assertEquals(9, tabletList.size());
        tabletList.forEach(ti -> {
          assertEquals(tableId, ti.getTabletId().getTable());
          assertThrows(IllegalStateException.class, ti::getLocation);
          assertThrows(IllegalStateException.class, ti::getTabletState);
          assertThrows(IllegalStateException.class, ti::getNumFiles);
          assertThrows(IllegalStateException.class, ti::getEstimatedEntries);
          assertThrows(IllegalStateException.class, ti::getEstimatedSize);
          assertThrows(IllegalStateException.class, ti::getNumWalLogs);
          assertThrows(IllegalStateException.class, ti::getTabletDir);
          if (ti.getTabletId().getEndRow() == null) {
            assertFalse(ti.getTabletMergeabilityInfo().getTabletMergeability().isNever());
          } else {
            assertTrue(ti.getTabletMergeabilityInfo().getTabletMergeability().isNever());
          }
          assertThrows(IllegalStateException.class, ti::getTabletAvailability);
        });
      }

      // RowRange.range(null, true, X, true)
      var unboundedStartRange = RowRange.atMost(new Text("4"));
      List<String> expected = List.of("1", "2", "3", "4");
      assertEndRowsForRange(tableName, unboundedStartRange, expected);

      // RowRange.range(null, true, X, false)
      var exclusiveEndRange = RowRange.lessThan(new Text("4"));
      expected = List.of("1", "2", "3", "4");
      assertEndRowsForRange(tableName, exclusiveEndRange, expected);

      // RowRange.range(X, true, null, true)
      var unboundedEndRange = RowRange.atLeast(new Text("6"));
      expected = List.of("6", "7", "8", "null");
      assertEndRowsForRange(tableName, unboundedEndRange, expected);

      // RowRange.range(X, false, null, true)
      var exclusiveStartRangeUnboundedEnd = RowRange.greaterThan(new Text("6"));
      expected = List.of("7", "8", "null");
      assertEndRowsForRange(tableName, exclusiveStartRangeUnboundedEnd, expected);

      // RowRange.range(X, false, Y, true)
      var exclusiveStartRange = RowRange.openClosed(new Text("4"), new Text("6"));
      expected = List.of("5", "6");
      assertEndRowsForRange(tableName, exclusiveStartRange, expected);

      // RowRange.range(X, false, Y, false)
      var exclusiveStartAndEndRange = RowRange.open(new Text("4"), new Text("6"));
      expected = List.of("5", "6");
      assertEndRowsForRange(tableName, exclusiveStartAndEndRange, expected);

      // RowRange.range(X, true, Y, true)
      var inclusiveStartRange = RowRange.closed(new Text("4"), new Text("6"));
      expected = List.of("4", "5", "6");
      assertEndRowsForRange(tableName, inclusiveStartRange, expected);

      // RowRange.range(X, true, Y, false)
      var inclusiveStartExclusiveEndRange = RowRange.closedOpen(new Text("4"), new Text("6"));
      expected = List.of("4", "5", "6");
      assertEndRowsForRange(tableName, inclusiveStartExclusiveEndRange, expected);

      var fileFieldMissingRange = List.of(RowRange.closed(new Text("2"), new Text("4")));
      try (var tablets = accumuloClient.tableOperations().getTabletInformation(tableName,
          fileFieldMissingRange, TabletInformation.Field.LOCATION)) {
        tablets.forEach(ti -> assertThrows(IllegalStateException.class, ti::getNumFiles));
      }

      var overlappingRange = RowRange.closed(new Text("2"), new Text("4"));
      var overlappingRange2 = RowRange.closed(new Text("3"), new Text("5"));
      var disjointRange = RowRange.closed(new Text("7"), new Text("8"));
      try (var tablets = accumuloClient.tableOperations().getTabletInformation(tableName,
          List.of(overlappingRange, overlappingRange2, disjointRange),
          TabletInformation.Field.LOCATION)) {
        var tabletIds = tablets.map(TabletInformation::getTabletId).toList();
        var endRows = tabletIds.stream().map(TabletId::getEndRow).map(Text::toString).toList();
        assertEquals(List.of("2", "3", "4", "5", "7", "8"), endRows);
      }

    } finally {
      accumuloClient.tableOperations().delete(tableName);
    }
  }

  @Test
  public void testTablePropsEqual() throws Exception {
    // Want to ensure users can somehow create a table via the Java API that has exactly
    // the same properties of another table (including changes to default properties), similar to
    // the copy config option of the create table Shell command.

    // default iterator property which is automatically set on creation of all tables; want to
    // ensure removal and changing this type of prop is retained on copying to another table
    final String defaultScanIterProp = Property.TABLE_ITERATOR_PREFIX
        + IteratorUtil.IteratorScope.scan.name().toLowerCase() + ".vers";
    final String defaultScanIterPropMaxVers = Property.TABLE_ITERATOR_PREFIX
        + IteratorUtil.IteratorScope.scan.name().toLowerCase() + ".vers.opt.maxVersions";
    final String defaultScanIterPropMaxVersDefault = "1";
    final String defaultScanIterPropMaxVersNew = "999";
    final String customTableProp = Property.TABLE_ARBITRARY_PROP_PREFIX.getKey() + "foo";
    final String customTablePropVal = "bar";
    final String[] names = getUniqueNames(3);
    final String table1 = names[0];
    final String table2 = names[1];
    final String table3 = names[2];

    try (AccumuloClient client = Accumulo.newClient().from(getClientProps()).build()) {
      client.tableOperations().create(table1,
          new NewTableConfiguration().setProperties(Map.of(customTableProp, customTablePropVal)));

      Wait.waitFor(() -> {
        var table1Props = client.tableOperations().getTableProperties(table1);
        return table1Props.get(customTableProp).equals(customTablePropVal)
            && table1Props.get(defaultScanIterProp) != null && table1Props
                .get(defaultScanIterPropMaxVers).equals(defaultScanIterPropMaxVersDefault);
      });

      // testing both modifying and deleting a default prop
      client.tableOperations().modifyProperties(table1, props -> {
        props.replace(defaultScanIterPropMaxVers, defaultScanIterPropMaxVersNew);
        props.remove(defaultScanIterProp);
      });

      Wait.waitFor(() -> {
        var table1Props = client.tableOperations().getTableProperties(table1);
        return table1Props.get(customTableProp).equals(customTablePropVal)
            && table1Props.get(defaultScanIterProp) == null
            && table1Props.get(defaultScanIterPropMaxVers).equals(defaultScanIterPropMaxVersNew);
      });

      // one option to create a table with the same config, including default prop changes
      client.tableOperations().create(table2, new NewTableConfiguration().withoutDefaults()
          .setProperties(client.tableOperations().getTableProperties(table1)));
      // another option is cloning the table
      client.tableOperations().clone(table1, table3, CloneConfiguration.empty());

      Wait.waitFor(() -> {
        var table1Props = client.tableOperations().getTableProperties(table1);
        var table2Props = client.tableOperations().getTableProperties(table2);
        var table3Props = client.tableOperations().getTableProperties(table3);
        return table1Props.equals(table2Props) && table1Props.equals(table3Props);
      });
    }
  }
}<|MERGE_RESOLUTION|>--- conflicted
+++ resolved
@@ -67,10 +67,6 @@
 import org.apache.accumulo.core.data.Key;
 import org.apache.accumulo.core.data.Mutation;
 import org.apache.accumulo.core.data.PartialKey;
-<<<<<<< HEAD
-=======
-import org.apache.accumulo.core.data.Range;
->>>>>>> 1e2a2d02
 import org.apache.accumulo.core.data.RowRange;
 import org.apache.accumulo.core.data.TableId;
 import org.apache.accumulo.core.data.TabletId;
@@ -679,20 +675,11 @@
       setExpectedTabletAvailability(expectedTabletAvailability, tableId, "d", null,
           TabletAvailability.HOSTED);
       // test using row as range constructor
-<<<<<<< HEAD
-      verifyTabletAvailabilities(tableName, RowRange.closed(new Text("a")),
-          expectedTabletAvailability);
+      verifyTabletAvailabilities(tableName, RowRange.closed("a"), expectedTabletAvailability);
 
       // test using startRowInclusive set to true
       RowRange rowRange = RowRange.closed(new Text("c"));
       verifyTabletAvailabilities(tableName, rowRange, expectedTabletAvailability);
-=======
-      verifyTabletAvailabilities(tableName, RowRange.closed("a"), expectedTabletAvailability);
-
-      // test using startRowInclusive set to true
-      RowRange range = RowRange.closed(new Text("c"));
-      verifyTabletAvailabilities(tableName, range, expectedTabletAvailability);
->>>>>>> 1e2a2d02
 
       expectedTabletAvailability.clear();
       setExpectedTabletAvailability(expectedTabletAvailability, tableId, "m", "d",
@@ -700,13 +687,8 @@
       setExpectedTabletAvailability(expectedTabletAvailability, tableId, "s", "m",
           TabletAvailability.HOSTED);
 
-<<<<<<< HEAD
       rowRange = RowRange.closed(new Text("m"), new Text("p"));
       verifyTabletAvailabilities(tableName, rowRange, expectedTabletAvailability);
-=======
-      range = RowRange.closed(new Text("m"), new Text("p"));
-      verifyTabletAvailabilities(tableName, range, expectedTabletAvailability);
->>>>>>> 1e2a2d02
 
       expectedTabletAvailability.clear();
       setExpectedTabletAvailability(expectedTabletAvailability, tableId, "d", null,
@@ -718,13 +700,8 @@
       setExpectedTabletAvailability(expectedTabletAvailability, tableId, null, "s",
           TabletAvailability.ONDEMAND);
 
-<<<<<<< HEAD
       rowRange = RowRange.openClosed("b", "t");
       verifyTabletAvailabilities(tableName, rowRange, expectedTabletAvailability);
-=======
-      range = RowRange.openClosed("b", "t");
-      verifyTabletAvailabilities(tableName, range, expectedTabletAvailability);
->>>>>>> 1e2a2d02
 
     } finally {
       accumuloClient.tableOperations().delete(tableName);
@@ -891,28 +868,18 @@
         expectedTabletAvailability);
   }
 
-<<<<<<< HEAD
   public static void verifyTabletAvailabilities(String tableName, RowRange rowRange,
-=======
-  public static void verifyTabletAvailabilities(String tableName, RowRange range,
->>>>>>> 1e2a2d02
       Map<TabletId,TabletAvailability> expectedAvailability) throws TableNotFoundException {
     verifyTabletAvailabilities(accumuloClient, tableName, rowRange, expectedAvailability);
   }
 
   public static void verifyTabletAvailabilities(AccumuloClient client, String tableName,
-<<<<<<< HEAD
       RowRange rowRange, Map<TabletId,TabletAvailability> expectedAvailability)
       throws TableNotFoundException {
-    Map<TabletId,TabletAvailability> seenAvailability =
-        client.tableOperations().getTabletInformation(tableName, rowRange).collect(Collectors
-=======
-      RowRange range, Map<TabletId,TabletAvailability> expectedAvailability)
-      throws TableNotFoundException {
-    Map<TabletId,TabletAvailability> seenAvailability =
-        client.tableOperations().getTabletInformation(tableName, List.of(range)).collect(Collectors
->>>>>>> 1e2a2d02
-            .toMap(TabletInformation::getTabletId, TabletInformation::getTabletAvailability));
+    Map<TabletId,
+        TabletAvailability> seenAvailability = client.tableOperations()
+            .getTabletInformation(tableName, List.of(rowRange)).collect(Collectors
+                .toMap(TabletInformation::getTabletId, TabletInformation::getTabletAvailability));
     assertEquals(expectedAvailability, seenAvailability);
   }
 
@@ -994,11 +961,7 @@
       var tableId = TableId.of(accumuloClient.tableOperations().tableIdMap().get(tableName));
 
       try (var tablets = accumuloClient.tableOperations().getTabletInformation(tableName,
-<<<<<<< HEAD
-          RowRange.all(), TabletInformation.Field.LOCATION)) {
-=======
           List.of(RowRange.all()), TabletInformation.Field.LOCATION)) {
->>>>>>> 1e2a2d02
         var tabletList = tablets.collect(Collectors.toList());
         assertEquals(9, tabletList.size());
         tabletList.forEach(ti -> {
@@ -1016,11 +979,7 @@
       }
 
       try (var tablets = accumuloClient.tableOperations().getTabletInformation(tableName,
-<<<<<<< HEAD
-          RowRange.all(), TabletInformation.Field.FILES)) {
-=======
           List.of(RowRange.all()), TabletInformation.Field.FILES)) {
->>>>>>> 1e2a2d02
         var tabletList = tablets.collect(Collectors.toList());
         assertEquals(9, tabletList.size());
         tabletList.forEach(ti -> {
@@ -1037,14 +996,9 @@
         });
       }
 
-<<<<<<< HEAD
-      try (var tablets = accumuloClient.tableOperations().getTabletInformation(tableName,
-          RowRange.all(), TabletInformation.Field.FILES, TabletInformation.Field.LOCATION)) {
-=======
       try (var tablets =
           accumuloClient.tableOperations().getTabletInformation(tableName, List.of(RowRange.all()),
               TabletInformation.Field.FILES, TabletInformation.Field.LOCATION)) {
->>>>>>> 1e2a2d02
         var tabletList = tablets.collect(Collectors.toList());
         assertEquals(9, tabletList.size());
         tabletList.forEach(ti -> {
@@ -1062,11 +1016,7 @@
       }
 
       try (var tablets = accumuloClient.tableOperations().getTabletInformation(tableName,
-<<<<<<< HEAD
-          RowRange.all(), TabletInformation.Field.AVAILABILITY)) {
-=======
           List.of(RowRange.all()), TabletInformation.Field.AVAILABILITY)) {
->>>>>>> 1e2a2d02
         var tabletList = tablets.collect(Collectors.toList());
         assertEquals(9, tabletList.size());
         tabletList.forEach(ti -> {
@@ -1084,11 +1034,7 @@
       }
 
       try (var tablets = accumuloClient.tableOperations().getTabletInformation(tableName,
-<<<<<<< HEAD
-          RowRange.all(), TabletInformation.Field.MERGEABILITY)) {
-=======
           List.of(RowRange.all()), TabletInformation.Field.MERGEABILITY)) {
->>>>>>> 1e2a2d02
         var tabletList = tablets.collect(Collectors.toList());
         assertEquals(9, tabletList.size());
         tabletList.forEach(ti -> {
