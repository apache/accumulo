/*
 * Licensed to the Apache Software Foundation (ASF) under one
 * or more contributor license agreements.  See the NOTICE file
 * distributed with this work for additional information
 * regarding copyright ownership.  The ASF licenses this file
 * to you under the Apache License, Version 2.0 (the
 * "License"); you may not use this file except in compliance
 * with the License.  You may obtain a copy of the License at
 *
 *   https://www.apache.org/licenses/LICENSE-2.0
 *
 * Unless required by applicable law or agreed to in writing,
 * software distributed under the License is distributed on an
 * "AS IS" BASIS, WITHOUT WARRANTIES OR CONDITIONS OF ANY
 * KIND, either express or implied.  See the License for the
 * specific language governing permissions and limitations
 * under the License.
 */
package org.apache.accumulo.test.upgrade;

import static org.apache.accumulo.harness.AccumuloITBase.MINI_CLUSTER_ONLY;
import static org.junit.jupiter.api.Assertions.assertEquals;

import java.util.Map.Entry;
import java.util.Set;
import java.util.UUID;
import java.util.stream.Collectors;
import java.util.stream.Stream;

import org.apache.accumulo.core.client.Accumulo;
import org.apache.accumulo.core.client.AccumuloClient;
import org.apache.accumulo.core.client.AccumuloException;
import org.apache.accumulo.core.client.AccumuloSecurityException;
import org.apache.accumulo.core.client.BatchScanner;
import org.apache.accumulo.core.client.BatchWriter;
import org.apache.accumulo.core.client.MutationsRejectedException;
import org.apache.accumulo.core.client.TableNotFoundException;
import org.apache.accumulo.core.conf.Property;
import org.apache.accumulo.core.data.Key;
import org.apache.accumulo.core.data.Mutation;
import org.apache.accumulo.core.data.Value;
import org.apache.accumulo.core.metadata.ScanServerRefTabletFile;
import org.apache.accumulo.core.metadata.schema.Ample;
import org.apache.accumulo.core.security.Authorizations;
import org.apache.accumulo.harness.MiniClusterConfigurationCallback;
import org.apache.accumulo.harness.SharedMiniClusterBase;
import org.apache.accumulo.manager.upgrade.Upgrader11to12;
import org.apache.accumulo.miniclusterImpl.MiniAccumuloConfigImpl;
import org.apache.accumulo.server.ServerContext;
import org.apache.hadoop.io.Text;
import org.junit.jupiter.api.AfterAll;
import org.junit.jupiter.api.BeforeAll;
import org.junit.jupiter.api.Disabled;
import org.junit.jupiter.api.Tag;
import org.junit.jupiter.api.Test;
import org.slf4j.Logger;
import org.slf4j.LoggerFactory;

import com.google.common.net.HostAndPort;

@Tag(MINI_CLUSTER_ONLY)
public class ScanServerUpgrade11to12TestIT extends SharedMiniClusterBase {

  public static final Logger log = LoggerFactory.getLogger(ScanServerUpgrade11to12TestIT.class);

  private static class ScanServerUpgradeITConfiguration
      implements MiniClusterConfigurationCallback {
    @Override
    public void configureMiniCluster(MiniAccumuloConfigImpl cfg,
        org.apache.hadoop.conf.Configuration coreSite) {
      cfg.getClusterServerConfiguration().setNumDefaultScanServers(0);
    }
  }

  @BeforeAll
  public static void start() throws Exception {
    ScanServerUpgradeITConfiguration c = new ScanServerUpgradeITConfiguration();
    SharedMiniClusterBase.startMiniClusterWithConfig(c);
  }

  @AfterAll
  public static void stop() throws Exception {
    stopMiniCluster();
  }

  private Stream<Entry<Key,Value>> getOldScanServerRefs(String tableName) {
    try {
      BatchScanner scanner =
          getCluster().getServerContext().createBatchScanner(tableName, Authorizations.EMPTY);
      scanner.setRanges(Upgrader11to12.OLD_SCAN_SERVERS_RANGES);
      return scanner.stream().onClose(scanner::close);
    } catch (TableNotFoundException e) {
      throw new IllegalStateException("Unable to find table " + tableName);
    }
  }

<<<<<<< HEAD
  private void deleteScanServerRefTable() throws InterruptedException {
    ServerContext ctx = getCluster().getServerContext();
    ZooReaderWriter zoo = ctx.getZooSession().asReaderWriter();
    String zPath = Constants.ZNAMESPACES + "/" + SystemTables.namespaceId() + Constants.ZTABLES
        + "/" + SystemTables.SCAN_REF.tableId();
    // Remove the scan server table metadata in zk
    try {
      zoo.recursiveDelete(zPath + Constants.ZTABLE_STATE, ZooUtil.NodeMissingPolicy.SKIP);
      zoo.recursiveDelete(zPath, ZooUtil.NodeMissingPolicy.SKIP);
    } catch (KeeperException | InterruptedException e) {
      throw new RuntimeException("Removal of scan ref table failed" + e);
    }

    // Read from the metadata table to find any existing scan ref tablets and remove them
    try (BatchWriter writer = ctx.createBatchWriter(SystemTables.METADATA.tableName())) {
      var refTablet = checkForScanRefTablets().iterator();
      while (refTablet.hasNext()) {
        var entry = refTablet.next();
        log.info("Entry:  {}", entry);
        var mutation = new Mutation(entry.getKey().getRow());
        mutation.putDelete(entry.getKey().getColumnFamily(), entry.getKey().getColumnQualifier());
        writer.addMutation(mutation);
      }
      writer.flush();
    } catch (TableNotFoundException | MutationsRejectedException e) {
      throw new RuntimeException(e);
    }

    // Compact the metadata table to remove the tablet file for the scan ref table
    try (AccumuloClient client = Accumulo.newClient().from(getClientProps()).build()) {
      client.tableOperations().compact(SystemTables.METADATA.tableName(), null, null, true, true);
    } catch (TableNotFoundException | AccumuloException | AccumuloSecurityException e) {
      log.error("Failed to compact metadata table");
      throw new RuntimeException(e);
    }

    log.info("Scan ref table is deleted, now shutting down the system");
    try {
      getCluster().getClusterControl().stop(ServerType.MANAGER);
      getCluster().getClusterControl().stopAllServers(ServerType.TABLET_SERVER);
    } catch (IOException e) {
      log.info("Failed to stop cluster");
    }
    Thread.sleep(60_000);
  }

=======
>>>>>>> 4f5485de
  private void testMetadataScanServerRefRemoval(String tableName) {

    HostAndPort server = HostAndPort.fromParts("127.0.0.1", 1234);
    UUID serverLockUUID = UUID.randomUUID();

    Set<ScanServerRefTabletFile> scanRefs = Stream.of("F0000070.rf", "F0000071.rf", "F0000072.rf")
        .map(f -> "hdfs://localhost:8020/accumulo/tables/2a/default_tablet/" + f)
        .map(f -> new ScanServerRefTabletFile(serverLockUUID, server.toString(), f))
        .collect(Collectors.toSet());

    ServerContext ctx = getCluster().getServerContext();
    try (AccumuloClient client = Accumulo.newClient().from(getClientProps()).build()) {
      client.tableOperations().removeProperty(tableName,
          Property.TABLE_CONSTRAINT_PREFIX.getKey() + "1");
      log.info("Removed constraints from table {}", tableName);
      Thread.sleep(10_000);
    } catch (AccumuloException | AccumuloSecurityException | InterruptedException e) {
      throw new RuntimeException(e);
    }

    try (BatchWriter writer = ctx.createBatchWriter(tableName)) {
      for (ScanServerRefTabletFile ref : scanRefs) {
        Mutation sservMutation = new Mutation("~sserv" + ref.getFilePath());
        sservMutation.put(ref.getServerAddress(), new Text(ref.getServerLockUUID().toString()),
            new Value(""));
        writer.addMutation(sservMutation);

        Mutation scanRefMutation = new Mutation("~scanref" + ref.getServerLockUUID().toString());
        scanRefMutation.put(ref.getServerAddress(), ref.getFilePath(), new Value(""));
        writer.addMutation(scanRefMutation);
      }
      writer.flush();
    } catch (TableNotFoundException | MutationsRejectedException e) {
      log.warn("Failed to write mutations to metadata table");
      throw new RuntimeException(e);
    }

    // Check that ample cannot find these scan server refs
    assertEquals(0, ctx.getAmple().scanServerRefs().list().count());

    // Ensure they exist on the metadata table
    assertEquals(scanRefs.size() * 2L, getOldScanServerRefs(tableName).count());

    var upgrader = new Upgrader11to12();
    upgrader.removeScanServerRange(ctx, tableName);

    // Ensure entries are now removed from the metadata table
    assertEquals(0, getOldScanServerRefs(tableName).count());
  }

<<<<<<< HEAD
  private Stream<Entry<Key,Value>> checkForScanRefTablets() {
    try {
      Scanner scanner = getCluster().getServerContext()
          .createScanner(SystemTables.METADATA.tableName(), Authorizations.EMPTY);
      scanner.setRange(META_RANGE);
      return scanner.stream().onClose(scanner::close);
    } catch (TableNotFoundException e) {
      throw new RuntimeException(e);
    }
  }

  @Disabled
  @Test
  public void testScanRefTableCreation() throws InterruptedException {
    ServerContext ctx = getCluster().getServerContext();
    deleteScanServerRefTable();
    log.info("Attempt to start the system");
    try {
      getCluster().getClusterControl().startAllServers(ServerType.TABLET_SERVER);
      getCluster().getClusterControl().start(ServerType.MANAGER);
      Thread.sleep(10_000);
    } catch (IOException e) {
      log.info("Failed to start cluster");
    } catch (InterruptedException e) {
      throw new RuntimeException(e);
    }

    log.info("Attempting creation of the scan ref table");
    var upgrader = new Upgrader11to12();
    upgrader.createScanServerRefTable(ctx);
    assertEquals(TableState.ONLINE,
        ctx.getTableManager().getTableState(SystemTables.SCAN_REF.tableId()));

    while (checkForScanRefTablets().count() < 4) {
      log.info("Waiting for the table to be hosted");
      Thread.sleep(1_000);
    }

    log.info("Reading entries from the metadata table");
    try (Scanner scanner = getCluster().getServerContext()
        .createScanner(SystemTables.METADATA.tableName(), Authorizations.EMPTY)) {
      var refTablet = scanner.stream().iterator();
      while (refTablet.hasNext()) {
        log.info("Metadata Entry: {}", refTablet.next());
      }
    } catch (TableNotFoundException e) {
      throw new RuntimeException(e);
    }

    log.info("Reading entries from the root table");
    try (Scanner scanner = getCluster().getServerContext()
        .createScanner(SystemTables.ROOT.tableName(), Authorizations.EMPTY)) {
      var refTablet = scanner.stream().iterator();
      while (refTablet.hasNext()) {
        log.info("Root Entry: {}", refTablet.next());
      }
    } catch (TableNotFoundException e) {
      throw new RuntimeException(e);
    }
    // Create some scanRefs to test table functionality
    assertEquals(0, ctx.getAmple().scanServerRefs().list().count());
    HostAndPort server = HostAndPort.fromParts("127.0.0.1", 1234);
    UUID serverLockUUID = UUID.randomUUID();

    Set<ScanServerRefTabletFile> scanRefs = Stream.of("F0000070.rf", "F0000071.rf")
        .map(f -> "hdfs://localhost:8020/accumulo/tables/2a/default_tablet/" + f)
        .map(f -> new ScanServerRefTabletFile(f, server.toString(), serverLockUUID))
        .collect(Collectors.toSet());
    ctx.getAmple().scanServerRefs().put(scanRefs);
    assertEquals(2, ctx.getAmple().scanServerRefs().list().count());
  }

=======
>>>>>>> 4f5485de
  @Test
  public void testMetadataScanServerRefs() {
    testMetadataScanServerRefRemoval(Ample.DataLevel.USER.metaTable());
  }

}<|MERGE_RESOLUTION|>--- conflicted
+++ resolved
@@ -50,7 +50,6 @@
 import org.apache.hadoop.io.Text;
 import org.junit.jupiter.api.AfterAll;
 import org.junit.jupiter.api.BeforeAll;
-import org.junit.jupiter.api.Disabled;
 import org.junit.jupiter.api.Tag;
 import org.junit.jupiter.api.Test;
 import org.slf4j.Logger;
@@ -94,55 +93,6 @@
     }
   }
 
-<<<<<<< HEAD
-  private void deleteScanServerRefTable() throws InterruptedException {
-    ServerContext ctx = getCluster().getServerContext();
-    ZooReaderWriter zoo = ctx.getZooSession().asReaderWriter();
-    String zPath = Constants.ZNAMESPACES + "/" + SystemTables.namespaceId() + Constants.ZTABLES
-        + "/" + SystemTables.SCAN_REF.tableId();
-    // Remove the scan server table metadata in zk
-    try {
-      zoo.recursiveDelete(zPath + Constants.ZTABLE_STATE, ZooUtil.NodeMissingPolicy.SKIP);
-      zoo.recursiveDelete(zPath, ZooUtil.NodeMissingPolicy.SKIP);
-    } catch (KeeperException | InterruptedException e) {
-      throw new RuntimeException("Removal of scan ref table failed" + e);
-    }
-
-    // Read from the metadata table to find any existing scan ref tablets and remove them
-    try (BatchWriter writer = ctx.createBatchWriter(SystemTables.METADATA.tableName())) {
-      var refTablet = checkForScanRefTablets().iterator();
-      while (refTablet.hasNext()) {
-        var entry = refTablet.next();
-        log.info("Entry:  {}", entry);
-        var mutation = new Mutation(entry.getKey().getRow());
-        mutation.putDelete(entry.getKey().getColumnFamily(), entry.getKey().getColumnQualifier());
-        writer.addMutation(mutation);
-      }
-      writer.flush();
-    } catch (TableNotFoundException | MutationsRejectedException e) {
-      throw new RuntimeException(e);
-    }
-
-    // Compact the metadata table to remove the tablet file for the scan ref table
-    try (AccumuloClient client = Accumulo.newClient().from(getClientProps()).build()) {
-      client.tableOperations().compact(SystemTables.METADATA.tableName(), null, null, true, true);
-    } catch (TableNotFoundException | AccumuloException | AccumuloSecurityException e) {
-      log.error("Failed to compact metadata table");
-      throw new RuntimeException(e);
-    }
-
-    log.info("Scan ref table is deleted, now shutting down the system");
-    try {
-      getCluster().getClusterControl().stop(ServerType.MANAGER);
-      getCluster().getClusterControl().stopAllServers(ServerType.TABLET_SERVER);
-    } catch (IOException e) {
-      log.info("Failed to stop cluster");
-    }
-    Thread.sleep(60_000);
-  }
-
-=======
->>>>>>> 4f5485de
   private void testMetadataScanServerRefRemoval(String tableName) {
 
     HostAndPort server = HostAndPort.fromParts("127.0.0.1", 1234);
@@ -193,81 +143,6 @@
     assertEquals(0, getOldScanServerRefs(tableName).count());
   }
 
-<<<<<<< HEAD
-  private Stream<Entry<Key,Value>> checkForScanRefTablets() {
-    try {
-      Scanner scanner = getCluster().getServerContext()
-          .createScanner(SystemTables.METADATA.tableName(), Authorizations.EMPTY);
-      scanner.setRange(META_RANGE);
-      return scanner.stream().onClose(scanner::close);
-    } catch (TableNotFoundException e) {
-      throw new RuntimeException(e);
-    }
-  }
-
-  @Disabled
-  @Test
-  public void testScanRefTableCreation() throws InterruptedException {
-    ServerContext ctx = getCluster().getServerContext();
-    deleteScanServerRefTable();
-    log.info("Attempt to start the system");
-    try {
-      getCluster().getClusterControl().startAllServers(ServerType.TABLET_SERVER);
-      getCluster().getClusterControl().start(ServerType.MANAGER);
-      Thread.sleep(10_000);
-    } catch (IOException e) {
-      log.info("Failed to start cluster");
-    } catch (InterruptedException e) {
-      throw new RuntimeException(e);
-    }
-
-    log.info("Attempting creation of the scan ref table");
-    var upgrader = new Upgrader11to12();
-    upgrader.createScanServerRefTable(ctx);
-    assertEquals(TableState.ONLINE,
-        ctx.getTableManager().getTableState(SystemTables.SCAN_REF.tableId()));
-
-    while (checkForScanRefTablets().count() < 4) {
-      log.info("Waiting for the table to be hosted");
-      Thread.sleep(1_000);
-    }
-
-    log.info("Reading entries from the metadata table");
-    try (Scanner scanner = getCluster().getServerContext()
-        .createScanner(SystemTables.METADATA.tableName(), Authorizations.EMPTY)) {
-      var refTablet = scanner.stream().iterator();
-      while (refTablet.hasNext()) {
-        log.info("Metadata Entry: {}", refTablet.next());
-      }
-    } catch (TableNotFoundException e) {
-      throw new RuntimeException(e);
-    }
-
-    log.info("Reading entries from the root table");
-    try (Scanner scanner = getCluster().getServerContext()
-        .createScanner(SystemTables.ROOT.tableName(), Authorizations.EMPTY)) {
-      var refTablet = scanner.stream().iterator();
-      while (refTablet.hasNext()) {
-        log.info("Root Entry: {}", refTablet.next());
-      }
-    } catch (TableNotFoundException e) {
-      throw new RuntimeException(e);
-    }
-    // Create some scanRefs to test table functionality
-    assertEquals(0, ctx.getAmple().scanServerRefs().list().count());
-    HostAndPort server = HostAndPort.fromParts("127.0.0.1", 1234);
-    UUID serverLockUUID = UUID.randomUUID();
-
-    Set<ScanServerRefTabletFile> scanRefs = Stream.of("F0000070.rf", "F0000071.rf")
-        .map(f -> "hdfs://localhost:8020/accumulo/tables/2a/default_tablet/" + f)
-        .map(f -> new ScanServerRefTabletFile(f, server.toString(), serverLockUUID))
-        .collect(Collectors.toSet());
-    ctx.getAmple().scanServerRefs().put(scanRefs);
-    assertEquals(2, ctx.getAmple().scanServerRefs().list().count());
-  }
-
-=======
->>>>>>> 4f5485de
   @Test
   public void testMetadataScanServerRefs() {
     testMetadataScanServerRefRemoval(Ample.DataLevel.USER.metaTable());
