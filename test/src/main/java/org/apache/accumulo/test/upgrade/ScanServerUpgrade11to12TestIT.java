/*
 * Licensed to the Apache Software Foundation (ASF) under one
 * or more contributor license agreements.  See the NOTICE file
 * distributed with this work for additional information
 * regarding copyright ownership.  The ASF licenses this file
 * to you under the Apache License, Version 2.0 (the
 * "License"); you may not use this file except in compliance
 * with the License.  You may obtain a copy of the License at
 *
 *   https://www.apache.org/licenses/LICENSE-2.0
 *
 * Unless required by applicable law or agreed to in writing,
 * software distributed under the License is distributed on an
 * "AS IS" BASIS, WITHOUT WARRANTIES OR CONDITIONS OF ANY
 * KIND, either express or implied.  See the License for the
 * specific language governing permissions and limitations
 * under the License.
 */
package org.apache.accumulo.test.upgrade;

import static org.apache.accumulo.harness.AccumuloITBase.MINI_CLUSTER_ONLY;
import static org.junit.jupiter.api.Assertions.assertEquals;

import java.io.IOException;
import java.util.Map.Entry;
import java.util.Set;
import java.util.UUID;
import java.util.stream.Collectors;
import java.util.stream.Stream;

import org.apache.accumulo.core.Constants;
import org.apache.accumulo.core.client.Accumulo;
import org.apache.accumulo.core.client.AccumuloClient;
import org.apache.accumulo.core.client.AccumuloException;
import org.apache.accumulo.core.client.AccumuloSecurityException;
import org.apache.accumulo.core.client.BatchScanner;
import org.apache.accumulo.core.client.BatchWriter;
import org.apache.accumulo.core.client.MutationsRejectedException;
import org.apache.accumulo.core.client.Scanner;
import org.apache.accumulo.core.client.TableNotFoundException;
import org.apache.accumulo.core.conf.Property;
import org.apache.accumulo.core.data.Key;
import org.apache.accumulo.core.data.Mutation;
import org.apache.accumulo.core.data.Range;
import org.apache.accumulo.core.data.Value;
import org.apache.accumulo.core.fate.zookeeper.ZooReaderWriter;
import org.apache.accumulo.core.fate.zookeeper.ZooUtil;
import org.apache.accumulo.core.manager.state.tables.TableState;
import org.apache.accumulo.core.metadata.ScanServerRefTabletFile;
import org.apache.accumulo.core.metadata.SystemTables;
import org.apache.accumulo.core.metadata.schema.Ample;
import org.apache.accumulo.core.security.Authorizations;
import org.apache.accumulo.harness.MiniClusterConfigurationCallback;
import org.apache.accumulo.harness.SharedMiniClusterBase;
import org.apache.accumulo.manager.upgrade.Upgrader11to12;
import org.apache.accumulo.minicluster.ServerType;
import org.apache.accumulo.miniclusterImpl.MiniAccumuloConfigImpl;
import org.apache.accumulo.server.ServerContext;
import org.apache.hadoop.io.Text;
import org.apache.zookeeper.KeeperException;
import org.junit.jupiter.api.AfterAll;
import org.junit.jupiter.api.BeforeAll;
import org.junit.jupiter.api.Tag;
import org.junit.jupiter.api.Test;
import org.slf4j.Logger;
import org.slf4j.LoggerFactory;

import com.google.common.net.HostAndPort;

@Tag(MINI_CLUSTER_ONLY)
public class ScanServerUpgrade11to12TestIT extends SharedMiniClusterBase {

  public static final Logger log = LoggerFactory.getLogger(ScanServerUpgrade11to12TestIT.class);
  private static final Range META_RANGE =
      new Range(SystemTables.SCAN_REF.tableId() + ";", SystemTables.SCAN_REF.tableId() + "<");

  private static class ScanServerUpgradeITConfiguration
      implements MiniClusterConfigurationCallback {
    @Override
    public void configureMiniCluster(MiniAccumuloConfigImpl cfg,
        org.apache.hadoop.conf.Configuration coreSite) {
      cfg.getClusterServerConfiguration().setNumDefaultScanServers(0);
    }
  }

  @BeforeAll
  public static void start() throws Exception {
    ScanServerUpgradeITConfiguration c = new ScanServerUpgradeITConfiguration();
    SharedMiniClusterBase.startMiniClusterWithConfig(c);
  }

  @AfterAll
  public static void stop() throws Exception {
    stopMiniCluster();
  }

  private Stream<Entry<Key,Value>> getOldScanServerRefs(String tableName) {
    try {
      BatchScanner scanner =
          getCluster().getServerContext().createBatchScanner(tableName, Authorizations.EMPTY);
      scanner.setRanges(Upgrader11to12.OLD_SCAN_SERVERS_RANGES);
      return scanner.stream().onClose(scanner::close);
    } catch (TableNotFoundException e) {
      throw new IllegalStateException("Unable to find table " + tableName);
    }
  }

  private void deleteScanServerRefTable() throws InterruptedException {
    ServerContext ctx = getCluster().getServerContext();
    ZooReaderWriter zoo = ctx.getZooSession().asReaderWriter();
    String zPath = Constants.ZTABLES + "/" + AccumuloTable.SCAN_REF.tableId();
    // Remove the scan server table metadata in zk
    try {
<<<<<<< HEAD
      zoo.recursiveDelete(zPath + Constants.ZTABLE_STATE, ZooUtil.NodeMissingPolicy.SKIP);
      zoo.recursiveDelete(zPath, ZooUtil.NodeMissingPolicy.SKIP);
=======
      ctx.getTableManager().removeTable(SystemTables.SCAN_REF.tableId());
>>>>>>> 3b0649d8
    } catch (KeeperException | InterruptedException e) {
      throw new RuntimeException("Removal of scan ref table failed" + e);
    }

    // Read from the metadata table to find any existing scan ref tablets and remove them
    try (BatchWriter writer = ctx.createBatchWriter(SystemTables.METADATA.tableName())) {
      var refTablet = checkForScanRefTablets().iterator();
      while (refTablet.hasNext()) {
        var entry = refTablet.next();
        log.info("Entry:  {}", entry);
        var mutation = new Mutation(entry.getKey().getRow());
        mutation.putDelete(entry.getKey().getColumnFamily(), entry.getKey().getColumnQualifier());
        writer.addMutation(mutation);
      }
      writer.flush();
    } catch (TableNotFoundException | MutationsRejectedException e) {
      throw new RuntimeException(e);
    }

    // Compact the metadata table to remove the tablet file for the scan ref table
    try (AccumuloClient client = Accumulo.newClient().from(getClientProps()).build()) {
      client.tableOperations().compact(SystemTables.METADATA.tableName(), null, null, true, true);
    } catch (TableNotFoundException | AccumuloException | AccumuloSecurityException e) {
      log.error("Failed to compact metadata table");
      throw new RuntimeException(e);
    }

    log.info("Scan ref table is deleted, now shutting down the system");
    try {
      getCluster().getClusterControl().stop(ServerType.MANAGER);
      getCluster().getClusterControl().stopAllServers(ServerType.TABLET_SERVER);
    } catch (IOException e) {
      log.info("Failed to stop cluster");
    }
    Thread.sleep(60_000);
  }

  private void testMetadataScanServerRefRemoval(String tableName) {

    HostAndPort server = HostAndPort.fromParts("127.0.0.1", 1234);
    UUID serverLockUUID = UUID.randomUUID();

    Set<ScanServerRefTabletFile> scanRefs = Stream.of("F0000070.rf", "F0000071.rf", "F0000072.rf")
        .map(f -> "hdfs://localhost:8020/accumulo/tables/2a/default_tablet/" + f)
        .map(f -> new ScanServerRefTabletFile(serverLockUUID, server.toString(), f))
        .collect(Collectors.toSet());

    ServerContext ctx = getCluster().getServerContext();
    try (AccumuloClient client = Accumulo.newClient().from(getClientProps()).build()) {
      client.tableOperations().removeProperty(tableName,
          Property.TABLE_CONSTRAINT_PREFIX.getKey() + "1");
      log.info("Removed constraints from table {}", tableName);
      Thread.sleep(10_000);
    } catch (AccumuloException | AccumuloSecurityException | InterruptedException e) {
      throw new RuntimeException(e);
    }

    try (BatchWriter writer = ctx.createBatchWriter(tableName)) {
      for (ScanServerRefTabletFile ref : scanRefs) {
        Mutation sservMutation = new Mutation("~sserv" + ref.getFilePath());
        sservMutation.put(ref.getServerAddress(), new Text(ref.getServerLockUUID().toString()),
            new Value(""));
        writer.addMutation(sservMutation);

        Mutation scanRefMutation = new Mutation("~scanref" + ref.getServerLockUUID().toString());
        scanRefMutation.put(ref.getServerAddress(), ref.getFilePath(), new Value(""));
        writer.addMutation(scanRefMutation);
      }
      writer.flush();
    } catch (TableNotFoundException | MutationsRejectedException e) {
      log.warn("Failed to write mutations to metadata table");
      throw new RuntimeException(e);
    }

    // Check that ample cannot find these scan server refs
    assertEquals(0, ctx.getAmple().scanServerRefs().list().count());

    // Ensure they exist on the metadata table
    assertEquals(scanRefs.size() * 2L, getOldScanServerRefs(tableName).count());

    var upgrader = new Upgrader11to12();
    upgrader.removeScanServerRange(ctx, tableName);

    // Ensure entries are now removed from the metadata table
    assertEquals(0, getOldScanServerRefs(tableName).count());
  }

  private Stream<Entry<Key,Value>> checkForScanRefTablets() {
    try {
      Scanner scanner = getCluster().getServerContext()
          .createScanner(SystemTables.METADATA.tableName(), Authorizations.EMPTY);
      scanner.setRange(META_RANGE);
      return scanner.stream().onClose(scanner::close);
    } catch (TableNotFoundException e) {
      throw new RuntimeException(e);
    }
  }

  @Test
  public void testScanRefTableCreation() throws InterruptedException {
    ServerContext ctx = getCluster().getServerContext();
    deleteScanServerRefTable();
    log.info("Attempt to start the system");
    try {
      getCluster().getClusterControl().startAllServers(ServerType.TABLET_SERVER);
      getCluster().getClusterControl().start(ServerType.MANAGER);
      Thread.sleep(10_000);
    } catch (IOException e) {
      log.info("Failed to start cluster");
    } catch (InterruptedException e) {
      throw new RuntimeException(e);
    }

    log.info("Attempting creation of the scan ref table");
    var upgrader = new Upgrader11to12();
    upgrader.createScanServerRefTable(ctx);
    assertEquals(TableState.ONLINE,
        ctx.getTableManager().getTableState(SystemTables.SCAN_REF.tableId()));

    while (checkForScanRefTablets().count() < 4) {
      log.info("Waiting for the table to be hosted");
      Thread.sleep(1_000);
    }

    log.info("Reading entries from the metadata table");
    try (Scanner scanner = getCluster().getServerContext()
        .createScanner(SystemTables.METADATA.tableName(), Authorizations.EMPTY)) {
      var refTablet = scanner.stream().iterator();
      while (refTablet.hasNext()) {
        log.info("Metadata Entry: {}", refTablet.next());
      }
    } catch (TableNotFoundException e) {
      throw new RuntimeException(e);
    }

    log.info("Reading entries from the root table");
    try (Scanner scanner = getCluster().getServerContext()
        .createScanner(SystemTables.ROOT.tableName(), Authorizations.EMPTY)) {
      var refTablet = scanner.stream().iterator();
      while (refTablet.hasNext()) {
        log.info("Root Entry: {}", refTablet.next());
      }
    } catch (TableNotFoundException e) {
      throw new RuntimeException(e);
    }
    // Create some scanRefs to test table functionality
    assertEquals(0, ctx.getAmple().scanServerRefs().list().count());
    HostAndPort server = HostAndPort.fromParts("127.0.0.1", 1234);
    UUID serverLockUUID = UUID.randomUUID();

    Set<ScanServerRefTabletFile> scanRefs = Stream.of("F0000070.rf", "F0000071.rf")
        .map(f -> "hdfs://localhost:8020/accumulo/tables/2a/default_tablet/" + f)
        .map(f -> new ScanServerRefTabletFile(f, server.toString(), serverLockUUID))
        .collect(Collectors.toSet());
    ctx.getAmple().scanServerRefs().put(scanRefs);
    assertEquals(2, ctx.getAmple().scanServerRefs().list().count());
  }

  @Test
  public void testMetadataScanServerRefs() {
    testMetadataScanServerRefRemoval(Ample.DataLevel.USER.metaTable());
  }

}<|MERGE_RESOLUTION|>--- conflicted
+++ resolved
@@ -108,15 +108,11 @@
   private void deleteScanServerRefTable() throws InterruptedException {
     ServerContext ctx = getCluster().getServerContext();
     ZooReaderWriter zoo = ctx.getZooSession().asReaderWriter();
-    String zPath = Constants.ZTABLES + "/" + AccumuloTable.SCAN_REF.tableId();
+    String zPath = Constants.ZTABLES + "/" + SystemTables.SCAN_REF.tableId();
     // Remove the scan server table metadata in zk
     try {
-<<<<<<< HEAD
       zoo.recursiveDelete(zPath + Constants.ZTABLE_STATE, ZooUtil.NodeMissingPolicy.SKIP);
       zoo.recursiveDelete(zPath, ZooUtil.NodeMissingPolicy.SKIP);
-=======
-      ctx.getTableManager().removeTable(SystemTables.SCAN_REF.tableId());
->>>>>>> 3b0649d8
     } catch (KeeperException | InterruptedException e) {
       throw new RuntimeException("Removal of scan ref table failed" + e);
     }
