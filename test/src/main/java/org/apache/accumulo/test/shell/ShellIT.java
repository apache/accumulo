/*
 * Licensed to the Apache Software Foundation (ASF) under one
 * or more contributor license agreements.  See the NOTICE file
 * distributed with this work for additional information
 * regarding copyright ownership.  The ASF licenses this file
 * to you under the Apache License, Version 2.0 (the
 * "License"); you may not use this file except in compliance
 * with the License.  You may obtain a copy of the License at
 *
 *   https://www.apache.org/licenses/LICENSE-2.0
 *
 * Unless required by applicable law or agreed to in writing,
 * software distributed under the License is distributed on an
 * "AS IS" BASIS, WITHOUT WARRANTIES OR CONDITIONS OF ANY
 * KIND, either express or implied.  See the License for the
 * specific language governing permissions and limitations
 * under the License.
 */
package org.apache.accumulo.test.shell;

import static org.apache.accumulo.core.conf.Property.COMPACTION_WARN_TIME;
import static org.apache.accumulo.harness.AccumuloITBase.MINI_CLUSTER_ONLY;
import static org.junit.jupiter.api.Assertions.assertEquals;
import static org.junit.jupiter.api.Assertions.assertTrue;

import java.io.File;
import java.io.IOException;
import java.io.InputStream;
import java.io.OutputStream;
import java.io.PrintWriter;
import java.nio.file.Files;
import java.nio.file.Path;
import java.time.Duration;
import java.util.ArrayList;
import java.util.Arrays;
import java.util.List;
import java.util.Map;
import java.util.TimeZone;

import org.apache.accumulo.core.conf.Property;
import org.apache.accumulo.core.conf.PropertyType;
import org.apache.accumulo.core.data.TableId;
import org.apache.accumulo.harness.SharedMiniClusterBase;
import org.apache.accumulo.server.conf.TableConfiguration;
import org.apache.accumulo.shell.Shell;
import org.jline.reader.LineReader;
import org.jline.reader.LineReaderBuilder;
import org.jline.terminal.Size;
import org.jline.terminal.Terminal;
import org.jline.terminal.impl.DumbTerminal;
import org.junit.jupiter.api.AfterAll;
import org.junit.jupiter.api.AfterEach;
import org.junit.jupiter.api.BeforeAll;
import org.junit.jupiter.api.BeforeEach;
import org.junit.jupiter.api.Tag;
import org.junit.jupiter.api.Test;
import org.junit.jupiter.api.io.TempDir;
import org.slf4j.Logger;
import org.slf4j.LoggerFactory;

@Tag(MINI_CLUSTER_ONLY)
public class ShellIT extends SharedMiniClusterBase {

  @Override
  protected Duration defaultTimeout() {
    return Duration.ofMinutes(3);
  }

  @BeforeAll
  public static void setup() throws Exception {
    SharedMiniClusterBase.startMiniCluster();
  }

  @AfterAll
  public static void teardown() {
    SharedMiniClusterBase.stopMiniCluster();
  }

  private static final Logger log = LoggerFactory.getLogger(ShellIT.class);

  public static class TestOutputStream extends OutputStream {
    StringBuilder sb = new StringBuilder();

    @Override
    public void write(int b) {
      sb.append((char) (0xff & b));
    }

    public String get() {
      return sb.toString();
    }

    public void clear() {
      sb.setLength(0);
    }
  }

  public static class StringInputStream extends InputStream {
    private String source = "";
    private int offset = 0;

    @Override
    public int read() {
      if (offset == source.length()) {
        return '\n';
      } else {
        return source.charAt(offset++);
      }
    }

    public void set(String other) {
      source = other;
      offset = 0;
    }
  }

  private StringInputStream input;
  private TestOutputStream output;
  private Shell shell;
  private Path config;
  private LineReader reader;
  private Terminal terminal;

  void execExpectList(String cmd, boolean expectGoodExit, List<String> expectedStrings)
      throws IOException {
    exec(cmd);
    if (expectGoodExit) {
      assertGoodExit("", true);
    } else {
      assertBadExit("", true);
    }

    for (String expectedString : expectedStrings) {
      assertTrue(output.get().contains(expectedString),
          expectedString + " was not present in " + output.get());
    }
  }

  void exec(String cmd) throws IOException {
    output.clear();
    shell.execCommand(cmd, true, true);
  }

  void exec(String cmd, boolean expectGoodExit) throws IOException {
    exec(cmd);
    if (expectGoodExit) {
      assertGoodExit("", true);
    } else {
      assertBadExit("", true);
    }
  }

  void exec(String cmd, boolean expectGoodExit, String expectString) throws IOException {
    exec(cmd, expectGoodExit, expectString, true);
  }

  void exec(String cmd, boolean expectGoodExit, String expectString, boolean stringPresent)
      throws IOException {
    exec(cmd);
    if (expectGoodExit) {
      assertGoodExit(expectString, stringPresent);
    } else {
      assertBadExit(expectString, stringPresent);
    }
  }

  @BeforeEach
  public void setupShell() throws IOException {
    TimeZone.setDefault(TimeZone.getTimeZone("UTC"));
    output = new TestOutputStream();
    input = new StringInputStream();
    config = Files.createTempFile(null, null);
    terminal = new DumbTerminal(input, output);
    terminal.setSize(new Size(80, 24));
    reader = LineReaderBuilder.builder().terminal(terminal).build();
    shell = new Shell(reader);
    shell.setLogErrorsToConsole();
    shell.config("--config-file", config.toString(), "-u", "root", "-p", getRootPassword(), "-zi",
        getCluster().getInstanceName(), "-zh", getCluster().getZooKeepers());
  }

  @AfterEach
  public void teardownShell() {
    try {
      Files.deleteIfExists(config);
    } catch (IOException e) {
      log.error("Unable to delete {}", config, e);
    }
    shell.shutdown();
  }

  void assertGoodExit(String s, boolean stringPresent) {
    Shell.log.debug("{}", output.get());
    assertEquals(shell.getExitCode(), 0);
    if (!s.isEmpty()) {
      assertEquals(stringPresent, output.get().contains(s),
          s + " present in " + output.get() + " was not " + stringPresent);
    }
  }

  void assertBadExit(String s, boolean stringPresent) {
    Shell.log.debug("{}", output.get());
    assertTrue(shell.getExitCode() > 0);
    if (!s.isEmpty()) {
      assertEquals(stringPresent, output.get().contains(s),
          s + " present in " + output.get() + " was not " + stringPresent);
    }
    shell.resetExitCode();
  }

  @Test
  public void aboutTest() throws IOException {
    Shell.log.debug("Starting about test -----------------------------------");
    exec("about", true, "Shell - Apache Accumulo Interactive Shell");
    exec("about -v", true, "Current user:");
    exec("about arg", false, "java.lang.IllegalArgumentException: Expected 0 arguments");
  }

  @Test
  public void addGetSplitsTest() throws IOException {
    String table = getUniqueNames(1)[0];
    Shell.log.debug("Starting addGetSplits test ----------------------------");
    exec("addsplits arg", false, "java.lang.IllegalStateException: Not in a table context");
    exec("createtable " + table, true);
    exec("addsplits 1 \\x80", true);
    exec("getsplits", true, "1\n\\x80");
    exec("getsplits -m 1", true, "1");
    exec("getsplits -b64", true, "MQ==\ngA==");
    exec("deletetable " + table + " -f", true, "Table: [" + table + "] has been deleted");
  }

  @Test
  public void insertDeleteScanTest() throws IOException {
    String[] tables = getUniqueNames(2);
    String table1 = tables[0];
    String table2 = tables[1];
    Shell.log.debug("Starting insertDeleteScan test ------------------------");
    exec("insert r f q v", false, "java.lang.IllegalStateException: Not in a table context");
    exec("delete r f q", false, "java.lang.IllegalStateException: Not in a table context");
    exec("createtable " + table1, true);
    exec("insert r f q v", true);
    exec("scan", true, "r f:q []\tv");
    exec("delete r f q", true);
    exec("scan", true, "r f:q []\tv", false);
    exec("insert \\x90 \\xa0 \\xb0 \\xc0\\xd0\\xe0\\xf0", true);
    exec("scan", true, "\\x90 \\xA0:\\xB0 []\t\\xC0\\xD0");
    exec("scan -f 2", true, "\\x90 \\xA0:\\xB0 []\t\\xC0\\xD0");
    exec("scan -f 2", true, "\\x90 \\xA0:\\xB0 []\t\\xC0\\xD0\\xE0", false);
    exec("scan -b \\x90 -e \\x90 -c \\xA0", true, "\\x90 \\xA0:\\xB0 []\t\\xC0");
    exec("scan -b \\x90 -e \\x90 -c \\xA0:\\xB0", true, "\\x90 \\xA0:\\xB0 []\t\\xC0");
    exec("scan -b \\x90 -be", true, "\\x90 \\xA0:\\xB0 []\t\\xC0", false);
    exec("scan -e \\x90 -ee", true, "\\x90 \\xA0:\\xB0 []\t\\xC0", false);
    exec("scan -b \\x90\\x00", true, "\\x90 \\xA0:\\xB0 []\t\\xC0", false);
    exec("scan -e \\x8f", true, "\\x90 \\xA0:\\xB0 []\t\\xC0", false);
    exec("delete \\x90 \\xa0 \\xb0", true);
    exec("scan", true, "\\x90 \\xA0:\\xB0 []\t\\xC0", false);
    exec("deletetable " + table1 + " -f", true, "Table: [" + table1 + "] has been deleted");
    // Add tests to verify use of --table parameter
    exec("createtable " + table2, true);
    exec("notable", true);
    exec("insert r f q v", false, "java.lang.IllegalStateException: Not in a table context");
    exec("insert r1 f1 q1 v1 -t " + table2, true);
    exec("insert r2 f2 q2 v2 --table " + table2, true);
    exec("delete r1 f1 q1 -t", false,
        "org.apache.commons.cli.MissingArgumentException: Missing argument for option:");
    exec("delete r1 f1 q1 -t  test3", false,
        "org.apache.accumulo.core.client.TableNotFoundException:");
    exec("scan -t " + table2, true, "r1 f1:q1 []\tv1\nr2 f2:q2 []\tv2");
    exec("delete r1 f1 q1 -t " + table2, true);
    exec("scan -t " + table2, true, "r1 f1:q1 []\tv1", false);
    exec("scan -t " + table2, true, "r2 f2:q2 []\tv2", true);
    exec("delete r2 f2 q2 --table " + table2, true);
    exec("scan -t " + table2, true, "r1 f1:q1 []\tv1", false);
    exec("scan -t " + table2, true, "r2 f2:q2 []\tv2", false);
    exec("deletetable " + table2 + " -f", true, "Table: [" + table2 + "] has been deleted");
  }

  @Test
  public void insertIntoSpecifiedTableTest() throws IOException {
    String[] tables = getUniqueNames(3);
    String table1 = tables[0];
    String table2 = tables[1];
    String table3 = tables[2];
    Shell.log.debug("Starting insertIntoSpecifiedTableTest -----------------");
    // create two tables for insertion tests
    exec("createtable " + table1, true);
    exec("createtable " + table2, true);
    // insert data into table2 while in table2 context
    exec("insert row1 f q " + table2, true);
    // insert another with the table and t argument to verify also works
    exec("insert row2 f q " + table2 + " --table " + table2, true);
    exec("insert row3 f q " + table2 + " -t " + table2, true);
    // leave all table contexts
    exec("notable", true);
    // without option cannot insert when not in a table context, also cannot add to a table
    // using 'accumulo shell -e "insert ...." fron command line due to no table context being set.
    exec("insert row1 f q " + table1, false,
        "java.lang.IllegalStateException: Not in a table context");
    // but using option can insert to a table with tablename option while out of context
    exec("insert row1 f q " + table1 + " --table " + table1, true);
    exec("insert row4 f q " + table2 + " -t " + table2, true);
    exec("table " + table2, true);
    // can also insert into another table even if a different table context
    exec("insert row2 f q " + table1 + " -t " + table1, true);
    exec("notable", true);
    // must supply a tablename if option is used
    exec("insert row5 f q tab5 --table", false,
        "org.apache.commons.cli.MissingArgumentException: Missing argument for option:");
    exec("insert row5 f q tab5 --t", false,
        "org.apache.commons.cli.AmbiguousOptionException: Ambiguous option: '--t'");
    // verify expected data is in both tables
    exec("scan -t " + table1, true, "row1 f:q []\t" + table1 + "\nrow2 f:q []\t" + table1);
    exec("scan -t " + table2, true, "row1 f:q []\t" + table2 + "\nrow2 f:q []\t" + table2
        + "\nrow3 f:q []\t" + table2 + "\nrow4 f:q []\t" + table2);
    // check that if in table context, inserting into a non-existent table does not change context
    exec("createtable " + table3, true);
    exec("table " + table3, true);
    exec("insert row1 f1 q1 " + table3, true);
    exec("insert row2 f2 q2 " + table3 + " --table idontexist", false,
        "org.apache.accumulo.core.client.TableNotFoundException:");
    exec("insert row2 f2 q2 " + table3 + " -t idontexist", false,
        "org.apache.accumulo.core.client.TableNotFoundException:");
    exec("insert row3 f3 q3 " + table3, true); // should be able to insert w/o changing tables
    // verify expected data is in table3
    exec("scan", true, "row1 f1:q1 []\t" + table3 + "\nrow3 f3:q3 []\t" + table3);
    // cleanup
    exec("deletetable " + table1 + " -f", true, "Table: [" + table1 + "] has been deleted");
    exec("deletetable " + table2 + " -f", true, "Table: [" + table2 + "] has been deleted");
    exec("deletetable " + table3 + " -f", true, "Table: [" + table3 + "] has been deleted");
  }

  @Test
  public void deleteManyTest() throws IOException {
    String table = getUniqueNames(1)[0];
    exec("deletemany", false, "java.lang.IllegalStateException: Not in a table context");
    exec("createtable " + table, true);
    exec("deletemany", true, "\n");

    exec("insert 0 0 0 0 -ts 0");
    exec("insert 0 0 0 0 -l 0 -ts 0");
    exec("insert 1 1 1 1 -ts 1");
    exec("insert 2 2 2 2 -ts 2");

    // prompts for delete, and rejects by default
    exec("deletemany", true, "[SKIPPED] 0 0:0 []");
    exec("deletemany -r 0", true, "[SKIPPED] 0 0:0 []");
    exec("deletemany -r 0 -f", true, "[DELETED] 0 0:0 []");

    // with auths, can delete the other record
    exec("setauths -s 0");
    exec("deletemany -r 0 -f", true, "[DELETED] 0 0:0 [0]");

    // delete will show the timestamp
    exec("deletemany -r 1 -f -st", true, "[DELETED] 1 1:1 [] 1");
    exec("deletemany -r 2 -f -st", true, "[DELETED] 2 2:2 [] 2");

    exec("setauths -c ", true);
    exec("deletetable " + table + " -f", true, "Table: [" + table + "] has been deleted");
  }

  @Test
  public void authsTest() throws Exception {
    Shell.log.debug("Starting auths test --------------------------");
    exec("setauths x,y,z", false, "Missing required option");
    exec("setauths -s x,y,z -u notauser", false, "user does not exist");
    exec("setauths -s y,z,x", true);
    exec("getauths -u notauser", false, "user does not exist");
    execExpectList("getauths", true, Arrays.asList("x", "y", "z"));
    exec("addauths -u notauser", false, "Missing required option");
    exec("addauths -u notauser -s foo", false, "user does not exist");
    exec("addauths -s a", true);
    execExpectList("getauths", true, Arrays.asList("x", "y", "z", "a"));
    exec("setauths -c", true);
  }

  @Test
  public void userExistsTest() throws IOException {
    Shell.log.debug("Starting user test --------------------------");
    String user = testName();
    exec("createuser root", false, "user exists");
    exec("createuser " + user, true);
    exec("createuser " + user, false, "user exists");
    exec("deleteuser " + user + " -f", true);
  }

  @Test
  public void duContextTest() throws Exception {
    Shell.log.debug("Starting du context test --------------------------");
    String table = getUniqueNames(1)[0];
    exec("createtable " + table, true);
    exec("du", true, "0 [" + table + "]");
    exec("deletetable " + table + " -f", true, "Table: [" + table + "] has been deleted");
  }

  @Test
  public void duTest() throws IOException {
    Shell.log.debug("Starting DU test --------------------------");
    String table = getUniqueNames(1)[0];
    exec("createtable " + table, true);
    exec("du " + table, true, "0 [" + table + "]");
    exec("deletetable " + table + " -f", true, "Table: [" + table + "] has been deleted");
  }

  @Test
  public void duPatternTest() throws IOException {
    Shell.log.debug("Starting DU with pattern test --------------------------");
    String tableBase = getUniqueNames(1)[0];
    String table1 = tableBase + "_1";
    String table2 = tableBase + "_2";
    exec("createtable " + table1, true);
    exec("createtable " + table2, true);
    exec("du -p " + tableBase + ".*", true, "0 [" + table1 + ", " + table2 + "]");
    exec("deletetable " + table1 + " -f", true, "Table: [" + table1 + "] has been deleted");
    exec("deletetable " + table2 + " -f", true, "Table: [" + table2 + "] has been deleted");
  }

  @Test
  public void scanTimestampTest() throws IOException {
    String table = getUniqueNames(1)[0];
    Shell.log.debug("Starting scanTimestamp test ------------------------");
    exec("createtable " + table, true);
    exec("insert r f q v -ts 0", true);
    exec("scan -st", true, "r f:q [] 0\tv");
    exec("scan -st -f 0", true, " : [] 0\t");
    exec("deletemany -f", true);
    exec("deletetable " + table + " -f", true, "Table: [" + table + "] has been deleted");
  }

  @Test
  public void scanFewTest() throws IOException {
    Shell.log.debug("Starting scanFew test ------------------------");
    String table = getUniqueNames(1)[0];
    exec("createtable " + table, true);
    // historically, showing few did not pertain to ColVis or Timestamp
    exec("insert 1 123 123456 -l '12345678' -ts 123456789 1234567890", true);
    exec("setauths -s 12345678", true);
    String expected = "1 123:123456 [12345678] 123456789\t1234567890";
    String expectedFew = "1 123:12345 [12345678] 123456789\t12345";
    exec("scan -st", true, expected);
    exec("scan -st -f 5", true, expectedFew);
    exec("setauths -c", true);
    exec("deletetable " + table + " -f", true, "Table: [" + table + "] has been deleted");
  }

  @Test
<<<<<<< HEAD
=======
  public void scanDateStringFormatterTest() throws IOException {
    Shell.log.debug("Starting scan dateStringFormatter test --------------------------");
    String table = getUniqueNames(1)[0];
    exec("createtable " + table, true);
    exec("insert r f q v -ts 0", true);
    @SuppressWarnings("deprecation")
    DateFormat dateFormat =
        new SimpleDateFormat(org.apache.accumulo.core.util.format.DateStringFormatter.DATE_FORMAT);
    String expected = String.format("r f:q [] %s\tv", dateFormat.format(new Date(0)));
    // historically, showing few did not pertain to ColVis or Timestamp
    String expectedNoTimestamp = "r f:q []\tv";
    exec("scan -fm org.apache.accumulo.core.util.format.DateStringFormatter -st", true, expected);
    exec("scan -fm org.apache.accumulo.core.util.format.DateStringFormatter -st -f 1000", true,
        expected);
    exec("scan -fm org.apache.accumulo.core.util.format.DateStringFormatter -st -f 5", true,
        expected);
    exec("scan -fm org.apache.accumulo.core.util.format.DateStringFormatter", true,
        expectedNoTimestamp);
    exec("deletetable " + table + " -f", true, "Table: [" + table + "] has been deleted");
  }

  @Test
>>>>>>> b5237ac4
  public void grepTest() throws IOException {
    Shell.log.debug("Starting grep test --------------------------");
    exec("grep", false, "java.lang.IllegalStateException: Not in a table context");
    String table = getUniqueNames(1)[0];
    exec("createtable " + table, true);
    exec("setauths -s vis", true);
    exec("insert r f q v -ts 0 -l vis", true);

    String expected = "r f:q [vis]\tv";
    String expectedTimestamp = "r f:q [vis] 0\tv";
    exec("grep", false, "No terms specified");
    exec("grep vis", true, expected);
    exec("grep non_matching_string", true, "");
    // historically, showing few did not pertain to ColVis or Timestamp
    exec("grep r", true, expected);
    exec("grep r -f 1", true, expected);
    exec("grep r -st", true, expectedTimestamp);
    exec("grep r -st -f 1", true, expectedTimestamp);
    exec("setauths -c", true);
    exec("deletetable " + table + " -f", true, "Table: [" + table + "] has been deleted");
  }

  @Test
  void configPropertyTest() throws IOException {
    final String table = getUniqueNames(1)[0];
    final String filterProperty = "config -t " + table + " -f ";
    final String setProperty = "config -t " + table + " -s ";
    List<String> expectedStrings = new ArrayList<>();

    try {
      exec("createtable " + table);

      exec(filterProperty + "table.iterator.scan.vers.opt.maxVersions", true,
          "table      | table.iterator.scan.vers.opt.maxVersions .. | 1\n");
      // set to new value and verify results
      exec(setProperty + "table.iterator.scan.vers.opt.maxVersions=2", true);
      exec(filterProperty + "table.iterator.scan.vers.opt.maxVersions", true,
          "table      | table.iterator.scan.vers.opt.maxVersions .. | 2\n");
      // set to empty string and verify property still exists and is not deleted
      exec(setProperty + "table.iterator.scan.vers.opt.maxVersions=", true);
      exec(filterProperty + "table.iterator.scan.vers.opt.maxVersions", true,
          "table      | table.iterator.scan.vers.opt.maxVersions .. | \n");

      exec(filterProperty + "table.bloom.enabled", true,
          "default    | table.bloom.enabled ....................... | false\n");
      exec(setProperty + "table.bloom.enabled=true", true);
      expectedStrings.add("default    | table.bloom.enabled ....................... | false\n");
      expectedStrings.add("table      |    @override .............................. | true\n");
      execExpectList(filterProperty + "table.bloom.enabled", true, expectedStrings);
      // can't set prop to empty value since type is Boolean
      exec(setProperty + "table.bloom.enabled=failsSinceNotABoolean", false);

      exec(filterProperty + "table.file.compress.type", true,
          "default    | table.file.compress.type .................. | gz\n");
      exec(setProperty + "table.file.compress.type=zippy", true);
      expectedStrings.clear();
      expectedStrings.add("default    | table.file.compress.type .................. | gz\n");
      expectedStrings.add("table      |    @override .............................. | zippy");
      execExpectList(filterProperty + "table.file.compress.type", true, expectedStrings);
      exec(setProperty + "table.file.compress.type=", true);
      expectedStrings.clear();
      expectedStrings.add("default    | table.file.compress.type .................. | gz\n");
      expectedStrings.add("table      |    @override .............................. | \n");
      execExpectList(filterProperty + "table.file.compress.type", true, expectedStrings);

    } finally {
      exec("deletetable " + table + " -f", true);
    }
  }

  @Test
  void configTest() throws IOException {
    Shell.log.debug("Starting config property type test -------------------------");

<<<<<<< HEAD
    String testTable = "testConfig";
=======
    String testTable = getUniqueNames(1)[0];
>>>>>>> b5237ac4
    exec("createtable " + testTable, true);

    for (Property property : Property.values()) {
      PropertyType propertyType = property.getType();
      String invalidValue;
      String validValue = property.getDefaultValue();

      // Skip test if we can't set this property via shell
      if (!Property.isValidZooPropertyKey(property.getKey())) {
        Shell.log.debug("Property {} with type {} cannot be modified by shell", property.getKey(),
            propertyType);
        continue;
      }

      switch (propertyType) {
        case PATH:
        case PREFIX:
        case STRING:
        case FATE_THREADPOOL_SIZE:
          // deprecated value
        case FATE_META_CONFIG:
          // json based type
        case FATE_USER_CONFIG:
          // json based type
        case JSON:
          Shell.log.debug("Skipping " + propertyType + " Property Types");
          continue;
        case TIMEDURATION:
          invalidValue = "1h30min";
          break;
        case BYTES:
          invalidValue = "1M500k";
          break;
        case MEMORY:
          invalidValue = "1.5G";
          break;
        case HOSTLIST:
          invalidValue = ":1000";
          break;
        case PORT:
          invalidValue = "65539";
          break;
        case COUNT:
          invalidValue = "-1";
          break;
        case FRACTION:
          invalidValue = "10Percent";
          break;
        case ABSOLUTEPATH:
          invalidValue = "~/foo";
          break;
        case CLASSNAME:
          Shell.log.debug("CLASSNAME properties currently fail this test");
          Shell.log.debug("Regex used for CLASSNAME property types may need to be modified");
          continue;
        case CLASSNAMELIST:
          invalidValue = "String,Object";
          break;
        case DURABILITY:
          invalidValue = "rinse";
          break;
        case GC_POST_ACTION:
          invalidValue = "expand";
          break;
        case BOOLEAN:
          invalidValue = "fooFalse";
          break;
        case URI:
          invalidValue = "12///\\{}:;123!";
          break;
        default:
          Shell.log.debug("Property Type: " + propertyType + " has no defined test case");
          invalidValue = "foo";
      }

      String setCommand;
      if (property.isDeprecated()) {
        setCommand = "config --force -s ";
      } else {
        setCommand = "config -s ";
      }

      if (Property.isValidTablePropertyKey(property.getKey())) {
        if (property.isDeprecated()) {
          setCommand = "config --force -t " + testTable + " -s ";
        } else {
          setCommand = "config -t " + testTable + " -s ";
        }
      }

      Shell.log.debug("Testing Property {} with Type {}", property.getKey(), propertyType);
      Shell.log.debug("Invalid property value of \"{}\"", invalidValue);
      exec(setCommand + property.getKey() + "=" + invalidValue, false,
          "ThriftPropertyException(property:" + property.getKey() + ", value:" + invalidValue
              + ", description:");
      exec(setCommand + property.getKey() + "=" + validValue, true);
    }
    exec("deletetable " + testTable + " -f", true);
  }

  @Test
  public void commentTest() throws IOException {
    Shell.log.debug("Starting comment test --------------------------");
    exec("#", true, "Unknown command", false);
    exec("# foo", true, "Unknown command", false);
    exec("- foo", true, "Unknown command", true);
  }

  @Test
  public void execFileTest() throws IOException {
    Shell.log.debug("Starting exec file test --------------------------");
    shell.config("--config-file", config.toString(), "-u", "root", "-p", getRootPassword(), "-zi",
        getCluster().getInstanceName(), "-zh", getCluster().getZooKeepers(), "-f",
        "src/main/resources/org/apache/accumulo/test/shellit.shellit");
    assertEquals(0, shell.start());
    assertGoodExit("Unknown command", false);
  }

  @TempDir
  private static File tempDir;

  @Test
  public void propFileNotFoundTest() throws IOException {

    Path fileName = Path.of(tempDir.getPath(), "propFile.shellit");

    Shell.log.debug("Starting prop file not found test --------------------------");
    exec("config --propFile " + fileName, false, "NoSuchFileException: " + fileName);
  }

  @Test
  public void setpropsViaFile() throws Exception {
    File file = File.createTempFile("propFile", ".conf", tempDir);
    PrintWriter writer = new PrintWriter(file.getAbsolutePath());
    writer.println(COMPACTION_WARN_TIME.getKey() + "=11m");
    writer.close();
    exec("config --propFile " + file.getAbsolutePath(), true);
  }

  @Test
  public void createTableWithPropsFile() throws Exception {
    String tableName = "testProps";
    File file = File.createTempFile("propFile", ".conf", tempDir);
    PrintWriter writer = new PrintWriter(file.getAbsolutePath());
    writer.println("table.custom.test1=true");
    writer.println("table.custom.test2=false");
    writer.close();
<<<<<<< HEAD
    exec("createtable " + tableName + " --propFile " + file.getAbsolutePath()
        + " -prop table.custom.test3=optional", true);

    assertTrue(shell.getAccumuloClient().tableOperations().exists(tableName));
    Map<String,String> tableIds = shell.getAccumuloClient().tableOperations().tableIdMap();

    TableConfiguration tableConf =
        getCluster().getServerContext().getTableConfiguration(TableId.of(tableIds.get(tableName)));
=======
    String table = getUniqueNames(1)[0];
    exec("createtable " + table + " --propFile " + file.getAbsolutePath()
        + " -prop table.custom.test3=optional", true);

    assertTrue(shell.getAccumuloClient().tableOperations().exists(table));
    Map<String,String> tableIds = shell.getAccumuloClient().tableOperations().tableIdMap();

    TableConfiguration tableConf =
        getCluster().getServerContext().getTableConfiguration(TableId.of(tableIds.get(table)));
>>>>>>> b5237ac4
    assertEquals("true", tableConf.get("table.custom.test1"));
    assertEquals("false", tableConf.get("table.custom.test2"));
    assertEquals("optional", tableConf.get("table.custom.test3"));
  }

  @Test
  public void invalidPropFileTest() throws Exception {
    File file = File.createTempFile("invalidPropFile", ".conf", tempDir);
    PrintWriter writer = new PrintWriter(file.getAbsolutePath());
    writer.println("this is not a valid property file");
    writer.close();
    exec("config --propFile " + file.getAbsolutePath(), false,
        "InvalidPropertyFile: " + file.getAbsolutePath());
  }

  @Test
  public void setIterTest() throws IOException {
    Shell.log.debug("Starting setiter test --------------------------");
    String table = getUniqueNames(1)[0];
    exec("createtable " + table, true);

    String cmdJustClass = "setiter -class VersioningIterator -p 1";
    exec(cmdJustClass, false, "java.lang.IllegalArgumentException", false);
    exec(cmdJustClass, false, "fully qualified package name", true);

    String cmdFullPackage = "setiter -class o.a.a.foo -p 1";
    exec(cmdFullPackage, false, "java.lang.IllegalArgumentException", false);
    exec(cmdFullPackage, false, "class not found", true);

    String cmdNoOption = "setiter -class java.lang.String -p 1";
    exec(cmdNoOption, false, "loaded successfully but does not implement SortedKeyValueIterator",
        true);

    input.set("\n\n");
    exec(
        "setiter -scan"
            + " -class org.apache.accumulo.core.iterators.ColumnFamilyCounter -p 30 -name foo",
        true);

    input.set("bar\nname value\n");
    exec("setiter -scan -class org.apache.accumulo.core.iterators.ColumnFamilyCounter -p 31", true);

    // TODO can't verify this as config -t fails, functionality verified in ShellServerIT

    exec("deletetable " + table + " -f", true, "Table: [" + table + "] has been deleted");
  }

  // This test addresses a bug (#2356) where if a table with a tableId of character length 1
  // exists and another table(s) exist starting with the same character but with a tableId of
  // length > 1, the verbose version of the getsplits command will return information from multiple
  // tables when a lexicographical ordered table with an earlier ID is queried.
  //
  // In order to test, enough tables need to be created until the required condition exists.
  // Since table ID counts increment using 1..9a..z, this test creates tables in groups of 36
  // until a second table meeting the criteria is created.
  // It then adds splits to the single digit ID table and one of the others. It performs a
  // "getsplits -v" command on the single digit ID table and verifies that data from the other
  // table is not present.
  //
  // Due to the number for createtable calls, this test will time out if a match is not found
  // within some number of operations. Therefore, if a match is not found within the creation
  // of the first 360 or so tables, the test exits with no results. In initial runs of the ITs
  // this never occurred.
  @Test
  public void testGetSplitsScanRange() throws Exception {
    Shell.log.debug("Starting testGetSplitsScanRange test ------------------");
    int idCycleLen = 36;
    int postModifier = 0;
    int maxLoopcnt = 10;
    int loopCnt = 0;

    String[] tables = new String[2];
    while (loopCnt++ < maxLoopcnt) {
      Map<String,String> idMap = shell.getAccumuloClient().tableOperations().tableIdMap();
      if (findIds(tables, idMap)) {
        break;
      }
      createTables(idCycleLen, postModifier++);
    }
    if (loopCnt >= maxLoopcnt) {
      Shell.log.warn("Warning: Unable to find needed tables...exiting test without verifying.");
      return;
    }
    // add splits to the two tables
    exec("addsplits -t " + tables[0] + " a c e", true);
    exec("addsplits -t " + tables[1] + " g i t", true);
    // first table should contain supplied string
    exec("getsplits -v -t " + tables[0], true, "(e, +inf) Default Tablet", true);
    // first table should not contain the supplied string
    exec("getsplits -v -t " + tables[0], true, "(t, +inf) Default Tablet", false);
  }

  private boolean findIds(String[] tables, Map<String,String> idMap) {
    String ids = "0123456789abcdefghijklmnopqrstuvwxyz";
    for (int i = 0; i < ids.length(); i++) {
      String id = ids.substring(i, i + 1);
      if (idMap.containsValue(id) && idMap.containsValue(id + "0")) {
        tables[0] = getTableNameFromId(idMap, id);
        tables[1] = getTableNameFromId(idMap, id + "0");
        Shell.log
            .debug("Found tables: " + tables[0] + ":" + id + ", " + tables[1] + ":" + id + "0");
        return true;
      }
    }
    return false;
  }

  private String getTableNameFromId(Map<String,String> map, String value) {
    return map.entrySet().stream().filter(entry -> value.equals(entry.getValue()))
        .map(Map.Entry::getKey).findFirst().orElseThrow();
  }

  private void createTables(final int limit, final int modifier) throws IOException {
    String tableModifier = "x" + modifier;
    for (int i = 0; i < limit; i++) {
      exec("createtable tabx" + i + tableModifier);
    }
  }

  // Test the maxSplits option for getsplits/listsplits.
  @Test
  public void testMaxSplitsOption() throws Exception {
    Shell.log.debug("Starting testMaxSplits test ------------------");
    String table = getUniqueNames(1)[0];
    exec("createtable " + table, true);
    exec("addsplits 0 1 2 3 4 5 6 7 8 9 a b c d e f g h i j k l m n o p q r s t", true);
    exec("getsplits -m 31", true,
        "0\n1\n2\n3\n4\n5\n6\n7\n8\n9\na\nb\nc\nd\ne\nf\ng\nh\ni\nj\nk\nl\nm\nn\no\np\nq\nr\ns\nt\n");
    exec("getsplits -m 30", true,
        "0\n1\n2\n3\n4\n5\n6\n7\n8\n9\na\nb\nc\nd\ne\nf\ng\nh\ni\nj\nk\nl\nm\nn\no\np\nq\nr\ns\nt\n");
    exec("getsplits -m 29", true,
        "1\n2\n3\n4\n5\n6\n7\n8\n9\na\nb\nc\nd\ne\nf\ng\nh\ni\nj\nk\nl\nm\nn\no\np\nq\nr\ns\nt\n");
    exec("getsplits -m 15", true, "1\n3\n5\n7\n9\nb\nd\nf\ng\ni\nk\nm\no\nq\ns\n");
    exec("getsplits -m 10", true, "2\n5\n8\na\nd\ng\nj\nl\no\nr\n");
    exec("getsplits -m 5", true, "5\na\nf\nk\np\n");
    exec("getsplits -m 3", true, "7\nf\nm\n");
    exec("getsplits -m 1", true, "f\n");
    // if 0 is supplied as maxSplits, the non-maxSplits version of getsplits is called and all
    // are returned.
    exec("getsplits -m 0", true,
        "0\n1\n2\n3\n4\n5\n6\n7\n8\n9\na\nb\nc\nd\ne\nf\ng\nh\ni\nj\nk\nl\nm\nn\no\np\nq\nr\ns\nt\n");
    exec("deletetable " + table + " -f", true, "Table: [" + table + "] has been deleted");
  }
}<|MERGE_RESOLUTION|>--- conflicted
+++ resolved
@@ -443,31 +443,6 @@
   }
 
   @Test
-<<<<<<< HEAD
-=======
-  public void scanDateStringFormatterTest() throws IOException {
-    Shell.log.debug("Starting scan dateStringFormatter test --------------------------");
-    String table = getUniqueNames(1)[0];
-    exec("createtable " + table, true);
-    exec("insert r f q v -ts 0", true);
-    @SuppressWarnings("deprecation")
-    DateFormat dateFormat =
-        new SimpleDateFormat(org.apache.accumulo.core.util.format.DateStringFormatter.DATE_FORMAT);
-    String expected = String.format("r f:q [] %s\tv", dateFormat.format(new Date(0)));
-    // historically, showing few did not pertain to ColVis or Timestamp
-    String expectedNoTimestamp = "r f:q []\tv";
-    exec("scan -fm org.apache.accumulo.core.util.format.DateStringFormatter -st", true, expected);
-    exec("scan -fm org.apache.accumulo.core.util.format.DateStringFormatter -st -f 1000", true,
-        expected);
-    exec("scan -fm org.apache.accumulo.core.util.format.DateStringFormatter -st -f 5", true,
-        expected);
-    exec("scan -fm org.apache.accumulo.core.util.format.DateStringFormatter", true,
-        expectedNoTimestamp);
-    exec("deletetable " + table + " -f", true, "Table: [" + table + "] has been deleted");
-  }
-
-  @Test
->>>>>>> b5237ac4
   public void grepTest() throws IOException {
     Shell.log.debug("Starting grep test --------------------------");
     exec("grep", false, "java.lang.IllegalStateException: Not in a table context");
@@ -542,11 +517,7 @@
   void configTest() throws IOException {
     Shell.log.debug("Starting config property type test -------------------------");
 
-<<<<<<< HEAD
-    String testTable = "testConfig";
-=======
     String testTable = getUniqueNames(1)[0];
->>>>>>> b5237ac4
     exec("createtable " + testTable, true);
 
     for (Property property : Property.values()) {
@@ -670,7 +641,6 @@
 
   @Test
   public void propFileNotFoundTest() throws IOException {
-
     Path fileName = Path.of(tempDir.getPath(), "propFile.shellit");
 
     Shell.log.debug("Starting prop file not found test --------------------------");
@@ -688,22 +658,11 @@
 
   @Test
   public void createTableWithPropsFile() throws Exception {
-    String tableName = "testProps";
     File file = File.createTempFile("propFile", ".conf", tempDir);
     PrintWriter writer = new PrintWriter(file.getAbsolutePath());
     writer.println("table.custom.test1=true");
     writer.println("table.custom.test2=false");
     writer.close();
-<<<<<<< HEAD
-    exec("createtable " + tableName + " --propFile " + file.getAbsolutePath()
-        + " -prop table.custom.test3=optional", true);
-
-    assertTrue(shell.getAccumuloClient().tableOperations().exists(tableName));
-    Map<String,String> tableIds = shell.getAccumuloClient().tableOperations().tableIdMap();
-
-    TableConfiguration tableConf =
-        getCluster().getServerContext().getTableConfiguration(TableId.of(tableIds.get(tableName)));
-=======
     String table = getUniqueNames(1)[0];
     exec("createtable " + table + " --propFile " + file.getAbsolutePath()
         + " -prop table.custom.test3=optional", true);
@@ -713,7 +672,6 @@
 
     TableConfiguration tableConf =
         getCluster().getServerContext().getTableConfiguration(TableId.of(tableIds.get(table)));
->>>>>>> b5237ac4
     assertEquals("true", tableConf.get("table.custom.test1"));
     assertEquals("false", tableConf.get("table.custom.test2"));
     assertEquals("optional", tableConf.get("table.custom.test3"));
