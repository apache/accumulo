/*
 * Licensed to the Apache Software Foundation (ASF) under one
 * or more contributor license agreements.  See the NOTICE file
 * distributed with this work for additional information
 * regarding copyright ownership.  The ASF licenses this file
 * to you under the Apache License, Version 2.0 (the
 * "License"); you may not use this file except in compliance
 * with the License.  You may obtain a copy of the License at
 *
 *   http://www.apache.org/licenses/LICENSE-2.0
 *
 * Unless required by applicable law or agreed to in writing,
 * software distributed under the License is distributed on an
 * "AS IS" BASIS, WITHOUT WARRANTIES OR CONDITIONS OF ANY
 * KIND, either express or implied.  See the License for the
 * specific language governing permissions and limitations
 * under the License.
 */
package org.apache.accumulo.test.functional;

import static com.google.common.util.concurrent.Uninterruptibles.sleepUninterruptibly;
<<<<<<< HEAD
/**
 * Start a new table, create many splits, and offline before they can rebalance. Then try to have a
 * different table balance
 */
import static java.util.concurrent.TimeUnit.MINUTES;
import static org.junit.jupiter.api.Assertions.assertTrue;
import static org.junit.jupiter.api.Assumptions.assumeTrue;
=======
import static org.junit.Assert.assertTrue;
import static org.junit.Assume.assumeTrue;
>>>>>>> 3c3a91f7

import java.util.Arrays;
import java.util.Map;
import java.util.SortedSet;
import java.util.TreeSet;
import java.util.concurrent.TimeUnit;

import org.apache.accumulo.core.client.Accumulo;
import org.apache.accumulo.core.client.AccumuloClient;
import org.apache.accumulo.core.client.AccumuloException;
import org.apache.accumulo.core.client.AccumuloSecurityException;
import org.apache.accumulo.core.client.TableExistsException;
import org.apache.accumulo.core.client.TableNotFoundException;
import org.apache.accumulo.core.clientImpl.ClientContext;
import org.apache.accumulo.core.clientImpl.Credentials;
import org.apache.accumulo.core.clientImpl.ManagerClient;
import org.apache.accumulo.core.clientImpl.thrift.ThriftNotActiveServiceException;
import org.apache.accumulo.core.clientImpl.thrift.ThriftSecurityException;
import org.apache.accumulo.core.conf.Property;
import org.apache.accumulo.core.manager.thrift.ManagerClientService;
import org.apache.accumulo.core.manager.thrift.ManagerMonitorInfo;
import org.apache.accumulo.core.master.thrift.TableInfo;
import org.apache.accumulo.core.trace.TraceUtil;
import org.apache.accumulo.fate.util.UtilWaitThread;
import org.apache.accumulo.harness.AccumuloClusterHarness;
import org.apache.accumulo.miniclusterImpl.MiniAccumuloConfigImpl;
import org.apache.accumulo.test.TestIngest;
import org.apache.accumulo.test.VerifyIngest;
import org.apache.accumulo.test.VerifyIngest.VerifyParams;
import org.apache.commons.lang3.math.NumberUtils;
import org.apache.hadoop.conf.Configuration;
import org.apache.hadoop.io.Text;
import org.apache.thrift.TException;
<<<<<<< HEAD
import org.junit.jupiter.api.AfterEach;
import org.junit.jupiter.api.BeforeEach;
import org.junit.jupiter.api.Test;
import org.junit.jupiter.api.Timeout;
=======
import org.junit.After;
import org.junit.Before;
import org.junit.Test;
>>>>>>> 3c3a91f7
import org.slf4j.Logger;
import org.slf4j.LoggerFactory;

@Timeout(value = 10, unit = MINUTES)
public class BalanceInPresenceOfOfflineTableIT extends AccumuloClusterHarness {

  private static Logger log = LoggerFactory.getLogger(BalanceInPresenceOfOfflineTableIT.class);

  @Override
  public void configureMiniCluster(MiniAccumuloConfigImpl cfg, Configuration hadoopCoreSite) {
    Map<String,String> siteConfig = cfg.getSiteConfig();
    siteConfig.put(Property.TSERV_MAXMEM.getKey(), "10K");
    siteConfig.put(Property.TSERV_MAJC_DELAY.getKey(), "50ms");
    cfg.setSiteConfig(siteConfig);
    // ensure we have two tservers
    if (cfg.getNumTservers() < 2) {
      cfg.setNumTservers(2);
    }
  }

  private static final int NUM_SPLITS = 200;

  private String UNUSED_TABLE, TEST_TABLE;

  private AccumuloClient accumuloClient;

  @BeforeEach
  public void setupTables() throws AccumuloException, AccumuloSecurityException,
      TableExistsException, TableNotFoundException {
    accumuloClient = Accumulo.newClient().from(getClientProps()).build();
    // Need at least two tservers -- wait for them to start before failing
    for (int retries = 0; retries < 5; ++retries) {
      if (accumuloClient.instanceOperations().getTabletServers().size() >= 2)
        break;
      UtilWaitThread.sleep(TimeUnit.SECONDS.toMillis(2));
    }
<<<<<<< HEAD
    assumeTrue(accumuloClient.instanceOperations().getTabletServers().size() >= 2,
        "Not enough tservers to run test");
=======
    assumeTrue("Not enough tservers to run test",
        accumuloClient.instanceOperations().getTabletServers().size() >= 2);
>>>>>>> 3c3a91f7

    // set up splits
    final SortedSet<Text> splits = new TreeSet<>();
    for (int i = 0; i < NUM_SPLITS; i++) {
      splits.add(new Text(String.format("%08x", i * 1000)));
    }

    String[] names = getUniqueNames(2);
    UNUSED_TABLE = names[0];
    TEST_TABLE = names[1];

    // load into a table we won't use

    accumuloClient.tableOperations().create(UNUSED_TABLE);
    accumuloClient.tableOperations().addSplits(UNUSED_TABLE, splits);
    // mark the table offline before it can rebalance.
    accumuloClient.tableOperations().offline(UNUSED_TABLE);

    // actual test table
    accumuloClient.tableOperations().create(TEST_TABLE);
    accumuloClient.tableOperations().setProperty(TEST_TABLE,
        Property.TABLE_SPLIT_THRESHOLD.getKey(), "10K");
  }

  @AfterEach
  public void closeClient() {
    accumuloClient.close();
  }

  @Test
  public void test() throws Exception {
    log.info("Test that balancing is not stopped by an offline table with outstanding migrations.");

    log.debug("starting test ingestion");

    VerifyParams params = new VerifyParams(getClientProps(), TEST_TABLE, 200_000);
    TestIngest.ingest(accumuloClient, params);
    accumuloClient.tableOperations().flush(TEST_TABLE, null, null, true);
    VerifyIngest.verifyIngest(accumuloClient, params);

    log.debug("waiting for balancing, up to ~5 minutes to allow for migration cleanup.");
    final long startTime = System.currentTimeMillis();
    long currentWait = 10_000;
    boolean balancingWorked = false;

    Credentials creds = new Credentials(getAdminPrincipal(), getAdminToken());
    while (!balancingWorked && (System.currentTimeMillis() - startTime) < ((5 * 60 + 15) * 1000)) {
      Thread.sleep(currentWait);
      currentWait *= 2;

      log.debug("fetch the list of tablets assigned to each tserver.");

      ManagerClientService.Iface client = null;
      ManagerMonitorInfo stats;
      while (true) {
        try {
          client = ManagerClient.getConnectionWithRetry((ClientContext) accumuloClient);
          stats = client.getManagerStats(TraceUtil.traceInfo(),
              creds.toThrift(accumuloClient.instanceOperations().getInstanceId()));
          break;
        } catch (ThriftSecurityException exception) {
          throw new AccumuloSecurityException(exception);
        } catch (ThriftNotActiveServiceException e) {
          // Let it loop, fetching a new location
          log.debug("Contacted a Manager which is no longer active, retrying");
          sleepUninterruptibly(100, TimeUnit.MILLISECONDS);
        } catch (TException exception) {
          throw new AccumuloException(exception);
        } finally {
          if (client != null) {
            ManagerClient.close(client, (ClientContext) accumuloClient);
          }
        }
      }

      if (stats.getTServerInfoSize() < 2) {
        log.debug("we need >= 2 servers. sleeping for {}ms", currentWait);
        continue;
      }
      if (stats.getUnassignedTablets() != 0) {
        log.debug("We shouldn't have unassigned tablets. sleeping for {}ms", currentWait);
        continue;
      }

      long[] tabletsPerServer = new long[stats.getTServerInfoSize()];
      Arrays.fill(tabletsPerServer, 0L);
      for (int i = 0; i < stats.getTServerInfoSize(); i++) {
        for (Map.Entry<String,TableInfo> entry : stats.getTServerInfo().get(i).getTableMap()
            .entrySet()) {
          tabletsPerServer[i] += entry.getValue().getTablets();
        }
      }

      if (tabletsPerServer[0] <= 10) {
        log.debug("We should have > 10 tablets. sleeping for {}ms", currentWait);
        continue;
      }
      long min = NumberUtils.min(tabletsPerServer), max = NumberUtils.max(tabletsPerServer);
      log.debug("Min={}, Max={}", min, max);
      if ((min / ((double) max)) < 0.5) {
        log.debug(
            "ratio of min to max tablets per server should be roughly even. sleeping for {}ms",
            currentWait);
        continue;
      }
      balancingWorked = true;
    }

    assertTrue(balancingWorked, "did not properly balance");
  }

}<|MERGE_RESOLUTION|>--- conflicted
+++ resolved
@@ -19,18 +19,9 @@
 package org.apache.accumulo.test.functional;
 
 import static com.google.common.util.concurrent.Uninterruptibles.sleepUninterruptibly;
-<<<<<<< HEAD
-/**
- * Start a new table, create many splits, and offline before they can rebalance. Then try to have a
- * different table balance
- */
 import static java.util.concurrent.TimeUnit.MINUTES;
 import static org.junit.jupiter.api.Assertions.assertTrue;
 import static org.junit.jupiter.api.Assumptions.assumeTrue;
-=======
-import static org.junit.Assert.assertTrue;
-import static org.junit.Assume.assumeTrue;
->>>>>>> 3c3a91f7
 
 import java.util.Arrays;
 import java.util.Map;
@@ -64,19 +55,17 @@
 import org.apache.hadoop.conf.Configuration;
 import org.apache.hadoop.io.Text;
 import org.apache.thrift.TException;
-<<<<<<< HEAD
 import org.junit.jupiter.api.AfterEach;
 import org.junit.jupiter.api.BeforeEach;
 import org.junit.jupiter.api.Test;
 import org.junit.jupiter.api.Timeout;
-=======
-import org.junit.After;
-import org.junit.Before;
-import org.junit.Test;
->>>>>>> 3c3a91f7
 import org.slf4j.Logger;
 import org.slf4j.LoggerFactory;
 
+/**
+ * Start a new table, create many splits, and offline before they can rebalance. Then try to have a
+ * different table balance
+ */
 @Timeout(value = 10, unit = MINUTES)
 public class BalanceInPresenceOfOfflineTableIT extends AccumuloClusterHarness {
 
@@ -110,13 +99,8 @@
         break;
       UtilWaitThread.sleep(TimeUnit.SECONDS.toMillis(2));
     }
-<<<<<<< HEAD
     assumeTrue(accumuloClient.instanceOperations().getTabletServers().size() >= 2,
         "Not enough tservers to run test");
-=======
-    assumeTrue("Not enough tservers to run test",
-        accumuloClient.instanceOperations().getTabletServers().size() >= 2);
->>>>>>> 3c3a91f7
 
     // set up splits
     final SortedSet<Text> splits = new TreeSet<>();
