/*
 * Licensed to the Apache Software Foundation (ASF) under one or more
 * contributor license agreements.  See the NOTICE file distributed with
 * this work for additional information regarding copyright ownership.
 * The ASF licenses this file to You under the Apache License, Version 2.0
 * (the "License"); you may not use this file except in compliance with
 * the License.  You may obtain a copy of the License at
 *
 *     http://www.apache.org/licenses/LICENSE-2.0
 *
 * Unless required by applicable law or agreed to in writing, software
 * distributed under the License is distributed on an "AS IS" BASIS,
 * WITHOUT WARRANTIES OR CONDITIONS OF ANY KIND, either express or implied.
 * See the License for the specific language governing permissions and
 * limitations under the License.
 */
package org.apache.accumulo.test.continuous;

import static com.google.common.base.Charsets.UTF_8;

import java.io.BufferedReader;
import java.io.FileNotFoundException;
import java.io.IOException;
import java.io.InputStream;
import java.io.InputStreamReader;
<<<<<<< HEAD
import java.nio.charset.StandardCharsets;
=======

>>>>>>> 9b20a9d4
import org.apache.log4j.Logger;

public class PrintScanTimeHistogram {
  
  private static final Logger log = Logger.getLogger(PrintScanTimeHistogram.class);

  public static void main(String[] args) throws Exception {
    Histogram<String> srqHist = new Histogram<String>();
    Histogram<String> fsrHist = new Histogram<String>();
    
    processFile(System.in, srqHist, fsrHist);
    
    StringBuilder report = new StringBuilder();
    report.append(String.format("%n *** Single row queries histogram *** %n"));
    srqHist.print(report);
    log.info(report);
    
    report = new StringBuilder();
    report.append(String.format("%n *** Find start rows histogram *** %n"));
    fsrHist.print(report);
    log.info(report);
  }
  
  private static void processFile(InputStream ins, Histogram<String> srqHist, Histogram<String> fsrHist) throws FileNotFoundException, IOException {
    String line;
<<<<<<< HEAD
    BufferedReader in = new BufferedReader(new InputStreamReader(ins, StandardCharsets.UTF_8));
=======
    BufferedReader in = new BufferedReader(new InputStreamReader(ins, UTF_8));
>>>>>>> 9b20a9d4
    
    while ((line = in.readLine()) != null) {
      
      try {
        String[] tokens = line.split(" ");
        
        String type = tokens[0];
        if (type.equals("SRQ")) {
          long delta = Long.parseLong(tokens[3]);
          String point = generateHistPoint(delta);
          srqHist.addPoint(point);
        } else if (type.equals("FSR")) {
          long delta = Long.parseLong(tokens[3]);
          String point = generateHistPoint(delta);
          fsrHist.addPoint(point);
        }
      } catch (Exception e) {
        log.error("Failed to process line '"+line+"'.", e);
      }
    }
    
    in.close();
  }
  
  private static String generateHistPoint(long delta) {
    String point;
    
    if (delta / 1000.0 < .1) {
      point = String.format("%07.2f", delta / 1000.0);
      if (point.equals("0000.10"))
        point = "0000.1x";
    } else if (delta / 1000.0 < 1.0) {
      point = String.format("%06.1fx", delta / 1000.0);
      if (point.equals("0001.0x"))
        point = "0001.xx";
    } else {
      point = String.format("%04.0f.xx", delta / 1000.0);
    }
    return point;
  }
  
}<|MERGE_RESOLUTION|>--- conflicted
+++ resolved
@@ -16,18 +16,13 @@
  */
 package org.apache.accumulo.test.continuous;
 
-import static com.google.common.base.Charsets.UTF_8;
+import static java.nio.charset.StandardCharsets.UTF_8;
 
 import java.io.BufferedReader;
 import java.io.FileNotFoundException;
 import java.io.IOException;
 import java.io.InputStream;
 import java.io.InputStreamReader;
-<<<<<<< HEAD
-import java.nio.charset.StandardCharsets;
-=======
-
->>>>>>> 9b20a9d4
 import org.apache.log4j.Logger;
 
 public class PrintScanTimeHistogram {
@@ -53,11 +48,7 @@
   
   private static void processFile(InputStream ins, Histogram<String> srqHist, Histogram<String> fsrHist) throws FileNotFoundException, IOException {
     String line;
-<<<<<<< HEAD
-    BufferedReader in = new BufferedReader(new InputStreamReader(ins, StandardCharsets.UTF_8));
-=======
     BufferedReader in = new BufferedReader(new InputStreamReader(ins, UTF_8));
->>>>>>> 9b20a9d4
     
     while ((line = in.readLine()) != null) {
       
