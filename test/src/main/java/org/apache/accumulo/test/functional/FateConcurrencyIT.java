--- conflicted
+++ resolved
@@ -18,22 +18,14 @@
  */
 package org.apache.accumulo.test.functional;
 
-<<<<<<< HEAD
+import static java.util.concurrent.TimeUnit.MILLISECONDS;
 import static java.util.concurrent.TimeUnit.MINUTES;
+import static java.util.concurrent.TimeUnit.NANOSECONDS;
 import static org.apache.accumulo.test.functional.FateConcurrencyIT.TIMEOUT_MINUTES;
 import static org.junit.jupiter.api.Assertions.assertEquals;
 import static org.junit.jupiter.api.Assertions.assertNotNull;
 import static org.junit.jupiter.api.Assertions.assertTrue;
 import static org.junit.jupiter.api.Assertions.fail;
-=======
-import static java.util.concurrent.TimeUnit.MILLISECONDS;
-import static java.util.concurrent.TimeUnit.MINUTES;
-import static java.util.concurrent.TimeUnit.NANOSECONDS;
-import static org.junit.Assert.assertEquals;
-import static org.junit.Assert.assertNotNull;
-import static org.junit.Assert.assertTrue;
-import static org.junit.Assert.fail;
->>>>>>> 3c3a91f7
 
 import java.util.Arrays;
 import java.util.List;
@@ -106,11 +98,7 @@
     client = Accumulo.newClient().from(getClientProps()).build();
     context = (ClientContext) client;
     secret = cluster.getSiteConfiguration().get(Property.INSTANCE_SECRET);
-<<<<<<< HEAD
-    maxWaitMillis = Math.max(60_000, MINUTES.toMillis(TIMEOUT_MINUTES) / 2);
-=======
-    maxWaitMillis = Math.max(MINUTES.toMillis(1), defaultTimeoutSeconds() * 1000 / 2);
->>>>>>> 3c3a91f7
+    maxWaitMillis = Math.max(MINUTES.toMillis(1), MINUTES.toMillis(TIMEOUT_MINUTES) / 2);
   }
 
   @AfterEach
@@ -179,15 +167,10 @@
 
     OnlineOpTiming timing3 = task.get();
 
-<<<<<<< HEAD
     assertTrue(
         timing3.runningTime()
-            < TimeUnit.NANOSECONDS.convert(NUM_ROWS * SLOW_SCAN_SLEEP_MS, TimeUnit.MILLISECONDS),
+            < MILLISECONDS.toNanos(NUM_ROWS * SLOW_SCAN_SLEEP_MS),
         "online should take less time than expected compaction time");
-=======
-    assertTrue("online should take less time than expected compaction time",
-        timing3.runningTime() < MILLISECONDS.toNanos(NUM_ROWS * SLOW_SCAN_SLEEP_MS));
->>>>>>> 3c3a91f7
 
     assertEquals(TableState.ONLINE, getTableState(tableName), "verify table is still online");
 
