--- conflicted
+++ resolved
@@ -46,14 +46,12 @@
 import org.apache.accumulo.core.data.InstanceId;
 import org.apache.accumulo.core.data.TableId;
 import org.apache.accumulo.core.manager.state.tables.TableState;
-import org.apache.accumulo.fate.FateStatus;
-import org.apache.accumulo.fate.TransactionStatus;
+import org.apache.accumulo.fate.AdminUtil;
+import org.apache.accumulo.fate.ZooStore;
 import org.apache.accumulo.fate.zookeeper.ServiceLock;
 import org.apache.accumulo.fate.zookeeper.ZooReaderWriter;
 import org.apache.accumulo.fate.zookeeper.ZooUtil;
 import org.apache.accumulo.harness.AccumuloClusterHarness;
-import org.apache.accumulo.manager.fate.FateAdmin;
-import org.apache.accumulo.manager.fate.ZooStore;
 import org.apache.accumulo.test.util.SlowOps;
 import org.apache.zookeeper.KeeperException;
 import org.junit.jupiter.api.AfterAll;
@@ -70,7 +68,7 @@
  * <li>ACCUMULO-4574. Test to verify that changing table state to online / offline
  * {@link org.apache.accumulo.core.client.admin.TableOperations#online(String)} when the table is
  * already in that state returns without blocking.</li>
- * <li>FateAdmin refactor to provide methods that provide FATE status, one with table lock info
+ * <li>AdminUtil refactor to provide methods that provide FATE status, one with table lock info
  * (original) and additional method without.</li>
  * </ul>
  */
@@ -214,13 +212,9 @@
   }
 
   /**
-<<<<<<< HEAD
-   * Validate the the FateAdmin.getStatus works correctly after refactor and validate that
-=======
    * Validate the AdminUtil.getStatus works correctly after refactor and validate that
->>>>>>> acd457ac
    * getTransactionStatus can be called without lock map(s). The test starts a long running fate
-   * transaction (slow compaction) and the calls FateAdmin functions to get the FATE.
+   * transaction (slow compaction) and the calls AdminUtil functions to get the FATE.
    */
   @Test
   public void getFateStatus() {
@@ -246,12 +240,12 @@
 
     slowOps.startCompactTask();
 
-    FateStatus withLocks = null;
-    List<TransactionStatus> noLocks = null;
+    AdminUtil.FateStatus withLocks = null;
+    List<AdminUtil.TransactionStatus> noLocks = null;
 
     int maxRetries = 3;
 
-    FateAdmin admin = new FateAdmin(false);
+    AdminUtil<String> admin = new AdminUtil<>(false);
 
     while (maxRetries > 0) {
 
@@ -259,7 +253,7 @@
 
         InstanceId instanceId = context.getInstanceID();
         ZooReaderWriter zk = context.getZooReader().asWriter(secret);
-        ZooStore zs = new ZooStore(ZooUtil.getRoot(instanceId) + Constants.ZFATE, zk);
+        ZooStore<String> zs = new ZooStore<>(ZooUtil.getRoot(instanceId) + Constants.ZFATE, zk);
         var lockPath =
             ServiceLock.path(ZooUtil.getRoot(instanceId) + Constants.ZTABLE_LOCKS + "/" + tableId);
 
@@ -294,13 +288,13 @@
 
     int matchCount = 0;
 
-    for (TransactionStatus tx : withLocks.getTransactions()) {
+    for (AdminUtil.TransactionStatus tx : withLocks.getTransactions()) {
 
       if (isCompaction(tx)) {
 
         log.trace("Fate id: {}, status: {}", tx.getTxid(), tx.getStatus());
 
-        for (TransactionStatus tx2 : noLocks) {
+        for (AdminUtil.TransactionStatus tx2 : noLocks) {
           if (tx2.getTxid().equals(tx.getTxid())) {
             matchCount++;
           }
@@ -341,7 +335,7 @@
    */
   private boolean lookupFateInZookeeper(final String tableName) throws KeeperException {
 
-    FateAdmin admin = new FateAdmin(false);
+    AdminUtil<String> admin = new AdminUtil<>(false);
 
     try {
 
@@ -351,14 +345,14 @@
 
       InstanceId instanceId = context.getInstanceID();
       ZooReaderWriter zk = context.getZooReader().asWriter(secret);
-      ZooStore zs = new ZooStore(ZooUtil.getRoot(instanceId) + Constants.ZFATE, zk);
+      ZooStore<String> zs = new ZooStore<>(ZooUtil.getRoot(instanceId) + Constants.ZFATE, zk);
       var lockPath =
           ServiceLock.path(ZooUtil.getRoot(instanceId) + Constants.ZTABLE_LOCKS + "/" + tableId);
-      FateStatus fateStatus = admin.getStatus(zs, zk, lockPath, null, null);
+      AdminUtil.FateStatus fateStatus = admin.getStatus(zs, zk, lockPath, null, null);
 
       log.trace("current fates: {}", fateStatus.getTransactions().size());
 
-      for (TransactionStatus tx : fateStatus.getTransactions()) {
+      for (AdminUtil.TransactionStatus tx : fateStatus.getTransactions()) {
 
         if (isCompaction(tx))
           return true;
@@ -380,7 +374,7 @@
    *          transaction status
    * @return true if tx top and debug have compaction messages.
    */
-  private boolean isCompaction(TransactionStatus tx) {
+  private boolean isCompaction(AdminUtil.TransactionStatus tx) {
 
     if (tx == null) {
       log.trace("Fate tx is null");
