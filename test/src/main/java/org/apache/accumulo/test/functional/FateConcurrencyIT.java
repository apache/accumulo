--- conflicted
+++ resolved
@@ -258,18 +258,11 @@
       try {
 
         InstanceId instanceId = context.getInstanceID();
-<<<<<<< HEAD
-        ZooReaderWriter zk = context.getZooReader().asWriter(secret);
+        var zk = context.getZooSession();
         MetaFateStore<String> readOnlyMFS =
             new MetaFateStore<>(ZooUtil.getRoot(instanceId) + Constants.ZFATE, zk, null, null);
         UserFateStore<String> readOnlyUFS =
             new UserFateStore<>(context, AccumuloTable.FATE.tableName(), null, null);
-=======
-        var zk = context.getZooSession();
-        MetaFateStore<String> mfs = new MetaFateStore<>(
-            ZooUtil.getRoot(instanceId) + Constants.ZFATE, zk, createDummyLockID(), null);
-        UserFateStore<String> ufs = new UserFateStore<>(context, createDummyLockID(), null);
->>>>>>> 7fada715
         var lockPath = context.getServerPaths().createTableLocksPath(tableId.toString());
         Map<FateInstanceType,ReadOnlyFateStore<String>> readOnlyFateStores =
             Map.of(FateInstanceType.META, readOnlyMFS, FateInstanceType.USER, readOnlyUFS);
@@ -359,15 +352,9 @@
       log.trace("tid: {}", tableId);
 
       InstanceId instanceId = context.getInstanceID();
-<<<<<<< HEAD
-      ZooReaderWriter zk = context.getZooReader().asWriter(secret);
+      var zk = context.getZooSession();
       MetaFateStore<String> readOnlyMFS =
           new MetaFateStore<>(ZooUtil.getRoot(instanceId) + Constants.ZFATE, zk, null, null);
-=======
-      var zk = context.getZooSession();
-      MetaFateStore<String> mfs = new MetaFateStore<>(ZooUtil.getRoot(instanceId) + Constants.ZFATE,
-          zk, createDummyLockID(), null);
->>>>>>> 7fada715
       var lockPath = context.getServerPaths().createTableLocksPath(tableId.toString());
       AdminUtil.FateStatus fateStatus =
           admin.getStatus(readOnlyMFS, zk, lockPath, null, null, null);
