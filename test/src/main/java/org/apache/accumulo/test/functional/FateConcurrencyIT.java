--- conflicted
+++ resolved
@@ -262,21 +262,13 @@
 
         InstanceId instanceId = context.getInstanceID();
         ZooReaderWriter zk = context.getZooReader().asWriter(secret);
-<<<<<<< HEAD
-        MetaFateStore<String> zs =
-=======
         MetaFateStore<String> mfs =
->>>>>>> 6c2f6873
             new MetaFateStore<>(ZooUtil.getRoot(instanceId) + Constants.ZFATE, zk);
         var lockPath =
             ServiceLock.path(ZooUtil.getRoot(instanceId) + Constants.ZTABLE_LOCKS + "/" + tableId);
         UserFateStore<String> ufs = new UserFateStore<>(context);
         Map<FateInstanceType,ReadOnlyFateStore<String>> fateStores =
-<<<<<<< HEAD
-            Map.of(FateInstanceType.META, zs, FateInstanceType.USER, ufs);
-=======
             Map.of(FateInstanceType.META, mfs, FateInstanceType.USER, ufs);
->>>>>>> 6c2f6873
 
         withLocks = admin.getStatus(fateStores, zk, lockPath, null, null, null);
 
@@ -364,19 +356,11 @@
 
       InstanceId instanceId = context.getInstanceID();
       ZooReaderWriter zk = context.getZooReader().asWriter(secret);
-<<<<<<< HEAD
-      MetaFateStore<String> zs =
-          new MetaFateStore<>(ZooUtil.getRoot(instanceId) + Constants.ZFATE, zk);
-      var lockPath =
-          ServiceLock.path(ZooUtil.getRoot(instanceId) + Constants.ZTABLE_LOCKS + "/" + tableId);
-      AdminUtil.FateStatus fateStatus = admin.getStatus(zs, zk, lockPath, null, null, null);
-=======
       MetaFateStore<String> mfs =
           new MetaFateStore<>(ZooUtil.getRoot(instanceId) + Constants.ZFATE, zk);
       var lockPath =
           ServiceLock.path(ZooUtil.getRoot(instanceId) + Constants.ZTABLE_LOCKS + "/" + tableId);
       AdminUtil.FateStatus fateStatus = admin.getStatus(mfs, zk, lockPath, null, null, null);
->>>>>>> 6c2f6873
 
       log.trace("current fates: {}", fateStatus.getTransactions().size());
 
