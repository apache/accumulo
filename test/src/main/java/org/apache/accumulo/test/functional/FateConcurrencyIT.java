--- conflicted
+++ resolved
@@ -82,15 +82,9 @@
 
   private String secret;
 
-<<<<<<< HEAD
+  private long maxWait;
+
   private SlowOps slowOps;
-
-  private long maxWait;
-=======
-  private long maxWait;
-
-  private SlowOps slowOps;
->>>>>>> 6b54a5d8
 
   @Before
   public void setup() {
@@ -104,11 +98,7 @@
 
     maxWait = defaultTimeoutSeconds() <= 0 ? 60_000 : ((defaultTimeoutSeconds() * 1000) / 2);
 
-<<<<<<< HEAD
-    slowOps = new SlowOps(accumuloClient, tableName, maxWait, 1);
-=======
     slowOps = new SlowOps(client, tableName, maxWait, 1);
->>>>>>> 6b54a5d8
   }
 
   @After
@@ -170,10 +160,6 @@
 
     // launch a full table compaction with the slow iterator to ensure table lock is acquired and
     // held by the compaction
-<<<<<<< HEAD
-
-=======
->>>>>>> 6b54a5d8
     slowOps.startCompactTask();
 
     // try to set online while fate transaction is in progress - before ACCUMULO-4574 this would
@@ -205,11 +191,8 @@
 
     // block if compaction still running
     slowOps.blockWhileCompactionRunning();
-<<<<<<< HEAD
-
-  }
-=======
->>>>>>> 6b54a5d8
+
+  }
 
   private boolean findFate(String aTableName) {
 
@@ -234,29 +217,6 @@
     return false;
   }
 
-  private boolean findFate(String aTableName) {
-
-    for (int retry = 0; retry < 5; retry++) {
-
-      try {
-        boolean found = lookupFateInZookeeper(aTableName);
-        log.trace("Try {}: Fate in zk for table {} : {}", retry, aTableName, found);
-        if (found) {
-          log.trace("found for {}", aTableName);
-          return true;
-        } else {
-          Thread.sleep(150);
-        }
-      } catch (InterruptedException ex) {
-        Thread.currentThread().interrupt();
-        return false;
-      } catch (Exception ex) {
-        log.debug("Find fate failed for table name {} with exception, will retry", aTableName, ex);
-      }
-    }
-    return false;
-  }
-
   /**
    * Validate the the AdminUtil.getStatus works correctly after refactor and validate that
    * getTransactionStatus can be called without lock map(s). The test starts a long running fate
@@ -316,7 +276,7 @@
         maxRetries--;
         try {
           Thread.sleep(1000);
-        } catch (InterruptedException iex) {
+        } catch (InterruptedException intr_ex) {
           Thread.currentThread().interrupt();
           return;
         }
@@ -531,11 +491,7 @@
 
     for (int i = 0; i < tableCount; i++) {
       String uniqueName = getUniqueNames(1)[0] + "_" + i;
-<<<<<<< HEAD
-      SlowOps gen = new SlowOps(accumuloClient, uniqueName, maxWait, tableCount);
-=======
       SlowOps gen = new SlowOps(client, uniqueName, maxWait, tableCount);
->>>>>>> 6b54a5d8
       tables.add(gen);
       gen.startCompactTask();
     }
@@ -554,11 +510,7 @@
 
     for (SlowOps t : tables) {
       try {
-<<<<<<< HEAD
-        accumuloClient.tableOperations().cancelCompaction(t.getTableName());
-=======
         client.tableOperations().cancelCompaction(t.getTableName());
->>>>>>> 6b54a5d8
         // block if compaction still running
         boolean cancelled = t.blockWhileCompactionRunning();
         if (!cancelled) {
