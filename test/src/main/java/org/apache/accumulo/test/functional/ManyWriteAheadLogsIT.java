--- conflicted
+++ resolved
@@ -213,13 +213,8 @@
           allWalsSeen.add(entry.getKey());
           foundWal = true;
         } else {
-<<<<<<< HEAD
-          log.debug("The WalState for {} is {}", entry.getKey(), entry.getValue()); // CLOSED or
-                                                                                    // UNREFERENCED
-=======
           // log CLOSED or UNREFERENCED to help debug this test
           log.debug("The WalState for {} is {}", entry.getKey(), entry.getValue());
->>>>>>> 57c26cf3
         }
       }
 
