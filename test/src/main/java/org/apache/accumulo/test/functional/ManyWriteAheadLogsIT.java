/*
 * Licensed to the Apache Software Foundation (ASF) under one
 * or more contributor license agreements.  See the NOTICE file
 * distributed with this work for additional information
 * regarding copyright ownership.  The ASF licenses this file
 * to you under the Apache License, Version 2.0 (the
 * "License"); you may not use this file except in compliance
 * with the License.  You may obtain a copy of the License at
 *
 *   https://www.apache.org/licenses/LICENSE-2.0
 *
 * Unless required by applicable law or agreed to in writing,
 * software distributed under the License is distributed on an
 * "AS IS" BASIS, WITHOUT WARRANTIES OR CONDITIONS OF ANY
 * KIND, either express or implied.  See the License for the
 * specific language governing permissions and limitations
 * under the License.
 */
package org.apache.accumulo.test.functional;

import static org.apache.accumulo.core.util.LazySingletons.RANDOM;
import static org.junit.jupiter.api.Assertions.assertTrue;

import java.util.Base64;
import java.util.HashSet;
import java.util.Map;
import java.util.Map.Entry;
import java.util.Set;
import java.util.SortedSet;
import java.util.TreeSet;

import org.apache.accumulo.core.client.Accumulo;
import org.apache.accumulo.core.client.AccumuloClient;
import org.apache.accumulo.core.client.BatchWriter;
import org.apache.accumulo.core.client.admin.InstanceOperations;
import org.apache.accumulo.core.client.admin.NewTableConfiguration;
import org.apache.accumulo.core.conf.Property;
import org.apache.accumulo.core.data.Mutation;
import org.apache.accumulo.harness.AccumuloClusterHarness;
import org.apache.accumulo.minicluster.ServerType;
import org.apache.accumulo.miniclusterImpl.MiniAccumuloConfigImpl;
import org.apache.accumulo.server.ServerContext;
import org.apache.accumulo.server.log.WalStateManager.WalState;
import org.apache.hadoop.conf.Configuration;
import org.apache.hadoop.fs.RawLocalFileSystem;
import org.apache.hadoop.io.Text;
import org.junit.jupiter.api.BeforeEach;
import org.junit.jupiter.api.Test;
import org.slf4j.Logger;
import org.slf4j.LoggerFactory;

public class ManyWriteAheadLogsIT extends AccumuloClusterHarness {

  private static final Logger log = LoggerFactory.getLogger(ManyWriteAheadLogsIT.class);

  private String walSize;

  @SuppressWarnings("deprecation")
  private static Property IDLE_MINC_PROP = Property.TABLE_MINC_COMPACT_IDLETIME;

  @Override
  public void configureMiniCluster(MiniAccumuloConfigImpl cfg, Configuration hadoopCoreSite) {
    // configure a smaller wal size so the wals will roll frequently in the test
    cfg.setProperty(Property.TSERV_WAL_MAX_SIZE, "1M");
    cfg.setProperty(Property.GC_CYCLE_DELAY, "1");
    cfg.setProperty(Property.GC_CYCLE_START, "1");
    cfg.setProperty(Property.MANAGER_RECOVERY_DELAY, "1s");
    cfg.setProperty(Property.INSTANCE_ZK_TIMEOUT, "15s");
    // idle compactions may addess the problem this test is creating, however they will not prevent
    // lots of closed WALs for all write patterns. This test ensures code that directly handles many
    // tablets referencing many different WALs is working.
<<<<<<< HEAD
    cfg.setProperty(Property.TABLE_MINC_COMPACT_IDLETIME, "1h");
    cfg.getClusterServerConfiguration().setNumDefaultTabletServers(1);
=======
    cfg.setProperty(IDLE_MINC_PROP, "1h");
    cfg.setNumTservers(1);
>>>>>>> e9548549
    hadoopCoreSite.set("fs.file.impl", RawLocalFileSystem.class.getName());
  }

  @BeforeEach
  public void alterConfig() throws Exception {
    if (getClusterType() == ClusterType.MINI) {
      return;
    }
    try (AccumuloClient client = Accumulo.newClient().from(getClientProps()).build()) {
      InstanceOperations iops = client.instanceOperations();
      Map<String,String> conf = iops.getSystemConfiguration();
      walSize = conf.get(Property.TSERV_WAL_MAX_SIZE.getKey());
      iops.setProperty(Property.TSERV_WAL_MAX_SIZE.getKey(), "1M");

      getClusterControl().stopAllServers(ServerType.TABLET_SERVER);
      getClusterControl().startAllServers(ServerType.TABLET_SERVER);
    }
  }

  /**
   * This creates a situation where many tablets reference many different write ahead logs. However
   * not single tablet references a lot of write ahead logs. Want to ensure the tablet server forces
   * minor compactions for this situation.
   */
  @Test
  public void testMany() throws Exception {
    SortedSet<Text> splits = new TreeSet<>();
    for (int i = 1; i < 100; i++) {
      splits.add(new Text(String.format("%05x", i * 100)));
    }

    ServerContext context = getServerContext();

    try (AccumuloClient c = Accumulo.newClient().from(getClientProps()).build()) {
      String[] tableNames = getUniqueNames(2);

      String manyWALsTable = tableNames[0];
      String rollWALsTable = tableNames[1];

      NewTableConfiguration ntc = new NewTableConfiguration().withSplits(splits);
      c.tableOperations().create(manyWALsTable, ntc);

      c.tableOperations().create(rollWALsTable);

      Set<String> allWalsSeen = new HashSet<>();

      addOpenWals(context, allWalsSeen);

      // This test creates the table manyWALsTable with a lot of tablets and writes a little bit to
      // each tablet. In between writing a little bit to each tablet a lot of data is written to
      // another table called rollWALsTable. Writing a lot causes the write ahead logs to roll. This
      // write pattern should cause the tablets in the manyWALsTable table to reference many closed
      // WALs. If nothing is done about all of these closed WALs, then it could cause a large burden
      // at recovery time.

      try (BatchWriter manyWALsWriter = c.createBatchWriter(manyWALsTable);
          BatchWriter rollWALsWriter = c.createBatchWriter(rollWALsTable)) {

        byte[] val = new byte[768];

        for (int i = 0; i < 100; i++) {
          int startRow = i * 100;

          // write a small amount of data to each tablet in the table
          for (int j = 0; j < 10; j++) {
            int row = startRow + j;
            Mutation m = new Mutation(String.format("%05x", row));
            RANDOM.get().nextBytes(val);
            m.put("f", "q", "v");

            manyWALsWriter.addMutation(m);
          }
          manyWALsWriter.flush();

          // write a lot of data to second table to forces the logs to roll
          for (int j = 0; j < 1000; j++) {
            Mutation m = new Mutation(String.format("%03d", j));
            RANDOM.get().nextBytes(val);

            m.put("f", "q", Base64.getEncoder().encodeToString(val));

            rollWALsWriter.addMutation(m);
          }

          rollWALsWriter.flush();

          // keep track of the open WALs as the test runs. Should see a lot of open WALs over the
          // lifetime of the test, but never a lot at any one time.
          addOpenWals(context, allWalsSeen);
        }
      }

      assertTrue(allWalsSeen.size() >= 50,
          "Number of WALs seen was less than expected " + allWalsSeen.size());

      // the total number of closed write ahead logs should get small
      int closedLogs = countClosedWals(context);
      while (closedLogs > 3) {
        log.debug("Waiting for wals to shrink " + closedLogs);
        Thread.sleep(250);
        closedLogs = countClosedWals(context);
      }
    }
  }

  private void addOpenWals(ServerContext c, Set<String> allWalsSeen) throws Exception {

    int open = 0;
    int attempts = 0;
    boolean foundWal = false;

    while (open == 0) {
      attempts++;
      Map<String,WalState> wals = WALSunnyDayIT._getWals(c);
      Set<Entry<String,WalState>> es = wals.entrySet();
      for (Entry<String,WalState> entry : es) {
        if (entry.getValue() == WalState.OPEN) {
          open++;
          allWalsSeen.add(entry.getKey());
          foundWal = true;
        } else {
          // log CLOSED or UNREFERENCED to help debug this test
          log.debug("The WalState for {} is {}", entry.getKey(), entry.getValue());
        }
      }

      if (!foundWal) {
        Thread.sleep(50);
        if (attempts % 50 == 0) {
          log.debug("No open WALs found in {} attempts.", attempts);
        }
      }
    }

    log.debug("It took {} attempt(s) to find {} open WALs", attempts, open);
    assertTrue(open > 0 && open < 4, "Open WALs not in expected range " + open);
  }

  private int countClosedWals(ServerContext c) throws Exception {
    int count = 0;
    Map<String,WalState> wals = WALSunnyDayIT._getWals(c);
    for (WalState ws : wals.values()) {
      if (ws == WalState.CLOSED) {
        count++;
      }
    }

    return count;
  }
}<|MERGE_RESOLUTION|>--- conflicted
+++ resolved
@@ -69,13 +69,8 @@
     // idle compactions may addess the problem this test is creating, however they will not prevent
     // lots of closed WALs for all write patterns. This test ensures code that directly handles many
     // tablets referencing many different WALs is working.
-<<<<<<< HEAD
-    cfg.setProperty(Property.TABLE_MINC_COMPACT_IDLETIME, "1h");
+    cfg.setProperty(IDLE_MINC_PROP, "1h");
     cfg.getClusterServerConfiguration().setNumDefaultTabletServers(1);
-=======
-    cfg.setProperty(IDLE_MINC_PROP, "1h");
-    cfg.setNumTservers(1);
->>>>>>> e9548549
     hadoopCoreSite.set("fs.file.impl", RawLocalFileSystem.class.getName());
   }
 
