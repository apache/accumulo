--- conflicted
+++ resolved
@@ -59,28 +59,17 @@
       // wait for table to exist
       while (!conn.tableOperations().exists(table))
         UtilWaitThread.sleep(100);
-<<<<<<< HEAD
       try (Scanner scanner = conn.createScanner(table, opts.auths)) {
         scanner.setBatchSize(scanOpts.scanBatchSize);
         int count = i;
         for (Entry<Key,Value> elt : scanner) {
           String expected = String.format("%06d", count);
           if (!elt.getKey().getRow().toString().equals(expected))
-            throw new RuntimeException("entry " + elt + " does not match expected " + expected + " in table " + table);
+            throw new RuntimeException(
+                "entry " + elt + " does not match expected " + expected + " in table " + table);
           count += tableNames.size();
         }
         i++;
-=======
-      Scanner scanner = conn.createScanner(table, opts.auths);
-      scanner.setBatchSize(scanOpts.scanBatchSize);
-      int count = i;
-      for (Entry<Key,Value> elt : scanner) {
-        String expected = String.format("%06d", count);
-        if (!elt.getKey().getRow().toString().equals(expected))
-          throw new RuntimeException(
-              "entry " + elt + " does not match expected " + expected + " in table " + table);
-        count += tableNames.size();
->>>>>>> f4f43feb
       }
     }
   }
