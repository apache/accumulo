--- conflicted
+++ resolved
@@ -116,19 +116,13 @@
       client.tableOperations().attachIterator(table1, setting, EnumSet.of(IteratorScope.majc));
       client.tableOperations().compact(table1, new CompactionConfig().setWait(true));
 
-<<<<<<< HEAD
-      tms = ample.readTablets().forTable(tid).fetch(ColumnType.FILES, ColumnType.ECOMP).build();
-      tm = tms.iterator().next();
-      assertEquals(1, tm.getFiles().size());
-      // ensure the failed compactions did not leave anything in the metadata table
-      assertEquals(0, tm.getExternalCompactions().size());
-=======
-      try (
-          TabletsMetadata tms = ample.readTablets().forTable(tid).fetch(ColumnType.FILES).build()) {
+      try (TabletsMetadata tms =
+          ample.readTablets().forTable(tid).fetch(ColumnType.FILES, ColumnType.ECOMP).build()) {
         TabletMetadata tm = tms.iterator().next();
         assertEquals(1, tm.getFiles().size());
+        // ensure the failed compactions did not leave anything in the metadata table
+        assertEquals(0, tm.getExternalCompactions().size());
       }
->>>>>>> f26c702a
 
       ReadWriteIT.verify(client, 1000, 1, 1, 0, table1);
 
