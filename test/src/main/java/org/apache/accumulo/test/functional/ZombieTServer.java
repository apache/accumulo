/*
 * Licensed to the Apache Software Foundation (ASF) under one
 * or more contributor license agreements.  See the NOTICE file
 * distributed with this work for additional information
 * regarding copyright ownership.  The ASF licenses this file
 * to you under the Apache License, Version 2.0 (the
 * "License"); you may not use this file except in compliance
 * with the License.  You may obtain a copy of the License at
 *
 *   https://www.apache.org/licenses/LICENSE-2.0
 *
 * Unless required by applicable law or agreed to in writing,
 * software distributed under the License is distributed on an
 * "AS IS" BASIS, WITHOUT WARRANTIES OR CONDITIONS OF ANY
 * KIND, either express or implied.  See the License for the
 * specific language governing permissions and limitations
 * under the License.
 */
package org.apache.accumulo.test.functional;

import static java.util.concurrent.TimeUnit.DAYS;
import static org.apache.accumulo.core.util.LazySingletons.RANDOM;

import java.util.HashMap;
import java.util.UUID;

import org.apache.accumulo.core.Constants;
import org.apache.accumulo.core.clientImpl.thrift.ClientService;
import org.apache.accumulo.core.clientImpl.thrift.TInfo;
import org.apache.accumulo.core.conf.Property;
import org.apache.accumulo.core.conf.SiteConfiguration;
import org.apache.accumulo.core.fate.zookeeper.ZooReaderWriter;
import org.apache.accumulo.core.fate.zookeeper.ZooUtil.NodeExistsPolicy;
import org.apache.accumulo.core.lock.ServiceLock;
import org.apache.accumulo.core.lock.ServiceLock.LockLossReason;
import org.apache.accumulo.core.lock.ServiceLock.LockWatcher;
import org.apache.accumulo.core.lock.ServiceLockData;
import org.apache.accumulo.core.lock.ServiceLockData.ThriftService;
import org.apache.accumulo.core.manager.thrift.TabletServerStatus;
import org.apache.accumulo.core.metrics.MetricsInfo;
import org.apache.accumulo.core.rpc.clients.ThriftClientTypes;
import org.apache.accumulo.core.securityImpl.thrift.TCredentials;
import org.apache.accumulo.core.tabletscan.thrift.TabletScanClientService;
import org.apache.accumulo.core.tabletserver.thrift.TabletServerClientService;
import org.apache.accumulo.core.trace.TraceUtil;
import org.apache.accumulo.core.util.threads.ThreadPools;
import org.apache.accumulo.server.ServerContext;
import org.apache.accumulo.server.client.ClientServiceHandler;
import org.apache.accumulo.server.rpc.ServerAddress;
import org.apache.accumulo.server.rpc.TServerUtils;
import org.apache.accumulo.server.rpc.ThriftProcessorTypes;
import org.apache.accumulo.server.rpc.ThriftServerType;
import org.apache.thrift.TMultiplexedProcessor;
import org.slf4j.Logger;
import org.slf4j.LoggerFactory;

import com.google.common.net.HostAndPort;

import edu.umd.cs.findbugs.annotations.SuppressFBWarnings;

/**
 * Tablet server that creates a lock in zookeeper, responds to one status request, and then hangs on
 * subsequent requests. Exits with code zero if halted.
 */
public class ZombieTServer {

  public static class ZombieTServerThriftClientHandler
      extends org.apache.accumulo.test.performance.NullTserver.NullTServerTabletClientHandler
      implements TabletServerClientService.Iface, TabletScanClientService.Iface {

    int statusCount = 0;

    boolean halted = false;

    @Override
    public synchronized void fastHalt(TInfo tinfo, TCredentials credentials, String lock) {
      halted = true;
      notifyAll();
    }

    @Override
    public TabletServerStatus getTabletServerStatus(TInfo tinfo, TCredentials credentials) {
      synchronized (this) {
        if (statusCount++ < 1) {
          TabletServerStatus result = new TabletServerStatus();
          result.tableMap = new HashMap<>();
          return result;
        }
      }
      try {
        Thread.sleep(DAYS.toMillis(Integer.MAX_VALUE));
      } catch (InterruptedException ex) {
        Thread.currentThread().interrupt();
        log.info("probably received shutdown, interrupted during infinite sleep", ex);
      }
      return null;
    }

    @Override
    public synchronized void halt(TInfo tinfo, TCredentials credentials, String lock) {
      halted = true;
      notifyAll();
    }

  }

  private static final Logger log = LoggerFactory.getLogger(ZombieTServer.class);

  public static void main(String[] args) throws Exception {
    int port = RANDOM.get().nextInt(30000) + 2000;
    var context = new ServerContext(SiteConfiguration.auto());
    final ClientServiceHandler csh = new ClientServiceHandler(context);
    final ZombieTServerThriftClientHandler tch = new ZombieTServerThriftClientHandler();

    TMultiplexedProcessor muxProcessor = new TMultiplexedProcessor();
    muxProcessor.registerProcessor(ThriftClientTypes.CLIENT.getServiceName(),
        ThriftProcessorTypes.CLIENT.getTProcessor(ClientService.Processor.class,
            ClientService.Iface.class, csh, context));
    muxProcessor.registerProcessor(ThriftClientTypes.TABLET_SERVER.getServiceName(),
        ThriftProcessorTypes.TABLET_SERVER.getTProcessor(TabletServerClientService.Processor.class,
            TabletServerClientService.Iface.class, tch, context));
    muxProcessor.registerProcessor(ThriftProcessorTypes.TABLET_SCAN.getServiceName(),
        ThriftProcessorTypes.TABLET_SCAN.getTProcessor(TabletScanClientService.Processor.class,
            TabletScanClientService.Iface.class, tch, context));

    ServerAddress serverPort = TServerUtils.startTServer(context.getConfiguration(),
        ThriftServerType.CUSTOM_HS_HA, muxProcessor, "ZombieTServer", "walking dead", 2,
        ThreadPools.DEFAULT_TIMEOUT_MILLISECS, 1000, 10 * 1024 * 1024, null, null, -1,
        context.getConfiguration().getCount(Property.RPC_BACKLOG), context.getMetricsInfo(),
        HostAndPort.fromParts("0.0.0.0", port));

    String addressString = serverPort.address.toString();

<<<<<<< HEAD
    MetricsInfo metricsInfo = context.getMetricsInfo();
    metricsInfo.addServiceTags("zombie.server", serverPort.address,
        Constants.DEFAULT_RESOURCE_GROUP_NAME);
    metricsInfo.init();

=======
>>>>>>> d46ef7cd
    var zLockPath =
        ServiceLock.path(context.getZooKeeperRoot() + Constants.ZTSERVERS + "/" + addressString);
    ZooReaderWriter zoo = context.getZooReaderWriter();
    zoo.putPersistentData(zLockPath.toString(), new byte[] {}, NodeExistsPolicy.SKIP);

    ServiceLock zlock = new ServiceLock(zoo.getZooKeeper(), zLockPath, UUID.randomUUID());

    MetricsInfo metricsInfo = context.getMetricsInfo();
    metricsInfo.addServiceTags("zombie.server", serverPort.address);
    metricsInfo.init();

    LockWatcher lw = new LockWatcher() {

      @SuppressFBWarnings(value = "DM_EXIT",
          justification = "System.exit() is a bad idea here, but okay for now, since it's a test")
      @Override
      public void lostLock(final LockLossReason reason) {
        try {
          tch.halt(TraceUtil.traceInfo(), null, null);
        } catch (Exception ex) {
          log.error("Exception", ex);
          System.exit(1);
        }
      }

      @SuppressFBWarnings(value = "DM_EXIT",
          justification = "System.exit() is a bad idea here, but okay for now, since it's a test")
      @Override
      public void unableToMonitorLockNode(Exception e) {
        try {
          tch.halt(TraceUtil.traceInfo(), null, null);
        } catch (Exception ex) {
          log.error("Exception", ex);
          System.exit(1);
        }
      }
    };

    if (zlock.tryLock(lw, new ServiceLockData(UUID.randomUUID(), addressString, ThriftService.TSERV,
        Constants.DEFAULT_RESOURCE_GROUP_NAME))) {
      log.debug("Obtained tablet server lock {}", zlock.getLockPath());
    }
    // modify metadata
    synchronized (tch) {
      while (!tch.halted) {
        tch.wait();
      }
    }
    System.exit(0);
  }
}<|MERGE_RESOLUTION|>--- conflicted
+++ resolved
@@ -131,14 +131,6 @@
 
     String addressString = serverPort.address.toString();
 
-<<<<<<< HEAD
-    MetricsInfo metricsInfo = context.getMetricsInfo();
-    metricsInfo.addServiceTags("zombie.server", serverPort.address,
-        Constants.DEFAULT_RESOURCE_GROUP_NAME);
-    metricsInfo.init();
-
-=======
->>>>>>> d46ef7cd
     var zLockPath =
         ServiceLock.path(context.getZooKeeperRoot() + Constants.ZTSERVERS + "/" + addressString);
     ZooReaderWriter zoo = context.getZooReaderWriter();
@@ -147,7 +139,8 @@
     ServiceLock zlock = new ServiceLock(zoo.getZooKeeper(), zLockPath, UUID.randomUUID());
 
     MetricsInfo metricsInfo = context.getMetricsInfo();
-    metricsInfo.addServiceTags("zombie.server", serverPort.address);
+    metricsInfo.addServiceTags("zombie.server", serverPort.address,
+        Constants.DEFAULT_RESOURCE_GROUP_NAME);
     metricsInfo.init();
 
     LockWatcher lw = new LockWatcher() {
