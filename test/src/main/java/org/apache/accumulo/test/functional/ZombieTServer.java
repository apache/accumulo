--- conflicted
+++ resolved
@@ -120,11 +120,7 @@
     ZooReaderWriter zoo = context.getZooReaderWriter();
     zoo.putPersistentData(zPath, new byte[] {}, NodeExistsPolicy.SKIP);
 
-<<<<<<< HEAD
-    ZooLock zlock = new ZooLock(context.getSiteConfiguration(), zPath);
-=======
-    ZooLock zlock = new ZooLock(zoo, zPath, UUID.randomUUID());
->>>>>>> cbd3e0e0
+    ZooLock zlock = new ZooLock(context.getSiteConfiguration(), zPath, UUID.randomUUID());
 
     LockWatcher lw = new LockWatcher() {
 
