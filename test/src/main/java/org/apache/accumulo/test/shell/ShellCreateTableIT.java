/*
 * Licensed to the Apache Software Foundation (ASF) under one
 * or more contributor license agreements.  See the NOTICE file
 * distributed with this work for additional information
 * regarding copyright ownership.  The ASF licenses this file
 * to you under the Apache License, Version 2.0 (the
 * "License"); you may not use this file except in compliance
 * with the License.  You may obtain a copy of the License at
 *
 *   https://www.apache.org/licenses/LICENSE-2.0
 *
 * Unless required by applicable law or agreed to in writing,
 * software distributed under the License is distributed on an
 * "AS IS" BASIS, WITHOUT WARRANTIES OR CONDITIONS OF ANY
 * KIND, either express or implied.  See the License for the
 * specific language governing permissions and limitations
 * under the License.
 */
package org.apache.accumulo.test.shell;

import static java.nio.charset.StandardCharsets.UTF_8;
import static java.nio.file.Files.newBufferedReader;
import static java.util.Objects.requireNonNull;
import static org.apache.accumulo.core.util.LazySingletons.RANDOM;
import static org.apache.accumulo.harness.AccumuloITBase.MINI_CLUSTER_ONLY;
import static org.junit.jupiter.api.Assertions.assertEquals;
import static org.junit.jupiter.api.Assertions.assertFalse;
import static org.junit.jupiter.api.Assertions.assertNull;
import static org.junit.jupiter.api.Assertions.assertThrows;
import static org.junit.jupiter.api.Assertions.assertTrue;

import java.io.BufferedReader;
import java.io.BufferedWriter;
import java.io.IOException;
import java.nio.file.Files;
import java.nio.file.Path;
import java.util.ArrayList;
import java.util.Base64;
import java.util.Collection;
import java.util.HashSet;
import java.util.List;
import java.util.Map;
import java.util.Set;
import java.util.SortedSet;
import java.util.TreeSet;
import java.util.UUID;

import org.apache.accumulo.core.client.Accumulo;
import org.apache.accumulo.core.client.AccumuloClient;
import org.apache.accumulo.core.client.AccumuloException;
import org.apache.accumulo.core.client.AccumuloSecurityException;
import org.apache.accumulo.core.client.TableNotFoundException;
import org.apache.accumulo.core.conf.Property;
import org.apache.accumulo.core.data.TableId;
import org.apache.accumulo.core.iterators.IteratorUtil;
import org.apache.accumulo.core.util.TextUtil;
import org.apache.accumulo.harness.MiniClusterConfigurationCallback;
import org.apache.accumulo.harness.SharedMiniClusterBase;
import org.apache.accumulo.miniclusterImpl.MiniAccumuloConfigImpl;
import org.apache.accumulo.server.conf.store.PropStore;
import org.apache.accumulo.server.conf.store.TablePropKey;
import org.apache.commons.lang3.StringUtils;
import org.apache.hadoop.conf.Configuration;
import org.apache.hadoop.io.Text;
import org.junit.jupiter.api.AfterAll;
import org.junit.jupiter.api.AfterEach;
import org.junit.jupiter.api.BeforeAll;
import org.junit.jupiter.api.BeforeEach;
import org.junit.jupiter.api.Tag;
import org.junit.jupiter.api.Test;
import org.junit.jupiter.params.ParameterizedTest;
import org.junit.jupiter.params.provider.ValueSource;

@Tag(MINI_CLUSTER_ONLY)
public class ShellCreateTableIT extends SharedMiniClusterBase {

  private MockShell ts;

  private static class SSCTITCallback implements MiniClusterConfigurationCallback {
    @Override
    public void configureMiniCluster(MiniAccumuloConfigImpl cfg, Configuration coreSite) {
      // Only one tserver to avoid race conditions on ZK propagation (auths and configuration)
      cfg.getClusterServerConfiguration().setNumDefaultTabletServers(1);
      // Set the min span to 0 so we will definitely get all the traces back. See ACCUMULO-4365
      Map<String,String> siteConf = cfg.getSiteConfig();
      cfg.setSiteConfig(siteConf);
    }
  }

  @BeforeAll
  public static void setupMiniCluster() throws Exception {
    SharedMiniClusterBase.startMiniClusterWithConfig(new SSCTITCallback());
  }

  @BeforeEach
  public void setupShell() throws Exception {
    ts = new MockShell(getPrincipal(), getRootPassword(),
        getCluster().getConfig().getInstanceName(), getCluster().getConfig().getZooKeepers(),
        getCluster().getConfig().getClientPropsFile());
  }

  @AfterAll
  public static void tearDownAfterAll() {
    SharedMiniClusterBase.stopMiniCluster();
  }

  @AfterEach
  public void tearDownShell() {
    ts.shell.shutdown();
  }

  @Test
  public void testCreateTableWithLocalityGroups() throws Exception {
    final String table = getUniqueNames(1)[0];
    ts.exec("createtable " + table + " -l locg1=fam1,fam2", true);
    try (AccumuloClient accumuloClient = Accumulo.newClient().from(getClientProps()).build()) {
      Map<String,Set<Text>> lMap = accumuloClient.tableOperations().getLocalityGroups(table);
      Set<Text> expectedColFams = Set.of(new Text("fam1"), new Text("fam2"));
      for (Map.Entry<String,Set<Text>> entry : lMap.entrySet()) {
        assertEquals("locg1", entry.getKey());
        assertTrue(entry.getValue().containsAll(expectedColFams));
      }
      ts.exec("deletetable -f " + table);
    }
  }

  /**
   * Due to the existing complexity of the createtable command, the createtable help only displays
   * an example of setting one locality group. It is possible to set multiple groups if needed. This
   * test verifies that capability.
   */
  @Test
  public void testCreateTableWithMultipleLocalityGroups() throws Exception {
    final String table = getUniqueNames(1)[0];
    ts.exec("createtable " + table + " -l locg1=fam1,fam2 locg2=colfam1", true);
    try (AccumuloClient accumuloClient = Accumulo.newClient().from(getClientProps()).build()) {
      Map<String,Set<Text>> lMap = accumuloClient.tableOperations().getLocalityGroups(table);
      assertTrue(lMap.containsKey("locg1"));
      assertTrue(lMap.containsKey("locg2"));
      Set<Text> expectedColFams1 = Set.of(new Text("fam1"), new Text("fam2"));
      Set<Text> expectedColFams2 = Set.of(new Text("colfam1"));
      assertTrue(lMap.get("locg1").containsAll(expectedColFams1));
      assertTrue(lMap.get("locg2").containsAll(expectedColFams2));
      ts.exec("deletetable -f " + table);
    }
  }

  @Test
  public void testCreateTableWithLocalityGroupsBadArguments() throws IOException {
    final String table = getUniqueNames(1)[0];
    ts.exec("createtable " + table + " -l locg1 fam1,fam2", false);
    ts.exec("createtable " + table + "-l", false);
    ts.exec("createtable " + table + " -l locg1 = fam1,fam2", false);
    ts.exec("createtable " + table + " -l locg1=fam1 ,fam2", false);
    ts.exec("createtable " + table + " -l locg1=fam1,fam2 locg1=fam3,fam4", false);
    ts.exec("createtable " + table + " -l locg1=fam1,fam2 locg2=fam1", false);
    ts.exec("createtable " + table + " -l locg1", false);
    ts.exec("createtable " + table + " group=fam1", false);
    ts.exec("createtable " + table + "-l fam1,fam2", false);
  }

  @Test
  public void testCreateTableWithIterators() throws Exception {
    final String tmpTable = "tmpTable";
    final String table = getUniqueNames(1)[0];

    // create iterator profile
    // Will use tmpTable for creating profile since setshelliter is requiring a table
    // even though its command line help indicates that it is optional. Likely due to
    // the fact that setshelliter extends setiter, which does require a table argument.
    ts.exec("createtable " + tmpTable, true);
    String output = ts.exec("tables");
    assertTrue(output.contains(tmpTable));

    ts.input.set("\n5000\n\n");
    ts.exec("setshelliter -n itname -p 10 -pn profile1 -ageoff", true);
    output = ts.exec("listshelliter");
    assertTrue(output.contains("Profile : profile1"));

    // create table making use of the iterator profile
    ts.exec("createtable " + table + " -i profile1:scan,minc", true);
    ts.exec("insert foo a b c", true);
    ts.exec("scan", true, "foo a:b []\tc");
    ts.exec("sleep 6", true);
    ts.exec("scan", true, "", true);
    ts.exec("deletetable -f " + table);
    ts.exec("deletetable -f " + tmpTable);
  }

  /**
   * Due to the existing complexity of the createtable command, the createtable help only displays
   * an example of setting one iterator upon table creation. It is possible to set multiple if
   * needed. This test verifies that capability.
   */
  @Test
  public void testCreateTableWithMultipleIterators() throws Exception {
    final String tmpTable = "tmpTable";
    final String table = getUniqueNames(1)[0];

    // create iterator profile
    // Will use tmpTable for creating profile since setshelliter is requiring a table
    // even though its command line help indicates that it is optional. Likely due to
    // the fact that setshelliter extends setiter, which does require a table argument.
    ts.exec("createtable " + tmpTable, true);
    String output = ts.exec("tables");
    assertTrue(output.contains(tmpTable));

    ts.input.set("\n5000\n\n");
    ts.exec("setshelliter -n itname -p 10 -pn profile1 -ageoff", true);
    output = ts.exec("listshelliter");
    assertTrue(output.contains("Profile : profile1"));

    ts.input.set("2\n");
    ts.exec("setshelliter -n iter2 -p 11 -pn profile2 -vers", true);
    output = ts.exec("listshelliter");
    assertTrue(output.contains("Profile : profile2"));

    // create table making use of the iterator profiles
    ts.exec("createtable " + table + " -i profile1:scan,minc profile2:all ", true);
    ts.exec("insert foo a b c", true);
    ts.exec("scan", true, "foo a:b []\tc");
    ts.exec("sleep 6", true);
    ts.exec("scan", true, "", true);
    output = ts.exec("listiter -t " + table + " -all");
    assertTrue(output.contains("Iterator itname, scan scope options"));
    assertTrue(output.contains("Iterator itname, minc scope options"));
    assertFalse(output.contains("Iterator itname, majc scope options"));
    assertTrue(output.contains("Iterator iter2, scan scope options"));
    assertTrue(output.contains("Iterator iter2, minc scope options"));
    assertTrue(output.contains("Iterator iter2, majc scope options"));
    ts.exec("deletetable -f " + table);
    ts.exec("deletetable -f " + tmpTable);
  }

  @Test
  public void testCreateTableWithIteratorsBadArguments() throws IOException {
    final String tmpTable = "tmpTable";
    final String table = getUniqueNames(1)[0];
    ts.exec("createtable " + tmpTable, true);
    String output = ts.exec("tables");
    assertTrue(output.contains(tmpTable));
    ts.input.set("\n5000\n\n");
    ts.exec("setshelliter -n itname -p 10 -pn profile1 -ageoff", true);
    output = ts.exec("listshelliter");
    assertTrue(output.contains("Profile : profile1"));
    // test various bad argument calls
    ts.exec("createtable " + table + " -i noprofile:scan,minc", false);
    ts.exec("createtable " + table + " -i profile1:scan,minc,all,majc", false);
    ts.exec("createtable " + table + " -i profile1:scan,all,majc", false);
    ts.exec("createtable " + table + " -i profile1:scan,min,majc", false);
    ts.exec("createtable " + table + " -i profile1:scan,max,all", false);
    ts.exec("createtable " + table + " -i profile1:", false);
    ts.exec("createtable " + table + " -i profile1: ", false);
    ts.exec("createtable " + table + " -i profile1:-scan", false);
    ts.exec("createtable " + table + " profile1:majc", false);
    ts.exec("createtable " + table + " -i profile1: all", false);
    ts.exec("createtable " + table + " -i profile1: All", false);
    ts.exec("createtable " + table + " -i profile1: scan", false);
    ts.exec("createtable " + table + " -i profile1:minc scan", false);
    ts.exec("createtable " + table + " -i profile1:minc,Scan", false);
    ts.exec("createtable " + table + " -i profile1:minc, scan", false);
    ts.exec("createtable " + table + " -i profile1:minc,,scan", false);
    ts.exec("createtable " + table + " -i profile1:minc,minc", false);
    ts.exec("createtable " + table + " -i profile1:minc,Minc", false);
    ts.exec("createtable " + table + " -i profile1:minc, ,scan", false);
    ts.exec("createtable " + table + "-i", false);
    ts.exec("createtable " + table + "-i ", false);
    ts.exec("deletetable -f " + tmpTable);
  }

  /**
   * Verify that table can be created in offline status and then be brought online.
   */
  @Test
  public void testCreateTableOffline() throws IOException {
    final String tableName = getUniqueNames(1)[0];
    ts.exec("createtable " + tableName + " -o", true);
    String output = ts.exec("tables");
    assertTrue(output.contains(tableName));
    output = ts.exec("scan -t " + tableName, false, "is offline", true);
    assertTrue(output.contains("TableOfflineException"));
    ts.exec("table " + tableName, true);
    ts.exec("online", true);
    ts.exec("scan", true);
    ts.exec("deletetable -f " + tableName, true);
  }

  /**
   * Use shell to create a table with a supplied file containing splits.
   * <p>
   * The splits will be contained in a file, sorted and un-encoded with no repeats or blank lines.
   */
  @Test
  public void testCreateTableWithSplitsFile1()
      throws IOException, AccumuloSecurityException, TableNotFoundException, AccumuloException {
    String splitsFile = System.getProperty("user.dir") + "/target/splitFile";
    try (AccumuloClient client = Accumulo.newClient().from(getClientProps()).build()) {
      generateSplitsFile(splitsFile, 1000, 12, false, false, true, false, false);
      SortedSet<Text> expectedSplits = readSplitsFromFile(splitsFile);
      final String tableName = getUniqueNames(1)[0];
      ts.exec("createtable " + tableName + " -sf " + splitsFile, true);
      Collection<Text> createdSplits = client.tableOperations().listSplits(tableName);
      assertEquals(expectedSplits, new TreeSet<>(createdSplits));
    } finally {
      Files.delete(Path.of(splitsFile));
    }
  }

  /**
   * Use shell to create a table with a supplied file containing splits.
   * <p>
   * The splits will be contained in a file, unsorted and un-encoded with no repeats or blank lines.
   */
  @Test
  public void testCreateTableWithSplitsFile2()
      throws IOException, AccumuloSecurityException, TableNotFoundException, AccumuloException {
    String splitsFile = System.getProperty("user.dir") + "/target/splitFile";
    try (AccumuloClient client = Accumulo.newClient().from(getClientProps()).build()) {
      generateSplitsFile(splitsFile, 300, 12, false, false, false, false, false);
      SortedSet<Text> expectedSplits = readSplitsFromFile(splitsFile);
      final String tableName = getUniqueNames(1)[0];
      ts.exec("createtable " + tableName + " -sf " + splitsFile, true);
      Collection<Text> createdSplits = client.tableOperations().listSplits(tableName);
      assertEquals(expectedSplits, new TreeSet<>(createdSplits));
    } finally {
      Files.delete(Path.of(splitsFile));
    }
  }

  /**
   * Use shell to create a table with a supplied file containing splits.
   * <p>
   * The splits will be contained in a file, sorted and encoded with no repeats or blank lines.
   */
  @Test
  public void testCreateTableWithSplitsFile3()
      throws IOException, AccumuloSecurityException, TableNotFoundException, AccumuloException {
    String splitsFile = System.getProperty("user.dir") + "/target/splitFile";
    try (AccumuloClient client = Accumulo.newClient().from(getClientProps()).build()) {
      generateSplitsFile(splitsFile, 100, 23, false, true, true, false, false);
      SortedSet<Text> expectedSplits = readSplitsFromFile(splitsFile);
      final String tableName = getUniqueNames(1)[0];
      ts.exec("createtable " + tableName + " -sf " + splitsFile, true);
      Collection<Text> createdSplits = client.tableOperations().listSplits(tableName);
      assertEquals(expectedSplits, new TreeSet<>(createdSplits));
    } finally {
      Files.delete(Path.of(splitsFile));
    }
  }

  /**
   * Use shell to create a table with a supplied file containing splits.
   * <p>
   * The splits will be contained in a file, sorted and un-encoded with a blank line and no repeats.
   */
  @Test
  public void testCreateTableWithSplitsFile4()
      throws IOException, AccumuloSecurityException, TableNotFoundException, AccumuloException {
    String splitsFile = System.getProperty("user.dir") + "/target/splitFile";
    try (AccumuloClient client = Accumulo.newClient().from(getClientProps()).build()) {
      generateSplitsFile(splitsFile, 100, 31, false, false, true, true, false);
      SortedSet<Text> expectedSplits = readSplitsFromFile(splitsFile);
      final String tableName = getUniqueNames(1)[0];
      ts.exec("createtable " + tableName + " -sf " + splitsFile, true);
      Collection<Text> createdSplits = client.tableOperations().listSplits(tableName);
      assertEquals(expectedSplits, new TreeSet<>(createdSplits));
    } finally {
      Files.delete(Path.of(splitsFile));
    }
  }

  /**
   * Use shell to create a table with a supplied file containing splits.
   * <p>
   * The splits will be contained in a file, sorted and un-encoded with a blank line and no repeats.
   */
  @Test
  public void testCreateTableWithSplitsFile5()
      throws IOException, AccumuloSecurityException, TableNotFoundException, AccumuloException {
    String splitsFile = System.getProperty("user.dir") + "/target/splitFile";
    try (AccumuloClient client = Accumulo.newClient().from(getClientProps()).build()) {
      generateSplitsFile(splitsFile, 100, 32, false, false, true, false, true);
      SortedSet<Text> expectedSplits = readSplitsFromFile(splitsFile);
      final String tableName = getUniqueNames(1)[0];
      ts.exec("createtable " + tableName + " -sf " + splitsFile, true);
      Collection<Text> createdSplits = client.tableOperations().listSplits(tableName);
      assertEquals(expectedSplits, new TreeSet<>(createdSplits));
    } finally {
      Files.delete(Path.of(splitsFile));
    }
  }

  /**
   * Use shell to create a table with a supplied file containing splits.
   * <p>
   * The splits will be contained in a file, unsorted and un-encoded with a blank line and repeats.
   */
  @Test
  public void testCreateTableWithSplitsFile6()
      throws IOException, AccumuloSecurityException, TableNotFoundException, AccumuloException {
    String splitsFile = System.getProperty("user.dir") + "/target/splitFile";
    try (AccumuloClient client = Accumulo.newClient().from(getClientProps()).build()) {
      generateSplitsFile(splitsFile, 100, 12, false, false, false, true, true);
      SortedSet<Text> expectedSplits = readSplitsFromFile(splitsFile);
      final String tableName = getUniqueNames(1)[0];
      ts.exec("createtable " + tableName + " -sf " + splitsFile, true);
      Collection<Text> createdSplits = client.tableOperations().listSplits(tableName);
      assertEquals(expectedSplits, new TreeSet<>(createdSplits));
    } finally {
      Files.delete(Path.of(splitsFile));
    }
  }

  /**
   * Use shell to create a table with a supplied file containing splits.
   * <p>
   * The splits will be contained in a file, sorted and encoded with a blank line and repeats.
   */
  @Test
  public void testCreateTableWithSplitsFile7()
      throws IOException, AccumuloSecurityException, TableNotFoundException, AccumuloException {
    String splitsFile = System.getProperty("user.dir") + "/target/splitFile";
    try (AccumuloClient client = Accumulo.newClient().from(getClientProps()).build()) {
      generateSplitsFile(splitsFile, 100, 12, false, false, true, true, true);
      SortedSet<Text> expectedSplits = readSplitsFromFile(splitsFile);
      final String tableName = getUniqueNames(1)[0];
      ts.exec("createtable " + tableName + " -sf " + splitsFile, true);
      Collection<Text> createdSplits = client.tableOperations().listSplits(tableName);
      assertEquals(expectedSplits, new TreeSet<>(createdSplits));
    } finally {
      Files.delete(Path.of(splitsFile));
    }
  }

  /**
   * Use shell to create a table with a supplied file containing splits.
   * <p>
   * The splits file will be empty.
   */
  @Test
  public void testCreateTableWithEmptySplitFile() throws IOException {
    String splitsFile = System.getProperty("user.dir") + "/target/splitFile";
    try (AccumuloClient client = Accumulo.newClient().from(getClientProps()).build()) {
      generateSplitsFile(splitsFile, 0, 0, false, false, false, false, false);
      final String tableName = getUniqueNames(1)[0];
      ts.exec("createtable " + tableName + " -sf " + splitsFile, false);
      assertThrows(TableNotFoundException.class,
          () -> client.tableOperations().listSplits(tableName));
    } finally {
      Files.delete(Path.of(splitsFile));
    }
  }

  /**
   * Use shell to create a table that used splits from another table.
   */
  @Test
  public void testCreateTableWithCopySplitsFromOtherTable()
      throws IOException, AccumuloSecurityException, TableNotFoundException, AccumuloException {
    // create a table and add some splits
    try (AccumuloClient client = Accumulo.newClient().from(getClientProps()).build()) {
      final String[] tableNames = getUniqueNames(2);
      final String tableName0 = tableNames[0];
      final String tableName2 = tableNames[1];

      ts.exec("createtable " + tableName0, true);
      String output = ts.exec("tables", true);
      assertTrue(output.contains(tableName0));
      ts.exec("table " + tableName0, true);
      // add splits to this table using the addsplits command.
      List<Text> splits = new ArrayList<>();
      splits.add(new Text("ccccc"));
      splits.add(new Text("fffff"));
      splits.add(new Text("mmmmm"));
      splits.add(new Text("sssss"));
      ts.exec("addsplits " + splits.get(0) + " " + splits.get(1) + " " + splits.get(2) + " "
          + splits.get(3), true);
      // Now create a table that will used the previous tables splits and create them at table
      // creation
      ts.exec("createtable " + tableName2 + " --copy-splits " + tableName0, true);
      ts.exec("table " + tableName0, true);
      String tablesOutput = ts.exec("tables", true);
      assertTrue(tablesOutput.contains(tableName2));
      Collection<Text> createdSplits = client.tableOperations().listSplits(tableName2);
      assertEquals(new TreeSet<>(splits), new TreeSet<>(createdSplits));
      ts.exec("deletetable -f " + tableName0, true);
      ts.exec("deletetable -f " + tableName2, true);
    }
  }

  /**
   * Use shell to create a table with a supplied file containing splits.
   * <p>
   * The splits will be contained in a file, sorted and encoded with no repeats or blank lines.
   */
  @Test
  public void testCreateTableWithBinarySplitsFile1()
      throws IOException, AccumuloSecurityException, TableNotFoundException, AccumuloException {
    String splitsFile = System.getProperty("user.dir") + "/target/splitFile";
    try (AccumuloClient client = Accumulo.newClient().from(getClientProps()).build()) {
      generateSplitsFile(splitsFile, 200, 12, true, true, true, false, false);
      SortedSet<Text> expectedSplits = readSplitsFromFile(splitsFile);
      final String tableName = getUniqueNames(1)[0];
      ts.exec("createtable " + tableName + " -sf " + splitsFile, true);
      Collection<Text> createdSplits = client.tableOperations().listSplits(tableName);
      assertEquals(expectedSplits, new TreeSet<>(createdSplits));
    } finally {
      Files.delete(Path.of(splitsFile));
    }
  }

  /**
   * Use shell to create a table with a supplied file containing splits.
   * <p>
   * The splits will be contained in a file, unsorted and encoded with no repeats or blank lines.
   */
  @Test
  public void testCreateTableWithBinarySplitsFile2()
      throws IOException, AccumuloSecurityException, TableNotFoundException, AccumuloException {
    String splitsFile = System.getProperty("user.dir") + "/target/splitFile";
    try (AccumuloClient client = Accumulo.newClient().from(getClientProps()).build()) {
      generateSplitsFile(splitsFile, 300, 12, true, true, false, false, false);
      SortedSet<Text> expectedSplits = readSplitsFromFile(splitsFile);
      final String tableName = getUniqueNames(1)[0];
      ts.exec("createtable " + tableName + " -sf " + splitsFile, true);
      Collection<Text> createdSplits = client.tableOperations().listSplits(tableName);
      assertEquals(expectedSplits, new TreeSet<>(createdSplits));
    } finally {
      Files.delete(Path.of(splitsFile));
    }
  }

  /**
   * Use shell to create a table with a supplied file containing splits.
   * <p>
   * The splits will be contained in a file, sorted and encoded with no repeats or blank lines.
   */
  @Test
  public void testCreateTableWithBinarySplitsFile3()
      throws IOException, AccumuloSecurityException, TableNotFoundException, AccumuloException {
    String splitsFile = System.getProperty("user.dir") + "/target/splitFile";
    try (AccumuloClient client = Accumulo.newClient().from(getClientProps()).build()) {
      generateSplitsFile(splitsFile, 100, 23, true, true, true, false, false);
      SortedSet<Text> expectedSplits = readSplitsFromFile(splitsFile);
      final String tableName = getUniqueNames(1)[0];
      ts.exec("createtable " + tableName + " -sf " + splitsFile, true);
      Collection<Text> createdSplits = client.tableOperations().listSplits(tableName);
      assertEquals(expectedSplits, new TreeSet<>(createdSplits));
    } finally {
      Files.delete(Path.of(splitsFile));
    }
  }

  /**
   * Use shell to create a table with a supplied file containing splits.
   * <p>
   * The splits will be contained in a file, sorted and encoded with a blank line and no repeats.
   */
  @Test
  public void testCreateTableWithBinarySplitsFile4()
      throws IOException, AccumuloSecurityException, TableNotFoundException, AccumuloException {
    String splitsFile = System.getProperty("user.dir") + "/target/splitFile";
    try (AccumuloClient client = Accumulo.newClient().from(getClientProps()).build()) {
      generateSplitsFile(splitsFile, 100, 31, true, true, true, true, false);
      SortedSet<Text> expectedSplits = readSplitsFromFile(splitsFile);
      final String tableName = getUniqueNames(1)[0];
      ts.exec("createtable " + tableName + " -sf " + splitsFile, true);
      Collection<Text> createdSplits = client.tableOperations().listSplits(tableName);
      assertEquals(expectedSplits, new TreeSet<>(createdSplits));
    } finally {
      Files.delete(Path.of(splitsFile));
    }
  }

  /**
   * Use shell to create a table with a supplied file containing splits.
   * <p>
   * The splits will be contained in a file, sorted and encoded with a blank line and no repeats.
   */
  @Test
  public void testCreateTableWithBinarySplitsFile5()
      throws IOException, AccumuloSecurityException, TableNotFoundException, AccumuloException {
    String splitsFile = System.getProperty("user.dir") + "/target/splitFile";
    try (AccumuloClient client = Accumulo.newClient().from(getClientProps()).build()) {
      generateSplitsFile(splitsFile, 100, 32, true, true, true, false, true);
      SortedSet<Text> expectedSplits = readSplitsFromFile(splitsFile);
      final String tableName = getUniqueNames(1)[0];
      ts.exec("createtable " + tableName + " -sf " + splitsFile, true);
      Collection<Text> createdSplits = client.tableOperations().listSplits(tableName);
      assertEquals(expectedSplits, new TreeSet<>(createdSplits));
    } finally {
      Files.delete(Path.of(splitsFile));
    }
  }

  /**
   * Use shell to create a table with a supplied file containing splits.
   * <p>
   * The splits will be contained in a file, unsorted and encoded with a blank line and repeats.
   */
  @Test
  public void testCreateTableWithBinarySplitsFile6()
      throws IOException, AccumuloSecurityException, TableNotFoundException, AccumuloException {
    String splitsFile = System.getProperty("user.dir") + "/target/splitFile";
    try (AccumuloClient client = Accumulo.newClient().from(getClientProps()).build()) {
      generateSplitsFile(splitsFile, 100, 12, true, true, false, true, true);
      SortedSet<Text> expectedSplits = readSplitsFromFile(splitsFile);
      final String tableName = getUniqueNames(1)[0];
      ts.exec("createtable " + tableName + " -sf " + splitsFile, true);
      Collection<Text> createdSplits = client.tableOperations().listSplits(tableName);
      assertEquals(expectedSplits, new TreeSet<>(createdSplits));
    } finally {
      Files.delete(Path.of(splitsFile));
    }
  }

  /**
   * Use shell to create a table with a supplied file containing splits.
   * <p>
   * The splits will be contained in a file, sorted and encoded with a blank line and repeats.
   */
  @Test
  public void testCreateTableWithBinarySplitsFile7()
      throws IOException, AccumuloSecurityException, TableNotFoundException, AccumuloException {
    String splitsFile = System.getProperty("user.dir") + "/target/splitFile";
    try (AccumuloClient client = Accumulo.newClient().from(getClientProps()).build()) {
      generateSplitsFile(splitsFile, 100, 12, true, true, true, true, true);
      SortedSet<Text> expectedSplits = readSplitsFromFile(splitsFile);
      final String tableName = getUniqueNames(1)[0];
      ts.exec("createtable " + tableName + " -sf " + splitsFile, true);
      Collection<Text> createdSplits = client.tableOperations().listSplits(tableName);
      assertEquals(expectedSplits, new TreeSet<>(createdSplits));
    } finally {
      Files.delete(Path.of(splitsFile));
    }
  }

  // Verify that createtable handles initial TabletAvailability parameters.
  // Argument should handle upper/lower/mixed case as value.
  // If splits are supplied, each created tablet should contain the ~tab:availability value in
  // the
  // metadata table.
  @Test
  public void testCreateTableWithInitialTabletAvailability() throws Exception {
    final String[] tables = getUniqueNames(5);

    // createtable with no tablet availability argument supplied
    String createCmd = "createtable " + tables[0];
    verifyTableWithTabletAvailability(createCmd, tables[0], "ONDEMAND", 1);

    // createtable with '-a' argument supplied
    createCmd = "createtable " + tables[1] + " -a hosted";
    verifyTableWithTabletAvailability(createCmd, tables[1], "HOSTED", 1);

    // using --availability
    createCmd = "createtable " + tables[2] + " --availability unHosted";
    verifyTableWithTabletAvailability(createCmd, tables[2], "UNHOSTED", 1);

    String splitsFile = System.getProperty("user.dir") + "/target/splitsFile";
    Path splitFilePath = Path.of(splitsFile);
    try {
      generateSplitsFile(splitsFile, 10, 12, false, false, true, false, false);
      createCmd = "createtable " + tables[3] + " -a Hosted -sf " + splitsFile;
      verifyTableWithTabletAvailability(createCmd, tables[3], "HOSTED", 11);
    } finally {
      Files.delete(splitFilePath);
    }

    try {
      generateSplitsFile(splitsFile, 5, 5, true, true, true, false, false);
      createCmd = "createtable " + tables[4] + " -a unhosted -sf " + splitsFile;
      verifyTableWithTabletAvailability(createCmd, tables[4], "UNHOSTED", 6);
    } finally {
      Files.delete(splitFilePath);
    }
  }

  private void verifyTableWithTabletAvailability(String cmd, String tableName,
      String tabletAvailability, int expectedTabletCnt) throws Exception {
    ts.exec(cmd);
    String tableId = getTableId(tableName);
    String result = ts.exec(
        "scan -t accumulo.metadata -b " + tableId + " -e " + tableId + "< -c ~tab:availability");
    // the ~tab:availability entry should be created at table creation
    assertTrue(result.contains("~tab:availability"));
    // There should be a corresponding tablet availability value for each expected tablet
    assertEquals(expectedTabletCnt, StringUtils.countMatches(result, tabletAvailability));
  }

  private String getTableId(String tableName) throws Exception {
    try (AccumuloClient client = Accumulo.newClient().from(getClientProps()).build()) {
      Map<String,String> idMap = client.tableOperations().tableIdMap();
      return idMap.get(tableName);
    }
  }

  private SortedSet<Text> readSplitsFromFile(final String splitsFile) throws IOException {
    SortedSet<Text> splits = new TreeSet<>();
    try (BufferedReader reader = newBufferedReader(Path.of(splitsFile))) {
      String split;
      while ((split = reader.readLine()) != null) {
        Text unencodedString = decode(split);
        if (unencodedString != null) {
          splits.add(unencodedString);
        }
      }
    }
    return splits;
  }

  private void generateSplitsFile(final String splitsFile, final int numItems, final int len,
      final boolean binarySplits, final boolean encoded, final boolean sort,
      final boolean addBlankLine, final boolean repeat) throws IOException {

    java.nio.file.Path splitsPath = java.nio.file.Path.of(splitsFile);
    int insertAt = (len % 2 == 0) ? len / 2 : (len + 1) / 2;
    Collection<Text> sortedSplits = null;
    Collection<Text> randomSplits;

    if (binarySplits) {
      randomSplits = generateBinarySplits(numItems, len);
    } else {
      randomSplits = generateNonBinarySplits(numItems, len);
    }

    if (sort) {
      sortedSplits = new TreeSet<>(randomSplits);
    }

    try (BufferedWriter writer = Files.newBufferedWriter(splitsPath, UTF_8)) {
      int cnt = 0;
      Collection<Text> splits;
      if (sort) {
        splits = sortedSplits;
      } else {
        splits = randomSplits;
      }

      for (Text text : splits) {
        if (addBlankLine && cnt++ == insertAt) {
          writer.write('\n');
        }
        writer.write(encode(text, encoded) + '\n');
        if (repeat) {
          writer.write(encode(text, encoded) + '\n');
        }
      }
    }
  }

  /**
   * This test confirms the behaviour that when a table is created with the copy-configuration
   * option that the properties that get set on the new table are the effective properties - that is
   * the table properties include the system and namespace are copied into the table properties.
   */
  @Test
  public void copyConfigOptionsTest() throws Exception {
    String[] names = getUniqueNames(2);
    String srcNS = "ns1";

    String srcTable = srcNS + ".src_table_" + names[1];
    String destTable = srcNS + ".dest_table_" + names[1];

    // define constants
    final String nsPropName = "table.custom.my_ns_prop";
    final String nsPropValue1 = "ns_value1";
    final String nsPropValue2 = "ns_value2";

    ts.exec("createnamespace " + srcNS);
    ts.exec("config -s " + nsPropName + "=" + nsPropValue1 + " -ns " + srcNS);

    ts.exec("createtable " + srcTable);
    ts.exec("createtable -cc " + srcTable + " " + destTable);

    try (AccumuloClient accumuloClient = Accumulo.newClient().from(getClientProps()).build()) {
      Map<String,String> tids = accumuloClient.tableOperations().tableIdMap();

      // used to grab values directly from ZooKeeper to bypass hierarchy
      PropStore propStore = getCluster().getServerContext().getPropStore();

      TableId destId = TableId.of(accumuloClient.tableOperations().tableIdMap().get(destTable));

      // the Zk node should have all effective properties copied from configuration
      var vp1 = propStore.get(TablePropKey.of(destId));
      assertEquals(nsPropValue1, vp1.asMap().get(nsPropName));

      // check getTableProperties also inherits the effective config
      Map<String,String> tableEffective =
          accumuloClient.tableOperations().getTableProperties(destTable);
      assertEquals(nsPropValue1, tableEffective.get(nsPropName));

      // changing the system and namespace props should leave the copied effective props unchanged
      ts.exec("config -s " + nsPropName + "=" + nsPropValue2 + " -ns " + srcNS);

      // source will still inherit from sys and namespace (no prop values)
      var vp2 = propStore.get(TablePropKey.of(TableId.of(tids.get(srcTable))));
      assertNull(vp2.asMap().get(nsPropName));

      // dest (copied props) should remain local to the table, overriding sys and namespace
      var vp3 = propStore.get(TablePropKey.of(TableId.of(tids.get(destTable))));
      assertEquals(nsPropValue1, vp3.asMap().get(nsPropName));

      // show change propagated in source table effective hierarchy
      tableEffective = accumuloClient.tableOperations().getConfiguration(srcTable);

      assertEquals(nsPropValue2, tableEffective.get(nsPropName));

      // because effective config was copied, the change should not propagate to effective hierarchy
      tableEffective = accumuloClient.tableOperations().getConfiguration(destTable);
      assertEquals(nsPropValue1, tableEffective.get(nsPropName));
    }
  }

  @ParameterizedTest
  @ValueSource(booleans = {true, false})
  public void copyTablePropsOnlyOptionsTest(boolean copyConfig) throws Exception {
    String[] names = getUniqueNames(2);
    String srcNS = "src_ns_" + copyConfig + "_" + names[0];

    String srcTable = srcNS + ".src_table_" + copyConfig + "_" + names[1];
    String destTable = srcNS + ".dest_table_" + copyConfig + "_" + names[1];

    // define constants
    final String nsPropName = "table.custom.my_ns_prop";
    final String nsPropValue1 = "ns_value1";
    final String nsPropValue2 = "ns_value2";

    ts.exec("createnamespace " + srcNS);
    ts.exec("config -s " + nsPropName + "=" + nsPropValue1 + " -ns " + srcNS);

    ts.exec("createtable " + srcTable);
    // (--exclude-parent-properties and --copy-config) should be equivalent to (--copy-properties)
    if (copyConfig) {
      ts.exec("createtable --exclude-parent-properties --copy-config " + srcTable + " " + destTable,
          true);
    } else {
      ts.exec("createtable --copy-properties " + srcTable + " " + destTable, true);
    }

    try (AccumuloClient accumuloClient = Accumulo.newClient().from(getClientProps()).build()) {
      Map<String,String> tids = accumuloClient.tableOperations().tableIdMap();

      // only table unique values should be stored in Zk node for the table.
      var vp1 = getCluster().getServerContext().getPropStore()
          .get(TablePropKey.of(TableId.of(tids.get(destTable))));
      assertNull(vp1.asMap().get(nsPropName));

      // check props were inherited in effective props
      Map<String,String> tableEffective =
          accumuloClient.tableOperations().getConfiguration(destTable);
      assertEquals(nsPropValue1, tableEffective.get(nsPropName));

      // changing the system and namespace props should leave the effective props copied unchanged
      ts.exec("config -s " + nsPropName + "=" + nsPropValue2 + " -ns " + srcNS);

      // source will still inherit from sys and namespace (no prop values)
      var vp2 = getCluster().getServerContext().getPropStore()
          .get(TablePropKey.of(TableId.of(tids.get(srcTable))));
      assertNull(vp2.asMap().get(nsPropName));

      // dest (copied props) should remain local to the table, overriding sys and namespace
      var vp3 = getCluster().getServerContext().getPropStore()
          .get(TablePropKey.of(TableId.of(tids.get(destTable))));
      assertNull(vp3.asMap().get(nsPropName));

      // because effective config was not copied, the changes should propagate to effective
      // hierarchy
      tableEffective = accumuloClient.tableOperations().getConfiguration(destTable);
      assertEquals(nsPropValue2, tableEffective.get(nsPropName));
    }
  }

  @Test
  public void copyTablePropsInvalidOptsTest() throws Exception {
    String[] names = getUniqueNames(2);

    ts.exec("createtable " + names[0]);
    ts.exec("createtable " + names[1]);

    // test --expect-parent requires-cc expect this fail
    ts.exec("createtable --exclude-parent " + names[0] + "dest", false);
  }

  @Test
  public void missingSrcCopyPropsTest() throws Exception {
    String[] names = getUniqueNames(2);
    // test command fail if src is not available
    ts.exec("createtable --exclude-parent -cc " + names[0] + " " + names[1], false);
  }

  @Test
  public void missingSrcCopyConfigTest() throws Exception {
    String[] names = getUniqueNames(2);
    /// test command fail if src is not available
    ts.exec("createtable -cc " + names[0] + " " + names[1], false);
  }

  @Test
  public void destExistsTest() throws Exception {
    String[] names = getUniqueNames(2);

    ts.exec("createtable " + names[0]);
    ts.exec("createtable " + names[1]);

    // expect to fail because target already exists
    ts.exec("createtable -cc " + names[0] + " " + names[1], false);
  }

  @Test
  public void optionOrderingTest() throws Exception {
    String[] names = getUniqueNames(3);

    ts.exec("createtable " + names[0]);

    ts.exec("createtable --exclude-parent --copy-config " + names[0] + " " + names[1], true);
    ts.exec("createtable --copy-config " + names[0] + " --exclude-parent " + names[2], true);
  }

  @Test
  public void testCreateTableCopiedConfig() throws Exception {
    // tests that changes to default iterator settings on table1 are carried over to a new table2
    // when created using the config of table1
    final String[] tableNames = getUniqueNames(2);
    final String table1 = tableNames[0];
    final String table2 = tableNames[1];

    ts.exec("createtable " + table1, true);
    for (IteratorUtil.IteratorScope iterScope : IteratorUtil.IteratorScope.values()) {
      ts.exec("config -t " + table1 + " -d " + Property.TABLE_ITERATOR_PREFIX + iterScope.name()
          + ".vers", true);
      ts.exec("config -t " + table1 + " -s " + Property.TABLE_ITERATOR_PREFIX + iterScope.name()
          + ".vers.opt.maxVersions=999", true);
    }

    ts.exec("createtable " + table2 + " -cc " + table1, true);
    for (IteratorUtil.IteratorScope iterScope : IteratorUtil.IteratorScope.values()) {
      var res = ts.exec(
          "config -t " + table2 + " -f " + Property.TABLE_ITERATOR_PREFIX + iterScope.name(), true);
      // verify deleted table1 prop is also deleted in table2
      // note the space: ".vers "
      assertFalse(res.contains(Property.TABLE_ITERATOR_PREFIX + iterScope.name() + ".vers "));
      // verify changed table1 prop is also changed in table2
      assertTrue(res
          .contains(Property.TABLE_ITERATOR_PREFIX + iterScope.name() + ".vers.opt.maxVersions"));
      assertTrue(res.contains("999"));
    }
  }

  @Test
  public void testCreateTableNoDefaults() throws Exception {
<<<<<<< HEAD
    // tests the no default table props setting
    final String table1 = getUniqueNames(1)[0];

    ts.exec("createtable -ndtp " + table1, true);
=======
    // tests the no defaults settings
    final String[] tableNames = getUniqueNames(2);
    final String table1 = tableNames[0];
    final String table2 = tableNames[1];

    // functionality should be identical
    ts.exec("createtable -ndi " + table1, true);
    ts.exec("createtable -ndtp " + table2, true);

>>>>>>> 53e207f2
    // verify no default iterator props
    for (IteratorUtil.IteratorScope iterScope : IteratorUtil.IteratorScope.values()) {
      for (String table : tableNames) {
        var res = ts.exec(
            "config -t " + table + " -f " + Property.TABLE_ITERATOR_PREFIX + iterScope.name(),
            true);
        assertFalse(res.contains(Property.TABLE_ITERATOR_PREFIX + iterScope.name() + ".vers"));
      }
    }
    // verify no default table props
    for (String table : tableNames) {
      // note filtering by "table.constraint" but checking output for "table.constraint."
      // don't want to match command itself
      var res = ts.exec("config -t " + table + " -f table.constraint", true);
      assertFalse(res.contains(Property.TABLE_CONSTRAINT_PREFIX.getKey()));
    }
    // verify no default non-iterator props
    var res = ts.exec("config -t " + table1 + " -f " + Property.TABLE_CONSTRAINT_PREFIX, true);
    assertFalse(res.contains(Property.TABLE_CONSTRAINT_PREFIX + "1"));
  }

  @Test
<<<<<<< HEAD
  public void testCreateTableNoDefaults2() throws Exception {
    // tests the no default table props setting
    final String[] tableNames = getUniqueNames(3);
    final String table1 = tableNames[0];
    final String table2 = tableNames[1];
    final String table3 = tableNames[2];

    // create table1 with default iterators, create table2 without default iterators but copying
    // table1 config... Expect no default iterators
    ts.exec("createtable " + table1, true);
    // make sure order doesn't matter
    ts.exec("createtable " + table2 + " -ndtp -cc " + table1);
    ts.exec("createtable " + table3 + " -cc " + table1 + " -ndtp");
    for (IteratorUtil.IteratorScope iterScope : IteratorUtil.IteratorScope.values()) {
      var res = ts.exec(
          "config -t " + table1 + " -f " + Property.TABLE_ITERATOR_PREFIX + iterScope.name(), true);
      // verify default iterator props for table1 but not table2 or table3
      assertTrue(res.contains(Property.TABLE_ITERATOR_PREFIX + iterScope.name() + ".vers"));
      res = ts.exec(
          "config -t " + table2 + " -f " + Property.TABLE_ITERATOR_PREFIX + iterScope.name(), true);
      assertFalse(res.contains(Property.TABLE_ITERATOR_PREFIX + iterScope.name() + ".vers"));
      res = ts.exec(
          "config -t " + table3 + " -f " + Property.TABLE_ITERATOR_PREFIX + iterScope.name(), true);
      assertFalse(res.contains(Property.TABLE_ITERATOR_PREFIX + iterScope.name() + ".vers"));
=======
  public void testCreateTableMutuallyExclusiveCopyOpts() throws Exception {
    final String[] tableNames = getUniqueNames(3);
    final String optArg = "foo";
    final String src = tableNames[0];
    final String src2 = tableNames[1];
    final String dest = tableNames[2];

    ts.exec("createtable " + src, true);
    ts.exec("createtable " + src2, true);

    var res = ts.exec(String.format("createtable -cc %s -cp %s %s", src, src2, dest), false);
    assertTrue(res.contains("AlreadySelectedException"));
    res = ts.exec(String.format("createtable -cc %s -pf %s %s", src, optArg, dest), false);
    assertTrue(res.contains("AlreadySelectedException"));
    res = ts.exec(String.format("createtable -cp %s -pf %s %s", src, optArg, dest), false);
    assertTrue(res.contains("AlreadySelectedException"));

    for (var copyOpt : List.of("-cc", "-cp", "-pf")) {
      for (var noArgPropOpt : List.of("-ndi", "-ndtp", "-evc")) {
        res = ts.exec(String.format("createtable %s %s %s %s", noArgPropOpt, copyOpt, src, dest),
            false);
        assertTrue(res.contains("mutually exclusive with"));
      }
      for (var propOpt : List.of("-prop", "-i", "-f", "-l")) {
        res = ts.exec(
            String.format("createtable %s %s %s %s %s", propOpt, optArg, copyOpt, src, dest),
            false);
        assertTrue(res.contains("mutually exclusive with"));
      }
>>>>>>> 53e207f2
    }
  }

  private Collection<Text> generateNonBinarySplits(final int numItems, final int len) {
    Set<Text> splits = new HashSet<>();
    for (int i = 0; i < numItems; i++) {
      splits.add(getRandomText(len));
    }
    return splits;
  }

  private Collection<Text> generateBinarySplits(final int numItems, final int len) {
    Set<Text> splits = new HashSet<>();
    for (int i = 0; i < numItems; i++) {
      byte[] split = new byte[len];
      RANDOM.get().nextBytes(split);
      splits.add(new Text(split));
    }
    return splits;
  }

  private Text getRandomText(final int len) {
    int desiredLen = Math.min(len, 32);
    return new Text(
        String.valueOf(UUID.randomUUID()).replaceAll("-", "").substring(0, desiredLen - 1));
  }

  private static String encode(final Text text, final boolean encode) {
    if (text.toString().isBlank()) {
      return null;
    }
    return encode ? Base64.getEncoder().encodeToString(TextUtil.getBytes(text)) : text.toString();
  }

  private Text decode(final String text) {
    if (requireNonNull(text).isBlank()) {
      return null;
    }
    return new Text(text);
  }
}<|MERGE_RESOLUTION|>--- conflicted
+++ resolved
@@ -68,8 +68,6 @@
 import org.junit.jupiter.api.BeforeEach;
 import org.junit.jupiter.api.Tag;
 import org.junit.jupiter.api.Test;
-import org.junit.jupiter.params.ParameterizedTest;
-import org.junit.jupiter.params.provider.ValueSource;
 
 @Tag(MINI_CLUSTER_ONLY)
 public class ShellCreateTableIT extends SharedMiniClusterBase {
@@ -811,14 +809,13 @@
     }
   }
 
-  @ParameterizedTest
-  @ValueSource(booleans = {true, false})
-  public void copyTablePropsOnlyOptionsTest(boolean copyConfig) throws Exception {
+  @Test
+  public void copyTablePropsOnlyOptionsTest() throws Exception {
     String[] names = getUniqueNames(2);
-    String srcNS = "src_ns_" + copyConfig + "_" + names[0];
-
-    String srcTable = srcNS + ".src_table_" + copyConfig + "_" + names[1];
-    String destTable = srcNS + ".dest_table_" + copyConfig + "_" + names[1];
+    String srcNS = "src_ns_" + names[0];
+
+    String srcTable = srcNS + ".src_table_" + names[1];
+    String destTable = srcNS + ".dest_table_" + names[1];
 
     // define constants
     final String nsPropName = "table.custom.my_ns_prop";
@@ -829,13 +826,7 @@
     ts.exec("config -s " + nsPropName + "=" + nsPropValue1 + " -ns " + srcNS);
 
     ts.exec("createtable " + srcTable);
-    // (--exclude-parent-properties and --copy-config) should be equivalent to (--copy-properties)
-    if (copyConfig) {
-      ts.exec("createtable --exclude-parent-properties --copy-config " + srcTable + " " + destTable,
-          true);
-    } else {
-      ts.exec("createtable --copy-properties " + srcTable + " " + destTable, true);
-    }
+    ts.exec("createtable --copy-properties " + srcTable + " " + destTable, true);
 
     try (AccumuloClient accumuloClient = Accumulo.newClient().from(getClientProps()).build()) {
       Map<String,String> tids = accumuloClient.tableOperations().tableIdMap();
@@ -948,70 +939,25 @@
 
   @Test
   public void testCreateTableNoDefaults() throws Exception {
-<<<<<<< HEAD
-    // tests the no default table props setting
-    final String table1 = getUniqueNames(1)[0];
-
-    ts.exec("createtable -ndtp " + table1, true);
-=======
     // tests the no defaults settings
-    final String[] tableNames = getUniqueNames(2);
-    final String table1 = tableNames[0];
-    final String table2 = tableNames[1];
-
-    // functionality should be identical
-    ts.exec("createtable -ndi " + table1, true);
-    ts.exec("createtable -ndtp " + table2, true);
-
->>>>>>> 53e207f2
+    final String table = getUniqueNames(1)[0];
+
+    ts.exec("createtable -ndtp " + table, true);
+
     // verify no default iterator props
     for (IteratorUtil.IteratorScope iterScope : IteratorUtil.IteratorScope.values()) {
-      for (String table : tableNames) {
-        var res = ts.exec(
-            "config -t " + table + " -f " + Property.TABLE_ITERATOR_PREFIX + iterScope.name(),
-            true);
-        assertFalse(res.contains(Property.TABLE_ITERATOR_PREFIX + iterScope.name() + ".vers"));
-      }
-    }
-    // verify no default table props
-    for (String table : tableNames) {
-      // note filtering by "table.constraint" but checking output for "table.constraint."
-      // don't want to match command itself
-      var res = ts.exec("config -t " + table + " -f table.constraint", true);
-      assertFalse(res.contains(Property.TABLE_CONSTRAINT_PREFIX.getKey()));
+      var res = ts.exec(
+          "config -t " + table + " -f " + Property.TABLE_ITERATOR_PREFIX + iterScope.name(), true);
+      assertFalse(res.contains(Property.TABLE_ITERATOR_PREFIX + iterScope.name() + ".vers"));
     }
     // verify no default non-iterator props
-    var res = ts.exec("config -t " + table1 + " -f " + Property.TABLE_CONSTRAINT_PREFIX, true);
-    assertFalse(res.contains(Property.TABLE_CONSTRAINT_PREFIX + "1"));
-  }
-
-  @Test
-<<<<<<< HEAD
-  public void testCreateTableNoDefaults2() throws Exception {
-    // tests the no default table props setting
-    final String[] tableNames = getUniqueNames(3);
-    final String table1 = tableNames[0];
-    final String table2 = tableNames[1];
-    final String table3 = tableNames[2];
-
-    // create table1 with default iterators, create table2 without default iterators but copying
-    // table1 config... Expect no default iterators
-    ts.exec("createtable " + table1, true);
-    // make sure order doesn't matter
-    ts.exec("createtable " + table2 + " -ndtp -cc " + table1);
-    ts.exec("createtable " + table3 + " -cc " + table1 + " -ndtp");
-    for (IteratorUtil.IteratorScope iterScope : IteratorUtil.IteratorScope.values()) {
-      var res = ts.exec(
-          "config -t " + table1 + " -f " + Property.TABLE_ITERATOR_PREFIX + iterScope.name(), true);
-      // verify default iterator props for table1 but not table2 or table3
-      assertTrue(res.contains(Property.TABLE_ITERATOR_PREFIX + iterScope.name() + ".vers"));
-      res = ts.exec(
-          "config -t " + table2 + " -f " + Property.TABLE_ITERATOR_PREFIX + iterScope.name(), true);
-      assertFalse(res.contains(Property.TABLE_ITERATOR_PREFIX + iterScope.name() + ".vers"));
-      res = ts.exec(
-          "config -t " + table3 + " -f " + Property.TABLE_ITERATOR_PREFIX + iterScope.name(), true);
-      assertFalse(res.contains(Property.TABLE_ITERATOR_PREFIX + iterScope.name() + ".vers"));
-=======
+    // note filtering by "table.constraint" but checking output for "table.constraint."
+    // don't want to match command itself
+    var res = ts.exec("config -t " + table + " -f table.constraint", true);
+    assertFalse(res.contains(Property.TABLE_CONSTRAINT_PREFIX.getKey()));
+  }
+
+  @Test
   public void testCreateTableMutuallyExclusiveCopyOpts() throws Exception {
     final String[] tableNames = getUniqueNames(3);
     final String optArg = "foo";
@@ -1029,8 +975,8 @@
     res = ts.exec(String.format("createtable -cp %s -pf %s %s", src, optArg, dest), false);
     assertTrue(res.contains("AlreadySelectedException"));
 
-    for (var copyOpt : List.of("-cc", "-cp", "-pf")) {
-      for (var noArgPropOpt : List.of("-ndi", "-ndtp", "-evc")) {
+    for (var copyOpt : List.of("-cp", "-pf")) {
+      for (var noArgPropOpt : List.of("-ndtp", "-evc")) {
         res = ts.exec(String.format("createtable %s %s %s %s", noArgPropOpt, copyOpt, src, dest),
             false);
         assertTrue(res.contains("mutually exclusive with"));
@@ -1041,7 +987,6 @@
             false);
         assertTrue(res.contains("mutually exclusive with"));
       }
->>>>>>> 53e207f2
     }
   }
 
