--- conflicted
+++ resolved
@@ -81,83 +81,42 @@
 
     try (Scanner scanner = getConnector().createScanner(tableName, new Authorizations())) {
 
-<<<<<<< HEAD
       int count = 0;
       for (Entry<Key,Value> entry : scanner) {
         count++;
         if (!entry.getValue().toString().equals("5")) {
-          Assert.fail("Unexpected value " + entry.getValue());
+          fail("Unexpected value " + entry.getValue());
         }
-=======
-    int count = 0;
-    for (Entry<Key,Value> entry : scanner) {
-      count++;
-      if (!entry.getValue().toString().equals("5")) {
-        fail("Unexpected value " + entry.getValue());
->>>>>>> 851c2d13
       }
 
-<<<<<<< HEAD
-      Assert.assertEquals("Unexpected count", 1, count);
+      assertEquals("Unexpected count", 1, count);
 
       int threadCount = countThreads();
       if (threadCount < 2) {
         printThreadNames();
-        Assert.fail("Not seeing expected threads. Saw " + threadCount);
+        fail("Not seeing expected threads. Saw " + threadCount);
       }
-=======
-    assertEquals("Unexpected count", 1, count);
-
-    int threadCount = countThreads();
-    if (threadCount < 2) {
-      printThreadNames();
-      fail("Not seeing expected threads. Saw " + threadCount);
-    }
-
-    CleanUp.shutdownNow();
->>>>>>> 851c2d13
 
       CleanUp.shutdownNow();
 
-<<<<<<< HEAD
       Mutation m2 = new Mutation("r2");
       m2.put("cf1", "cq1", 1, "6");
-=======
-    try {
-      bw.addMutation(m1);
-      bw.flush();
-      fail("batch writer did not fail");
-    } catch (Exception e) {
->>>>>>> 851c2d13
 
       try {
         bw.addMutation(m1);
         bw.flush();
-        Assert.fail("batch writer did not fail");
+        fail("batch writer did not fail");
       } catch (Exception e) {
 
-<<<<<<< HEAD
       }
-=======
-    try {
-      // expect this to fail also, want to clean up batch writer threads
-      bw.close();
-      fail("batch writer close not fail");
-    } catch (Exception e) {
->>>>>>> 851c2d13
 
       try {
         // expect this to fail also, want to clean up batch writer threads
         bw.close();
-        Assert.fail("batch writer close not fail");
+        fail("batch writer close not fail");
       } catch (Exception e) {
 
       }
-<<<<<<< HEAD
-=======
-      fail("scanner did not fail");
-    } catch (Exception e) {
->>>>>>> 851c2d13
 
       try {
         count = 0;
@@ -166,23 +125,16 @@
           iter.next();
           count++;
         }
-        Assert.fail("scanner did not fail");
+        fail("scanner did not fail");
       } catch (Exception e) {
 
-<<<<<<< HEAD
       }
 
       threadCount = countThreads();
       if (threadCount > 0) {
         printThreadNames();
-        Assert.fail("Threads did not go away. Saw " + threadCount);
+        fail("Threads did not go away. Saw " + threadCount);
       }
-=======
-    threadCount = countThreads();
-    if (threadCount > 0) {
-      printThreadNames();
-      fail("Threads did not go away. Saw " + threadCount);
->>>>>>> 851c2d13
     }
   }
 
