/*
 * Licensed to the Apache Software Foundation (ASF) under one
 * or more contributor license agreements.  See the NOTICE file
 * distributed with this work for additional information
 * regarding copyright ownership.  The ASF licenses this file
 * to you under the Apache License, Version 2.0 (the
 * "License"); you may not use this file except in compliance
 * with the License.  You may obtain a copy of the License at
 *
 *   https://www.apache.org/licenses/LICENSE-2.0
 *
 * Unless required by applicable law or agreed to in writing,
 * software distributed under the License is distributed on an
 * "AS IS" BASIS, WITHOUT WARRANTIES OR CONDITIONS OF ANY
 * KIND, either express or implied.  See the License for the
 * specific language governing permissions and limitations
 * under the License.
 */
package org.apache.accumulo.test;

import static org.junit.jupiter.api.Assertions.assertEquals;

import java.util.Map;

import org.apache.accumulo.core.client.Accumulo;
import org.apache.accumulo.core.client.AccumuloClient;
import org.apache.accumulo.core.client.Scanner;
import org.apache.accumulo.core.client.ScannerBase.ConsistencyLevel;
import org.apache.accumulo.core.conf.ClientProperty;
import org.apache.accumulo.core.conf.Property;
import org.apache.accumulo.core.data.Range;
import org.apache.accumulo.core.security.Authorizations;
import org.apache.accumulo.core.spi.scan.ScanServerSelector;
import org.apache.accumulo.harness.MiniClusterConfigurationCallback;
import org.apache.accumulo.harness.SharedMiniClusterBase;
import org.apache.accumulo.minicluster.ServerType;
import org.apache.accumulo.miniclusterImpl.MiniAccumuloConfigImpl;
import org.apache.accumulo.test.util.Wait;
import org.apache.hadoop.conf.Configuration;
import org.junit.jupiter.api.AfterAll;
import org.junit.jupiter.api.BeforeAll;
import org.junit.jupiter.api.Test;

import com.google.common.collect.Iterables;

public class ScanServerGroupConfigurationIT extends SharedMiniClusterBase {

  // @formatter:off
  private static final String clientConfiguration =
     "["+
     " {"+
     "   \"isDefault\": true,"+
     "   \"maxBusyTimeout\": \"5m\","+
     "   \"busyTimeoutMultiplier\": 8,"+
     "   \"scanTypeActivations\": [],"+
     "   \"timeToWaitForScanServers\":\"0s\","+
     "   \"attemptPlans\": ["+
     "     {"+
     "       \"servers\": \"3\","+
     "       \"busyTimeout\": \"33ms\","+
     "       \"salt\": \"one\""+
     "     },"+
     "     {"+
     "       \"servers\": \"13\","+
     "       \"busyTimeout\": \"33ms\","+
     "       \"salt\": \"two\""+
     "     },"+
     "     {"+
     "       \"servers\": \"100%\","+
     "       \"busyTimeout\": \"33ms\""+
     "     }"+
     "   ]"+
     "  },"+
     " {"+
     "   \"isDefault\": false,"+
     "   \"maxBusyTimeout\": \"5m\","+
     "   \"busyTimeoutMultiplier\": 8,"+
     "   \"group\": \"GROUP1\","+
     "   \"scanTypeActivations\": [\"use_group1\"],"+
     "   \"timeToWaitForScanServers\":\"0s\","+
     "   \"attemptPlans\": ["+
     "     {"+
     "       \"servers\": \"3\","+
     "       \"busyTimeout\": \"33ms\","+
     "       \"salt\": \"one\""+
     "     },"+
     "     {"+
     "       \"servers\": \"13\","+
     "       \"busyTimeout\": \"33ms\","+
     "       \"salt\": \"two\""+
     "     },"+
     "     {"+
     "       \"servers\": \"100%\","+
     "       \"busyTimeout\": \"33ms\""+
     "     }"+
     "   ]"+
     "  }"+
     "]";
  // @formatter:on

  private static class Config implements MiniClusterConfigurationCallback {
    @Override
    public void configureMiniCluster(MiniAccumuloConfigImpl cfg, Configuration coreSite) {
      cfg.getClusterServerConfiguration().setNumDefaultScanServers(0); // start with no scan servers
      cfg.setProperty(Property.INSTANCE_ZK_TIMEOUT.getKey(), "10s");

      cfg.setClientProperty(ClientProperty.SCAN_SERVER_SELECTOR_OPTS_PREFIX.getKey() + "profiles",
          clientConfiguration);
    }
  }

  @BeforeAll
  public static void start() throws Exception {
    SharedMiniClusterBase.startMiniClusterWithConfig(new Config());
  }

  @AfterAll
  public static void after() throws Exception {
    SharedMiniClusterBase.stopMiniCluster();
  }

  @Test
  public void testClientConfiguration() throws Exception {

    // Ensure no scan servers running
    Wait.waitFor(() -> getCluster().getServerContext().getServerPaths()
        .getScanServer(rg -> true, addr -> true, true).isEmpty());

    try (AccumuloClient client = Accumulo.newClient().from(getClientProps()).build()) {
      final String tableName = getUniqueNames(1)[0];

      final int ingestedEntryCount =
          ScanServerIT.createTableAndIngest(client, tableName, null, 10, 10, "colf");
      assertEquals(100, ingestedEntryCount);

      try (Scanner scanner = client.createScanner(tableName, Authorizations.EMPTY)) {
        scanner.setRange(new Range());
        scanner.setConsistencyLevel(ConsistencyLevel.EVENTUAL);

        assertEquals(ingestedEntryCount, Iterables.size(scanner),
            "The scanner should fall back to the tserver and should have seen all ingested and flushed entries");

        // Allow one scan server to be started at this time
        getCluster().getConfig().getClusterServerConfiguration().setNumDefaultScanServers(1);

        // Start a ScanServer. No group specified, should be in the default group.
        getCluster().getClusterControl().start(ServerType.SCAN_SERVER, "localhost");
        Wait.waitFor(() -> getCluster().getServerContext().getServerPaths()
<<<<<<< HEAD
            .getScanServer(Optional.empty(), Optional.empty(), true).size() == 1, 30_000);
        Wait.waitFor(() -> getCluster().getServerContext().getServerPaths()
            .getScanServer(Optional.of(ScanServerSelector.DEFAULT_SCAN_SERVER_GROUP_NAME),
                Optional.empty(), true)
            .size() > 0);
=======
            .getScanServer(rg -> true, addr -> true, true).size() == 1, 30_000);
        Wait.waitFor(() -> ((ClientContext) client).getScanServers().values().stream().anyMatch(
            (p) -> p.getSecond().equals(ScanServerSelector.DEFAULT_SCAN_SERVER_GROUP_NAME))
            == true);
>>>>>>> a43c0007

        assertEquals(ingestedEntryCount, Iterables.size(scanner),
            "The scan server scanner should have seen all ingested and flushed entries");

        // if scanning against tserver would see the following, but should not on scan server
        final int additionalIngest1 =
            ScanServerIT.ingest(client, tableName, 10, 10, 10, "colf", true);
        assertEquals(100, additionalIngest1);

        // A a scan server for resource group GROUP1
        getCluster().getConfig().getClusterServerConfiguration()
            .addScanServerResourceGroup("GROUP1", 1);
        getCluster().getClusterControl().start(ServerType.SCAN_SERVER);
        Wait.waitFor(() -> getCluster().getServerContext().getServerPaths()
<<<<<<< HEAD
            .getScanServer(Optional.empty(), Optional.empty(), true).size() == 2, 30_000);
        Wait.waitFor(() -> getCluster().getServerContext().getServerPaths()
            .getScanServer(Optional.of(ScanServerSelector.DEFAULT_SCAN_SERVER_GROUP_NAME),
                Optional.empty(), true)
            .size() == 1);
        Wait.waitFor(() -> getCluster().getServerContext().getServerPaths()
            .getScanServer(Optional.of("GROUP1"), Optional.empty(), true).size() == 1);
=======
            .getScanServer(rg -> true, addr -> true, true).size() == 2, 30_000);
        Wait.waitFor(() -> ((ClientContext) client).getScanServers().values().stream().anyMatch(
            (p) -> p.getSecond().equals(ScanServerSelector.DEFAULT_SCAN_SERVER_GROUP_NAME))
            == true);
        Wait.waitFor(() -> ((ClientContext) client).getScanServers().values().stream()
            .anyMatch((p) -> p.getSecond().equals("GROUP1")) == true);
>>>>>>> a43c0007

        scanner.setExecutionHints(Map.of("scan_type", "use_group1"));
        assertEquals(ingestedEntryCount + additionalIngest1, Iterables.size(scanner),
            "The scan server scanner should have seen all ingested and flushed entries");

        // if scanning against tserver would see the following, but should not on scan server
        final int additionalIngest2 =
            ScanServerIT.ingest(client, tableName, 10, 10, 20, "colf", false);
        assertEquals(100, additionalIngest2);

        assertEquals(ingestedEntryCount + additionalIngest1, Iterables.size(scanner),
            "The scan server scanner should have seen all ingested and flushed entries");

        scanner.setConsistencyLevel(ConsistencyLevel.IMMEDIATE);
        assertEquals(ingestedEntryCount + additionalIngest1 + additionalIngest2,
            Iterables.size(scanner),
            "Scanning against tserver should have resulted in seeing all ingested entries");
      }
    }

  }
}<|MERGE_RESOLUTION|>--- conflicted
+++ resolved
@@ -146,18 +146,11 @@
         // Start a ScanServer. No group specified, should be in the default group.
         getCluster().getClusterControl().start(ServerType.SCAN_SERVER, "localhost");
         Wait.waitFor(() -> getCluster().getServerContext().getServerPaths()
-<<<<<<< HEAD
-            .getScanServer(Optional.empty(), Optional.empty(), true).size() == 1, 30_000);
+            .getScanServer(rg -> true, addr -> true, true).size() == 1, 30_000);
         Wait.waitFor(() -> getCluster().getServerContext().getServerPaths()
-            .getScanServer(Optional.of(ScanServerSelector.DEFAULT_SCAN_SERVER_GROUP_NAME),
-                Optional.empty(), true)
+            .getScanServer(rg -> rg.equals(ScanServerSelector.DEFAULT_SCAN_SERVER_GROUP_NAME),
+                addr -> true, true)
             .size() > 0);
-=======
-            .getScanServer(rg -> true, addr -> true, true).size() == 1, 30_000);
-        Wait.waitFor(() -> ((ClientContext) client).getScanServers().values().stream().anyMatch(
-            (p) -> p.getSecond().equals(ScanServerSelector.DEFAULT_SCAN_SERVER_GROUP_NAME))
-            == true);
->>>>>>> a43c0007
 
         assertEquals(ingestedEntryCount, Iterables.size(scanner),
             "The scan server scanner should have seen all ingested and flushed entries");
@@ -172,22 +165,13 @@
             .addScanServerResourceGroup("GROUP1", 1);
         getCluster().getClusterControl().start(ServerType.SCAN_SERVER);
         Wait.waitFor(() -> getCluster().getServerContext().getServerPaths()
-<<<<<<< HEAD
-            .getScanServer(Optional.empty(), Optional.empty(), true).size() == 2, 30_000);
+            .getScanServer(rg -> true, addr -> true, true).size() == 2, 30_000);
         Wait.waitFor(() -> getCluster().getServerContext().getServerPaths()
-            .getScanServer(Optional.of(ScanServerSelector.DEFAULT_SCAN_SERVER_GROUP_NAME),
-                Optional.empty(), true)
+            .getScanServer(rg -> rg.equals(ScanServerSelector.DEFAULT_SCAN_SERVER_GROUP_NAME),
+                addr -> true, true)
             .size() == 1);
         Wait.waitFor(() -> getCluster().getServerContext().getServerPaths()
-            .getScanServer(Optional.of("GROUP1"), Optional.empty(), true).size() == 1);
-=======
-            .getScanServer(rg -> true, addr -> true, true).size() == 2, 30_000);
-        Wait.waitFor(() -> ((ClientContext) client).getScanServers().values().stream().anyMatch(
-            (p) -> p.getSecond().equals(ScanServerSelector.DEFAULT_SCAN_SERVER_GROUP_NAME))
-            == true);
-        Wait.waitFor(() -> ((ClientContext) client).getScanServers().values().stream()
-            .anyMatch((p) -> p.getSecond().equals("GROUP1")) == true);
->>>>>>> a43c0007
+            .getScanServer(rg -> rg.equals("GROUP1"), addr -> true, true).size() == 1);
 
         scanner.setExecutionHints(Map.of("scan_type", "use_group1"));
         assertEquals(ingestedEntryCount + additionalIngest1, Iterables.size(scanner),
