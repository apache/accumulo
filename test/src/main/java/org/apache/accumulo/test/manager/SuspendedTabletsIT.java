/*
 * Licensed to the Apache Software Foundation (ASF) under one
 * or more contributor license agreements.  See the NOTICE file
 * distributed with this work for additional information
 * regarding copyright ownership.  The ASF licenses this file
 * to you under the Apache License, Version 2.0 (the
 * "License"); you may not use this file except in compliance
 * with the License.  You may obtain a copy of the License at
 *
 *   https://www.apache.org/licenses/LICENSE-2.0
 *
 * Unless required by applicable law or agreed to in writing,
 * software distributed under the License is distributed on an
 * "AS IS" BASIS, WITHOUT WARRANTIES OR CONDITIONS OF ANY
 * KIND, either express or implied.  See the License for the
 * specific language governing permissions and limitations
 * under the License.
 */
package org.apache.accumulo.test.manager;

import static java.util.concurrent.TimeUnit.SECONDS;
import static org.apache.accumulo.core.util.LazySingletons.RANDOM;
import static org.junit.jupiter.api.Assertions.assertEquals;
import static org.junit.jupiter.api.Assertions.assertTrue;
import static org.junit.jupiter.api.Assertions.fail;

import java.net.UnknownHostException;
import java.time.Duration;
import java.util.ArrayList;
import java.util.Collection;
import java.util.Collections;
import java.util.HashMap;
import java.util.HashSet;
import java.util.List;
import java.util.Map;
import java.util.Set;
import java.util.SortedSet;
import java.util.TreeSet;
import java.util.concurrent.ExecutorService;
import java.util.concurrent.Executors;
import java.util.concurrent.FutureTask;
import java.util.concurrent.TimeoutException;
import java.util.concurrent.atomic.AtomicInteger;
import java.util.stream.Collectors;

import org.apache.accumulo.core.client.Accumulo;
import org.apache.accumulo.core.client.AccumuloClient;
import org.apache.accumulo.core.client.admin.InstanceOperations;
import org.apache.accumulo.core.client.admin.NewTableConfiguration;
import org.apache.accumulo.core.clientImpl.ClientContext;
import org.apache.accumulo.core.clientImpl.TabletLocator;
import org.apache.accumulo.core.conf.ClientProperty;
import org.apache.accumulo.core.conf.Property;
import org.apache.accumulo.core.data.Range;
import org.apache.accumulo.core.data.TableId;
import org.apache.accumulo.core.dataImpl.KeyExtent;
<<<<<<< HEAD
import org.apache.accumulo.core.metadata.AccumuloTable;
=======
import org.apache.accumulo.core.metadata.MetadataTable;
>>>>>>> 65b3fe82
import org.apache.accumulo.core.metadata.TServerInstance;
import org.apache.accumulo.core.metadata.TabletLocationState;
import org.apache.accumulo.core.metadata.schema.Ample.DataLevel;
import org.apache.accumulo.core.rpc.clients.ThriftClientTypes;
import org.apache.accumulo.core.spi.balancer.HostRegexTableLoadBalancer;
import org.apache.accumulo.core.spi.balancer.data.TabletServerId;
import org.apache.accumulo.minicluster.ServerType;
import org.apache.accumulo.miniclusterImpl.MiniAccumuloConfigImpl;
import org.apache.accumulo.miniclusterImpl.ProcessReference;
import org.apache.accumulo.server.manager.state.MetaDataTableScanner;
import org.apache.accumulo.test.functional.ConfigurableMacBase;
import org.apache.hadoop.conf.Configuration;
import org.apache.hadoop.io.Text;
import org.junit.jupiter.api.AfterAll;
import org.junit.jupiter.api.BeforeAll;
import org.junit.jupiter.api.BeforeEach;
import org.junit.jupiter.api.Test;
import org.slf4j.Logger;
import org.slf4j.LoggerFactory;

import com.google.common.collect.HashMultimap;
import com.google.common.collect.SetMultimap;
import com.google.common.net.HostAndPort;

public class SuspendedTabletsIT extends ConfigurableMacBase {
  private static final Logger log = LoggerFactory.getLogger(SuspendedTabletsIT.class);
  private static ExecutorService THREAD_POOL;

  public static final int TSERVERS = 3;
  public static final int TABLETS = 30;

  private ProcessReference metadataTserverProcess;

  @Override
  protected Duration defaultTimeout() {
    return Duration.ofMinutes(5);
  }

  @Override
  public void configure(MiniAccumuloConfigImpl cfg, Configuration fsConf) {
    cfg.setClientProperty(ClientProperty.INSTANCE_ZOOKEEPERS_TIMEOUT, "5s");
    cfg.setProperty(Property.INSTANCE_ZK_TIMEOUT, "5s");
    // Start with 1 tserver, we'll increase that later
    cfg.setNumTservers(1);
    // config custom balancer to keep all metadata on one server
    cfg.setProperty(HostRegexTableLoadBalancer.HOST_BALANCER_OOB_CHECK_KEY, "1ms");
    cfg.setProperty(Property.MANAGER_TABLET_BALANCER.getKey(),
        HostAndPortRegexTableLoadBalancer.class.getName());
  }

  @Override
  @BeforeEach
  public void setUp() throws Exception {
    super.setUp();

    try (AccumuloClient client = Accumulo.newClient().from(getClientProperties()).build()) {
      // Wait for all tablet servers to come online and then choose the first server in the list.
      // Update the balancer configuration to assign all metadata tablets to that server (and
      // everything else to other servers).
      InstanceOperations iops = client.instanceOperations();
      List<String> tservers = iops.getTabletServers();
      while (tservers == null || tservers.size() < 1) {
        Thread.sleep(1000L);
        tservers = client.instanceOperations().getTabletServers();
      }
      HostAndPort metadataServer = HostAndPort.fromString(tservers.get(0));
      log.info("Configuring balancer to assign all metadata tablets to {}", metadataServer);
      iops.setProperty(
          HostRegexTableLoadBalancer.HOST_BALANCER_PREFIX + AccumuloTable.METADATA.tableName(),
          metadataServer.toString());

      // Wait for the balancer to assign all metadata tablets to the chosen server.
      ClientContext ctx = (ClientContext) client;
<<<<<<< HEAD
      TabletLocations tl = TabletLocations.retrieve(ctx, AccumuloTable.METADATA.tableName(),
          AccumuloTable.ROOT.tableName());
      while (tl.hosted.keySet().size() != 1 || !tl.hosted.containsKey(metadataServer)) {
        log.info("Metadata tablets are not hosted on the correct server. Waiting for balancer...");
        Thread.sleep(1000L);
        tl = TabletLocations.retrieve(ctx, AccumuloTable.METADATA.tableName(),
            AccumuloTable.ROOT.tableName());
=======
      TabletLocations tl = TabletLocations.retrieve(ctx, MetadataTable.NAME);
      while (tl.hosted.keySet().size() != 1 || !tl.hosted.containsKey(metadataServer)) {
        log.info("Metadata tablets are not hosted on the correct server. Waiting for balancer...");
        Thread.sleep(1000L);
        tl = TabletLocations.retrieve(ctx, MetadataTable.NAME);
>>>>>>> 65b3fe82
      }
      log.info("Metadata tablets are now hosted on {}", metadataServer);
    }

    // Since we started only a single tablet server, we know it's the one hosting the
    // metadata table. Save its process reference off so we can exclude it later when
    // killing tablet servers.
    Collection<ProcessReference> procs = getCluster().getProcesses().get(ServerType.TABLET_SERVER);
    assertEquals(1, procs.size(), "Expected a single tserver process");
    metadataTserverProcess = procs.iterator().next();

    // Update the number of tservers and start the new tservers.
    getCluster().getConfig().setNumTservers(TSERVERS);
    getCluster().start();
  }

  enum AfterSuspendAction {
    RESUME("80s"),
    // Set a long suspend time for testing offline table, want the suspension to be cleared because
    // the tablet went offline and not the because the suspension timed out.
    OFFLINE("800s");

    public final String suspendTime;

    AfterSuspendAction(String suspendTime) {
      this.suspendTime = suspendTime;
    }
  }

  @Test
  public void crashAndResumeTserver() throws Exception {
    // Run the test body. When we get to the point where we need a tserver to go away, get rid of it
    // via crashing
    suspensionTestBody(new CrashTserverKiller(), AfterSuspendAction.RESUME);
  }

  @Test
  public void crashAndOffline() throws Exception {
    // Test to ensure that taking a table offline causes the suspension markers to be cleared.
    // Suspension markers can prevent balancing and possibly cause other problems, so its good to
    // clear them for offline tables.
    suspensionTestBody(new CrashTserverKiller(), AfterSuspendAction.OFFLINE);
  }

  @Test
  public void shutdownAndResumeTserver() throws Exception {
    // Run the test body. When we get to the point where we need tservers to go away, stop them via
    // a clean shutdown.
    suspensionTestBody(new ShutdownTserverKiller(), AfterSuspendAction.RESUME);
  }

  @Test
  public void shutdownAndOffline() throws Exception {
    // Test to ensure that taking a table offline causes the suspension markers to be cleared.
    suspensionTestBody(new ShutdownTserverKiller(), AfterSuspendAction.OFFLINE);
  }

  /**
   * Main test body for suspension tests.
   *
   * @param serverStopper callback which shuts down some tablet servers.
   */
  private void suspensionTestBody(TServerKiller serverStopper, AfterSuspendAction action)
      throws Exception {
    try (AccumuloClient client = Accumulo.newClient().from(getClientProperties()).build()) {
      ClientContext ctx = (ClientContext) client;

      String tableName = getUniqueNames(1)[0];

      SortedSet<Text> splitPoints = new TreeSet<>();
      for (int i = 1; i < TABLETS; ++i) {
        splitPoints.add(new Text("" + i));
      }
      log.info("Creating table " + tableName);
      NewTableConfiguration ntc = new NewTableConfiguration().withSplits(splitPoints);
      ntc.setProperties(Map.of(Property.TABLE_SUSPEND_DURATION.getKey(), action.suspendTime));
      ctx.tableOperations().create(tableName, ntc);

      // Wait for all of the tablets to hosted ...
      log.info("Waiting on hosting and balance");
      TabletLocations ds;
      for (ds = TabletLocations.retrieve(ctx, tableName); ds.hostedCount != TABLETS;
          ds = TabletLocations.retrieve(ctx, tableName)) {
        Thread.sleep(1000);
      }

      // ... and balanced.
      ctx.instanceOperations().waitForBalance();
      do {
        // Keep checking until all tablets are hosted and spread out across the tablet servers
        Thread.sleep(1000);
        ds = TabletLocations.retrieve(ctx, tableName);
      } while (ds.hostedCount != TABLETS || ds.hosted.keySet().size() != (TSERVERS - 1));

      // Given the loop exit condition above, at this point we're sure that all tablets are hosted
      // and some are hosted on each of the tablet servers other than the one reserved for hosting
      // the metadata table.
      assertEquals(TSERVERS - 1, ds.hosted.keySet().size());

      // Kill two tablet servers hosting our tablets. This should put tablets into suspended state,
      // and thus halt balancing.

      TabletLocations beforeDeathState = ds;
      log.info("Eliminating tablet servers");
      serverStopper.eliminateTabletServers(ctx, beforeDeathState, TSERVERS - 1);

      // All tablets should be either hosted or suspended.
      log.info("Waiting on suspended tablets");
      do {
        Thread.sleep(1000);
        ds = TabletLocations.retrieve(ctx, tableName);
      } while (ds.suspended.keySet().size() != (TSERVERS - 1)
          || (ds.suspendedCount + ds.hostedCount) != TABLETS);

      SetMultimap<HostAndPort,KeyExtent> deadTabletsByServer = ds.suspended;

      // All suspended tablets should "belong" to the dead tablet servers, and should be in exactly
      // the same place as before any tserver death.
      for (HostAndPort server : deadTabletsByServer.keySet()) {
        // Comparing pre-death, hosted tablets to suspended tablets on a server
        assertEquals(beforeDeathState.hosted.get(server), deadTabletsByServer.get(server));
      }
      assertEquals(TABLETS, ds.hostedCount + ds.suspendedCount);

      assertTrue(ds.suspendedCount > 0);

      if (action == AfterSuspendAction.OFFLINE) {
        client.tableOperations().offline(tableName, true);

        while (ds.suspendedCount > 0) {
          Thread.sleep(1000);
          ds = TabletLocations.retrieve(ctx, tableName);
          log.info("Waiting for suspended {}", ds.suspended);
        }
      } else if (action == AfterSuspendAction.RESUME) {
        // Restart the first tablet server, making sure it ends up on the same port
        HostAndPort restartedServer = deadTabletsByServer.keySet().iterator().next();
        log.info("Restarting " + restartedServer);
        getCluster().getClusterControl()
            .start(
                ServerType.TABLET_SERVER, Map.of(Property.TSERV_CLIENTPORT.getKey(),
                    "" + restartedServer.getPort(), Property.TSERV_PORTSEARCH.getKey(), "false"),
                1);

        // Eventually, the suspended tablets should be reassigned to the newly alive tserver.
        log.info("Awaiting tablet unsuspension for tablets belonging to " + restartedServer);
        while (ds.suspended.containsKey(restartedServer) || ds.assignedCount != 0) {
          Thread.sleep(1000);
          ds = TabletLocations.retrieve(ctx, tableName);
        }
        assertEquals(deadTabletsByServer.get(restartedServer), ds.hosted.get(restartedServer));

        // Finally, after much longer, remaining suspended tablets should be reassigned.
        log.info("Awaiting tablet reassignment for remaining tablets");
        while (ds.hostedCount != TABLETS) {
          Thread.sleep(1000);
          ds = TabletLocations.retrieve(ctx, tableName);
        }

        // Ensure all suspension markers in the metadata table were cleared.
        assertTrue(ds.suspended.isEmpty());
      } else {
        throw new IllegalStateException("Unknown action " + action);
      }
    }
  }

  private interface TServerKiller {
    void eliminateTabletServers(ClientContext ctx, TabletLocations locs, int count)
        throws Exception;
  }

  private class ShutdownTserverKiller implements TServerKiller {

    @Override
    public void eliminateTabletServers(ClientContext ctx, TabletLocations locs, int count)
        throws Exception {
      Set<TServerInstance> tserverSet = new HashSet<>();
      Set<TServerInstance> metadataServerSet = new HashSet<>();

      TabletLocator tl = TabletLocator.getLocator(ctx, AccumuloTable.METADATA.tableId());
      for (TabletLocationState tls : locs.locationStates.values()) {
        if (tls.current != null) {
          // add to set of all servers
          tserverSet.add(tls.current.getServerInstance());

          // get server that the current tablets metadata is on
          TabletLocator.TabletLocation tab =
              tl.locateTablet(ctx, tls.extent.toMetaRow(), false, false);
          // add it to the set of servers with metadata
          metadataServerSet.add(new TServerInstance(tab.getTserverLocation(),
              Long.valueOf(tab.getTserverSession(), 16)));
        }
      }

      // remove servers with metadata on them from the list of servers to be shutdown
      assertEquals(1, metadataServerSet.size(), "Expecting a single tServer in metadataServerSet");
      tserverSet.removeAll(metadataServerSet);

      assertEquals(TSERVERS - 1, tserverSet.size(),
          "Expecting " + (TSERVERS - 1) + " tServers in shutdown-list");

      List<TServerInstance> tserversList = new ArrayList<>(tserverSet);
      Collections.shuffle(tserversList, RANDOM.get());

      for (int i1 = 0; i1 < count; ++i1) {
        final String tserverName = tserversList.get(i1).getHostPortSession();
        ThriftClientTypes.MANAGER.executeVoid(ctx, client -> {
          log.info("Sending shutdown command to {} via ManagerClientService", tserverName);
          client.shutdownTabletServer(null, ctx.rpcCreds(), tserverName, false);
        });
      }

      log.info("Waiting for tserver process{} to die", count == 1 ? "" : "es");
      for (int i2 = 0; i2 < 10; ++i2) {
        List<ProcessReference> deadProcs = new ArrayList<>();
        for (ProcessReference pr1 : getCluster().getProcesses().get(ServerType.TABLET_SERVER)) {
          Process p = pr1.getProcess();
          if (!p.isAlive()) {
            deadProcs.add(pr1);
          }
        }
        for (ProcessReference pr2 : deadProcs) {
          log.info("Process {} is dead, informing cluster control about this", pr2.getProcess());
          getCluster().getClusterControl().killProcess(ServerType.TABLET_SERVER, pr2);
          --count;
        }
        if (count == 0) {
          return;
        } else {
          Thread.sleep(SECONDS.toMillis(2));
        }
      }
      throw new IllegalStateException("Tablet servers didn't die!");
    }
  }

  private class CrashTserverKiller implements TServerKiller {

    @Override
    public void eliminateTabletServers(ClientContext ctx, TabletLocations locs, int count)
        throws Exception {
      // Exclude the tablet server hosting the metadata table from the list and only
      // kill tablet servers that are not hosting the metadata table.
      List<ProcessReference> procs = getCluster().getProcesses().get(ServerType.TABLET_SERVER)
          .stream().filter(p -> !metadataTserverProcess.equals(p)).collect(Collectors.toList());
      Collections.shuffle(procs, RANDOM.get());
      assertEquals(TSERVERS - 1, procs.size(), "Not enough tservers exist");
      assertTrue(procs.size() >= count, "Attempting to kill more tservers (" + count
          + ") than exist in the cluster (" + procs.size() + ")");

      for (int i = 0; i < count; ++i) {
        ProcessReference pr = procs.get(i);
        log.info("Crashing {}", pr.getProcess());
        getCluster().killProcess(ServerType.TABLET_SERVER, pr);
      }
    }
  }

  private static final AtomicInteger threadCounter = new AtomicInteger(0);

  @BeforeAll
  public static void init() {
    THREAD_POOL = Executors.newCachedThreadPool(
        r -> new Thread(r, "Scanning deadline thread #" + threadCounter.incrementAndGet()));
  }

  @AfterAll
  public static void cleanup() {
    THREAD_POOL.shutdownNow();
  }

  /**
   * A version of {@link HostRegexTableLoadBalancer} that includes the tablet server port in
   * addition to the host name when checking regular expressions. This is useful for testing when
   * multiple tablet servers are running on the same host and one wishes to make pools from the
   * tablet servers on that host.
   */
  public static class HostAndPortRegexTableLoadBalancer extends HostRegexTableLoadBalancer {
    private static final Logger LOG =
        LoggerFactory.getLogger(HostAndPortRegexTableLoadBalancer.class.getName());

    @Override
    protected List<String> getPoolNamesForHost(TabletServerId tabletServerId) {
      final String host = tabletServerId.getHost();
      String test = host;
      if (!isIpBasedRegex()) {
        try {
          test = getNameFromIp(host);
        } catch (UnknownHostException e1) {
          LOG.error("Unable to determine host name for IP: " + host + ", setting to default pool",
              e1);
          return Collections.singletonList(DEFAULT_POOL);
        }
      }

      // Add the port on the end
      final String hostString = test + ":" + tabletServerId.getPort();
      List<String> pools = getPoolNameToRegexPattern().entrySet().stream()
          .filter(e -> e.getValue().matcher(hostString).matches()).map(Map.Entry::getKey)
          .collect(Collectors.toList());
      if (pools.isEmpty()) {
        pools.add(DEFAULT_POOL);
      }
      return pools;
    }

    @Override
    public long balance(BalanceParameters params) {
      super.balance(params);
      return 1000L; // Balance once per second during the test
    }
  }

  private static class TabletLocations {
    public final Map<KeyExtent,TabletLocationState> locationStates = new HashMap<>();
    public final SetMultimap<HostAndPort,KeyExtent> hosted = HashMultimap.create();
    public final SetMultimap<HostAndPort,KeyExtent> suspended = HashMultimap.create();
    public int hostedCount = 0;
    public int assignedCount = 0;
    public int suspendedCount = 0;

    public static TabletLocations retrieve(final ClientContext ctx, final String tableName)
        throws Exception {
<<<<<<< HEAD
      return retrieve(ctx, tableName, AccumuloTable.METADATA.tableName());
    }

    public static TabletLocations retrieve(final ClientContext ctx, final String tableName,
        final String metaName) throws Exception {
=======
>>>>>>> 65b3fe82
      int sleepTime = 200;
      int remainingAttempts = 30;

      while (true) {
        try {
          FutureTask<TabletLocations> tlsFuture = new FutureTask<>(() -> {
            TabletLocations answer = new TabletLocations();
            answer.scan(ctx, tableName);
            return answer;
          });
          THREAD_POOL.execute(tlsFuture);
          return tlsFuture.get(5, SECONDS);
        } catch (TimeoutException ex) {
          log.debug("Retrieval timed out", ex);
        } catch (Exception ex) {
          log.warn("Failed to scan metadata", ex);
        }
        sleepTime = Math.min(2 * sleepTime, 10000);
        Thread.sleep(sleepTime);
        --remainingAttempts;
        if (remainingAttempts == 0) {
          fail("Scanning of metadata failed, aborting");
        }
      }
    }

    private void scan(ClientContext ctx, String tableName) {
      Map<String,String> idMap = ctx.tableOperations().tableIdMap();
      TableId tableId = TableId.of(idMap.get(tableName));
      try (var scanner = new MetaDataTableScanner(ctx, new Range(), DataLevel.of(tableId))) {
        while (scanner.hasNext()) {
          TabletLocationState tls = scanner.next();

          if (!tls.extent.tableId().equals(tableId)) {
            continue;
          }
          locationStates.put(tls.extent, tls);
          if (tls.suspend != null) {
            suspended.put(tls.suspend.server, tls.extent);
            ++suspendedCount;
          } else if (tls.current != null) {
            hosted.put(tls.current.getHostAndPort(), tls.extent);
            ++hostedCount;
          } else if (tls.future != null) {
            ++assignedCount;
          } else {
            // unassigned case
          }
        }
      }
    }
  }
}<|MERGE_RESOLUTION|>--- conflicted
+++ resolved
@@ -54,11 +54,7 @@
 import org.apache.accumulo.core.data.Range;
 import org.apache.accumulo.core.data.TableId;
 import org.apache.accumulo.core.dataImpl.KeyExtent;
-<<<<<<< HEAD
 import org.apache.accumulo.core.metadata.AccumuloTable;
-=======
-import org.apache.accumulo.core.metadata.MetadataTable;
->>>>>>> 65b3fe82
 import org.apache.accumulo.core.metadata.TServerInstance;
 import org.apache.accumulo.core.metadata.TabletLocationState;
 import org.apache.accumulo.core.metadata.schema.Ample.DataLevel;
@@ -132,21 +128,11 @@
 
       // Wait for the balancer to assign all metadata tablets to the chosen server.
       ClientContext ctx = (ClientContext) client;
-<<<<<<< HEAD
-      TabletLocations tl = TabletLocations.retrieve(ctx, AccumuloTable.METADATA.tableName(),
-          AccumuloTable.ROOT.tableName());
+      TabletLocations tl = TabletLocations.retrieve(ctx, AccumuloTable.METADATA.tableName());
       while (tl.hosted.keySet().size() != 1 || !tl.hosted.containsKey(metadataServer)) {
         log.info("Metadata tablets are not hosted on the correct server. Waiting for balancer...");
         Thread.sleep(1000L);
-        tl = TabletLocations.retrieve(ctx, AccumuloTable.METADATA.tableName(),
-            AccumuloTable.ROOT.tableName());
-=======
-      TabletLocations tl = TabletLocations.retrieve(ctx, MetadataTable.NAME);
-      while (tl.hosted.keySet().size() != 1 || !tl.hosted.containsKey(metadataServer)) {
-        log.info("Metadata tablets are not hosted on the correct server. Waiting for balancer...");
-        Thread.sleep(1000L);
-        tl = TabletLocations.retrieve(ctx, MetadataTable.NAME);
->>>>>>> 65b3fe82
+        tl = TabletLocations.retrieve(ctx, AccumuloTable.METADATA.tableName());
       }
       log.info("Metadata tablets are now hosted on {}", metadataServer);
     }
@@ -471,14 +457,6 @@
 
     public static TabletLocations retrieve(final ClientContext ctx, final String tableName)
         throws Exception {
-<<<<<<< HEAD
-      return retrieve(ctx, tableName, AccumuloTable.METADATA.tableName());
-    }
-
-    public static TabletLocations retrieve(final ClientContext ctx, final String tableName,
-        final String metaName) throws Exception {
-=======
->>>>>>> 65b3fe82
       int sleepTime = 200;
       int remainingAttempts = 30;
 
