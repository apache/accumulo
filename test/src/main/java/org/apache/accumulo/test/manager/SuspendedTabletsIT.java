/*
 * Licensed to the Apache Software Foundation (ASF) under one
 * or more contributor license agreements.  See the NOTICE file
 * distributed with this work for additional information
 * regarding copyright ownership.  The ASF licenses this file
 * to you under the Apache License, Version 2.0 (the
 * "License"); you may not use this file except in compliance
 * with the License.  You may obtain a copy of the License at
 *
 *   https://www.apache.org/licenses/LICENSE-2.0
 *
 * Unless required by applicable law or agreed to in writing,
 * software distributed under the License is distributed on an
 * "AS IS" BASIS, WITHOUT WARRANTIES OR CONDITIONS OF ANY
 * KIND, either express or implied.  See the License for the
 * specific language governing permissions and limitations
 * under the License.
 */
package org.apache.accumulo.test.manager;

import static java.util.concurrent.TimeUnit.SECONDS;
import static org.junit.jupiter.api.Assertions.assertEquals;
import static org.junit.jupiter.api.Assertions.assertNotNull;
import static org.junit.jupiter.api.Assertions.fail;

import java.time.Duration;
import java.util.HashMap;
import java.util.HashSet;
import java.util.List;
import java.util.Map;
import java.util.Objects;
import java.util.Set;
import java.util.SortedSet;
import java.util.TreeSet;
import java.util.concurrent.ExecutorService;
import java.util.concurrent.Executors;
import java.util.concurrent.FutureTask;
import java.util.concurrent.TimeoutException;
import java.util.concurrent.atomic.AtomicInteger;
import java.util.stream.Collectors;

import org.apache.accumulo.core.Constants;
import org.apache.accumulo.core.client.Accumulo;
import org.apache.accumulo.core.client.AccumuloClient;
import org.apache.accumulo.core.client.AccumuloException;
import org.apache.accumulo.core.client.AccumuloSecurityException;
import org.apache.accumulo.core.client.admin.NewTableConfiguration;
import org.apache.accumulo.core.client.admin.TabletAvailability;
import org.apache.accumulo.core.clientImpl.ClientContext;
import org.apache.accumulo.core.conf.ClientProperty;
import org.apache.accumulo.core.conf.Property;
import org.apache.accumulo.core.data.TableId;
import org.apache.accumulo.core.dataImpl.KeyExtent;
import org.apache.accumulo.core.metadata.schema.Ample;
import org.apache.accumulo.core.metadata.schema.TabletMetadata;
import org.apache.accumulo.core.metadata.schema.TabletMetadata.LocationType;
import org.apache.accumulo.core.rpc.clients.ThriftClientTypes;
import org.apache.accumulo.harness.AccumuloClusterHarness;
import org.apache.accumulo.minicluster.ServerType;
import org.apache.accumulo.miniclusterImpl.MiniAccumuloClusterImpl;
import org.apache.accumulo.miniclusterImpl.MiniAccumuloConfigImpl;
import org.apache.accumulo.miniclusterImpl.ProcessNotFoundException;
import org.apache.accumulo.miniclusterImpl.ProcessReference;
import org.apache.accumulo.test.functional.TabletResourceGroupBalanceIT;
import org.apache.accumulo.test.util.Wait;
import org.apache.accumulo.tserver.TabletServer;
import org.apache.hadoop.conf.Configuration;
import org.apache.hadoop.io.Text;
import org.junit.jupiter.api.AfterAll;
import org.junit.jupiter.api.BeforeAll;
import org.junit.jupiter.api.BeforeEach;
import org.junit.jupiter.api.Test;
import org.slf4j.Logger;
import org.slf4j.LoggerFactory;

import com.google.common.collect.HashMultimap;
import com.google.common.collect.SetMultimap;
import com.google.common.net.HostAndPort;

public class SuspendedTabletsIT extends AccumuloClusterHarness {
  private static final Logger log = LoggerFactory.getLogger(SuspendedTabletsIT.class);
  private static ExecutorService THREAD_POOL;
  private static final String TEST_GROUP_NAME = "SUSPEND_TEST";

  public static final int TSERVERS = 3;
  public static final int TABLETS = 30;

  private String defaultGroup;
  private Set<String> testGroup = new HashSet<>();
  private List<ProcessReference> tabletServerProcesses;

  @Override
  protected Duration defaultTimeout() {
    return Duration.ofMinutes(5);
  }

  @Override
<<<<<<< HEAD
  public void configureMiniCluster(MiniAccumuloConfigImpl cfg, Configuration fsConf) {
    cfg.setProperty(Property.MANAGER_STARTUP_TSERVER_AVAIL_MIN_COUNT, "2");
    cfg.setProperty(Property.MANAGER_STARTUP_TSERVER_AVAIL_MAX_WAIT, "10s");
    cfg.setProperty(Property.TSERV_MIGRATE_MAXCONCURRENT, "50");
    cfg.setProperty(Property.TABLE_SUSPEND_DURATION, SUSPEND_DURATION + "s");
=======
  public void configure(MiniAccumuloConfigImpl cfg, Configuration fsConf) {
>>>>>>> ea5afb9d
    cfg.setClientProperty(ClientProperty.INSTANCE_ZOOKEEPERS_TIMEOUT, "5s");
    cfg.setProperty(Property.INSTANCE_ZK_TIMEOUT, "5s");
    cfg.getClusterServerConfiguration().setNumDefaultTabletServers(1);
  }

  @BeforeEach
  public void setUp() throws Exception {

    MiniAccumuloClusterImpl mac = (MiniAccumuloClusterImpl) getCluster();
    ProcessReference defaultTabletServer =
        mac.getProcesses().get(ServerType.TABLET_SERVER).iterator().next();
    assertNotNull(defaultTabletServer);

    mac.getConfig().getClusterServerConfiguration().addTabletServerResourceGroup(TEST_GROUP_NAME,
        2);
    getCluster().start();

    tabletServerProcesses = mac.getProcesses().get(ServerType.TABLET_SERVER).stream()
        .filter(p -> !p.equals(defaultTabletServer)).collect(Collectors.toList());

    Map<String,String> hostAndGroup = TabletResourceGroupBalanceIT.getTServerGroups(mac);
    hostAndGroup.forEach((k, v) -> {
      if (v.equals(Constants.DEFAULT_RESOURCE_GROUP_NAME)) {
        defaultGroup = k;
      } else {
        testGroup.add(k);
      }
    });

    assertNotNull(defaultGroup);
    assertEquals(2, testGroup.size());

    log.info("TabletServers in default group: {}", defaultGroup);
    log.info("TabletServers in {} group: {}", TEST_GROUP_NAME, testGroup);
  }

  enum AfterSuspendAction {
    RESUME("80s"),
    // Set a long suspend time for testing offline table, want the suspension to be cleared because
    // the tablet went offline and not the because the suspension timed out.
    OFFLINE("800s");

    public final String suspendTime;

    AfterSuspendAction(String suspendTime) {
      this.suspendTime = suspendTime;
    }
  }

  @Test
  public void crashAndResumeTserver() throws Exception {
    // Run the test body. When we get to the point where we need a tserver to go away, get rid of it
    // via crashing
<<<<<<< HEAD
    suspensionTestBody((ctx, locs, count) -> {
      tabletServerProcesses.forEach(proc -> {
        try {
          log.info("Killing processes: {}", proc);
          ((MiniAccumuloClusterImpl) getCluster()).getClusterControl()
              .killProcess(ServerType.TABLET_SERVER, proc);
        } catch (ProcessNotFoundException | InterruptedException e) {
          throw new RuntimeException("Error killing process: " + proc, e);
        }
      });
    });
=======
    suspensionTestBody(new CrashTserverKiller(), AfterSuspendAction.RESUME);
  }

  @Test
  public void crashAndOffline() throws Exception {
    // Test to ensure that taking a table offline causes the suspension markers to be cleared.
    // Suspension markers can prevent balancing and possibly cause other problems, so its good to
    // clear them for offline tables.
    suspensionTestBody(new CrashTserverKiller(), AfterSuspendAction.OFFLINE);
>>>>>>> ea5afb9d
  }

  @Test
  public void shutdownAndResumeTserver() throws Exception {
    // Run the test body. When we get to the point where we need tservers to go away, stop them via
    // a clean shutdown.
<<<<<<< HEAD
    suspensionTestBody((ctx, locs, count) -> {

      testGroup.forEach(ts -> {
        try {
          ThriftClientTypes.MANAGER.executeVoid(ctx, client -> {
            log.info("Sending shutdown command to {} via ManagerClientService", ts);
            client.shutdownTabletServer(null, ctx.rpcCreds(), ts, false);
          });
        } catch (AccumuloSecurityException | AccumuloException e) {
          throw new RuntimeException("Error calling shutdownTabletServer for " + ts, e);
        }
      });

      try (AccumuloClient client =
          Accumulo.newClient().from(getCluster().getClientProperties()).build()) {
        Wait.waitFor(() -> client.instanceOperations().getTabletServers().size() == 1);
      }

    });
=======
    suspensionTestBody(new ShutdownTserverKiller(), AfterSuspendAction.RESUME);
  }

  @Test
  public void shutdownAndOffline() throws Exception {
    // Test to ensure that taking a table offline causes the suspension markers to be cleared.
    suspensionTestBody(new ShutdownTserverKiller(), AfterSuspendAction.OFFLINE);
>>>>>>> ea5afb9d
  }

  /**
   * Main test body for suspension tests.
   *
   * @param serverStopper callback which shuts down some tablet servers.
   */
<<<<<<< HEAD
  private void suspensionTestBody(TServerKiller serverStopper) throws Exception {
    try (AccumuloClient client =
        Accumulo.newClient().from(getCluster().getClientProperties()).build()) {
=======
  private void suspensionTestBody(TServerKiller serverStopper, AfterSuspendAction action)
      throws Exception {
    try (AccumuloClient client = Accumulo.newClient().from(getClientProperties()).build()) {
>>>>>>> ea5afb9d
      ClientContext ctx = (ClientContext) client;

      String tableName = getUniqueNames(1)[0];

      SortedSet<Text> splitPoints = new TreeSet<>();
      for (int i = 1; i < TABLETS; ++i) {
        splitPoints.add(new Text("" + i));
      }
      log.info("Creating table " + tableName);
<<<<<<< HEAD
      Map<String,String> properties = new HashMap<>();
      properties.put("table.custom.assignment.group", TEST_GROUP_NAME);

      NewTableConfiguration ntc = new NewTableConfiguration().withSplits(splitPoints)
          .withInitialTabletAvailability(TabletAvailability.HOSTED);
      ntc.setProperties(properties);
=======
      NewTableConfiguration ntc = new NewTableConfiguration().withSplits(splitPoints);
      ntc.setProperties(Map.of(Property.TABLE_SUSPEND_DURATION.getKey(), action.suspendTime));
>>>>>>> ea5afb9d
      ctx.tableOperations().create(tableName, ntc);

      // Wait for all of the tablets to hosted ...
      log.info("Waiting on hosting and balance");
      TabletLocations ds;
      for (ds = TabletLocations.retrieve(ctx, tableName); ds.hostedCount != TABLETS;
          ds = TabletLocations.retrieve(ctx, tableName)) {
        Thread.sleep(1000);
      }
      log.info("Tablets hosted");

      // ... and balanced.
      ctx.instanceOperations().waitForBalance();
      log.info("Tablets balanced.");
      do {
        // Keep checking until all tablets are hosted and spread out across the tablet servers
        Thread.sleep(1000);
        ds = TabletLocations.retrieve(ctx, tableName);
      } while (ds.hostedCount != TABLETS || ds.hosted.keySet().size() != (TSERVERS - 1));

      // Given the loop exit condition above, at this point we're sure that all tablets are hosted
      // and some are hosted on each of the tablet servers other than the one reserved for hosting
      // the metadata table.
      assertEquals(TSERVERS - 1, ds.hosted.keySet().size());
      log.info("Tablet balance verified.");

      // Kill two tablet servers hosting our tablets. This should put tablets into suspended state,
      // and thus halt balancing.
      TabletLocations beforeDeathState = ds;
      log.info("Eliminating tablet servers");
      serverStopper.eliminateTabletServers(ctx, beforeDeathState, TSERVERS - 1);

      // All tablets should be either hosted or suspended.
      log.info("Waiting on suspended tablets");
      do {
        Thread.sleep(1000);
        ds = TabletLocations.retrieve(ctx, tableName);
      } while (ds.suspended.keySet().size() != (TSERVERS - 1)
          || (ds.suspendedCount + ds.hostedCount) != TABLETS);

      SetMultimap<HostAndPort,KeyExtent> deadTabletsByServer = ds.suspended;

      // All suspended tablets should "belong" to the dead tablet servers, and should be in exactly
      // the same place as before any tserver death.
      for (HostAndPort server : deadTabletsByServer.keySet()) {
        // Comparing pre-death, hosted tablets to suspended tablets on a server
        assertEquals(beforeDeathState.hosted.get(server), deadTabletsByServer.get(server));
      }
      assertEquals(TABLETS, ds.hostedCount + ds.suspendedCount);
<<<<<<< HEAD
      // Restart the first tablet server, making sure it ends up on the same port
      HostAndPort restartedServer = deadTabletsByServer.keySet().iterator().next();
      log.info("Restarting " + restartedServer);
      ((MiniAccumuloClusterImpl) getCluster())._exec(TabletServer.class, ServerType.TABLET_SERVER,
          Map.of(Property.TSERV_CLIENTPORT.getKey(), "" + restartedServer.getPort(),
              Property.TSERV_PORTSEARCH.getKey(), "false"),
          "-o", Property.TSERV_GROUP_NAME.getKey() + "=" + TEST_GROUP_NAME);

      // Eventually, the suspended tablets should be reassigned to the newly alive tserver.
      log.info("Awaiting tablet unsuspension for tablets belonging to " + restartedServer);
      while (ds.suspended.containsKey(restartedServer) || ds.assignedCount != 0) {
        Thread.sleep(1000);
        ds = TabletLocations.retrieve(ctx, tableName);
      }
      assertEquals(deadTabletsByServer.get(restartedServer), ds.hosted.get(restartedServer));

      // Finally, after much longer, remaining suspended tablets should be reassigned.
      log.info("Awaiting tablet reassignment for remaining tablets (suspension timeout)");
      while (ds.hostedCount != TABLETS) {
        Thread.sleep(1000);
        ds = TabletLocations.retrieve(ctx, tableName);
=======

      assertTrue(ds.suspendedCount > 0);

      if (action == AfterSuspendAction.OFFLINE) {
        client.tableOperations().offline(tableName, true);

        while (ds.suspendedCount > 0) {
          Thread.sleep(1000);
          ds = TabletLocations.retrieve(ctx, tableName);
          log.info("Waiting for suspended {}", ds.suspended);
        }
      } else if (action == AfterSuspendAction.RESUME) {
        // Restart the first tablet server, making sure it ends up on the same port
        HostAndPort restartedServer = deadTabletsByServer.keySet().iterator().next();
        log.info("Restarting " + restartedServer);
        getCluster().getClusterControl()
            .start(
                ServerType.TABLET_SERVER, Map.of(Property.TSERV_CLIENTPORT.getKey(),
                    "" + restartedServer.getPort(), Property.TSERV_PORTSEARCH.getKey(), "false"),
                1);

        // Eventually, the suspended tablets should be reassigned to the newly alive tserver.
        log.info("Awaiting tablet unsuspension for tablets belonging to " + restartedServer);
        while (ds.suspended.containsKey(restartedServer) || ds.assignedCount != 0) {
          Thread.sleep(1000);
          ds = TabletLocations.retrieve(ctx, tableName);
        }
        assertEquals(deadTabletsByServer.get(restartedServer), ds.hosted.get(restartedServer));

        // Finally, after much longer, remaining suspended tablets should be reassigned.
        log.info("Awaiting tablet reassignment for remaining tablets");
        while (ds.hostedCount != TABLETS) {
          Thread.sleep(1000);
          ds = TabletLocations.retrieve(ctx, tableName);
        }
      } else {
        throw new IllegalStateException("Unknown action " + action);
>>>>>>> ea5afb9d
      }
    }
  }

  private interface TServerKiller {
    void eliminateTabletServers(ClientContext ctx, TabletLocations locs, int count)
        throws Exception;
  }

  private class ShutdownTserverKiller implements TServerKiller {

    @Override
    public void eliminateTabletServers(ClientContext ctx, TabletLocations locs, int count)
        throws Exception {
      Set<TServerInstance> tserverSet = new HashSet<>();
      Set<TServerInstance> metadataServerSet = new HashSet<>();

      TabletLocator tl = TabletLocator.getLocator(ctx, AccumuloTable.METADATA.tableId());
      for (TabletLocationState tls : locs.locationStates.values()) {
        if (tls.current != null) {
          // add to set of all servers
          tserverSet.add(tls.current.getServerInstance());

          // get server that the current tablets metadata is on
          TabletLocator.TabletLocation tab =
              tl.locateTablet(ctx, tls.extent.toMetaRow(), false, false);
          // add it to the set of servers with metadata
          metadataServerSet.add(new TServerInstance(tab.getTserverLocation(),
              Long.valueOf(tab.getTserverSession(), 16)));
        }
      }

      // remove servers with metadata on them from the list of servers to be shutdown
      assertEquals(1, metadataServerSet.size(), "Expecting a single tServer in metadataServerSet");
      tserverSet.removeAll(metadataServerSet);

      assertEquals(TSERVERS - 1, tserverSet.size(),
          "Expecting " + (TSERVERS - 1) + " tServers in shutdown-list");

      List<TServerInstance> tserversList = new ArrayList<>(tserverSet);
      Collections.shuffle(tserversList, RANDOM.get());

      for (int i1 = 0; i1 < count; ++i1) {
        final String tserverName = tserversList.get(i1).getHostPortSession();
        ThriftClientTypes.MANAGER.executeVoid(ctx, client -> {
          log.info("Sending shutdown command to {} via ManagerClientService", tserverName);
          client.shutdownTabletServer(null, ctx.rpcCreds(), tserverName, false);
        });
      }

      log.info("Waiting for tserver process{} to die", count == 1 ? "" : "es");
      for (int i2 = 0; i2 < 10; ++i2) {
        List<ProcessReference> deadProcs = new ArrayList<>();
        for (ProcessReference pr1 : getCluster().getProcesses().get(ServerType.TABLET_SERVER)) {
          Process p = pr1.getProcess();
          if (!p.isAlive()) {
            deadProcs.add(pr1);
          }
        }
        for (ProcessReference pr2 : deadProcs) {
          log.info("Process {} is dead, informing cluster control about this", pr2.getProcess());
          getCluster().getClusterControl().killProcess(ServerType.TABLET_SERVER, pr2);
          --count;
        }
        if (count == 0) {
          return;
        } else {
          Thread.sleep(SECONDS.toMillis(2));
        }
      }
      throw new IllegalStateException("Tablet servers didn't die!");
    }
  }

  private class CrashTserverKiller implements TServerKiller {

    @Override
    public void eliminateTabletServers(ClientContext ctx, TabletLocations locs, int count)
        throws Exception {
      // Exclude the tablet server hosting the metadata table from the list and only
      // kill tablet servers that are not hosting the metadata table.
      List<ProcessReference> procs = getCluster().getProcesses().get(ServerType.TABLET_SERVER)
          .stream().filter(p -> !metadataTserverProcess.equals(p)).collect(Collectors.toList());
      Collections.shuffle(procs, RANDOM.get());
      assertEquals(TSERVERS - 1, procs.size(), "Not enough tservers exist");
      assertTrue(procs.size() >= count, "Attempting to kill more tservers (" + count
          + ") than exist in the cluster (" + procs.size() + ")");

      for (int i = 0; i < count; ++i) {
        ProcessReference pr = procs.get(i);
        log.info("Crashing {}", pr.getProcess());
        getCluster().killProcess(ServerType.TABLET_SERVER, pr);
      }
    }
  }

  private static final AtomicInteger threadCounter = new AtomicInteger(0);

  @BeforeAll
  public static void init() {
    THREAD_POOL = Executors.newCachedThreadPool(
        r -> new Thread(r, "Scanning deadline thread #" + threadCounter.incrementAndGet()));
  }

  @AfterAll
  public static void cleanup() {
    THREAD_POOL.shutdownNow();
  }

  private static class TabletLocations {
    public final Map<KeyExtent,TabletMetadata> locationStates = new HashMap<>();
    public final SetMultimap<HostAndPort,KeyExtent> hosted = HashMultimap.create();
    public final SetMultimap<HostAndPort,KeyExtent> suspended = HashMultimap.create();
    public int hostedCount = 0;
    public int assignedCount = 0;
    public int suspendedCount = 0;

    public static TabletLocations retrieve(final ClientContext ctx, final String tableName)
        throws Exception {
      int sleepTime = 200;
      int remainingAttempts = 30;

      while (true) {
        try {
          FutureTask<TabletLocations> tlsFuture = new FutureTask<>(() -> {
            TabletLocations answer = new TabletLocations();
            answer.scan(ctx, tableName);
            return answer;
          });
          THREAD_POOL.execute(tlsFuture);
          return tlsFuture.get(5, SECONDS);
        } catch (TimeoutException ex) {
          log.debug("Retrieval timed out.");
        } catch (Exception ex) {
          log.warn("Failed to scan metadata", ex);
        }
        sleepTime = Math.min(2 * sleepTime, 10000);
        Thread.sleep(sleepTime);
        --remainingAttempts;
        if (remainingAttempts == 0) {
          fail("Scanning of metadata failed, aborting");
        }
      }
    }

    private void scan(ClientContext ctx, String tableName) {
      Map<String,String> idMap = ctx.tableOperations().tableIdMap();
      String tableId = Objects.requireNonNull(idMap.get(tableName));
      var level = Ample.DataLevel.of(TableId.of(tableId));
      try (var tablets = ctx.getAmple().readTablets().forLevel(level).build()) {
        var scanner = tablets.iterator();
        while (scanner.hasNext()) {
          final TabletMetadata tm = scanner.next();
          final KeyExtent ke = tm.getExtent();

          if (!tm.getTableId().canonical().equals(tableId)) {
            continue;
          }
          locationStates.put(ke, tm);
          if (tm.getSuspend() != null) {
            suspended.put(tm.getSuspend().server, ke);
            ++suspendedCount;
          } else if (tm.hasCurrent()) {
            hosted.put(tm.getLocation().getHostAndPort(), ke);
            ++hostedCount;
          } else if (tm.getLocation() != null
              && tm.getLocation().getType().equals(LocationType.FUTURE)) {
            ++assignedCount;
          }
        }
      }
    }
  }
}<|MERGE_RESOLUTION|>--- conflicted
+++ resolved
@@ -21,6 +21,7 @@
 import static java.util.concurrent.TimeUnit.SECONDS;
 import static org.junit.jupiter.api.Assertions.assertEquals;
 import static org.junit.jupiter.api.Assertions.assertNotNull;
+import static org.junit.jupiter.api.Assertions.assertTrue;
 import static org.junit.jupiter.api.Assertions.fail;
 
 import java.time.Duration;
@@ -95,15 +96,10 @@
   }
 
   @Override
-<<<<<<< HEAD
   public void configureMiniCluster(MiniAccumuloConfigImpl cfg, Configuration fsConf) {
     cfg.setProperty(Property.MANAGER_STARTUP_TSERVER_AVAIL_MIN_COUNT, "2");
     cfg.setProperty(Property.MANAGER_STARTUP_TSERVER_AVAIL_MAX_WAIT, "10s");
     cfg.setProperty(Property.TSERV_MIGRATE_MAXCONCURRENT, "50");
-    cfg.setProperty(Property.TABLE_SUSPEND_DURATION, SUSPEND_DURATION + "s");
-=======
-  public void configure(MiniAccumuloConfigImpl cfg, Configuration fsConf) {
->>>>>>> ea5afb9d
     cfg.setClientProperty(ClientProperty.INSTANCE_ZOOKEEPERS_TIMEOUT, "5s");
     cfg.setProperty(Property.INSTANCE_ZK_TIMEOUT, "5s");
     cfg.getClusterServerConfiguration().setNumDefaultTabletServers(1);
@@ -157,19 +153,6 @@
   public void crashAndResumeTserver() throws Exception {
     // Run the test body. When we get to the point where we need a tserver to go away, get rid of it
     // via crashing
-<<<<<<< HEAD
-    suspensionTestBody((ctx, locs, count) -> {
-      tabletServerProcesses.forEach(proc -> {
-        try {
-          log.info("Killing processes: {}", proc);
-          ((MiniAccumuloClusterImpl) getCluster()).getClusterControl()
-              .killProcess(ServerType.TABLET_SERVER, proc);
-        } catch (ProcessNotFoundException | InterruptedException e) {
-          throw new RuntimeException("Error killing process: " + proc, e);
-        }
-      });
-    });
-=======
     suspensionTestBody(new CrashTserverKiller(), AfterSuspendAction.RESUME);
   }
 
@@ -179,16 +162,145 @@
     // Suspension markers can prevent balancing and possibly cause other problems, so its good to
     // clear them for offline tables.
     suspensionTestBody(new CrashTserverKiller(), AfterSuspendAction.OFFLINE);
->>>>>>> ea5afb9d
   }
 
   @Test
   public void shutdownAndResumeTserver() throws Exception {
     // Run the test body. When we get to the point where we need tservers to go away, stop them via
     // a clean shutdown.
-<<<<<<< HEAD
-    suspensionTestBody((ctx, locs, count) -> {
-
+    suspensionTestBody(new ShutdownTserverKiller(), AfterSuspendAction.RESUME);
+  }
+
+  @Test
+  public void shutdownAndOffline() throws Exception {
+    // Test to ensure that taking a table offline causes the suspension markers to be cleared.
+    suspensionTestBody(new ShutdownTserverKiller(), AfterSuspendAction.OFFLINE);
+  }
+
+  /**
+   * Main test body for suspension tests.
+   *
+   * @param serverStopper callback which shuts down some tablet servers.
+   */
+  private void suspensionTestBody(TServerKiller serverStopper, AfterSuspendAction action)
+      throws Exception {
+    try (AccumuloClient client =
+        Accumulo.newClient().from(getCluster().getClientProperties()).build()) {
+      ClientContext ctx = (ClientContext) client;
+
+      String tableName = getUniqueNames(1)[0];
+
+      SortedSet<Text> splitPoints = new TreeSet<>();
+      for (int i = 1; i < TABLETS; ++i) {
+        splitPoints.add(new Text("" + i));
+      }
+      log.info("Creating table " + tableName);
+      Map<String,String> properties = new HashMap<>();
+      properties.put("table.custom.assignment.group", TEST_GROUP_NAME);
+      properties.put(Property.TABLE_SUSPEND_DURATION.getKey(), action.suspendTime);
+
+      NewTableConfiguration ntc = new NewTableConfiguration().withSplits(splitPoints)
+          .withInitialTabletAvailability(TabletAvailability.HOSTED);
+      ntc.setProperties(properties);
+      ctx.tableOperations().create(tableName, ntc);
+
+      // Wait for all of the tablets to hosted ...
+      log.info("Waiting on hosting and balance");
+      TabletLocations ds;
+      for (ds = TabletLocations.retrieve(ctx, tableName); ds.hostedCount != TABLETS;
+          ds = TabletLocations.retrieve(ctx, tableName)) {
+        Thread.sleep(1000);
+      }
+      log.info("Tablets hosted");
+
+      // ... and balanced.
+      ctx.instanceOperations().waitForBalance();
+      log.info("Tablets balanced.");
+      do {
+        // Keep checking until all tablets are hosted and spread out across the tablet servers
+        Thread.sleep(1000);
+        ds = TabletLocations.retrieve(ctx, tableName);
+      } while (ds.hostedCount != TABLETS || ds.hosted.keySet().size() != (TSERVERS - 1));
+
+      // Given the loop exit condition above, at this point we're sure that all tablets are hosted
+      // and some are hosted on each of the tablet servers other than the one reserved for hosting
+      // the metadata table.
+      assertEquals(TSERVERS - 1, ds.hosted.keySet().size());
+      log.info("Tablet balance verified.");
+
+      // Kill two tablet servers hosting our tablets. This should put tablets into suspended state,
+      // and thus halt balancing.
+      TabletLocations beforeDeathState = ds;
+      log.info("Eliminating tablet servers");
+      serverStopper.eliminateTabletServers(ctx, beforeDeathState, TSERVERS - 1);
+
+      // All tablets should be either hosted or suspended.
+      log.info("Waiting on suspended tablets");
+      do {
+        Thread.sleep(1000);
+        ds = TabletLocations.retrieve(ctx, tableName);
+      } while (ds.suspended.keySet().size() != (TSERVERS - 1)
+          || (ds.suspendedCount + ds.hostedCount) != TABLETS);
+
+      SetMultimap<HostAndPort,KeyExtent> deadTabletsByServer = ds.suspended;
+
+      // All suspended tablets should "belong" to the dead tablet servers, and should be in exactly
+      // the same place as before any tserver death.
+      for (HostAndPort server : deadTabletsByServer.keySet()) {
+        // Comparing pre-death, hosted tablets to suspended tablets on a server
+        assertEquals(beforeDeathState.hosted.get(server), deadTabletsByServer.get(server));
+      }
+      assertEquals(TABLETS, ds.hostedCount + ds.suspendedCount);
+
+      assertTrue(ds.suspendedCount > 0);
+
+      if (action == AfterSuspendAction.OFFLINE) {
+        client.tableOperations().offline(tableName, true);
+
+        while (ds.suspendedCount > 0) {
+          Thread.sleep(1000);
+          ds = TabletLocations.retrieve(ctx, tableName);
+          log.info("Waiting for suspended {}", ds.suspended);
+        }
+      } else if (action == AfterSuspendAction.RESUME) {
+        // Restart the first tablet server, making sure it ends up on the same port
+        HostAndPort restartedServer = deadTabletsByServer.keySet().iterator().next();
+        log.info("Restarting " + restartedServer);
+        ((MiniAccumuloClusterImpl) getCluster())._exec(TabletServer.class, ServerType.TABLET_SERVER,
+            Map.of(Property.TSERV_CLIENTPORT.getKey(), "" + restartedServer.getPort(),
+                Property.TSERV_PORTSEARCH.getKey(), "false"),
+            "-o", Property.TSERV_GROUP_NAME.getKey() + "=" + TEST_GROUP_NAME);
+
+        // Eventually, the suspended tablets should be reassigned to the newly alive tserver.
+        log.info("Awaiting tablet unsuspension for tablets belonging to " + restartedServer);
+        while (ds.suspended.containsKey(restartedServer) || ds.assignedCount != 0) {
+          Thread.sleep(1000);
+          ds = TabletLocations.retrieve(ctx, tableName);
+        }
+        assertEquals(deadTabletsByServer.get(restartedServer), ds.hosted.get(restartedServer));
+
+        // Finally, after much longer, remaining suspended tablets should be reassigned.
+        log.info("Awaiting tablet reassignment for remaining tablets (suspension timeout)");
+        while (ds.hostedCount != TABLETS) {
+          Thread.sleep(1000);
+          ds = TabletLocations.retrieve(ctx, tableName);
+        }
+      } else {
+        throw new IllegalStateException("Unknown action " + action);
+      }
+    }
+  }
+
+  private interface TServerKiller {
+    void eliminateTabletServers(ClientContext ctx, TabletLocations locs, int count)
+        throws Exception;
+  }
+
+  private class ShutdownTserverKiller implements TServerKiller {
+
+    @Override
+    public void eliminateTabletServers(ClientContext ctx, TabletLocations locs, int count)
+        throws Exception {
       testGroup.forEach(ts -> {
         try {
           ThriftClientTypes.MANAGER.executeVoid(ctx, client -> {
@@ -205,255 +317,23 @@
         Wait.waitFor(() -> client.instanceOperations().getTabletServers().size() == 1);
       }
 
-    });
-=======
-    suspensionTestBody(new ShutdownTserverKiller(), AfterSuspendAction.RESUME);
-  }
-
-  @Test
-  public void shutdownAndOffline() throws Exception {
-    // Test to ensure that taking a table offline causes the suspension markers to be cleared.
-    suspensionTestBody(new ShutdownTserverKiller(), AfterSuspendAction.OFFLINE);
->>>>>>> ea5afb9d
-  }
-
-  /**
-   * Main test body for suspension tests.
-   *
-   * @param serverStopper callback which shuts down some tablet servers.
-   */
-<<<<<<< HEAD
-  private void suspensionTestBody(TServerKiller serverStopper) throws Exception {
-    try (AccumuloClient client =
-        Accumulo.newClient().from(getCluster().getClientProperties()).build()) {
-=======
-  private void suspensionTestBody(TServerKiller serverStopper, AfterSuspendAction action)
-      throws Exception {
-    try (AccumuloClient client = Accumulo.newClient().from(getClientProperties()).build()) {
->>>>>>> ea5afb9d
-      ClientContext ctx = (ClientContext) client;
-
-      String tableName = getUniqueNames(1)[0];
-
-      SortedSet<Text> splitPoints = new TreeSet<>();
-      for (int i = 1; i < TABLETS; ++i) {
-        splitPoints.add(new Text("" + i));
-      }
-      log.info("Creating table " + tableName);
-<<<<<<< HEAD
-      Map<String,String> properties = new HashMap<>();
-      properties.put("table.custom.assignment.group", TEST_GROUP_NAME);
-
-      NewTableConfiguration ntc = new NewTableConfiguration().withSplits(splitPoints)
-          .withInitialTabletAvailability(TabletAvailability.HOSTED);
-      ntc.setProperties(properties);
-=======
-      NewTableConfiguration ntc = new NewTableConfiguration().withSplits(splitPoints);
-      ntc.setProperties(Map.of(Property.TABLE_SUSPEND_DURATION.getKey(), action.suspendTime));
->>>>>>> ea5afb9d
-      ctx.tableOperations().create(tableName, ntc);
-
-      // Wait for all of the tablets to hosted ...
-      log.info("Waiting on hosting and balance");
-      TabletLocations ds;
-      for (ds = TabletLocations.retrieve(ctx, tableName); ds.hostedCount != TABLETS;
-          ds = TabletLocations.retrieve(ctx, tableName)) {
-        Thread.sleep(1000);
-      }
-      log.info("Tablets hosted");
-
-      // ... and balanced.
-      ctx.instanceOperations().waitForBalance();
-      log.info("Tablets balanced.");
-      do {
-        // Keep checking until all tablets are hosted and spread out across the tablet servers
-        Thread.sleep(1000);
-        ds = TabletLocations.retrieve(ctx, tableName);
-      } while (ds.hostedCount != TABLETS || ds.hosted.keySet().size() != (TSERVERS - 1));
-
-      // Given the loop exit condition above, at this point we're sure that all tablets are hosted
-      // and some are hosted on each of the tablet servers other than the one reserved for hosting
-      // the metadata table.
-      assertEquals(TSERVERS - 1, ds.hosted.keySet().size());
-      log.info("Tablet balance verified.");
-
-      // Kill two tablet servers hosting our tablets. This should put tablets into suspended state,
-      // and thus halt balancing.
-      TabletLocations beforeDeathState = ds;
-      log.info("Eliminating tablet servers");
-      serverStopper.eliminateTabletServers(ctx, beforeDeathState, TSERVERS - 1);
-
-      // All tablets should be either hosted or suspended.
-      log.info("Waiting on suspended tablets");
-      do {
-        Thread.sleep(1000);
-        ds = TabletLocations.retrieve(ctx, tableName);
-      } while (ds.suspended.keySet().size() != (TSERVERS - 1)
-          || (ds.suspendedCount + ds.hostedCount) != TABLETS);
-
-      SetMultimap<HostAndPort,KeyExtent> deadTabletsByServer = ds.suspended;
-
-      // All suspended tablets should "belong" to the dead tablet servers, and should be in exactly
-      // the same place as before any tserver death.
-      for (HostAndPort server : deadTabletsByServer.keySet()) {
-        // Comparing pre-death, hosted tablets to suspended tablets on a server
-        assertEquals(beforeDeathState.hosted.get(server), deadTabletsByServer.get(server));
-      }
-      assertEquals(TABLETS, ds.hostedCount + ds.suspendedCount);
-<<<<<<< HEAD
-      // Restart the first tablet server, making sure it ends up on the same port
-      HostAndPort restartedServer = deadTabletsByServer.keySet().iterator().next();
-      log.info("Restarting " + restartedServer);
-      ((MiniAccumuloClusterImpl) getCluster())._exec(TabletServer.class, ServerType.TABLET_SERVER,
-          Map.of(Property.TSERV_CLIENTPORT.getKey(), "" + restartedServer.getPort(),
-              Property.TSERV_PORTSEARCH.getKey(), "false"),
-          "-o", Property.TSERV_GROUP_NAME.getKey() + "=" + TEST_GROUP_NAME);
-
-      // Eventually, the suspended tablets should be reassigned to the newly alive tserver.
-      log.info("Awaiting tablet unsuspension for tablets belonging to " + restartedServer);
-      while (ds.suspended.containsKey(restartedServer) || ds.assignedCount != 0) {
-        Thread.sleep(1000);
-        ds = TabletLocations.retrieve(ctx, tableName);
-      }
-      assertEquals(deadTabletsByServer.get(restartedServer), ds.hosted.get(restartedServer));
-
-      // Finally, after much longer, remaining suspended tablets should be reassigned.
-      log.info("Awaiting tablet reassignment for remaining tablets (suspension timeout)");
-      while (ds.hostedCount != TABLETS) {
-        Thread.sleep(1000);
-        ds = TabletLocations.retrieve(ctx, tableName);
-=======
-
-      assertTrue(ds.suspendedCount > 0);
-
-      if (action == AfterSuspendAction.OFFLINE) {
-        client.tableOperations().offline(tableName, true);
-
-        while (ds.suspendedCount > 0) {
-          Thread.sleep(1000);
-          ds = TabletLocations.retrieve(ctx, tableName);
-          log.info("Waiting for suspended {}", ds.suspended);
-        }
-      } else if (action == AfterSuspendAction.RESUME) {
-        // Restart the first tablet server, making sure it ends up on the same port
-        HostAndPort restartedServer = deadTabletsByServer.keySet().iterator().next();
-        log.info("Restarting " + restartedServer);
-        getCluster().getClusterControl()
-            .start(
-                ServerType.TABLET_SERVER, Map.of(Property.TSERV_CLIENTPORT.getKey(),
-                    "" + restartedServer.getPort(), Property.TSERV_PORTSEARCH.getKey(), "false"),
-                1);
-
-        // Eventually, the suspended tablets should be reassigned to the newly alive tserver.
-        log.info("Awaiting tablet unsuspension for tablets belonging to " + restartedServer);
-        while (ds.suspended.containsKey(restartedServer) || ds.assignedCount != 0) {
-          Thread.sleep(1000);
-          ds = TabletLocations.retrieve(ctx, tableName);
-        }
-        assertEquals(deadTabletsByServer.get(restartedServer), ds.hosted.get(restartedServer));
-
-        // Finally, after much longer, remaining suspended tablets should be reassigned.
-        log.info("Awaiting tablet reassignment for remaining tablets");
-        while (ds.hostedCount != TABLETS) {
-          Thread.sleep(1000);
-          ds = TabletLocations.retrieve(ctx, tableName);
-        }
-      } else {
-        throw new IllegalStateException("Unknown action " + action);
->>>>>>> ea5afb9d
-      }
-    }
-  }
-
-  private interface TServerKiller {
-    void eliminateTabletServers(ClientContext ctx, TabletLocations locs, int count)
-        throws Exception;
-  }
-
-  private class ShutdownTserverKiller implements TServerKiller {
+    }
+  }
+
+  private class CrashTserverKiller implements TServerKiller {
 
     @Override
     public void eliminateTabletServers(ClientContext ctx, TabletLocations locs, int count)
         throws Exception {
-      Set<TServerInstance> tserverSet = new HashSet<>();
-      Set<TServerInstance> metadataServerSet = new HashSet<>();
-
-      TabletLocator tl = TabletLocator.getLocator(ctx, AccumuloTable.METADATA.tableId());
-      for (TabletLocationState tls : locs.locationStates.values()) {
-        if (tls.current != null) {
-          // add to set of all servers
-          tserverSet.add(tls.current.getServerInstance());
-
-          // get server that the current tablets metadata is on
-          TabletLocator.TabletLocation tab =
-              tl.locateTablet(ctx, tls.extent.toMetaRow(), false, false);
-          // add it to the set of servers with metadata
-          metadataServerSet.add(new TServerInstance(tab.getTserverLocation(),
-              Long.valueOf(tab.getTserverSession(), 16)));
-        }
-      }
-
-      // remove servers with metadata on them from the list of servers to be shutdown
-      assertEquals(1, metadataServerSet.size(), "Expecting a single tServer in metadataServerSet");
-      tserverSet.removeAll(metadataServerSet);
-
-      assertEquals(TSERVERS - 1, tserverSet.size(),
-          "Expecting " + (TSERVERS - 1) + " tServers in shutdown-list");
-
-      List<TServerInstance> tserversList = new ArrayList<>(tserverSet);
-      Collections.shuffle(tserversList, RANDOM.get());
-
-      for (int i1 = 0; i1 < count; ++i1) {
-        final String tserverName = tserversList.get(i1).getHostPortSession();
-        ThriftClientTypes.MANAGER.executeVoid(ctx, client -> {
-          log.info("Sending shutdown command to {} via ManagerClientService", tserverName);
-          client.shutdownTabletServer(null, ctx.rpcCreds(), tserverName, false);
-        });
-      }
-
-      log.info("Waiting for tserver process{} to die", count == 1 ? "" : "es");
-      for (int i2 = 0; i2 < 10; ++i2) {
-        List<ProcessReference> deadProcs = new ArrayList<>();
-        for (ProcessReference pr1 : getCluster().getProcesses().get(ServerType.TABLET_SERVER)) {
-          Process p = pr1.getProcess();
-          if (!p.isAlive()) {
-            deadProcs.add(pr1);
-          }
-        }
-        for (ProcessReference pr2 : deadProcs) {
-          log.info("Process {} is dead, informing cluster control about this", pr2.getProcess());
-          getCluster().getClusterControl().killProcess(ServerType.TABLET_SERVER, pr2);
-          --count;
-        }
-        if (count == 0) {
-          return;
-        } else {
-          Thread.sleep(SECONDS.toMillis(2));
-        }
-      }
-      throw new IllegalStateException("Tablet servers didn't die!");
-    }
-  }
-
-  private class CrashTserverKiller implements TServerKiller {
-
-    @Override
-    public void eliminateTabletServers(ClientContext ctx, TabletLocations locs, int count)
-        throws Exception {
-      // Exclude the tablet server hosting the metadata table from the list and only
-      // kill tablet servers that are not hosting the metadata table.
-      List<ProcessReference> procs = getCluster().getProcesses().get(ServerType.TABLET_SERVER)
-          .stream().filter(p -> !metadataTserverProcess.equals(p)).collect(Collectors.toList());
-      Collections.shuffle(procs, RANDOM.get());
-      assertEquals(TSERVERS - 1, procs.size(), "Not enough tservers exist");
-      assertTrue(procs.size() >= count, "Attempting to kill more tservers (" + count
-          + ") than exist in the cluster (" + procs.size() + ")");
-
-      for (int i = 0; i < count; ++i) {
-        ProcessReference pr = procs.get(i);
-        log.info("Crashing {}", pr.getProcess());
-        getCluster().killProcess(ServerType.TABLET_SERVER, pr);
-      }
+      tabletServerProcesses.forEach(proc -> {
+        try {
+          log.info("Killing processes: {}", proc);
+          ((MiniAccumuloClusterImpl) getCluster()).getClusterControl()
+              .killProcess(ServerType.TABLET_SERVER, proc);
+        } catch (ProcessNotFoundException | InterruptedException e) {
+          throw new RuntimeException("Error killing process: " + proc, e);
+        }
+      });
     }
   }
 
