/*
 * Licensed to the Apache Software Foundation (ASF) under one or more
 * contributor license agreements.  See the NOTICE file distributed with
 * this work for additional information regarding copyright ownership.
 * The ASF licenses this file to You under the Apache License, Version 2.0
 * (the "License"); you may not use this file except in compliance with
 * the License.  You may obtain a copy of the License at
 *
 *     http://www.apache.org/licenses/LICENSE-2.0
 *
 * Unless required by applicable law or agreed to in writing, software
 * distributed under the License is distributed on an "AS IS" BASIS,
 * WITHOUT WARRANTIES OR CONDITIONS OF ANY KIND, either express or implied.
 * See the License for the specific language governing permissions and
 * limitations under the License.
 */
package org.apache.accumulo.test.functional;

import static org.junit.Assert.assertTrue;

import java.util.Arrays;
import java.util.HashSet;
import java.util.Map;
import java.util.Set;

import org.apache.accumulo.core.client.Accumulo;
import org.apache.accumulo.core.client.AccumuloClient;
import org.apache.accumulo.gc.metrics.GcMetrics;
import org.apache.accumulo.harness.AccumuloClusterHarness;
import org.apache.accumulo.test.metrics.MetricsFileTailer;
import org.junit.Before;
import org.junit.Test;
import org.slf4j.Logger;
import org.slf4j.LoggerFactory;

/**
 * Functional test that uses a hadoop metrics 2 file sink to read published metrics for
 * verification.
 */
public class GcMetricsIT extends AccumuloClusterHarness {

  private static final Logger log = LoggerFactory.getLogger(GcMetricsIT.class);

  private AccumuloClient accumuloClient;

  private static final int NUM_TAIL_ATTEMPTS = 20;
  private static final long TAIL_DELAY = 5_000;
  private static final Set<String> EXPECTED_METRIC_KEYS =
      new HashSet<>(Arrays.asList("AccGcCandidates", "AccGcDeleted", "AccGcErrors", "AccGcFinished",
          "AccGcInUse", "AccGcPostOpDuration", "AccGcRunCycleCount", "AccGcStarted",
          "AccGcWalCandidates", "AccGcWalDeleted", "AccGcWalErrors", "AccGcWalFinished",
          "AccGcWalInUse", "AccGcWalStarted"));

  @Before
  public void setup() {
    accumuloClient = Accumulo.newClient().from(getClientProps()).build();
  }

  @Override
  protected int defaultTimeoutSeconds() {
    return 4 * 60;
  }

  @Test
  public void gcMetricsPublished() {

    log.trace("Client started, properties:{}", accumuloClient.properties());

    MetricsFileTailer gcTail = new MetricsFileTailer("accumulo.sink.file-gc");
    Thread t1 = new Thread(gcTail);
    t1.start();

    try {

      long testStart = System.currentTimeMillis();

<<<<<<< HEAD
      MetricsFileTailer.LineUpdate firstUpdate =
          gcTail.waitForUpdate(-1, NUM_TAIL_ATTEMPTS, TAIL_DELAY);
=======
      // ignore first line - if file exists it can be from another test / run
      LineUpdate firstUpdate = waitForUpdate(-1, gcTail);
      firstUpdate = waitForUpdate(firstUpdate.getLastUpdate(), gcTail);
>>>>>>> 6b54a5d8

      Map<String,String> firstSeenMap = gcTail.parseLine(GcMetrics.GC_METRIC_PREFIX);

      log.trace("L:{}", firstUpdate.getLine());
      log.trace("M:{}", firstSeenMap);

      assertTrue(lookForExpectedKeys(firstSeenMap));
      sanity(testStart, firstSeenMap);

      MetricsFileTailer.LineUpdate nextUpdate =
          gcTail.waitForUpdate(firstUpdate.getLastUpdate(), NUM_TAIL_ATTEMPTS, TAIL_DELAY);

      Map<String,String> updateSeenMap = gcTail.parseLine(GcMetrics.GC_METRIC_PREFIX);

      log.debug("Line received:{}", nextUpdate.getLine());
      log.trace("Mapped values:{}", updateSeenMap);

      assertTrue(lookForExpectedKeys(updateSeenMap));
      sanity(testStart, updateSeenMap);

      validate(firstSeenMap, updateSeenMap);

    } catch (Exception ex) {
      log.debug("reads", ex);
    }
  }

  /**
   * Validate metrics for consistency withing a run cycle.
   *
   * @param values
   *          map of values from one run cycle.
   */
  private void sanity(final long testStart, final Map<String,String> values) {

    long start = Long.parseLong(values.get("AccGcStarted"));
    long finished = Long.parseLong(values.get("AccGcFinished"));
    assertTrue(start >= testStart);
    assertTrue(finished >= start);

    start = Long.parseLong(values.get("AccGcWalStarted"));
    finished = Long.parseLong(values.get("AccGcWalFinished"));
    assertTrue(start >= testStart);
    assertTrue(finished >= start);

  }

  /**
   * A series of sanity checks for the metrics between different update cycles, some values should
   * be at least different, and some of the checks can include ordering.
   *
   * @param firstSeen
   *          map of first metric update
   * @param nextSeen
   *          map of a later metric update.
   */
  private void validate(Map<String,String> firstSeen, Map<String,String> nextSeen) {

    log.info("First: {}, Next: {}", firstSeen, nextSeen);

    assertTrue(Long.parseLong(nextSeen.get("AccGcStarted"))
        >= Long.parseLong(firstSeen.get("AccGcStarted")));

    String s1 = firstSeen.get("AccGcWalStarted");
    String s2 = nextSeen.get("AccGcWalStarted");

    if (s1 != null && s2 != null) {
      Long first = Long.parseLong(s1);
      Long next = Long.parseLong(s2);
      if (first > 0 && next > 0) {
        assertTrue(first <= next);
      }
    }

    s1 = firstSeen.get("AccGcWalFinished");
    s2 = nextSeen.get("AccGcWalFinished");

    if (s1 != null && s2 != null) {
      Long first = Long.parseLong(s1);
      Long next = Long.parseLong(s2);
      if (first > 0 && next > 0) {
        assertTrue(first <= next);
      }
    }

    assertTrue(Long.parseLong(nextSeen.get("AccGcRunCycleCount"))
        >= Long.parseLong(firstSeen.get("AccGcRunCycleCount")));
  }

  private boolean lookForExpectedKeys(final Map<String,String> received) {

    for (String e : EXPECTED_METRIC_KEYS) {
      if (!received.containsKey(e)) {
        return false;
      }
    }

    return true;
  }
}<|MERGE_RESOLUTION|>--- conflicted
+++ resolved
@@ -18,10 +18,10 @@
 
 import static org.junit.Assert.assertTrue;
 
-import java.util.Arrays;
-import java.util.HashSet;
+import java.util.Collections;
 import java.util.Map;
-import java.util.Set;
+import java.util.TreeMap;
+import java.util.concurrent.TimeUnit;
 
 import org.apache.accumulo.core.client.Accumulo;
 import org.apache.accumulo.core.client.AccumuloClient;
@@ -45,11 +45,11 @@
 
   private static final int NUM_TAIL_ATTEMPTS = 20;
   private static final long TAIL_DELAY = 5_000;
-  private static final Set<String> EXPECTED_METRIC_KEYS =
-      new HashSet<>(Arrays.asList("AccGcCandidates", "AccGcDeleted", "AccGcErrors", "AccGcFinished",
-          "AccGcInUse", "AccGcPostOpDuration", "AccGcRunCycleCount", "AccGcStarted",
-          "AccGcWalCandidates", "AccGcWalDeleted", "AccGcWalErrors", "AccGcWalFinished",
-          "AccGcWalInUse", "AccGcWalStarted"));
+
+  private static final String[] EXPECTED_METRIC_KEYS = new String[] {"AccGcCandidates",
+      "AccGcDeleted", "AccGcErrors", "AccGcFinished", "AccGcInUse", "AccGcPostOpDuration",
+      "AccGcRunCycleCount", "AccGcStarted", "AccGcWalCandidates", "AccGcWalDeleted",
+      "AccGcWalErrors", "AccGcWalFinished", "AccGcWalInUse", "AccGcWalStarted"};
 
   @Before
   public void setup() {
@@ -74,16 +74,11 @@
 
       long testStart = System.currentTimeMillis();
 
-<<<<<<< HEAD
-      MetricsFileTailer.LineUpdate firstUpdate =
-          gcTail.waitForUpdate(-1, NUM_TAIL_ATTEMPTS, TAIL_DELAY);
-=======
       // ignore first line - if file exists it can be from another test / run
       LineUpdate firstUpdate = waitForUpdate(-1, gcTail);
       firstUpdate = waitForUpdate(firstUpdate.getLastUpdate(), gcTail);
->>>>>>> 6b54a5d8
-
-      Map<String,String> firstSeenMap = gcTail.parseLine(GcMetrics.GC_METRIC_PREFIX);
+
+      Map<String,Long> firstSeenMap = parseLine(firstUpdate.getLine());
 
       log.trace("L:{}", firstUpdate.getLine());
       log.trace("M:{}", firstSeenMap);
@@ -91,10 +86,9 @@
       assertTrue(lookForExpectedKeys(firstSeenMap));
       sanity(testStart, firstSeenMap);
 
-      MetricsFileTailer.LineUpdate nextUpdate =
-          gcTail.waitForUpdate(firstUpdate.getLastUpdate(), NUM_TAIL_ATTEMPTS, TAIL_DELAY);
-
-      Map<String,String> updateSeenMap = gcTail.parseLine(GcMetrics.GC_METRIC_PREFIX);
+      LineUpdate nextUpdate = waitForUpdate(firstUpdate.getLastUpdate(), gcTail);
+
+      Map<String,Long> updateSeenMap = parseLine(nextUpdate.getLine());
 
       log.debug("Line received:{}", nextUpdate.getLine());
       log.trace("Mapped values:{}", updateSeenMap);
@@ -115,15 +109,15 @@
    * @param values
    *          map of values from one run cycle.
    */
-  private void sanity(final long testStart, final Map<String,String> values) {
-
-    long start = Long.parseLong(values.get("AccGcStarted"));
-    long finished = Long.parseLong(values.get("AccGcFinished"));
+  private void sanity(final long testStart, final Map<String,Long> values) {
+
+    long start = values.get("AccGcStarted");
+    long finished = values.get("AccGcFinished");
     assertTrue(start >= testStart);
     assertTrue(finished >= start);
 
-    start = Long.parseLong(values.get("AccGcWalStarted"));
-    finished = Long.parseLong(values.get("AccGcWalFinished"));
+    start = values.get("AccGcWalStarted");
+    finished = values.get("AccGcWalFinished");
     assertTrue(start >= testStart);
     assertTrue(finished >= start);
 
@@ -138,40 +132,84 @@
    * @param nextSeen
    *          map of a later metric update.
    */
-  private void validate(Map<String,String> firstSeen, Map<String,String> nextSeen) {
-
-    log.info("First: {}, Next: {}", firstSeen, nextSeen);
-
-    assertTrue(Long.parseLong(nextSeen.get("AccGcStarted"))
-        >= Long.parseLong(firstSeen.get("AccGcStarted")));
-
-    String s1 = firstSeen.get("AccGcWalStarted");
-    String s2 = nextSeen.get("AccGcWalStarted");
-
-    if (s1 != null && s2 != null) {
-      Long first = Long.parseLong(s1);
-      Long next = Long.parseLong(s2);
-      if (first > 0 && next > 0) {
-        assertTrue(first <= next);
-      }
-    }
-
-    s1 = firstSeen.get("AccGcWalFinished");
-    s2 = nextSeen.get("AccGcWalFinished");
-
-    if (s1 != null && s2 != null) {
-      Long first = Long.parseLong(s1);
-      Long next = Long.parseLong(s2);
-      if (first > 0 && next > 0) {
-        assertTrue(first <= next);
-      }
-    }
-
-    assertTrue(Long.parseLong(nextSeen.get("AccGcRunCycleCount"))
-        >= Long.parseLong(firstSeen.get("AccGcRunCycleCount")));
-  }
-
-  private boolean lookForExpectedKeys(final Map<String,String> received) {
+  private void validate(Map<String,Long> firstSeen, Map<String,Long> nextSeen) {
+    assertTrue(nextSeen.get("AccGcStarted") > firstSeen.get("AccGcStarted"));
+    assertTrue(nextSeen.get("AccGcFinished") > firstSeen.get("AccGcWalStarted"));
+    assertTrue(nextSeen.get("AccGcRunCycleCount") > firstSeen.get("AccGcRunCycleCount"));
+  }
+
+  /**
+   * The hadoop metrics file sink published records as a line with comma separated key=value pairs.
+   * This method parses the line and extracts the key, value pair from metrics that start with AccGc
+   * and returns them in a sort map.
+   *
+   * @param line
+   *          a line from the metrics system file sink.
+   * @return a map of the metrics that start with AccGc
+   */
+  private Map<String,Long> parseLine(final String line) {
+
+    if (line == null) {
+      return Collections.emptyMap();
+    }
+
+    Map<String,Long> m = new TreeMap<>();
+
+    String[] csvTokens = line.split(",");
+
+    for (String token : csvTokens) {
+      token = token.trim();
+      if (token.startsWith(GcMetrics.GC_METRIC_PREFIX)) {
+        String[] parts = token.split("=");
+        m.put(parts[0], Long.parseLong(parts[1]));
+      }
+    }
+    return m;
+  }
+
+  private static class LineUpdate {
+    private final long lastUpdate;
+    private final String line;
+
+    LineUpdate(long lastUpdate, String line) {
+      this.lastUpdate = lastUpdate;
+      this.line = line;
+    }
+
+    long getLastUpdate() {
+      return lastUpdate;
+    }
+
+    String getLine() {
+      return line;
+    }
+  }
+
+  private LineUpdate waitForUpdate(final long prevUpdate, final MetricsFileTailer tail) {
+
+    for (int count = 0; count < NUM_TAIL_ATTEMPTS; count++) {
+
+      String line = tail.getLast();
+      long currUpdate = tail.getLastUpdate();
+
+      if (line != null && (currUpdate != prevUpdate)) {
+        return new LineUpdate(tail.getLastUpdate(), line);
+      }
+
+      try {
+        Thread.sleep(TAIL_DELAY);
+      } catch (InterruptedException ex) {
+        Thread.currentThread().interrupt();
+        throw new IllegalStateException(ex);
+      }
+    }
+    // not found - throw exception.
+    throw new IllegalStateException(
+        String.format("File source update not received after %d tries in %d sec", NUM_TAIL_ATTEMPTS,
+            TimeUnit.MILLISECONDS.toSeconds(TAIL_DELAY * NUM_TAIL_ATTEMPTS)));
+  }
+
+  private boolean lookForExpectedKeys(final Map<String,Long> received) {
 
     for (String e : EXPECTED_METRIC_KEYS) {
       if (!received.containsKey(e)) {
