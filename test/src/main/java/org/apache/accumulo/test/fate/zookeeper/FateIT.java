/*
 * Licensed to the Apache Software Foundation (ASF) under one
 * or more contributor license agreements.  See the NOTICE file
 * distributed with this work for additional information
 * regarding copyright ownership.  The ASF licenses this file
 * to you under the Apache License, Version 2.0 (the
 * "License"); you may not use this file except in compliance
 * with the License.  You may obtain a copy of the License at
 *
 *   http://www.apache.org/licenses/LICENSE-2.0
 *
 * Unless required by applicable law or agreed to in writing,
 * software distributed under the License is distributed on an
 * "AS IS" BASIS, WITHOUT WARRANTIES OR CONDITIONS OF ANY
 * KIND, either express or implied.  See the License for the
 * specific language governing permissions and limitations
 * under the License.
 */
package org.apache.accumulo.test.fate.zookeeper;

import static java.nio.charset.StandardCharsets.UTF_8;
import static org.apache.accumulo.fate.ReadOnlyTStore.TStatus.FAILED;
import static org.apache.accumulo.fate.ReadOnlyTStore.TStatus.FAILED_IN_PROGRESS;
import static org.apache.accumulo.fate.ReadOnlyTStore.TStatus.IN_PROGRESS;
import static org.apache.accumulo.fate.ReadOnlyTStore.TStatus.NEW;
import static org.apache.accumulo.fate.ReadOnlyTStore.TStatus.SUBMITTED;
import static org.apache.accumulo.fate.ReadOnlyTStore.TStatus.SUCCESSFUL;
import static org.easymock.EasyMock.createMock;
import static org.easymock.EasyMock.expect;
import static org.easymock.EasyMock.replay;
import static org.junit.Assert.assertEquals;
import static org.junit.Assert.assertFalse;
import static org.junit.Assert.assertTrue;
import static org.junit.Assert.fail;

import java.io.File;
import java.util.UUID;
import java.util.concurrent.CountDownLatch;

import org.apache.accumulo.core.Constants;
import org.apache.accumulo.core.clientImpl.thrift.TableOperation;
import org.apache.accumulo.core.conf.ConfigurationCopy;
import org.apache.accumulo.core.conf.Property;
import org.apache.accumulo.core.data.NamespaceId;
import org.apache.accumulo.core.data.TableId;
import org.apache.accumulo.fate.AgeOffStore;
import org.apache.accumulo.fate.Fate;
import org.apache.accumulo.fate.ReadOnlyTStore.TStatus;
import org.apache.accumulo.fate.Repo;
import org.apache.accumulo.fate.ZooStore;
import org.apache.accumulo.fate.util.UtilWaitThread;
import org.apache.accumulo.fate.zookeeper.ZooReaderWriter;
import org.apache.accumulo.manager.Manager;
import org.apache.accumulo.manager.tableOps.ManagerRepo;
import org.apache.accumulo.manager.tableOps.TraceRepo;
import org.apache.accumulo.manager.tableOps.Utils;
import org.apache.accumulo.server.ServerContext;
import org.apache.accumulo.test.categories.ZooKeeperTestingServerTests;
import org.apache.accumulo.test.zookeeper.ZooKeeperTestingServer;
import org.apache.zookeeper.KeeperException;
import org.junit.AfterClass;
import org.junit.BeforeClass;
import org.junit.ClassRule;
import org.junit.Test;
import org.junit.experimental.categories.Category;
<<<<<<< HEAD
import org.slf4j.Logger;
import org.slf4j.LoggerFactory;
=======
import org.junit.rules.TemporaryFolder;
>>>>>>> 48679fef

@Category({ZooKeeperTestingServerTests.class})
public class FateIT {

  public static class TestOperation extends ManagerRepo {

    private static final Logger LOG = LoggerFactory.getLogger(TestOperation.class);

    private static final long serialVersionUID = 1L;

    private final TableId tableId;
    private final NamespaceId namespaceId;

    public TestOperation(NamespaceId namespaceId, TableId tableId) {
      this.namespaceId = namespaceId;
      this.tableId = tableId;
    }

    @Override
    public long isReady(long tid, Manager manager) throws Exception {
      return Utils.reserveNamespace(manager, namespaceId, tid, false, true, TableOperation.RENAME)
          + Utils.reserveTable(manager, tableId, tid, true, true, TableOperation.RENAME);
    }

    @Override
    public void undo(long tid, Manager manager) throws Exception {
      Utils.unreserveNamespace(manager, namespaceId, tid, false);
      Utils.unreserveTable(manager, tableId, tid, true);
    }

    @Override
    public Repo<Manager> call(long tid, Manager manager) throws Exception {
      LOG.debug("Entering call {}", Long.toHexString(tid));
      try {
        FateIT.inCall();
        return null;
      } finally {
        Utils.unreserveNamespace(manager, namespaceId, tid, false);
        Utils.unreserveTable(manager, tableId, tid, true);
        LOG.debug("Leaving call {}", Long.toHexString(tid));
      }

    }

  }

<<<<<<< HEAD
  private static final Logger LOG = LoggerFactory.getLogger(FateIT.class);
=======
  @ClassRule
  public static final TemporaryFolder TEMP =
      new TemporaryFolder(new File(System.getProperty("user.dir") + "/target"));
>>>>>>> 48679fef

  private static ZooKeeperTestingServer szk = null;
  private static final String ZK_ROOT = "/accumulo/" + UUID.randomUUID().toString();
  private static final NamespaceId NS = NamespaceId.of("testNameSpace");
  private static final TableId TID = TableId.of("testTable");

  private static CountDownLatch callStarted;
  private static CountDownLatch finishCall;

  @BeforeClass
  public static void setup() throws Exception {
<<<<<<< HEAD
    szk = new ZooKeeperTestingServer();
    ZooReaderWriter zk = new ZooReaderWriter(szk.getConn(), 30000, "secret");
    zk.mkdirs(ZK_ROOT + Constants.ZFATE);
    zk.mkdirs(ZK_ROOT + Constants.ZTABLE_LOCKS);
    zk.mkdirs(ZK_ROOT + Constants.ZNAMESPACES + "/" + NS.canonical());
    zk.mkdirs(ZK_ROOT + Constants.ZTABLE_STATE + "/" + TID.canonical());
    zk.mkdirs(ZK_ROOT + Constants.ZTABLES + "/" + TID.canonical());
=======
    szk = new ZooKeeperTestingServer(TEMP.newFolder());
>>>>>>> 48679fef
  }

  @AfterClass
  public static void teardown() throws Exception {
    szk.close();
  }

  @Test(timeout = 30000)
  public void testTransactionStatus() throws Exception {

    final ZooReaderWriter zk = new ZooReaderWriter(szk.getConn(), 30000, "secret");
    final ZooStore<Manager> zooStore = new ZooStore<Manager>(ZK_ROOT + Constants.ZFATE, zk);
    final AgeOffStore<Manager> store =
        new AgeOffStore<Manager>(zooStore, 3000, System::currentTimeMillis);

    Manager manager = createMock(Manager.class);
    ServerContext sctx = createMock(ServerContext.class);
    expect(manager.getContext()).andReturn(sctx).anyTimes();
    expect(sctx.getZooKeeperRoot()).andReturn(ZK_ROOT).anyTimes();
    expect(sctx.getZooReaderWriter()).andReturn(zk).anyTimes();
    replay(manager, sctx);

    Fate<Manager> fate = new Fate<Manager>(manager, store, TraceRepo::toLogString);
    try {
      ConfigurationCopy config = new ConfigurationCopy();
      config.set(Property.GENERAL_SIMPLETIMER_THREADPOOL_SIZE, "2");
      config.set(Property.MANAGER_FATE_THREADPOOL_SIZE, "1");
      fate.startTransactionRunners(config);

      // Wait for the transaction runner to be scheduled.
      UtilWaitThread.sleep(3000);

      callStarted = new CountDownLatch(1);
      finishCall = new CountDownLatch(1);

      long txid = fate.startTransaction();
      assertEquals(TStatus.NEW, getTxStatus(zk, txid));
      fate.seedTransaction(txid, new TestOperation(NS, TID), true, "Test Op");
      assertEquals(TStatus.SUBMITTED, getTxStatus(zk, txid));
      // wait for call() to be called
      callStarted.await();
      assertEquals(IN_PROGRESS, getTxStatus(zk, txid));
      // tell the op to exit the method
      finishCall.countDown();
      // Check that it transitions to SUCCESSFUL
      TStatus s = getTxStatus(zk, txid);
      while (s != SUCCESSFUL) {
        s = getTxStatus(zk, txid);
        Thread.sleep(10);
      }
      // Check that it gets removed
      boolean errorSeen = false;
      while (!errorSeen) {
        try {
          s = getTxStatus(zk, txid);
          Thread.sleep(10);
        } catch (KeeperException e) {
          if (e.code() == KeeperException.Code.NONODE) {
            errorSeen = true;
          } else {
            fail("Unexpected error thrown: " + e.getMessage());
          }
        }
      }

    } finally {
      fate.shutdown();
    }
  }

  @Test
  public void testCancelWhileNew() throws Exception {
    final ZooReaderWriter zk = new ZooReaderWriter(szk.getConn(), 30000, "secret");
    final ZooStore<Manager> zooStore = new ZooStore<Manager>(ZK_ROOT + Constants.ZFATE, zk);
    final AgeOffStore<Manager> store =
        new AgeOffStore<Manager>(zooStore, 3000, System::currentTimeMillis);

    Manager manager = createMock(Manager.class);
    ServerContext sctx = createMock(ServerContext.class);
    expect(manager.getContext()).andReturn(sctx).anyTimes();
    expect(sctx.getZooKeeperRoot()).andReturn(ZK_ROOT).anyTimes();
    expect(sctx.getZooReaderWriter()).andReturn(zk).anyTimes();
    replay(manager, sctx);

    Fate<Manager> fate = new Fate<Manager>(manager, store, TraceRepo::toLogString);
    try {
      ConfigurationCopy config = new ConfigurationCopy();
      config.set(Property.GENERAL_SIMPLETIMER_THREADPOOL_SIZE, "2");
      config.set(Property.MANAGER_FATE_THREADPOOL_SIZE, "1");
      fate.startTransactionRunners(config);

      // Wait for the transaction runner to be scheduled.
      UtilWaitThread.sleep(3000);

      callStarted = new CountDownLatch(1);
      finishCall = new CountDownLatch(1);

      long txid = fate.startTransaction();
      LOG.debug("Starting test testCancelWhileNew with {}", Long.toHexString(txid));
      assertEquals(NEW, getTxStatus(zk, txid));
      // cancel the transaction
      assertTrue(fate.cancel(txid));
      assertTrue(FAILED_IN_PROGRESS == getTxStatus(zk, txid) || FAILED == getTxStatus(zk, txid));
      fate.seedTransaction(txid, new TestOperation(NS, TID), true, "Test Op");
      assertTrue(FAILED_IN_PROGRESS == getTxStatus(zk, txid) || FAILED == getTxStatus(zk, txid));
      fate.delete(txid);
    } finally {
      fate.shutdown();
    }
  }

  @Test
  public void testCancelWhileSubmittedNotRunning() throws Exception {
    final ZooReaderWriter zk = new ZooReaderWriter(szk.getConn(), 30000, "secret");
    final ZooStore<Manager> zooStore = new ZooStore<Manager>(ZK_ROOT + Constants.ZFATE, zk);
    final AgeOffStore<Manager> store =
        new AgeOffStore<Manager>(zooStore, 3000, System::currentTimeMillis);

    Manager manager = createMock(Manager.class);
    ServerContext sctx = createMock(ServerContext.class);
    expect(manager.getContext()).andReturn(sctx).anyTimes();
    expect(sctx.getZooKeeperRoot()).andReturn(ZK_ROOT).anyTimes();
    expect(sctx.getZooReaderWriter()).andReturn(zk).anyTimes();
    replay(manager, sctx);

    Fate<Manager> fate = new Fate<Manager>(manager, store, TraceRepo::toLogString);
    ConfigurationCopy config = new ConfigurationCopy();
    config.set(Property.GENERAL_SIMPLETIMER_THREADPOOL_SIZE, "2");

    // Notice that we did not start the transaction runners

    // Wait for the transaction runner to be scheduled.
    UtilWaitThread.sleep(3000);

    callStarted = new CountDownLatch(1);
    finishCall = new CountDownLatch(1);

    long txid = fate.startTransaction();
    LOG.debug("Starting test testCancelWhileSubmitted with {}", Long.toHexString(txid));
    assertEquals(NEW, getTxStatus(zk, txid));
    fate.seedTransaction(txid, new TestOperation(NS, TID), true, "Test Op");
    assertEquals(SUBMITTED, getTxStatus(zk, txid));
    assertTrue(fate.cancel(txid));
  }

  @Test
  public void testCancelWhileSubmittedAndRunning() throws Exception {
    final ZooReaderWriter zk = new ZooReaderWriter(szk.getConn(), 30000, "secret");
    final ZooStore<Manager> zooStore = new ZooStore<Manager>(ZK_ROOT + Constants.ZFATE, zk);
    final AgeOffStore<Manager> store =
        new AgeOffStore<Manager>(zooStore, 3000, System::currentTimeMillis);

    Manager manager = createMock(Manager.class);
    ServerContext sctx = createMock(ServerContext.class);
    expect(manager.getContext()).andReturn(sctx).anyTimes();
    expect(sctx.getZooKeeperRoot()).andReturn(ZK_ROOT).anyTimes();
    expect(sctx.getZooReaderWriter()).andReturn(zk).anyTimes();
    replay(manager, sctx);

    Fate<Manager> fate = new Fate<Manager>(manager, store, TraceRepo::toLogString);
    try {
      ConfigurationCopy config = new ConfigurationCopy();
      config.set(Property.GENERAL_SIMPLETIMER_THREADPOOL_SIZE, "2");
      config.set(Property.MANAGER_FATE_THREADPOOL_SIZE, "1");
      fate.startTransactionRunners(config);

      // Wait for the transaction runner to be scheduled.
      UtilWaitThread.sleep(3000);

      callStarted = new CountDownLatch(1);
      finishCall = new CountDownLatch(1);

      long txid = fate.startTransaction();
      LOG.debug("Starting test testCancelWhileSubmitted with {}", Long.toHexString(txid));
      assertEquals(NEW, getTxStatus(zk, txid));
      fate.seedTransaction(txid, new TestOperation(NS, TID), true, "Test Op");
      assertEquals(SUBMITTED, getTxStatus(zk, txid));
      // This is false because the transaction runner has reserved the FaTe
      // transaction.
      assertFalse(fate.cancel(txid));
      callStarted.await();
      finishCall.countDown();
      fate.delete(txid);
    } finally {
      fate.shutdown();
    }
  }

  @Test
  public void testCancelWhileInCall() throws Exception {
    final ZooReaderWriter zk = new ZooReaderWriter(szk.getConn(), 30000, "secret");
    final ZooStore<Manager> zooStore = new ZooStore<Manager>(ZK_ROOT + Constants.ZFATE, zk);
    final AgeOffStore<Manager> store =
        new AgeOffStore<Manager>(zooStore, 3000, System::currentTimeMillis);

    Manager manager = createMock(Manager.class);
    ServerContext sctx = createMock(ServerContext.class);
    expect(manager.getContext()).andReturn(sctx).anyTimes();
    expect(sctx.getZooKeeperRoot()).andReturn(ZK_ROOT).anyTimes();
    expect(sctx.getZooReaderWriter()).andReturn(zk).anyTimes();
    replay(manager, sctx);

    Fate<Manager> fate = new Fate<Manager>(manager, store, TraceRepo::toLogString);
    try {
      ConfigurationCopy config = new ConfigurationCopy();
      config.set(Property.GENERAL_SIMPLETIMER_THREADPOOL_SIZE, "2");
      config.set(Property.MANAGER_FATE_THREADPOOL_SIZE, "1");
      fate.startTransactionRunners(config);

      // Wait for the transaction runner to be scheduled.
      UtilWaitThread.sleep(3000);

      callStarted = new CountDownLatch(1);
      finishCall = new CountDownLatch(1);

      long txid = fate.startTransaction();
      LOG.debug("Starting test testCancelWhileInCall with {}", Long.toHexString(txid));
      assertEquals(NEW, getTxStatus(zk, txid));
      fate.seedTransaction(txid, new TestOperation(NS, TID), true, "Test Op");
      assertEquals(SUBMITTED, getTxStatus(zk, txid));
      // wait for call() to be called
      callStarted.await();
      // cancel the transaction
      assertFalse(fate.cancel(txid));
    } finally {
      fate.shutdown();
    }

  }

  private static void inCall() throws InterruptedException {
    // signal that call started
    callStarted.countDown();
    // wait for the signal to exit the method
    finishCall.await();
  }

  /*
   * Get the status of the TX from ZK directly. Unable to call ZooStore.getStatus because this test
   * thread does not have the reservation (the FaTE thread does)
   */
  private static TStatus getTxStatus(ZooReaderWriter zrw, long txid)
      throws KeeperException, InterruptedException {
    String txdir = String.format("%s%s/tx_%016x", ZK_ROOT, Constants.ZFATE, txid);
    return TStatus.valueOf(new String(zrw.getData(txdir), UTF_8));
  }

}<|MERGE_RESOLUTION|>--- conflicted
+++ resolved
@@ -63,12 +63,9 @@
 import org.junit.ClassRule;
 import org.junit.Test;
 import org.junit.experimental.categories.Category;
-<<<<<<< HEAD
+import org.junit.rules.TemporaryFolder;
 import org.slf4j.Logger;
 import org.slf4j.LoggerFactory;
-=======
-import org.junit.rules.TemporaryFolder;
->>>>>>> 48679fef
 
 @Category({ZooKeeperTestingServerTests.class})
 public class FateIT {
@@ -115,13 +112,11 @@
 
   }
 
-<<<<<<< HEAD
   private static final Logger LOG = LoggerFactory.getLogger(FateIT.class);
-=======
+
   @ClassRule
   public static final TemporaryFolder TEMP =
       new TemporaryFolder(new File(System.getProperty("user.dir") + "/target"));
->>>>>>> 48679fef
 
   private static ZooKeeperTestingServer szk = null;
   private static final String ZK_ROOT = "/accumulo/" + UUID.randomUUID().toString();
@@ -133,17 +128,13 @@
 
   @BeforeClass
   public static void setup() throws Exception {
-<<<<<<< HEAD
-    szk = new ZooKeeperTestingServer();
+    szk = new ZooKeeperTestingServer(TEMP.newFolder());
     ZooReaderWriter zk = new ZooReaderWriter(szk.getConn(), 30000, "secret");
     zk.mkdirs(ZK_ROOT + Constants.ZFATE);
     zk.mkdirs(ZK_ROOT + Constants.ZTABLE_LOCKS);
     zk.mkdirs(ZK_ROOT + Constants.ZNAMESPACES + "/" + NS.canonical());
     zk.mkdirs(ZK_ROOT + Constants.ZTABLE_STATE + "/" + TID.canonical());
     zk.mkdirs(ZK_ROOT + Constants.ZTABLES + "/" + TID.canonical());
-=======
-    szk = new ZooKeeperTestingServer(TEMP.newFolder());
->>>>>>> 48679fef
   }
 
   @AfterClass
