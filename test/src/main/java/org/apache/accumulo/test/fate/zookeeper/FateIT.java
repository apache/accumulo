/*
 * Licensed to the Apache Software Foundation (ASF) under one
 * or more contributor license agreements.  See the NOTICE file
 * distributed with this work for additional information
 * regarding copyright ownership.  The ASF licenses this file
 * to you under the Apache License, Version 2.0 (the
 * "License"); you may not use this file except in compliance
 * with the License.  You may obtain a copy of the License at
 *
 *   http://www.apache.org/licenses/LICENSE-2.0
 *
 * Unless required by applicable law or agreed to in writing,
 * software distributed under the License is distributed on an
 * "AS IS" BASIS, WITHOUT WARRANTIES OR CONDITIONS OF ANY
 * KIND, either express or implied.  See the License for the
 * specific language governing permissions and limitations
 * under the License.
 */
package org.apache.accumulo.test.fate.zookeeper;

import static java.nio.charset.StandardCharsets.UTF_8;
import static org.apache.accumulo.fate.ReadOnlyTStore.TStatus.FAILED;
import static org.apache.accumulo.fate.ReadOnlyTStore.TStatus.FAILED_IN_PROGRESS;
import static org.apache.accumulo.fate.ReadOnlyTStore.TStatus.IN_PROGRESS;
import static org.apache.accumulo.fate.ReadOnlyTStore.TStatus.NEW;
import static org.apache.accumulo.fate.ReadOnlyTStore.TStatus.SUBMITTED;
import static org.apache.accumulo.fate.ReadOnlyTStore.TStatus.SUCCESSFUL;
import static org.easymock.EasyMock.createMock;
import static org.easymock.EasyMock.expect;
import static org.easymock.EasyMock.replay;
import static org.junit.Assert.assertEquals;
import static org.junit.Assert.assertFalse;
import static org.junit.Assert.assertTrue;
import static org.junit.Assert.fail;

import java.util.UUID;
import java.util.concurrent.CountDownLatch;

import org.apache.accumulo.core.Constants;
import org.apache.accumulo.core.clientImpl.thrift.TableOperation;
import org.apache.accumulo.core.conf.ConfigurationCopy;
import org.apache.accumulo.core.conf.Property;
import org.apache.accumulo.core.data.NamespaceId;
import org.apache.accumulo.core.data.TableId;
import org.apache.accumulo.fate.AgeOffStore;
import org.apache.accumulo.fate.Fate;
import org.apache.accumulo.fate.ReadOnlyTStore.TStatus;
import org.apache.accumulo.fate.Repo;
import org.apache.accumulo.fate.ZooStore;
import org.apache.accumulo.fate.util.UtilWaitThread;
import org.apache.accumulo.fate.zookeeper.ZooReaderWriter;
import org.apache.accumulo.manager.Manager;
import org.apache.accumulo.manager.tableOps.ManagerRepo;
import org.apache.accumulo.manager.tableOps.TraceRepo;
import org.apache.accumulo.manager.tableOps.Utils;
import org.apache.accumulo.server.ServerContext;
import org.apache.accumulo.test.categories.ZooKeeperTestingServerTests;
import org.apache.accumulo.test.zookeeper.ZooKeeperTestingServer;
import org.apache.zookeeper.KeeperException;
import org.junit.AfterClass;
import org.junit.BeforeClass;
import org.junit.Test;
import org.junit.experimental.categories.Category;
import org.slf4j.Logger;
import org.slf4j.LoggerFactory;

@Category({ZooKeeperTestingServerTests.class})
public class FateIT {

  public static class TestOperation extends ManagerRepo {

    private static final Logger LOG = LoggerFactory.getLogger(TestOperation.class);

    private static final long serialVersionUID = 1L;

    private final TableId tableId;
    private final NamespaceId namespaceId;

    public TestOperation(NamespaceId namespaceId, TableId tableId) {
      this.namespaceId = namespaceId;
      this.tableId = tableId;
    }

    @Override
    public long isReady(long tid, Manager manager) throws Exception {
      return Utils.reserveNamespace(manager, namespaceId, tid, false, true, TableOperation.RENAME)
          + Utils.reserveTable(manager, tableId, tid, true, true, TableOperation.RENAME);
    }

    @Override
    public void undo(long tid, Manager manager) throws Exception {
      Utils.unreserveNamespace(manager, namespaceId, tid, false);
      Utils.unreserveTable(manager, tableId, tid, true);
    }

    @Override
    public Repo<Manager> call(long tid, Manager manager) throws Exception {
      LOG.debug("Entering call {}", Long.toHexString(tid));
      try {
        FateIT.inCall();
        return null;
      } finally {
        Utils.unreserveNamespace(manager, namespaceId, tid, false);
        Utils.unreserveTable(manager, tableId, tid, true);
        LOG.debug("Leaving call {}", Long.toHexString(tid));
      }

    }

  }

  private static final Logger LOG = LoggerFactory.getLogger(FateIT.class);

  private static ZooKeeperTestingServer szk = null;
  private static final String ZK_ROOT = "/accumulo/" + UUID.randomUUID().toString();
  private static final NamespaceId NS = NamespaceId.of("testNameSpace");
  private static final TableId TID = TableId.of("testTable");

  private static CountDownLatch callStarted;
  private static CountDownLatch finishCall;

  @BeforeClass
  public static void setup() throws Exception {
    szk = new ZooKeeperTestingServer();
    ZooReaderWriter zk = new ZooReaderWriter(szk.getConn(), 30000, "secret");
    zk.mkdirs(ZK_ROOT + Constants.ZFATE);
    zk.mkdirs(ZK_ROOT + Constants.ZTABLE_LOCKS);
    zk.mkdirs(ZK_ROOT + Constants.ZNAMESPACES + "/" + NS.canonical());
    zk.mkdirs(ZK_ROOT + Constants.ZTABLE_STATE + "/" + TID.canonical());
    zk.mkdirs(ZK_ROOT + Constants.ZTABLES + "/" + TID.canonical());
  }

  @AfterClass
  public static void teardown() throws Exception {
    szk.close();
  }

  @Test(timeout = 30000)
  public void testTransactionStatus() throws Exception {

    final ZooReaderWriter zk = new ZooReaderWriter(szk.getConn(), 30000, "secret");
    final ZooStore<Manager> zooStore = new ZooStore<Manager>(ZK_ROOT + Constants.ZFATE, zk);
    final AgeOffStore<Manager> store =
        new AgeOffStore<Manager>(zooStore, 3000, System::currentTimeMillis);

    Manager manager = createMock(Manager.class);
    ServerContext sctx = createMock(ServerContext.class);
    expect(manager.getContext()).andReturn(sctx).anyTimes();
    expect(sctx.getZooKeeperRoot()).andReturn(ZK_ROOT).anyTimes();
    expect(sctx.getZooReaderWriter()).andReturn(zk).anyTimes();
    replay(manager, sctx);

    Fate<Manager> fate = new Fate<Manager>(manager, store, TraceRepo::toLogString);
    try {
      ConfigurationCopy config = new ConfigurationCopy();
      config.set(Property.GENERAL_SIMPLETIMER_THREADPOOL_SIZE, "2");
      config.set(Property.MANAGER_FATE_THREADPOOL_SIZE, "1");
      fate.startTransactionRunners(config);

      // Wait for the transaction runner to be scheduled.
      UtilWaitThread.sleep(3000);

      callStarted = new CountDownLatch(1);
      finishCall = new CountDownLatch(1);

      long txid = fate.startTransaction();
<<<<<<< HEAD
      LOG.debug("Starting test testTransactionStatus with {}", Long.toHexString(txid));
      assertEquals(NEW, getTxStatus(zk, txid));
      fate.seedTransaction(txid, new TestOperation(NS, TID), true);
      assertEquals(SUBMITTED, getTxStatus(zk, txid));
=======
      assertEquals(TStatus.NEW, getTxStatus(zk, txid));
      fate.seedTransaction(txid, new TestOperation(NS, TID), true, "Test Op");
      assertEquals(TStatus.SUBMITTED, getTxStatus(zk, txid));
>>>>>>> d8aaa1fb
      // wait for call() to be called
      callStarted.await();
      assertEquals(IN_PROGRESS, getTxStatus(zk, txid));
      // tell the op to exit the method
      finishCall.countDown();
      // Check that it transitions to SUCCESSFUL
      TStatus s = getTxStatus(zk, txid);
      while (s != SUCCESSFUL) {
        s = getTxStatus(zk, txid);
        Thread.sleep(10);
      }
      // Check that it gets removed
      boolean errorSeen = false;
      while (!errorSeen) {
        try {
          s = getTxStatus(zk, txid);
          Thread.sleep(10);
        } catch (KeeperException e) {
          if (e.code() == KeeperException.Code.NONODE) {
            errorSeen = true;
          } else {
            fail("Unexpected error thrown: " + e.getMessage());
          }
        }
      }

    } finally {
      fate.shutdown();
    }
  }

  @Test
  public void testCancelWhileNew() throws Exception {
    final ZooReaderWriter zk = new ZooReaderWriter(szk.getConn(), 30000, "secret");
    final ZooStore<Manager> zooStore = new ZooStore<Manager>(ZK_ROOT + Constants.ZFATE, zk);
    final AgeOffStore<Manager> store =
        new AgeOffStore<Manager>(zooStore, 3000, System::currentTimeMillis);

    Manager manager = createMock(Manager.class);
    ServerContext sctx = createMock(ServerContext.class);
    expect(manager.getContext()).andReturn(sctx).anyTimes();
    expect(sctx.getZooKeeperRoot()).andReturn(ZK_ROOT).anyTimes();
    expect(sctx.getZooReaderWriter()).andReturn(zk).anyTimes();
    replay(manager, sctx);

    Fate<Manager> fate = new Fate<Manager>(manager, store, TraceRepo::toLogString);
    try {
      ConfigurationCopy config = new ConfigurationCopy();
      config.set(Property.GENERAL_SIMPLETIMER_THREADPOOL_SIZE, "2");
      config.set(Property.MANAGER_FATE_THREADPOOL_SIZE, "1");
      fate.startTransactionRunners(config);

      // Wait for the transaction runner to be scheduled.
      UtilWaitThread.sleep(3000);

      callStarted = new CountDownLatch(1);
      finishCall = new CountDownLatch(1);

      long txid = fate.startTransaction();
      LOG.debug("Starting test testCancelWhileNew with {}", Long.toHexString(txid));
      assertEquals(NEW, getTxStatus(zk, txid));
      // cancel the transaction
      assertTrue(fate.cancel(txid));
      assertTrue(FAILED_IN_PROGRESS == getTxStatus(zk, txid) || FAILED == getTxStatus(zk, txid));
      fate.seedTransaction(txid, new TestOperation(NS, TID), true);
      assertTrue(FAILED_IN_PROGRESS == getTxStatus(zk, txid) || FAILED == getTxStatus(zk, txid));
      fate.delete(txid);
    } finally {
      fate.shutdown();
    }
  }

  @Test
  public void testCancelWhileSubmittedNotRunning() throws Exception {
    final ZooReaderWriter zk = new ZooReaderWriter(szk.getConn(), 30000, "secret");
    final ZooStore<Manager> zooStore = new ZooStore<Manager>(ZK_ROOT + Constants.ZFATE, zk);
    final AgeOffStore<Manager> store =
        new AgeOffStore<Manager>(zooStore, 3000, System::currentTimeMillis);

    Manager manager = createMock(Manager.class);
    ServerContext sctx = createMock(ServerContext.class);
    expect(manager.getContext()).andReturn(sctx).anyTimes();
    expect(sctx.getZooKeeperRoot()).andReturn(ZK_ROOT).anyTimes();
    expect(sctx.getZooReaderWriter()).andReturn(zk).anyTimes();
    replay(manager, sctx);

    Fate<Manager> fate = new Fate<Manager>(manager, store, TraceRepo::toLogString);
    ConfigurationCopy config = new ConfigurationCopy();
    config.set(Property.GENERAL_SIMPLETIMER_THREADPOOL_SIZE, "2");

    // Notice that we did not start the transaction runners

    // Wait for the transaction runner to be scheduled.
    UtilWaitThread.sleep(3000);

    callStarted = new CountDownLatch(1);
    finishCall = new CountDownLatch(1);

    long txid = fate.startTransaction();
    LOG.debug("Starting test testCancelWhileSubmitted with {}", Long.toHexString(txid));
    assertEquals(NEW, getTxStatus(zk, txid));
    fate.seedTransaction(txid, new TestOperation(NS, TID), true);
    assertEquals(SUBMITTED, getTxStatus(zk, txid));
    assertTrue(fate.cancel(txid));
  }

  @Test
  public void testCancelWhileSubmittedAndRunning() throws Exception {
    final ZooReaderWriter zk = new ZooReaderWriter(szk.getConn(), 30000, "secret");
    final ZooStore<Manager> zooStore = new ZooStore<Manager>(ZK_ROOT + Constants.ZFATE, zk);
    final AgeOffStore<Manager> store =
        new AgeOffStore<Manager>(zooStore, 3000, System::currentTimeMillis);

    Manager manager = createMock(Manager.class);
    ServerContext sctx = createMock(ServerContext.class);
    expect(manager.getContext()).andReturn(sctx).anyTimes();
    expect(sctx.getZooKeeperRoot()).andReturn(ZK_ROOT).anyTimes();
    expect(sctx.getZooReaderWriter()).andReturn(zk).anyTimes();
    replay(manager, sctx);

    Fate<Manager> fate = new Fate<Manager>(manager, store, TraceRepo::toLogString);
    try {
      ConfigurationCopy config = new ConfigurationCopy();
      config.set(Property.GENERAL_SIMPLETIMER_THREADPOOL_SIZE, "2");
      config.set(Property.MANAGER_FATE_THREADPOOL_SIZE, "1");
      fate.startTransactionRunners(config);

      // Wait for the transaction runner to be scheduled.
      UtilWaitThread.sleep(3000);

      callStarted = new CountDownLatch(1);
      finishCall = new CountDownLatch(1);

      long txid = fate.startTransaction();
      LOG.debug("Starting test testCancelWhileSubmitted with {}", Long.toHexString(txid));
      assertEquals(NEW, getTxStatus(zk, txid));
      fate.seedTransaction(txid, new TestOperation(NS, TID), true);
      assertEquals(SUBMITTED, getTxStatus(zk, txid));
      // This is false because the transaction runner has reserved the FaTe
      // transaction.
      assertFalse(fate.cancel(txid));
      callStarted.await();
      finishCall.countDown();
      fate.delete(txid);
    } finally {
      fate.shutdown();
    }
  }

  @Test
  public void testCancelWhileInCall() throws Exception {
    final ZooReaderWriter zk = new ZooReaderWriter(szk.getConn(), 30000, "secret");
    final ZooStore<Manager> zooStore = new ZooStore<Manager>(ZK_ROOT + Constants.ZFATE, zk);
    final AgeOffStore<Manager> store =
        new AgeOffStore<Manager>(zooStore, 3000, System::currentTimeMillis);

    Manager manager = createMock(Manager.class);
    ServerContext sctx = createMock(ServerContext.class);
    expect(manager.getContext()).andReturn(sctx).anyTimes();
    expect(sctx.getZooKeeperRoot()).andReturn(ZK_ROOT).anyTimes();
    expect(sctx.getZooReaderWriter()).andReturn(zk).anyTimes();
    replay(manager, sctx);

    Fate<Manager> fate = new Fate<Manager>(manager, store, TraceRepo::toLogString);
    try {
      ConfigurationCopy config = new ConfigurationCopy();
      config.set(Property.GENERAL_SIMPLETIMER_THREADPOOL_SIZE, "2");
      config.set(Property.MANAGER_FATE_THREADPOOL_SIZE, "1");
      fate.startTransactionRunners(config);

      // Wait for the transaction runner to be scheduled.
      UtilWaitThread.sleep(3000);

      callStarted = new CountDownLatch(1);
      finishCall = new CountDownLatch(1);

      long txid = fate.startTransaction();
      LOG.debug("Starting test testCancelWhileInCall with {}", Long.toHexString(txid));
      assertEquals(NEW, getTxStatus(zk, txid));
      fate.seedTransaction(txid, new TestOperation(NS, TID), true);
      assertEquals(SUBMITTED, getTxStatus(zk, txid));
      // wait for call() to be called
      callStarted.await();
      // cancel the transaction
      assertFalse(fate.cancel(txid));
    } finally {
      fate.shutdown();
    }

  }

  private static void inCall() throws InterruptedException {
    // signal that call started
    callStarted.countDown();
    // wait for the signal to exit the method
    finishCall.await();
  }

  /*
   * Get the status of the TX from ZK directly. Unable to call ZooStore.getStatus because this test
   * thread does not have the reservation (the FaTE thread does)
   */
  private static TStatus getTxStatus(ZooReaderWriter zrw, long txid)
      throws KeeperException, InterruptedException {
    String txdir = String.format("%s%s/tx_%016x", ZK_ROOT, Constants.ZFATE, txid);
    return TStatus.valueOf(new String(zrw.getData(txdir), UTF_8));
  }

}<|MERGE_RESOLUTION|>--- conflicted
+++ resolved
@@ -164,16 +164,9 @@
       finishCall = new CountDownLatch(1);
 
       long txid = fate.startTransaction();
-<<<<<<< HEAD
-      LOG.debug("Starting test testTransactionStatus with {}", Long.toHexString(txid));
-      assertEquals(NEW, getTxStatus(zk, txid));
-      fate.seedTransaction(txid, new TestOperation(NS, TID), true);
-      assertEquals(SUBMITTED, getTxStatus(zk, txid));
-=======
       assertEquals(TStatus.NEW, getTxStatus(zk, txid));
       fate.seedTransaction(txid, new TestOperation(NS, TID), true, "Test Op");
       assertEquals(TStatus.SUBMITTED, getTxStatus(zk, txid));
->>>>>>> d8aaa1fb
       // wait for call() to be called
       callStarted.await();
       assertEquals(IN_PROGRESS, getTxStatus(zk, txid));
@@ -238,7 +231,7 @@
       // cancel the transaction
       assertTrue(fate.cancel(txid));
       assertTrue(FAILED_IN_PROGRESS == getTxStatus(zk, txid) || FAILED == getTxStatus(zk, txid));
-      fate.seedTransaction(txid, new TestOperation(NS, TID), true);
+      fate.seedTransaction(txid, new TestOperation(NS, TID), true, "Test Op");
       assertTrue(FAILED_IN_PROGRESS == getTxStatus(zk, txid) || FAILED == getTxStatus(zk, txid));
       fate.delete(txid);
     } finally {
@@ -275,7 +268,7 @@
     long txid = fate.startTransaction();
     LOG.debug("Starting test testCancelWhileSubmitted with {}", Long.toHexString(txid));
     assertEquals(NEW, getTxStatus(zk, txid));
-    fate.seedTransaction(txid, new TestOperation(NS, TID), true);
+    fate.seedTransaction(txid, new TestOperation(NS, TID), true, "Test Op");
     assertEquals(SUBMITTED, getTxStatus(zk, txid));
     assertTrue(fate.cancel(txid));
   }
@@ -310,7 +303,7 @@
       long txid = fate.startTransaction();
       LOG.debug("Starting test testCancelWhileSubmitted with {}", Long.toHexString(txid));
       assertEquals(NEW, getTxStatus(zk, txid));
-      fate.seedTransaction(txid, new TestOperation(NS, TID), true);
+      fate.seedTransaction(txid, new TestOperation(NS, TID), true, "Test Op");
       assertEquals(SUBMITTED, getTxStatus(zk, txid));
       // This is false because the transaction runner has reserved the FaTe
       // transaction.
@@ -353,7 +346,7 @@
       long txid = fate.startTransaction();
       LOG.debug("Starting test testCancelWhileInCall with {}", Long.toHexString(txid));
       assertEquals(NEW, getTxStatus(zk, txid));
-      fate.seedTransaction(txid, new TestOperation(NS, TID), true);
+      fate.seedTransaction(txid, new TestOperation(NS, TID), true, "Test Op");
       assertEquals(SUBMITTED, getTxStatus(zk, txid));
       // wait for call() to be called
       callStarted.await();
