--- conflicted
+++ resolved
@@ -28,15 +28,10 @@
 import static org.easymock.EasyMock.createMock;
 import static org.easymock.EasyMock.expect;
 import static org.easymock.EasyMock.replay;
-<<<<<<< HEAD
 import static org.junit.jupiter.api.Assertions.assertEquals;
+import static org.junit.jupiter.api.Assertions.assertFalse;
+import static org.junit.jupiter.api.Assertions.assertTrue;
 import static org.junit.jupiter.api.Assertions.fail;
-=======
-import static org.junit.Assert.assertEquals;
-import static org.junit.Assert.assertFalse;
-import static org.junit.Assert.assertTrue;
-import static org.junit.Assert.fail;
->>>>>>> 660ed07e
 
 import java.io.File;
 import java.util.UUID;
@@ -62,27 +57,16 @@
 import org.apache.accumulo.server.ServerContext;
 import org.apache.accumulo.test.zookeeper.ZooKeeperTestingServer;
 import org.apache.zookeeper.KeeperException;
-<<<<<<< HEAD
 import org.junit.jupiter.api.AfterAll;
 import org.junit.jupiter.api.BeforeAll;
 import org.junit.jupiter.api.Tag;
 import org.junit.jupiter.api.Test;
 import org.junit.jupiter.api.Timeout;
 import org.junit.jupiter.api.io.TempDir;
-
-@Tag("ZooKeeperTestingServerTests")
-=======
-import org.junit.AfterClass;
-import org.junit.BeforeClass;
-import org.junit.ClassRule;
-import org.junit.Test;
-import org.junit.experimental.categories.Category;
-import org.junit.rules.TemporaryFolder;
 import org.slf4j.Logger;
 import org.slf4j.LoggerFactory;
 
-@Category({ZooKeeperTestingServerTests.class})
->>>>>>> 660ed07e
+@Tag("ZooKeeperTestingServerTests")
 public class FateIT {
 
   public static class TestOperation extends ManagerRepo {
@@ -127,16 +111,10 @@
 
   }
 
-<<<<<<< HEAD
+  private static final Logger LOG = LoggerFactory.getLogger(FateIT.class);
+
   @TempDir
   private static File tempdir;
-=======
-  private static final Logger LOG = LoggerFactory.getLogger(FateIT.class);
-
-  @ClassRule
-  public static final TemporaryFolder TEMP =
-      new TemporaryFolder(new File(System.getProperty("user.dir") + "/target"));
->>>>>>> 660ed07e
 
   private static ZooKeeperTestingServer szk = null;
   private static ZooReaderWriter zk = null;
@@ -149,17 +127,13 @@
 
   @BeforeAll
   public static void setup() throws Exception {
-<<<<<<< HEAD
     szk = new ZooKeeperTestingServer(tempdir);
-=======
-    szk = new ZooKeeperTestingServer(TEMP.newFolder());
     zk = szk.getZooReaderWriter();
     zk.mkdirs(ZK_ROOT + Constants.ZFATE);
     zk.mkdirs(ZK_ROOT + Constants.ZTABLE_LOCKS);
     zk.mkdirs(ZK_ROOT + Constants.ZNAMESPACES + "/" + NS.canonical());
     zk.mkdirs(ZK_ROOT + Constants.ZTABLE_STATE + "/" + TID.canonical());
     zk.mkdirs(ZK_ROOT + Constants.ZTABLES + "/" + TID.canonical());
->>>>>>> 660ed07e
   }
 
   @AfterAll
