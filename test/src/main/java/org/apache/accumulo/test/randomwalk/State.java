/*
 * Licensed to the Apache Software Foundation (ASF) under one or more
 * contributor license agreements.  See the NOTICE file distributed with
 * this work for additional information regarding copyright ownership.
 * The ASF licenses this file to You under the Apache License, Version 2.0
 * (the "License"); you may not use this file except in compliance with
 * the License.  You may obtain a copy of the License at
 *
 *     http://www.apache.org/licenses/LICENSE-2.0
 *
 * Unless required by applicable law or agreed to in writing, software
 * distributed under the License is distributed on an "AS IS" BASIS,
 * WITHOUT WARRANTIES OR CONDITIONS OF ANY KIND, either express or implied.
 * See the License for the specific language governing permissions and
 * limitations under the License.
 */
package org.apache.accumulo.test.randomwalk;

import java.io.File;
import java.lang.management.ManagementFactory;
import java.util.HashMap;
import java.util.Properties;
import java.util.concurrent.TimeUnit;

import org.apache.accumulo.core.client.AccumuloException;
import org.apache.accumulo.core.client.AccumuloSecurityException;
import org.apache.accumulo.core.client.BatchWriterConfig;
import org.apache.accumulo.core.client.ClientConfiguration;
import org.apache.accumulo.core.client.Connector;
import org.apache.accumulo.core.client.Instance;
import org.apache.accumulo.core.client.MultiTableBatchWriter;
import org.apache.accumulo.core.client.ZooKeeperInstance;
import org.apache.accumulo.core.client.security.tokens.AuthenticationToken;
import org.apache.accumulo.core.client.security.tokens.PasswordToken;
import org.apache.accumulo.core.security.Credentials;
import org.apache.log4j.Logger;

public class State {

  private static final Logger log = Logger.getLogger(State.class);
  private HashMap<String,Object> stateMap = new HashMap<String,Object>();
  private Properties props;
  private int numVisits = 0;
  private int maxVisits = Integer.MAX_VALUE;

  private MultiTableBatchWriter mtbw = null;
  private Connector connector = null;
  private Instance instance = null;

  State(Properties props) {
    this.props = props;
  }

  public void setMaxVisits(int num) {
    maxVisits = num;
  }

  public void visitedNode() throws Exception {
    numVisits++;
    if (numVisits > maxVisits) {
      log.debug("Visited max number (" + maxVisits + ") of nodes");
      throw new Exception("Visited max number (" + maxVisits + ") of nodes");
    }
  }

  public String getPid() {
    return ManagementFactory.getRuntimeMXBean().getName().split("@")[0];
  }

  public void set(String key, Object value) {
    stateMap.put(key, value);
  }

<<<<<<< HEAD
=======
  public void remove(String key) {
    stateMap.remove(key);
  }
  
>>>>>>> 9aa4b70e
  public Object get(String key) {
    if (stateMap.containsKey(key) == false) {
      throw new RuntimeException("State does not contain " + key);
    }
    return stateMap.get(key);
  }

  public HashMap<String,Object> getMap() {
    return stateMap;
  }

  /**
   * 
   * @return a copy of Properties, so accidental changes don't affect the framework
   */
  public Properties getProperties() {
    return new Properties(props);
  }

  public String getString(String key) {
    return (String) stateMap.get(key);
  }
<<<<<<< HEAD
=======
  
  public Integer getInteger(String key) {
    return (Integer) stateMap.get(key);
  }
>>>>>>> 9aa4b70e

  public Long getLong(String key) {
    return (Long) stateMap.get(key);
  }

  public String getProperty(String key) {
    return props.getProperty(key);
  }

  public Connector getConnector() throws AccumuloException, AccumuloSecurityException {
    if (connector == null) {
      connector = getInstance().getConnector(getUserName(), getToken());
    }
    return connector;
  }

  public Credentials getCredentials() {
    return new Credentials(getUserName(), getToken());
  }

  public String getUserName() {
    return props.getProperty("USERNAME");
  }

  public AuthenticationToken getToken() {
    return new PasswordToken(props.getProperty("PASSWORD"));
  }

  public Instance getInstance() {
    if (instance == null) {
      String instance = props.getProperty("INSTANCE");
      String zookeepers = props.getProperty("ZOOKEEPERS");
      this.instance = new ZooKeeperInstance(new ClientConfiguration().withInstance(instance).withZkHosts(zookeepers));
    }
    return instance;
  }

  public MultiTableBatchWriter getMultiTableBatchWriter() {
    if (mtbw == null) {
      long maxMem = Long.parseLong(props.getProperty("MAX_MEM"));
      long maxLatency = Long.parseLong(props.getProperty("MAX_LATENCY"));
      int numThreads = Integer.parseInt(props.getProperty("NUM_THREADS"));
      mtbw = connector.createMultiTableBatchWriter(new BatchWriterConfig().setMaxMemory(maxMem).setMaxLatency(maxLatency, TimeUnit.MILLISECONDS)
          .setMaxWriteThreads(numThreads));
    }
    return mtbw;
  }

  public boolean isMultiTableBatchWriterInitialized() {
    return mtbw != null;
  }

  public void resetMultiTableBatchWriter() {
    if (!mtbw.isClosed()) {
      log.warn("Setting non-closed MultiTableBatchWriter to null (leaking resources)");
    }

    mtbw = null;
  }

  public String getMapReduceJars() {

    String acuHome = System.getenv("ACCUMULO_HOME");
    String zkHome = System.getenv("ZOOKEEPER_HOME");

    if (acuHome == null || zkHome == null) {
      throw new RuntimeException("ACCUMULO or ZOOKEEPER home not set!");
    }

    String retval = null;

    File zkLib = new File(zkHome);
    String[] files = zkLib.list();
    for (int i = 0; i < files.length; i++) {
      String f = files[i];
      if (f.matches("^zookeeper-.+jar$")) {
        if (retval == null) {
          retval = String.format("%s/%s", zkLib.getAbsolutePath(), f);
        } else {
          retval += String.format(",%s/%s", zkLib.getAbsolutePath(), f);
        }
      }
    }

    File libdir = new File(acuHome + "/lib");
    for (String jar : "accumulo-core accumulo-server-base accumulo-fate accumulo-trace libthrift".split(" ")) {
      retval += String.format(",%s/%s.jar", libdir.getAbsolutePath(), jar);
    }

    return retval;
  }
}<|MERGE_RESOLUTION|>--- conflicted
+++ resolved
@@ -71,13 +71,10 @@
     stateMap.put(key, value);
   }
 
-<<<<<<< HEAD
-=======
   public void remove(String key) {
     stateMap.remove(key);
   }
-  
->>>>>>> 9aa4b70e
+
   public Object get(String key) {
     if (stateMap.containsKey(key) == false) {
       throw new RuntimeException("State does not contain " + key);
@@ -100,13 +97,10 @@
   public String getString(String key) {
     return (String) stateMap.get(key);
   }
-<<<<<<< HEAD
-=======
-  
+
   public Integer getInteger(String key) {
     return (Integer) stateMap.get(key);
   }
->>>>>>> 9aa4b70e
 
   public Long getLong(String key) {
     return (Long) stateMap.get(key);
