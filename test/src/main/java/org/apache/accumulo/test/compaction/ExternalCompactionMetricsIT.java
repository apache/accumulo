/*
 * Licensed to the Apache Software Foundation (ASF) under one
 * or more contributor license agreements.  See the NOTICE file
 * distributed with this work for additional information
 * regarding copyright ownership.  The ASF licenses this file
 * to you under the Apache License, Version 2.0 (the
 * "License"); you may not use this file except in compliance
 * with the License.  You may obtain a copy of the License at
 *
 *   https://www.apache.org/licenses/LICENSE-2.0
 *
 * Unless required by applicable law or agreed to in writing,
 * software distributed under the License is distributed on an
 * "AS IS" BASIS, WITHOUT WARRANTIES OR CONDITIONS OF ANY
 * KIND, either express or implied.  See the License for the
 * specific language governing permissions and limitations
 * under the License.
 */
package org.apache.accumulo.test.compaction;

<<<<<<< HEAD
import static org.apache.accumulo.test.compaction.ExternalCompactionTestUtils.GROUP1;
import static org.apache.accumulo.test.compaction.ExternalCompactionTestUtils.GROUP2;
import static org.apache.accumulo.test.compaction.ExternalCompactionTestUtils.GROUP3;
import static org.apache.accumulo.test.compaction.ExternalCompactionTestUtils.GROUP4;
import static org.apache.accumulo.test.compaction.ExternalCompactionTestUtils.GROUP5;
import static org.apache.accumulo.test.compaction.ExternalCompactionTestUtils.GROUP6;
import static org.apache.accumulo.test.compaction.ExternalCompactionTestUtils.GROUP7;
import static org.apache.accumulo.test.compaction.ExternalCompactionTestUtils.GROUP8;
=======
import static org.apache.accumulo.core.metrics.Metric.MAJC_QUEUED;
import static org.apache.accumulo.test.compaction.ExternalCompactionTestUtils.QUEUE1;
import static org.apache.accumulo.test.compaction.ExternalCompactionTestUtils.QUEUE2;
>>>>>>> 173a4479
import static org.apache.accumulo.test.compaction.ExternalCompactionTestUtils.compact;
import static org.apache.accumulo.test.compaction.ExternalCompactionTestUtils.createTable;
import static org.apache.accumulo.test.compaction.ExternalCompactionTestUtils.verify;
import static org.apache.accumulo.test.compaction.ExternalCompactionTestUtils.writeData;
import static org.junit.jupiter.api.Assertions.assertEquals;

import java.util.Collection;
import java.util.List;
import java.util.Map;
import java.util.concurrent.LinkedBlockingQueue;
import java.util.concurrent.atomic.AtomicBoolean;

import org.apache.accumulo.core.client.Accumulo;
import org.apache.accumulo.core.client.AccumuloClient;
import org.apache.accumulo.core.conf.Property;
import org.apache.accumulo.core.metadata.schema.Ample.DataLevel;
import org.apache.accumulo.core.metadata.schema.TabletMetadata.ColumnType;
import org.apache.accumulo.core.metadata.schema.TabletsMetadata;
import org.apache.accumulo.core.spi.metrics.LoggingMeterRegistryFactory;
import org.apache.accumulo.core.util.UtilWaitThread;
import org.apache.accumulo.core.util.threads.Threads;
import org.apache.accumulo.harness.MiniClusterConfigurationCallback;
import org.apache.accumulo.harness.SharedMiniClusterBase;
import org.apache.accumulo.minicluster.ServerType;
import org.apache.accumulo.miniclusterImpl.MiniAccumuloConfigImpl;
import org.apache.accumulo.miniclusterImpl.ProcessReference;
import org.apache.accumulo.test.metrics.TestStatsDRegistryFactory;
import org.apache.accumulo.test.metrics.TestStatsDSink;
import org.apache.accumulo.test.metrics.TestStatsDSink.Metric;
import org.apache.hadoop.conf.Configuration;
import org.junit.jupiter.api.AfterAll;
import org.junit.jupiter.api.BeforeAll;
import org.junit.jupiter.api.Test;

public class ExternalCompactionMetricsIT extends SharedMiniClusterBase {

  public static class ExternalCompactionMetricsITConfig
      implements MiniClusterConfigurationCallback {
    @Override
    public void configureMiniCluster(MiniAccumuloConfigImpl cfg, Configuration coreSite) {
      ExternalCompactionTestUtils.configureMiniCluster(cfg, coreSite);
      cfg.getClusterServerConfiguration().setNumDefaultCompactors(0);
      // use one tserver so that queue metrics are not spread across tservers
      cfg.getClusterServerConfiguration().setNumDefaultTabletServers(1);

      // Override the initial state from ExternalCompactionTestUtils to not create compactors
      cfg.getClusterServerConfiguration().addCompactorResourceGroup(GROUP1, 0);
      cfg.getClusterServerConfiguration().addCompactorResourceGroup(GROUP2, 0);
      cfg.getClusterServerConfiguration().addCompactorResourceGroup(GROUP3, 0);
      cfg.getClusterServerConfiguration().addCompactorResourceGroup(GROUP4, 0);
      cfg.getClusterServerConfiguration().addCompactorResourceGroup(GROUP5, 0);
      cfg.getClusterServerConfiguration().addCompactorResourceGroup(GROUP6, 0);
      cfg.getClusterServerConfiguration().addCompactorResourceGroup(GROUP7, 0);
      cfg.getClusterServerConfiguration().addCompactorResourceGroup(GROUP8, 0);
      // Tell the server processes to use a StatsDMeterRegistry that will be configured
      // to push all metrics to the sink we started.
      cfg.setProperty(Property.GENERAL_MICROMETER_ENABLED, "true");
      cfg.setProperty("general.custom.metrics.opts.logging.step", "5s");
      String clazzList = LoggingMeterRegistryFactory.class.getName() + ","
          + TestStatsDRegistryFactory.class.getName();
      cfg.setProperty(Property.GENERAL_MICROMETER_FACTORY, clazzList);

      Map<String,String> sysProps = Map.of(TestStatsDRegistryFactory.SERVER_HOST, "127.0.0.1",
          TestStatsDRegistryFactory.SERVER_PORT, Integer.toString(sink.getPort()));
      cfg.setSystemProperties(sysProps);
    }
  }

  private static TestStatsDSink sink;

  @BeforeAll
  public static void before() throws Exception {
    sink = new TestStatsDSink();
    startMiniClusterWithConfig(new ExternalCompactionMetricsITConfig());
  }

  @AfterAll
  public static void after() throws Exception {
    stopMiniCluster();
    if (sink != null) {
      sink.close();
    }
  }

  @Test
  public void testMetrics() throws Exception {
    Collection<ProcessReference> tservers =
        getCluster().getProcesses().get(ServerType.TABLET_SERVER);
    assertEquals(1, tservers.size());

    String[] names = getUniqueNames(2);
    try (final AccumuloClient client =
        Accumulo.newClient().from(getCluster().getClientProperties()).build()) {
      String table1 = names[0];
      createTable(client, table1, "cs1", 5);

      String table2 = names[1];
      createTable(client, table2, "cs2", 10);

      writeData(client, table1);
      writeData(client, table2);

      final LinkedBlockingQueue<Metric> queueMetrics = new LinkedBlockingQueue<>();
      final AtomicBoolean shutdownTailer = new AtomicBoolean(false);

      Thread thread = Threads.createThread("metric-tailer", () -> {
        while (!shutdownTailer.get()) {
          List<String> statsDMetrics = sink.getLines();
          for (String s : statsDMetrics) {
            if (shutdownTailer.get()) {
              break;
            }
<<<<<<< HEAD
            if (s.startsWith(MetricsProducer.METRICS_COMPACTOR_PREFIX)) {
=======
            if (s.startsWith(MAJC_QUEUED.getName())) {
>>>>>>> 173a4479
              queueMetrics.add(TestStatsDSink.parseStatsDMetric(s));
            }
          }
        }
      });
      thread.start();

      compact(client, table1, 7, "DCQ1", false);
      compact(client, table2, 13, "DCQ2", false);

      boolean sawDCQ1_5 = false;
      boolean sawDCQ2_10 = false;

      // wait until expected number of queued are seen in metrics
      while (!sawDCQ1_5 || !sawDCQ2_10) {
        Metric qm = queueMetrics.take();
        sawDCQ1_5 |= match(qm, "dcq1", "5");
        sawDCQ2_10 |= match(qm, "dcq2", "10");
      }

      getCluster().getConfig().getClusterServerConfiguration().addCompactorResourceGroup(GROUP1, 1);
      getCluster().getConfig().getClusterServerConfiguration().addCompactorResourceGroup(GROUP2, 1);
      getCluster().getClusterControl().start(ServerType.COMPACTOR);

      boolean sawDCQ1_0 = false;
      boolean sawDCQ2_0 = false;

      // wait until queued goes to zero in metrics
      while (!sawDCQ1_0 || !sawDCQ2_0) {
        Metric qm = queueMetrics.take();
        sawDCQ1_0 |= match(qm, "dcq1", "0");
        sawDCQ2_0 |= match(qm, "dcq2", "0");
      }

      shutdownTailer.set(true);
      thread.join();

      // Wait for all external compactions to complete
      long count;
      do {
        // TODO: Change this from waiting to verifying that all compactors are done running jobs,
        // not just check that the jobs have been polled off the queues.
        UtilWaitThread.sleep(10000);
        try (TabletsMetadata tm = getCluster().getServerContext().getAmple().readTablets()
            .forLevel(DataLevel.USER).fetch(ColumnType.ECOMP).build()) {
          count = tm.stream().mapToLong(t -> t.getExternalCompactions().keySet().size()).sum();
        }
      } while (count > 0);

      verify(client, table1, 7);
      verify(client, table2, 13);

    }
  }

  private static boolean match(Metric input, String queue, String value) {
    if (input.getTags() != null) {
      String id = input.getTags().get("queue.id");
      if (id != null && id.equals(queue) && input.getValue().equals(value)) {
        return true;
      }
    }
    return false;
  }

}<|MERGE_RESOLUTION|>--- conflicted
+++ resolved
@@ -18,7 +18,6 @@
  */
 package org.apache.accumulo.test.compaction;
 
-<<<<<<< HEAD
 import static org.apache.accumulo.test.compaction.ExternalCompactionTestUtils.GROUP1;
 import static org.apache.accumulo.test.compaction.ExternalCompactionTestUtils.GROUP2;
 import static org.apache.accumulo.test.compaction.ExternalCompactionTestUtils.GROUP3;
@@ -27,11 +26,6 @@
 import static org.apache.accumulo.test.compaction.ExternalCompactionTestUtils.GROUP6;
 import static org.apache.accumulo.test.compaction.ExternalCompactionTestUtils.GROUP7;
 import static org.apache.accumulo.test.compaction.ExternalCompactionTestUtils.GROUP8;
-=======
-import static org.apache.accumulo.core.metrics.Metric.MAJC_QUEUED;
-import static org.apache.accumulo.test.compaction.ExternalCompactionTestUtils.QUEUE1;
-import static org.apache.accumulo.test.compaction.ExternalCompactionTestUtils.QUEUE2;
->>>>>>> 173a4479
 import static org.apache.accumulo.test.compaction.ExternalCompactionTestUtils.compact;
 import static org.apache.accumulo.test.compaction.ExternalCompactionTestUtils.createTable;
 import static org.apache.accumulo.test.compaction.ExternalCompactionTestUtils.verify;
@@ -144,11 +138,7 @@
             if (shutdownTailer.get()) {
               break;
             }
-<<<<<<< HEAD
-            if (s.startsWith(MetricsProducer.METRICS_COMPACTOR_PREFIX)) {
-=======
-            if (s.startsWith(MAJC_QUEUED.getName())) {
->>>>>>> 173a4479
+            if (s.startsWith("accumulo.tserver.compactions.")) {
               queueMetrics.add(TestStatsDSink.parseStatsDMetric(s));
             }
           }
