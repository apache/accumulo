/*
 * Licensed to the Apache Software Foundation (ASF) under one
 * or more contributor license agreements.  See the NOTICE file
 * distributed with this work for additional information
 * regarding copyright ownership.  The ASF licenses this file
 * to you under the Apache License, Version 2.0 (the
 * "License"); you may not use this file except in compliance
 * with the License.  You may obtain a copy of the License at
 *
 *   http://www.apache.org/licenses/LICENSE-2.0
 *
 * Unless required by applicable law or agreed to in writing,
 * software distributed under the License is distributed on an
 * "AS IS" BASIS, WITHOUT WARRANTIES OR CONDITIONS OF ANY
 * KIND, either express or implied.  See the License for the
 * specific language governing permissions and limitations
 * under the License.
 */
package org.apache.accumulo.test.functional;

import static java.nio.charset.StandardCharsets.UTF_8;
import static org.apache.accumulo.core.metadata.schema.TabletMetadata.ColumnType.FLUSH_ID;
import static org.junit.jupiter.api.Assertions.assertEquals;
import static org.junit.jupiter.api.Assertions.assertFalse;

import java.io.IOException;
import java.io.InputStream;
import java.net.URISyntaxException;
import java.net.URL;
import java.net.http.HttpClient;
import java.net.http.HttpRequest;
import java.net.http.HttpResponse;
import java.net.http.HttpResponse.BodyHandlers;
import java.util.ArrayList;
import java.util.Collection;
import java.util.HashMap;
import java.util.List;
import java.util.Map.Entry;
import java.util.OptionalLong;
import java.util.Set;
import java.util.SortedSet;
import java.util.TreeSet;
import java.util.concurrent.ExecutorService;
import java.util.concurrent.Executors;
import java.util.concurrent.TimeUnit;
import java.util.concurrent.atomic.AtomicBoolean;

import org.apache.accumulo.cluster.AccumuloCluster;
import org.apache.accumulo.core.Constants;
import org.apache.accumulo.core.client.AccumuloClient;
import org.apache.accumulo.core.client.Scanner;
import org.apache.accumulo.core.clientImpl.ClientContext;
import org.apache.accumulo.core.data.Key;
import org.apache.accumulo.core.data.Mutation;
import org.apache.accumulo.core.data.Range;
import org.apache.accumulo.core.data.TableId;
import org.apache.accumulo.core.data.Value;
import org.apache.accumulo.core.metadata.MetadataTable;
import org.apache.accumulo.core.metadata.schema.MetadataSchema.TabletsSection;
import org.apache.accumulo.core.metadata.schema.MetadataSchema.TabletsSection.DataFileColumnFamily;
import org.apache.accumulo.core.metadata.schema.MetadataSchema.TabletsSection.TabletColumnFamily;
import org.apache.accumulo.core.metadata.schema.TabletMetadata;
import org.apache.accumulo.core.metadata.schema.TabletsMetadata;
import org.apache.accumulo.core.security.Authorizations;
import org.apache.accumulo.fate.AdminUtil;
import org.apache.accumulo.fate.AdminUtil.FateStatus;
import org.apache.accumulo.fate.ZooStore;
import org.apache.accumulo.fate.zookeeper.ZooReaderWriter;
import org.apache.accumulo.server.ServerContext;
import org.apache.accumulo.test.TestIngest;
import org.apache.commons.io.IOUtils;
import org.apache.hadoop.fs.FileSystem;
import org.apache.hadoop.fs.Path;
import org.apache.hadoop.io.Text;
import org.apache.zookeeper.KeeperException;

import com.google.common.collect.Iterators;

public class FunctionalTestUtils {

  public static int countRFiles(AccumuloClient c, String tableName) throws Exception {
    try (Scanner scanner = c.createScanner(MetadataTable.NAME, Authorizations.EMPTY)) {
      TableId tableId = TableId.of(c.tableOperations().tableIdMap().get(tableName));
      scanner.setRange(TabletsSection.getRange(tableId));
      scanner.fetchColumnFamily(DataFileColumnFamily.NAME);
      return Iterators.size(scanner.iterator());
    }
  }

  public static List<String> getRFilePaths(AccumuloClient c, String tableName) throws Exception {
    List<String> files = new ArrayList<>();
    try (Scanner scanner = c.createScanner(MetadataTable.NAME, Authorizations.EMPTY)) {
      TableId tableId = TableId.of(c.tableOperations().tableIdMap().get(tableName));
      scanner.setRange(TabletsSection.getRange(tableId));
      scanner.fetchColumnFamily(DataFileColumnFamily.NAME);
      scanner.forEach(entry -> {
        files.add(entry.getKey().getColumnQualifier().toString());
      });
    }
    return files;
  }

  static void checkRFiles(AccumuloClient c, String tableName, int minTablets, int maxTablets,
      int minRFiles, int maxRFiles) throws Exception {
    try (Scanner scanner = c.createScanner(MetadataTable.NAME, Authorizations.EMPTY)) {
      String tableId = c.tableOperations().tableIdMap().get(tableName);
      scanner.setRange(new Range(new Text(tableId + ";"), true, new Text(tableId + "<"), true));
      scanner.fetchColumnFamily(DataFileColumnFamily.NAME);
      TabletColumnFamily.PREV_ROW_COLUMN.fetch(scanner);

      HashMap<Text,Integer> tabletFileCounts = new HashMap<>();

      for (Entry<Key,Value> entry : scanner) {

        Text row = entry.getKey().getRow();

        Integer count = tabletFileCounts.get(row);
        if (count == null)
          count = 0;
        if (entry.getKey().getColumnFamily().equals(DataFileColumnFamily.NAME)) {
          count = count + 1;
        }

        tabletFileCounts.put(row, count);
      }

      if (tabletFileCounts.size() < minTablets || tabletFileCounts.size() > maxTablets) {
        throw new Exception("Did not find expected number of tablets " + tabletFileCounts.size());
      }

      Set<Entry<Text,Integer>> es = tabletFileCounts.entrySet();
      for (Entry<Text,Integer> entry : es) {
        if (entry.getValue() > maxRFiles || entry.getValue() < minRFiles) {
          throw new Exception(
              "tablet " + entry.getKey() + " has " + entry.getValue() + " map files");
        }
      }
    }
  }

  public static void checkSplits(AccumuloClient c, String table, int min, int max)
      throws Exception {
    Collection<Text> splits = c.tableOperations().listSplits(table);
    if (splits.size() < min || splits.size() > max) {
      throw new Exception("# of table splits points out of range, #splits=" + splits.size()
          + " table=" + table + " min=" + min + " max=" + max);
    }
  }

  public static void createRFiles(final AccumuloClient c, final FileSystem fs, String path,
      int rows, int splits, int threads) throws Exception {
    fs.delete(new Path(path), true);
    ExecutorService threadPool = Executors.newFixedThreadPool(threads);
    final AtomicBoolean fail = new AtomicBoolean(false);
    for (int i = 0; i < rows; i += rows / splits) {
      TestIngest.IngestParams params = new TestIngest.IngestParams(c.properties());
      params.outputFile = String.format("%s/mf%s", path, i);
      params.random = 56;
      params.timestamp = 1;
      params.dataSize = 50;
      params.rows = rows / splits;
      params.startRow = i;
      params.cols = 1;
      threadPool.execute(() -> {
        try {
          TestIngest.ingest(c, fs, params);
        } catch (Exception e) {
          fail.set(true);
        }
      });
    }
    threadPool.shutdown();
    threadPool.awaitTermination(1, TimeUnit.HOURS);
    assertFalse(fail.get());
  }

  public static HttpResponse<String> readWebPage(URL url)
      throws IOException, InterruptedException, URISyntaxException {
    return HttpClient.newHttpClient().send(HttpRequest.newBuilder(url.toURI()).build(),
        BodyHandlers.ofString());
  }

  public static String readAll(InputStream is) throws IOException {
    return IOUtils.toString(is, UTF_8);
  }

  static Mutation nm(String row, String cf, String cq, Value value) {
    Mutation m = new Mutation(new Text(row));
    m.put(new Text(cf), new Text(cq), value);
    return m;
  }

  static Mutation nm(String row, String cf, String cq, String value) {
    return nm(row, cf, cq, new Value(value));
  }

  public static SortedSet<Text> splits(String[] splits) {
    SortedSet<Text> result = new TreeSet<>();
    for (String split : splits)
      result.add(new Text(split));
    return result;
  }

<<<<<<< HEAD
  public static void assertNoDanglingFateLocks(ClientContext context, AccumuloCluster cluster) {
    FateStatus fateStatus = getFateStatus(context, cluster);
    assertEquals(0, fateStatus.getDanglingHeldLocks().size(),
        "Dangling FATE locks : " + fateStatus.getDanglingHeldLocks());
    assertEquals(0, fateStatus.getDanglingWaitingLocks().size(),
        "Dangling FATE locks : " + fateStatus.getDanglingWaitingLocks());
=======
  public static void assertNoDanglingFateLocks(AccumuloCluster cluster) {
    FateStatus fateStatus = getFateStatus(cluster);
    assertEquals("Dangling FATE locks : " + fateStatus.getDanglingHeldLocks(), 0,
        fateStatus.getDanglingHeldLocks().size());
    assertEquals("Dangling FATE locks : " + fateStatus.getDanglingWaitingLocks(), 0,
        fateStatus.getDanglingWaitingLocks().size());
>>>>>>> 4b66b96b
  }

  private static FateStatus getFateStatus(AccumuloCluster cluster) {
    try {
      AdminUtil<String> admin = new AdminUtil<>(false);
      ServerContext context = cluster.getServerContext();
      ZooReaderWriter zk = context.getZooReaderWriter();
      ZooStore<String> zs = new ZooStore<>(context.getZooKeeperRoot() + Constants.ZFATE, zk);
      return admin.getStatus(zs, zk, context.getZooKeeperRoot() + Constants.ZTABLE_LOCKS, null,
          null);
    } catch (KeeperException | InterruptedException e) {
      throw new RuntimeException(e);
    }
  }

  /**
   * Verify that flush ID gets updated properly and is the same for all tablets.
   */
  static long checkFlushId(ClientContext c, TableId tableId, long prevFlushID) throws Exception {
    try (TabletsMetadata metaScan =
        c.getAmple().readTablets().forTable(tableId).fetch(FLUSH_ID).checkConsistency().build()) {

      long flushId = 0, prevTabletFlushId = 0;
      for (TabletMetadata tabletMetadata : metaScan) {
        OptionalLong optFlushId = tabletMetadata.getFlushId();
        if (optFlushId.isPresent()) {
          flushId = optFlushId.getAsLong();
          if (prevTabletFlushId > 0 && prevTabletFlushId != flushId) {
            throw new Exception("Flush ID different between tablets");
          } else {
            prevTabletFlushId = flushId;
          }
        } else {
          throw new Exception("Missing flush ID");
        }
      }

      if (prevFlushID >= flushId) {
        throw new Exception(
            "Flush ID did not increase. prevFlushID: " + prevFlushID + " current: " + flushId);
      }

      return flushId;
    }
  }
}<|MERGE_RESOLUTION|>--- conflicted
+++ resolved
@@ -201,21 +201,12 @@
     return result;
   }
 
-<<<<<<< HEAD
-  public static void assertNoDanglingFateLocks(ClientContext context, AccumuloCluster cluster) {
-    FateStatus fateStatus = getFateStatus(context, cluster);
+  public static void assertNoDanglingFateLocks(AccumuloCluster cluster) {
+    FateStatus fateStatus = getFateStatus(cluster);
     assertEquals(0, fateStatus.getDanglingHeldLocks().size(),
         "Dangling FATE locks : " + fateStatus.getDanglingHeldLocks());
     assertEquals(0, fateStatus.getDanglingWaitingLocks().size(),
         "Dangling FATE locks : " + fateStatus.getDanglingWaitingLocks());
-=======
-  public static void assertNoDanglingFateLocks(AccumuloCluster cluster) {
-    FateStatus fateStatus = getFateStatus(cluster);
-    assertEquals("Dangling FATE locks : " + fateStatus.getDanglingHeldLocks(), 0,
-        fateStatus.getDanglingHeldLocks().size());
-    assertEquals("Dangling FATE locks : " + fateStatus.getDanglingWaitingLocks(), 0,
-        fateStatus.getDanglingWaitingLocks().size());
->>>>>>> 4b66b96b
   }
 
   private static FateStatus getFateStatus(AccumuloCluster cluster) {
