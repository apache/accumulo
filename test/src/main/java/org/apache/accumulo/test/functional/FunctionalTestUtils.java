/*
 * Licensed to the Apache Software Foundation (ASF) under one or more
 * contributor license agreements.  See the NOTICE file distributed with
 * this work for additional information regarding copyright ownership.
 * The ASF licenses this file to You under the Apache License, Version 2.0
 * (the "License"); you may not use this file except in compliance with
 * the License.  You may obtain a copy of the License at
 *
 *     http://www.apache.org/licenses/LICENSE-2.0
 *
 * Unless required by applicable law or agreed to in writing, software
 * distributed under the License is distributed on an "AS IS" BASIS,
 * WITHOUT WARRANTIES OR CONDITIONS OF ANY KIND, either express or implied.
 * See the License for the specific language governing permissions and
 * limitations under the License.
 */
package org.apache.accumulo.test.functional;

import static org.junit.Assert.assertFalse;

import java.io.FileInputStream;
import java.io.IOException;
import java.io.InputStream;
import java.util.Collection;
import java.util.HashMap;
import java.util.Map.Entry;
import java.util.Set;
import java.util.SortedSet;
import java.util.TreeSet;
import java.util.concurrent.ExecutorService;
import java.util.concurrent.Executors;
import java.util.concurrent.TimeUnit;
import java.util.concurrent.atomic.AtomicBoolean;

import org.apache.accumulo.cluster.AccumuloCluster;
import org.apache.accumulo.core.Constants;
import org.apache.accumulo.core.cli.BatchWriterOpts;
import org.apache.accumulo.core.client.Connector;
import org.apache.accumulo.core.client.Instance;
import org.apache.accumulo.core.client.Scanner;
import org.apache.accumulo.core.client.impl.Table;
import org.apache.accumulo.core.conf.Property;
import org.apache.accumulo.core.data.Key;
import org.apache.accumulo.core.data.Mutation;
import org.apache.accumulo.core.data.Range;
import org.apache.accumulo.core.data.Value;
import org.apache.accumulo.core.metadata.MetadataTable;
import org.apache.accumulo.core.metadata.schema.MetadataSchema;
import org.apache.accumulo.core.security.Authorizations;
import org.apache.accumulo.core.zookeeper.ZooUtil;
import org.apache.accumulo.fate.AdminUtil;
import org.apache.accumulo.fate.AdminUtil.FateStatus;
import org.apache.accumulo.fate.ZooStore;
import org.apache.accumulo.fate.zookeeper.IZooReaderWriter;
import org.apache.accumulo.minicluster.impl.MiniAccumuloClusterImpl;
import org.apache.accumulo.minicluster.impl.MiniAccumuloClusterImpl.LogWriter;
import org.apache.accumulo.server.zookeeper.ZooReaderWriterFactory;
import org.apache.accumulo.test.TestIngest;
import org.apache.hadoop.fs.FileSystem;
import org.apache.hadoop.fs.Path;
import org.apache.hadoop.io.Text;
import org.apache.zookeeper.KeeperException;
import org.junit.Assert;

import com.google.common.collect.Iterators;

public class FunctionalTestUtils {

  public static int countRFiles(Connector c, String tableName) throws Exception {
    try (Scanner scanner = c.createScanner(MetadataTable.NAME, Authorizations.EMPTY)) {
      Table.ID tableId = Table.ID.of(c.tableOperations().tableIdMap().get(tableName));
      scanner.setRange(MetadataSchema.TabletsSection.getRange(tableId));
      scanner.fetchColumnFamily(MetadataSchema.TabletsSection.DataFileColumnFamily.NAME);
      return Iterators.size(scanner.iterator());
    }
  }

<<<<<<< HEAD
  static void checkRFiles(Connector c, String tableName, int minTablets, int maxTablets, int minRFiles, int maxRFiles) throws Exception {
    try (Scanner scanner = c.createScanner(MetadataTable.NAME, Authorizations.EMPTY)) {
      String tableId = c.tableOperations().tableIdMap().get(tableName);
      scanner.setRange(new Range(new Text(tableId + ";"), true, new Text(tableId + "<"), true));
      scanner.fetchColumnFamily(MetadataSchema.TabletsSection.DataFileColumnFamily.NAME);
      MetadataSchema.TabletsSection.TabletColumnFamily.PREV_ROW_COLUMN.fetch(scanner);
=======
  static void checkRFiles(Connector c, String tableName, int minTablets, int maxTablets,
      int minRFiles, int maxRFiles) throws Exception {
    Scanner scanner = c.createScanner(MetadataTable.NAME, Authorizations.EMPTY);
    String tableId = c.tableOperations().tableIdMap().get(tableName);
    scanner.setRange(new Range(new Text(tableId + ";"), true, new Text(tableId + "<"), true));
    scanner.fetchColumnFamily(MetadataSchema.TabletsSection.DataFileColumnFamily.NAME);
    MetadataSchema.TabletsSection.TabletColumnFamily.PREV_ROW_COLUMN.fetch(scanner);
>>>>>>> f4f43feb

      HashMap<Text,Integer> tabletFileCounts = new HashMap<>();

      for (Entry<Key,Value> entry : scanner) {

        Text row = entry.getKey().getRow();

<<<<<<< HEAD
        Integer count = tabletFileCounts.get(row);
        if (count == null)
          count = 0;
        if (entry.getKey().getColumnFamily().equals(MetadataSchema.TabletsSection.DataFileColumnFamily.NAME)) {
          count = count + 1;
        }
=======
      Integer count = tabletFileCounts.get(row);
      if (count == null)
        count = 0;
      if (entry.getKey().getColumnFamily()
          .equals(MetadataSchema.TabletsSection.DataFileColumnFamily.NAME)) {
        count = count + 1;
      }
>>>>>>> f4f43feb

        tabletFileCounts.put(row, count);
      }

      if (tabletFileCounts.size() < minTablets || tabletFileCounts.size() > maxTablets) {
        throw new Exception("Did not find expected number of tablets " + tabletFileCounts.size());
      }

      Set<Entry<Text,Integer>> es = tabletFileCounts.entrySet();
      for (Entry<Text,Integer> entry : es) {
        if (entry.getValue() > maxRFiles || entry.getValue() < minRFiles) {
          throw new Exception("tablet " + entry.getKey() + " has " + entry.getValue() + " map files");
        }
      }
    }
  }

  static public void bulkImport(Connector c, FileSystem fs, String table, String dir)
      throws Exception {
    String failDir = dir + "_failures";
    Path failPath = new Path(failDir);
    fs.delete(failPath, true);
    fs.mkdirs(failPath);

    // Ensure server can read/modify files
    c.tableOperations().importDirectory(table, dir, failDir, false);

    if (fs.listStatus(failPath).length > 0) {
      throw new Exception("Some files failed to bulk import");
    }

  }

  static public void checkSplits(Connector c, String table, int min, int max) throws Exception {
    Collection<Text> splits = c.tableOperations().listSplits(table);
    if (splits.size() < min || splits.size() > max) {
      throw new Exception("# of table splits points out of range, #splits=" + splits.size()
          + " table=" + table + " min=" + min + " max=" + max);
    }
  }

  static public void createRFiles(final Connector c, final FileSystem fs, String path, int rows,
      int splits, int threads) throws Exception {
    fs.delete(new Path(path), true);
    ExecutorService threadPool = Executors.newFixedThreadPool(threads);
    final AtomicBoolean fail = new AtomicBoolean(false);
    for (int i = 0; i < rows; i += rows / splits) {
      final TestIngest.Opts opts = new TestIngest.Opts();
      opts.outputFile = String.format("%s/mf%s", path, i);
      opts.random = 56;
      opts.timestamp = 1;
      opts.dataSize = 50;
      opts.rows = rows / splits;
      opts.startRow = i;
      opts.cols = 1;
      threadPool.execute(new Runnable() {
        @Override
        public void run() {
          try {
            TestIngest.ingest(c, fs, opts, new BatchWriterOpts());
          } catch (Exception e) {
            fail.set(true);
          }
        }
      });
    }
    threadPool.shutdown();
    threadPool.awaitTermination(1, TimeUnit.HOURS);
    assertFalse(fail.get());
  }

  static public String readAll(InputStream is) throws IOException {
    byte[] buffer = new byte[4096];
    StringBuilder result = new StringBuilder();
    while (true) {
      int n = is.read(buffer);
      if (n <= 0)
        break;
      result.append(new String(buffer, 0, n));
    }
    return result.toString();
  }

  public static String readAll(MiniAccumuloClusterImpl c, Class<?> klass, Process p)
      throws Exception {
    for (LogWriter writer : c.getLogWriters())
      writer.flush();
    return readAll(new FileInputStream(
        c.getConfig().getLogDir() + "/" + klass.getSimpleName() + "_" + p.hashCode() + ".out"));
  }

  static Mutation nm(String row, String cf, String cq, Value value) {
    Mutation m = new Mutation(new Text(row));
    m.put(new Text(cf), new Text(cq), value);
    return m;
  }

  static Mutation nm(String row, String cf, String cq, String value) {
    return nm(row, cf, cq, new Value(value.getBytes()));
  }

  public static SortedSet<Text> splits(String[] splits) {
    SortedSet<Text> result = new TreeSet<>();
    for (String split : splits)
      result.add(new Text(split));
    return result;
  }

  public static void assertNoDanglingFateLocks(Instance instance, AccumuloCluster cluster) {
    FateStatus fateStatus = getFateStatus(instance, cluster);
    Assert.assertEquals("Dangling FATE locks : " + fateStatus.getDanglingHeldLocks(), 0,
        fateStatus.getDanglingHeldLocks().size());
    Assert.assertEquals("Dangling FATE locks : " + fateStatus.getDanglingWaitingLocks(), 0,
        fateStatus.getDanglingWaitingLocks().size());
  }

  private static FateStatus getFateStatus(Instance instance, AccumuloCluster cluster) {
    try {
      AdminUtil<String> admin = new AdminUtil<>(false);
      String secret = cluster.getSiteConfiguration().get(Property.INSTANCE_SECRET);
      IZooReaderWriter zk = new ZooReaderWriterFactory().getZooReaderWriter(
          instance.getZooKeepers(), instance.getZooKeepersSessionTimeOut(), secret);
      ZooStore<String> zs = new ZooStore<>(ZooUtil.getRoot(instance) + Constants.ZFATE, zk);
      FateStatus fateStatus = admin.getStatus(zs, zk,
          ZooUtil.getRoot(instance) + Constants.ZTABLE_LOCKS, null, null);
      return fateStatus;
    } catch (KeeperException | InterruptedException e) {
      throw new RuntimeException(e);
    }
  }
}<|MERGE_RESOLUTION|>--- conflicted
+++ resolved
@@ -75,22 +75,13 @@
     }
   }
 
-<<<<<<< HEAD
-  static void checkRFiles(Connector c, String tableName, int minTablets, int maxTablets, int minRFiles, int maxRFiles) throws Exception {
+  static void checkRFiles(Connector c, String tableName, int minTablets, int maxTablets,
+      int minRFiles, int maxRFiles) throws Exception {
     try (Scanner scanner = c.createScanner(MetadataTable.NAME, Authorizations.EMPTY)) {
       String tableId = c.tableOperations().tableIdMap().get(tableName);
       scanner.setRange(new Range(new Text(tableId + ";"), true, new Text(tableId + "<"), true));
       scanner.fetchColumnFamily(MetadataSchema.TabletsSection.DataFileColumnFamily.NAME);
       MetadataSchema.TabletsSection.TabletColumnFamily.PREV_ROW_COLUMN.fetch(scanner);
-=======
-  static void checkRFiles(Connector c, String tableName, int minTablets, int maxTablets,
-      int minRFiles, int maxRFiles) throws Exception {
-    Scanner scanner = c.createScanner(MetadataTable.NAME, Authorizations.EMPTY);
-    String tableId = c.tableOperations().tableIdMap().get(tableName);
-    scanner.setRange(new Range(new Text(tableId + ";"), true, new Text(tableId + "<"), true));
-    scanner.fetchColumnFamily(MetadataSchema.TabletsSection.DataFileColumnFamily.NAME);
-    MetadataSchema.TabletsSection.TabletColumnFamily.PREV_ROW_COLUMN.fetch(scanner);
->>>>>>> f4f43feb
 
       HashMap<Text,Integer> tabletFileCounts = new HashMap<>();
 
@@ -98,22 +89,13 @@
 
         Text row = entry.getKey().getRow();
 
-<<<<<<< HEAD
         Integer count = tabletFileCounts.get(row);
         if (count == null)
           count = 0;
-        if (entry.getKey().getColumnFamily().equals(MetadataSchema.TabletsSection.DataFileColumnFamily.NAME)) {
+        if (entry.getKey().getColumnFamily()
+            .equals(MetadataSchema.TabletsSection.DataFileColumnFamily.NAME)) {
           count = count + 1;
         }
-=======
-      Integer count = tabletFileCounts.get(row);
-      if (count == null)
-        count = 0;
-      if (entry.getKey().getColumnFamily()
-          .equals(MetadataSchema.TabletsSection.DataFileColumnFamily.NAME)) {
-        count = count + 1;
-      }
->>>>>>> f4f43feb
 
         tabletFileCounts.put(row, count);
       }
@@ -125,7 +107,8 @@
       Set<Entry<Text,Integer>> es = tabletFileCounts.entrySet();
       for (Entry<Text,Integer> entry : es) {
         if (entry.getValue() > maxRFiles || entry.getValue() < minRFiles) {
-          throw new Exception("tablet " + entry.getKey() + " has " + entry.getValue() + " map files");
+          throw new Exception(
+              "tablet " + entry.getKey() + " has " + entry.getValue() + " map files");
         }
       }
     }
