/*
 * Licensed to the Apache Software Foundation (ASF) under one
 * or more contributor license agreements.  See the NOTICE file
 * distributed with this work for additional information
 * regarding copyright ownership.  The ASF licenses this file
 * to you under the Apache License, Version 2.0 (the
 * "License"); you may not use this file except in compliance
 * with the License.  You may obtain a copy of the License at
 *
 *   https://www.apache.org/licenses/LICENSE-2.0
 *
 * Unless required by applicable law or agreed to in writing,
 * software distributed under the License is distributed on an
 * "AS IS" BASIS, WITHOUT WARRANTIES OR CONDITIONS OF ANY
 * KIND, either express or implied.  See the License for the
 * specific language governing permissions and limitations
 * under the License.
 */
package org.apache.accumulo.test.functional;

import static java.nio.charset.StandardCharsets.UTF_8;
import static org.apache.accumulo.core.metadata.schema.TabletMetadata.ColumnType.FLUSH_ID;
import static org.junit.jupiter.api.Assertions.assertEquals;
import static org.junit.jupiter.api.Assertions.assertFalse;

import java.io.IOException;
import java.io.InputStream;
import java.net.URISyntaxException;
import java.net.URL;
import java.net.http.HttpClient;
import java.net.http.HttpRequest;
import java.net.http.HttpResponse;
import java.net.http.HttpResponse.BodyHandlers;
import java.util.ArrayList;
import java.util.Collection;
import java.util.HashMap;
import java.util.List;
import java.util.Map;
import java.util.Map.Entry;
import java.util.OptionalLong;
import java.util.Set;
import java.util.SortedSet;
import java.util.TreeSet;
import java.util.concurrent.ExecutorService;
import java.util.concurrent.Executors;
import java.util.concurrent.TimeUnit;
import java.util.concurrent.atomic.AtomicBoolean;
import java.util.stream.Collectors;

import org.apache.accumulo.cluster.AccumuloCluster;
import org.apache.accumulo.core.Constants;
import org.apache.accumulo.core.client.AccumuloClient;
import org.apache.accumulo.core.client.Scanner;
import org.apache.accumulo.core.clientImpl.ClientContext;
import org.apache.accumulo.core.data.Key;
import org.apache.accumulo.core.data.Mutation;
import org.apache.accumulo.core.data.Range;
import org.apache.accumulo.core.data.TableId;
import org.apache.accumulo.core.data.Value;
import org.apache.accumulo.core.dataImpl.KeyExtent;
import org.apache.accumulo.core.fate.AdminUtil;
import org.apache.accumulo.core.fate.AdminUtil.FateStatus;
import org.apache.accumulo.core.fate.FateInstanceType;
import org.apache.accumulo.core.fate.ReadOnlyFateStore;
import org.apache.accumulo.core.fate.user.UserFateStore;
import org.apache.accumulo.core.fate.zookeeper.MetaFateStore;
import org.apache.accumulo.core.metadata.AccumuloTable;
import org.apache.accumulo.core.metadata.StoredTabletFile;
import org.apache.accumulo.core.metadata.schema.MetadataSchema.TabletsSection;
import org.apache.accumulo.core.metadata.schema.MetadataSchema.TabletsSection.DataFileColumnFamily;
import org.apache.accumulo.core.metadata.schema.MetadataSchema.TabletsSection.TabletColumnFamily;
import org.apache.accumulo.core.metadata.schema.TabletMetadata;
import org.apache.accumulo.core.metadata.schema.TabletsMetadata;
import org.apache.accumulo.core.security.Authorizations;
import org.apache.accumulo.server.ServerContext;
import org.apache.accumulo.test.TestIngest;
import org.apache.commons.io.IOUtils;
import org.apache.hadoop.fs.FileSystem;
import org.apache.hadoop.fs.Path;
import org.apache.hadoop.io.Text;
import org.apache.zookeeper.KeeperException;

import com.google.common.collect.Iterators;

public class FunctionalTestUtils {

  public static int countRFiles(AccumuloClient c, String tableName) throws Exception {
    try (Scanner scanner =
        c.createScanner(AccumuloTable.METADATA.tableName(), Authorizations.EMPTY)) {
      TableId tableId = TableId.of(c.tableOperations().tableIdMap().get(tableName));
      scanner.setRange(TabletsSection.getRange(tableId));
      scanner.fetchColumnFamily(DataFileColumnFamily.NAME);
      return Iterators.size(scanner.iterator());
    }
  }

  public static List<String> getRFilePaths(AccumuloClient c, String tableName) throws Exception {
    return getStoredTabletFiles(c, tableName).stream().map(StoredTabletFile::getMetadataPath)
        .collect(Collectors.toList());
  }

  public static List<StoredTabletFile> getStoredTabletFiles(AccumuloClient c, String tableName)
      throws Exception {
    List<StoredTabletFile> files = new ArrayList<>();
    try (Scanner scanner =
        c.createScanner(AccumuloTable.METADATA.tableName(), Authorizations.EMPTY)) {
      TableId tableId = TableId.of(c.tableOperations().tableIdMap().get(tableName));
      scanner.setRange(TabletsSection.getRange(tableId));
      scanner.fetchColumnFamily(DataFileColumnFamily.NAME);
      scanner.forEach(entry -> files.add(StoredTabletFile.of(entry.getKey().getColumnQualifier())));
    }
    return files;
  }

  static void checkRFiles(AccumuloClient c, String tableName, int minTablets, int maxTablets,
      int minRFiles, int maxRFiles) throws Exception {
    try (Scanner scanner =
        c.createScanner(AccumuloTable.METADATA.tableName(), Authorizations.EMPTY)) {
      String tableId = c.tableOperations().tableIdMap().get(tableName);
      scanner.setRange(new Range(new Text(tableId + ";"), true, new Text(tableId + "<"), true));
      scanner.fetchColumnFamily(DataFileColumnFamily.NAME);
      TabletColumnFamily.PREV_ROW_COLUMN.fetch(scanner);

      HashMap<Text,Integer> tabletFileCounts = new HashMap<>();

      for (Entry<Key,Value> entry : scanner) {

        Text row = entry.getKey().getRow();

        Integer count = tabletFileCounts.get(row);
        if (count == null) {
          count = 0;
        }
        if (entry.getKey().getColumnFamily().equals(DataFileColumnFamily.NAME)) {
          count = count + 1;
        }

        tabletFileCounts.put(row, count);
      }

      if (tabletFileCounts.size() < minTablets || tabletFileCounts.size() > maxTablets) {
        throw new Exception("table " + tableName + " has unexpected number of tablets. Found: "
            + tabletFileCounts.size() + ". expected " + minTablets + " < numTablets < "
            + maxTablets);
      }

      Set<Entry<Text,Integer>> es = tabletFileCounts.entrySet();
      for (Entry<Text,Integer> entry : es) {
        if (entry.getValue() > maxRFiles || entry.getValue() < minRFiles) {
          throw new Exception(
              "tablet " + entry.getKey() + " has unexpected number of data files. Found: "
                  + entry.getValue() + ". expected " + minTablets + " < numFiles < " + maxTablets);
        }
      }
    }
  }

  public static void checkSplits(AccumuloClient c, String table, int min, int max)
      throws Exception {
    Collection<Text> splits = c.tableOperations().listSplits(table);
    if (splits.size() < min || splits.size() > max) {
      throw new Exception("# of table splits points out of range, #splits=" + splits.size()
          + " table=" + table + " min=" + min + " max=" + max);
    }
  }

  public static void createRFiles(final AccumuloClient c, final FileSystem fs, String path,
      int rows, int splits, int threads) throws Exception {
    fs.delete(new Path(path), true);
    ExecutorService threadPool = Executors.newFixedThreadPool(threads);
    final AtomicBoolean fail = new AtomicBoolean(false);
    for (int i = 0; i < rows; i += rows / splits) {
      TestIngest.IngestParams params = new TestIngest.IngestParams(c.properties());
      params.outputFile = String.format("%s/mf%s", path, i);
      params.random = 56;
      params.timestamp = 1;
      params.dataSize = 50;
      params.rows = rows / splits;
      params.startRow = i;
      params.cols = 1;
      threadPool.execute(() -> {
        try {
          TestIngest.ingest(c, fs, params);
        } catch (Exception e) {
          fail.set(true);
        }
      });
    }
    threadPool.shutdown();
    threadPool.awaitTermination(1, TimeUnit.HOURS);
    assertFalse(fail.get());
  }

  public static HttpResponse<String> readWebPage(URL url)
      throws IOException, InterruptedException, URISyntaxException {
    return HttpClient.newHttpClient().send(HttpRequest.newBuilder(url.toURI()).build(),
        BodyHandlers.ofString());
  }

  public static String readAll(InputStream is) throws IOException {
    return IOUtils.toString(is, UTF_8);
  }

  static Mutation nm(String row, String cf, String cq, Value value) {
    Mutation m = new Mutation(new Text(row));
    m.put(new Text(cf), new Text(cq), value);
    return m;
  }

  static Mutation nm(String row, String cf, String cq, String value) {
    return nm(row, cf, cq, new Value(value));
  }

  public static SortedSet<Text> splits(String[] splits) {
    SortedSet<Text> result = new TreeSet<>();
    for (String split : splits) {
      result.add(new Text(split));
    }
    return result;
  }

  public static void assertNoDanglingFateLocks(AccumuloCluster cluster) {
    FateStatus fateStatus = getFateStatus(cluster);
    assertEquals(0, fateStatus.getDanglingHeldLocks().size(),
        "Dangling FATE locks : " + fateStatus.getDanglingHeldLocks());
    assertEquals(0, fateStatus.getDanglingWaitingLocks().size(),
        "Dangling FATE locks : " + fateStatus.getDanglingWaitingLocks());
  }

  private static FateStatus getFateStatus(AccumuloCluster cluster) {
    try {
      AdminUtil<String> admin = new AdminUtil<>(false);
      ServerContext context = cluster.getServerContext();
<<<<<<< HEAD
      ZooReaderWriter zk = context.getZooReaderWriter();
      MetaFateStore<String> readOnlyMFS =
          new MetaFateStore<>(context.getZooKeeperRoot() + Constants.ZFATE, zk, null, null);
      UserFateStore<String> readOnlyUFS =
          new UserFateStore<>(context, AccumuloTable.FATE.tableName(), null, null);
      Map<FateInstanceType,ReadOnlyFateStore<String>> readOnlyFateStores =
          Map.of(FateInstanceType.META, readOnlyMFS, FateInstanceType.USER, readOnlyUFS);
=======
      var zk = context.getZooSession();
      MetaFateStore<String> mfs = new MetaFateStore<>(context.getZooKeeperRoot() + Constants.ZFATE,
          zk, createDummyLockID(), null);
      UserFateStore<String> ufs = new UserFateStore<>(context, createDummyLockID(), null);
      Map<FateInstanceType,ReadOnlyFateStore<String>> fateStores =
          Map.of(FateInstanceType.META, mfs, FateInstanceType.USER, ufs);
>>>>>>> 7fada715
      var lockPath = context.getServerPaths().createTableLocksPath();
      return admin.getStatus(readOnlyFateStores, zk, lockPath, null, null, null);
    } catch (KeeperException | InterruptedException e) {
      throw new RuntimeException(e);
    }
  }

  /**
   * Verify that flush ID gets updated properly and is the same for all tablets.
   */
  static Map<KeyExtent,OptionalLong> getFlushIds(ClientContext c, TableId tableId)
      throws Exception {

    Map<KeyExtent,OptionalLong> flushValues = new HashMap<>();

    try (TabletsMetadata metaScan =
        c.getAmple().readTablets().forTable(tableId).fetch(FLUSH_ID).checkConsistency().build()) {

      for (TabletMetadata tabletMetadata : metaScan) {
        flushValues.put(tabletMetadata.getExtent(), tabletMetadata.getFlushId());
      }

    }
    return flushValues;
  }
}<|MERGE_RESOLUTION|>--- conflicted
+++ resolved
@@ -231,22 +231,13 @@
     try {
       AdminUtil<String> admin = new AdminUtil<>(false);
       ServerContext context = cluster.getServerContext();
-<<<<<<< HEAD
-      ZooReaderWriter zk = context.getZooReaderWriter();
+      var zk = context.getZooSession();
       MetaFateStore<String> readOnlyMFS =
           new MetaFateStore<>(context.getZooKeeperRoot() + Constants.ZFATE, zk, null, null);
       UserFateStore<String> readOnlyUFS =
           new UserFateStore<>(context, AccumuloTable.FATE.tableName(), null, null);
       Map<FateInstanceType,ReadOnlyFateStore<String>> readOnlyFateStores =
           Map.of(FateInstanceType.META, readOnlyMFS, FateInstanceType.USER, readOnlyUFS);
-=======
-      var zk = context.getZooSession();
-      MetaFateStore<String> mfs = new MetaFateStore<>(context.getZooKeeperRoot() + Constants.ZFATE,
-          zk, createDummyLockID(), null);
-      UserFateStore<String> ufs = new UserFateStore<>(context, createDummyLockID(), null);
-      Map<FateInstanceType,ReadOnlyFateStore<String>> fateStores =
-          Map.of(FateInstanceType.META, mfs, FateInstanceType.USER, ufs);
->>>>>>> 7fada715
       var lockPath = context.getServerPaths().createTableLocksPath();
       return admin.getStatus(readOnlyFateStores, zk, lockPath, null, null, null);
     } catch (KeeperException | InterruptedException e) {
