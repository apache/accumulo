/*
 * Licensed to the Apache Software Foundation (ASF) under one
 * or more contributor license agreements.  See the NOTICE file
 * distributed with this work for additional information
 * regarding copyright ownership.  The ASF licenses this file
 * to you under the Apache License, Version 2.0 (the
 * "License"); you may not use this file except in compliance
 * with the License.  You may obtain a copy of the License at
 *
 *   https://www.apache.org/licenses/LICENSE-2.0
 *
 * Unless required by applicable law or agreed to in writing,
 * software distributed under the License is distributed on an
 * "AS IS" BASIS, WITHOUT WARRANTIES OR CONDITIONS OF ANY
 * KIND, either express or implied.  See the License for the
 * specific language governing permissions and limitations
 * under the License.
 */
package org.apache.accumulo.test.functional;

import static java.nio.charset.StandardCharsets.UTF_8;
import static org.apache.accumulo.core.metadata.schema.TabletMetadata.ColumnType.FLUSH_ID;
import static org.junit.jupiter.api.Assertions.assertEquals;
import static org.junit.jupiter.api.Assertions.assertFalse;

import java.io.IOException;
import java.io.InputStream;
import java.net.URISyntaxException;
import java.net.URL;
import java.net.http.HttpClient;
import java.net.http.HttpRequest;
import java.net.http.HttpResponse;
import java.net.http.HttpResponse.BodyHandlers;
import java.util.ArrayList;
import java.util.Collection;
import java.util.HashMap;
import java.util.List;
import java.util.Map;
import java.util.Map.Entry;
import java.util.OptionalLong;
import java.util.Set;
import java.util.SortedSet;
import java.util.TreeSet;
import java.util.concurrent.ExecutorService;
import java.util.concurrent.Executors;
import java.util.concurrent.TimeUnit;
import java.util.concurrent.atomic.AtomicBoolean;
import java.util.stream.Collectors;

import org.apache.accumulo.cluster.AccumuloCluster;
import org.apache.accumulo.core.Constants;
import org.apache.accumulo.core.client.AccumuloClient;
import org.apache.accumulo.core.client.Scanner;
import org.apache.accumulo.core.clientImpl.ClientContext;
import org.apache.accumulo.core.data.Key;
import org.apache.accumulo.core.data.Mutation;
import org.apache.accumulo.core.data.Range;
import org.apache.accumulo.core.data.TableId;
import org.apache.accumulo.core.data.Value;
import org.apache.accumulo.core.dataImpl.KeyExtent;
import org.apache.accumulo.core.fate.AdminUtil;
import org.apache.accumulo.core.fate.AdminUtil.FateStatus;
<<<<<<< HEAD
import org.apache.accumulo.core.fate.MetaFateStore;
=======
import org.apache.accumulo.core.fate.FateInstanceType;
import org.apache.accumulo.core.fate.MetaFateStore;
import org.apache.accumulo.core.fate.ReadOnlyFateStore;
import org.apache.accumulo.core.fate.user.UserFateStore;
>>>>>>> 6c2f6873
import org.apache.accumulo.core.fate.zookeeper.ZooReaderWriter;
import org.apache.accumulo.core.lock.ServiceLock;
import org.apache.accumulo.core.metadata.AccumuloTable;
import org.apache.accumulo.core.metadata.StoredTabletFile;
import org.apache.accumulo.core.metadata.schema.MetadataSchema.TabletsSection;
import org.apache.accumulo.core.metadata.schema.MetadataSchema.TabletsSection.DataFileColumnFamily;
import org.apache.accumulo.core.metadata.schema.MetadataSchema.TabletsSection.TabletColumnFamily;
import org.apache.accumulo.core.metadata.schema.TabletMetadata;
import org.apache.accumulo.core.metadata.schema.TabletsMetadata;
import org.apache.accumulo.core.security.Authorizations;
import org.apache.accumulo.server.ServerContext;
import org.apache.accumulo.test.TestIngest;
import org.apache.commons.io.IOUtils;
import org.apache.hadoop.fs.FileSystem;
import org.apache.hadoop.fs.Path;
import org.apache.hadoop.io.Text;
import org.apache.zookeeper.KeeperException;

import com.google.common.collect.Iterators;

public class FunctionalTestUtils {

  public static int countRFiles(AccumuloClient c, String tableName) throws Exception {
    try (Scanner scanner =
        c.createScanner(AccumuloTable.METADATA.tableName(), Authorizations.EMPTY)) {
      TableId tableId = TableId.of(c.tableOperations().tableIdMap().get(tableName));
      scanner.setRange(TabletsSection.getRange(tableId));
      scanner.fetchColumnFamily(DataFileColumnFamily.NAME);
      return Iterators.size(scanner.iterator());
    }
  }

  public static List<String> getRFilePaths(AccumuloClient c, String tableName) throws Exception {
    return getStoredTabletFiles(c, tableName).stream().map(StoredTabletFile::getMetadataPath)
        .collect(Collectors.toList());
  }

  public static List<StoredTabletFile> getStoredTabletFiles(AccumuloClient c, String tableName)
      throws Exception {
    List<StoredTabletFile> files = new ArrayList<>();
    try (Scanner scanner =
        c.createScanner(AccumuloTable.METADATA.tableName(), Authorizations.EMPTY)) {
      TableId tableId = TableId.of(c.tableOperations().tableIdMap().get(tableName));
      scanner.setRange(TabletsSection.getRange(tableId));
      scanner.fetchColumnFamily(DataFileColumnFamily.NAME);
      scanner.forEach(entry -> files.add(StoredTabletFile.of(entry.getKey().getColumnQualifier())));
    }
    return files;
  }

  static void checkRFiles(AccumuloClient c, String tableName, int minTablets, int maxTablets,
      int minRFiles, int maxRFiles) throws Exception {
    try (Scanner scanner =
        c.createScanner(AccumuloTable.METADATA.tableName(), Authorizations.EMPTY)) {
      String tableId = c.tableOperations().tableIdMap().get(tableName);
      scanner.setRange(new Range(new Text(tableId + ";"), true, new Text(tableId + "<"), true));
      scanner.fetchColumnFamily(DataFileColumnFamily.NAME);
      TabletColumnFamily.PREV_ROW_COLUMN.fetch(scanner);

      HashMap<Text,Integer> tabletFileCounts = new HashMap<>();

      for (Entry<Key,Value> entry : scanner) {

        Text row = entry.getKey().getRow();

        Integer count = tabletFileCounts.get(row);
        if (count == null) {
          count = 0;
        }
        if (entry.getKey().getColumnFamily().equals(DataFileColumnFamily.NAME)) {
          count = count + 1;
        }

        tabletFileCounts.put(row, count);
      }

      if (tabletFileCounts.size() < minTablets || tabletFileCounts.size() > maxTablets) {
        throw new Exception("table " + tableName + " has unexpected number of tablets. Found: "
            + tabletFileCounts.size() + ". expected " + minTablets + " < numTablets < "
            + maxTablets);
      }

      Set<Entry<Text,Integer>> es = tabletFileCounts.entrySet();
      for (Entry<Text,Integer> entry : es) {
        if (entry.getValue() > maxRFiles || entry.getValue() < minRFiles) {
          throw new Exception(
              "tablet " + entry.getKey() + " has unexpected number of data files. Found: "
                  + entry.getValue() + ". expected " + minTablets + " < numFiles < " + maxTablets);
        }
      }
    }
  }

  public static void checkSplits(AccumuloClient c, String table, int min, int max)
      throws Exception {
    Collection<Text> splits = c.tableOperations().listSplits(table);
    if (splits.size() < min || splits.size() > max) {
      throw new Exception("# of table splits points out of range, #splits=" + splits.size()
          + " table=" + table + " min=" + min + " max=" + max);
    }
  }

  public static void createRFiles(final AccumuloClient c, final FileSystem fs, String path,
      int rows, int splits, int threads) throws Exception {
    fs.delete(new Path(path), true);
    ExecutorService threadPool = Executors.newFixedThreadPool(threads);
    final AtomicBoolean fail = new AtomicBoolean(false);
    for (int i = 0; i < rows; i += rows / splits) {
      TestIngest.IngestParams params = new TestIngest.IngestParams(c.properties());
      params.outputFile = String.format("%s/mf%s", path, i);
      params.random = 56;
      params.timestamp = 1;
      params.dataSize = 50;
      params.rows = rows / splits;
      params.startRow = i;
      params.cols = 1;
      threadPool.execute(() -> {
        try {
          TestIngest.ingest(c, fs, params);
        } catch (Exception e) {
          fail.set(true);
        }
      });
    }
    threadPool.shutdown();
    threadPool.awaitTermination(1, TimeUnit.HOURS);
    assertFalse(fail.get());
  }

  public static HttpResponse<String> readWebPage(URL url)
      throws IOException, InterruptedException, URISyntaxException {
    return HttpClient.newHttpClient().send(HttpRequest.newBuilder(url.toURI()).build(),
        BodyHandlers.ofString());
  }

  public static String readAll(InputStream is) throws IOException {
    return IOUtils.toString(is, UTF_8);
  }

  static Mutation nm(String row, String cf, String cq, Value value) {
    Mutation m = new Mutation(new Text(row));
    m.put(new Text(cf), new Text(cq), value);
    return m;
  }

  static Mutation nm(String row, String cf, String cq, String value) {
    return nm(row, cf, cq, new Value(value));
  }

  public static SortedSet<Text> splits(String[] splits) {
    SortedSet<Text> result = new TreeSet<>();
    for (String split : splits) {
      result.add(new Text(split));
    }
    return result;
  }

  public static void assertNoDanglingFateLocks(AccumuloCluster cluster) {
    FateStatus fateStatus = getFateStatus(cluster);
    assertEquals(0, fateStatus.getDanglingHeldLocks().size(),
        "Dangling FATE locks : " + fateStatus.getDanglingHeldLocks());
    assertEquals(0, fateStatus.getDanglingWaitingLocks().size(),
        "Dangling FATE locks : " + fateStatus.getDanglingWaitingLocks());
  }

  private static FateStatus getFateStatus(AccumuloCluster cluster) {
    try {
      AdminUtil<String> admin = new AdminUtil<>(false);
      ServerContext context = cluster.getServerContext();
      ZooReaderWriter zk = context.getZooReaderWriter();
<<<<<<< HEAD
      MetaFateStore<String> zs =
          new MetaFateStore<>(context.getZooKeeperRoot() + Constants.ZFATE, zk);
      var lockPath = ServiceLock.path(context.getZooKeeperRoot() + Constants.ZTABLE_LOCKS);
      return admin.getStatus(zs, zk, lockPath, null, null, null);
=======
      MetaFateStore<String> mfs =
          new MetaFateStore<>(context.getZooKeeperRoot() + Constants.ZFATE, zk);
      UserFateStore<String> ufs = new UserFateStore<>(context);
      Map<FateInstanceType,ReadOnlyFateStore<String>> fateStores =
          Map.of(FateInstanceType.META, mfs, FateInstanceType.USER, ufs);
      var lockPath = ServiceLock.path(context.getZooKeeperRoot() + Constants.ZTABLE_LOCKS);
      return admin.getStatus(fateStores, zk, lockPath, null, null, null);
>>>>>>> 6c2f6873
    } catch (KeeperException | InterruptedException e) {
      throw new RuntimeException(e);
    }
  }

  /**
   * Verify that flush ID gets updated properly and is the same for all tablets.
   */
  static Map<KeyExtent,OptionalLong> getFlushIds(ClientContext c, TableId tableId)
      throws Exception {

    Map<KeyExtent,OptionalLong> flushValues = new HashMap<>();

    try (TabletsMetadata metaScan =
        c.getAmple().readTablets().forTable(tableId).fetch(FLUSH_ID).checkConsistency().build()) {

      for (TabletMetadata tabletMetadata : metaScan) {
        flushValues.put(tabletMetadata.getExtent(), tabletMetadata.getFlushId());
      }

    }
    return flushValues;
  }
}<|MERGE_RESOLUTION|>--- conflicted
+++ resolved
@@ -60,14 +60,10 @@
 import org.apache.accumulo.core.dataImpl.KeyExtent;
 import org.apache.accumulo.core.fate.AdminUtil;
 import org.apache.accumulo.core.fate.AdminUtil.FateStatus;
-<<<<<<< HEAD
-import org.apache.accumulo.core.fate.MetaFateStore;
-=======
 import org.apache.accumulo.core.fate.FateInstanceType;
 import org.apache.accumulo.core.fate.MetaFateStore;
 import org.apache.accumulo.core.fate.ReadOnlyFateStore;
 import org.apache.accumulo.core.fate.user.UserFateStore;
->>>>>>> 6c2f6873
 import org.apache.accumulo.core.fate.zookeeper.ZooReaderWriter;
 import org.apache.accumulo.core.lock.ServiceLock;
 import org.apache.accumulo.core.metadata.AccumuloTable;
@@ -238,12 +234,6 @@
       AdminUtil<String> admin = new AdminUtil<>(false);
       ServerContext context = cluster.getServerContext();
       ZooReaderWriter zk = context.getZooReaderWriter();
-<<<<<<< HEAD
-      MetaFateStore<String> zs =
-          new MetaFateStore<>(context.getZooKeeperRoot() + Constants.ZFATE, zk);
-      var lockPath = ServiceLock.path(context.getZooKeeperRoot() + Constants.ZTABLE_LOCKS);
-      return admin.getStatus(zs, zk, lockPath, null, null, null);
-=======
       MetaFateStore<String> mfs =
           new MetaFateStore<>(context.getZooKeeperRoot() + Constants.ZFATE, zk);
       UserFateStore<String> ufs = new UserFateStore<>(context);
@@ -251,7 +241,6 @@
           Map.of(FateInstanceType.META, mfs, FateInstanceType.USER, ufs);
       var lockPath = ServiceLock.path(context.getZooKeeperRoot() + Constants.ZTABLE_LOCKS);
       return admin.getStatus(fateStores, zk, lockPath, null, null, null);
->>>>>>> 6c2f6873
     } catch (KeeperException | InterruptedException e) {
       throw new RuntimeException(e);
     }
