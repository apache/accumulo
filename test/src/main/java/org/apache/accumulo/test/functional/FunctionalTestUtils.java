/*
 * Licensed to the Apache Software Foundation (ASF) under one
 * or more contributor license agreements.  See the NOTICE file
 * distributed with this work for additional information
 * regarding copyright ownership.  The ASF licenses this file
 * to you under the Apache License, Version 2.0 (the
 * "License"); you may not use this file except in compliance
 * with the License.  You may obtain a copy of the License at
 *
 *   https://www.apache.org/licenses/LICENSE-2.0
 *
 * Unless required by applicable law or agreed to in writing,
 * software distributed under the License is distributed on an
 * "AS IS" BASIS, WITHOUT WARRANTIES OR CONDITIONS OF ANY
 * KIND, either express or implied.  See the License for the
 * specific language governing permissions and limitations
 * under the License.
 */
package org.apache.accumulo.test.functional;

import static java.nio.charset.StandardCharsets.UTF_8;
import static org.apache.accumulo.core.metadata.schema.TabletMetadata.ColumnType.FLUSH_ID;
import static org.junit.jupiter.api.Assertions.assertEquals;
import static org.junit.jupiter.api.Assertions.assertFalse;

import java.io.IOException;
import java.io.InputStream;
import java.net.URISyntaxException;
import java.net.URL;
import java.net.http.HttpClient;
import java.net.http.HttpRequest;
import java.net.http.HttpResponse;
import java.net.http.HttpResponse.BodyHandlers;
import java.util.ArrayList;
import java.util.Collection;
import java.util.HashMap;
import java.util.List;
import java.util.Map.Entry;
import java.util.OptionalLong;
import java.util.Set;
import java.util.SortedSet;
import java.util.TreeSet;
import java.util.concurrent.ExecutorService;
import java.util.concurrent.Executors;
import java.util.concurrent.TimeUnit;
import java.util.concurrent.atomic.AtomicBoolean;

import org.apache.accumulo.cluster.AccumuloCluster;
import org.apache.accumulo.core.Constants;
import org.apache.accumulo.core.client.AccumuloClient;
import org.apache.accumulo.core.client.Scanner;
import org.apache.accumulo.core.clientImpl.ClientContext;
import org.apache.accumulo.core.data.Key;
import org.apache.accumulo.core.data.Mutation;
import org.apache.accumulo.core.data.Range;
import org.apache.accumulo.core.data.TableId;
import org.apache.accumulo.core.data.Value;
import org.apache.accumulo.core.metadata.MetadataTable;
import org.apache.accumulo.core.metadata.schema.MetadataSchema.TabletsSection;
import org.apache.accumulo.core.metadata.schema.MetadataSchema.TabletsSection.DataFileColumnFamily;
import org.apache.accumulo.core.metadata.schema.MetadataSchema.TabletsSection.TabletColumnFamily;
import org.apache.accumulo.core.metadata.schema.TabletMetadata;
import org.apache.accumulo.core.metadata.schema.TabletsMetadata;
import org.apache.accumulo.core.security.Authorizations;
import org.apache.accumulo.fate.FateZooStore;
import org.apache.accumulo.fate.zookeeper.ServiceLock;
import org.apache.accumulo.fate.zookeeper.ZooReaderWriter;
import org.apache.accumulo.server.ServerContext;
import org.apache.accumulo.shell.commands.fate.FateCommandHelper;
import org.apache.accumulo.test.TestIngest;
import org.apache.commons.io.IOUtils;
import org.apache.hadoop.fs.FileSystem;
import org.apache.hadoop.fs.Path;
import org.apache.hadoop.io.Text;
import org.apache.zookeeper.KeeperException;

import com.google.common.collect.Iterators;

public class FunctionalTestUtils {

  public static int countRFiles(AccumuloClient c, String tableName) throws Exception {
    try (Scanner scanner = c.createScanner(MetadataTable.NAME, Authorizations.EMPTY)) {
      TableId tableId = TableId.of(c.tableOperations().tableIdMap().get(tableName));
      scanner.setRange(TabletsSection.getRange(tableId));
      scanner.fetchColumnFamily(DataFileColumnFamily.NAME);
      return Iterators.size(scanner.iterator());
    }
  }

  public static List<String> getRFilePaths(AccumuloClient c, String tableName) throws Exception {
    List<String> files = new ArrayList<>();
    try (Scanner scanner = c.createScanner(MetadataTable.NAME, Authorizations.EMPTY)) {
      TableId tableId = TableId.of(c.tableOperations().tableIdMap().get(tableName));
      scanner.setRange(TabletsSection.getRange(tableId));
      scanner.fetchColumnFamily(DataFileColumnFamily.NAME);
      scanner.forEach(entry -> {
        files.add(entry.getKey().getColumnQualifier().toString());
      });
    }
    return files;
  }

  static void checkRFiles(AccumuloClient c, String tableName, int minTablets, int maxTablets,
      int minRFiles, int maxRFiles) throws Exception {
    try (Scanner scanner = c.createScanner(MetadataTable.NAME, Authorizations.EMPTY)) {
      String tableId = c.tableOperations().tableIdMap().get(tableName);
      scanner.setRange(new Range(new Text(tableId + ";"), true, new Text(tableId + "<"), true));
      scanner.fetchColumnFamily(DataFileColumnFamily.NAME);
      TabletColumnFamily.PREV_ROW_COLUMN.fetch(scanner);

      HashMap<Text,Integer> tabletFileCounts = new HashMap<>();

      for (Entry<Key,Value> entry : scanner) {

        Text row = entry.getKey().getRow();

        Integer count = tabletFileCounts.get(row);
        if (count == null)
          count = 0;
        if (entry.getKey().getColumnFamily().equals(DataFileColumnFamily.NAME)) {
          count = count + 1;
        }

        tabletFileCounts.put(row, count);
      }

      if (tabletFileCounts.size() < minTablets || tabletFileCounts.size() > maxTablets) {
        throw new Exception("Did not find expected number of tablets " + tabletFileCounts.size());
      }

      Set<Entry<Text,Integer>> es = tabletFileCounts.entrySet();
      for (Entry<Text,Integer> entry : es) {
        if (entry.getValue() > maxRFiles || entry.getValue() < minRFiles) {
          throw new Exception(
              "tablet " + entry.getKey() + " has " + entry.getValue() + " map files");
        }
      }
    }
  }

  public static void checkSplits(AccumuloClient c, String table, int min, int max)
      throws Exception {
    Collection<Text> splits = c.tableOperations().listSplits(table);
    if (splits.size() < min || splits.size() > max) {
      throw new Exception("# of table splits points out of range, #splits=" + splits.size()
          + " table=" + table + " min=" + min + " max=" + max);
    }
  }

  public static void createRFiles(final AccumuloClient c, final FileSystem fs, String path,
      int rows, int splits, int threads) throws Exception {
    fs.delete(new Path(path), true);
    ExecutorService threadPool = Executors.newFixedThreadPool(threads);
    final AtomicBoolean fail = new AtomicBoolean(false);
    for (int i = 0; i < rows; i += rows / splits) {
      TestIngest.IngestParams params = new TestIngest.IngestParams(c.properties());
      params.outputFile = String.format("%s/mf%s", path, i);
      params.random = 56;
      params.timestamp = 1;
      params.dataSize = 50;
      params.rows = rows / splits;
      params.startRow = i;
      params.cols = 1;
      threadPool.execute(() -> {
        try {
          TestIngest.ingest(c, fs, params);
        } catch (Exception e) {
          fail.set(true);
        }
      });
    }
    threadPool.shutdown();
    threadPool.awaitTermination(1, TimeUnit.HOURS);
    assertFalse(fail.get());
  }

  public static HttpResponse<String> readWebPage(URL url)
      throws IOException, InterruptedException, URISyntaxException {
    return HttpClient.newHttpClient().send(HttpRequest.newBuilder(url.toURI()).build(),
        BodyHandlers.ofString());
  }

  public static String readAll(InputStream is) throws IOException {
    return IOUtils.toString(is, UTF_8);
  }

  static Mutation nm(String row, String cf, String cq, Value value) {
    Mutation m = new Mutation(new Text(row));
    m.put(new Text(cf), new Text(cq), value);
    return m;
  }

  static Mutation nm(String row, String cf, String cq, String value) {
    return nm(row, cf, cq, new Value(value));
  }

  public static SortedSet<Text> splits(String[] splits) {
    SortedSet<Text> result = new TreeSet<>();
    for (String split : splits)
      result.add(new Text(split));
    return result;
  }

  public static void assertNoDanglingFateLocks(AccumuloCluster cluster) {
<<<<<<< HEAD
    FateCommandHelper.FateStatus fateStatus = getFateStatus(cluster);
    assertEquals("Dangling FATE locks : " + fateStatus.getDanglingHeldLocks(), 0,
        fateStatus.getDanglingHeldLocks().size());
    assertEquals("Dangling FATE locks : " + fateStatus.getDanglingWaitingLocks(), 0,
        fateStatus.getDanglingWaitingLocks().size());
=======
    FateStatus fateStatus = getFateStatus(cluster);
    assertEquals(0, fateStatus.getDanglingHeldLocks().size(),
        "Dangling FATE locks : " + fateStatus.getDanglingHeldLocks());
    assertEquals(0, fateStatus.getDanglingWaitingLocks().size(),
        "Dangling FATE locks : " + fateStatus.getDanglingWaitingLocks());
>>>>>>> acd457ac
  }

  private static FateCommandHelper.FateStatus getFateStatus(AccumuloCluster cluster) {
    try {
      ServerContext context = cluster.getServerContext();
      ZooReaderWriter zk = context.getZooReaderWriter();
      FateZooStore zs = new FateZooStore(context.getZooKeeperRoot() + Constants.ZFATE, zk);
      FateCommandHelper helper = new FateCommandHelper(zs, context, zk, false);
      var lockPath = ServiceLock.path(context.getZooKeeperRoot() + Constants.ZTABLE_LOCKS);
      return helper.getStatus(zs, zk, lockPath, null, null);
    } catch (KeeperException | InterruptedException e) {
      throw new RuntimeException(e);
    }
  }

  /**
   * Verify that flush ID gets updated properly and is the same for all tablets.
   */
  static long checkFlushId(ClientContext c, TableId tableId, long prevFlushID) throws Exception {
    try (TabletsMetadata metaScan =
        c.getAmple().readTablets().forTable(tableId).fetch(FLUSH_ID).checkConsistency().build()) {

      long flushId = 0, prevTabletFlushId = 0;
      for (TabletMetadata tabletMetadata : metaScan) {
        OptionalLong optFlushId = tabletMetadata.getFlushId();
        if (optFlushId.isPresent()) {
          flushId = optFlushId.getAsLong();
          if (prevTabletFlushId > 0 && prevTabletFlushId != flushId) {
            throw new Exception("Flush ID different between tablets");
          } else {
            prevTabletFlushId = flushId;
          }
        } else {
          throw new Exception("Missing flush ID");
        }
      }

      if (prevFlushID >= flushId) {
        throw new Exception(
            "Flush ID did not increase. prevFlushID: " + prevFlushID + " current: " + flushId);
      }

      return flushId;
    }
  }
}<|MERGE_RESOLUTION|>--- conflicted
+++ resolved
@@ -202,19 +202,11 @@
   }
 
   public static void assertNoDanglingFateLocks(AccumuloCluster cluster) {
-<<<<<<< HEAD
     FateCommandHelper.FateStatus fateStatus = getFateStatus(cluster);
-    assertEquals("Dangling FATE locks : " + fateStatus.getDanglingHeldLocks(), 0,
-        fateStatus.getDanglingHeldLocks().size());
-    assertEquals("Dangling FATE locks : " + fateStatus.getDanglingWaitingLocks(), 0,
-        fateStatus.getDanglingWaitingLocks().size());
-=======
-    FateStatus fateStatus = getFateStatus(cluster);
     assertEquals(0, fateStatus.getDanglingHeldLocks().size(),
         "Dangling FATE locks : " + fateStatus.getDanglingHeldLocks());
     assertEquals(0, fateStatus.getDanglingWaitingLocks().size(),
         "Dangling FATE locks : " + fateStatus.getDanglingWaitingLocks());
->>>>>>> acd457ac
   }
 
   private static FateCommandHelper.FateStatus getFateStatus(AccumuloCluster cluster) {
