--- conflicted
+++ resolved
@@ -232,19 +232,14 @@
       AdminUtil<String> admin = new AdminUtil<>();
       ServerContext context = cluster.getServerContext();
       var zk = context.getZooSession();
-<<<<<<< HEAD
       MetaFateStore<String> readOnlyMFS =
-          new MetaFateStore<>(context.getZooKeeperRoot() + Constants.ZFATE, zk, null, null);
+          new MetaFateStore<>(Constants.ZFATE, zk, null, null);
       UserFateStore<String> readOnlyUFS =
           new UserFateStore<>(context, AccumuloTable.FATE.tableName(), null, null);
       Map<FateInstanceType,ReadOnlyFateStore<String>> readOnlyFateStores =
           Map.of(FateInstanceType.META, readOnlyMFS, FateInstanceType.USER, readOnlyUFS);
       var lockPath = context.getServerPaths().createTableLocksPath();
       return admin.getStatus(readOnlyFateStores, zk, lockPath, null, null, null);
-=======
-      ZooStore<String> zs = new ZooStore<>(Constants.ZFATE, zk);
-      return admin.getStatus(zs, zk, ServiceLock.path(Constants.ZTABLE_LOCKS), null, null);
->>>>>>> 4680c456
     } catch (KeeperException | InterruptedException e) {
       throw new RuntimeException(e);
     }
