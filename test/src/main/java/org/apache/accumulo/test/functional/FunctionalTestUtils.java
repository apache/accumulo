--- conflicted
+++ resolved
@@ -235,18 +235,12 @@
       ServerContext context = cluster.getServerContext();
       ZooReaderWriter zk = context.getZooReaderWriter();
       MetaFateStore<String> mfs =
-<<<<<<< HEAD
           new MetaFateStore<>(context.getZooKeeperRoot() + Constants.ZFATE, zk, null, null);
-      var lockPath = ServiceLock.path(context.getZooKeeperRoot() + Constants.ZTABLE_LOCKS);
-      return admin.getStatus(mfs, zk, lockPath, null, null, null);
-=======
-          new MetaFateStore<>(context.getZooKeeperRoot() + Constants.ZFATE, zk);
-      UserFateStore<String> ufs = new UserFateStore<>(context);
+      UserFateStore<String> ufs = new UserFateStore<>(context, null, null);
       Map<FateInstanceType,ReadOnlyFateStore<String>> fateStores =
           Map.of(FateInstanceType.META, mfs, FateInstanceType.USER, ufs);
       var lockPath = ServiceLock.path(context.getZooKeeperRoot() + Constants.ZTABLE_LOCKS);
       return admin.getStatus(fateStores, zk, lockPath, null, null, null);
->>>>>>> e6833ad1
     } catch (KeeperException | InterruptedException e) {
       throw new RuntimeException(e);
     }
