/*
 * Licensed to the Apache Software Foundation (ASF) under one
 * or more contributor license agreements.  See the NOTICE file
 * distributed with this work for additional information
 * regarding copyright ownership.  The ASF licenses this file
 * to you under the Apache License, Version 2.0 (the
 * "License"); you may not use this file except in compliance
 * with the License.  You may obtain a copy of the License at
 *
 *   https://www.apache.org/licenses/LICENSE-2.0
 *
 * Unless required by applicable law or agreed to in writing,
 * software distributed under the License is distributed on an
 * "AS IS" BASIS, WITHOUT WARRANTIES OR CONDITIONS OF ANY
 * KIND, either express or implied.  See the License for the
 * specific language governing permissions and limitations
 * under the License.
 */
package org.apache.accumulo.test.fate.user;

import static org.junit.jupiter.api.Assertions.assertDoesNotThrow;
import static org.junit.jupiter.api.Assertions.assertEquals;
import static org.junit.jupiter.api.Assertions.assertThrows;
import static org.junit.jupiter.api.Assertions.assertTrue;

<<<<<<< HEAD
import java.util.Set;
=======
import java.util.EnumSet;
import java.util.Iterator;
import java.util.List;
import java.util.UUID;
>>>>>>> 5a9e2523

import org.apache.accumulo.core.client.Accumulo;
import org.apache.accumulo.core.client.BatchWriter;
import org.apache.accumulo.core.client.MutationsRejectedException;
import org.apache.accumulo.core.client.TableNotFoundException;
import org.apache.accumulo.core.client.admin.NewTableConfiguration;
import org.apache.accumulo.core.client.admin.TabletAvailability;
import org.apache.accumulo.core.client.admin.TabletInformation;
import org.apache.accumulo.core.clientImpl.ClientContext;
import org.apache.accumulo.core.conf.Property;
import org.apache.accumulo.core.data.Mutation;
import org.apache.accumulo.core.data.Range;
import org.apache.accumulo.core.data.Value;
import org.apache.accumulo.core.fate.AbstractFateStore;
import org.apache.accumulo.core.fate.FateId;
import org.apache.accumulo.core.fate.FateInstanceType;
import org.apache.accumulo.core.fate.FateStore;
import org.apache.accumulo.core.fate.ReadOnlyFateStore.TStatus;
import org.apache.accumulo.core.fate.user.UserFateStore;
import org.apache.accumulo.core.fate.user.schema.FateSchema;
import org.apache.accumulo.core.iterators.user.VersioningIterator;
import org.apache.accumulo.core.metadata.AccumuloTable;
import org.apache.accumulo.harness.SharedMiniClusterBase;
import org.apache.accumulo.test.fate.FateIT;
import org.apache.accumulo.test.fate.FateTestRunner.TestEnv;
import org.apache.hadoop.io.Text;
import org.junit.jupiter.api.AfterAll;
import org.junit.jupiter.api.AfterEach;
import org.junit.jupiter.api.BeforeAll;
import org.junit.jupiter.api.BeforeEach;
import org.junit.jupiter.api.Nested;
import org.junit.jupiter.api.Test;
import org.junit.jupiter.api.function.Executable;

import com.google.common.collect.MoreCollectors;

public class UserFateStoreIT extends SharedMiniClusterBase {

  private static final FateInstanceType fateInstanceType = FateInstanceType.USER;

  @BeforeAll
  public static void setup() throws Exception {
    SharedMiniClusterBase.startMiniCluster();
  }

  @AfterAll
  public static void teardown() {
    SharedMiniClusterBase.stopMiniCluster();
  }

  // Test that configs related to the correctness of the FATE instance user table
  // are initialized correctly
  @Test
  public void testFateInitialConfigCorrectness() throws Exception {
    try (ClientContext client =
        (ClientContext) Accumulo.newClient().from(getClientProps()).build()) {

      // It is important here to use getTableProperties() and not getConfiguration()
      // because we want only the table properties and not a merged view
      var fateTableProps =
          client.tableOperations().getTableProperties(AccumuloTable.FATE.tableName());

      // Verify properties all have a table. prefix
      assertTrue(fateTableProps.keySet().stream().allMatch(key -> key.startsWith("table.")));

      // Verify properties are correctly set
      assertEquals("5", fateTableProps.get(Property.TABLE_FILE_REPLICATION.getKey()));
      assertEquals("sync", fateTableProps.get(Property.TABLE_DURABILITY.getKey()));
      assertEquals("false", fateTableProps.get(Property.TABLE_FAILURES_IGNORE.getKey()));
      assertEquals("", fateTableProps.get(Property.TABLE_DEFAULT_SCANTIME_VISIBILITY.getKey()));

      // Verify VersioningIterator related properties are correct
      var iterClass = "10," + VersioningIterator.class.getName();
      var maxVersions = "1";
      assertEquals(iterClass,
          fateTableProps.get(Property.TABLE_ITERATOR_PREFIX.getKey() + "scan.vers"));
      assertEquals(maxVersions, fateTableProps
          .get(Property.TABLE_ITERATOR_PREFIX.getKey() + "scan.vers.opt.maxVersions"));
      assertEquals(iterClass,
          fateTableProps.get(Property.TABLE_ITERATOR_PREFIX.getKey() + "minc.vers"));
      assertEquals(maxVersions, fateTableProps
          .get(Property.TABLE_ITERATOR_PREFIX.getKey() + "minc.vers.opt.maxVersions"));
      assertEquals(iterClass,
          fateTableProps.get(Property.TABLE_ITERATOR_PREFIX.getKey() + "majc.vers"));
      assertEquals(maxVersions, fateTableProps
          .get(Property.TABLE_ITERATOR_PREFIX.getKey() + "majc.vers.opt.maxVersions"));

      // Verify all tablets are HOSTED
      try (var tablets =
          client.getAmple().readTablets().forTable(AccumuloTable.FATE.tableId()).build()) {
        assertTrue(tablets.stream()
            .allMatch(tm -> tm.getTabletAvailability() == TabletAvailability.HOSTED));
      }
    }
  }

  @Nested
  class TestStatusEnforcement {

    String tableName;
    ClientContext client;
    FateId fateId;
    UserFateStore<TestEnv> store;
    FateStore.FateTxStore<FateIT.TestEnv> txStore;

    @BeforeEach
    public void setup() throws Exception {
      client = (ClientContext) Accumulo.newClient().from(getClientProps()).build();
      tableName = getUniqueNames(1)[0];
      createFateTable(client, tableName);
      store = new UserFateStore<>(client, tableName, AbstractFateStore.createDummyLockID(), null);
      fateId = store.create();
      txStore = store.reserve(fateId);
    }

    @AfterEach
    public void teardown() throws Exception {
      client.close();
    }

    private void testOperationWithStatuses(Runnable beforeOperation, Executable operation,
        EnumSet<TStatus> acceptableStatuses) throws Exception {
      for (TStatus status : TStatus.values()) {
        // Run any needed setup for the operation before each iteration
        beforeOperation.run();

        injectStatus(client, tableName, fateId, status);
        var fateIdStatus =
            store.list().filter(statusEntry -> statusEntry.getFateId().equals(fateId)).findFirst()
                .orElseThrow();
        assertEquals(status, fateIdStatus.getStatus());
        if (!acceptableStatuses.contains(status)) {
          assertThrows(IllegalStateException.class, operation,
              "Expected operation to fail with status " + status + " but it did not");
        } else {
          assertDoesNotThrow(operation,
              "Expected operation to succeed with status " + status + " but it did not");
        }
      }
    }

    @Test
    public void push() throws Exception {
      testOperationWithStatuses(() -> {}, // No special setup needed for push
          () -> txStore.push(new FateIT.TestRepo("testOp")),
          EnumSet.of(TStatus.IN_PROGRESS, TStatus.NEW));
    }

    @Test
    public void pop() throws Exception {
      testOperationWithStatuses(() -> {
        // Setup for pop: Ensure there something to pop by first pushing
        try {
          injectStatus(client, tableName, fateId, TStatus.NEW);
          txStore.push(new FateIT.TestRepo("testOp"));
        } catch (Exception e) {
          throw new RuntimeException("Failed to setup for pop", e);
        }
      }, txStore::pop, EnumSet.of(TStatus.FAILED_IN_PROGRESS, TStatus.SUCCESSFUL));
    }

    @Test
    public void delete() throws Exception {
<<<<<<< HEAD
      testOperationWithStatuses(() -> {
        // Setup for delete: Create a new txStore before each delete since delete cannot be called
        // on the same txStore more than once
        fateId = store.create();
        txStore = store.reserve(fateId);
      }, () -> txStore.delete(),
          Set.of(TStatus.NEW, TStatus.SUBMITTED, TStatus.SUCCESSFUL, TStatus.FAILED));
=======
      testOperationWithStatuses(() -> {}, // No special setup needed for delete
          txStore::delete,
          EnumSet.of(TStatus.NEW, TStatus.SUBMITTED, TStatus.SUCCESSFUL, TStatus.FAILED));
>>>>>>> 5a9e2523
    }
  }

  /**
   * Inject a status into the status col of the fate store table for a given transaction id.
   */
  private void injectStatus(ClientContext client, String table, FateId fateId, TStatus status)
      throws TableNotFoundException {
    try (BatchWriter writer = client.createBatchWriter(table)) {
      Mutation mutation = new Mutation(new Text(fateId.getTxUUIDStr()));
      FateSchema.TxColumnFamily.STATUS_COLUMN.put(mutation, new Value(status.name()));
      writer.addMutation(mutation);
    } catch (MutationsRejectedException e) {
      throw new RuntimeException(e);
    }
  }

  // Create the fate table with the exact configuration as the real Fate user instance table
  // including table properties and TabletAvailability
  public static void createFateTable(ClientContext client, String table) throws Exception {
    final var fateTableProps =
        client.tableOperations().getTableProperties(AccumuloTable.FATE.tableName());

    TabletAvailability availability;
    try (var tabletStream = client.tableOperations()
        .getTabletInformation(AccumuloTable.FATE.tableName(), new Range())) {
      availability = tabletStream.map(TabletInformation::getTabletAvailability).distinct()
          .collect(MoreCollectors.onlyElement());
    }

    var newTableConf = new NewTableConfiguration().withInitialTabletAvailability(availability)
        .withoutDefaultIterators().setProperties(fateTableProps);
    client.tableOperations().create(table, newTableConf);
    var testFateTableProps = client.tableOperations().getTableProperties(table);

    // ensure that create did not set any other props
    assertEquals(fateTableProps, testFateTableProps);
  }
}<|MERGE_RESOLUTION|>--- conflicted
+++ resolved
@@ -23,14 +23,7 @@
 import static org.junit.jupiter.api.Assertions.assertThrows;
 import static org.junit.jupiter.api.Assertions.assertTrue;
 
-<<<<<<< HEAD
-import java.util.Set;
-=======
 import java.util.EnumSet;
-import java.util.Iterator;
-import java.util.List;
-import java.util.UUID;
->>>>>>> 5a9e2523
 
 import org.apache.accumulo.core.client.Accumulo;
 import org.apache.accumulo.core.client.BatchWriter;
@@ -194,19 +187,13 @@
 
     @Test
     public void delete() throws Exception {
-<<<<<<< HEAD
       testOperationWithStatuses(() -> {
         // Setup for delete: Create a new txStore before each delete since delete cannot be called
         // on the same txStore more than once
         fateId = store.create();
         txStore = store.reserve(fateId);
       }, () -> txStore.delete(),
-          Set.of(TStatus.NEW, TStatus.SUBMITTED, TStatus.SUCCESSFUL, TStatus.FAILED));
-=======
-      testOperationWithStatuses(() -> {}, // No special setup needed for delete
-          txStore::delete,
           EnumSet.of(TStatus.NEW, TStatus.SUBMITTED, TStatus.SUCCESSFUL, TStatus.FAILED));
->>>>>>> 5a9e2523
     }
   }
 
