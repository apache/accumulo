--- conflicted
+++ resolved
@@ -41,48 +41,32 @@
 import org.apache.accumulo.core.client.AccumuloClient;
 import org.apache.accumulo.core.client.IteratorSetting;
 import org.apache.accumulo.core.client.admin.CompactionConfig;
-<<<<<<< HEAD
 import org.apache.accumulo.core.data.Mutation;
 import org.apache.accumulo.core.fate.zookeeper.ZooUtil;
-import org.apache.accumulo.core.lock.ServiceLock;
+import org.apache.accumulo.core.lock.ServiceLockPaths;
 import org.apache.accumulo.core.metadata.AccumuloTable;
 import org.apache.accumulo.core.metadata.RootTable;
 import org.apache.accumulo.core.metadata.StoredTabletFile;
 import org.apache.accumulo.core.metadata.schema.MetadataSchema;
 import org.apache.accumulo.core.metadata.schema.RootTabletMetadata;
 import org.apache.accumulo.core.security.Authorizations;
-=======
-import org.apache.accumulo.harness.SharedMiniClusterBase;
->>>>>>> 359712e5
 import org.apache.accumulo.server.ServerContext;
 import org.apache.accumulo.server.cli.ServerUtilOpts;
 import org.apache.accumulo.server.util.Admin;
 import org.apache.accumulo.server.util.checkCommand.CheckRunner;
+import org.apache.accumulo.test.functional.ConfigurableMacBase;
 import org.apache.accumulo.test.functional.ReadWriteIT;
 import org.apache.accumulo.test.functional.SlowIterator;
 import org.apache.hadoop.fs.Path;
 import org.easymock.EasyMock;
 import org.easymock.IAnswer;
-import org.junit.jupiter.api.AfterAll;
 import org.junit.jupiter.api.AfterEach;
-import org.junit.jupiter.api.BeforeAll;
 import org.junit.jupiter.api.Test;
 
 import com.beust.jcommander.JCommander;
 import com.google.common.collect.Sets;
 
-public class AdminCheckIT extends SharedMiniClusterBase {
-
-  @BeforeAll
-  public static void setup() throws Exception {
-    SharedMiniClusterBase.startMiniCluster();
-  }
-
-  @AfterAll
-  public static void teardown() {
-    SharedMiniClusterBase.stopMiniCluster();
-  }
-
+public class AdminCheckIT extends ConfigurableMacBase {
   private static final PrintStream ORIGINAL_OUT = System.out;
 
   @AfterEach
@@ -339,7 +323,7 @@
     String table = getUniqueNames(1)[0];
     Admin.CheckCommand.Check tableLocksCheck = Admin.CheckCommand.Check.TABLE_LOCKS;
 
-    try (AccumuloClient client = Accumulo.newClient().from(getClientProps()).build()) {
+    try (AccumuloClient client = Accumulo.newClient().from(getClientProperties()).build()) {
       client.tableOperations().create(table);
 
       ReadWriteIT.ingest(client, 10, 10, 10, 0, table);
@@ -365,10 +349,9 @@
       // test a failing case
       // write an invalid table lock
       final var context = getCluster().getServerContext();
-      final var zkRoot = context.getZooKeeperRoot();
       final var zrw = context.getZooSession().asReaderWriter();
-      final var path = ServiceLock.path(zkRoot + Constants.ZTABLE_LOCKS + "/foo");
-      zrw.putPersistentData(path.toString(), new byte[0], ZooUtil.NodeExistsPolicy.FAIL);
+      final var path = new ServiceLockPaths(context.getZooCache()).createTableLocksPath();
+      zrw.putPersistentData(path.toString() + "/foo", new byte[0], ZooUtil.NodeExistsPolicy.FAIL);
       p = getCluster().exec(Admin.class, "check", "run", tableLocksCheck.name());
       assertEquals(0, p.getProcess().waitFor());
       out = p.readStdOut();
@@ -474,16 +457,15 @@
     // test a failing case
     // delete a required column for the metadata of the root tablet
     final var context = getCluster().getServerContext();
-    final String rootTabletMetaPath = context.getZooKeeperRoot() + RootTable.ZROOT_TABLET;
     final var zrw = context.getZooSession().asReaderWriter();
-    var json = new String(zrw.getData(rootTabletMetaPath), UTF_8);
+    var json = new String(zrw.getData(RootTable.ZROOT_TABLET), UTF_8);
     var rtm = new RootTabletMetadata(json);
-    var tablet = rtm.toKeyValues().findFirst().orElseThrow().getKey().getRow();
+    var tablet = rtm.toKeyValues().firstKey().getRow();
     var mut = new Mutation(tablet);
     mut.putDelete(MetadataSchema.TabletsSection.ServerColumnFamily.TIME_COLUMN.getColumnFamily(),
         MetadataSchema.TabletsSection.ServerColumnFamily.TIME_COLUMN.getColumnQualifier());
     rtm.update(mut);
-    zrw.putPersistentData(rootTabletMetaPath, rtm.toJson().getBytes(UTF_8),
+    zrw.putPersistentData(RootTable.ZROOT_TABLET, rtm.toJson().getBytes(UTF_8),
         ZooUtil.NodeExistsPolicy.OVERWRITE);
 
     p = getCluster().exec(Admin.class, "check", "run", rootMetaCheck.name());
@@ -531,12 +513,8 @@
   public void testUserFilesCheck() throws Exception {
     Admin.CheckCommand.Check userFilesCheck = Admin.CheckCommand.Check.USER_FILES;
 
-<<<<<<< HEAD
     try (AccumuloClient client = Accumulo.newClient().from(getClientProperties()).build()) {
       // test passing case
-=======
-    try (AccumuloClient client = Accumulo.newClient().from(getClientProps()).build()) {
->>>>>>> 359712e5
       // create a table, insert some data, and flush so there's a file to check
       String table = getUniqueNames(1)[0];
       client.tableOperations().create(table);
@@ -588,8 +566,7 @@
     // delete the ZK data for the metadata table
     var context = getCluster().getServerContext();
     var zrw = context.getZooSession().asReaderWriter();
-    zrw.recursiveDelete(
-        context.getZooKeeperRoot() + Constants.ZTABLES + "/" + AccumuloTable.METADATA.tableId(),
+    zrw.recursiveDelete(Constants.ZTABLES + "/" + AccumuloTable.METADATA.tableId(),
         ZooUtil.NodeMissingPolicy.FAIL);
 
     p = getCluster().exec(Admin.class, "check", "run", sysConfCheck.name());
