--- conflicted
+++ resolved
@@ -16,11 +16,10 @@
  */
 package org.apache.accumulo.test.randomwalk.shard;
 
-import static com.google.common.base.Charsets.UTF_8;
+import static java.nio.charset.StandardCharsets.UTF_8;
 
 import java.io.BufferedReader;
 import java.io.InputStreamReader;
-import java.nio.charset.StandardCharsets;
 import java.util.HashMap;
 import java.util.HashSet;
 import java.util.Map.Entry;
@@ -70,11 +69,7 @@
     long t3 = System.currentTimeMillis();
 
     // copy files
-<<<<<<< HEAD
-    BufferedReader reader = new BufferedReader(new InputStreamReader(fs.open(new Path(exportDir, "distcp.txt")), StandardCharsets.UTF_8));
-=======
     BufferedReader reader = new BufferedReader(new InputStreamReader(fs.open(new Path(exportDir, "distcp.txt")), UTF_8));
->>>>>>> 9b20a9d4
     String file = null;
     while ((file = reader.readLine()) != null) {
       Path src = new Path(file);
