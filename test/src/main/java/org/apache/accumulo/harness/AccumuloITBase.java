/*
 * Licensed to the Apache Software Foundation (ASF) under one
 * or more contributor license agreements.  See the NOTICE file
 * distributed with this work for additional information
 * regarding copyright ownership.  The ASF licenses this file
 * to you under the Apache License, Version 2.0 (the
 * "License"); you may not use this file except in compliance
 * with the License.  You may obtain a copy of the License at
 *
 *   http://www.apache.org/licenses/LICENSE-2.0
 *
 * Unless required by applicable law or agreed to in writing,
 * software distributed under the License is distributed on an
 * "AS IS" BASIS, WITHOUT WARRANTIES OR CONDITIONS OF ANY
 * KIND, either express or implied.  See the License for the
 * specific language governing permissions and limitations
 * under the License.
 */
package org.apache.accumulo.harness;

import static org.junit.jupiter.api.Assertions.assertTrue;

import java.io.File;
import java.io.IOException;
import java.security.SecureRandom;
import java.util.concurrent.TimeUnit;

import org.apache.accumulo.WithTestNames;
import org.apache.commons.io.FileUtils;
import org.junit.rules.Timeout;
import org.slf4j.Logger;
import org.slf4j.LoggerFactory;

import edu.umd.cs.findbugs.annotations.SuppressFBWarnings;

/**
 * Methods, setup and/or infrastructure which are common to any Accumulo integration test.
 */
public class AccumuloITBase extends WithTestNames {
  public static final SecureRandom random = new SecureRandom();
  private static final Logger log = LoggerFactory.getLogger(AccumuloITBase.class);

  public static final int DEFAULT_TIMEOUT = 600;

  // @Rule
  // public TestName testName = new TestName();

  /*
   * TODO junit - relies on junit4 TestName - replace with version with TestInfo parameter below
   * public String[] getUniqueNames(int num) { String[] names = new String[num]; for (int i = 0; i <
   * num; i++) names[i] = this.getClass().getSimpleName() + "_" + testName() + i; return names; }
   *
   */

  public String[] getUniqueNames(int num) {
    String[] names = new String[num];
    for (int i = 0; i < num; i++)
      names[i] = this.getClass().getSimpleName() + "_" + testName() + i;
    return names;
  }

  /**
   * Determines an appropriate directory name for holding generated ssl files for a test. The
   * directory returned will have the same name as the provided directory, but with the suffix
   * "-ssl" appended. This new directory is not created here, but is expected to be created as
   * needed.
   *
   * @param baseDir
   *          the original directory, which the new directory will be created next to; it should
   *          exist
   * @return the new directory (is not created)
   */
  @SuppressFBWarnings(value = "PATH_TRAVERSAL_IN", justification = "path provided by test")
  public static File getSslDir(File baseDir) {
    assertTrue(baseDir.exists() && baseDir.isDirectory());
    return new File(baseDir.getParentFile(), baseDir.getName() + "-ssl");
  }

  @SuppressFBWarnings(value = "PATH_TRAVERSAL_IN", justification = "path provided by test")
  public static File createTestDir(String name) {
    File baseDir = new File(System.getProperty("user.dir") + "/target/mini-tests");
    assertTrue(baseDir.mkdirs() || baseDir.isDirectory());
    if (name == null)
      return baseDir;
    File testDir = new File(baseDir, name);
    FileUtils.deleteQuietly(testDir);
    assertTrue(testDir.mkdir());
    return testDir;
  }

  /**
   * If a given IT test has a method that takes longer than a class-set default timeout, declare it
   * failed.
   *
   * Note that this provides a upper bound on test times, even in the presence of Test annotations
   * with a timeout. That is, the Test annotation can make the timing tighter but will not be able
   * to allow a timeout that takes longer.
   *
   * Defaults to no timeout and can be changed via two mechanisms
   *
   * 1) A given IT class can override the defaultTimeoutSeconds method if test methods in that class
   * should have a timeout. 2) The system property "timeout.factor" is used as a multiplier for the
   * class provided default
   *
   * Note that if either of these values is '0' tests will run with no timeout. The default class
   * level timeout is set to 0.
   *
   */

  /*
   * @Rule public Timeout testsShouldTimeout() { int waitLonger = 0; try { String timeoutString =
   * System.getProperty("timeout.factor"); if (timeoutString != null && !timeoutString.isEmpty()) {
   * waitLonger = Integer.parseInt(timeoutString); } } catch (NumberFormatException exception) {
   * log.warn("Could not parse timeout.factor, defaulting to no timeout."); }
   *
   * return Timeout.builder().withTimeout(waitLonger * defaultTimeoutSeconds(), TimeUnit.SECONDS)
   * .withLookingForStuckThread(true).build(); }
   *
   */
  public Timeout testsShouldTimeout() {
    int waitLonger = 0;
    try {
      String timeoutString = System.getProperty("timeout.factor");
      if (timeoutString != null && !timeoutString.isEmpty()) {
        waitLonger = Integer.parseInt(timeoutString);
      }
    } catch (NumberFormatException exception) {
      log.warn("Could not parse timeout.factor, defaulting to no timeout.");
    }

    return Timeout.builder().withTimeout(waitLonger * DEFAULT_TIMEOUT, TimeUnit.SECONDS)
        .withLookingForStuckThread(true).build();
  }

  /**
   * time to wait per-method before declaring a timeout, in seconds.
   */
<<<<<<< HEAD
  /*
   * protected int defaultTimeoutSeconds() { return 600; }
   */
=======
  protected int defaultTimeoutSeconds() {
    return 600;
  }

  @SuppressFBWarnings(value = "UI_INHERITANCE_UNSAFE_GETRESOURCE", justification = "for testing")
  protected File initJar(String jarResourcePath, String namePrefix, String testDir)
      throws IOException {
    var testFileDir = new File(testDir);
    File jar = File.createTempFile(namePrefix, ".jar", testFileDir);
    var url = this.getClass().getResource(jarResourcePath);
    if (url == null) {
      throw new IllegalStateException("Can't find the jar: " + jarResourcePath);
    }
    FileUtils.copyInputStreamToFile(url.openStream(), jar);
    jar.deleteOnExit();

    return jar;
  }
>>>>>>> 3c3a91f7
}<|MERGE_RESOLUTION|>--- conflicted
+++ resolved
@@ -135,11 +135,9 @@
   /**
    * time to wait per-method before declaring a timeout, in seconds.
    */
-<<<<<<< HEAD
   /*
    * protected int defaultTimeoutSeconds() { return 600; }
    */
-=======
   protected int defaultTimeoutSeconds() {
     return 600;
   }
@@ -158,5 +156,4 @@
 
     return jar;
   }
->>>>>>> 3c3a91f7
 }