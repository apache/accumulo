/*
 * Licensed to the Apache Software Foundation (ASF) under one
 * or more contributor license agreements.  See the NOTICE file
 * distributed with this work for additional information
 * regarding copyright ownership.  The ASF licenses this file
 * to you under the Apache License, Version 2.0 (the
 * "License"); you may not use this file except in compliance
 * with the License.  You may obtain a copy of the License at
 *
 *   http://www.apache.org/licenses/LICENSE-2.0
 *
 * Unless required by applicable law or agreed to in writing,
 * software distributed under the License is distributed on an
 * "AS IS" BASIS, WITHOUT WARRANTIES OR CONDITIONS OF ANY
 * KIND, either express or implied.  See the License for the
 * specific language governing permissions and limitations
 * under the License.
 */
package org.apache.accumulo.harness;

import static com.google.common.base.Preconditions.checkState;
import static java.nio.charset.StandardCharsets.UTF_8;
import static org.junit.Assume.assumeTrue;

import java.io.IOException;
import java.util.Properties;

import org.apache.accumulo.cluster.AccumuloCluster;
import org.apache.accumulo.cluster.ClusterControl;
import org.apache.accumulo.cluster.ClusterUser;
import org.apache.accumulo.cluster.ClusterUsers;
import org.apache.accumulo.cluster.standalone.StandaloneAccumuloCluster;
import org.apache.accumulo.core.client.Accumulo;
import org.apache.accumulo.core.client.AccumuloClient;
import org.apache.accumulo.core.client.admin.SecurityOperations;
import org.apache.accumulo.core.client.admin.TableOperations;
import org.apache.accumulo.core.client.security.tokens.AuthenticationToken;
import org.apache.accumulo.core.client.security.tokens.PasswordToken;
import org.apache.accumulo.core.clientImpl.ClientInfo;
import org.apache.accumulo.harness.conf.AccumuloClusterConfiguration;
import org.apache.accumulo.harness.conf.AccumuloClusterPropertyConfiguration;
import org.apache.accumulo.harness.conf.StandaloneAccumuloClusterConfiguration;
import org.apache.accumulo.miniclusterImpl.MiniAccumuloConfigImpl;
import org.apache.accumulo.server.ServerContext;
import org.apache.accumulo.test.categories.StandaloneCapableClusterTests;
import org.apache.hadoop.conf.Configuration;
import org.apache.hadoop.fs.FileSystem;
import org.apache.hadoop.security.UserGroupInformation;
<<<<<<< HEAD
=======
import org.junit.After;
import org.junit.AfterClass;
import org.junit.Before;
import org.junit.BeforeClass;
>>>>>>> 3c3a91f7
import org.junit.experimental.categories.Category;
import org.junit.jupiter.api.AfterAll;
import org.junit.jupiter.api.AfterEach;
import org.junit.jupiter.api.Assumptions;
import org.junit.jupiter.api.BeforeAll;
import org.junit.jupiter.api.BeforeEach;
import org.junit.jupiter.api.Tag;
import org.slf4j.Logger;
import org.slf4j.LoggerFactory;

/**
 * Integration-Test base class that provides a MAC instance per test. WARNING: This IT type will
 * setup and teardown an entire cluster for every test annotated with @Test and is reserved for more
 * advanced ITs that do crazy things. For more typical, expected behavior of a cluster see
 * {@link SharedMiniClusterBase}. This instance can be MAC or a standalone instance.
 */
@Category(StandaloneCapableClusterTests.class)
@Tag("StandaloneCapableClusterTests")
public abstract class AccumuloClusterHarness extends AccumuloITBase
    implements MiniClusterConfigurationCallback, ClusterUsers {
  private static final Logger log = LoggerFactory.getLogger(AccumuloClusterHarness.class);
  private static final String TRUE = Boolean.toString(true);

  public enum ClusterType {
    MINI, STANDALONE;

    public boolean isDynamic() {
      return this == MINI;
    }
  }

  private static boolean initialized = false;

  protected static AccumuloCluster cluster;
  protected static ClusterType type;
  protected static AccumuloClusterPropertyConfiguration clusterConf;
  protected static TestingKdc krb;

  @BeforeAll
  public static void setUpHarness() throws Exception {
    clusterConf = AccumuloClusterPropertyConfiguration.get();
    type = clusterConf.getClusterType();

    if (type == ClusterType.MINI
        && TRUE.equals(System.getProperty(MiniClusterHarness.USE_KERBEROS_FOR_IT_OPTION))) {
      krb = new TestingKdc();
      krb.start();
      log.info("MiniKdc started");
    }

    initialized = true;
  }

  @AfterAll
  public static void tearDownHarness() {
    if (krb != null) {
      krb.stop();
    }
  }

  /**
   * The {@link TestingKdc} used for this {@link AccumuloCluster}. Might be null.
   */
  public static TestingKdc getKdc() {
    return krb;
  }

  @BeforeEach
  public void setupCluster() throws Exception {
    // Before we try to instantiate the cluster, check to see if the test even wants to run against
    // this type of cluster
<<<<<<< HEAD
    Assumptions.assumeTrue(canRunTest(type));
=======
    assumeTrue(canRunTest(type));
>>>>>>> 3c3a91f7

    switch (type) {
      case MINI:
        MiniClusterHarness miniClusterHarness = new MiniClusterHarness();
        // Intrinsically performs the callback to let tests alter MiniAccumuloConfig and
        // core-site.xml
        cluster = miniClusterHarness.create(this, getAdminToken(), krb, this);
        // Login as the "root" user
        if (krb != null) {
          ClusterUser rootUser = krb.getRootUser();
          // Log in the 'client' user
          UserGroupInformation.loginUserFromKeytab(rootUser.getPrincipal(),
              rootUser.getKeytab().getAbsolutePath());
        }
        break;
      case STANDALONE:
        StandaloneAccumuloClusterConfiguration conf =
            (StandaloneAccumuloClusterConfiguration) clusterConf;
        StandaloneAccumuloCluster standaloneCluster =
            new StandaloneAccumuloCluster(conf.getClientInfo(), conf.getTmpDirectory(),
                conf.getUsers(), conf.getServerAccumuloConfDir());
        // If these are provided in the configuration, pass them into the cluster
        standaloneCluster.setAccumuloHome(conf.getAccumuloHome());
        standaloneCluster.setClientAccumuloConfDir(conf.getClientAccumuloConfDir());
        standaloneCluster.setHadoopConfDir(conf.getHadoopConfDir());
        // If these were not provided then ensure they are not null
        standaloneCluster
            .setServerCmdPrefix(conf.getServerCmdPrefix() == null ? "" : conf.getServerCmdPrefix());
        standaloneCluster
            .setClientCmdPrefix(conf.getClientCmdPrefix() == null ? "" : conf.getClientCmdPrefix());
        cluster = standaloneCluster;

        // For SASL, we need to get the Hadoop configuration files as well otherwise UGI will log in
        // as SIMPLE instead of KERBEROS
        if (saslEnabled()) {
          // Note that getting the Hadoop config creates a servercontext which wacks up the
          // AccumuloClientIT test so if SASL is enabled then the testclose() will fail
          Configuration hadoopConfiguration = standaloneCluster.getHadoopConfiguration();
          UserGroupInformation.setConfiguration(hadoopConfiguration);
          // Login as the admin user to start the tests
          UserGroupInformation.loginUserFromKeytab(conf.getAdminPrincipal(),
              conf.getAdminKeytab().getAbsolutePath());
        }
        break;
      default:
        throw new RuntimeException("Unhandled type");
    }

    if (type.isDynamic()) {
      cluster.start();
    } else {
      log.info("Removing tables which appear to be from a previous test run");
      cleanupTables();
      log.info("Removing users which appear to be from a previous test run");
      cleanupUsers();
    }

  }

  public void cleanupTables() throws Exception {
    final String tablePrefix = this.getClass().getSimpleName() + "_";
    try (AccumuloClient client = Accumulo.newClient().from(getClientProps()).build()) {
      final TableOperations tops = client.tableOperations();
      for (String table : tops.list()) {
        if (table.startsWith(tablePrefix)) {
          log.debug("Removing table {}", table);
          tops.delete(table);
        }
      }
    }
  }

  public void cleanupUsers() throws Exception {
    final String userPrefix = this.getClass().getSimpleName();
    try (AccumuloClient client = Accumulo.newClient().from(getClientProps()).build()) {
      final SecurityOperations secOps = client.securityOperations();
      for (String user : secOps.listLocalUsers()) {
        if (user.startsWith(userPrefix)) {
          log.info("Dropping local user {}", user);
          secOps.dropLocalUser(user);
        }
      }
    }
  }

  @AfterEach
  public void teardownCluster() throws Exception {
    if (cluster != null) {
      if (type.isDynamic()) {
        cluster.stop();
      } else {
        log.info("Removing tables which appear to be from the current test");
        cleanupTables();
        log.info("Removing users which appear to be from the current test");
        cleanupUsers();
      }
    }
  }

  public static AccumuloCluster getCluster() {
    checkState(initialized);
    return cluster;
  }

  public static ClusterControl getClusterControl() {
    checkState(initialized);
    return cluster.getClusterControl();
  }

  public static ClusterType getClusterType() {
    checkState(initialized);
    return type;
  }

  public static String getAdminPrincipal() {
    checkState(initialized);
    return clusterConf.getAdminPrincipal();
  }

  public static Properties getClientProps() {
    checkState(initialized);
    return getCluster().getClientProperties();
  }

  public static ClientInfo getClientInfo() {
    checkState(initialized);
    return ClientInfo.from(getCluster().getClientProperties());
  }

  public static ServerContext getServerContext() {
    return getCluster().getServerContext();
  }

  public static boolean saslEnabled() {
    if (initialized) {
      return getClientInfo().saslEnabled();
    }
    return false;
  }

  public static AuthenticationToken getAdminToken() {
    checkState(initialized);
    return clusterConf.getAdminToken();
  }

  @Override
  public ClusterUser getAdminUser() {
    switch (type) {
      case MINI:
        if (krb == null) {
          PasswordToken passwordToken = (PasswordToken) getAdminToken();
          return new ClusterUser(getAdminPrincipal(),
              new String(passwordToken.getPassword(), UTF_8));
        }
        return krb.getRootUser();
      case STANDALONE:
        return new ClusterUser(getAdminPrincipal(),
            ((StandaloneAccumuloClusterConfiguration) clusterConf).getAdminKeytab());
      default:
        throw new RuntimeException("Unknown cluster type");
    }
  }

  @Override
  public ClusterUser getUser(int offset) {
    switch (type) {
      case MINI:
        if (krb != null) {
          // Defer to the TestingKdc when kerberos is on so we can get the keytab instead of a
          // password
          return krb.getClientPrincipal(offset);
        } else {
          // Come up with a mostly unique name
          String principal = getClass().getSimpleName() + "_" + testName() + "_" + offset;
          // Username and password are the same
          return new ClusterUser(principal, principal);
        }
      case STANDALONE:
        return ((StandaloneAccumuloCluster) cluster).getUser(offset);
      default:
        throw new RuntimeException("Unknown cluster type");
    }
  }

  public static FileSystem getFileSystem() throws IOException {
    checkState(initialized);
    return cluster.getFileSystem();
  }

  public static AccumuloClusterConfiguration getClusterConfiguration() {
    checkState(initialized);
    return clusterConf;
  }

  // TODO Really don't want this here. Will ultimately need to abstract configuration method away
  // from MAConfig
  // and change over to something more generic
  @Override
  public void configureMiniCluster(MiniAccumuloConfigImpl cfg, Configuration hadoopCoreSite) {}

  /**
   * A test may not be capable of running against a given AccumuloCluster. Implementations can
   * override this method to advertise that they cannot (or perhaps do not) want to run the test.
   */
  public boolean canRunTest(ClusterType type) {
    return true;
  }

}<|MERGE_RESOLUTION|>--- conflicted
+++ resolved
@@ -20,7 +20,6 @@
 
 import static com.google.common.base.Preconditions.checkState;
 import static java.nio.charset.StandardCharsets.UTF_8;
-import static org.junit.Assume.assumeTrue;
 
 import java.io.IOException;
 import java.util.Properties;
@@ -46,13 +45,11 @@
 import org.apache.hadoop.conf.Configuration;
 import org.apache.hadoop.fs.FileSystem;
 import org.apache.hadoop.security.UserGroupInformation;
-<<<<<<< HEAD
-=======
 import org.junit.After;
 import org.junit.AfterClass;
+import org.junit.Assume;
 import org.junit.Before;
 import org.junit.BeforeClass;
->>>>>>> 3c3a91f7
 import org.junit.experimental.categories.Category;
 import org.junit.jupiter.api.AfterAll;
 import org.junit.jupiter.api.AfterEach;
@@ -124,11 +121,7 @@
   public void setupCluster() throws Exception {
     // Before we try to instantiate the cluster, check to see if the test even wants to run against
     // this type of cluster
-<<<<<<< HEAD
     Assumptions.assumeTrue(canRunTest(type));
-=======
-    assumeTrue(canRunTest(type));
->>>>>>> 3c3a91f7
 
     switch (type) {
       case MINI:
