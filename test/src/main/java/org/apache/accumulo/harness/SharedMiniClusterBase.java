/*
 * Licensed to the Apache Software Foundation (ASF) under one
 * or more contributor license agreements.  See the NOTICE file
 * distributed with this work for additional information
 * regarding copyright ownership.  The ASF licenses this file
 * to you under the Apache License, Version 2.0 (the
 * "License"); you may not use this file except in compliance
 * with the License.  You may obtain a copy of the License at
 *
 *   https://www.apache.org/licenses/LICENSE-2.0
 *
 * Unless required by applicable law or agreed to in writing,
 * software distributed under the License is distributed on an
 * "AS IS" BASIS, WITHOUT WARRANTIES OR CONDITIONS OF ANY
 * KIND, either express or implied.  See the License for the
 * specific language governing permissions and limitations
 * under the License.
 */
package org.apache.accumulo.harness;

import static java.lang.StackWalker.Option.RETAIN_CLASS_REFERENCE;
import static org.apache.accumulo.core.util.LazySingletons.RANDOM;
import static org.apache.accumulo.harness.AccumuloITBase.MINI_CLUSTER_ONLY;
import static org.junit.jupiter.api.Assertions.assertTrue;

import java.io.File;
import java.lang.StackWalker.StackFrame;
import java.nio.file.Path;
import java.util.Optional;
import java.util.Properties;
import java.util.concurrent.atomic.AtomicBoolean;
import java.util.function.Function;
import java.util.function.Predicate;
import java.util.stream.Stream;

import org.apache.accumulo.cluster.ClusterUser;
import org.apache.accumulo.cluster.ClusterUsers;
import org.apache.accumulo.core.client.Accumulo;
import org.apache.accumulo.core.client.AccumuloClient;
import org.apache.accumulo.core.client.AccumuloException;
import org.apache.accumulo.core.client.AccumuloSecurityException;
import org.apache.accumulo.core.client.TableNotFoundException;
import org.apache.accumulo.core.client.security.tokens.AuthenticationToken;
import org.apache.accumulo.core.client.security.tokens.KerberosToken;
import org.apache.accumulo.core.client.security.tokens.PasswordToken;
import org.apache.accumulo.core.clientImpl.ClientInfo;
import org.apache.accumulo.core.clientImpl.Namespace;
import org.apache.accumulo.core.conf.ClientProperty;
import org.apache.accumulo.miniclusterImpl.MiniAccumuloClusterImpl;
import org.apache.hadoop.conf.Configuration;
import org.apache.hadoop.fs.CommonConfigurationKeysPublic;
import org.apache.hadoop.security.UserGroupInformation;
import org.junit.jupiter.api.Tag;
import org.slf4j.Logger;
import org.slf4j.LoggerFactory;

/**
 * Integration-Test base class which starts one MAC for the entire Integration Test. This IT type is
 * faster and more geared for testing typical, expected behavior of a cluster. For more advanced
 * testing see {@link AccumuloClusterHarness}
 *
 * There isn't a good way to build this off of the {@link AccumuloClusterHarness} (as would be the
 * logical place) because we need to start the MiniAccumuloCluster in a static BeforeAll-annotated
 * method. Because it is static and invoked before any other BeforeAll methods in the
 * implementation, the actual test classes can't expose any information to tell the base class that
 * it is to perform the one-MAC-per-class semantics.
 *
 * Implementations of this class must be sure to invoke {@link #startMiniCluster()} or
 * {@link #startMiniClusterWithConfig(MiniClusterConfigurationCallback)} in a method annotated with
 * the {@link org.junit.jupiter.api.BeforeAll} JUnit annotation and {@link #stopMiniCluster()} in a
 * method annotated with the {@link org.junit.jupiter.api.AfterAll} JUnit annotation.
 */
@Tag(MINI_CLUSTER_ONLY)
public abstract class SharedMiniClusterBase extends AccumuloITBase implements ClusterUsers {
  private static final Logger log = LoggerFactory.getLogger(SharedMiniClusterBase.class);
  public static final String TRUE = Boolean.toString(true);
  protected static final AtomicBoolean STOP_DISABLED = new AtomicBoolean(false);

  private static String rootPassword;
  private static AuthenticationToken token;
  private static MiniAccumuloClusterImpl cluster;
  private static TestingKdc krb;

  /**
   * Starts a MiniAccumuloCluster instance with the default configuration.
   */
  public static void startMiniCluster() throws Exception {
    startMiniClusterWithConfig(MiniClusterConfigurationCallback.NO_CALLBACK);
  }

  /**
   * Starts a MiniAccumuloCluster instance with the default configuration but also provides the
   * caller the opportunity to update the configuration before the MiniAccumuloCluster is started.
   *
   * @param miniClusterCallback A callback to configure the minicluster before it is started.
   */
  public static synchronized void startMiniClusterWithConfig(
      MiniClusterConfigurationCallback miniClusterCallback) throws Exception {
<<<<<<< HEAD
    if (cluster != null) {
      return;
    }

    File baseDir = new File(System.getProperty("user.dir") + "/target/mini-tests");
=======
    File baseDir = Path.of(System.getProperty("user.dir") + "/target/mini-tests").toFile();
>>>>>>> d43c4110
    assertTrue(baseDir.mkdirs() || baseDir.isDirectory());

    // Make a shared MAC instance instead of spinning up one per test method
    MiniClusterHarness harness = new MiniClusterHarness();

    if (TRUE.equals(System.getProperty(MiniClusterHarness.USE_KERBEROS_FOR_IT_OPTION))) {
      krb = new TestingKdc();
      krb.start();
      // Enabled krb auth
      Configuration conf = new Configuration(false);
      conf.set(CommonConfigurationKeysPublic.HADOOP_SECURITY_AUTHENTICATION, "kerberos");
      UserGroupInformation.setConfiguration(conf);
      // Login as the client
      ClusterUser rootUser = krb.getRootUser();
      // Get the krb token
      UserGroupInformation.loginUserFromKeytab(rootUser.getPrincipal(),
          rootUser.getKeytab().getAbsolutePath());
      token = new KerberosToken();
    } else {
      rootPassword = "rootPasswordShared1";
      token = new PasswordToken(rootPassword);
    }

    cluster = harness.create(getTestClassName(), SharedMiniClusterBase.class.getSimpleName(), token,
        miniClusterCallback, krb);
    cluster.start();

  }

  private static String getTestClassName() {
    Predicate<Class<?>> findITClass = c -> c.getSimpleName().endsWith("IT");
    Function<Stream<StackFrame>,Optional<? extends Class<?>>> findCallerITClass =
        frames -> frames.map(StackFrame::getDeclaringClass).filter(findITClass).findFirst();
    Optional<String> callerClassName =
        StackWalker.getInstance(RETAIN_CLASS_REFERENCE).walk(findCallerITClass).map(Class::getName);
    // use the calling class name, or default to a unique name if IT class can't be found
    return callerClassName.orElse(String.format("UnknownITClass-%d-%d", System.currentTimeMillis(),
        RANDOM.get().nextInt(Short.MAX_VALUE)));
  }

  /**
   * Stops the MiniAccumuloCluster and related services if they are running.
   */
  public static synchronized void stopMiniCluster() {
    if (STOP_DISABLED.get()) {
      // If stop is disabled, then we are likely running a
      // test class that is part of a larger suite. We don't
      // want to shut down the cluster, but we should clean
      // up any tables that were created, but not deleted,
      // by the test class. This will prevent issues with
      // subsequent tests that count objects or initiate
      // compactions and wait for them, but some other table
      // from a prior test is compacting.
      try (AccumuloClient client = Accumulo.newClient().from(getClientProps()).build()) {
        for (String tableName : client.tableOperations().list()) {
          if (!tableName.startsWith(Namespace.ACCUMULO.name() + ".")) {
            try {
              client.tableOperations().delete(tableName);
            } catch (AccumuloException | AccumuloSecurityException | TableNotFoundException e) {
              log.error("Error deleting table {}", tableName, e);
            }
          }
        }
      }
      return;
    }
    if (cluster != null) {
      try {
        cluster.stop();
        cluster = null;
      } catch (Exception e) {
        log.error("Failed to stop minicluster", e);
      }
    }
    if (krb != null) {
      try {
        krb.stop();
      } catch (Exception e) {
        log.error("Failed to stop KDC", e);
      }
    }
  }

  public static String getRootPassword() {
    return rootPassword;
  }

  public static AuthenticationToken getToken() {
    return ClientProperty.getAuthenticationToken(getClientProps());
  }

  public static String getPrincipal() {
    return ClientProperty.AUTH_PRINCIPAL.getValue(getClientProps());
  }

  public static MiniAccumuloClusterImpl getCluster() {
    return cluster;
  }

  public static File getMiniClusterDir() {
    return cluster.getConfig().getDir();
  }

  public static Properties getClientProps() {
    return getCluster().getClientProperties();
  }

  public static TestingKdc getKdc() {
    return krb;
  }

  @Override
  public ClusterUser getAdminUser() {
    if (krb == null) {
      return new ClusterUser(getPrincipal(), getRootPassword());
    } else {
      return krb.getRootUser();
    }
  }

  @Override
  public ClusterUser getUser(int offset) {
    if (krb == null) {
      String user = SharedMiniClusterBase.class.getName() + "_" + testName() + "_" + offset;
      // Password is the username
      return new ClusterUser(user, user);
    } else {
      return krb.getClientPrincipal(offset);
    }
  }

  public static ClientInfo getClientInfo() {
    return ClientInfo.from(cluster.getClientProperties());
  }

  public static boolean saslEnabled() {
    return getClientInfo().saslEnabled();
  }

  public static String getAdminPrincipal() {
    return cluster.getConfig().getRootUserName();
  }
}<|MERGE_RESOLUTION|>--- conflicted
+++ resolved
@@ -96,15 +96,11 @@
    */
   public static synchronized void startMiniClusterWithConfig(
       MiniClusterConfigurationCallback miniClusterCallback) throws Exception {
-<<<<<<< HEAD
     if (cluster != null) {
       return;
     }
 
-    File baseDir = new File(System.getProperty("user.dir") + "/target/mini-tests");
-=======
     File baseDir = Path.of(System.getProperty("user.dir") + "/target/mini-tests").toFile();
->>>>>>> d43c4110
     assertTrue(baseDir.mkdirs() || baseDir.isDirectory());
 
     // Make a shared MAC instance instead of spinning up one per test method
