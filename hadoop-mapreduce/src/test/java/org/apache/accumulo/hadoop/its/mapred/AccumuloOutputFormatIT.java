--- conflicted
+++ resolved
@@ -76,11 +76,7 @@
   public void testMapred() throws Exception {
     try (AccumuloClient client = Accumulo.newClient().from(getClientProperties()).build()) {
       // create a table and put some data in it
-<<<<<<< HEAD
-      client.tableOperations().create(testName());
-=======
       client.tableOperations().create(wtn.testName());
->>>>>>> 194a5f0f
 
       JobConf job = new JobConf();
       BatchWriterConfig batchConfig = new BatchWriterConfig();
@@ -102,11 +98,7 @@
           for (int j = 0; j < 3; j++) {
             m.put("cf1", "cq" + j, i + "_" + j);
           }
-<<<<<<< HEAD
-          writer.write(new Text(testName()), m);
-=======
           writer.write(new Text(wtn.testName()), m);
->>>>>>> 194a5f0f
         }
 
       } catch (Exception e) {
@@ -114,12 +106,8 @@
         // we don't want the exception to come from write
       }
 
-<<<<<<< HEAD
-      client.securityOperations().revokeTablePermission("root", testName(), TablePermission.WRITE);
-=======
       client.securityOperations().revokeTablePermission("root", wtn.testName(),
           TablePermission.WRITE);
->>>>>>> 194a5f0f
 
       var ex = assertThrows(IOException.class, () -> writer.close(null));
       log.info(ex.getMessage(), ex);
