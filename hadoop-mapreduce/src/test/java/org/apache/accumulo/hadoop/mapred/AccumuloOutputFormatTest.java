/*
 * Licensed to the Apache Software Foundation (ASF) under one or more
 * contributor license agreements. See the NOTICE file distributed with
 * this work for additional information regarding copyright ownership.
 * The ASF licenses this file to You under the Apache License, Version 2.0
 * (the "License"); you may not use this file except in compliance with
 * the License. You may obtain a copy of the License at
 *
 * http://www.apache.org/licenses/LICENSE-2.0
 *
 * Unless required by applicable law or agreed to in writing, software
 * distributed under the License is distributed on an "AS IS" BASIS,
 * WITHOUT WARRANTIES OR CONDITIONS OF ANY KIND, either express or implied.
 * See the License for the specific language governing permissions and
 * limitations under the License.
 */
package org.apache.accumulo.hadoop.mapred;

import static org.junit.Assert.assertEquals;
import static org.junit.Assert.assertNotEquals;
import static org.junit.Assert.fail;

import java.io.IOException;
import java.util.Properties;
import java.util.concurrent.TimeUnit;

import org.apache.accumulo.core.client.Accumulo;
import org.apache.accumulo.core.client.BatchWriterConfig;
import org.apache.accumulo.core.data.Mutation;
import org.apache.accumulo.hadoopImpl.mapreduce.lib.OutputConfigurator;
import org.apache.hadoop.fs.FileSystem;
import org.apache.hadoop.io.Text;
import org.apache.hadoop.mapred.JobConf;
import org.junit.Test;

public class AccumuloOutputFormatTest {
  @Test
  public void testBWSettings() throws IOException {
    JobConf job = new JobConf();

    // make sure we aren't testing defaults
    final BatchWriterConfig bwDefaults = new BatchWriterConfig();
    assertNotEquals(7654321L, bwDefaults.getMaxLatency(TimeUnit.MILLISECONDS));
    assertNotEquals(9898989L, bwDefaults.getTimeout(TimeUnit.MILLISECONDS));
    assertNotEquals(42, bwDefaults.getMaxWriteThreads());
    assertNotEquals(1123581321L, bwDefaults.getMaxMemory());

    final BatchWriterConfig bwConfig = new BatchWriterConfig();
    bwConfig.setMaxLatency(7654321L, TimeUnit.MILLISECONDS);
    bwConfig.setTimeout(9898989L, TimeUnit.MILLISECONDS);
    bwConfig.setMaxWriteThreads(42);
    bwConfig.setMaxMemory(1123581321L);

    Properties cp = Accumulo.newClientProperties().to("test", "zk").as("blah", "blah")
        .batchWriterConfig(bwConfig).build();
    AccumuloOutputFormat.configure().clientProperties(cp).store(job);

    AccumuloOutputFormat myAOF = new AccumuloOutputFormat() {
      @Override
      public void checkOutputSpecs(FileSystem ignored, JobConf job) {
        BatchWriterConfig bwOpts =
            OutputConfigurator.getBatchWriterOptions(AccumuloOutputFormat.class, job);

        // passive check
        assertEquals(bwConfig.getMaxLatency(TimeUnit.MILLISECONDS),
            bwOpts.getMaxLatency(TimeUnit.MILLISECONDS));
        assertEquals(bwConfig.getTimeout(TimeUnit.MILLISECONDS),
            bwOpts.getTimeout(TimeUnit.MILLISECONDS));
        assertEquals(bwConfig.getMaxWriteThreads(), bwOpts.getMaxWriteThreads());
        assertEquals(bwConfig.getMaxMemory(), bwOpts.getMaxMemory());

        // explicit check
        assertEquals(7654321L, bwOpts.getMaxLatency(TimeUnit.MILLISECONDS));
        assertEquals(9898989L, bwOpts.getTimeout(TimeUnit.MILLISECONDS));
        assertEquals(42, bwOpts.getMaxWriteThreads());
        assertEquals(1123581321L, bwOpts.getMaxMemory());

      }
    };
    myAOF.checkOutputSpecs(null, job);
  }

  @Test
  public void testJobStoreException() throws Exception {
    JobConf job = new JobConf();

    Properties cp = Accumulo.newClientProperties().to("test", "zk").as("blah", "blah").build();

    AccumuloOutputFormat.configure().clientProperties(cp);
    try {
      new AccumuloOutputFormat().checkOutputSpecs(null, job);
      fail("IllegalStateException should have been thrown.");
    } catch (IllegalStateException e) {}
  }

  @Test
  public void testCreateTables() {
    JobConf job = new JobConf();
    String tableName = "test_create_tables";

    Properties cp = Accumulo.newClientProperties().to("test", "zk").as("blah", "blah").build();

    AccumuloOutputFormat.configure().clientProperties(cp).defaultTable(tableName).createTables(true)
        .store(job);

<<<<<<< HEAD
    assertEquals("createTables should be set to true", true,
        OutputConfigurator.canCreateTables(AccumuloOutputFormat.class, job));
  }

  @Test
  public void testSimulationMode() throws Exception {
    JobConf job = new JobConf();
    String tableName = "test_create_tables";
    Text tname = new Text(tableName);
    Mutation mutation = new Mutation();
    AccumuloOutputFormat myAOF = new AccumuloOutputFormat();

    Properties cp = Accumulo.newClientProperties().to("test", "zk").as("blah", "blah").build();

    AccumuloOutputFormat.configure().clientProperties(cp).simulationMode(true).store(job);

    if (OutputConfigurator.getSimulationMode(AccumuloOutputFormat.class, job)) {
      // No output will occur since simulation mode is active. This line fails if simulation mode is
      // false
      myAOF.getRecordWriter(null, job, tableName, null).write(tname, mutation);
    } else
      fail("Simulation mode was not set");
  }

=======
    assertEquals("Should have been able to create table", true,
        OutputConfigurator.canCreateTables(AccumuloOutputFormat.class, job));
  }
>>>>>>> ef1775b7
}<|MERGE_RESOLUTION|>--- conflicted
+++ resolved
@@ -26,10 +26,8 @@
 
 import org.apache.accumulo.core.client.Accumulo;
 import org.apache.accumulo.core.client.BatchWriterConfig;
-import org.apache.accumulo.core.data.Mutation;
 import org.apache.accumulo.hadoopImpl.mapreduce.lib.OutputConfigurator;
 import org.apache.hadoop.fs.FileSystem;
-import org.apache.hadoop.io.Text;
 import org.apache.hadoop.mapred.JobConf;
 import org.junit.Test;
 
@@ -103,34 +101,7 @@
     AccumuloOutputFormat.configure().clientProperties(cp).defaultTable(tableName).createTables(true)
         .store(job);
 
-<<<<<<< HEAD
-    assertEquals("createTables should be set to true", true,
-        OutputConfigurator.canCreateTables(AccumuloOutputFormat.class, job));
-  }
-
-  @Test
-  public void testSimulationMode() throws Exception {
-    JobConf job = new JobConf();
-    String tableName = "test_create_tables";
-    Text tname = new Text(tableName);
-    Mutation mutation = new Mutation();
-    AccumuloOutputFormat myAOF = new AccumuloOutputFormat();
-
-    Properties cp = Accumulo.newClientProperties().to("test", "zk").as("blah", "blah").build();
-
-    AccumuloOutputFormat.configure().clientProperties(cp).simulationMode(true).store(job);
-
-    if (OutputConfigurator.getSimulationMode(AccumuloOutputFormat.class, job)) {
-      // No output will occur since simulation mode is active. This line fails if simulation mode is
-      // false
-      myAOF.getRecordWriter(null, job, tableName, null).write(tname, mutation);
-    } else
-      fail("Simulation mode was not set");
-  }
-
-=======
     assertEquals("Should have been able to create table", true,
         OutputConfigurator.canCreateTables(AccumuloOutputFormat.class, job));
   }
->>>>>>> ef1775b7
 }