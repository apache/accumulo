--- conflicted
+++ resolved
@@ -63,18 +63,13 @@
       flush = false;
     }
 
-<<<<<<< HEAD
-    shellState.getAccumuloClient().tableOperations().clone(cl.getArgs()[0], cl.getArgs()[1], flush,
-        props, exclude);
-=======
     if (cl.hasOption(keepOfflineOption.getOpt())) {
       keepOffline = true;
     }
 
-    shellState.getConnector().tableOperations().clone(cl.getArgs()[0], cl.getArgs()[1],
+    shellState.getAccumuloClient().tableOperations().clone(cl.getArgs()[0], cl.getArgs()[1],
         CloneConfiguration.builder().setFlush(flush).setPropertiesToSet(props)
             .setPropertiesToExclude(exclude).setKeepOffline(keepOffline).build());
->>>>>>> 9cc673a4
     return 0;
   }
 
