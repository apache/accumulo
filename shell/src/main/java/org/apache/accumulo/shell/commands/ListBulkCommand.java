--- conflicted
+++ resolved
@@ -54,9 +54,9 @@
 
     MasterMonitorInfo stats;
     MasterClientService.Iface client = null;
-<<<<<<< HEAD
     Instance instance = shellState.getInstance();
-    AccumuloServerContext context = new AccumuloServerContext(instance, new ServerConfigurationFactory(instance));
+    AccumuloServerContext context = new AccumuloServerContext(instance,
+        new ServerConfigurationFactory(instance));
     while (true) {
       try {
         client = MasterClient.getConnectionWithRetry(context);
@@ -69,16 +69,6 @@
         if (client != null)
           MasterClient.close(client);
       }
-=======
-    try {
-      AccumuloServerContext context = new AccumuloServerContext(
-          new ServerConfigurationFactory(shellState.getInstance()));
-      client = MasterClient.getConnectionWithRetry(context);
-      stats = client.getMasterStats(Tracer.traceInfo(), context.rpcCreds());
-    } finally {
-      if (client != null)
-        MasterClient.close(client);
->>>>>>> f4f43feb
     }
 
     final boolean paginate = !cl.hasOption(disablePaginationOpt.getOpt());
