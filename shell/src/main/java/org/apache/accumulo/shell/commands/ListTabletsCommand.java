--- conflicted
+++ resolved
@@ -47,11 +47,7 @@
 
 /**
  * Utility that generates single line tablet info. The output of this could be fed to sort, awk,
-<<<<<<< HEAD
- * grep, etc. in order to answer questions like which tablets have the most files.
-=======
  * grep, etc. to answer questions like which tablets have the most files.
->>>>>>> 33b9becf
  */
 public class ListTabletsCommand extends Command {
 
