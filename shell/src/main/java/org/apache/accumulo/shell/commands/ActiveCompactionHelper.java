/*
 * Licensed to the Apache Software Foundation (ASF) under one
 * or more contributor license agreements.  See the NOTICE file
 * distributed with this work for additional information
 * regarding copyright ownership.  The ASF licenses this file
 * to you under the Apache License, Version 2.0 (the
 * "License"); you may not use this file except in compliance
 * with the License.  You may obtain a copy of the License at
 *
 *   https://www.apache.org/licenses/LICENSE-2.0
 *
 * Unless required by applicable law or agreed to in writing,
 * software distributed under the License is distributed on an
 * "AS IS" BASIS, WITHOUT WARRANTIES OR CONDITIONS OF ANY
 * KIND, either express or implied.  See the License for the
 * specific language governing permissions and limitations
 * under the License.
 */
package org.apache.accumulo.shell.commands;

import java.util.ArrayList;
import java.util.Comparator;
import java.util.HashMap;
import java.util.HashSet;
import java.util.List;
import java.util.Map;
import java.util.Set;
import java.util.function.BiPredicate;
import java.util.function.Predicate;
import java.util.stream.Stream;

import org.apache.accumulo.core.client.AccumuloException;
import org.apache.accumulo.core.client.AccumuloSecurityException;
import org.apache.accumulo.core.client.IteratorSetting;
import org.apache.accumulo.core.client.TableNotFoundException;
import org.apache.accumulo.core.client.admin.ActiveCompaction;
import org.apache.accumulo.core.client.admin.InstanceOperations;
<<<<<<< HEAD
import org.apache.accumulo.core.client.admin.servers.ServerId;
import org.apache.accumulo.core.data.ResourceGroupId;
import org.apache.accumulo.core.util.DurationFormat;
import org.slf4j.Logger;
import org.slf4j.LoggerFactory;

import com.google.common.net.HostAndPort;
=======
import org.apache.accumulo.core.data.TabletId;
import org.apache.accumulo.core.util.DurationFormat;
import org.apache.accumulo.core.util.TextUtil;
import org.apache.accumulo.shell.Shell;
import org.apache.hadoop.io.Text;
>>>>>>> 950fce0d

class ActiveCompactionHelper {

  private static final Logger LOG = LoggerFactory.getLogger(ActiveCompactionHelper.class);
  private static final Comparator<ActiveCompaction> COMPACTION_AGE_DESCENDING =
      Comparator.comparingLong(ActiveCompaction::getAge).reversed();

  private static String maxDecimal(double count) {
    if (count < 9.995) {
      return String.format("%.2f", count);
    }
    if (count < 99.95) {
      return String.format("%.1f", count);
    }
    return String.format("%.0f", count);
  }

  private static String shortenCount(long count) {
    if (count < 1_000) {
      return count + "";
    }
    if (count < 1_000_000) {
      return maxDecimal(count / 1_000.0) + "K";
    }
    if (count < 1_000_000_000) {
      return maxDecimal(count / 1_000_000.0) + "M";
    }
    return maxDecimal(count / 1_000_000_000.0) + "B";
  }

  private static String formatActiveCompactionLine(ActiveCompaction ac) {
    String output = ac.getOutputFile();
    int index = output.indexOf("tables");
    if (index > 0) {
      output = output.substring(index + 6);
    }

    List<String> iterList = new ArrayList<>();
    Map<String,Map<String,String>> iterOpts = new HashMap<>();
    for (IteratorSetting is : ac.getIterators()) {
      iterList.add(is.getName() + "=" + is.getPriority() + "," + is.getIteratorClass());
      iterOpts.put(is.getName(), is.getOptions());
    }

    String hostSuffix = switch (ac.getServerId().getType()) {
      case TABLET_SERVER -> "";
      case COMPACTOR -> " (ext)";
      default -> ac.getServerId().getType().name();
    };

    String host = ac.getServerId().toHostPortString() + hostSuffix;

    try {
      var dur = new DurationFormat(ac.getAge(), "");
      return String.format(
<<<<<<< HEAD
          "%21s | %21s | %9s | %5s | %6s | %5s | %5s | %15s | %-40s | %5s | %35s | %9s | %s",
          ac.getServerId().getResourceGroup(), host, dur, ac.getType(), ac.getReason(),
          shortenCount(ac.getEntriesRead()), shortenCount(ac.getEntriesWritten()), ac.getTable(),
          ac.getTablet(), ac.getInputFiles().size(), output, iterList, iterOpts);
=======
          "%21s | %9s | %5s | %6s | %5s | %5s | %15s | %-40s | %5s | %35s | %9s | %s", host, dur,
          ac.getType(), ac.getReason(), shortenCount(ac.getEntriesRead()),
          shortenCount(ac.getEntriesWritten()), ac.getTable(), formatTablet(ac.getTablet()),
          ac.getInputFiles().size(), output, iterList, iterOpts);
>>>>>>> 950fce0d
    } catch (TableNotFoundException e) {
      return "ERROR " + e.getMessage();
    }
  }

  private static String formatTablet(TabletId tabletId) {
    if (tabletId == null) {
      return "";
    }
    StringBuilder sb = new StringBuilder();
    appendEscapedTableId(sb, tabletId.getTable().canonical());
    appendTabletRow(sb, tabletId.getEndRow());
    appendTabletRow(sb, tabletId.getPrevEndRow());
    return sb.toString();
  }

  private static void appendEscapedTableId(StringBuilder sb, String tableId) {
    for (int i = 0; i < tableId.length(); i++) {
      char c = tableId.charAt(i);
      if (c == '\\') {
        sb.append("\\\\");
      } else if (c == ';') {
        sb.append("\\;");
      } else {
        sb.append(c);
      }
    }
  }

  private static void appendTabletRow(StringBuilder sb, Text row) {
    if (row == null) {
      sb.append("<");
      return;
    }
    sb.append(';');
    Text truncated = TextUtil.truncate(row);
    byte[] bytes = TextUtil.getBytes(truncated);
    appendEscapedBytes(sb, bytes);
  }

  private static void appendEscapedBytes(StringBuilder sb, byte[] bytes) {
    for (byte b : bytes) {
      int c = b & 0xFF;
      if (c == '\\') {
        sb.append("\\\\");
      } else if (c == ';') {
        sb.append("\\;");
      } else if (c >= 32 && c <= 126) {
        sb.append((char) c);
      } else {
        sb.append("\\x").append(String.format("%02X", c));
      }
    }
  }

  public static Stream<String> appendHeader(Stream<String> stream) {
    Stream<String> header = Stream.of(String.format(
        " %-21s| %-21s| %-9s | %-5s | %-6s | %-5s | %-5s | %-15s | %-40s | %-5s | %-35s | %-9s | %s",
        "GROUP", "SERVER", "AGE", "TYPE", "REASON", "READ", "WROTE", "TABLE", "TABLET", "INPUT",
        "OUTPUT", "ITERATORS", "ITERATOR OPTIONS"));
    return Stream.concat(header, stream);
  }

  public static Stream<String> activeCompactionsForServer(String tserver,
      InstanceOperations instanceOps) {
    final HostAndPort hp = HostAndPort.fromString(tserver);
    ServerId server =
        instanceOps.getServer(ServerId.Type.COMPACTOR, null, hp.getHost(), hp.getPort());
    if (server == null) {
      server = instanceOps.getServer(ServerId.Type.TABLET_SERVER, null, hp.getHost(), hp.getPort());
    }
    if (server == null) {
      return Stream.of();
    } else {
      try {
        return instanceOps.getActiveCompactions(List.of(server)).stream()
            .sorted(COMPACTION_AGE_DESCENDING)
            .map(ActiveCompactionHelper::formatActiveCompactionLine);
      } catch (Exception e) {
        LOG.debug("Failed to list active compactions for server {}", tserver, e);
        return Stream.of(tserver + " ERROR " + e.getMessage());
      }
    }
  }

  public static Stream<String> activeCompactions(InstanceOperations instanceOps,
      Predicate<ResourceGroupId> resourceGroupPredicate,
      BiPredicate<String,Integer> hostPortPredicate) {

    try {
      final Set<ServerId> compactionServers = new HashSet<>();
      compactionServers.addAll(instanceOps.getServers(ServerId.Type.COMPACTOR,
          resourceGroupPredicate, hostPortPredicate));
      compactionServers.addAll(instanceOps.getServers(ServerId.Type.TABLET_SERVER,
          resourceGroupPredicate, hostPortPredicate));

      return sortActiveCompactions(instanceOps.getActiveCompactions(compactionServers));
    } catch (AccumuloException | AccumuloSecurityException e) {
      LOG.debug("Failed to list active compactions with resource group and server predicates", e);
      return Stream.of("ERROR " + e.getMessage());
    }
  }

  public static Stream<String> activeCompactions(InstanceOperations instanceOps) {
    try {
      Set<ServerId> compactionServers = new HashSet<>();
      compactionServers.addAll(instanceOps.getServers(ServerId.Type.COMPACTOR));
      compactionServers.addAll(instanceOps.getServers(ServerId.Type.TABLET_SERVER));
      return sortActiveCompactions(instanceOps.getActiveCompactions(compactionServers));
    } catch (AccumuloException | AccumuloSecurityException e) {
      return Stream.of("ERROR " + e.getMessage());
    }
  }

  private static Stream<String> sortActiveCompactions(List<ActiveCompaction> activeCompactions) {
    Comparator<ActiveCompaction> comparator = Comparator
        .comparing((ActiveCompaction ac) -> ac.getServerId().getHost())
        .thenComparing(ac -> ac.getServerId().getPort()).thenComparing(COMPACTION_AGE_DESCENDING);
    return activeCompactions.stream().sorted(comparator)
        .map(ActiveCompactionHelper::formatActiveCompactionLine);
  }

}<|MERGE_RESOLUTION|>--- conflicted
+++ resolved
@@ -35,21 +35,16 @@
 import org.apache.accumulo.core.client.TableNotFoundException;
 import org.apache.accumulo.core.client.admin.ActiveCompaction;
 import org.apache.accumulo.core.client.admin.InstanceOperations;
-<<<<<<< HEAD
 import org.apache.accumulo.core.client.admin.servers.ServerId;
 import org.apache.accumulo.core.data.ResourceGroupId;
-import org.apache.accumulo.core.util.DurationFormat;
-import org.slf4j.Logger;
-import org.slf4j.LoggerFactory;
-
-import com.google.common.net.HostAndPort;
-=======
 import org.apache.accumulo.core.data.TabletId;
 import org.apache.accumulo.core.util.DurationFormat;
 import org.apache.accumulo.core.util.TextUtil;
-import org.apache.accumulo.shell.Shell;
 import org.apache.hadoop.io.Text;
->>>>>>> 950fce0d
+import org.slf4j.Logger;
+import org.slf4j.LoggerFactory;
+
+import com.google.common.net.HostAndPort;
 
 class ActiveCompactionHelper {
 
@@ -105,17 +100,10 @@
     try {
       var dur = new DurationFormat(ac.getAge(), "");
       return String.format(
-<<<<<<< HEAD
           "%21s | %21s | %9s | %5s | %6s | %5s | %5s | %15s | %-40s | %5s | %35s | %9s | %s",
           ac.getServerId().getResourceGroup(), host, dur, ac.getType(), ac.getReason(),
           shortenCount(ac.getEntriesRead()), shortenCount(ac.getEntriesWritten()), ac.getTable(),
-          ac.getTablet(), ac.getInputFiles().size(), output, iterList, iterOpts);
-=======
-          "%21s | %9s | %5s | %6s | %5s | %5s | %15s | %-40s | %5s | %35s | %9s | %s", host, dur,
-          ac.getType(), ac.getReason(), shortenCount(ac.getEntriesRead()),
-          shortenCount(ac.getEntriesWritten()), ac.getTable(), formatTablet(ac.getTablet()),
-          ac.getInputFiles().size(), output, iterList, iterOpts);
->>>>>>> 950fce0d
+          formatTablet(ac.getTablet()), ac.getInputFiles().size(), output, iterList, iterOpts);
     } catch (TableNotFoundException e) {
       return "ERROR " + e.getMessage();
     }
