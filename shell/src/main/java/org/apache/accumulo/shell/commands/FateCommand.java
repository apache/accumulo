/*
 * Licensed to the Apache Software Foundation (ASF) under one
 * or more contributor license agreements.  See the NOTICE file
 * distributed with this work for additional information
 * regarding copyright ownership.  The ASF licenses this file
 * to you under the Apache License, Version 2.0 (the
 * "License"); you may not use this file except in compliance
 * with the License.  You may obtain a copy of the License at
 *
 *   http://www.apache.org/licenses/LICENSE-2.0
 *
 * Unless required by applicable law or agreed to in writing,
 * software distributed under the License is distributed on an
 * "AS IS" BASIS, WITHOUT WARRANTIES OR CONDITIONS OF ANY
 * KIND, either express or implied.  See the License for the
 * specific language governing permissions and limitations
 * under the License.
 */
package org.apache.accumulo.shell.commands;

import java.io.IOException;
import java.util.ArrayList;
import java.util.Arrays;
import java.util.Collections;
import java.util.Formatter;
import java.util.List;

import org.apache.accumulo.core.client.AccumuloException;
import org.apache.accumulo.core.client.AccumuloSecurityException;
import org.apache.accumulo.core.client.admin.TransactionStatus;
import org.apache.accumulo.core.clientImpl.ClientContext;
import org.apache.accumulo.core.clientImpl.ManagerClient;
import org.apache.accumulo.shell.Shell;
import org.apache.accumulo.shell.Shell.Command;
import org.apache.commons.cli.CommandLine;
import org.apache.commons.cli.Option;
import org.apache.commons.cli.OptionGroup;
import org.apache.commons.cli.Options;
import org.apache.commons.cli.ParseException;
import org.apache.zookeeper.KeeperException;

/**
 * Manage FATE transactions
 */
public class FateCommand extends Command {

<<<<<<< HEAD
  private Option statusOption;
  private Option disablePaginationOpt;

=======
  // this class serializes references to interfaces with the concrete class name
  private static class InterfaceSerializer<T> implements JsonSerializer<T> {
    @Override
    public JsonElement serialize(T link, Type type, JsonSerializationContext context) {
      JsonElement je = context.serialize(link, link.getClass());
      JsonObject jo = new JsonObject();
      jo.add(link.getClass().getName(), je);
      return jo;
    }
  }

  // the purpose of this class is to be serialized as JSon for display
  public static class ByteArrayContainer {
    public String asUtf8;
    public String asBase64;

    ByteArrayContainer(byte[] ba) {
      asUtf8 = new String(ba, UTF_8);
      asBase64 = Base64.getUrlEncoder().encodeToString(ba);
    }
  }

  // serialize byte arrays in human and machine readable ways
  private static class ByteArraySerializer implements JsonSerializer<byte[]> {
    @Override
    public JsonElement serialize(byte[] link, Type type, JsonSerializationContext context) {
      return context.serialize(new ByteArrayContainer(link));
    }
  }

  // the purpose of this class is to be serialized as JSon for display
  public static class FateStack {
    String txid;
    List<ReadOnlyRepo<FateCommand>> stack;

    FateStack(Long txid, List<ReadOnlyRepo<FateCommand>> stack) {
      this.txid = String.format("%016x", txid);
      this.stack = stack;
    }
  }

  private Option cancel;
  private Option delete;
  private Option dump;
  private Option fail;
  private Option list;
  private Option print;
  private Option secretOption;
  private Option statusOption;
  private Option disablePaginationOpt;

  private long parseTxid(String s) {
    if (FateTxId.isFormatedTid(s)) {
      return FateTxId.fromString(s);
    } else {
      return Long.parseLong(s, 16);
    }
  }

  protected String getZKRoot(ClientContext context) {
    return context.getZooKeeperRoot();
  }

  synchronized ZooReaderWriter getZooReaderWriter(ClientContext context, String secret) {
    if (secret == null) {
      secret = SiteConfiguration.auto().get(Property.INSTANCE_SECRET);
    }
    return context.getZooReader().asWriter(secret);
  }

  protected ZooStore<FateCommand> getZooStore(String fateZkPath, ZooReaderWriter zrw)
      throws KeeperException, InterruptedException {
    return new ZooStore<FateCommand>(fateZkPath, zrw);
  }

>>>>>>> a1a1b720
  @Override
  public int execute(final String fullCommand, final CommandLine cl, final Shell shellState)
      throws ParseException, KeeperException, InterruptedException, IOException, AccumuloException,
      AccumuloSecurityException {
<<<<<<< HEAD
    String[] args = cl.getArgs();

    if (args.length <= 0) {
      throw new ParseException("Must provide a command to execute");
    }
    String cmd = args[0];

    // Only get the Transaction IDs passed in from the command line.
    List<String> txids = new ArrayList<>(cl.getArgList().subList(1, args.length));
    if ("cancel-submitted".equals(cmd)) {
      validateArgs(txids);
      cancelSubmittedTxs(shellState, args);
    } else if ("fail".equals(cmd)) {
      validateArgs(txids);
      shellState.getAccumuloClient().instanceOperations().fateFail(txids);
    } else if ("delete".equals(cmd)) {
      validateArgs(txids);
      shellState.getAccumuloClient().instanceOperations().fateDelete(txids);
    } else if ("list".equals(cmd) || "print".equals(cmd)) {
      // Parse TStatus filters for print display
      List<String> filterStatus = new ArrayList<>();
      if (cl.hasOption(statusOption.getOpt())) {
        filterStatus = Arrays.asList(cl.getOptionValues(statusOption.getOpt()));
=======
    ClientContext context = shellState.getContext();
    boolean failedCommand = false;

    AdminUtil<FateCommand> admin = new AdminUtil<>(false);

    String zkRoot = getZKRoot(context);
    String fatePath = zkRoot + Constants.ZFATE;
    var managerLockPath = ServiceLock.path(zkRoot + Constants.ZMANAGER_LOCK);
    var tableLocksPath = ServiceLock.path(zkRoot + Constants.ZTABLE_LOCKS);
    ZooReaderWriter zk = getZooReaderWriter(context, cl.getOptionValue(secretOption.getOpt()));
    ZooStore<FateCommand> zs = getZooStore(fatePath, zk);

    if (cl.hasOption(cancel.getOpt())) {
      String[] txids = cl.getOptionValues(cancel.getOpt());
      validateArgs(txids);
      failedCommand = cancelSubmittedTxs(shellState, txids);
    } else if (cl.hasOption(fail.getOpt())) {
      String[] txids = cl.getOptionValues(fail.getOpt());
      validateArgs(txids);
      failedCommand = failTx(admin, zs, zk, managerLockPath, txids);
    } else if (cl.hasOption(delete.getOpt())) {
      String[] txids = cl.getOptionValues(delete.getOpt());
      validateArgs(txids);
      failedCommand = deleteTx(admin, zs, zk, managerLockPath, txids);
    } else if (cl.hasOption(list.getOpt())) {
      printTx(shellState, admin, zs, zk, tableLocksPath, cl.getOptionValues(list.getOpt()), cl,
          cl.hasOption(statusOption.getOpt()));
    } else if (cl.hasOption(print.getOpt())) {
      printTx(shellState, admin, zs, zk, tableLocksPath, cl.getOptionValues(print.getOpt()), cl,
          cl.hasOption(statusOption.getOpt()));
    } else if (cl.hasOption(dump.getOpt())) {
      String output = dumpTx(zs, cl.getOptionValues(dump.getOpt()));
      System.out.println(output);
    } else {
      throw new ParseException("Invalid command option");
    }

    return failedCommand ? 1 : 0;
  }

  String dumpTx(ZooStore<FateCommand> zs, String[] args) {
    List<Long> txids;
    if (args.length == 1) {
      txids = zs.list();
    } else {
      txids = new ArrayList<>();
      for (int i = 1; i < args.length; i++) {
        txids.add(parseTxid(args[i]));
>>>>>>> a1a1b720
      }

      StringBuilder sb = new StringBuilder(8096);
      Formatter fmt = new Formatter(sb);
      List<TransactionStatus> txStatuses =
          shellState.getAccumuloClient().instanceOperations().fateStatus(txids, filterStatus);

<<<<<<< HEAD
      for (TransactionStatus txStatus : txStatuses) {
        fmt.format(
            "txid: %s  status: %-18s  op: %-15s  locked: %-15s locking: %-15s top: %-15s created: %s%n",
            txStatus.getTxid(), txStatus.getStatus(), txStatus.getDebug(), txStatus.getHeldLocks(),
            txStatus.getWaitingLocks(), txStatus.getTop(), txStatus.getTimeCreatedFormatted());
=======
  protected void printTx(Shell shellState, AdminUtil<FateCommand> admin, ZooStore<FateCommand> zs,
      ZooReaderWriter zk, ServiceLock.ServiceLockPath tableLocksPath, String[] args, CommandLine cl,
      boolean printStatus) throws InterruptedException, KeeperException, IOException {
    // Parse transaction ID filters for print display
    Set<Long> filterTxid = null;
    if (args.length >= 2) {
      filterTxid = new HashSet<>(args.length);
      for (int i = 1; i < args.length; i++) {
        Long val = parseTxid(args[i]);
        filterTxid.add(val);
>>>>>>> a1a1b720
      }
      fmt.format(" %s transactions", txStatuses.size());

      shellState.printLines(Collections.singletonList(sb.toString()).iterator(),
          !cl.hasOption(disablePaginationOpt.getOpt()));
    } else if ("dump".equals(cmd)) {
      List<TransactionStatus> txStatuses =
          shellState.getAccumuloClient().instanceOperations().fateStatus(txids, null);

      if (txStatuses.isEmpty())
        shellState.getWriter().println(" No transactions to dump");

<<<<<<< HEAD
      for (var tx : txStatuses) {
        shellState.getWriter().println(tx.getStackInfo());
=======
  protected boolean deleteTx(AdminUtil<FateCommand> admin, ZooStore<FateCommand> zs,
      ZooReaderWriter zk, ServiceLockPath zLockManagerPath, String[] args)
      throws InterruptedException, KeeperException {
    for (int i = 1; i < args.length; i++) {
      if (admin.prepDelete(zs, zk, zLockManagerPath, args[i])) {
        admin.deleteLocks(zk, zLockManagerPath, args[i]);
      } else {
        System.out.printf("Could not delete transaction: %s%n", args[i]);
        return false;
>>>>>>> a1a1b720
      }
    } else {
      throw new ParseException("Invalid command option");
    }
<<<<<<< HEAD
    return 0;
  }

  private void cancelSubmittedTxs(final Shell shellState, String[] args)
=======
    return true;
  }

  private void validateArgs(String[] args) throws ParseException {
    if (args.length < 1) {
      throw new ParseException("Must provide transaction ID");
    }
  }

  protected boolean cancelSubmittedTxs(final Shell shellState, String[] args)
>>>>>>> a1a1b720
      throws AccumuloException, AccumuloSecurityException {
    ClientContext context = shellState.getContext();
    for (int i = 1; i < args.length; i++) {
      long txid = Long.parseLong(args[i], 16);
      shellState.getWriter().flush();
      String line = shellState.getReader().readLine("Cancel FaTE Tx " + txid + " (yes|no)? ");
      boolean cancelTx =
          line != null && (line.equalsIgnoreCase("y") || line.equalsIgnoreCase("yes"));
      if (cancelTx) {
        boolean cancelled = ManagerClient.cancelFateOperation(context, txid);
        if (cancelled) {
          shellState.getWriter()
              .println("FaTE transaction " + txid + " was cancelled or already completed.");
        } else {
          shellState.getWriter()
              .println("FaTE transaction " + txid + " was not cancelled, status may have changed.");
        }
      } else {
        shellState.getWriter().println("Not cancelling FaTE transaction " + txid);
      }
    }
  }

<<<<<<< HEAD
  private void validateArgs(List<String> txids) throws ParseException {
    if (txids.size() <= 0) {
      throw new ParseException("Must provide transaction ID");
    }
  }

=======
>>>>>>> a1a1b720
  @Override
  public String description() {
    return "manage FATE transactions";
  }

  @Override
  public Options getOptions() {
    final Options o = new Options();
<<<<<<< HEAD
=======

    OptionGroup commands = new OptionGroup();
    cancel =
        new Option("cancel", "cancel-submitted", true, "cancel new or submitted FaTE transactions");
    cancel.setArgName("txid");
    cancel.setArgs(Option.UNLIMITED_VALUES);
    cancel.setOptionalArg(false);

    fail = new Option("fail", "fail", true,
        "Transition FaTE transaction status to FAILED_IN_PROGRESS (requires Manager to be down)");
    fail.setArgName("txid");
    fail.setArgs(Option.UNLIMITED_VALUES);
    fail.setOptionalArg(false);

    delete = new Option("delete", "delete", true,
        "delete locks associated with FaTE transactions (requires Manager to be down)");
    delete.setArgName("txid");
    delete.setArgs(Option.UNLIMITED_VALUES);
    delete.setOptionalArg(false);

    list = new Option("list", "list", true, "print FaTE transaction information");
    list.setArgName("txid");
    list.setArgs(Option.UNLIMITED_VALUES);
    list.setOptionalArg(true);

    print = new Option("print", "print", true, "print FaTE transaction information");
    print.setArgName("txid");
    print.setArgs(Option.UNLIMITED_VALUES);
    print.setOptionalArg(true);

    dump = new Option("dump", "dump", true, "dump FaTE transaction information details");
    dump.setArgName("txid");
    dump.setArgs(Option.UNLIMITED_VALUES);
    dump.setOptionalArg(true);

    commands.addOption(cancel);
    commands.addOption(fail);
    commands.addOption(delete);
    commands.addOption(list);
    commands.addOption(print);
    commands.addOption(dump);
    o.addOptionGroup(commands);

    secretOption = new Option("s", "secret", true, "specify the instance secret to use");
    secretOption.setOptionalArg(false);
    o.addOption(secretOption);
>>>>>>> a1a1b720
    statusOption = new Option("t", "status-type", true,
        "filter 'print' on the transaction status type(s) {NEW, SUBMITTED, IN_PROGRESS,"
            + " FAILED_IN_PROGRESS, FAILED, SUCCESSFUL}");
    statusOption.setArgs(Option.UNLIMITED_VALUES);
    statusOption.setOptionalArg(false);
    o.addOption(statusOption);
    disablePaginationOpt =
        new Option("np", "no-pagination", false, "disables pagination of output");
    o.addOption(disablePaginationOpt);
    return o;
  }

  @Override
  public int numArgs() {
    // Arg length varies between 1 to n
    return -1;
  }
}<|MERGE_RESOLUTION|>--- conflicted
+++ resolved
@@ -30,6 +30,7 @@
 import org.apache.accumulo.core.client.admin.TransactionStatus;
 import org.apache.accumulo.core.clientImpl.ClientContext;
 import org.apache.accumulo.core.clientImpl.ManagerClient;
+import org.apache.accumulo.fate.ReadOnlyRepo;
 import org.apache.accumulo.shell.Shell;
 import org.apache.accumulo.shell.Shell.Command;
 import org.apache.commons.cli.CommandLine;
@@ -43,41 +44,6 @@
  * Manage FATE transactions
  */
 public class FateCommand extends Command {
-
-<<<<<<< HEAD
-  private Option statusOption;
-  private Option disablePaginationOpt;
-
-=======
-  // this class serializes references to interfaces with the concrete class name
-  private static class InterfaceSerializer<T> implements JsonSerializer<T> {
-    @Override
-    public JsonElement serialize(T link, Type type, JsonSerializationContext context) {
-      JsonElement je = context.serialize(link, link.getClass());
-      JsonObject jo = new JsonObject();
-      jo.add(link.getClass().getName(), je);
-      return jo;
-    }
-  }
-
-  // the purpose of this class is to be serialized as JSon for display
-  public static class ByteArrayContainer {
-    public String asUtf8;
-    public String asBase64;
-
-    ByteArrayContainer(byte[] ba) {
-      asUtf8 = new String(ba, UTF_8);
-      asBase64 = Base64.getUrlEncoder().encodeToString(ba);
-    }
-  }
-
-  // serialize byte arrays in human and machine readable ways
-  private static class ByteArraySerializer implements JsonSerializer<byte[]> {
-    @Override
-    public JsonElement serialize(byte[] link, Type type, JsonSerializationContext context) {
-      return context.serialize(new ByteArrayContainer(link));
-    }
-  }
 
   // the purpose of this class is to be serialized as JSon for display
   public static class FateStack {
@@ -100,181 +66,77 @@
   private Option statusOption;
   private Option disablePaginationOpt;
 
-  private long parseTxid(String s) {
-    if (FateTxId.isFormatedTid(s)) {
-      return FateTxId.fromString(s);
-    } else {
-      return Long.parseLong(s, 16);
-    }
-  }
-
-  protected String getZKRoot(ClientContext context) {
-    return context.getZooKeeperRoot();
-  }
-
-  synchronized ZooReaderWriter getZooReaderWriter(ClientContext context, String secret) {
-    if (secret == null) {
-      secret = SiteConfiguration.auto().get(Property.INSTANCE_SECRET);
-    }
-    return context.getZooReader().asWriter(secret);
-  }
-
-  protected ZooStore<FateCommand> getZooStore(String fateZkPath, ZooReaderWriter zrw)
-      throws KeeperException, InterruptedException {
-    return new ZooStore<FateCommand>(fateZkPath, zrw);
-  }
-
->>>>>>> a1a1b720
   @Override
   public int execute(final String fullCommand, final CommandLine cl, final Shell shellState)
       throws ParseException, KeeperException, InterruptedException, IOException, AccumuloException,
       AccumuloSecurityException {
-<<<<<<< HEAD
     String[] args = cl.getArgs();
 
     if (args.length <= 0) {
       throw new ParseException("Must provide a command to execute");
     }
-    String cmd = args[0];
-
-    // Only get the Transaction IDs passed in from the command line.
-    List<String> txids = new ArrayList<>(cl.getArgList().subList(1, args.length));
-    if ("cancel-submitted".equals(cmd)) {
-      validateArgs(txids);
-      cancelSubmittedTxs(shellState, args);
-    } else if ("fail".equals(cmd)) {
-      validateArgs(txids);
-      shellState.getAccumuloClient().instanceOperations().fateFail(txids);
-    } else if ("delete".equals(cmd)) {
-      validateArgs(txids);
-      shellState.getAccumuloClient().instanceOperations().fateDelete(txids);
-    } else if ("list".equals(cmd) || "print".equals(cmd)) {
-      // Parse TStatus filters for print display
-      List<String> filterStatus = new ArrayList<>();
-      if (cl.hasOption(statusOption.getOpt())) {
-        filterStatus = Arrays.asList(cl.getOptionValues(statusOption.getOpt()));
-=======
-    ClientContext context = shellState.getContext();
-    boolean failedCommand = false;
-
-    AdminUtil<FateCommand> admin = new AdminUtil<>(false);
-
-    String zkRoot = getZKRoot(context);
-    String fatePath = zkRoot + Constants.ZFATE;
-    var managerLockPath = ServiceLock.path(zkRoot + Constants.ZMANAGER_LOCK);
-    var tableLocksPath = ServiceLock.path(zkRoot + Constants.ZTABLE_LOCKS);
-    ZooReaderWriter zk = getZooReaderWriter(context, cl.getOptionValue(secretOption.getOpt()));
-    ZooStore<FateCommand> zs = getZooStore(fatePath, zk);
 
     if (cl.hasOption(cancel.getOpt())) {
       String[] txids = cl.getOptionValues(cancel.getOpt());
       validateArgs(txids);
-      failedCommand = cancelSubmittedTxs(shellState, txids);
+      cancelSubmittedTxs(shellState, txids);
     } else if (cl.hasOption(fail.getOpt())) {
       String[] txids = cl.getOptionValues(fail.getOpt());
       validateArgs(txids);
-      failedCommand = failTx(admin, zs, zk, managerLockPath, txids);
+      shellState.getAccumuloClient().instanceOperations().fateFail(Arrays.asList(txids));
     } else if (cl.hasOption(delete.getOpt())) {
       String[] txids = cl.getOptionValues(delete.getOpt());
       validateArgs(txids);
-      failedCommand = deleteTx(admin, zs, zk, managerLockPath, txids);
+      shellState.getAccumuloClient().instanceOperations().fateDelete(Arrays.asList(txids));
     } else if (cl.hasOption(list.getOpt())) {
-      printTx(shellState, admin, zs, zk, tableLocksPath, cl.getOptionValues(list.getOpt()), cl,
+      printTx(shellState, cl.getOptionValues(list.getOpt()), cl,
           cl.hasOption(statusOption.getOpt()));
     } else if (cl.hasOption(print.getOpt())) {
-      printTx(shellState, admin, zs, zk, tableLocksPath, cl.getOptionValues(print.getOpt()), cl,
+      printTx(shellState, cl.getOptionValues(print.getOpt()), cl,
           cl.hasOption(statusOption.getOpt()));
     } else if (cl.hasOption(dump.getOpt())) {
-      String output = dumpTx(zs, cl.getOptionValues(dump.getOpt()));
-      System.out.println(output);
-    } else {
-      throw new ParseException("Invalid command option");
-    }
-
-    return failedCommand ? 1 : 0;
-  }
-
-  String dumpTx(ZooStore<FateCommand> zs, String[] args) {
-    List<Long> txids;
-    if (args.length == 1) {
-      txids = zs.list();
-    } else {
-      txids = new ArrayList<>();
-      for (int i = 1; i < args.length; i++) {
-        txids.add(parseTxid(args[i]));
->>>>>>> a1a1b720
-      }
-
-      StringBuilder sb = new StringBuilder(8096);
-      Formatter fmt = new Formatter(sb);
-      List<TransactionStatus> txStatuses =
-          shellState.getAccumuloClient().instanceOperations().fateStatus(txids, filterStatus);
-
-<<<<<<< HEAD
-      for (TransactionStatus txStatus : txStatuses) {
-        fmt.format(
-            "txid: %s  status: %-18s  op: %-15s  locked: %-15s locking: %-15s top: %-15s created: %s%n",
-            txStatus.getTxid(), txStatus.getStatus(), txStatus.getDebug(), txStatus.getHeldLocks(),
-            txStatus.getWaitingLocks(), txStatus.getTop(), txStatus.getTimeCreatedFormatted());
-=======
-  protected void printTx(Shell shellState, AdminUtil<FateCommand> admin, ZooStore<FateCommand> zs,
-      ZooReaderWriter zk, ServiceLock.ServiceLockPath tableLocksPath, String[] args, CommandLine cl,
-      boolean printStatus) throws InterruptedException, KeeperException, IOException {
-    // Parse transaction ID filters for print display
-    Set<Long> filterTxid = null;
-    if (args.length >= 2) {
-      filterTxid = new HashSet<>(args.length);
-      for (int i = 1; i < args.length; i++) {
-        Long val = parseTxid(args[i]);
-        filterTxid.add(val);
->>>>>>> a1a1b720
-      }
-      fmt.format(" %s transactions", txStatuses.size());
-
-      shellState.printLines(Collections.singletonList(sb.toString()).iterator(),
-          !cl.hasOption(disablePaginationOpt.getOpt()));
-    } else if ("dump".equals(cmd)) {
-      List<TransactionStatus> txStatuses =
-          shellState.getAccumuloClient().instanceOperations().fateStatus(txids, null);
+      String[] txids = cl.getOptionValues(dump.getOpt());
+      List<TransactionStatus> txStatuses = shellState.getAccumuloClient().instanceOperations()
+          .fateStatus(Arrays.asList(txids), null);
 
       if (txStatuses.isEmpty())
         shellState.getWriter().println(" No transactions to dump");
 
-<<<<<<< HEAD
       for (var tx : txStatuses) {
         shellState.getWriter().println(tx.getStackInfo());
-=======
-  protected boolean deleteTx(AdminUtil<FateCommand> admin, ZooStore<FateCommand> zs,
-      ZooReaderWriter zk, ServiceLockPath zLockManagerPath, String[] args)
-      throws InterruptedException, KeeperException {
-    for (int i = 1; i < args.length; i++) {
-      if (admin.prepDelete(zs, zk, zLockManagerPath, args[i])) {
-        admin.deleteLocks(zk, zLockManagerPath, args[i]);
-      } else {
-        System.out.printf("Could not delete transaction: %s%n", args[i]);
-        return false;
->>>>>>> a1a1b720
       }
     } else {
       throw new ParseException("Invalid command option");
     }
-<<<<<<< HEAD
     return 0;
   }
 
-  private void cancelSubmittedTxs(final Shell shellState, String[] args)
-=======
-    return true;
-  }
-
-  private void validateArgs(String[] args) throws ParseException {
-    if (args.length < 1) {
-      throw new ParseException("Must provide transaction ID");
-    }
-  }
-
-  protected boolean cancelSubmittedTxs(final Shell shellState, String[] args)
->>>>>>> a1a1b720
+  protected void printTx(Shell shellState, String[] args, CommandLine cl, boolean printStatus)
+      throws IOException, AccumuloException {
+    // Parse TStatus filters for print display
+    List<String> filterStatus = new ArrayList<>();
+    if (cl.hasOption(statusOption.getOpt())) {
+      filterStatus = Arrays.asList(cl.getOptionValues(statusOption.getOpt()));
+    }
+
+    StringBuilder sb = new StringBuilder(8096);
+    Formatter fmt = new Formatter(sb);
+    List<TransactionStatus> txStatuses = shellState.getAccumuloClient().instanceOperations()
+        .fateStatus(Arrays.asList(args), filterStatus);
+
+    for (TransactionStatus txStatus : txStatuses) {
+      fmt.format(
+          "txid: %s  status: %-18s  op: %-15s  locked: %-15s locking: %-15s top: %-15s created: %s%n",
+          txStatus.getTxid(), txStatus.getStatus(), txStatus.getDebug(), txStatus.getHeldLocks(),
+          txStatus.getWaitingLocks(), txStatus.getTop(), txStatus.getTimeCreatedFormatted());
+    }
+    fmt.format(" %s transactions", txStatuses.size());
+
+    shellState.printLines(Collections.singletonList(sb.toString()).iterator(),
+        !cl.hasOption(disablePaginationOpt.getOpt()));
+  }
+
+  protected void cancelSubmittedTxs(final Shell shellState, String[] args)
       throws AccumuloException, AccumuloSecurityException {
     ClientContext context = shellState.getContext();
     for (int i = 1; i < args.length; i++) {
@@ -298,15 +160,12 @@
     }
   }
 
-<<<<<<< HEAD
-  private void validateArgs(List<String> txids) throws ParseException {
-    if (txids.size() <= 0) {
+  private void validateArgs(String[] args) throws ParseException {
+    if (args.length < 1) {
       throw new ParseException("Must provide transaction ID");
     }
   }
 
-=======
->>>>>>> a1a1b720
   @Override
   public String description() {
     return "manage FATE transactions";
@@ -315,8 +174,6 @@
   @Override
   public Options getOptions() {
     final Options o = new Options();
-<<<<<<< HEAD
-=======
 
     OptionGroup commands = new OptionGroup();
     cancel =
@@ -363,7 +220,6 @@
     secretOption = new Option("s", "secret", true, "specify the instance secret to use");
     secretOption.setOptionalArg(false);
     o.addOption(secretOption);
->>>>>>> a1a1b720
     statusOption = new Option("t", "status-type", true,
         "filter 'print' on the transaction status type(s) {NEW, SUBMITTED, IN_PROGRESS,"
             + " FAILED_IN_PROGRESS, FAILED, SUCCESSFUL}");
