/*
 * Licensed to the Apache Software Foundation (ASF) under one
 * or more contributor license agreements.  See the NOTICE file
 * distributed with this work for additional information
 * regarding copyright ownership.  The ASF licenses this file
 * to you under the Apache License, Version 2.0 (the
 * "License"); you may not use this file except in compliance
 * with the License.  You may obtain a copy of the License at
 *
 *   http://www.apache.org/licenses/LICENSE-2.0
 *
 * Unless required by applicable law or agreed to in writing,
 * software distributed under the License is distributed on an
 * "AS IS" BASIS, WITHOUT WARRANTIES OR CONDITIONS OF ANY
 * KIND, either express or implied.  See the License for the
 * specific language governing permissions and limitations
 * under the License.
 */
package org.apache.accumulo.shell.commands;

import java.io.IOException;
import java.util.ArrayList;
import java.util.Arrays;
import java.util.Collections;
import java.util.Formatter;
import java.util.List;

<<<<<<< HEAD
import org.apache.accumulo.core.client.AccumuloException;
import org.apache.accumulo.core.client.admin.TransactionStatus;
=======
import org.apache.accumulo.core.Constants;
import org.apache.accumulo.core.client.AccumuloException;
import org.apache.accumulo.core.client.AccumuloSecurityException;
import org.apache.accumulo.core.clientImpl.ClientContext;
import org.apache.accumulo.core.clientImpl.ManagerClient;
import org.apache.accumulo.core.conf.Property;
import org.apache.accumulo.core.conf.SiteConfiguration;
import org.apache.accumulo.fate.AdminUtil;
import org.apache.accumulo.fate.FateTxId;
import org.apache.accumulo.fate.ReadOnlyRepo;
import org.apache.accumulo.fate.ReadOnlyTStore.TStatus;
import org.apache.accumulo.fate.Repo;
import org.apache.accumulo.fate.ZooStore;
import org.apache.accumulo.fate.zookeeper.ServiceLock;
import org.apache.accumulo.fate.zookeeper.ServiceLock.ServiceLockPath;
import org.apache.accumulo.fate.zookeeper.ZooReaderWriter;
>>>>>>> 660ed07e
import org.apache.accumulo.shell.Shell;
import org.apache.accumulo.shell.Shell.Command;
import org.apache.commons.cli.CommandLine;
import org.apache.commons.cli.Option;
import org.apache.commons.cli.Options;
import org.apache.commons.cli.ParseException;
import org.apache.zookeeper.KeeperException;

/**
 * Manage FATE transactions
 */
public class FateCommand extends Command {

  private Option statusOption;
  private Option disablePaginationOpt;

  @Override
  public int execute(final String fullCommand, final CommandLine cl, final Shell shellState)
<<<<<<< HEAD
      throws ParseException, KeeperException, InterruptedException, IOException, AccumuloException {
=======
      throws ParseException, KeeperException, InterruptedException, IOException, AccumuloException,
      AccumuloSecurityException {
    ClientContext context = shellState.getContext();
    var siteConfig = SiteConfiguration.auto();
>>>>>>> 660ed07e
    String[] args = cl.getArgs();

    if (args.length <= 0) {
      throw new ParseException("Must provide a command to execute");
    }
    String cmd = args[0];
<<<<<<< HEAD
    // Only get the Transaction IDs passed in from the command line.
    List<String> txids = new ArrayList<>(cl.getArgList().subList(1, args.length));
    if ("fail".equals(cmd)) {
      validateArgs(txids);
      shellState.getAccumuloClient().instanceOperations().fateFail(txids);
    } else if ("delete".equals(cmd)) {
      validateArgs(txids);
      shellState.getAccumuloClient().instanceOperations().fateDelete(txids);
    } else if ("list".equals(cmd) || "print".equals(cmd)) {
      // Parse TStatus filters for print display
      List<String> filterStatus = new ArrayList<>();
      if (cl.hasOption(statusOption.getOpt())) {
        filterStatus = Arrays.asList(cl.getOptionValues(statusOption.getOpt()));
=======
    boolean failedCommand = false;

    AdminUtil<FateCommand> admin = new AdminUtil<>(false);

    String fatePath = context.getZooKeeperRoot() + Constants.ZFATE;
    var managerLockPath = ServiceLock.path(context.getZooKeeperRoot() + Constants.ZMANAGER_LOCK);
    var tableLocksPath = ServiceLock.path(context.getZooKeeperRoot() + Constants.ZTABLE_LOCKS);
    ZooReaderWriter zk =
        getZooReaderWriter(context, siteConfig, cl.getOptionValue(secretOption.getOpt()));
    ZooStore<FateCommand> zs = new ZooStore<>(fatePath, zk);

    if ("cancel-submitted".equals(cmd)) {
      validateArgs(args);
      failedCommand = cancelSubmittedTxs(shellState, args);
    } else if ("fail".equals(cmd)) {
      validateArgs(args);
      failedCommand = failTx(admin, zs, zk, managerLockPath, args);
    } else if ("delete".equals(cmd)) {
      validateArgs(args);
      failedCommand = deleteTx(admin, zs, zk, managerLockPath, args);
    } else if ("list".equals(cmd) || "print".equals(cmd)) {
      printTx(shellState, admin, zs, zk, tableLocksPath, args, cl,
          cl.hasOption(statusOption.getOpt()));
    } else if ("dump".equals(cmd)) {
      String output = dumpTx(zs, args);
      System.out.println(output);
    } else {
      throw new ParseException("Invalid command option");
    }

    return failedCommand ? 1 : 0;
  }

  String dumpTx(ZooStore<FateCommand> zs, String[] args) {
    List<Long> txids;
    if (args.length == 1) {
      txids = zs.list();
    } else {
      txids = new ArrayList<>();
      for (int i = 1; i < args.length; i++) {
        txids.add(parseTxid(args[i]));
      }
    }

    Gson gson = new GsonBuilder()
        .registerTypeAdapter(ReadOnlyRepo.class, new InterfaceSerializer<>())
        .registerTypeAdapter(Repo.class, new InterfaceSerializer<>())
        .registerTypeAdapter(byte[].class, new ByteArraySerializer()).setPrettyPrinting().create();

    List<FateStack> txStacks = new ArrayList<>();
    for (Long txid : txids) {
      List<ReadOnlyRepo<FateCommand>> repoStack = zs.getStack(txid);
      txStacks.add(new FateStack(txid, repoStack));
    }

    return gson.toJson(txStacks);
  }

  private void printTx(Shell shellState, AdminUtil<FateCommand> admin, ZooStore<FateCommand> zs,
      ZooReaderWriter zk, ServiceLock.ServiceLockPath tableLocksPath, String[] args, CommandLine cl,
      boolean printStatus) throws InterruptedException, KeeperException, IOException {
    // Parse transaction ID filters for print display
    Set<Long> filterTxid = null;
    if (args.length >= 2) {
      filterTxid = new HashSet<>(args.length);
      for (int i = 1; i < args.length; i++) {
        Long val = parseTxid(args[i]);
        filterTxid.add(val);
      }
    }

    // Parse TStatus filters for print display
    EnumSet<TStatus> filterStatus = null;
    if (printStatus) {
      filterStatus = EnumSet.noneOf(TStatus.class);
      String[] tstat = cl.getOptionValues(statusOption.getOpt());
      for (String element : tstat) {
        filterStatus.add(TStatus.valueOf(element));
>>>>>>> 660ed07e
      }
    }

<<<<<<< HEAD
      StringBuilder sb = new StringBuilder(8096);
      Formatter fmt = new Formatter(sb);
      List<TransactionStatus> txStatuses =
          shellState.getAccumuloClient().instanceOperations().fateStatus(txids, filterStatus);

      for (TransactionStatus txStatus : txStatuses) {
        fmt.format(
            "txid: %s  status: %-18s  op: %-15s  locked: %-15s locking: %-15s top: %-15s created: %s%n",
            txStatus.getTxid(), txStatus.getStatus(), txStatus.getDebug(), txStatus.getHeldLocks(),
            txStatus.getWaitingLocks(), txStatus.getTop(), txStatus.getTimeCreatedFormatted());
      }
      fmt.format(" %s transactions", txStatuses.size());

      shellState.printLines(Collections.singletonList(sb.toString()).iterator(),
          !cl.hasOption(disablePaginationOpt.getOpt()));
    } else if ("dump".equals(cmd)) {
      List<TransactionStatus> txStatuses =
          shellState.getAccumuloClient().instanceOperations().fateStatus(txids, null);

      if (txStatuses.isEmpty())
        shellState.getWriter().println(" No transactions to dump");

      for (var tx : txStatuses) {
        shellState.getWriter().println(tx.getStackInfo());
      }
    } else {
      throw new ParseException("Invalid command option");
=======
    StringBuilder buf = new StringBuilder(8096);
    Formatter fmt = new Formatter(buf);
    admin.print(zs, zk, tableLocksPath, fmt, filterTxid, filterStatus);
    shellState.printLines(Collections.singletonList(buf.toString()).iterator(),
        !cl.hasOption(disablePaginationOpt.getOpt()));
  }

  private boolean deleteTx(AdminUtil<FateCommand> admin, ZooStore<FateCommand> zs,
      ZooReaderWriter zk, ServiceLockPath zLockManagerPath, String[] args)
      throws InterruptedException, KeeperException {
    for (int i = 1; i < args.length; i++) {
      if (admin.prepDelete(zs, zk, zLockManagerPath, args[i])) {
        admin.deleteLocks(zk, zLockManagerPath, args[i]);
      } else {
        System.out.printf("Could not delete transaction: %s%n", args[i]);
        return false;
      }
    }
    return true;
  }

  private void validateArgs(String[] args) throws ParseException {
    if (args.length <= 1) {
      throw new ParseException("Must provide transaction ID");
    }
  }

  private boolean cancelSubmittedTxs(final Shell shellState, String[] args)
      throws AccumuloException, AccumuloSecurityException {
    ClientContext context = shellState.getContext();
    for (int i = 1; i < args.length; i++) {
      Long txid = Long.parseLong(args[i]);
      shellState.getWriter().flush();
      String line = shellState.getReader().readLine("Cancel FaTE Tx " + txid + " (yes|no)? ");
      boolean cancelTx =
          line != null && (line.equalsIgnoreCase("y") || line.equalsIgnoreCase("yes"));
      if (cancelTx) {
        boolean cancelled = ManagerClient.cancelFateOperation(context, txid);
        if (cancelled) {
          shellState.getWriter()
              .println("FaTE transaction " + txid + " was cancelled or already completed.");
        } else {
          shellState.getWriter()
              .println("FaTE transaction " + txid + " was not cancelled, status may have changed.");
        }
      } else {
        shellState.getWriter().println("Not cancelling FaTE transaction " + txid);
      }
>>>>>>> 660ed07e
    }
    return true;
  }

<<<<<<< HEAD
    return 0;
  }

  private void validateArgs(List<String> txids) throws ParseException {
    if (txids.size() <= 0) {
      throw new ParseException("Must provide transaction ID");
=======
  public boolean failTx(AdminUtil<FateCommand> admin, ZooStore<FateCommand> zs, ZooReaderWriter zk,
      ServiceLockPath managerLockPath, String[] args) {
    boolean success = true;
    for (int i = 1; i < args.length; i++) {
      if (!admin.prepFail(zs, zk, managerLockPath, args[i])) {
        System.out.printf("Could not fail transaction: %s%n", args[i]);
        return !success;
      }
    }
    return success;
  }

  synchronized ZooReaderWriter getZooReaderWriter(ClientContext context,
      SiteConfiguration siteConfig, String secret) {

    if (secret == null) {
      secret = siteConfig.get(Property.INSTANCE_SECRET);
>>>>>>> 660ed07e
    }
  }

  @Override
  public String description() {
    return "manage FATE transactions";
  }

  @Override
  public String usage() {
    return getName()
        + "cancel-submitted <txid> | fail <txid>... | delete <txid>... | print [<txid>...] | dump [<txid>...]";
  }

  @Override
  public Options getOptions() {
    final Options o = new Options();
    statusOption = new Option("t", "status-type", true,
        "filter 'print' on the transaction status type(s) {NEW, IN_PROGRESS,"
            + " FAILED_IN_PROGRESS, FAILED, SUCCESSFUL}");
    statusOption.setArgs(Option.UNLIMITED_VALUES);
    statusOption.setOptionalArg(false);
    o.addOption(statusOption);
    disablePaginationOpt =
        new Option("np", "no-pagination", false, "disables pagination of output");
    o.addOption(disablePaginationOpt);
    return o;
  }

  @Override
  public int numArgs() {
    // Arg length varies between 1 to n
    return -1;
  }
}<|MERGE_RESOLUTION|>--- conflicted
+++ resolved
@@ -25,27 +25,11 @@
 import java.util.Formatter;
 import java.util.List;
 
-<<<<<<< HEAD
-import org.apache.accumulo.core.client.AccumuloException;
-import org.apache.accumulo.core.client.admin.TransactionStatus;
-=======
-import org.apache.accumulo.core.Constants;
 import org.apache.accumulo.core.client.AccumuloException;
 import org.apache.accumulo.core.client.AccumuloSecurityException;
+import org.apache.accumulo.core.client.admin.TransactionStatus;
 import org.apache.accumulo.core.clientImpl.ClientContext;
 import org.apache.accumulo.core.clientImpl.ManagerClient;
-import org.apache.accumulo.core.conf.Property;
-import org.apache.accumulo.core.conf.SiteConfiguration;
-import org.apache.accumulo.fate.AdminUtil;
-import org.apache.accumulo.fate.FateTxId;
-import org.apache.accumulo.fate.ReadOnlyRepo;
-import org.apache.accumulo.fate.ReadOnlyTStore.TStatus;
-import org.apache.accumulo.fate.Repo;
-import org.apache.accumulo.fate.ZooStore;
-import org.apache.accumulo.fate.zookeeper.ServiceLock;
-import org.apache.accumulo.fate.zookeeper.ServiceLock.ServiceLockPath;
-import org.apache.accumulo.fate.zookeeper.ZooReaderWriter;
->>>>>>> 660ed07e
 import org.apache.accumulo.shell.Shell;
 import org.apache.accumulo.shell.Shell.Command;
 import org.apache.commons.cli.CommandLine;
@@ -64,225 +48,90 @@
 
   @Override
   public int execute(final String fullCommand, final CommandLine cl, final Shell shellState)
-<<<<<<< HEAD
-      throws ParseException, KeeperException, InterruptedException, IOException, AccumuloException {
-=======
-      throws ParseException, KeeperException, InterruptedException, IOException, AccumuloException,
-      AccumuloSecurityException {
-    ClientContext context = shellState.getContext();
-    var siteConfig = SiteConfiguration.auto();
->>>>>>> 660ed07e
+          throws ParseException, KeeperException, InterruptedException, IOException, AccumuloException, AccumuloSecurityException {
     String[] args = cl.getArgs();
 
     if (args.length <= 0) {
       throw new ParseException("Must provide a command to execute");
     }
     String cmd = args[0];
-<<<<<<< HEAD
+
     // Only get the Transaction IDs passed in from the command line.
     List<String> txids = new ArrayList<>(cl.getArgList().subList(1, args.length));
-    if ("fail".equals(cmd)) {
+      if ("cancel-submitted".equals(cmd)) {
+          validateArgs(txids);
+          cancelSubmittedTxs(shellState, args);
+      } else if ("fail".equals(cmd)) {
       validateArgs(txids);
       shellState.getAccumuloClient().instanceOperations().fateFail(txids);
     } else if ("delete".equals(cmd)) {
       validateArgs(txids);
       shellState.getAccumuloClient().instanceOperations().fateDelete(txids);
     } else if ("list".equals(cmd) || "print".equals(cmd)) {
-      // Parse TStatus filters for print display
-      List<String> filterStatus = new ArrayList<>();
-      if (cl.hasOption(statusOption.getOpt())) {
-        filterStatus = Arrays.asList(cl.getOptionValues(statusOption.getOpt()));
-=======
-    boolean failedCommand = false;
+          // Parse TStatus filters for print display
+          List<String> filterStatus = new ArrayList<>();
+          if (cl.hasOption(statusOption.getOpt())) {
+              filterStatus = Arrays.asList(cl.getOptionValues(statusOption.getOpt()));
+          }
 
-    AdminUtil<FateCommand> admin = new AdminUtil<>(false);
+          StringBuilder sb = new StringBuilder(8096);
+          Formatter fmt = new Formatter(sb);
+          List<TransactionStatus> txStatuses =
+                  shellState.getAccumuloClient().instanceOperations().fateStatus(txids, filterStatus);
 
-    String fatePath = context.getZooKeeperRoot() + Constants.ZFATE;
-    var managerLockPath = ServiceLock.path(context.getZooKeeperRoot() + Constants.ZMANAGER_LOCK);
-    var tableLocksPath = ServiceLock.path(context.getZooKeeperRoot() + Constants.ZTABLE_LOCKS);
-    ZooReaderWriter zk =
-        getZooReaderWriter(context, siteConfig, cl.getOptionValue(secretOption.getOpt()));
-    ZooStore<FateCommand> zs = new ZooStore<>(fatePath, zk);
+          for (TransactionStatus txStatus : txStatuses) {
+              fmt.format(
+                      "txid: %s  status: %-18s  op: %-15s  locked: %-15s locking: %-15s top: %-15s created: %s%n",
+                      txStatus.getTxid(), txStatus.getStatus(), txStatus.getDebug(), txStatus.getHeldLocks(),
+                      txStatus.getWaitingLocks(), txStatus.getTop(), txStatus.getTimeCreatedFormatted());
+          }
+          fmt.format(" %s transactions", txStatuses.size());
 
-    if ("cancel-submitted".equals(cmd)) {
-      validateArgs(args);
-      failedCommand = cancelSubmittedTxs(shellState, args);
-    } else if ("fail".equals(cmd)) {
-      validateArgs(args);
-      failedCommand = failTx(admin, zs, zk, managerLockPath, args);
-    } else if ("delete".equals(cmd)) {
-      validateArgs(args);
-      failedCommand = deleteTx(admin, zs, zk, managerLockPath, args);
-    } else if ("list".equals(cmd) || "print".equals(cmd)) {
-      printTx(shellState, admin, zs, zk, tableLocksPath, args, cl,
-          cl.hasOption(statusOption.getOpt()));
-    } else if ("dump".equals(cmd)) {
-      String output = dumpTx(zs, args);
-      System.out.println(output);
-    } else {
-      throw new ParseException("Invalid command option");
-    }
+          shellState.printLines(Collections.singletonList(sb.toString()).iterator(),
+                  !cl.hasOption(disablePaginationOpt.getOpt()));
+      } else if ("dump".equals(cmd)) {
+          List<TransactionStatus> txStatuses =
+                  shellState.getAccumuloClient().instanceOperations().fateStatus(txids, null);
 
-    return failedCommand ? 1 : 0;
+          if (txStatuses.isEmpty())
+              shellState.getWriter().println(" No transactions to dump");
+
+          for (var tx : txStatuses) {
+              shellState.getWriter().println(tx.getStackInfo());
+          }
+      } else {
+          throw new ParseException("Invalid command option");
+      }
+      return 0;
   }
 
-  String dumpTx(ZooStore<FateCommand> zs, String[] args) {
-    List<Long> txids;
-    if (args.length == 1) {
-      txids = zs.list();
-    } else {
-      txids = new ArrayList<>();
-      for (int i = 1; i < args.length; i++) {
-        txids.add(parseTxid(args[i]));
+  private void cancelSubmittedTxs(final Shell shellState, List<String> txids)
+      throws AccumuloException, AccumuloSecurityException {
+      ClientContext context = shellState.getContext();
+      for (String txid : txids) {
+          Long txid = Long.parseLong(args[i]);
+          shellState.getWriter().flush();
+          String line = shellState.getReader().readLine("Cancel FaTE Tx " + txid + " (yes|no)? ");
+          boolean cancelTx =
+                  line != null && (line.equalsIgnoreCase("y") || line.equalsIgnoreCase("yes"));
+          if (cancelTx) {
+              boolean cancelled = ManagerClient.cancelFateOperation(context, txid);
+              if (cancelled) {
+                  shellState.getWriter()
+                          .println("FaTE transaction " + txid + " was cancelled or already completed.");
+              } else {
+                  shellState.getWriter()
+                          .println("FaTE transaction " + txid + " was not cancelled, status may have changed.");
+              }
+          } else {
+              shellState.getWriter().println("Not cancelling FaTE transaction " + txid);
+          }
       }
-    }
-
-    Gson gson = new GsonBuilder()
-        .registerTypeAdapter(ReadOnlyRepo.class, new InterfaceSerializer<>())
-        .registerTypeAdapter(Repo.class, new InterfaceSerializer<>())
-        .registerTypeAdapter(byte[].class, new ByteArraySerializer()).setPrettyPrinting().create();
-
-    List<FateStack> txStacks = new ArrayList<>();
-    for (Long txid : txids) {
-      List<ReadOnlyRepo<FateCommand>> repoStack = zs.getStack(txid);
-      txStacks.add(new FateStack(txid, repoStack));
-    }
-
-    return gson.toJson(txStacks);
-  }
-
-  private void printTx(Shell shellState, AdminUtil<FateCommand> admin, ZooStore<FateCommand> zs,
-      ZooReaderWriter zk, ServiceLock.ServiceLockPath tableLocksPath, String[] args, CommandLine cl,
-      boolean printStatus) throws InterruptedException, KeeperException, IOException {
-    // Parse transaction ID filters for print display
-    Set<Long> filterTxid = null;
-    if (args.length >= 2) {
-      filterTxid = new HashSet<>(args.length);
-      for (int i = 1; i < args.length; i++) {
-        Long val = parseTxid(args[i]);
-        filterTxid.add(val);
-      }
-    }
-
-    // Parse TStatus filters for print display
-    EnumSet<TStatus> filterStatus = null;
-    if (printStatus) {
-      filterStatus = EnumSet.noneOf(TStatus.class);
-      String[] tstat = cl.getOptionValues(statusOption.getOpt());
-      for (String element : tstat) {
-        filterStatus.add(TStatus.valueOf(element));
->>>>>>> 660ed07e
-      }
-    }
-
-<<<<<<< HEAD
-      StringBuilder sb = new StringBuilder(8096);
-      Formatter fmt = new Formatter(sb);
-      List<TransactionStatus> txStatuses =
-          shellState.getAccumuloClient().instanceOperations().fateStatus(txids, filterStatus);
-
-      for (TransactionStatus txStatus : txStatuses) {
-        fmt.format(
-            "txid: %s  status: %-18s  op: %-15s  locked: %-15s locking: %-15s top: %-15s created: %s%n",
-            txStatus.getTxid(), txStatus.getStatus(), txStatus.getDebug(), txStatus.getHeldLocks(),
-            txStatus.getWaitingLocks(), txStatus.getTop(), txStatus.getTimeCreatedFormatted());
-      }
-      fmt.format(" %s transactions", txStatuses.size());
-
-      shellState.printLines(Collections.singletonList(sb.toString()).iterator(),
-          !cl.hasOption(disablePaginationOpt.getOpt()));
-    } else if ("dump".equals(cmd)) {
-      List<TransactionStatus> txStatuses =
-          shellState.getAccumuloClient().instanceOperations().fateStatus(txids, null);
-
-      if (txStatuses.isEmpty())
-        shellState.getWriter().println(" No transactions to dump");
-
-      for (var tx : txStatuses) {
-        shellState.getWriter().println(tx.getStackInfo());
-      }
-    } else {
-      throw new ParseException("Invalid command option");
-=======
-    StringBuilder buf = new StringBuilder(8096);
-    Formatter fmt = new Formatter(buf);
-    admin.print(zs, zk, tableLocksPath, fmt, filterTxid, filterStatus);
-    shellState.printLines(Collections.singletonList(buf.toString()).iterator(),
-        !cl.hasOption(disablePaginationOpt.getOpt()));
-  }
-
-  private boolean deleteTx(AdminUtil<FateCommand> admin, ZooStore<FateCommand> zs,
-      ZooReaderWriter zk, ServiceLockPath zLockManagerPath, String[] args)
-      throws InterruptedException, KeeperException {
-    for (int i = 1; i < args.length; i++) {
-      if (admin.prepDelete(zs, zk, zLockManagerPath, args[i])) {
-        admin.deleteLocks(zk, zLockManagerPath, args[i]);
-      } else {
-        System.out.printf("Could not delete transaction: %s%n", args[i]);
-        return false;
-      }
-    }
-    return true;
-  }
-
-  private void validateArgs(String[] args) throws ParseException {
-    if (args.length <= 1) {
-      throw new ParseException("Must provide transaction ID");
-    }
-  }
-
-  private boolean cancelSubmittedTxs(final Shell shellState, String[] args)
-      throws AccumuloException, AccumuloSecurityException {
-    ClientContext context = shellState.getContext();
-    for (int i = 1; i < args.length; i++) {
-      Long txid = Long.parseLong(args[i]);
-      shellState.getWriter().flush();
-      String line = shellState.getReader().readLine("Cancel FaTE Tx " + txid + " (yes|no)? ");
-      boolean cancelTx =
-          line != null && (line.equalsIgnoreCase("y") || line.equalsIgnoreCase("yes"));
-      if (cancelTx) {
-        boolean cancelled = ManagerClient.cancelFateOperation(context, txid);
-        if (cancelled) {
-          shellState.getWriter()
-              .println("FaTE transaction " + txid + " was cancelled or already completed.");
-        } else {
-          shellState.getWriter()
-              .println("FaTE transaction " + txid + " was not cancelled, status may have changed.");
-        }
-      } else {
-        shellState.getWriter().println("Not cancelling FaTE transaction " + txid);
-      }
->>>>>>> 660ed07e
-    }
-    return true;
-  }
-
-<<<<<<< HEAD
-    return 0;
   }
 
   private void validateArgs(List<String> txids) throws ParseException {
     if (txids.size() <= 0) {
       throw new ParseException("Must provide transaction ID");
-=======
-  public boolean failTx(AdminUtil<FateCommand> admin, ZooStore<FateCommand> zs, ZooReaderWriter zk,
-      ServiceLockPath managerLockPath, String[] args) {
-    boolean success = true;
-    for (int i = 1; i < args.length; i++) {
-      if (!admin.prepFail(zs, zk, managerLockPath, args[i])) {
-        System.out.printf("Could not fail transaction: %s%n", args[i]);
-        return !success;
-      }
-    }
-    return success;
-  }
-
-  synchronized ZooReaderWriter getZooReaderWriter(ClientContext context,
-      SiteConfiguration siteConfig, String secret) {
-
-    if (secret == null) {
-      secret = siteConfig.get(Property.INSTANCE_SECRET);
->>>>>>> 660ed07e
     }
   }
 
