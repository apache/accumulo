/*
 * Licensed to the Apache Software Foundation (ASF) under one
 * or more contributor license agreements.  See the NOTICE file
 * distributed with this work for additional information
 * regarding copyright ownership.  The ASF licenses this file
 * to you under the Apache License, Version 2.0 (the
 * "License"); you may not use this file except in compliance
 * with the License.  You may obtain a copy of the License at
 *
 *   http://www.apache.org/licenses/LICENSE-2.0
 *
 * Unless required by applicable law or agreed to in writing,
 * software distributed under the License is distributed on an
 * "AS IS" BASIS, WITHOUT WARRANTIES OR CONDITIONS OF ANY
 * KIND, either express or implied.  See the License for the
 * specific language governing permissions and limitations
 * under the License.
 */
package org.apache.accumulo.shell.commands;

<<<<<<< HEAD
=======
import static java.nio.charset.StandardCharsets.UTF_8;
import static org.apache.accumulo.fate.zookeeper.ServiceLock.ServiceLockPath;

>>>>>>> 7c2fb0bf
import java.io.IOException;
import java.util.ArrayList;
import java.util.Arrays;
import java.util.Collections;
import java.util.Formatter;
import java.util.List;

<<<<<<< HEAD
import org.apache.accumulo.core.client.AccumuloException;
import org.apache.accumulo.core.client.AccumuloSecurityException;
import org.apache.accumulo.core.client.admin.TransactionStatus;
=======
import org.apache.accumulo.core.Constants;
import org.apache.accumulo.core.client.AccumuloException;
import org.apache.accumulo.core.clientImpl.ClientContext;
import org.apache.accumulo.core.conf.Property;
import org.apache.accumulo.core.conf.SiteConfiguration;
import org.apache.accumulo.fate.AdminUtil;
import org.apache.accumulo.fate.FateTxId;
import org.apache.accumulo.fate.ReadOnlyRepo;
import org.apache.accumulo.fate.ReadOnlyTStore.TStatus;
import org.apache.accumulo.fate.Repo;
import org.apache.accumulo.fate.ZooStore;
import org.apache.accumulo.fate.zookeeper.ServiceLock;
import org.apache.accumulo.fate.zookeeper.ZooReaderWriter;
>>>>>>> 7c2fb0bf
import org.apache.accumulo.shell.Shell;
import org.apache.accumulo.shell.Shell.Command;
import org.apache.commons.cli.CommandLine;
import org.apache.commons.cli.Option;
import org.apache.commons.cli.Options;
import org.apache.commons.cli.ParseException;
import org.apache.zookeeper.KeeperException;

/**
 * Manage FATE transactions
 */
public class FateCommand extends Command {

  private Option statusOption;
  private Option disablePaginationOpt;

  @Override
  public int execute(final String fullCommand, final CommandLine cl, final Shell shellState)
<<<<<<< HEAD
      throws AccumuloException, AccumuloSecurityException, ParseException, KeeperException,
      InterruptedException, IOException {
=======
      throws ParseException, KeeperException, InterruptedException, IOException, AccumuloException {
    ClientContext context = shellState.getContext();
    var siteConfig = SiteConfiguration.auto();
>>>>>>> 7c2fb0bf
    String[] args = cl.getArgs();

    if (args.length <= 0) {
      throw new ParseException("Must provide a command to execute");
    }
    String cmd = args[0];
<<<<<<< HEAD
    // Only get the Transaction IDs passed in from the command line.
    List<String> txids = new ArrayList<>(cl.getArgList().subList(1, args.length));

    if ("fail".equals(cmd)) {
      if (txids.isEmpty()) {
        throw new ParseException("Must provide transaction ID");
      }

      shellState.getAccumuloClient().instanceOperations().fateFail(txids);
    } else if ("delete".equals(cmd)) {
      if (txids.isEmpty()) {
        throw new ParseException("Must provide transaction ID");
      }

      shellState.getAccumuloClient().instanceOperations().fateDelete(txids);
    } else if ("list".equals(cmd) || "print".equals(cmd)) {
      // Parse TStatus filters for print display
      List<String> filterStatus = new ArrayList<>();
      if (cl.hasOption(statusOption.getOpt())) {
        filterStatus = Arrays.asList(cl.getOptionValues(statusOption.getOpt()));
=======
    boolean failedCommand = false;

    AdminUtil<FateCommand> admin = new AdminUtil<>(false);

    String fatePath = context.getZooKeeperRoot() + Constants.ZFATE;
    var managerLockPath = ServiceLock.path(context.getZooKeeperRoot() + Constants.ZMANAGER_LOCK);
    var tableLocksPath = ServiceLock.path(context.getZooKeeperRoot() + Constants.ZTABLE_LOCKS);
    ZooReaderWriter zk =
        getZooReaderWriter(context, siteConfig, cl.getOptionValue(secretOption.getOpt()));
    ZooStore<FateCommand> zs = new ZooStore<>(fatePath, zk);

    if ("fail".equals(cmd)) {
      validateArgs(args);
      failedCommand = failTx(admin, zs, zk, managerLockPath, args);
    } else if ("delete".equals(cmd)) {
      validateArgs(args);
      failedCommand = deleteTx(admin, zs, zk, managerLockPath, args);
    } else if ("list".equals(cmd) || "print".equals(cmd)) {
      printTx(shellState, admin, zs, zk, tableLocksPath, args, cl,
          cl.hasOption(statusOption.getOpt()));
    } else if ("dump".equals(cmd)) {
      String output = dumpTx(zs, args);
      System.out.println(output);
    } else {
      throw new ParseException("Invalid command option");
    }

    return failedCommand ? 1 : 0;
  }

  String dumpTx(ZooStore<FateCommand> zs, String[] args) {
    List<Long> txids;
    if (args.length == 1) {
      txids = zs.list();
    } else {
      txids = new ArrayList<>();
      for (int i = 1; i < args.length; i++) {
        txids.add(parseTxid(args[i]));
      }
    }

    Gson gson = new GsonBuilder()
        .registerTypeAdapter(ReadOnlyRepo.class, new InterfaceSerializer<>())
        .registerTypeAdapter(Repo.class, new InterfaceSerializer<>())
        .registerTypeAdapter(byte[].class, new ByteArraySerializer()).setPrettyPrinting().create();

    List<FateStack> txStacks = new ArrayList<>();
    for (Long txid : txids) {
      List<ReadOnlyRepo<FateCommand>> repoStack = zs.getStack(txid);
      txStacks.add(new FateStack(txid, repoStack));
    }

    return gson.toJson(txStacks);
  }

  private void printTx(Shell shellState, AdminUtil<FateCommand> admin, ZooStore<FateCommand> zs,
      ZooReaderWriter zk, ServiceLock.ServiceLockPath tableLocksPath, String[] args, CommandLine cl,
      boolean printStatus) throws InterruptedException, KeeperException, IOException {
    // Parse transaction ID filters for print display
    Set<Long> filterTxid = null;
    if (args.length >= 2) {
      filterTxid = new HashSet<>(args.length);
      for (int i = 1; i < args.length; i++) {
        try {
          Long val = parseTxid(args[i]);
          filterTxid.add(val);
        } catch (NumberFormatException nfe) {
          // Failed to parse, will exit instead of displaying everything since the intention was
          // to potentially filter some data
          throw new RuntimeException("Invalid transaction ID format: " + args[i], nfe);
        }
      }
    }

    // Parse TStatus filters for print display
    EnumSet<TStatus> filterStatus = null;
    if (printStatus) {
      filterStatus = EnumSet.noneOf(TStatus.class);
      String[] tstat = cl.getOptionValues(statusOption.getOpt());
      for (String element : tstat) {
        try {
          filterStatus.add(TStatus.valueOf(element));
        } catch (IllegalArgumentException iae) {
          throw new RuntimeException("Invalid transaction status name: " + element, iae);
        }
>>>>>>> 7c2fb0bf
      }
    }

<<<<<<< HEAD
      StringBuilder sb = new StringBuilder(8096);
      Formatter fmt = new Formatter(sb);
      List<TransactionStatus> txStatuses =
          shellState.getAccumuloClient().instanceOperations().fateStatus(txids, filterStatus);

      for (TransactionStatus txStatus : txStatuses) {
        fmt.format(
            "txid: %s  status: %-18s  op: %-15s  locked: %-15s locking: %-15s top: %-15s created: %s%n",
            txStatus.getTxid(), txStatus.getStatus(), txStatus.getDebug(), txStatus.getHeldLocks(),
            txStatus.getWaitingLocks(), txStatus.getTop(), txStatus.getTimeCreatedFormatted());
      }
      fmt.format(" %s transactions", txStatuses.size());

      shellState.printLines(Collections.singletonList(sb.toString()).iterator(),
          !cl.hasOption(disablePaginationOpt.getOpt()));
    } else if ("dump".equals(cmd)) {
      List<TransactionStatus> txStatuses =
          shellState.getAccumuloClient().instanceOperations().fateStatus(txids, null);

      if (txStatuses.isEmpty())
        shellState.getWriter().println(" No transactions to dump");

      for (var tx : txStatuses) {
        shellState.getWriter().println(tx.getStackInfo());
      }
    } else {
      throw new ParseException("Invalid command option");
    }

    return 0;
=======
    StringBuilder buf = new StringBuilder(8096);
    Formatter fmt = new Formatter(buf);
    admin.print(zs, zk, tableLocksPath, fmt, filterTxid, filterStatus);
    shellState.printLines(Collections.singletonList(buf.toString()).iterator(),
        !cl.hasOption(disablePaginationOpt.getOpt()));
  }

  private boolean deleteTx(AdminUtil<FateCommand> admin, ZooStore<FateCommand> zs,
      ZooReaderWriter zk, ServiceLockPath zLockManagerPath, String[] args)
      throws InterruptedException, KeeperException {
    boolean success = true;
    for (int i = 1; i < args.length; i++) {
      if (admin.prepDelete(zs, zk, zLockManagerPath, args[i])) {
        admin.deleteLocks(zk, zLockManagerPath, args[i]);
      } else {
        System.out.printf("Could not delete transaction: %s%n", args[i]);
        return !success;
      }
    }
    return success;
  }

  private void validateArgs(String[] args) throws ParseException {
    if (args.length <= 1) {
      throw new ParseException("Must provide transaction ID");
    }
  }

  public boolean failTx(AdminUtil<FateCommand> admin, ZooStore<FateCommand> zs, ZooReaderWriter zk,
      ServiceLockPath managerLockPath, String[] args) {
    boolean success = true;
    for (int i = 1; i < args.length; i++) {
      if (!admin.prepFail(zs, zk, managerLockPath, args[i])) {
        System.out.printf("Could not fail transaction: %s%n", args[i]);
        return !success;
      }
    }
    return success;
  }

  synchronized ZooReaderWriter getZooReaderWriter(ClientContext context,
      SiteConfiguration siteConfig, String secret) {

    if (secret == null) {
      secret = siteConfig.get(Property.INSTANCE_SECRET);
    }

    return context.getZooReader().asWriter(secret);
>>>>>>> 7c2fb0bf
  }

  @Override
  public String description() {
    return "manage FATE transactions";
  }

  @Override
  public String usage() {
    return getName() + " fail <txid>... | delete <txid>... | print [<txid>...] | dump [<txid>...]";
  }

  @Override
  public Options getOptions() {
    final Options o = new Options();
    statusOption = new Option("t", "status-type", true,
        "filter 'print' on the transaction status type(s) {NEW, IN_PROGRESS,"
            + " FAILED_IN_PROGRESS, FAILED, SUCCESSFUL}");
    statusOption.setArgs(Option.UNLIMITED_VALUES);
    statusOption.setOptionalArg(false);
    o.addOption(statusOption);
    disablePaginationOpt =
        new Option("np", "no-pagination", false, "disables pagination of output");
    o.addOption(disablePaginationOpt);
    return o;
  }

  @Override
  public int numArgs() {
    // Arg length varies between 1 to n
    return -1;
  }
}<|MERGE_RESOLUTION|>--- conflicted
+++ resolved
@@ -18,12 +18,6 @@
  */
 package org.apache.accumulo.shell.commands;
 
-<<<<<<< HEAD
-=======
-import static java.nio.charset.StandardCharsets.UTF_8;
-import static org.apache.accumulo.fate.zookeeper.ServiceLock.ServiceLockPath;
-
->>>>>>> 7c2fb0bf
 import java.io.IOException;
 import java.util.ArrayList;
 import java.util.Arrays;
@@ -31,25 +25,8 @@
 import java.util.Formatter;
 import java.util.List;
 
-<<<<<<< HEAD
 import org.apache.accumulo.core.client.AccumuloException;
-import org.apache.accumulo.core.client.AccumuloSecurityException;
 import org.apache.accumulo.core.client.admin.TransactionStatus;
-=======
-import org.apache.accumulo.core.Constants;
-import org.apache.accumulo.core.client.AccumuloException;
-import org.apache.accumulo.core.clientImpl.ClientContext;
-import org.apache.accumulo.core.conf.Property;
-import org.apache.accumulo.core.conf.SiteConfiguration;
-import org.apache.accumulo.fate.AdminUtil;
-import org.apache.accumulo.fate.FateTxId;
-import org.apache.accumulo.fate.ReadOnlyRepo;
-import org.apache.accumulo.fate.ReadOnlyTStore.TStatus;
-import org.apache.accumulo.fate.Repo;
-import org.apache.accumulo.fate.ZooStore;
-import org.apache.accumulo.fate.zookeeper.ServiceLock;
-import org.apache.accumulo.fate.zookeeper.ZooReaderWriter;
->>>>>>> 7c2fb0bf
 import org.apache.accumulo.shell.Shell;
 import org.apache.accumulo.shell.Shell.Command;
 import org.apache.commons.cli.CommandLine;
@@ -68,132 +45,28 @@
 
   @Override
   public int execute(final String fullCommand, final CommandLine cl, final Shell shellState)
-<<<<<<< HEAD
-      throws AccumuloException, AccumuloSecurityException, ParseException, KeeperException,
-      InterruptedException, IOException {
-=======
       throws ParseException, KeeperException, InterruptedException, IOException, AccumuloException {
-    ClientContext context = shellState.getContext();
-    var siteConfig = SiteConfiguration.auto();
->>>>>>> 7c2fb0bf
     String[] args = cl.getArgs();
 
     if (args.length <= 0) {
       throw new ParseException("Must provide a command to execute");
     }
     String cmd = args[0];
-<<<<<<< HEAD
     // Only get the Transaction IDs passed in from the command line.
     List<String> txids = new ArrayList<>(cl.getArgList().subList(1, args.length));
-
     if ("fail".equals(cmd)) {
-      if (txids.isEmpty()) {
-        throw new ParseException("Must provide transaction ID");
-      }
-
+      validateArgs(txids);
       shellState.getAccumuloClient().instanceOperations().fateFail(txids);
     } else if ("delete".equals(cmd)) {
-      if (txids.isEmpty()) {
-        throw new ParseException("Must provide transaction ID");
-      }
-
+      validateArgs(txids);
       shellState.getAccumuloClient().instanceOperations().fateDelete(txids);
     } else if ("list".equals(cmd) || "print".equals(cmd)) {
       // Parse TStatus filters for print display
       List<String> filterStatus = new ArrayList<>();
       if (cl.hasOption(statusOption.getOpt())) {
         filterStatus = Arrays.asList(cl.getOptionValues(statusOption.getOpt()));
-=======
-    boolean failedCommand = false;
+      }
 
-    AdminUtil<FateCommand> admin = new AdminUtil<>(false);
-
-    String fatePath = context.getZooKeeperRoot() + Constants.ZFATE;
-    var managerLockPath = ServiceLock.path(context.getZooKeeperRoot() + Constants.ZMANAGER_LOCK);
-    var tableLocksPath = ServiceLock.path(context.getZooKeeperRoot() + Constants.ZTABLE_LOCKS);
-    ZooReaderWriter zk =
-        getZooReaderWriter(context, siteConfig, cl.getOptionValue(secretOption.getOpt()));
-    ZooStore<FateCommand> zs = new ZooStore<>(fatePath, zk);
-
-    if ("fail".equals(cmd)) {
-      validateArgs(args);
-      failedCommand = failTx(admin, zs, zk, managerLockPath, args);
-    } else if ("delete".equals(cmd)) {
-      validateArgs(args);
-      failedCommand = deleteTx(admin, zs, zk, managerLockPath, args);
-    } else if ("list".equals(cmd) || "print".equals(cmd)) {
-      printTx(shellState, admin, zs, zk, tableLocksPath, args, cl,
-          cl.hasOption(statusOption.getOpt()));
-    } else if ("dump".equals(cmd)) {
-      String output = dumpTx(zs, args);
-      System.out.println(output);
-    } else {
-      throw new ParseException("Invalid command option");
-    }
-
-    return failedCommand ? 1 : 0;
-  }
-
-  String dumpTx(ZooStore<FateCommand> zs, String[] args) {
-    List<Long> txids;
-    if (args.length == 1) {
-      txids = zs.list();
-    } else {
-      txids = new ArrayList<>();
-      for (int i = 1; i < args.length; i++) {
-        txids.add(parseTxid(args[i]));
-      }
-    }
-
-    Gson gson = new GsonBuilder()
-        .registerTypeAdapter(ReadOnlyRepo.class, new InterfaceSerializer<>())
-        .registerTypeAdapter(Repo.class, new InterfaceSerializer<>())
-        .registerTypeAdapter(byte[].class, new ByteArraySerializer()).setPrettyPrinting().create();
-
-    List<FateStack> txStacks = new ArrayList<>();
-    for (Long txid : txids) {
-      List<ReadOnlyRepo<FateCommand>> repoStack = zs.getStack(txid);
-      txStacks.add(new FateStack(txid, repoStack));
-    }
-
-    return gson.toJson(txStacks);
-  }
-
-  private void printTx(Shell shellState, AdminUtil<FateCommand> admin, ZooStore<FateCommand> zs,
-      ZooReaderWriter zk, ServiceLock.ServiceLockPath tableLocksPath, String[] args, CommandLine cl,
-      boolean printStatus) throws InterruptedException, KeeperException, IOException {
-    // Parse transaction ID filters for print display
-    Set<Long> filterTxid = null;
-    if (args.length >= 2) {
-      filterTxid = new HashSet<>(args.length);
-      for (int i = 1; i < args.length; i++) {
-        try {
-          Long val = parseTxid(args[i]);
-          filterTxid.add(val);
-        } catch (NumberFormatException nfe) {
-          // Failed to parse, will exit instead of displaying everything since the intention was
-          // to potentially filter some data
-          throw new RuntimeException("Invalid transaction ID format: " + args[i], nfe);
-        }
-      }
-    }
-
-    // Parse TStatus filters for print display
-    EnumSet<TStatus> filterStatus = null;
-    if (printStatus) {
-      filterStatus = EnumSet.noneOf(TStatus.class);
-      String[] tstat = cl.getOptionValues(statusOption.getOpt());
-      for (String element : tstat) {
-        try {
-          filterStatus.add(TStatus.valueOf(element));
-        } catch (IllegalArgumentException iae) {
-          throw new RuntimeException("Invalid transaction status name: " + element, iae);
-        }
->>>>>>> 7c2fb0bf
-      }
-    }
-
-<<<<<<< HEAD
       StringBuilder sb = new StringBuilder(8096);
       Formatter fmt = new Formatter(sb);
       List<TransactionStatus> txStatuses =
@@ -224,56 +97,12 @@
     }
 
     return 0;
-=======
-    StringBuilder buf = new StringBuilder(8096);
-    Formatter fmt = new Formatter(buf);
-    admin.print(zs, zk, tableLocksPath, fmt, filterTxid, filterStatus);
-    shellState.printLines(Collections.singletonList(buf.toString()).iterator(),
-        !cl.hasOption(disablePaginationOpt.getOpt()));
   }
 
-  private boolean deleteTx(AdminUtil<FateCommand> admin, ZooStore<FateCommand> zs,
-      ZooReaderWriter zk, ServiceLockPath zLockManagerPath, String[] args)
-      throws InterruptedException, KeeperException {
-    boolean success = true;
-    for (int i = 1; i < args.length; i++) {
-      if (admin.prepDelete(zs, zk, zLockManagerPath, args[i])) {
-        admin.deleteLocks(zk, zLockManagerPath, args[i]);
-      } else {
-        System.out.printf("Could not delete transaction: %s%n", args[i]);
-        return !success;
-      }
-    }
-    return success;
-  }
-
-  private void validateArgs(String[] args) throws ParseException {
-    if (args.length <= 1) {
+  private void validateArgs(List<String> txids) throws ParseException {
+    if (txids.size() <= 0) {
       throw new ParseException("Must provide transaction ID");
     }
-  }
-
-  public boolean failTx(AdminUtil<FateCommand> admin, ZooStore<FateCommand> zs, ZooReaderWriter zk,
-      ServiceLockPath managerLockPath, String[] args) {
-    boolean success = true;
-    for (int i = 1; i < args.length; i++) {
-      if (!admin.prepFail(zs, zk, managerLockPath, args[i])) {
-        System.out.printf("Could not fail transaction: %s%n", args[i]);
-        return !success;
-      }
-    }
-    return success;
-  }
-
-  synchronized ZooReaderWriter getZooReaderWriter(ClientContext context,
-      SiteConfiguration siteConfig, String secret) {
-
-    if (secret == null) {
-      secret = siteConfig.get(Property.INSTANCE_SECRET);
-    }
-
-    return context.getZooReader().asWriter(secret);
->>>>>>> 7c2fb0bf
   }
 
   @Override
