/*
 * Licensed to the Apache Software Foundation (ASF) under one
 * or more contributor license agreements.  See the NOTICE file
 * distributed with this work for additional information
 * regarding copyright ownership.  The ASF licenses this file
 * to you under the Apache License, Version 2.0 (the
 * "License"); you may not use this file except in compliance
 * with the License.  You may obtain a copy of the License at
 *
 *   http://www.apache.org/licenses/LICENSE-2.0
 *
 * Unless required by applicable law or agreed to in writing,
 * software distributed under the License is distributed on an
 * "AS IS" BASIS, WITHOUT WARRANTIES OR CONDITIONS OF ANY
 * KIND, either express or implied.  See the License for the
 * specific language governing permissions and limitations
 * under the License.
 */
package org.apache.accumulo.shell.commands;

import java.io.IOException;
import java.util.ArrayList;
import java.util.Arrays;
import java.util.Collections;
import java.util.Formatter;
import java.util.List;

import org.apache.accumulo.core.client.AccumuloException;
import org.apache.accumulo.core.client.AccumuloSecurityException;
import org.apache.accumulo.core.client.admin.TransactionStatus;
import org.apache.accumulo.core.clientImpl.ClientContext;
import org.apache.accumulo.core.conf.Property;
import org.apache.accumulo.core.conf.SiteConfiguration;
import org.apache.accumulo.core.manager.thrift.FateService;
import org.apache.accumulo.core.rpc.ThriftUtil;
import org.apache.accumulo.core.rpc.clients.ThriftClientTypes;
import org.apache.accumulo.core.trace.TraceUtil;
import org.apache.accumulo.fate.AdminUtil;
import org.apache.accumulo.fate.FateTxId;
import org.apache.accumulo.fate.ZooStore;
import org.apache.accumulo.fate.zookeeper.ServiceLock.ServiceLockPath;
import org.apache.accumulo.fate.zookeeper.ZooReaderWriter;
import org.apache.accumulo.shell.Shell;
import org.apache.accumulo.shell.Shell.Command;
import org.apache.commons.cli.CommandLine;
import org.apache.commons.cli.Option;
import org.apache.commons.cli.OptionGroup;
import org.apache.commons.cli.Options;
import org.apache.commons.cli.ParseException;
import org.apache.zookeeper.KeeperException;

/**
 * Manage FATE transactions
 */
public class FateCommand extends Command {

  private Option cancel;
  private Option delete;
  private Option dump;
  private Option fail;
  private Option list;
  private Option print;
  private Option statusOption;
  private Option disablePaginationOpt;

  private long parseTxid(String s) {
    if (FateTxId.isFormatedTid(s)) {
      return FateTxId.fromString(s);
    } else {
      return Long.parseLong(s, 16);
    }
  }

  protected String getZKRoot(ClientContext context) {
    return context.getZooKeeperRoot();
  }

  synchronized ZooReaderWriter getZooReaderWriter(ClientContext context, String secret) {
    if (secret == null) {
      secret = SiteConfiguration.auto().get(Property.INSTANCE_SECRET);
    }
    return context.getZooReader().asWriter(secret);
  }

  protected ZooStore<FateCommand> getZooStore(String fateZkPath, ZooReaderWriter zrw)
      throws KeeperException, InterruptedException {
    return new ZooStore<>(fateZkPath, zrw);
  }

  @Override
  public int execute(final String fullCommand, final CommandLine cl, final Shell shellState)
      throws ParseException, KeeperException, InterruptedException, IOException, AccumuloException,
      AccumuloSecurityException {

    if (cl.hasOption(cancel.getOpt())) {
      String[] txids = cl.getOptionValues(cancel.getOpt());
      validateArgs(txids);
      cancelSubmittedTxs(shellState, txids);
    } else if (cl.hasOption(fail.getOpt())) {
      String[] txids = cl.getOptionValues(fail.getOpt());
      validateArgs(txids);
      failTx(shellState, txids);
    } else if (cl.hasOption(delete.getOpt())) {
      String[] txids = cl.getOptionValues(delete.getOpt());
      validateArgs(txids);
      deleteTx(shellState, txids);
    } else if (cl.hasOption(list.getOpt())) {
<<<<<<< HEAD
      printTx(shellState, cl.getOptionValues(list.getOpt()), cl,
          cl.hasOption(statusOption.getOpt()));
    } else if (cl.hasOption(print.getOpt())) {
      printTx(shellState, cl.getOptionValues(print.getOpt()), cl,
          cl.hasOption(statusOption.getOpt()));
=======
      printTx(shellState, admin, zs, zk, tableLocksPath, cl.getOptionValues(list.getOpt()), cl);
    } else if (cl.hasOption(print.getOpt())) {
      printTx(shellState, admin, zs, zk, tableLocksPath, cl.getOptionValues(print.getOpt()), cl);
>>>>>>> 62aa21e4
    } else if (cl.hasOption(dump.getOpt())) {
      dumpTx(shellState, cl.getOptionValues(dump.getOpt()));
    } else {
      throw new ParseException("Invalid command option");
    }
    return 0;
  }

  public void failTx(Shell shellState, String[] args) throws AccumuloException {
    shellState.getAccumuloClient().instanceOperations().fateFail(Arrays.asList(args));
  }

  protected void deleteTx(Shell shellState, String[] args) throws AccumuloException {
    shellState.getAccumuloClient().instanceOperations().fateDelete(Arrays.asList(args));
  }

  protected void dumpTx(Shell shellState, String[] args) throws AccumuloException {

    if (args == null) {
      args = new String[] {};
    }

    List<TransactionStatus> txStatuses =
        shellState.getAccumuloClient().instanceOperations().fateStatus(Arrays.asList(args), null);

<<<<<<< HEAD
    if (txStatuses.isEmpty())
      shellState.getWriter().println(" No transactions to dump");

    for (var tx : txStatuses) {
      shellState.getWriter().println(tx.getStackInfo());
=======
  protected void printTx(Shell shellState, AdminUtil<FateCommand> admin, ZooStore<FateCommand> zs,
      ZooReaderWriter zk, ServiceLock.ServiceLockPath tableLocksPath, String[] args, CommandLine cl)
      throws InterruptedException, KeeperException, IOException {
    // Parse transaction ID filters for print display
    Set<Long> filterTxid = new HashSet<>();
    if (args != null && args.length >= 2) {
      for (int i = 1; i < args.length; i++) {
        Long val = parseTxid(args[i]);
        filterTxid.add(val);
      }
>>>>>>> 62aa21e4
    }
  }

  protected void printTx(Shell shellState, String[] args, CommandLine cl, boolean printStatus)
      throws IOException, AccumuloException {
    // Parse TStatus filters for print display
<<<<<<< HEAD
    List<String> filterStatus = new ArrayList<>();
    if (cl.hasOption(statusOption.getOpt())) {
      filterStatus = Arrays.asList(cl.getOptionValues(statusOption.getOpt()));
=======
    EnumSet<TStatus> filterStatus = null;
    if (cl.hasOption(statusOption.getOpt())) {
      filterStatus = EnumSet.noneOf(TStatus.class);
      String[] tstat = cl.getOptionValues(statusOption.getOpt());
      for (String element : tstat) {
        filterStatus.add(TStatus.valueOf(element));
      }
>>>>>>> 62aa21e4
    }

    StringBuilder sb = new StringBuilder(8096);
    Formatter fmt = new Formatter(sb);

    if (args == null) {
      args = new String[] {};
    }

    List<TransactionStatus> txStatuses = shellState.getAccumuloClient().instanceOperations()
        .fateStatus(Arrays.asList(args), filterStatus);

    for (TransactionStatus txStatus : txStatuses) {
      fmt.format(
          "txid: %s  status: %-18s  op: %-15s  locked: %-15s locking: %-15s top: %-15s created: %s%n",
          txStatus.getTxid(), txStatus.getStatus(), txStatus.getDebug(), txStatus.getHeldLocks(),
          txStatus.getWaitingLocks(), txStatus.getTop(), txStatus.getTimeCreatedFormatted());
    }
    fmt.format(" %s transactions", txStatuses.size());

    shellState.printLines(Collections.singletonList(sb.toString()).iterator(),
        !cl.hasOption(disablePaginationOpt.getOpt()));
  }

  protected void cancelSubmittedTxs(final Shell shellState, String[] args)
      throws AccumuloException, AccumuloSecurityException {
    ClientContext context = shellState.getContext();

    for (String arg : args) {
      long txid = Long.parseLong(arg, 16);
      shellState.getWriter().flush();
      String line = shellState.getReader().readLine("Cancel FaTE Tx " + txid + " (yes|no)? ");
      boolean cancelTx =
          line != null && (line.equalsIgnoreCase("y") || line.equalsIgnoreCase("yes"));
      if (cancelTx) {
        boolean cancelled = cancelFateOperation(context, txid, shellState);
        if (cancelled) {
          shellState.getWriter()
              .println("FaTE transaction " + txid + " was cancelled or already completed.");
        } else {
          shellState.getWriter()
              .println("FaTE transaction " + txid + " was not cancelled, status may have changed.");
        }
      } else {
        shellState.getWriter().println("Not cancelling FaTE transaction " + txid);
      }
    }
  }

  private static boolean cancelFateOperation(ClientContext context, long txid,
      final Shell shellState) throws AccumuloException, AccumuloSecurityException {
    FateService.Client client = null;
    try {
      client = ThriftClientTypes.FATE.getConnectionWithRetry(context);
      return client.cancelFateOperation(TraceUtil.traceInfo(), context.rpcCreds(), txid);
    } catch (Exception e) {
      shellState.getWriter()
          .println("ManagerClient request failed, retrying. Cause: " + e.getMessage());
      throw new AccumuloException(e);
    } finally {
      if (client != null)
        ThriftUtil.close(client, context);
    }
  }

  public boolean failTx(AdminUtil<FateCommand> admin, ZooStore<FateCommand> zs, ZooReaderWriter zk,
      ServiceLockPath managerLockPath, String[] args) {
    boolean success = true;
    for (int i = 1; i < args.length; i++) {
      if (!admin.prepFail(zs, zk, managerLockPath, args[i])) {
        System.out.printf("Could not fail transaction: %s%n", args[i]);
        return !success;
      }
    }
    return success;
  }

  private void validateArgs(String[] args) throws ParseException {
    if (args.length < 1) {
      throw new ParseException("Must provide transaction ID");
    }
  }

  @Override
  public String description() {
    return "manage FATE transactions";
  }

  @Override
  public Options getOptions() {
    final Options o = new Options();

    OptionGroup commands = new OptionGroup();
    cancel =
        new Option("cancel", "cancel-submitted", true, "cancel new or submitted FaTE transactions");
    cancel.setArgName("txid");
    cancel.setArgs(Option.UNLIMITED_VALUES);
    cancel.setOptionalArg(false);

    fail = new Option("fail", "fail", true,
        "Transition FaTE transaction status to FAILED_IN_PROGRESS (requires Manager to be down)");
    fail.setArgName("txid");
    fail.setArgs(Option.UNLIMITED_VALUES);
    fail.setOptionalArg(false);

    delete = new Option("delete", "delete", true,
        "delete locks associated with FaTE transactions (requires Manager to be down)");
    delete.setArgName("txid");
    delete.setArgs(Option.UNLIMITED_VALUES);
    delete.setOptionalArg(false);

    list = new Option("list", "list", true, "print FaTE transaction information");
    list.setArgName("txid");
    list.setArgs(Option.UNLIMITED_VALUES);
    list.setOptionalArg(true);

    print = new Option("print", "print", true, "print FaTE transaction information");
    print.setArgName("txid");
    print.setArgs(Option.UNLIMITED_VALUES);
    print.setOptionalArg(true);

    dump = new Option("dump", "dump", true, "dump FaTE transaction information details");
    dump.setArgName("txid");
    dump.setArgs(Option.UNLIMITED_VALUES);
    dump.setOptionalArg(true);

    commands.addOption(cancel);
    commands.addOption(fail);
    commands.addOption(delete);
    commands.addOption(list);
    commands.addOption(print);
    commands.addOption(dump);
    o.addOptionGroup(commands);

    statusOption = new Option("t", "status-type", true,
        "filter 'print' on the transaction status type(s) {NEW, SUBMITTED, IN_PROGRESS,"
            + " FAILED_IN_PROGRESS, FAILED, SUCCESSFUL}");
    statusOption.setArgs(Option.UNLIMITED_VALUES);
    statusOption.setOptionalArg(false);
    o.addOption(statusOption);
    disablePaginationOpt =
        new Option("np", "no-pagination", false, "disables pagination of output");
    o.addOption(disablePaginationOpt);
    return o;
  }

  @Override
  public int numArgs() {
    // Arg length varies between 1 to n
    return -1;
  }
}<|MERGE_RESOLUTION|>--- conflicted
+++ resolved
@@ -105,17 +105,9 @@
       validateArgs(txids);
       deleteTx(shellState, txids);
     } else if (cl.hasOption(list.getOpt())) {
-<<<<<<< HEAD
-      printTx(shellState, cl.getOptionValues(list.getOpt()), cl,
-          cl.hasOption(statusOption.getOpt()));
+      printTx(shellState, cl.getOptionValues(list.getOpt()), cl);
     } else if (cl.hasOption(print.getOpt())) {
-      printTx(shellState, cl.getOptionValues(print.getOpt()), cl,
-          cl.hasOption(statusOption.getOpt()));
-=======
-      printTx(shellState, admin, zs, zk, tableLocksPath, cl.getOptionValues(list.getOpt()), cl);
-    } else if (cl.hasOption(print.getOpt())) {
-      printTx(shellState, admin, zs, zk, tableLocksPath, cl.getOptionValues(print.getOpt()), cl);
->>>>>>> 62aa21e4
+      printTx(shellState, cl.getOptionValues(print.getOpt()), cl);
     } else if (cl.hasOption(dump.getOpt())) {
       dumpTx(shellState, cl.getOptionValues(dump.getOpt()));
     } else {
@@ -141,43 +133,20 @@
     List<TransactionStatus> txStatuses =
         shellState.getAccumuloClient().instanceOperations().fateStatus(Arrays.asList(args), null);
 
-<<<<<<< HEAD
     if (txStatuses.isEmpty())
       shellState.getWriter().println(" No transactions to dump");
 
     for (var tx : txStatuses) {
       shellState.getWriter().println(tx.getStackInfo());
-=======
-  protected void printTx(Shell shellState, AdminUtil<FateCommand> admin, ZooStore<FateCommand> zs,
-      ZooReaderWriter zk, ServiceLock.ServiceLockPath tableLocksPath, String[] args, CommandLine cl)
-      throws InterruptedException, KeeperException, IOException {
-    // Parse transaction ID filters for print display
-    Set<Long> filterTxid = new HashSet<>();
-    if (args != null && args.length >= 2) {
-      for (int i = 1; i < args.length; i++) {
-        Long val = parseTxid(args[i]);
-        filterTxid.add(val);
-      }
->>>>>>> 62aa21e4
     }
   }
 
   protected void printTx(Shell shellState, String[] args, CommandLine cl, boolean printStatus)
       throws IOException, AccumuloException {
     // Parse TStatus filters for print display
-<<<<<<< HEAD
     List<String> filterStatus = new ArrayList<>();
     if (cl.hasOption(statusOption.getOpt())) {
       filterStatus = Arrays.asList(cl.getOptionValues(statusOption.getOpt()));
-=======
-    EnumSet<TStatus> filterStatus = null;
-    if (cl.hasOption(statusOption.getOpt())) {
-      filterStatus = EnumSet.noneOf(TStatus.class);
-      String[] tstat = cl.getOptionValues(statusOption.getOpt());
-      for (String element : tstat) {
-        filterStatus.add(TStatus.valueOf(element));
-      }
->>>>>>> 62aa21e4
     }
 
     StringBuilder sb = new StringBuilder(8096);
