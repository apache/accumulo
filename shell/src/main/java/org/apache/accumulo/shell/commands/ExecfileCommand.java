--- conflicted
+++ resolved
@@ -36,15 +36,9 @@
   }
 
   @Override
-<<<<<<< HEAD
-  public int execute(final String fullCommand, final CommandLine cl, final Shell shellState) throws Exception {
-    try (Scanner scanner = new Scanner(new File(cl.getArgs()[0]), UTF_8.name())) {
-=======
   public int execute(final String fullCommand, final CommandLine cl, final Shell shellState)
       throws Exception {
-    Scanner scanner = new Scanner(new File(cl.getArgs()[0]), UTF_8.name());
-    try {
->>>>>>> f4f43feb
+    try (Scanner scanner = new Scanner(new File(cl.getArgs()[0]), UTF_8.name())) {
       while (scanner.hasNextLine()) {
         shellState.execCommand(scanner.nextLine(), true, cl.hasOption(verboseOption.getOpt()));
       }
