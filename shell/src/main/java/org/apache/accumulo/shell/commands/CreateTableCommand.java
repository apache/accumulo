/*
 * Licensed to the Apache Software Foundation (ASF) under one
 * or more contributor license agreements.  See the NOTICE file
 * distributed with this work for additional information
 * regarding copyright ownership.  The ASF licenses this file
 * to you under the Apache License, Version 2.0 (the
 * "License"); you may not use this file except in compliance
 * with the License.  You may obtain a copy of the License at
 *
 *   https://www.apache.org/licenses/LICENSE-2.0
 *
 * Unless required by applicable law or agreed to in writing,
 * software distributed under the License is distributed on an
 * "AS IS" BASIS, WITHOUT WARRANTIES OR CONDITIONS OF ANY
 * KIND, either express or implied.  See the License for the
 * specific language governing permissions and limitations
 * under the License.
 */
package org.apache.accumulo.shell.commands;

import static org.apache.accumulo.core.util.Validators.NEW_TABLE_NAME;

import java.io.IOException;
import java.util.Arrays;
import java.util.EnumSet;
import java.util.HashMap;
import java.util.HashSet;
import java.util.List;
import java.util.Map;
import java.util.Set;
import java.util.TreeSet;

import org.apache.accumulo.core.client.AccumuloException;
import org.apache.accumulo.core.client.AccumuloSecurityException;
import org.apache.accumulo.core.client.IteratorSetting;
import org.apache.accumulo.core.client.NamespaceNotFoundException;
import org.apache.accumulo.core.client.TableExistsException;
import org.apache.accumulo.core.client.TableNotFoundException;
import org.apache.accumulo.core.client.admin.NewTableConfiguration;
import org.apache.accumulo.core.client.admin.TabletAvailability;
import org.apache.accumulo.core.client.admin.TimeType;
import org.apache.accumulo.core.conf.Property;
import org.apache.accumulo.core.data.constraints.VisibilityConstraint;
import org.apache.accumulo.core.iterators.IteratorUtil.IteratorScope;
import org.apache.accumulo.core.iteratorsImpl.IteratorConfigUtil;
import org.apache.accumulo.shell.Shell;
import org.apache.accumulo.shell.Shell.Command;
import org.apache.accumulo.shell.ShellUtil;
import org.apache.accumulo.shell.Token;
import org.apache.commons.cli.CommandLine;
import org.apache.commons.cli.Option;
import org.apache.commons.cli.OptionGroup;
import org.apache.commons.cli.Options;
import org.apache.hadoop.io.Text;

public class CreateTableCommand extends Command {
  private Option createTableOptCopySplits;
  // copies configuration (property hierarchy: system, namespace, table) into table properties
  private Option createTableOptCopyConfig;
  // copies properties from target table, (omits system and namespace properties in configuration)
  private Option createTableOptExcludeParentProps;
  private Option createTableOptSplit;
  private Option createTableOptTimeLogical;
  private Option createTableOptTimeMillis;
  private Option createTableNoDefaultIters;
  private Option createTableOptEVC;
  private Option base64Opt;
  private Option createTableOptFormatter;
  private Option createTableOptInitProp;
  private Option createTableOptLocalityProps;
  private Option createTableOptIteratorProps;
  private Option createTableOptOffline;
  private Option createTableOptInitialTabletAvailability;

  @Override
  public int execute(final String fullCommand, final CommandLine cl, final Shell shellState)
      throws AccumuloException, AccumuloSecurityException, TableExistsException,
      TableNotFoundException, IOException, NamespaceNotFoundException {

    final String tableName = cl.getArgs()[0];
    var ntc = new NewTableConfiguration();

    NEW_TABLE_NAME.validate(tableName);

    if (shellState.getAccumuloClient().tableOperations().exists(tableName)) {
      throw new TableExistsException(null, tableName, null);
    }

    final boolean decode = cl.hasOption(base64Opt.getOpt());

    // Prior to 2.0, if splits were provided at table creation the table was created separately
    // and then the addSplits method was called. Starting with 2.0, the splits will be
    // stored on the file system and created before the table is brought online.
    if (cl.hasOption(createTableOptSplit.getOpt())) {
      ntc.withSplits(new TreeSet<>(
          ShellUtil.scanFile(cl.getOptionValue(createTableOptSplit.getOpt()), decode)));
    } else if (cl.hasOption(createTableOptCopySplits.getOpt())) {
      final String oldTable = cl.getOptionValue(createTableOptCopySplits.getOpt());
      if (!shellState.getAccumuloClient().tableOperations().exists(oldTable)) {
        throw new TableNotFoundException(null, oldTable, null);
      }
      ntc.withSplits(
          new TreeSet<>(shellState.getAccumuloClient().tableOperations().listSplits(oldTable)));
    }

    // exclude parent properties; only valid with copy config
    if (cl.hasOption(createTableOptExcludeParentProps.getLongOpt())
        && !cl.hasOption(createTableOptCopyConfig.getOpt())) {
      throw new IllegalArgumentException(createTableOptExcludeParentProps.getLongOpt()
          + " only valid when using " + createTableOptCopyConfig.getLongOpt());
    }

    if (cl.hasOption(createTableOptCopyConfig.getOpt())) {
      final String oldTable = cl.getOptionValue(createTableOptCopyConfig.getOpt());
      if (!shellState.getAccumuloClient().tableOperations().exists(oldTable)) {
        throw new TableNotFoundException(null, oldTable, null);
      }
    }

    // set initial tablet availability, if argument supplied.
    // CreateTable will default to ONDEMAND if argument not supplied
    if (cl.hasOption(createTableOptInitialTabletAvailability.getOpt())) {
      String tabletAvailability =
          cl.getOptionValue(createTableOptInitialTabletAvailability.getOpt()).toUpperCase();
      TabletAvailability initialTabletAvailability;
      switch (tabletAvailability) {
        case "HOSTED":
          initialTabletAvailability = TabletAvailability.HOSTED;
          break;
        case "UNHOSTED":
          initialTabletAvailability = TabletAvailability.UNHOSTED;
          break;
        default:
          initialTabletAvailability = TabletAvailability.ONDEMAND;
      }
      ntc = ntc.withInitialTabletAvailability(initialTabletAvailability);
    }

    TimeType timeType = TimeType.MILLIS;
    if (cl.hasOption(createTableOptTimeLogical.getOpt())) {
      timeType = TimeType.LOGICAL;
    }

    Map<String,String> initProperties =
        new HashMap<>(ShellUtil.parseMapOpt(cl, createTableOptInitProp));

    // Set iterator if supplied
    if (cl.hasOption(createTableOptIteratorProps.getOpt())) {
      attachIteratorToNewTable(cl, shellState, ntc);
    }

    // Set up locality groups, if supplied
    if (cl.hasOption(createTableOptLocalityProps.getOpt())) {
      setLocalityForNewTable(cl, ntc);
    }

    // set offline table creation property
    if (cl.hasOption(createTableOptOffline.getOpt())) {
      ntc.createOffline();
    }

    // Copy configuration options if flag was set
    if (cl.hasOption(createTableOptCopyConfig.getOpt())) {
      String srcTable = cl.getOptionValue(createTableOptCopyConfig.getOpt());
      if (cl.hasOption(createTableOptExcludeParentProps.getLongOpt())) {
        // copy properties, excludes parent properties in configuration
        Map<String,String> tableProps =
            shellState.getAccumuloClient().tableOperations().getTableProperties(srcTable);
        tableProps.entrySet().stream()
            .filter(entry -> Property.isValidTablePropertyKey(entry.getKey()))
            .forEach(entry -> initProperties.put(entry.getKey(), entry.getValue()));
      } else {
        // copy configuration (include parent properties)
        final Map<String,String> configuration =
            shellState.getAccumuloClient().tableOperations().getConfiguration(srcTable);
        configuration.entrySet().stream()
            .filter(entry -> Property.isValidTablePropertyKey(entry.getKey()))
            .forEach(entry -> initProperties.put(entry.getKey(), entry.getValue()));
      }
    }

    // if no defaults selected, remove, even if copied from configuration or properties
    if (cl.hasOption(createTableNoDefaultIters.getOpt())) {
      Set<String> initialProps = IteratorConfigUtil.generateInitialTableProperties(true).keySet();
      initialProps.forEach(initProperties::remove);
    }

    // Load custom formatter if set
    if (cl.hasOption(createTableOptFormatter.getOpt())) {
      final String formatterClass = cl.getOptionValue(createTableOptFormatter.getOpt());
      initProperties.put(Property.TABLE_FORMATTER_CLASS.toString(), formatterClass);
    }

    // create table.
    shellState.getAccumuloClient().tableOperations().create(tableName,
        ntc.setTimeType(timeType).setProperties(initProperties));

    shellState.setTableName(tableName); // switch shell to new table context

    if (cl.hasOption(createTableOptEVC.getOpt())) {
      try {
        shellState.getAccumuloClient().tableOperations().addConstraint(tableName,
            VisibilityConstraint.class.getName());
      } catch (AccumuloException e) {
        Shell.log.warn("{} while setting visibility constraint, but table was created",
            e.getMessage(), e);
      }
    }

    return 0;
  }

  /**
   * Add supplied locality groups information to a NewTableConfiguration object.
   * <p>
   * Used in conjunction with createtable shell command to allow locality groups to be configured
   * upon table creation.
   */
  private void setLocalityForNewTable(CommandLine cl, NewTableConfiguration ntc) {
    HashMap<String,Set<Text>> localityGroupMap = new HashMap<>();
    String[] options = cl.getOptionValues(createTableOptLocalityProps.getOpt());
    for (String localityInfo : options) {
      final String[] parts = localityInfo.split("=", 2);
      if (parts.length < 2) {
        throw new IllegalArgumentException("Missing '=' or there are spaces between entries");
      }
      final String groupName = parts[0];
      final HashSet<Text> colFams = new HashSet<>();
      for (String family : parts[1].split(",")) {
        colFams.add(new Text(family.getBytes(Shell.CHARSET)));
      }
      // check that group names are not duplicated on usage line
      if (localityGroupMap.put(groupName, colFams) != null) {
        throw new IllegalArgumentException(
            "Duplicate locality group name found. Group names must be unique");
      }
    }
    ntc.setLocalityGroups(localityGroupMap);
  }

  /**
   * Add supplied iterator information to NewTableConfiguration object.
   * <p>
   * Used in conjunction with createtable shell command to allow an iterator to be configured upon
   * table creation.
   */
  private void attachIteratorToNewTable(final CommandLine cl, final Shell shellState,
      NewTableConfiguration ntc) {
    EnumSet<IteratorScope> scopeEnumSet;
    IteratorSetting iteratorSetting;
    if (shellState.iteratorProfiles.isEmpty()) {
      throw new IllegalArgumentException("No shell iterator profiles have been created.");
    }
    String[] options = cl.getOptionValues(createTableOptIteratorProps.getOpt());
    for (String profileInfo : options) {
      String[] parts = profileInfo.split(":", 2);
      String profileName = parts[0];
      // The iteratorProfiles.get calls below will throw an NPE if the profile does not exist
      // This can occur when the profile actually does not exist or if there is
      // extraneous spacing in the iterator profile argument list causing the parser to read a scope
      // as a profile.
      try {
        iteratorSetting = shellState.iteratorProfiles.get(profileName).get(0);
      } catch (NullPointerException ex) {
        throw new IllegalArgumentException("invalid iterator argument. Either"
            + " profile does not exist or unexpected spaces in argument list.", ex);
      }
      // handle case where only the profile is supplied. Use all scopes by default if no scope args
      // are provided.
      if (parts.length == 1) {
        // add all scopes to enum set
        scopeEnumSet = EnumSet.allOf(IteratorScope.class);
      } else {
        // user provided scope arguments exist, parse them
        List<String> scopeArgs = Arrays.asList(parts[1].split(","));
        // there are only three allowable scope values
        if (scopeArgs.size() > 3) {
          throw new IllegalArgumentException("Too many scope arguments supplied");
        }
        // handle the 'all' argument separately since it is not an allowable enum value for
        // IteratorScope
        // if 'all' is used, it should be the only scope provided
        if (scopeArgs.contains("all")) {
          if (scopeArgs.size() > 1) {
            throw new IllegalArgumentException("Cannot use 'all' in conjunction with other scopes");
          }
          scopeEnumSet = EnumSet.allOf(IteratorScope.class);
        } else {
          // 'all' is not involved, examine the scope arguments and populate iterator scope EnumSet
          scopeEnumSet = validateScopes(scopeArgs);
        }
      }
      ntc.attachIterator(iteratorSetting, scopeEnumSet);
    }
  }

  /**
   * Validate that the provided scope arguments are valid iterator scope settings. Checking for
   * duplicate entries and invalid scope values.
   * <p>
   * Returns an EnumSet of scopes to be set.
   */
  private EnumSet<IteratorScope> validateScopes(final List<String> scopeList) {
    EnumSet<IteratorScope> scopes = EnumSet.noneOf(IteratorScope.class);
    for (String scopeStr : scopeList) {
      try {
        IteratorScope scope = IteratorScope.valueOf(scopeStr);
        if (!scopes.add(scope)) {
          throw new IllegalArgumentException("duplicate scope arguments found");
        }
      } catch (IllegalArgumentException ex) {
        throw new IllegalArgumentException("illegal scope arguments: " + ex.getMessage(), ex);
      }
    }
    return scopes;
  }

  @Override
  public String description() {
    return "creates a new table, with optional aggregators, iterators, locality"
        + " groups and optionally pre-split";
  }

  @Override
  public String usage() {
    return getName() + " <tableName>";
  }

  @Override
  public Options getOptions() {
    final Options o = new Options();

    createTableOptCopyConfig =
        new Option("cc", "copy-config", true, "table to copy effective configuration from");
    createTableOptExcludeParentProps = new Option(null, "exclude-parent-properties", false,
        "exclude properties from its parent(s) when copying configuration");
    createTableOptCopySplits =
        new Option("cs", "copy-splits", true, "table to copy current splits from");
    createTableOptSplit = new Option("sf", "splits-file", true,
        "file with a newline-separated list of rows to split the table with");
    createTableOptTimeLogical = new Option("tl", "time-logical", false, "use logical time");
    createTableOptTimeMillis = new Option("tm", "time-millis", false, "use time in milliseconds");
    createTableNoDefaultIters = new Option("ndi", "no-default-iterators", false,
        "prevent creation of the normal default iterator set");
    createTableOptEVC = new Option("evc", "enable-visibility-constraint", false,
        "prevent users from writing data they cannot read. When enabling this,"
            + " consider disabling bulk import and alter table.");
    createTableOptFormatter = new Option("f", "formatter", true, "default formatter to set");
<<<<<<< HEAD
    createTableOptInitProp =
        new Option("prop", "init-properties", true, "user defined initial properties");
    createTableOptInitialTabletAvailability =
        new Option("a", "availability", true, "initial tablet availability (defaults to ONDEMAND)");
=======
    createTableOptInitProp = new Option("prop", "init-properties", true,
        "comma-separated user-defined initial key=value pairs");
>>>>>>> c9b93585
    createTableOptCopyConfig.setArgName("table");
    createTableOptCopySplits.setArgName("table");
    createTableOptSplit.setArgName("filename");
    createTableOptFormatter.setArgName("className");
    createTableOptInitProp.setArgName("properties");
    createTableOptInitialTabletAvailability.setArgName("availability");

    createTableOptLocalityProps =
        new Option("l", "locality", true, "create locality groups at table creation");
    createTableOptLocalityProps.setArgName("group=col_fam[,col_fam]");
    createTableOptLocalityProps.setArgs(Option.UNLIMITED_VALUES);

    createTableOptIteratorProps = new Option("i", "iter", true,
        "initialize iterator at table creation using profile. If no scope supplied, all"
            + " scopes are activated.");
    createTableOptIteratorProps.setArgName("profile[:[all]|[scan[,]][minc[,]][majc]]");
    createTableOptIteratorProps.setArgs(Option.UNLIMITED_VALUES);

    createTableOptOffline = new Option("o", "offline", false, "create table in offline mode");

    // Splits and CopySplits are put in an optionsgroup to make them
    // mutually exclusive
    final OptionGroup splitOrCopySplit = new OptionGroup();
    splitOrCopySplit.addOption(createTableOptSplit);
    splitOrCopySplit.addOption(createTableOptCopySplits);

    final OptionGroup timeGroup = new OptionGroup();
    timeGroup.addOption(createTableOptTimeLogical);
    timeGroup.addOption(createTableOptTimeMillis);

    base64Opt = new Option("b64", "base64encoded", false, "decode encoded split points");
    o.addOption(base64Opt);

    o.addOptionGroup(splitOrCopySplit);
    o.addOptionGroup(timeGroup);
    o.addOption(createTableOptSplit);
    o.addOption(createTableOptCopyConfig);
    o.addOption(createTableOptExcludeParentProps);
    o.addOption(createTableNoDefaultIters);
    o.addOption(createTableOptEVC);
    o.addOption(createTableOptFormatter);
    o.addOption(createTableOptInitProp);
    o.addOption(createTableOptLocalityProps);
    o.addOption(createTableOptIteratorProps);
    o.addOption(createTableOptOffline);
    o.addOption(createTableOptInitialTabletAvailability);

    return o;
  }

  @Override
  public int numArgs() {
    return 1;
  }

  @Override
  public void registerCompletion(final Token root,
      final Map<Command.CompletionSet,Set<String>> special) {
    registerCompletionForNamespaces(root, special);
  }
}<|MERGE_RESOLUTION|>--- conflicted
+++ resolved
@@ -346,15 +346,10 @@
         "prevent users from writing data they cannot read. When enabling this,"
             + " consider disabling bulk import and alter table.");
     createTableOptFormatter = new Option("f", "formatter", true, "default formatter to set");
-<<<<<<< HEAD
-    createTableOptInitProp =
-        new Option("prop", "init-properties", true, "user defined initial properties");
+    createTableOptInitProp = new Option("prop", "init-properties", true,
+        "comma-separated user-defined initial key=value pairs");
     createTableOptInitialTabletAvailability =
         new Option("a", "availability", true, "initial tablet availability (defaults to ONDEMAND)");
-=======
-    createTableOptInitProp = new Option("prop", "init-properties", true,
-        "comma-separated user-defined initial key=value pairs");
->>>>>>> c9b93585
     createTableOptCopyConfig.setArgName("table");
     createTableOptCopySplits.setArgName("table");
     createTableOptSplit.setArgName("filename");
