/*
 * Licensed to the Apache Software Foundation (ASF) under one
 * or more contributor license agreements.  See the NOTICE file
 * distributed with this work for additional information
 * regarding copyright ownership.  The ASF licenses this file
 * to you under the Apache License, Version 2.0 (the
 * "License"); you may not use this file except in compliance
 * with the License.  You may obtain a copy of the License at
 *
 *   https://www.apache.org/licenses/LICENSE-2.0
 *
 * Unless required by applicable law or agreed to in writing,
 * software distributed under the License is distributed on an
 * "AS IS" BASIS, WITHOUT WARRANTIES OR CONDITIONS OF ANY
 * KIND, either express or implied.  See the License for the
 * specific language governing permissions and limitations
 * under the License.
 */
package org.apache.accumulo.shell.commands;

import static org.apache.accumulo.core.client.security.SecurityErrorCode.PERMISSION_DENIED;
import static org.apache.accumulo.shell.ShellUtil.readPropertiesFromFile;

import java.io.IOException;
import java.util.ArrayList;
import java.util.List;
import java.util.Map;
import java.util.Map.Entry;
import java.util.Objects;
import java.util.Set;
import java.util.TreeMap;
import java.util.function.Consumer;

import org.apache.accumulo.core.client.AccumuloException;
import org.apache.accumulo.core.client.AccumuloSecurityException;
import org.apache.accumulo.core.client.NamespaceNotFoundException;
import org.apache.accumulo.core.client.ResourceGroupNotFoundException;
import org.apache.accumulo.core.client.TableNotFoundException;
import org.apache.accumulo.core.conf.DefaultConfiguration;
import org.apache.accumulo.core.conf.Property;
import org.apache.accumulo.core.data.ResourceGroupId;
import org.apache.accumulo.core.rpc.clients.TServerClient;
import org.apache.accumulo.core.security.ColumnVisibility;
import org.apache.accumulo.core.util.BadArgumentException;
import org.apache.accumulo.core.util.tables.TableNameUtil;
import org.apache.accumulo.shell.Shell;
import org.apache.accumulo.shell.Shell.Command;
import org.apache.accumulo.shell.Shell.PrintFile;
import org.apache.accumulo.shell.ShellOptions;
import org.apache.accumulo.shell.Token;
import org.apache.commons.cli.CommandLine;
import org.apache.commons.cli.Option;
import org.apache.commons.cli.OptionGroup;
import org.apache.commons.cli.Options;
import org.apache.commons.lang3.StringUtils;
import org.jline.reader.LineReader;

import com.google.common.collect.ImmutableSortedMap;

public class ConfigCommand extends Command {
  private Option tableOpt;
  private Option deleteOpt;
  private Option setOpt;
  private Option forceOpt;
  private Option filterOpt;
  private Option filterWithValuesOpt;
  private Option disablePaginationOpt;
  private Option outputFileOpt;
  private Option namespaceOpt;
  private Option resourceGroupOpt;
  private Option showExpOpt;
  private Option propFileOpt;

  private int COL1 = 10;
  private int COL2 = 7;
  private LineReader reader;

  public ConfigCommand() {
    Shell.log.warn("System configuration is dependent on the server's site configuration and"
        + " applicable ZooKeeper system overrides. To get the system"
        + " configuration for a specific server set the system property: "
        + TServerClient.DEBUG_HOST);
  }

  @Override
  public void registerCompletion(final Token root,
      final Map<Command.CompletionSet,Set<String>> completionSet) {
    final Token cmd = new Token(getName());
    final Token sub = new Token("-" + setOpt.getOpt());
    for (Property p : Property.values()) {
      if (!p.getKey().endsWith(".") && !p.isExperimental()) {
        sub.addSubcommand(new Token(p.toString()));
      }
    }
    cmd.addSubcommand(sub);
    root.addSubcommand(cmd);
  }

  @Override
  public int execute(final String fullCommand, final CommandLine cl, final Shell shellState)
      throws AccumuloException, AccumuloSecurityException, TableNotFoundException, IOException,
      NamespaceNotFoundException, ResourceGroupNotFoundException {
    reader = shellState.getReader();

    boolean force = cl.hasOption(forceOpt);
    boolean showExp = cl.hasOption(showExpOpt);

    final String tableName = cl.getOptionValue(tableOpt.getOpt());
    if (tableName != null && !shellState.getAccumuloClient().tableOperations().exists(tableName)) {
      throw new TableNotFoundException(null, tableName, null);
    }
    final String namespace = cl.getOptionValue(namespaceOpt.getOpt());
    if (namespace != null
        && !shellState.getAccumuloClient().namespaceOperations().exists(namespace)) {
      throw new NamespaceNotFoundException(null, namespace, null);
    }
<<<<<<< HEAD
    final String resourceGroup = cl.getOptionValue(resourceGroupOpt.getOpt());
    ResourceGroupId rgid = null;
    if (resourceGroup != null) {
      if (!shellState.getAccumuloClient().resourceGroupOperations().exists(resourceGroup)) {
        throw new ResourceGroupNotFoundException(resourceGroup);
      }
      rgid = ResourceGroupId.of(resourceGroup);
=======
    String filename = cl.getOptionValue(propFileOpt.getOpt());
    if (filename != null) {
      modifyPropertiesFromFile(cl, shellState, filename);
>>>>>>> 11d972cd
    }
    if (cl.hasOption(deleteOpt.getOpt())) {
      // delete property from table, namespace, or system
      String property = cl.getOptionValue(deleteOpt.getOpt());
      if (property.contains("=")) {
        throw new BadArgumentException("Invalid '=' operator in delete operation.", fullCommand,
            fullCommand.indexOf('='));
      }
      String invalidTablePropFormatString =
          "Invalid per-table property : {}, still removing from zookeeper if it's there.";
      if (tableName != null) {
        if (!Property.isValidTablePropertyKey(property)) {
          Shell.log.warn(invalidTablePropFormatString, property);
        }
        shellState.getAccumuloClient().tableOperations().removeProperty(tableName, property);
        Shell.log.debug("Successfully deleted table configuration option.");
      } else if (namespace != null) {
        if (!Property.isValidTablePropertyKey(property)) {
          Shell.log.warn(invalidTablePropFormatString, property);
        }
        shellState.getAccumuloClient().namespaceOperations().removeProperty(namespace, property);
        Shell.log.debug("Successfully deleted namespace configuration option.");
      } else if (rgid != null) {
        shellState.getAccumuloClient().resourceGroupOperations().removeProperty(rgid, property);
        Shell.log.debug("Successfully deleted resource group configuration option.");
      } else {
        if (!Property.isValidZooPropertyKey(property)) {
          Shell.log.warn(invalidTablePropFormatString, property);
        }
        shellState.getAccumuloClient().instanceOperations().removeProperty(property);
        logSysPropChanged(Property.getPropertyByKey(property), "deleted");
      }
    } else if (cl.hasOption(setOpt.getOpt())) {
      // set property on table, namespace, or system
      String property = cl.getOptionValue(setOpt.getOpt());
      String value;
      if (!property.contains("=")) {
        throw new BadArgumentException("Missing '=' operator in set operation.", fullCommand,
            fullCommand.indexOf(property));
      }
      final String[] pair = property.split("=", 2);
      property = pair[0];
      value = pair[1];

      // check for deprecation
      var theProp = Property.getPropertyByKey(property);
      if (theProp != null && theProp.isDeprecated()) {
        if (!force
            && !shellState.confirm("Trying to set deprecated property `" + property + "` continue")
                .orElse(false)) {
          throw new BadArgumentException(
              "Tried to set deprecated property and force not specified.", fullCommand,
              fullCommand.indexOf(property));
        }
      }
      if (tableName != null) {
        if (!Property.isValidTablePropertyKey(property)) {
          throw new BadArgumentException("Invalid per-table property.", fullCommand,
              fullCommand.indexOf(property));
        }
        if (property.equals(Property.TABLE_DEFAULT_SCANTIME_VISIBILITY.getKey())) {
          new ColumnVisibility(value); // validate that it is a valid expression
        }
        shellState.getAccumuloClient().tableOperations().setProperty(tableName, property, value);
        Shell.log.debug("Successfully set table configuration option.");
      } else if (namespace != null) {
        if (!Property.isValidTablePropertyKey(property)) {
          throw new BadArgumentException("Invalid per-table property.", fullCommand,
              fullCommand.indexOf(property));
        }
        if (property.equals(Property.TABLE_DEFAULT_SCANTIME_VISIBILITY.getKey())) {
          new ColumnVisibility(value); // validate that it is a valid expression
        }
        shellState.getAccumuloClient().namespaceOperations().setProperty(namespace, property,
            value);
        Shell.log.debug("Successfully set table configuration option.");
      } else if (rgid != null) {
        shellState.getAccumuloClient().resourceGroupOperations().setProperty(rgid, property, value);
        Shell.log.debug("Successfully set resource group configuration option.");
      } else {
        if (!Property.isValidZooPropertyKey(property)) {
          throw new BadArgumentException("Property cannot be modified in zookeeper", fullCommand,
              fullCommand.indexOf(property));
        }
        shellState.getAccumuloClient().instanceOperations().setProperty(property, value);
        logSysPropChanged(theProp, "set");
      }
    } else {
      boolean warned = false;
      // display properties
      final TreeMap<String,String> systemConfig = new TreeMap<>();
      try {
        systemConfig
            .putAll(shellState.getAccumuloClient().instanceOperations().getSystemConfiguration());
      } catch (AccumuloSecurityException e) {
        if (e.getSecurityErrorCode() == PERMISSION_DENIED) {
          Shell.log.warn(
              "User unable to retrieve system configuration (requires System.SYSTEM permission)");
          warned = true;
        } else {
          throw e;
        }
      }

      final String outputFile = cl.getOptionValue(outputFileOpt.getOpt());
      final PrintFile printFile = outputFile == null ? null : new PrintFile(outputFile);

      final TreeMap<String,String> siteConfig = new TreeMap<>();
      try {
        siteConfig
            .putAll(shellState.getAccumuloClient().instanceOperations().getSiteConfiguration());
      } catch (AccumuloSecurityException e) {
        if (e.getSecurityErrorCode() == PERMISSION_DENIED) {
          Shell.log.warn(
              "User unable to retrieve site configuration (requires System.SYSTEM permission)");
          warned = true;
        } else {
          throw e;
        }
      }

      final TreeMap<String,String> defaults = new TreeMap<>();
      for (Entry<String,String> defaultEntry : DefaultConfiguration.getInstance()) {
        defaults.put(defaultEntry.getKey(), defaultEntry.getValue());
      }

      final TreeMap<ResourceGroupId,TreeMap<String,String>> resourceGroupConfigs = new TreeMap<>();
      for (ResourceGroupId rg : shellState.getAccumuloClient().resourceGroupOperations().list()) {
        TreeMap<String,String> rgConfig = new TreeMap<>();
        rgConfig.putAll(shellState.getAccumuloClient().resourceGroupOperations().getProperties(rg));
        resourceGroupConfigs.put(rg, rgConfig);
      }

      final TreeMap<String,String> namespaceConfig = new TreeMap<>();
      if (tableName != null) {
        String n = TableNameUtil.qualify(tableName).getFirst();
        try {
          namespaceConfig
              .putAll(shellState.getAccumuloClient().namespaceOperations().getConfiguration(n));
        } catch (AccumuloSecurityException e) {
          if (e.getSecurityErrorCode() == PERMISSION_DENIED) {
            Shell.log.warn(
                "User unable to retrieve {} namespace configuration (requires Namespace.ALTER_NAMESPACE permission)",
                StringUtils.isEmpty(n) ? "default" : n);
            warned = true;
          } else {
            throw e;
          }
        }
      }

      Map<String,String> acuconf = systemConfig;
      if (acuconf.isEmpty()) {
        acuconf = defaults;
      }

      if (tableName != null) {
        if (warned) {
          Shell.log.warn(
              "User does not have permission to see entire configuration heirarchy. Property values shown below may be set above the table level.");
        }
        try {
          acuconf = shellState.getAccumuloClient().tableOperations().getConfiguration(tableName);
        } catch (AccumuloException e) {
          if (e.getCause() != null && e.getCause() instanceof AccumuloSecurityException) {
            AccumuloSecurityException ase = (AccumuloSecurityException) e.getCause();
            if (ase.getSecurityErrorCode() == PERMISSION_DENIED) {
              Shell.log.error(
                  "User unable to retrieve {} table configuration (requires Table.ALTER_TABLE permission)",
                  tableName);
            }
          }
          throw e;
        }
      } else if (namespace != null) {
        if (warned) {
          Shell.log.warn(
              "User does not have permission to see entire configuration heirarchy. Property values shown below may be set above the namespace level.");
        }
        try {
          acuconf =
              shellState.getAccumuloClient().namespaceOperations().getConfiguration(namespace);
        } catch (AccumuloSecurityException e) {
          Shell.log.error(
              "User unable to retrieve {} namespace configuration (requires Namespace.ALTER_NAMESPACE permission)",
              StringUtils.isEmpty(namespace) ? "default" : namespace);
          throw e;
        }
      }
      final Map<String,String> sortedConf = ImmutableSortedMap.copyOf(acuconf);

      for (Entry<String,String> propEntry : acuconf.entrySet()) {
        final String key = propEntry.getKey();
        final String value = propEntry.getValue();
        // only show properties which names or values
        // match the filter text

        if (matchTheFilterText(cl, key, value)) {
          continue;
        }
        if ((tableName != null || namespace != null) && !Property.isValidTablePropertyKey(key)) {
          continue;
        }
        COL2 = Math.max(COL2, propEntry.getKey().length() + 3);
      }

      final ArrayList<String> output = new ArrayList<>();
      printConfHeader(output);

      for (Entry<String,String> propEntry : sortedConf.entrySet()) {
        final String key = propEntry.getKey();
        final String value = propEntry.getValue();
        // only show properties which names or values
        // match the filter text

        if (matchTheFilterText(cl, key, value)) {
          continue;
        }
        if ((tableName != null || namespace != null) && !Property.isValidTablePropertyKey(key)) {
          continue;
        }
        String siteVal = siteConfig.get(key);
        String sysVal = systemConfig.get(key);
        String curVal = propEntry.getValue();
        String dfault = defaults.get(key);
        String nspVal = namespaceConfig.get(key);

        Map<ResourceGroupId,String> rgVals = new TreeMap<>();
        for (ResourceGroupId rg : resourceGroupConfigs.keySet()) {
          String rgVal = resourceGroupConfigs.get(rg).get(key);
          if (rgVal != null) {
            rgVals.put(rg, rgVal);
          }
        }

        boolean printed = false;

        if (sysVal != null) {
          if (dfault != null && key.toLowerCase().contains("password")) {
            siteVal = sysVal = dfault = curVal = curVal.replaceAll(".", "*");
          }
          if (defaults.containsKey(key)
              && (!Property.getPropertyByKey(key).isExperimental() || showExp)) {
            printConfLine(output, "default", key, dfault);
            printed = true;
          }
          if (!defaults.containsKey(key) || !defaults.get(key).equals(siteVal)) {
            printConfLine(output, "site", printed ? "   @override" : key,
                siteVal == null ? "" : siteVal);
            printed = true;
          }
          if (!siteConfig.containsKey(key) || !Objects.equals(siteVal, sysVal)) {
            printConfLine(output, "system", printed ? "   @override" : key, sysVal);
            printed = true;
          }
          for (Entry<ResourceGroupId,String> rgEntry : rgVals.entrySet()) {
            String rgVal = key.toLowerCase().contains("password")
                ? rgEntry.getValue().replaceAll(".", "*") : rgEntry.getValue();
            printConfLine(output, "rg " + rgEntry.getKey(), printed ? "   @override" : key, rgVal);
          }
        }
        if (nspVal != null) {
          // If the user can't see the system configuration, then print the default
          // configuration value if the current namespace value is different from it.
          if (sysVal == null && dfault != null && !dfault.equals(nspVal)
              && (!Property.getPropertyByKey(key).isExperimental() || showExp)) {
            printConfLine(output, "default", key, dfault);
            printed = true;
          }
          if (!systemConfig.containsKey(key) || !Objects.equals(sysVal, nspVal)) {
            printConfLine(output, "namespace", printed ? "   @override" : key, nspVal);
            printed = true;
          }
        }

        // show per-table value only if it is different (overridden)
        if (tableName != null && !curVal.equals(nspVal)) {
          // If the user can't see the system configuration, then print the default
          // configuration value if the current table value is different from it.
          if (nspVal == null && dfault != null && !dfault.equals(curVal)
              && (!Property.getPropertyByKey(key).isExperimental() || showExp)) {
            printConfLine(output, "default", key, dfault);
            printed = true;
          }
          printConfLine(output, "table", printed ? "   @override" : key, curVal);
        } else if (namespace != null && !curVal.equals(sysVal)) {
          // If the user can't see the system configuration, then print the default
          // configuration value if the current namespace value is different from it.
          if (sysVal == null && dfault != null && !dfault.equals(curVal)
              && (!Property.getPropertyByKey(key).isExperimental() || showExp)) {
            printConfLine(output, "default", key, dfault);
            printed = true;
          }
          printConfLine(output, "namespace", printed ? "   @override" : key, curVal);
        }
      }
      printConfFooter(output);
      shellState.printLines(output.iterator(), !cl.hasOption(disablePaginationOpt.getOpt()),
          printFile);
      if (printFile != null) {
        printFile.close();
      }
    }
    return 0;
  }

  private void modifyPropertiesFromFile(CommandLine cl, Shell shellState, String filename)
      throws AccumuloException, AccumuloSecurityException, IOException, NamespaceNotFoundException {
    Map<String,String> propertiesMap = readPropertiesFromFile(filename);

    Consumer<Map<String,String>> propertyModifier = currProps -> {
      currProps.putAll(propertiesMap);
    };

    if (cl.hasOption(tableOpt.getOpt())) {
      shellState.getAccumuloClient().tableOperations()
          .modifyProperties(cl.getOptionValue(tableOpt.getOpt()), propertyModifier);
    } else if (cl.hasOption(namespaceOpt.getOpt())) {
      shellState.getAccumuloClient().namespaceOperations()
          .modifyProperties(cl.getOptionValue(namespaceOpt.getOpt()), propertyModifier);
    } else {
      shellState.getAccumuloClient().instanceOperations().modifyProperties(propertyModifier);
    }
  }

  private boolean matchTheFilterText(CommandLine cl, String key, String value) {
    if (cl.hasOption(filterOpt.getOpt()) && !key.contains(cl.getOptionValue(filterOpt.getOpt()))) {
      return true;
    }
    return cl.hasOption(filterWithValuesOpt.getOpt())
        && !(key.contains(cl.getOptionValue(filterWithValuesOpt.getOpt()))
            || value.contains(cl.getOptionValue(filterWithValuesOpt.getOpt())));
  }

  private void printConfHeader(List<String> output) {
    printConfFooter(output);
    output.add(String.format("%-" + COL1 + "s | %-" + COL2 + "s | %s", "SCOPE", "NAME", "VALUE"));
    printConfFooter(output);
  }

  private void printConfLine(List<String> output, String s1, String s2, String s3) {
    if (s2.length() < COL2) {
      s2 += " " + Shell.repeat(".", COL2 - s2.length() - 1);
    }
    output.add(String.format("%-" + COL1 + "s | %-" + COL2 + "s | %s", s1, s2, s3.replace("\n",
        "\n" + Shell.repeat(" ", COL1 + 1) + "|" + Shell.repeat(" ", COL2 + 2) + "| ")));
  }

  private void printConfFooter(List<String> output) {
    int col3 =
        Math.max(1, Math.min(Integer.MAX_VALUE, reader.getTerminal().getWidth() - COL1 - COL2 - 6));
    output.add(String.format("%" + COL1 + "s-+-%" + COL2 + "s-+-%-" + col3 + "s",
        Shell.repeat("-", COL1), Shell.repeat("-", COL2), Shell.repeat("-", col3)));
  }

  @Override
  public String description() {
    return "prints table specific, namespace specific, and system properties";
  }

  @Override
  public Options getOptions() {
    final Options o = new Options();
    final OptionGroup og = new OptionGroup();
    final OptionGroup tgroup = new OptionGroup();

    tableOpt = new Option(ShellOptions.tableOption, "table", true,
        "table to display/set/delete properties for");
    deleteOpt =
        new Option("d", "delete", true, "delete a per-table, per-namespace, or system property");
    setOpt = new Option("s", "set", true, "set a per-table, per-namespace, or system property");
    forceOpt = new Option("force", "force", false,
        "used with set to set a deprecated property without asking");
    showExpOpt = new Option("show", "show-exp", false, "also show experimental properties");
    filterOpt = new Option("f", "filter", true,
        "show only properties that contain this string in their name.");
    filterWithValuesOpt = new Option("fv", "filter-with-values", true,
        "show only properties that contain this string in their name or value");
    disablePaginationOpt =
        new Option("np", "no-pagination", false, "disables pagination of output");
    outputFileOpt = new Option("o", "output", true, "local file to write the scan output to");
    namespaceOpt = new Option(ShellOptions.namespaceOption, "namespace", true,
        "namespace to display/set/delete properties for");
<<<<<<< HEAD
    resourceGroupOpt = new Option(ShellOptions.resourceGroupOption, "resourceGroup", true,
        "resource group from which to set or delete properties");

=======
    propFileOpt = new Option("pf", "propFile", true, "file containing properties to set");
>>>>>>> 11d972cd
    tableOpt.setArgName("table");
    deleteOpt.setArgName("property");
    setOpt.setArgName("property=value");
    filterOpt.setArgName("string");
    filterWithValuesOpt.setArgName("string");
    outputFileOpt.setArgName("file");
    namespaceOpt.setArgName("namespace");
<<<<<<< HEAD
    resourceGroupOpt.setArgName("resourceGroup");
=======
    propFileOpt.setArgName("filename");
>>>>>>> 11d972cd

    og.addOption(deleteOpt);
    og.addOption(setOpt);
    og.addOption(filterOpt);
    og.addOption(filterWithValuesOpt);
    og.addOption(propFileOpt);

    tgroup.addOption(resourceGroupOpt);
    tgroup.addOption(tableOpt);
    tgroup.addOption(namespaceOpt);

    o.addOptionGroup(tgroup);
    o.addOptionGroup(og);
    o.addOption(disablePaginationOpt);
    o.addOption(outputFileOpt);
    o.addOption(forceOpt);
    o.addOption(showExpOpt);

    return o;
  }

  @Override
  public int numArgs() {
    return 0;
  }

  private void logSysPropChanged(Property prop, String setOrDeleted) {
    if (Property.isFixedZooPropertyKey(prop)) {
      Shell.log.warn("Successfully {} a fixed system configuration option. Change will not "
          + "take effect until related processes are restarted.", setOrDeleted);
    } else {
      Shell.log.debug("Successfully {} system configuration option.", setOrDeleted);
    }
  }

}<|MERGE_RESOLUTION|>--- conflicted
+++ resolved
@@ -114,7 +114,6 @@
         && !shellState.getAccumuloClient().namespaceOperations().exists(namespace)) {
       throw new NamespaceNotFoundException(null, namespace, null);
     }
-<<<<<<< HEAD
     final String resourceGroup = cl.getOptionValue(resourceGroupOpt.getOpt());
     ResourceGroupId rgid = null;
     if (resourceGroup != null) {
@@ -122,11 +121,10 @@
         throw new ResourceGroupNotFoundException(resourceGroup);
       }
       rgid = ResourceGroupId.of(resourceGroup);
-=======
+    }
     String filename = cl.getOptionValue(propFileOpt.getOpt());
     if (filename != null) {
       modifyPropertiesFromFile(cl, shellState, filename);
->>>>>>> 11d972cd
     }
     if (cl.hasOption(deleteOpt.getOpt())) {
       // delete property from table, namespace, or system
@@ -510,13 +508,10 @@
     outputFileOpt = new Option("o", "output", true, "local file to write the scan output to");
     namespaceOpt = new Option(ShellOptions.namespaceOption, "namespace", true,
         "namespace to display/set/delete properties for");
-<<<<<<< HEAD
     resourceGroupOpt = new Option(ShellOptions.resourceGroupOption, "resourceGroup", true,
         "resource group from which to set or delete properties");
-
-=======
     propFileOpt = new Option("pf", "propFile", true, "file containing properties to set");
->>>>>>> 11d972cd
+
     tableOpt.setArgName("table");
     deleteOpt.setArgName("property");
     setOpt.setArgName("property=value");
@@ -524,11 +519,8 @@
     filterWithValuesOpt.setArgName("string");
     outputFileOpt.setArgName("file");
     namespaceOpt.setArgName("namespace");
-<<<<<<< HEAD
     resourceGroupOpt.setArgName("resourceGroup");
-=======
     propFileOpt.setArgName("filename");
->>>>>>> 11d972cd
 
     og.addOption(deleteOpt);
     og.addOption(setOpt);
