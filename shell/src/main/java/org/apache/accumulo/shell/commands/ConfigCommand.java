/*
 * Licensed to the Apache Software Foundation (ASF) under one
 * or more contributor license agreements.  See the NOTICE file
 * distributed with this work for additional information
 * regarding copyright ownership.  The ASF licenses this file
 * to you under the Apache License, Version 2.0 (the
 * "License"); you may not use this file except in compliance
 * with the License.  You may obtain a copy of the License at
 *
 *   https://www.apache.org/licenses/LICENSE-2.0
 *
 * Unless required by applicable law or agreed to in writing,
 * software distributed under the License is distributed on an
 * "AS IS" BASIS, WITHOUT WARRANTIES OR CONDITIONS OF ANY
 * KIND, either express or implied.  See the License for the
 * specific language governing permissions and limitations
 * under the License.
 */
package org.apache.accumulo.shell.commands;

import static org.apache.accumulo.core.client.security.SecurityErrorCode.PERMISSION_DENIED;

import java.io.IOException;
import java.util.ArrayList;
import java.util.List;
import java.util.Map;
import java.util.Map.Entry;
import java.util.Objects;
import java.util.Set;
import java.util.TreeMap;

import org.apache.accumulo.core.client.AccumuloException;
import org.apache.accumulo.core.client.AccumuloSecurityException;
import org.apache.accumulo.core.client.NamespaceNotFoundException;
import org.apache.accumulo.core.client.TableNotFoundException;
import org.apache.accumulo.core.conf.DefaultConfiguration;
import org.apache.accumulo.core.conf.Property;
import org.apache.accumulo.core.security.ColumnVisibility;
import org.apache.accumulo.core.util.BadArgumentException;
import org.apache.accumulo.core.util.tables.TableNameUtil;
import org.apache.accumulo.shell.Shell;
import org.apache.accumulo.shell.Shell.Command;
import org.apache.accumulo.shell.Shell.PrintFile;
import org.apache.accumulo.shell.ShellOptions;
import org.apache.accumulo.shell.Token;
import org.apache.commons.cli.CommandLine;
import org.apache.commons.cli.Option;
import org.apache.commons.cli.OptionGroup;
import org.apache.commons.cli.Options;
import org.apache.commons.lang3.StringUtils;
import org.jline.reader.LineReader;

import com.google.common.collect.ImmutableSortedMap;

public class ConfigCommand extends Command {
  private Option tableOpt;
  private Option deleteOpt;
  private Option setOpt;
  private Option forceOpt;
  private Option filterOpt;
  private Option filterWithValuesOpt;
  private Option disablePaginationOpt;
  private Option outputFileOpt;
  private Option namespaceOpt;
<<<<<<< HEAD
=======
  private Option showExpOpt;
>>>>>>> a9ee9147

  private int COL1 = 10;
  private int COL2 = 7;
  private LineReader reader;

  @Override
  public void registerCompletion(final Token root,
      final Map<Command.CompletionSet,Set<String>> completionSet) {
    final Token cmd = new Token(getName());
    final Token sub = new Token("-" + setOpt.getOpt());
    for (Property p : Property.values()) {
      if (!p.getKey().endsWith(".") && !p.isExperimental()) {
        sub.addSubcommand(new Token(p.toString()));
      }
    }
    cmd.addSubcommand(sub);
    root.addSubcommand(cmd);
  }

  @Override
  public int execute(final String fullCommand, final CommandLine cl, final Shell shellState)
      throws AccumuloException, AccumuloSecurityException, TableNotFoundException, IOException,
      NamespaceNotFoundException {
    reader = shellState.getReader();

    boolean force = cl.hasOption(forceOpt);
    boolean showExp = cl.hasOption(showExpOpt);

    final String tableName = cl.getOptionValue(tableOpt.getOpt());
    if (tableName != null && !shellState.getAccumuloClient().tableOperations().exists(tableName)) {
      throw new TableNotFoundException(null, tableName, null);
    }
    final String namespace = cl.getOptionValue(namespaceOpt.getOpt());
    if (namespace != null
        && !shellState.getAccumuloClient().namespaceOperations().exists(namespace)) {
      throw new NamespaceNotFoundException(null, namespace, null);
    }
    if (cl.hasOption(deleteOpt.getOpt())) {
      // delete property from table
      String property = cl.getOptionValue(deleteOpt.getOpt());
      if (property.contains("=")) {
        throw new BadArgumentException("Invalid '=' operator in delete operation.", fullCommand,
            fullCommand.indexOf('='));
      }
      String invalidTablePropFormatString =
          "Invalid per-table property : {}, still removing from zookeeper if it's there.";
      if (tableName != null) {
        if (!Property.isValidTablePropertyKey(property)) {
          Shell.log.warn(invalidTablePropFormatString, property);
        }
        shellState.getAccumuloClient().tableOperations().removeProperty(tableName, property);
        Shell.log.debug("Successfully deleted table configuration option.");
      } else if (namespace != null) {
        if (!Property.isValidTablePropertyKey(property)) {
          Shell.log.warn(invalidTablePropFormatString, property);
        }
        shellState.getAccumuloClient().namespaceOperations().removeProperty(namespace, property);
        Shell.log.debug("Successfully deleted namespace configuration option.");
      } else {
        if (!Property.isValidZooPropertyKey(property)) {
          Shell.log.warn(invalidTablePropFormatString, property);
        }
        shellState.getAccumuloClient().instanceOperations().removeProperty(property);
        Shell.log.debug("Successfully deleted system configuration option.");
      }
    } else if (cl.hasOption(setOpt.getOpt())) {
      // set property on table
      String property = cl.getOptionValue(setOpt.getOpt());
      String value;
      if (!property.contains("=")) {
        throw new BadArgumentException("Missing '=' operator in set operation.", fullCommand,
            fullCommand.indexOf(property));
      }
      final String[] pair = property.split("=", 2);
      property = pair[0];
      value = pair[1];

      // check for deprecation
      var theProp = Property.getPropertyByKey(property);
      if (theProp != null && theProp.isDeprecated()) {
        if (!force
            && !shellState.confirm("Trying to set deprecated property `" + property + "` continue")
                .orElse(false)) {
          throw new BadArgumentException(
              "Tried to set deprecated property and force not specified.", fullCommand,
              fullCommand.indexOf(property));
        }
      }
      if (tableName != null) {
        if (!Property.isValidTablePropertyKey(property)) {
          throw new BadArgumentException("Invalid per-table property.", fullCommand,
              fullCommand.indexOf(property));
        }
        if (property.equals(Property.TABLE_DEFAULT_SCANTIME_VISIBILITY.getKey())) {
          new ColumnVisibility(value); // validate that it is a valid expression
        }
        shellState.getAccumuloClient().tableOperations().setProperty(tableName, property, value);
        Shell.log.debug("Successfully set table configuration option.");
      } else if (namespace != null) {
        if (!Property.isValidTablePropertyKey(property)) {
          throw new BadArgumentException("Invalid per-table property.", fullCommand,
              fullCommand.indexOf(property));
        }
        if (property.equals(Property.TABLE_DEFAULT_SCANTIME_VISIBILITY.getKey())) {
          new ColumnVisibility(value); // validate that it is a valid expression
        }
        shellState.getAccumuloClient().namespaceOperations().setProperty(namespace, property,
            value);
        Shell.log.debug("Successfully set table configuration option.");
      } else {
        if (!Property.isValidZooPropertyKey(property)) {
          throw new BadArgumentException("Property cannot be modified in zookeeper", fullCommand,
              fullCommand.indexOf(property));
        }
        shellState.getAccumuloClient().instanceOperations().setProperty(property, value);
        Shell.log.debug("Successfully set system configuration option.");
      }
    } else {
      boolean warned = false;
      // display properties
      final TreeMap<String,String> systemConfig = new TreeMap<>();
      try {
        systemConfig
            .putAll(shellState.getAccumuloClient().instanceOperations().getSystemConfiguration());
      } catch (AccumuloSecurityException e) {
        if (e.getSecurityErrorCode() == PERMISSION_DENIED) {
          Shell.log.warn(
              "User unable to retrieve system configuration (requires System.SYSTEM permission)");
          warned = true;
        } else {
          throw e;
        }
      }

      final String outputFile = cl.getOptionValue(outputFileOpt.getOpt());
      final PrintFile printFile = outputFile == null ? null : new PrintFile(outputFile);

      final TreeMap<String,String> siteConfig = new TreeMap<>();
      try {
        siteConfig
            .putAll(shellState.getAccumuloClient().instanceOperations().getSiteConfiguration());
      } catch (AccumuloSecurityException e) {
        if (e.getSecurityErrorCode() == PERMISSION_DENIED) {
          Shell.log.warn(
              "User unable to retrieve site configuration (requires System.SYSTEM permission)");
          warned = true;
        } else {
          throw e;
        }
      }

      final TreeMap<String,String> defaults = new TreeMap<>();
      for (Entry<String,String> defaultEntry : DefaultConfiguration.getInstance()) {
        defaults.put(defaultEntry.getKey(), defaultEntry.getValue());
      }

      final TreeMap<String,String> namespaceConfig = new TreeMap<>();
      if (tableName != null) {
        String n = TableNameUtil.qualify(tableName).getFirst();
        try {
          namespaceConfig
              .putAll(shellState.getAccumuloClient().namespaceOperations().getConfiguration(n));
        } catch (AccumuloSecurityException e) {
          if (e.getSecurityErrorCode() == PERMISSION_DENIED) {
            Shell.log.warn(
                "User unable to retrieve {} namespace configuration (requires Namespace.ALTER_NAMESPACE permission)",
                StringUtils.isEmpty(n) ? "default" : n);
            warned = true;
          } else {
            throw e;
          }
        }
      }

      Map<String,String> acuconf = systemConfig;
      if (acuconf.isEmpty()) {
        acuconf = defaults;
      }

      if (tableName != null) {
        if (warned) {
          Shell.log.warn(
              "User does not have permission to see entire configuration heirarchy. Property values shown below may be set above the table level.");
        }
        try {
          acuconf = shellState.getAccumuloClient().tableOperations().getConfiguration(tableName);
        } catch (AccumuloException e) {
          if (e.getCause() != null && e.getCause() instanceof AccumuloSecurityException) {
            AccumuloSecurityException ase = (AccumuloSecurityException) e.getCause();
            if (ase.getSecurityErrorCode() == PERMISSION_DENIED) {
              Shell.log.error(
                  "User unable to retrieve {} table configuration (requires Table.ALTER_TABLE permission)",
                  tableName);
            }
          }
          throw e;
        }
      } else if (namespace != null) {
        if (warned) {
          Shell.log.warn(
              "User does not have permission to see entire configuration heirarchy. Property values shown below may be set above the namespace level.");
        }
        try {
          acuconf =
              shellState.getAccumuloClient().namespaceOperations().getConfiguration(namespace);
        } catch (AccumuloSecurityException e) {
          Shell.log.error(
              "User unable to retrieve {} namespace configuration (requires Namespace.ALTER_NAMESPACE permission)",
              StringUtils.isEmpty(namespace) ? "default" : namespace);
          throw e;
        }
      }
      final Map<String,String> sortedConf = ImmutableSortedMap.copyOf(acuconf);

      for (Entry<String,String> propEntry : acuconf.entrySet()) {
        final String key = propEntry.getKey();
        final String value = propEntry.getValue();
        // only show properties which names or values
        // match the filter text

        if (matchTheFilterText(cl, key, value)) {
          continue;
        }
        if ((tableName != null || namespace != null) && !Property.isValidTablePropertyKey(key)) {
          continue;
        }
        COL2 = Math.max(COL2, propEntry.getKey().length() + 3);
      }

      final ArrayList<String> output = new ArrayList<>();
      printConfHeader(output);

      for (Entry<String,String> propEntry : sortedConf.entrySet()) {
        final String key = propEntry.getKey();
        final String value = propEntry.getValue();
        // only show properties which names or values
        // match the filter text

        if (matchTheFilterText(cl, key, value)) {
          continue;
        }
        if ((tableName != null || namespace != null) && !Property.isValidTablePropertyKey(key)) {
          continue;
        }
        String siteVal = siteConfig.get(key);
        String sysVal = systemConfig.get(key);
        String curVal = propEntry.getValue();
        String dfault = defaults.get(key);
        String nspVal = namespaceConfig.get(key);
        boolean printed = false;

        if (sysVal != null) {
          if (dfault != null && key.toLowerCase().contains("password")) {
            siteVal = sysVal = dfault = curVal = curVal.replaceAll(".", "*");
          }
          if (defaults.containsKey(key)
              && (!Property.getPropertyByKey(key).isExperimental() || showExp)) {
            printConfLine(output, "default", key, dfault);
            printed = true;
          }
          if (!defaults.containsKey(key) || !defaults.get(key).equals(siteVal)) {
            printConfLine(output, "site", printed ? "   @override" : key,
                siteVal == null ? "" : siteVal);
            printed = true;
          }
          if (!siteConfig.containsKey(key) || !Objects.equals(siteVal, sysVal)) {
            printConfLine(output, "system", printed ? "   @override" : key, sysVal);
            printed = true;
          }
        }
        if (nspVal != null) {
          // If the user can't see the system configuration, then print the default
          // configuration value if the current namespace value is different from it.
          if (sysVal == null && dfault != null && !dfault.equals(nspVal)
              && (!Property.getPropertyByKey(key).isExperimental() || showExp)) {
            printConfLine(output, "default", key, dfault);
            printed = true;
          }
          if (!systemConfig.containsKey(key) || !Objects.equals(sysVal, nspVal)) {
            printConfLine(output, "namespace", printed ? "   @override" : key, nspVal);
            printed = true;
          }
        }

        // show per-table value only if it is different (overridden)
        if (tableName != null && !curVal.equals(nspVal)) {
          // If the user can't see the system configuration, then print the default
          // configuration value if the current table value is different from it.
          if (nspVal == null && dfault != null && !dfault.equals(curVal)
              && (!Property.getPropertyByKey(key).isExperimental() || showExp)) {
            printConfLine(output, "default", key, dfault);
            printed = true;
          }
          printConfLine(output, "table", printed ? "   @override" : key, curVal);
        } else if (namespace != null && !curVal.equals(sysVal)) {
          // If the user can't see the system configuration, then print the default
          // configuration value if the current namespace value is different from it.
          if (sysVal == null && dfault != null && !dfault.equals(curVal)
              && (!Property.getPropertyByKey(key).isExperimental() || showExp)) {
            printConfLine(output, "default", key, dfault);
            printed = true;
          }
          printConfLine(output, "namespace", printed ? "   @override" : key, curVal);
        }
      }
      printConfFooter(output);
      shellState.printLines(output.iterator(), !cl.hasOption(disablePaginationOpt.getOpt()),
          printFile);
      if (printFile != null) {
        printFile.close();
      }
    }
    return 0;
  }

  private boolean matchTheFilterText(CommandLine cl, String key, String value) {
    if (cl.hasOption(filterOpt.getOpt()) && !key.contains(cl.getOptionValue(filterOpt.getOpt()))) {
      return true;
    }
    return cl.hasOption(filterWithValuesOpt.getOpt())
        && !(key.contains(cl.getOptionValue(filterWithValuesOpt.getOpt()))
            || value.contains(cl.getOptionValue(filterWithValuesOpt.getOpt())));
  }

  private void printConfHeader(List<String> output) {
    printConfFooter(output);
    output.add(String.format("%-" + COL1 + "s | %-" + COL2 + "s | %s", "SCOPE", "NAME", "VALUE"));
    printConfFooter(output);
  }

  private void printConfLine(List<String> output, String s1, String s2, String s3) {
    if (s2.length() < COL2) {
      s2 += " " + Shell.repeat(".", COL2 - s2.length() - 1);
    }
    output.add(String.format("%-" + COL1 + "s | %-" + COL2 + "s | %s", s1, s2, s3.replace("\n",
        "\n" + Shell.repeat(" ", COL1 + 1) + "|" + Shell.repeat(" ", COL2 + 2) + "| ")));
  }

  private void printConfFooter(List<String> output) {
    int col3 =
        Math.max(1, Math.min(Integer.MAX_VALUE, reader.getTerminal().getWidth() - COL1 - COL2 - 6));
    output.add(String.format("%" + COL1 + "s-+-%" + COL2 + "s-+-%-" + col3 + "s",
        Shell.repeat("-", COL1), Shell.repeat("-", COL2), Shell.repeat("-", col3)));
  }

  @Override
  public String description() {
    return "prints system properties and table specific properties";
  }

  @Override
  public Options getOptions() {
    final Options o = new Options();
    final OptionGroup og = new OptionGroup();
    final OptionGroup tgroup = new OptionGroup();

    tableOpt = new Option(ShellOptions.tableOption, "table", true,
        "table to display/set/delete properties for");
    deleteOpt = new Option("d", "delete", true, "delete a per-table property");
    setOpt = new Option("s", "set", true, "set a per-table property");
    forceOpt = new Option("force", "force", false,
        "used with set to set a deprecated property without asking");
    showExpOpt = new Option("show", "show-exp", false, "also show experimental properties");
    filterOpt = new Option("f", "filter", true,
        "show only properties that contain this string in their name.");
    filterWithValuesOpt = new Option("fv", "filter-with-values", true,
        "show only properties that contain this string in their name or value");
    disablePaginationOpt =
        new Option("np", "no-pagination", false, "disables pagination of output");
    outputFileOpt = new Option("o", "output", true, "local file to write the scan output to");
    namespaceOpt = new Option(ShellOptions.namespaceOption, "namespace", true,
        "namespace to display/set/delete properties for");

    tableOpt.setArgName("table");
    deleteOpt.setArgName("property");
    setOpt.setArgName("property=value");
    filterOpt.setArgName("string");
    filterWithValuesOpt.setArgName("string");
    outputFileOpt.setArgName("file");
    namespaceOpt.setArgName("namespace");

    og.addOption(deleteOpt);
    og.addOption(setOpt);
    og.addOption(filterOpt);
    og.addOption(filterWithValuesOpt);

    tgroup.addOption(tableOpt);
    tgroup.addOption(namespaceOpt);

    o.addOptionGroup(tgroup);
    o.addOptionGroup(og);
    o.addOption(disablePaginationOpt);
    o.addOption(outputFileOpt);
    o.addOption(forceOpt);
    o.addOption(showExpOpt);

    return o;
  }

  @Override
  public int numArgs() {
    return 0;
  }

}<|MERGE_RESOLUTION|>--- conflicted
+++ resolved
@@ -62,10 +62,7 @@
   private Option disablePaginationOpt;
   private Option outputFileOpt;
   private Option namespaceOpt;
-<<<<<<< HEAD
-=======
   private Option showExpOpt;
->>>>>>> a9ee9147
 
   private int COL1 = 10;
   private int COL2 = 7;
