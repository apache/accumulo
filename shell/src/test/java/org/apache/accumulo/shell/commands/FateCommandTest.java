--- conflicted
+++ resolved
@@ -18,29 +18,12 @@
  */
 package org.apache.accumulo.shell.commands;
 
-<<<<<<< HEAD
-import static java.nio.charset.StandardCharsets.UTF_8;
 import static org.apache.accumulo.fate.zookeeper.ServiceLock.ServiceLockPath;
-=======
->>>>>>> a1a1b720
 import static org.easymock.EasyMock.createMock;
 import static org.easymock.EasyMock.expect;
 import static org.easymock.EasyMock.expectLastCall;
 import static org.easymock.EasyMock.replay;
 import static org.easymock.EasyMock.verify;
-<<<<<<< HEAD
-
-import java.io.ByteArrayInputStream;
-import java.io.ByteArrayOutputStream;
-import java.io.IOException;
-import java.io.InputStream;
-import java.io.PrintWriter;
-import java.util.ArrayList;
-import java.util.List;
-
-import org.apache.accumulo.core.client.AccumuloClient;
-import org.apache.accumulo.core.client.admin.InstanceOperations;
-=======
 import static org.junit.jupiter.api.Assertions.assertFalse;
 import static org.junit.jupiter.api.Assertions.assertTrue;
 
@@ -49,26 +32,30 @@
 import java.io.FileInputStream;
 import java.io.IOException;
 import java.io.PrintStream;
+import java.io.PrintWriter;
 import java.nio.file.Files;
+import java.util.ArrayList;
 import java.util.List;
 
+import org.apache.accumulo.core.client.AccumuloClient;
 import org.apache.accumulo.core.client.AccumuloException;
 import org.apache.accumulo.core.client.AccumuloSecurityException;
-import org.apache.accumulo.core.clientImpl.ClientContext;
->>>>>>> a1a1b720
+import org.apache.accumulo.core.client.admin.InstanceOperations;
 import org.apache.accumulo.fate.AdminUtil;
 import org.apache.accumulo.fate.ReadOnlyRepo;
 import org.apache.accumulo.fate.ZooStore;
 import org.apache.accumulo.fate.zookeeper.ServiceLock.ServiceLockPath;
 import org.apache.accumulo.fate.zookeeper.ZooReaderWriter;
 import org.apache.accumulo.shell.Shell;
-<<<<<<< HEAD
+import org.apache.accumulo.shell.ShellConfigTest.TestOutputStream;
 import org.apache.commons.cli.CommandLine;
-import org.easymock.EasyMock;
 import org.jline.reader.LineReader;
+import org.jline.reader.LineReaderBuilder;
+import org.jline.terminal.Size;
 import org.jline.terminal.Terminal;
-import org.junit.BeforeClass;
-import org.junit.Test;
+import org.jline.terminal.impl.DumbTerminal;
+import org.junit.jupiter.api.BeforeAll;
+import org.junit.jupiter.api.Test;
 
 public class FateCommandTest {
   private static FateCommand cmd;
@@ -79,41 +66,6 @@
   private static AccumuloClient client;
   private static InstanceOperations intOps;
 
-  private static ByteArrayOutputStream baos;
-
-  private static SettableInputStream input;
-
-  static class SettableInputStream extends InputStream {
-    ByteArrayInputStream bais;
-
-    @Override
-    public int read() throws IOException {
-      return bais.read();
-    }
-
-    public void set(String in) {
-      bais = new ByteArrayInputStream(in.getBytes(UTF_8));
-    }
-  }
-
-  @BeforeClass
-  public static void setup() throws IOException {
-    cmd = new FateCommand();
-    cmd.getOptions();
-=======
-import org.apache.accumulo.shell.ShellConfigTest.TestOutputStream;
-import org.apache.commons.cli.CommandLine;
-import org.apache.zookeeper.KeeperException;
-import org.jline.reader.LineReader;
-import org.jline.reader.LineReaderBuilder;
-import org.jline.terminal.Size;
-import org.jline.terminal.Terminal;
-import org.jline.terminal.impl.DumbTerminal;
-import org.junit.jupiter.api.BeforeAll;
-import org.junit.jupiter.api.Test;
-
-public class FateCommandTest {
-
   public static class TestFateCommand extends FateCommand {
 
     private boolean dumpCalled = false;
@@ -128,53 +80,14 @@
     }
 
     @Override
-    protected String getZKRoot(ClientContext context) {
-      return "";
-    }
-
-    @Override
-    synchronized ZooReaderWriter getZooReaderWriter(ClientContext context, String secret) {
-      return null;
-    }
-
-    @Override
-    protected ZooStore<FateCommand> getZooStore(String fateZkPath, ZooReaderWriter zrw)
-        throws KeeperException, InterruptedException {
-      return null;
-    }
-
-    @Override
-    String dumpTx(ZooStore<FateCommand> zs, String[] args) {
-      dumpCalled = true;
-      return "";
-    }
-
-    @Override
-    protected boolean deleteTx(AdminUtil<FateCommand> admin, ZooStore<FateCommand> zs,
-        ZooReaderWriter zk, ServiceLockPath zLockManagerPath, String[] args)
-        throws InterruptedException, KeeperException {
-      deleteCalled = true;
-      return true;
-    }
-
-    @Override
-    protected boolean cancelSubmittedTxs(Shell shellState, String[] args)
+    protected void cancelSubmittedTxs(Shell shellState, String[] args)
         throws AccumuloException, AccumuloSecurityException {
       cancelCalled = true;
-      return true;
-    }
-
-    @Override
-    public boolean failTx(AdminUtil<FateCommand> admin, ZooStore<FateCommand> zs,
-        ZooReaderWriter zk, ServiceLockPath managerLockPath, String[] args) {
-      failCalled = true;
-      return true;
-    }
-
-    @Override
-    protected void printTx(Shell shellState, AdminUtil<FateCommand> admin, ZooStore<FateCommand> zs,
-        ZooReaderWriter zk, ServiceLockPath tableLocksPath, String[] args, CommandLine cl,
-        boolean printStatus) throws InterruptedException, KeeperException, IOException {
+    }
+
+    @Override
+    protected void printTx(Shell shellState, String[] args, CommandLine cl, boolean printStatus)
+        throws IOException, AccumuloException {
       printCalled = true;
     }
 
@@ -195,7 +108,6 @@
   public static void setup() {
     zk = createMock(ZooReaderWriter.class);
     managerLockPath = createMock(ServiceLockPath.class);
->>>>>>> a1a1b720
   }
 
   @Test
@@ -206,6 +118,7 @@
     reader = createMock(LineReader.class);
     pw = createMock(PrintWriter.class);
     intOps = createMock(InstanceOperations.class);
+    TestFateCommand cmd = new TestFateCommand();
     expect(shellState.getAccumuloClient()).andReturn(client);
     String[] args = {"fail", "1234"};
     List<String> txids = new ArrayList<>();
@@ -220,11 +133,11 @@
     expect(shellState.getReader()).andReturn(reader);
     expect(shellState.getWriter()).andReturn(pw);
     pw.flush();
-    EasyMock.expectLastCall().once();
-    EasyMock.expect(shellState.getAccumuloClient()).andReturn(client);
+    expectLastCall().once();
+    expect(shellState.getAccumuloClient()).andReturn(client);
     expect(client.instanceOperations()).andReturn(intOps);
     intOps.fateFail(txids);
-    EasyMock.expectLastCall().once();
+    expectLastCall().once();
 
     replay(client, cli, shellState, reader, intOps);
     cmd.execute("fate fail 1234", cli, shellState);
