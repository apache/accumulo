--- conflicted
+++ resolved
@@ -42,10 +42,8 @@
 import org.apache.accumulo.core.client.AccumuloClient;
 import org.apache.accumulo.core.client.AccumuloException;
 import org.apache.accumulo.core.client.AccumuloSecurityException;
-<<<<<<< HEAD
 import org.apache.accumulo.core.client.admin.InstanceOperations;
 import org.apache.accumulo.core.client.admin.TransactionStatus;
-=======
 import org.apache.accumulo.core.clientImpl.ClientContext;
 import org.apache.accumulo.fate.AdminUtil;
 import org.apache.accumulo.fate.ReadOnlyRepo;
@@ -54,7 +52,6 @@
 import org.apache.accumulo.fate.zookeeper.ServiceLock;
 import org.apache.accumulo.fate.zookeeper.ServiceLock.ServiceLockPath;
 import org.apache.accumulo.fate.zookeeper.ZooReaderWriter;
->>>>>>> 62aa21e4
 import org.apache.accumulo.shell.Shell;
 import org.apache.accumulo.shell.ShellConfigTest.TestOutputStream;
 import org.apache.commons.cli.CommandLine;
@@ -106,13 +103,7 @@
     }
 
     @Override
-<<<<<<< HEAD
     protected void printTx(Shell shellState, String[] args, CommandLine cl, boolean printStatus) {
-=======
-    protected void printTx(Shell shellState, AdminUtil<FateCommand> admin, ZooStore<FateCommand> zs,
-        ZooReaderWriter zk, ServiceLockPath tableLocksPath, String[] args, CommandLine cl)
-        throws InterruptedException, KeeperException, IOException {
->>>>>>> 62aa21e4
       printCalled = true;
     }
 
@@ -124,9 +115,6 @@
       printCalled = false;
     }
   }
-
-  @BeforeAll
-  public static void setup() {}
 
   @Test
   public void testFailTx() throws Exception {
@@ -181,54 +169,15 @@
   }
 
   @Test
-  public void testPrintAndList() throws IOException, InterruptedException, KeeperException {
-    PrintStream out = System.out;
-    File config = Files.createTempFile(null, null).toFile();
-    TestOutputStream output = new TestOutputStream();
-    Shell shell = createShell(output);
-
-    ServiceLockPath tableLocksPath = ServiceLock.path("/accumulo" + ZTABLE_LOCKS);
-    ZooStore<FateCommand> zs = createMock(ZooStore.class);
-    expect(zk.getChildren(tableLocksPath.toString())).andReturn(List.of("5")).anyTimes();
-    expect(zk.getChildren("/accumulo/table_locks/5")).andReturn(List.of()).anyTimes();
-    expect(zs.list()).andReturn(List.of()).anyTimes();
-
-    replay(zs, zk);
-
-    TestHelper helper = new TestHelper(true);
-    FateCommand cmd = new FateCommand();
-    var options = cmd.getOptions();
-    CommandLine cli = new CommandLine.Builder().addOption(options.getOption("list"))
-        .addOption(options.getOption("print")).addOption(options.getOption("np")).build();
-
-    try {
-      cmd.printTx(shell, helper, zs, zk, tableLocksPath, cli.getOptionValues("list"), cli);
-      cmd.printTx(shell, helper, zs, zk, tableLocksPath, cli.getOptionValues("print"), cli);
-      cmd.printTx(shell, helper, zs, zk, tableLocksPath, new String[] {""}, cli);
-      cmd.printTx(shell, helper, zs, zk, tableLocksPath, new String[] {}, cli);
-      cmd.printTx(shell, helper, zs, zk, tableLocksPath, null, cli);
-      cmd.printTx(shell, helper, zs, zk, tableLocksPath, new String[] {"list"}, cli);
-      cmd.printTx(shell, helper, zs, zk, tableLocksPath, new String[] {"list", "1234"}, cli);
-      cmd.printTx(shell, helper, zs, zk, tableLocksPath, new String[] {"print"}, cli);
-      cmd.printTx(shell, helper, zs, zk, tableLocksPath, new String[] {"print", "1234"}, cli);
-    } finally {
-      output.clear();
-      System.setOut(out);
-      if (config.exists()) {
-        assertTrue(config.delete());
-      }
-    }
-
-    verify(zs, zk);
-  }
-
-  @Test
   public void testCommandLineOptions() throws Exception {
     PrintStream out = System.out;
+    TestOutputStream output = new TestOutputStream();
+    System.setOut(new PrintStream(output));
     File config = Files.createTempFile(null, null).toFile();
-    TestOutputStream output = new TestOutputStream();
-
-    Shell shell = createShell(output);
+    Terminal terminal = new DumbTerminal(new FileInputStream(FileDescriptor.in), output);
+    terminal.setSize(new Size(80, 24));
+    LineReader reader = LineReaderBuilder.builder().terminal(terminal).build();
+    Shell shell = new Shell(reader);
     shell.setLogErrorsToConsole();
     try {
       assertTrue(shell.config("--config-file", config.toString(), "-zh", "127.0.0.1:2181", "-zi",
@@ -320,29 +269,4 @@
       }
     }
   }
-<<<<<<< HEAD
-=======
-
-  private Shell createShell(TestOutputStream output) throws IOException {
-    System.setOut(new PrintStream(output));
-    Terminal terminal = new DumbTerminal(new FileInputStream(FileDescriptor.in), output);
-    terminal.setSize(new Size(80, 24));
-    LineReader reader = LineReaderBuilder.builder().terminal(terminal).build();
-    Shell shell = new Shell(reader);
-    shell.setLogErrorsToConsole();
-    return shell;
-  }
-
-  static class TestHelper extends AdminUtil<FateCommand> {
-
-    public TestHelper(boolean exitOnError) {
-      super(exitOnError);
-    }
-
-    @Override
-    public boolean checkGlobalLock(ZooReaderWriter zk, ServiceLockPath zLockManagerPath) {
-      return true;
-    }
-  }
->>>>>>> 62aa21e4
 }