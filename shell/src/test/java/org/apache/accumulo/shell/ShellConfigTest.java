--- conflicted
+++ resolved
@@ -114,31 +114,11 @@
 
   @Test
   public void testTokenAndOptionAndPassword() throws IOException {
-<<<<<<< HEAD
-    assertFalse(shell.config(args("--fake", "-tc", PasswordToken.class.getName(), "-u", "foo", "-l", "password=foo", "-p", "bar")));
+    assertFalse(shell.config(args("--fake", "-tc", PasswordToken.class.getName(), "-u", "foo", "-l",
+        "password=foo", "-p", "bar")));
     assertTrue(output.get().contains(ParameterException.class.getName()));
   }
 
-=======
-    assertFalse(shell.config(
-        args("--fake", "-tc", PasswordToken.class.getName(), "-l", "password=foo", "-p", "bar")));
-    assertTrue(output.get().contains(ParameterException.class.getName()));
-  }
-
-  /**
-   * Tests getting the ZK hosts config value will fail on String parameter, client config and then
-   * fall back to Site configuration. SiteConfiguration will get the accumulo-site.xml from the
-   * classpath in src/test/resources
-   */
-  @Test
-  public void testZooKeeperHostFallBackToSite() throws Exception {
-    ClientConfiguration clientConfig = ClientConfiguration.create();
-    assertFalse("Client config contains zk hosts",
-        clientConfig.containsKey(ClientConfiguration.ClientProperty.INSTANCE_ZK_HOST.getKey()));
-    assertEquals("ShellConfigTestZKHostValue", Shell.getZooKeepers(null, clientConfig));
-  }
-
->>>>>>> f4f43feb
   @Test
   public void testZooKeeperHostFromClientProps() {
     Properties props = new Properties();
