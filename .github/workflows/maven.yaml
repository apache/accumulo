--- conflicted
+++ resolved
@@ -33,14 +33,9 @@
     strategy:
       matrix:
         profile:
-<<<<<<< HEAD
           - {name: 'unit-tests',    args: 'verify -PskipQA -DskipTests=false -DforkCount=1C'}
           - {name: 'qa-checks',     args: 'verify javadoc:jar -Psec-bugs -DskipTests=true -Dspotbugs.timeout=3600000'}
           - {name: 'hadoop-compat', args: 'package -DskipTests -Dhadoop.version=3.0.3'}
-=======
-          - {name: 'Hadoop2', args: 'verify javadoc:jar -DskipITs -DforkCount=1C'}
-          - {name: 'Hadoop3', args: 'verify javadoc:jar -DskipITs -DforkCount=1C -Dhadoop.profile=3'}
->>>>>>> ed70fca2
       fail-fast: false
     timeout-minutes: 60
     runs-on: ubuntu-latest
