<?xml version="1.0" encoding="UTF-8"?>
<!--

    Licensed to the Apache Software Foundation (ASF) under one
    or more contributor license agreements.  See the NOTICE file
    distributed with this work for additional information
    regarding copyright ownership.  The ASF licenses this file
    to you under the Apache License, Version 2.0 (the
    "License"); you may not use this file except in compliance
    with the License.  You may obtain a copy of the License at

      http://www.apache.org/licenses/LICENSE-2.0

    Unless required by applicable law or agreed to in writing,
    software distributed under the License is distributed on an
    "AS IS" BASIS, WITHOUT WARRANTIES OR CONDITIONS OF ANY
    KIND, either express or implied.  See the License for the
    specific language governing permissions and limitations
    under the License.

-->
<project xmlns="http://maven.apache.org/POM/4.0.0" xmlns:xsi="http://www.w3.org/2001/XMLSchema-instance" xsi:schemaLocation="http://maven.apache.org/POM/4.0.0 https://maven.apache.org/xsd/maven-4.0.0.xsd">
  <modelVersion>4.0.0</modelVersion>
  <parent>
    <groupId>org.apache</groupId>
    <artifactId>apache</artifactId>
    <version>24</version>
  </parent>
  <groupId>org.apache.accumulo</groupId>
  <artifactId>accumulo-project</artifactId>
  <version>2.1.0-SNAPSHOT</version>
  <packaging>pom</packaging>
  <name>Apache Accumulo Project</name>
  <description>Apache Accumulo is a sorted, distributed key/value store based
    on Google's BigTable design. It is built on top of Apache Hadoop,
    Zookeeper, and Thrift. It features a few novel improvements on the BigTable
    design in the form of cell-level access labels and a server-side
    programming mechanism that can modify key/value pairs at various points in
    the data management process.</description>
  <!-- this URL is where the site derived via the maven-site-plugin ends up,
       not the generic site; currently not used -->
  <url>https://accumulo.apache.org</url>
  <!-- this is the year of inception at ASF -->
  <inceptionYear>2011</inceptionYear>
  <organization>
    <name>The Apache Software Foundation</name>
    <url>https://www.apache.org</url>
  </organization>
  <licenses>
    <license>
      <name>Apache License, Version 2.0</name>
      <url>https://www.apache.org/licenses/LICENSE-2.0</url>
    </license>
  </licenses>
  <mailingLists>
    <mailingList>
      <name>User</name>
      <subscribe>user-subscribe@accumulo.apache.org</subscribe>
      <unsubscribe>user-unsubscribe@accumulo.apache.org</unsubscribe>
      <post>user@accumulo.apache.org</post>
      <archive>https://lists.apache.org/list.html?user@accumulo.apache.org</archive>
    </mailingList>
    <mailingList>
      <name>Dev</name>
      <subscribe>dev-subscribe@accumulo.apache.org</subscribe>
      <unsubscribe>dev-unsubscribe@accumulo.apache.org</unsubscribe>
      <post>dev@accumulo.apache.org</post>
      <archive>https://lists.apache.org/list.html?dev@accumulo.apache.org</archive>
    </mailingList>
    <mailingList>
      <name>Commits</name>
      <subscribe>commits-subscribe@accumulo.apache.org</subscribe>
      <unsubscribe>commits-unsubscribe@accumulo.apache.org</unsubscribe>
      <archive>https://lists.apache.org/list.html?commits@accumulo.apache.org</archive>
    </mailingList>
    <mailingList>
      <name>Notifications</name>
      <subscribe>notifications-subscribe@accumulo.apache.org</subscribe>
      <unsubscribe>notifications-unsubscribe@accumulo.apache.org</unsubscribe>
      <archive>https://lists.apache.org/list.html?notifications@accumulo.apache.org</archive>
    </mailingList>
  </mailingLists>
  <modules>
    <module>assemble</module>
    <module>core</module>
    <module>hadoop-mapreduce</module>
    <module>iterator-test-harness</module>
    <module>minicluster</module>
    <module>server/base</module>
    <module>server/compactor</module>
    <module>server/compaction-coordinator</module>
    <module>server/gc</module>
    <module>server/manager</module>
    <module>server/master</module>
    <module>server/monitor</module>
    <module>server/native</module>
    <module>server/tserver</module>
    <module>shell</module>
    <module>start</module>
    <module>test</module>
  </modules>
  <scm>
    <connection>scm:git:https://gitbox.apache.org/repos/asf/accumulo.git</connection>
    <developerConnection>scm:git:https://gitbox.apache.org/repos/asf/accumulo.git</developerConnection>
    <tag>HEAD</tag>
    <url>https://gitbox.apache.org/repos/asf?p=accumulo.git</url>
  </scm>
  <issueManagement>
    <system>GitHub Issues</system>
    <url>https://github.com/apache/accumulo/issues</url>
  </issueManagement>
  <ciManagement>
    <system>GitHub Actions</system>
    <url>https://github.com/apache/accumulo/actions</url>
  </ciManagement>
  <properties>
    <!-- used for filtering the java source with the current version -->
    <accumulo.release.version>${project.version}</accumulo.release.version>
    <!-- bouncycastle version for test dependencies -->
    <bouncycastle.version>1.70</bouncycastle.version>
    <!-- Curator version -->
    <curator.version>5.1.0</curator.version>
    <!-- relative path for Eclipse format; should override in child modules if necessary -->
    <eclipseFormatterStyle>${project.parent.basedir}/contrib/Eclipse-Accumulo-Codestyle.xml</eclipseFormatterStyle>
    <errorprone.version>2.11.0</errorprone.version>
    <!-- avoid error shutting down built-in ForkJoinPool.commonPool() during exec:java tasks -->
    <exec.cleanupDaemonThreads>false</exec.cleanupDaemonThreads>
    <extraTestArgs />
    <failsafe.excludedGroups />
    <failsafe.forkCount>1</failsafe.forkCount>
    <failsafe.groups />
    <failsafe.reuseForks>false</failsafe.reuseForks>
    <hadoop.version>3.3.1</hadoop.version>
    <htrace.hadoop.version>4.1.0-incubating</htrace.hadoop.version>
    <it.failIfNoSpecifiedTests>false</it.failIfNoSpecifiedTests>
    <!-- prevent introduction of new compiler warnings -->
    <maven.compiler.failOnWarning>true</maven.compiler.failOnWarning>
    <maven.compiler.release>11</maven.compiler.release>
    <maven.compiler.source>11</maven.compiler.source>
    <maven.compiler.target>11</maven.compiler.target>
    <!-- surefire/failsafe plugin option -->
    <maven.test.redirectTestOutputToFile>true</maven.test.redirectTestOutputToFile>
    <minimalJavaBuildVersion>11</minimalJavaBuildVersion>
    <minimalMavenBuildVersion>3.5.0</minimalMavenBuildVersion>
    <powermock.version>2.0.9</powermock.version>
    <!-- timestamp for reproducible outputs, updated on release by the release plugin -->
    <project.build.outputTimestamp>2022-02-08T14:59:16Z</project.build.outputTimestamp>
    <rat.consoleOutput>true</rat.consoleOutput>
    <slf4j.version>1.7.35</slf4j.version>
    <sourceReleaseAssemblyDescriptor>source-release-tar</sourceReleaseAssemblyDescriptor>
    <surefire.excludedGroups />
    <surefire.failIfNoSpecifiedTests>false</surefire.failIfNoSpecifiedTests>
    <surefire.forkCount>1C</surefire.forkCount>
    <surefire.groups />
    <surefire.reuseForks>true</surefire.reuseForks>
    <!-- 3.0.0-M5 causes RowHashIT.test and ShellServerIT.scansWithClassLoaderContext to fail -->
    <surefire.version>3.0.0-M4</surefire.version>
    <!-- Thrift version -->
    <thrift.version>0.15.0</thrift.version>
    <unitTestMemSize>-Xmx1G</unitTestMemSize>
    <!-- ZooKeeper version -->
    <zookeeper.version>3.7.0</zookeeper.version>
  </properties>
  <dependencyManagement>
    <dependencies>
      <dependency>
        <groupId>com.fasterxml.jackson</groupId>
        <artifactId>jackson-bom</artifactId>
        <version>2.12.3</version>
        <type>pom</type>
        <scope>import</scope>
      </dependency>
      <dependency>
        <groupId>io.micrometer</groupId>
        <artifactId>micrometer-bom</artifactId>
        <version>1.7.5</version>
        <type>pom</type>
        <scope>import</scope>
      </dependency>
      <dependency>
        <groupId>io.opentelemetry</groupId>
        <artifactId>opentelemetry-bom</artifactId>
        <version>1.7.1</version>
        <type>pom</type>
        <scope>import</scope>
      </dependency>
      <dependency>
        <groupId>io.opentelemetry</groupId>
        <artifactId>opentelemetry-bom-alpha</artifactId>
        <version>1.7.1-alpha</version>
        <type>pom</type>
        <scope>import</scope>
      </dependency>
      <dependency>
        <groupId>jakarta.platform</groupId>
        <artifactId>jakarta.jakartaee-bom</artifactId>
        <version>9.1.0-RC1</version>
        <type>pom</type>
        <scope>import</scope>
      </dependency>
      <dependency>
        <groupId>org.apache.logging.log4j</groupId>
        <artifactId>log4j-bom</artifactId>
        <version>2.17.1</version>
        <type>pom</type>
        <scope>import</scope>
      </dependency>
      <dependency>
        <groupId>org.eclipse.jetty</groupId>
        <artifactId>jetty-bom</artifactId>
        <version>11.0.2</version>
        <type>pom</type>
        <scope>import</scope>
      </dependency>
      <dependency>
        <groupId>org.glassfish.hk2</groupId>
        <artifactId>hk2-bom</artifactId>
        <version>3.0.1</version>
        <type>pom</type>
        <scope>import</scope>
      </dependency>
      <dependency>
        <groupId>org.glassfish.jaxb</groupId>
        <artifactId>jaxb-bom</artifactId>
        <version>3.0.1</version>
        <type>pom</type>
        <scope>import</scope>
      </dependency>
      <dependency>
        <groupId>org.glassfish.jersey</groupId>
        <artifactId>jersey-bom</artifactId>
        <version>3.0.2</version>
        <type>pom</type>
        <scope>import</scope>
      </dependency>
      <dependency>
        <groupId>org.junit</groupId>
        <artifactId>junit-bom</artifactId>
        <version>5.8.2</version>
        <type>pom</type>
        <scope>import</scope>
      </dependency>
      <dependency>
        <groupId>com.beust</groupId>
        <artifactId>jcommander</artifactId>
        <version>1.82</version>
      </dependency>
      <dependency>
        <groupId>com.fasterxml</groupId>
        <artifactId>classmate</artifactId>
        <version>1.5.1</version>
      </dependency>
      <dependency>
        <groupId>com.github.ben-manes.caffeine</groupId>
        <artifactId>caffeine</artifactId>
        <version>3.0.2</version>
      </dependency>
      <dependency>
        <groupId>com.github.spotbugs</groupId>
        <artifactId>spotbugs-annotations</artifactId>
        <version>4.4.2</version>
      </dependency>
      <dependency>
        <groupId>com.google.auto.service</groupId>
        <artifactId>auto-service</artifactId>
        <version>1.0</version>
      </dependency>
      <dependency>
        <groupId>com.google.code.findbugs</groupId>
        <artifactId>jsr305</artifactId>
        <version>3.0.2</version>
      </dependency>
      <dependency>
        <groupId>com.google.code.gson</groupId>
        <artifactId>gson</artifactId>
        <version>2.8.9</version>
      </dependency>
      <dependency>
        <!-- converge transitive dependency version between guava and caffeine -->
        <groupId>com.google.errorprone</groupId>
        <artifactId>error_prone_annotations</artifactId>
        <version>2.6.0</version>
      </dependency>
      <dependency>
        <!-- this is a runtime dependency of guava, no longer included with guava as of 27.1 -->
        <groupId>com.google.guava</groupId>
        <artifactId>failureaccess</artifactId>
        <version>1.0.1</version>
      </dependency>
      <dependency>
        <groupId>com.google.guava</groupId>
        <artifactId>guava</artifactId>
        <version>30.1.1-jre</version>
      </dependency>
      <dependency>
        <groupId>com.google.protobuf</groupId>
        <artifactId>protobuf-java</artifactId>
        <version>3.19.2</version>
      </dependency>
      <dependency>
        <groupId>com.lmax</groupId>
        <artifactId>disruptor</artifactId>
        <version>3.4.4</version>
      </dependency>
      <dependency>
        <groupId>commons-cli</groupId>
        <artifactId>commons-cli</artifactId>
        <version>1.4</version>
      </dependency>
      <dependency>
        <groupId>commons-codec</groupId>
        <artifactId>commons-codec</artifactId>
        <version>1.15</version>
      </dependency>
      <dependency>
        <groupId>commons-io</groupId>
        <artifactId>commons-io</artifactId>
        <version>2.8.0</version>
      </dependency>
      <dependency>
        <groupId>commons-logging</groupId>
        <artifactId>commons-logging</artifactId>
        <version>1.2</version>
      </dependency>
      <dependency>
        <groupId>org.apache.accumulo</groupId>
        <artifactId>accumulo-compaction-coordinator</artifactId>
        <version>${project.version}</version>
      </dependency>
      <dependency>
        <groupId>org.apache.accumulo</groupId>
        <artifactId>accumulo-compactor</artifactId>
        <version>${project.version}</version>
      </dependency>
      <dependency>
        <groupId>org.apache.accumulo</groupId>
        <artifactId>accumulo-core</artifactId>
        <version>${project.version}</version>
      </dependency>
      <dependency>
        <groupId>org.apache.accumulo</groupId>
        <artifactId>accumulo-gc</artifactId>
        <version>${project.version}</version>
      </dependency>
      <dependency>
        <groupId>org.apache.accumulo</groupId>
        <artifactId>accumulo-hadoop-mapreduce</artifactId>
        <version>${project.version}</version>
      </dependency>
      <dependency>
        <groupId>org.apache.accumulo</groupId>
        <artifactId>accumulo-iterator-test-harness</artifactId>
        <version>${project.version}</version>
      </dependency>
      <dependency>
        <groupId>org.apache.accumulo</groupId>
        <artifactId>accumulo-manager</artifactId>
        <version>${project.version}</version>
      </dependency>
      <dependency>
        <groupId>org.apache.accumulo</groupId>
        <artifactId>accumulo-minicluster</artifactId>
        <version>${project.version}</version>
      </dependency>
      <dependency>
        <groupId>org.apache.accumulo</groupId>
        <artifactId>accumulo-monitor</artifactId>
        <version>${project.version}</version>
      </dependency>
      <dependency>
        <groupId>org.apache.accumulo</groupId>
        <artifactId>accumulo-native</artifactId>
        <version>${project.version}</version>
        <type>tar.gz</type>
      </dependency>
      <dependency>
        <groupId>org.apache.accumulo</groupId>
        <artifactId>accumulo-server-base</artifactId>
        <version>${project.version}</version>
      </dependency>
      <dependency>
        <groupId>org.apache.accumulo</groupId>
        <artifactId>accumulo-shell</artifactId>
        <version>${project.version}</version>
      </dependency>
      <dependency>
        <groupId>org.apache.accumulo</groupId>
        <artifactId>accumulo-start</artifactId>
        <version>${project.version}</version>
      </dependency>
      <dependency>
        <groupId>org.apache.accumulo</groupId>
        <artifactId>accumulo-test</artifactId>
        <version>${project.version}</version>
      </dependency>
      <dependency>
        <groupId>org.apache.accumulo</groupId>
        <artifactId>accumulo-tracer</artifactId>
        <version>${project.version}</version>
      </dependency>
      <dependency>
        <groupId>org.apache.accumulo</groupId>
        <artifactId>accumulo-tserver</artifactId>
        <version>${project.version}</version>
      </dependency>
      <dependency>
        <groupId>org.apache.commons</groupId>
        <artifactId>commons-collections4</artifactId>
        <version>4.4</version>
      </dependency>
      <dependency>
        <groupId>org.apache.commons</groupId>
        <artifactId>commons-configuration2</artifactId>
        <version>2.7</version>
      </dependency>
      <dependency>
        <groupId>org.apache.commons</groupId>
        <artifactId>commons-jci-core</artifactId>
        <version>1.1</version>
      </dependency>
      <dependency>
        <groupId>org.apache.commons</groupId>
        <artifactId>commons-jci-fam</artifactId>
        <version>1.1</version>
      </dependency>
      <dependency>
        <groupId>org.apache.commons</groupId>
        <artifactId>commons-lang3</artifactId>
        <version>3.12.0</version>
      </dependency>
      <dependency>
        <groupId>org.apache.commons</groupId>
        <artifactId>commons-math3</artifactId>
        <version>3.6.1</version>
      </dependency>
      <dependency>
        <groupId>org.apache.commons</groupId>
        <artifactId>commons-text</artifactId>
        <version>1.9</version>
      </dependency>
      <dependency>
        <groupId>org.apache.commons</groupId>
        <artifactId>commons-vfs2</artifactId>
        <version>2.8.0</version>
        <exclusions>
          <exclusion>
            <groupId>org.apache.hadoop</groupId>
            <artifactId>hadoop-hdfs-client</artifactId>
          </exclusion>
        </exclusions>
      </dependency>
      <dependency>
        <groupId>org.apache.curator</groupId>
        <artifactId>curator-framework</artifactId>
        <version>${curator.version}</version>
      </dependency>
      <dependency>
        <groupId>org.apache.curator</groupId>
        <artifactId>curator-test</artifactId>
        <version>${curator.version}</version>
      </dependency>
      <dependency>
        <groupId>org.apache.datasketches</groupId>
        <artifactId>datasketches-java</artifactId>
        <version>3.0.0</version>
      </dependency>
      <dependency>
        <groupId>org.apache.hadoop</groupId>
        <artifactId>hadoop-client</artifactId>
        <version>${hadoop.version}</version>
        <exclusions>
          <exclusion>
            <groupId>xerces</groupId>
            <artifactId>xercesImpl</artifactId>
          </exclusion>
        </exclusions>
      </dependency>
      <dependency>
        <groupId>org.apache.hadoop</groupId>
        <artifactId>hadoop-client-api</artifactId>
        <version>${hadoop.version}</version>
      </dependency>
      <dependency>
        <groupId>org.apache.hadoop</groupId>
        <artifactId>hadoop-client-minicluster</artifactId>
        <version>${hadoop.version}</version>
      </dependency>
      <dependency>
        <groupId>org.apache.hadoop</groupId>
        <artifactId>hadoop-client-runtime</artifactId>
        <version>${hadoop.version}</version>
      </dependency>
      <dependency>
        <groupId>org.apache.hadoop</groupId>
        <artifactId>hadoop-distcp</artifactId>
        <version>${hadoop.version}</version>
      </dependency>
      <dependency>
        <groupId>org.apache.hadoop</groupId>
        <artifactId>hadoop-minicluster</artifactId>
        <version>${hadoop.version}</version>
        <exclusions>
          <exclusion>
            <groupId>xerces</groupId>
            <artifactId>xercesImpl</artifactId>
          </exclusion>
        </exclusions>
      </dependency>
      <dependency>
        <groupId>org.apache.hadoop</groupId>
        <artifactId>hadoop-minikdc</artifactId>
        <version>${hadoop.version}</version>
        <exclusions>
          <exclusion>
            <groupId>org.slf4j</groupId>
            <artifactId>slf4j-log4j12</artifactId>
          </exclusion>
        </exclusions>
      </dependency>
      <dependency>
        <groupId>org.apache.hadoop</groupId>
        <artifactId>hadoop-tools</artifactId>
        <version>${hadoop.version}</version>
      </dependency>
      <dependency>
        <groupId>org.apache.htrace</groupId>
        <artifactId>htrace-core4</artifactId>
        <version>${htrace.hadoop.version}</version>
      </dependency>
      <dependency>
        <groupId>org.apache.thrift</groupId>
        <artifactId>libthrift</artifactId>
        <version>${thrift.version}</version>
        <!-- exclude vulnerable lib see https://issues.apache.org/jira/browse/HTTPCLIENT-1803 -->
        <exclusions>
          <exclusion>
            <groupId>org.apache.httpcomponents</groupId>
            <artifactId>httpclient</artifactId>
          </exclusion>
        </exclusions>
      </dependency>
      <dependency>
        <groupId>org.apache.zookeeper</groupId>
        <artifactId>zookeeper</artifactId>
        <version>${zookeeper.version}</version>
        <exclusions>
          <exclusion>
            <groupId>org.slf4j</groupId>
            <artifactId>slf4j-log4j12</artifactId>
          </exclusion>
          <exclusion>
            <groupId>log4j</groupId>
            <artifactId>log4j</artifactId>
          </exclusion>
        </exclusions>
      </dependency>
      <dependency>
        <groupId>org.apache.zookeeper</groupId>
        <artifactId>zookeeper-jute</artifactId>
        <version>${zookeeper.version}</version>
      </dependency>
      <dependency>
        <groupId>org.bouncycastle</groupId>
        <artifactId>bcpkix-jdk15on</artifactId>
        <version>${bouncycastle.version}</version>
      </dependency>
      <dependency>
        <groupId>org.bouncycastle</groupId>
        <artifactId>bcprov-jdk15on</artifactId>
        <version>${bouncycastle.version}</version>
      </dependency>
      <dependency>
        <groupId>org.checkerframework</groupId>
        <artifactId>checker-qual</artifactId>
        <version>3.13.0</version>
      </dependency>
      <dependency>
        <groupId>org.easymock</groupId>
        <artifactId>easymock</artifactId>
        <version>4.3</version>
      </dependency>
      <dependency>
        <groupId>org.freemarker</groupId>
        <artifactId>freemarker</artifactId>
        <version>2.3.31</version>
      </dependency>
      <dependency>
        <groupId>org.glassfish</groupId>
        <artifactId>jakarta.el</artifactId>
        <version>4.0.1</version>
      </dependency>
      <dependency>
        <groupId>org.hdrhistogram</groupId>
        <artifactId>HdrHistogram</artifactId>
        <version>2.1.12</version>
      </dependency>
      <dependency>
        <groupId>org.hibernate.validator</groupId>
        <artifactId>hibernate-validator</artifactId>
        <version>7.0.1.Final</version>
      </dependency>
      <dependency>
        <groupId>org.javassist</groupId>
        <artifactId>javassist</artifactId>
        <version>3.28.0-GA</version>
      </dependency>
      <dependency>
        <groupId>org.jboss.logging</groupId>
        <artifactId>jboss-logging</artifactId>
        <version>3.4.1.Final</version>
      </dependency>
      <dependency>
        <groupId>org.jline</groupId>
        <artifactId>jline</artifactId>
        <version>3.20.0</version>
      </dependency>
      <dependency>
        <groupId>org.latencyutils</groupId>
        <artifactId>LatencyUtils</artifactId>
        <version>2.0.3</version>
        <exclusions>
          <exclusion>
            <groupId>org.hdrhistogram</groupId>
            <artifactId>HdrHistogram</artifactId>
          </exclusion>
        </exclusions>
      </dependency>
      <dependency>
        <!-- converge transitive dependency version between powermock and easymock -->
        <groupId>org.objenesis</groupId>
        <artifactId>objenesis</artifactId>
        <version>3.2</version>
      </dependency>
      <dependency>
        <groupId>org.powermock</groupId>
        <artifactId>powermock-api-easymock</artifactId>
        <version>${powermock.version}</version>
      </dependency>
      <dependency>
        <groupId>org.powermock</groupId>
        <artifactId>powermock-core</artifactId>
        <version>${powermock.version}</version>
      </dependency>
      <dependency>
        <groupId>org.powermock</groupId>
        <artifactId>powermock-module-junit4</artifactId>
        <version>${powermock.version}</version>
      </dependency>
      <dependency>
        <groupId>org.powermock</groupId>
        <artifactId>powermock-reflect</artifactId>
        <version>${powermock.version}</version>
      </dependency>
      <dependency>
        <groupId>org.slf4j</groupId>
        <artifactId>slf4j-api</artifactId>
        <version>${slf4j.version}</version>
      </dependency>
      <dependency>
        <groupId>org.yaml</groupId>
        <artifactId>snakeyaml</artifactId>
        <version>1.29</version>
      </dependency>
    </dependencies>
  </dependencyManagement>
  <dependencies>
    <dependency>
      <groupId>com.github.spotbugs</groupId>
      <artifactId>spotbugs-annotations</artifactId>
      <optional>true</optional>
    </dependency>
  </dependencies>
  <build>
    <pluginManagement>
      <plugins>
        <!-- check for version updates with 'mvn versions:display-plugin-updates' -->
        <plugin>
          <groupId>org.codehaus.mojo</groupId>
          <artifactId>versions-maven-plugin</artifactId>
          <version>2.8.1</version>
        </plugin>
        <plugin>
          <groupId>com.mycila</groupId>
          <artifactId>license-maven-plugin</artifactId>
          <version>4.1</version>
          <configuration>
            <header>${session.executionRootDirectory}/contrib/license-header.txt</header>
            <excludes combine.children="append">
              <exclude>**/DEPENDENCIES</exclude>
              <exclude>**/LICENSE</exclude>
              <exclude>**/NOTICE</exclude>
              <exclude>**/target/**</exclude>
              <exclude>contrib/javadoc11.patch</exclude>
            </excludes>
            <mapping combine.children="append">
              <!-- general mappings; module-specific mappings appear in their respective pom -->
              <Makefile>SCRIPT_STYLE</Makefile>
              <c>SLASHSTAR_STYLE</c>
              <cc>SLASHSTAR_STYLE</cc>
              <css>SLASHSTAR_STYLE</css>
              <h>SLASHSTAR_STYLE</h>
              <java>SLASHSTAR_STYLE</java>
              <proto>SLASHSTAR_STYLE</proto>
              <thrift>SLASHSTAR_STYLE</thrift>
            </mapping>
          </configuration>
        </plugin>
        <plugin>
          <groupId>org.gaul</groupId>
          <artifactId>modernizer-maven-plugin</artifactId>
          <version>2.2.0</version>
          <configuration>
            <javaVersion>${maven.compiler.target}</javaVersion>
          </configuration>
        </plugin>
        <plugin>
          <groupId>com.github.spotbugs</groupId>
          <artifactId>spotbugs-maven-plugin</artifactId>
          <version>4.4.2.2</version>
          <configuration>
            <xmlOutput>true</xmlOutput>
            <effort>Max</effort>
            <failOnError>true</failOnError>
            <includeTests>true</includeTests>
            <maxRank>16</maxRank>
            <jvmArgs>-Dcom.overstock.findbugs.ignore=com.google.common.util.concurrent.RateLimiter,com.google.common.hash.Hasher,com.google.common.hash.HashCode,com.google.common.hash.HashFunction,com.google.common.hash.Hashing,com.google.common.cache.Cache,com.google.common.io.CountingOutputStream,com.google.common.io.ByteStreams,com.google.common.cache.LoadingCache,com.google.common.base.Stopwatch,com.google.common.cache.RemovalNotification,com.google.common.util.concurrent.Uninterruptibles,com.google.common.reflect.ClassPath,com.google.common.reflect.ClassPath$ClassInfo,com.google.common.base.Throwables,com.google.common.collect.Iterators</jvmArgs>
            <plugins combine.children="append">
              <plugin>
                <groupId>com.overstock.findbugs</groupId>
                <artifactId>library-detectors</artifactId>
                <version>1.2.0</version>
              </plugin>
            </plugins>
          </configuration>
        </plugin>
        <plugin>
          <groupId>org.apache.maven.plugins</groupId>
          <artifactId>maven-checkstyle-plugin</artifactId>
          <version>3.1.2</version>
        </plugin>
        <plugin>
          <groupId>org.apache.maven.plugins</groupId>
          <artifactId>maven-assembly-plugin</artifactId>
          <!-- Must use 3.1.1 until https://issues.apache.org/jira/browse/MASSEMBLY-941 is fixed -->
          <version>3.1.1</version>
        </plugin>
        <plugin>
          <groupId>com.github.ekryd.sortpom</groupId>
          <artifactId>sortpom-maven-plugin</artifactId>
          <version>3.0.0</version>
          <configuration>
            <createBackupFile>false</createBackupFile>
            <expandEmptyElements>false</expandEmptyElements>
            <keepBlankLines>false</keepBlankLines>
            <lineSeparator>\n</lineSeparator>
            <nrOfIndentSpace>2</nrOfIndentSpace>
            <predefinedSortOrder>recommended_2008_06</predefinedSortOrder>
            <sortDependencies>scope,groupId,artifactId</sortDependencies>
            <sortProperties>true</sortProperties>
            <spaceBeforeCloseEmptyElement>true</spaceBeforeCloseEmptyElement>
            <verifyFail>Stop</verifyFail>
          </configuration>
        </plugin>
        <plugin>
          <groupId>com.github.koraktor</groupId>
          <artifactId>mavanagaiata</artifactId>
          <version>1.0.0</version>
          <configuration>
            <skipNoGit>true</skipNoGit>
          </configuration>
        </plugin>
        <plugin>
          <groupId>org.apache.maven.plugins</groupId>
          <artifactId>maven-clean-plugin</artifactId>
          <configuration>
            <filesets>
              <fileset>
                <directory>./</directory>
                <includes>
                  <include>**/*.pyc</include>
                  <include>**/*.so</include>
                </includes>
              </fileset>
            </filesets>
          </configuration>
        </plugin>
        <plugin>
          <groupId>org.apache.maven.plugins</groupId>
          <artifactId>maven-compiler-plugin</artifactId>
          <configuration>
            <optimize>true</optimize>
            <showDeprecation>true</showDeprecation>
            <showWarnings>true</showWarnings>
            <compilerArgs>
              <arg>-Xlint:all</arg>
              <arg>-Xlint:-processing</arg>
              <!-- suppress try to ignore unused variable in try-with-resources -->
              <arg>-Xlint:-try</arg>
              <arg>-Xmaxwarns</arg>
              <arg>5</arg>
            </compilerArgs>
          </configuration>
        </plugin>
        <plugin>
          <groupId>org.apache.maven.plugins</groupId>
          <artifactId>maven-jar-plugin</artifactId>
          <configuration>
            <archive>
              <manifestEntries>
                <Sealed>true</Sealed>
                <Implementation-Build>${mvngit.commit.id}</Implementation-Build>
              </manifestEntries>
            </archive>
          </configuration>
        </plugin>
        <plugin>
          <groupId>org.apache.maven.plugins</groupId>
          <artifactId>maven-javadoc-plugin</artifactId>
          <configuration>
            <quiet>true</quiet>
            <additionalJOption>-J-Xmx512m</additionalJOption>
            <doclint>all,-missing</doclint>
          </configuration>
        </plugin>
        <plugin>
          <groupId>org.apache.maven.plugins</groupId>
          <artifactId>maven-release-plugin</artifactId>
          <configuration>
            <arguments>-P !autoformat,verifyformat,thrift -DskipTests</arguments>
            <autoVersionSubmodules>true</autoVersionSubmodules>
            <goals>clean deploy</goals>
            <preparationGoals>clean package</preparationGoals>
            <tagNameFormat>rel/@{project.version}</tagNameFormat>
            <releaseProfiles>apache-release,accumulo-release</releaseProfiles>
            <useReleaseProfile>false</useReleaseProfile>
            <pushChanges>false</pushChanges>
            <localCheckout>true</localCheckout>
          </configuration>
        </plugin>
        <plugin>
          <groupId>org.apache.maven.plugins</groupId>
          <artifactId>maven-site-plugin</artifactId>
          <configuration>
            <skipDeploy>true</skipDeploy>
          </configuration>
        </plugin>
        <plugin>
          <groupId>org.apache.maven.plugins</groupId>
          <artifactId>maven-surefire-plugin</artifactId>
          <configuration>
            <forkCount>${surefire.forkCount}</forkCount>
            <reuseForks>${surefire.reuseForks}</reuseForks>
            <excludedGroups>${surefire.excludedGroups}</excludedGroups>
            <groups>${surefire.groups}</groups>
            <systemPropertyVariables>
              <java.io.tmpdir>${project.build.directory}</java.io.tmpdir>
            </systemPropertyVariables>
            <argLine>${unitTestMemSize} ${extraTestArgs}</argLine>
          </configuration>
        </plugin>
        <plugin>
          <groupId>org.apache.maven.plugins</groupId>
          <artifactId>maven-failsafe-plugin</artifactId>
          <configuration>
            <forkCount>${failsafe.forkCount}</forkCount>
            <reuseForks>${failsafe.reuseForks}</reuseForks>
            <excludedGroups>${failsafe.excludedGroups}</excludedGroups>
            <groups>${failsafe.groups}</groups>
            <systemPropertyVariables>
              <java.io.tmpdir>${project.build.directory}</java.io.tmpdir>
            </systemPropertyVariables>
            <argLine>${extraTestArgs}</argLine>
            <trimStackTrace>false</trimStackTrace>
          </configuration>
        </plugin>
        <plugin>
          <groupId>org.codehaus.mojo</groupId>
          <artifactId>build-helper-maven-plugin</artifactId>
          <version>3.3.0</version>
        </plugin>
        <plugin>
          <groupId>org.codehaus.mojo</groupId>
          <artifactId>exec-maven-plugin</artifactId>
          <version>3.0.0</version>
        </plugin>
        <plugin>
          <groupId>net.revelc.code</groupId>
          <artifactId>apilyzer-maven-plugin</artifactId>
          <version>1.2.0</version>
        </plugin>
        <plugin>
          <groupId>net.revelc.code.formatter</groupId>
          <artifactId>formatter-maven-plugin</artifactId>
          <version>2.17.1</version>
          <configuration>
            <compilerCompliance>${maven.compiler.source}</compilerCompliance>
            <compilerSource>${maven.compiler.source}</compilerSource>
            <compilerTargetPlatform>${maven.compiler.target}</compilerTargetPlatform>
            <configFile>${eclipseFormatterStyle}</configFile>
            <excludes>
              <exclude>**/thrift/*.java</exclude>
              <exclude>**/proto/*.java</exclude>
            </excludes>
            <lineEnding>LF</lineEnding>
            <overrideConfigCompilerVersion>true</overrideConfigCompilerVersion>
            <removeTrailingWhitespace>true</removeTrailingWhitespace>
            <skipCssFormatting>true</skipCssFormatting>
            <skipHtmlFormatting>true</skipHtmlFormatting>
            <skipJsFormatting>true</skipJsFormatting>
            <skipJsonFormatting>true</skipJsonFormatting>
            <skipXmlFormatting>true</skipXmlFormatting>
          </configuration>
        </plugin>
        <plugin>
          <groupId>org.apache.rat</groupId>
          <artifactId>apache-rat-plugin</artifactId>
          <configuration>
            <excludes combine.children="append">
              <exclude>src/main/resources/META-INF/services/*</exclude>
              <exclude>nbproject/**</exclude>
              <exclude>nb-configuration.xml</exclude>
              <exclude>nbactions.xml</exclude>
              <exclude>.vscode/**</exclude>
              <exclude>.factorypath</exclude>
              <exclude>.github/**</exclude>
            </excludes>
          </configuration>
        </plugin>
        <plugin>
          <groupId>net.revelc.code</groupId>
          <artifactId>warbucks-maven-plugin</artifactId>
          <version>1.1.2</version>
        </plugin>
        <plugin>
          <groupId>net.revelc.code</groupId>
          <artifactId>impsort-maven-plugin</artifactId>
          <version>1.6.2</version>
          <configuration>
            <removeUnused>true</removeUnused>
            <groups>java.,javax.,jakarta.,org.,com.</groups>
            <excludes>
              <exclude>**/thrift/*.java</exclude>
            </excludes>
          </configuration>
        </plugin>
        <plugin>
          <groupId>org.apache.maven.plugins</groupId>
          <artifactId>maven-enforcer-plugin</artifactId>
          <version>3.0.0-M3</version>
        </plugin>
      </plugins>
    </pluginManagement>
    <plugins>
      <plugin>
        <groupId>org.apache.maven.plugins</groupId>
        <artifactId>maven-dependency-plugin</artifactId>
        <executions>
          <execution>
            <id>analyze</id>
            <goals>
              <goal>analyze-only</goal>
            </goals>
            <configuration>
              <failOnWarning>true</failOnWarning>
              <ignoredUsedUndeclaredDependencies>
                <!-- auto-service-annotations is transitive via auto-service -->
                <usedUndeclaredDependency>com.google.auto.service:auto-service-annotations:jar:*</usedUndeclaredDependency>
                <!-- used/undeclared child jars brought in by parents below -->
                <usedUndeclaredDependency>org.apache.curator:curator-client:jar:*</usedUndeclaredDependency>
                <usedUndeclaredDependency>org.apache.hadoop:hadoop-common:jar:*</usedUndeclaredDependency>
                <usedUndeclaredDependency>org.apache.hadoop:hadoop-hdfs:*:*</usedUndeclaredDependency>
                <usedUndeclaredDependency>org.apache.hadoop:hadoop-mapreduce-client-core:jar:*</usedUndeclaredDependency>
                <usedUndeclaredDependency>org.apache.hadoop:hadoop-auth:jar:*</usedUndeclaredDependency>
                <usedUndeclaredDependency>org.apache.httpcomponents:httpcore:jar:*</usedUndeclaredDependency>
                <usedUndeclaredDependency>org.powermock:powermock-core:jar:*</usedUndeclaredDependency>
                <usedUndeclaredDependency>org.powermock:powermock-reflect:jar:*</usedUndeclaredDependency>
                <!-- This should be removed upon completion of migrating junit 4 to 5 -->
                <usedUndeclaredDependency>junit:junit:jar:*</usedUndeclaredDependency>
              </ignoredUsedUndeclaredDependencies>
              <ignoredUnusedDeclaredDependencies>
                <!-- auto-service isn't used in every module -->
                <unusedDeclaredDependency>com.google.auto.service:auto-service:jar:*</unusedDeclaredDependency>
                <!-- unused/declared implementation jars or parent jars that bring in children -->
                <unusedDeclaredDependency>org.apache.hadoop:hadoop-client:jar:*</unusedDeclaredDependency>
                <unusedDeclaredDependency>org.apache.hadoop:hadoop-client-runtime:jar:*</unusedDeclaredDependency>
                <unusedDeclaredDependency>org.apache.hadoop:hadoop-minicluster:jar:*</unusedDeclaredDependency>
                <unusedDeclaredDependency>org.glassfish.jersey.ext:jersey-bean-validation:jar:*</unusedDeclaredDependency>
                <unusedDeclaredDependency>org.glassfish.jersey.inject:jersey-hk2:jar:*</unusedDeclaredDependency>
                -
                <unusedDeclaredDependency>org.glassfish.jersey.test-framework.providers:jersey-test-framework-provider-grizzly2:jar:*</unusedDeclaredDependency>
                <unusedDeclaredDependency>org.powermock:powermock-api-easymock:jar:*</unusedDeclaredDependency>
                <!-- spotbugs annotations may or may not be used in each module -->
                <unusedDeclaredDependency>com.github.spotbugs:spotbugs-annotations:jar:*</unusedDeclaredDependency>
                <!-- ignore unused native; analysis isn't possible with tar.gz dependency -->
                <unusedDeclaredDependency>org.apache.accumulo:accumulo-native:tar.gz:*</unusedDeclaredDependency>
                <!-- ignore runtime log4j dependencies at test scope -->
                <unusedDeclaredDependency>org.apache.logging.log4j:log4j-1.2-api:jar:*</unusedDeclaredDependency>
                <unusedDeclaredDependency>org.apache.logging.log4j:log4j-slf4j-impl:jar:*</unusedDeclaredDependency>
                <unusedDeclaredDependency>org.apache.logging.log4j:log4j-web:jar:*</unusedDeclaredDependency>
                <!-- This should be removed upon completion of migrating junit 4 to 5 -->
                <unusedDeclaredDependency>org.junit.vintage:junit-vintage-engine:jar:*</unusedDeclaredDependency>
              </ignoredUnusedDeclaredDependencies>
            </configuration>
          </execution>
        </executions>
      </plugin>
      <plugin>
        <groupId>org.codehaus.mojo</groupId>
        <artifactId>build-helper-maven-plugin</artifactId>
        <executions>
          <execution>
            <id>parse-project-version</id>
            <goals>
              <goal>parse-version</goal>
            </goals>
          </execution>
        </executions>
      </plugin>
      <plugin>
        <groupId>org.apache.maven.plugins</groupId>
        <artifactId>maven-enforcer-plugin</artifactId>
        <executions>
          <execution>
            <id>enforce-accumulo-rules</id>
            <goals>
              <goal>enforce</goal>
            </goals>
            <phase>validate</phase>
            <configuration>
              <rules>
                <dependencyConvergence />
                <bannedDependencies>
                  <excludes>
                    <!-- we redirect logging to log4j2, so we should have those bridges instead -->
                    <!-- commons-logging is allowed because log4j-jcl uses it as a dependency -->
                    <exclude>ch.qos.logback:*</exclude>
                    <exclude>ch.qos.reload4j:*</exclude>
                    <exclude>log4j:*</exclude>
                    <exclude>org.apache.logging.log4j:log4j-to-slf4j</exclude>
                    <exclude>org.slf4j:*</exclude>
                  </excludes>
                  <includes>
                    <!-- only allow API jar for slf4j, but no other slf4j implementations -->
                    <include>org.slf4j:slf4j-api</include>
                  </includes>
                </bannedDependencies>
              </rules>
            </configuration>
          </execution>
        </executions>
      </plugin>
      <plugin>
        <groupId>org.gaul</groupId>
        <artifactId>modernizer-maven-plugin</artifactId>
        <executions>
          <execution>
            <id>modernizer</id>
            <goals>
              <goal>modernizer</goal>
            </goals>
          </execution>
        </executions>
      </plugin>
      <plugin>
        <groupId>org.apache.maven.plugins</groupId>
        <artifactId>maven-checkstyle-plugin</artifactId>
        <configuration>
          <checkstyleRules>
            <module name="Checker">
              <property name="charset" value="UTF-8" />
              <property name="severity" value="warning" />
              <!-- Checks for whitespace                               -->
              <!-- See http://checkstyle.sf.net/config_whitespace.html -->
              <module name="FileTabCharacter" />
              <module name="TreeWalker">
                <module name="OneTopLevelClass" />
                <module name="RegexpSinglelineJava">
                  <property name="format" value="\s+$" />
                  <property name="message" value="Line has trailing whitespace." />
                </module>
                <module name="RegexpSinglelineJava">
                  <property name="format" value="[@]see\s+[{][@]link" />
                  <property name="message" value="Javadoc @see does not need @link: pick one or the other." />
                </module>
                <module name="RegexpSinglelineJava">
                  <property name="format" value="jline[.]internal[.]Preconditions" />
                  <property name="message" value="Please use Guava Preconditions not JLine" />
                </module>
                <module name="RegexpSinglelineJava">
                  <property name="format" value="org[.]apache[.]commons[.]math[.]" />
                  <property name="message" value="Use commons-math3 (org.apache.commons.math3.*)" />
                </module>
                <module name="RegexpSinglelineJava">
                  <property name="format" value="junit[.]framework[.]TestCase" />
                  <property name="message" value="Use JUnit4+ @Test annotation instead of TestCase" />
                </module>
                <module name="RegexpSinglelineJava">
                  <property name="format" value="import org[.]junit[.]Assert;" />
                  <property name="message" value="Use static imports for Assert.* methods for consistency" />
                </module>
                <module name="RegexpSinglelineJava">
                  <property name="format" value="org[.]junit[.]jupiter[.]api[.]Assertions;" />
<<<<<<< HEAD
                  <property name="message" value="Use static imports for Assertions.* methods for consistency" />
=======
                  <property name="message" value="Use static imports for Assert.* methods for consistency" />
                </module>
                <module name="RegexpSinglelineJava">
                  <property name="format" value="import org[.]junit[.]Assume;" />
                  <property name="message" value="Use static imports for Assume.* methods for consistency" />
                </module>
                <module name="RegexpSinglelineJava">
                  <property name="format" value="org[.]junit[.]jupiter[.]api[.]Assumptions;" />
                  <property name="message" value="Use static imports for Assumptions.* methods for consistency" />
>>>>>>> 3c3a91f7
                </module>
                <module name="RegexpSinglelineJava">
                  <property name="format" value="import java[.]nio[.]charset[.]StandardCharsets;" />
                  <property name="message" value="Use static imports for StandardCharsets.* constants for consistency" />
                </module>
                <module name="RegexpSinglelineJava">
                  <!-- double escape quotes because checkstyle passes these through another xml parser -->
                  <property name="format" value="&amp;quot; [+] &amp;quot;" />
                  <property name="message" value="Unnecessary concatenation of string literals" />
                </module>
                <module name="OuterTypeFilename" />
                <module name="AvoidStarImport" />
                <module name="NoLineWrap" />
                <module name="LeftCurly" />
                <module name="RightCurly">
                  <property name="tokens" value="LITERAL_TRY, LITERAL_CATCH, LITERAL_FINALLY, LITERAL_IF, LITERAL_ELSE, CLASS_DEF, METHOD_DEF, CTOR_DEF, LITERAL_FOR, LITERAL_WHILE, LITERAL_DO, STATIC_INIT, INSTANCE_INIT" />
                </module>
                <module name="SeparatorWrap">
                  <property name="tokens" value="DOT" />
                  <property name="option" value="nl" />
                </module>
                <module name="SeparatorWrap">
                  <property name="tokens" value="COMMA" />
                  <property name="option" value="EOL" />
                </module>
                <module name="PackageName">
                  <property name="format" value="^[a-z]+(\.[a-z][a-zA-Z0-9]*)*$" />
                </module>
                <module name="MethodTypeParameterName">
                  <property name="format" value="(^[A-Z][0-9]?)$|([A-Z][a-zA-Z0-9]*[T]$)" />
                </module>
                <module name="NonEmptyAtclauseDescription" />
                <module name="JavadocMethod">
                  <property name="allowMissingParamTags" value="true" />
                  <property name="allowMissingReturnTag" value="true" />
                  <property name="allowedAnnotations" value="Override,Test,BeforeClass,AfterClass,Before,After" />
                </module>
                <module name="MissingOverrideCheck" />
              </module>
            </module>
          </checkstyleRules>
          <violationSeverity>warning</violationSeverity>
          <includeTestSourceDirectory>true</includeTestSourceDirectory>
          <excludes>**/thrift/*.java,**/proto/*.java,**/HelpMojo.java</excludes>
        </configuration>
        <dependencies>
          <dependency>
            <groupId>com.puppycrawl.tools</groupId>
            <artifactId>checkstyle</artifactId>
            <version>9.3</version>
          </dependency>
        </dependencies>
        <executions>
          <execution>
            <id>check-style</id>
            <goals>
              <goal>check</goal>
            </goals>
          </execution>
        </executions>
      </plugin>
      <plugin>
        <groupId>com.github.koraktor</groupId>
        <artifactId>mavanagaiata</artifactId>
        <executions>
          <execution>
            <id>git-commit</id>
            <goals>
              <goal>commit</goal>
            </goals>
            <phase>validate</phase>
          </execution>
        </executions>
      </plugin>
      <plugin>
        <groupId>org.apache.maven.plugins</groupId>
        <artifactId>maven-failsafe-plugin</artifactId>
        <executions>
          <execution>
            <id>run-integration-tests</id>
            <goals>
              <goal>integration-test</goal>
              <goal>verify</goal>
            </goals>
          </execution>
        </executions>
      </plugin>
      <plugin>
        <groupId>com.github.spotbugs</groupId>
        <artifactId>spotbugs-maven-plugin</artifactId>
        <executions>
          <execution>
            <id>run-spotbugs</id>
            <goals>
              <goal>check</goal>
            </goals>
          </execution>
        </executions>
      </plugin>
      <plugin>
        <groupId>org.apache.rat</groupId>
        <artifactId>apache-rat-plugin</artifactId>
        <executions>
          <execution>
            <id>check-licenses</id>
            <goals>
              <goal>check</goal>
            </goals>
            <phase>prepare-package</phase>
          </execution>
        </executions>
      </plugin>
      <plugin>
        <groupId>net.revelc.code</groupId>
        <artifactId>warbucks-maven-plugin</artifactId>
        <executions>
          <execution>
            <id>check-junit-categories-on-its</id>
            <goals>
              <goal>check</goal>
            </goals>
            <configuration>
              <rules>
                <rule>
                  <includeMainClasses>true</includeMainClasses>
                  <includeTestClasses>true</includeTestClasses>
                  <classPattern>.*IT</classPattern>
                  <classAnnotationPattern>org[.]junit[.]experimental[.]categories[.]Category</classAnnotationPattern>
                </rule>
              </rules>
            </configuration>
          </execution>
        </executions>
      </plugin>
    </plugins>
  </build>
  <profiles>
    <profile>
      <!-- This profile skips all Quality Assurance checks; activate with -PskipQA OR -DskipQA  -->
      <id>skipQA</id>
      <activation>
        <property>
          <name>skipQA</name>
        </property>
      </activation>
      <properties>
        <accumulo.skip>true</accumulo.skip>
        <apilyzer.skip>true</apilyzer.skip>
        <checkstyle.skip>true</checkstyle.skip>
        <formatter.skip>true</formatter.skip>
        <impsort.skip>true</impsort.skip>
        <mdep.analyze.skip>true</mdep.analyze.skip>
        <modernizer.skip>true</modernizer.skip>
        <rat.skip>true</rat.skip>
        <skipITs>true</skipITs>
        <skipTests>true</skipTests>
        <sort.skip>true</sort.skip>
        <spotbugs.skip>true</spotbugs.skip>
        <warbucks.skip>true</warbucks.skip>
      </properties>
    </profile>
    <profile>
      <id>m2e</id>
      <activation>
        <property>
          <name>m2e.version</name>
        </property>
      </activation>
      <build>
        <pluginManagement>
          <plugins>
            <!--This plugin's configuration is used to store Eclipse m2e settings only. It has no influence on the Maven build itself.-->
            <plugin>
              <groupId>org.eclipse.m2e</groupId>
              <artifactId>lifecycle-mapping</artifactId>
              <version>1.0.0</version>
              <configuration>
                <lifecycleMappingMetadata>
                  <pluginExecutions>
                    <pluginExecution>
                      <pluginExecutionFilter>
                        <groupId>org.apache.maven.plugins</groupId>
                        <artifactId>maven-remote-resources-plugin</artifactId>
                        <versionRange>[0,)</versionRange>
                        <goals>
                          <goal>process</goal>
                        </goals>
                      </pluginExecutionFilter>
                      <action>
                        <ignore />
                      </action>
                    </pluginExecution>
                    <pluginExecution>
                      <pluginExecutionFilter>
                        <groupId>org.apache.rat</groupId>
                        <artifactId>apache-rat-plugin</artifactId>
                        <versionRange>[0,)</versionRange>
                        <goals>
                          <goal>check</goal>
                        </goals>
                      </pluginExecutionFilter>
                      <action>
                        <ignore />
                      </action>
                    </pluginExecution>
                    <pluginExecution>
                      <pluginExecutionFilter>
                        <groupId>org.codehaus.mojo</groupId>
                        <artifactId>exec-maven-plugin</artifactId>
                        <versionRange>[0,)</versionRange>
                        <goals>
                          <goal>exec</goal>
                        </goals>
                      </pluginExecutionFilter>
                      <action>
                        <ignore />
                      </action>
                    </pluginExecution>
                    <pluginExecution>
                      <pluginExecutionFilter>
                        <groupId>org.gaul</groupId>
                        <artifactId>modernizer-maven-plugin</artifactId>
                        <versionRange>[0,)</versionRange>
                        <goals>
                          <goal>modernizer</goal>
                        </goals>
                      </pluginExecutionFilter>
                      <action>
                        <ignore />
                      </action>
                    </pluginExecution>
                    <pluginExecution>
                      <pluginExecutionFilter>
                        <groupId>com.github.ekryd.sortpom</groupId>
                        <artifactId>sortpom-maven-plugin</artifactId>
                        <versionRange>[0,)</versionRange>
                        <goals>
                          <goal>sort</goal>
                          <goal>verify</goal>
                        </goals>
                      </pluginExecutionFilter>
                      <action>
                        <ignore />
                      </action>
                    </pluginExecution>
                    <pluginExecution>
                      <pluginExecutionFilter>
                        <groupId>com.github.koraktor</groupId>
                        <artifactId>mavanagaiata</artifactId>
                        <versionRange>[0,)</versionRange>
                        <goals>
                          <goal>commit</goal>
                        </goals>
                      </pluginExecutionFilter>
                      <action>
                        <ignore />
                      </action>
                    </pluginExecution>
                  </pluginExecutions>
                </lifecycleMappingMetadata>
              </configuration>
            </plugin>
          </plugins>
        </pluginManagement>
      </build>
    </profile>
    <profile>
      <id>accumulo-release</id>
      <properties>
        <!-- some properties to make the release build a bit faster -->
        <checkstyle.skip>true</checkstyle.skip>
        <skipITs>true</skipITs>
        <skipTests>true</skipTests>
        <spotbugs.skip>true</spotbugs.skip>
      </properties>
    </profile>
    <profile>
      <!-- set proper source assembly name with apache-release and don't attach here -->
      <id>apache-release</id>
      <build>
        <pluginManagement>
          <plugins>
            <plugin>
              <groupId>org.apache.maven.plugins</groupId>
              <artifactId>maven-assembly-plugin</artifactId>
              <inherited>false</inherited>
              <configuration>
                <!-- source assembly gets attached in the assemble module -->
                <attach>false</attach>
                <finalName>accumulo-${project.version}</finalName>
              </configuration>
            </plugin>
          </plugins>
        </pluginManagement>
      </build>
    </profile>
    <profile>
      <!-- off by default, but enable with '-P verifyformat' or '-DverifyFormat' -->
      <id>verifyformat</id>
      <activation>
        <property>
          <name>verifyFormat</name>
        </property>
      </activation>
      <build>
        <plugins>
          <plugin>
            <groupId>com.github.ekryd.sortpom</groupId>
            <artifactId>sortpom-maven-plugin</artifactId>
            <executions>
              <execution>
                <id>verify-sorted-pom</id>
                <goals>
                  <goal>verify</goal>
                </goals>
                <phase>process-resources</phase>
              </execution>
            </executions>
          </plugin>
          <plugin>
            <groupId>com.mycila</groupId>
            <artifactId>license-maven-plugin</artifactId>
            <executions>
              <execution>
                <id>verify-license-headers</id>
                <goals>
                  <goal>check</goal>
                </goals>
                <phase>process-test-resources</phase>
              </execution>
            </executions>
          </plugin>
          <plugin>
            <groupId>net.revelc.code.formatter</groupId>
            <artifactId>formatter-maven-plugin</artifactId>
            <executions>
              <execution>
                <id>verify-formatted-java-source</id>
                <goals>
                  <goal>validate</goal>
                </goals>
              </execution>
            </executions>
          </plugin>
          <plugin>
            <groupId>net.revelc.code</groupId>
            <artifactId>impsort-maven-plugin</artifactId>
            <executions>
              <execution>
                <id>verify-sorted-imports</id>
                <goals>
                  <goal>check</goal>
                </goals>
              </execution>
            </executions>
          </plugin>
        </plugins>
      </build>
    </profile>
    <profile>
      <!-- on by default, but disable with '-P !autoformat' or '-DskipFormat' -->
      <id>autoformat</id>
      <activation>
        <property>
          <name>!skipFormat</name>
        </property>
      </activation>
      <build>
        <plugins>
          <plugin>
            <groupId>com.github.ekryd.sortpom</groupId>
            <artifactId>sortpom-maven-plugin</artifactId>
            <executions>
              <execution>
                <id>sort-pom</id>
                <goals>
                  <goal>sort</goal>
                </goals>
                <phase>process-sources</phase>
              </execution>
            </executions>
          </plugin>
          <plugin>
            <groupId>com.mycila</groupId>
            <artifactId>license-maven-plugin</artifactId>
            <executions>
              <execution>
                <id>license-headers</id>
                <goals>
                  <goal>format</goal>
                </goals>
                <phase>process-test-resources</phase>
              </execution>
            </executions>
          </plugin>
          <plugin>
            <groupId>net.revelc.code.formatter</groupId>
            <artifactId>formatter-maven-plugin</artifactId>
            <executions>
              <execution>
                <id>format-java-source</id>
                <goals>
                  <goal>format</goal>
                </goals>
              </execution>
            </executions>
          </plugin>
          <plugin>
            <groupId>net.revelc.code</groupId>
            <artifactId>impsort-maven-plugin</artifactId>
            <executions>
              <execution>
                <id>sort-imports</id>
                <goals>
                  <goal>sort</goal>
                </goals>
              </execution>
            </executions>
          </plugin>
        </plugins>
      </build>
    </profile>
    <profile>
      <!-- Minimal testing profile. (a.k.a. SunnyDay) -->
      <id>sunny</id>
      <properties>
        <failsafe.groups>org.apache.accumulo.test.categories.SunnyDayTests</failsafe.groups>
      </properties>
    </profile>
    <profile>
      <!-- mvn clean package javadoc:aggregate -DskipTests -Paggregate-javadocs -->
      <id>aggregate-javadocs</id>
      <build>
        <pluginManagement>
          <plugins>
            <plugin>
              <groupId>org.apache.maven.plugins</groupId>
              <artifactId>maven-javadoc-plugin</artifactId>
              <configuration>
                <sourceFileIncludes>
                  <sourceFileInclude>**/org/apache/accumulo/core/client/**/*.java</sourceFileInclude>
                  <sourceFileInclude>**/org/apache/accumulo/core/data/**/*.java</sourceFileInclude>
                  <sourceFileInclude>**/org/apache/accumulo/core/iterators/**/*.java</sourceFileInclude>
                  <sourceFileInclude>**/org/apache/accumulo/core/security/**/*.java</sourceFileInclude>
                  <sourceFileInclude>**/org/apache/accumulo/core/spi/**/*.java</sourceFileInclude>
                  <sourceFileInclude>**/org/apache/accumulo/hadoop/**/*.java</sourceFileInclude>
                  <sourceFileInclude>**/org/apache/accumulo/minicluster/**/*.java</sourceFileInclude>
                </sourceFileIncludes>
              </configuration>
            </plugin>
          </plugins>
        </pluginManagement>
      </build>
    </profile>
    <profile>
      <id>add-thrift-java-source</id>
      <activation>
        <file>
          <exists>src/main/thrift-gen-java</exists>
        </file>
      </activation>
      <build>
        <plugins>
          <plugin>
            <groupId>org.codehaus.mojo</groupId>
            <artifactId>build-helper-maven-plugin</artifactId>
            <executions>
              <execution>
                <id>add-thrift-java-source</id>
                <goals>
                  <goal>add-source</goal>
                </goals>
                <phase>generate-sources</phase>
                <configuration>
                  <sources>
                    <source>src/main/thrift-gen-java</source>
                  </sources>
                </configuration>
              </execution>
            </executions>
          </plugin>
        </plugins>
      </build>
    </profile>
    <profile>
      <id>add-spotbugs-excludes</id>
      <activation>
        <file>
          <exists>src/main/spotbugs/exclude-filter.xml</exists>
        </file>
      </activation>
      <properties>
        <spotbugs.excludeFilterFile>src/main/spotbugs/exclude-filter.xml</spotbugs.excludeFilterFile>
      </properties>
    </profile>
    <profile>
      <id>sec-bugs</id>
      <build>
        <plugins>
          <plugin>
            <groupId>com.github.spotbugs</groupId>
            <artifactId>spotbugs-maven-plugin</artifactId>
            <configuration>
              <plugins>
                <plugin>
                  <groupId>com.h3xstream.findsecbugs</groupId>
                  <artifactId>findsecbugs-plugin</artifactId>
                  <version>1.8.0</version>
                </plugin>
              </plugins>
            </configuration>
          </plugin>
        </plugins>
      </build>
    </profile>
    <profile>
      <id>forkCount</id>
      <activation>
        <property>
          <name>forkCount</name>
        </property>
      </activation>
      <properties>
        <failsafe.forkCount>${forkCount}</failsafe.forkCount>
        <surefire.forkCount>${forkCount}</surefire.forkCount>
      </properties>
    </profile>
    <profile>
      <id>reuseForks</id>
      <activation>
        <property>
          <name>reuseForks</name>
        </property>
      </activation>
      <properties>
        <failsafe.reuseForks>${reuseForks}</failsafe.reuseForks>
        <surefire.reuseForks>${reuseForks}</surefire.reuseForks>
      </properties>
    </profile>
    <profile>
      <!-- This profile uses the Google ErrorProne tool to perform static code analysis at
      compile time. Auto-generated code is not checked.
      See: https://errorprone.info/bugpatterns for list of available bug patterns.-->
      <id>errorprone</id>
      <build>
        <plugins>
          <plugin>
            <groupId>org.apache.maven.plugins</groupId>
            <artifactId>maven-compiler-plugin</artifactId>
            <configuration>
              <compilerArgs>
                <arg>-XDcompilePolicy=simple</arg>
                <arg>
                  -Xplugin:ErrorProne \
                  -XepExcludedPaths:.*/(proto|thrift|generated-sources)/.* \
                  -XepDisableWarningsInGeneratedCode \
                  -XepDisableAllWarnings \
                  <!-- error/warning patterns to ignore -->
                  -Xep:Incomparable:OFF \
                  -Xep:CheckReturnValue:OFF \
                  -Xep:MustBeClosedChecker:OFF \
                  -Xep:ReturnValueIgnored:OFF \
                  -Xep:UnicodeInCode:OFF \
                  <!-- error/warning patterns to specifically check -->
                  -Xep:ExpectedExceptionChecker \
                  -Xep:MissingOverride \
                  <!-- Items containing 'OFF' are currently flagged by ErrorProne. The 'OFF'
                  can be removed and the project recompiled to discover location of errors for
                  further analysis. @SuppressWarnings can be used to ignore errors if desired. -->
                </arg>
                <arg>-J--add-exports=jdk.compiler/com.sun.tools.javac.api=ALL-UNNAMED</arg>
                <arg>-J--add-exports=jdk.compiler/com.sun.tools.javac.file=ALL-UNNAMED</arg>
                <arg>-J--add-exports=jdk.compiler/com.sun.tools.javac.main=ALL-UNNAMED</arg>
                <arg>-J--add-exports=jdk.compiler/com.sun.tools.javac.model=ALL-UNNAMED</arg>
                <arg>-J--add-exports=jdk.compiler/com.sun.tools.javac.parser=ALL-UNNAMED</arg>
                <arg>-J--add-exports=jdk.compiler/com.sun.tools.javac.processing=ALL-UNNAMED</arg>
                <arg>-J--add-exports=jdk.compiler/com.sun.tools.javac.tree=ALL-UNNAMED</arg>
                <arg>-J--add-exports=jdk.compiler/com.sun.tools.javac.util=ALL-UNNAMED</arg>
                <arg>-J--add-opens=jdk.compiler/com.sun.tools.javac.code=ALL-UNNAMED</arg>
                <arg>-J--add-opens=jdk.compiler/com.sun.tools.javac.comp=ALL-UNNAMED</arg>
              </compilerArgs>
              <annotationProcessorPaths>
                <path>
                  <groupId>com.google.errorprone</groupId>
                  <artifactId>error_prone_core</artifactId>
                  <version>${errorprone.version}</version>
                </path>
                <path>
                  <groupId>com.google.auto.service</groupId>
                  <artifactId>auto-service</artifactId>
                  <version>1.0</version>
                </path>
              </annotationProcessorPaths>
            </configuration>
          </plugin>
        </plugins>
      </build>
    </profile>
    <profile>
      <id>jdk17</id>
      <activation>
        <jdk>[17,)</jdk>
      </activation>
      <properties>
        <extraTestArgs>--add-opens java.base/java.lang=ALL-UNNAMED --add-opens java.base/java.util=ALL-UNNAMED --add-opens java.base/java.io=ALL-UNNAMED --add-opens java.base/java.net=ALL-UNNAMED --add-opens java.management/java.lang.management=ALL-UNNAMED --add-opens java.management/sun.management=ALL-UNNAMED --add-opens java.base/java.security=ALL-UNNAMED --add-opens java.base/java.lang.reflect=ALL-UNNAMED --add-opens java.base/java.util.concurrent=ALL-UNNAMED --add-opens java.base/java.util.concurrent.atomic=ALL-UNNAMED</extraTestArgs>
      </properties>
    </profile>
  </profiles>
</project><|MERGE_RESOLUTION|>--- conflicted
+++ resolved
@@ -1100,10 +1100,7 @@
                 </module>
                 <module name="RegexpSinglelineJava">
                   <property name="format" value="org[.]junit[.]jupiter[.]api[.]Assertions;" />
-<<<<<<< HEAD
                   <property name="message" value="Use static imports for Assertions.* methods for consistency" />
-=======
-                  <property name="message" value="Use static imports for Assert.* methods for consistency" />
                 </module>
                 <module name="RegexpSinglelineJava">
                   <property name="format" value="import org[.]junit[.]Assume;" />
@@ -1112,7 +1109,6 @@
                 <module name="RegexpSinglelineJava">
                   <property name="format" value="org[.]junit[.]jupiter[.]api[.]Assumptions;" />
                   <property name="message" value="Use static imports for Assumptions.* methods for consistency" />
->>>>>>> 3c3a91f7
                 </module>
                 <module name="RegexpSinglelineJava">
                   <property name="format" value="import java[.]nio[.]charset[.]StandardCharsets;" />
