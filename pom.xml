--- conflicted
+++ resolved
@@ -313,16 +313,12 @@
       <dependency>
         <groupId>commons-logging</groupId>
         <artifactId>commons-logging</artifactId>
-<<<<<<< HEAD
-        <version>1.2</version>
-=======
         <version>1.3.3</version>
       </dependency>
       <dependency>
         <groupId>org.apache.accumulo</groupId>
         <artifactId>accumulo-access</artifactId>
         <version>${version.accumulo-access}</version>
->>>>>>> 6c2f6873
       </dependency>
       <dependency>
         <groupId>org.apache.accumulo</groupId>
