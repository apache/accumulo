<?xml version="1.0" encoding="UTF-8"?>
<!--

    Licensed to the Apache Software Foundation (ASF) under one
    or more contributor license agreements.  See the NOTICE file
    distributed with this work for additional information
    regarding copyright ownership.  The ASF licenses this file
    to you under the Apache License, Version 2.0 (the
    "License"); you may not use this file except in compliance
    with the License.  You may obtain a copy of the License at

      https://www.apache.org/licenses/LICENSE-2.0

    Unless required by applicable law or agreed to in writing,
    software distributed under the License is distributed on an
    "AS IS" BASIS, WITHOUT WARRANTIES OR CONDITIONS OF ANY
    KIND, either express or implied.  See the License for the
    specific language governing permissions and limitations
    under the License.

-->
<project xmlns="http://maven.apache.org/POM/4.0.0" xmlns:xsi="http://www.w3.org/2001/XMLSchema-instance" xsi:schemaLocation="http://maven.apache.org/POM/4.0.0 https://maven.apache.org/xsd/maven-4.0.0.xsd">
  <modelVersion>4.0.0</modelVersion>
  <parent>
    <groupId>org.apache</groupId>
    <artifactId>apache</artifactId>
    <version>34</version>
  </parent>
  <groupId>org.apache.accumulo</groupId>
  <artifactId>accumulo-project</artifactId>
  <version>4.0.0-SNAPSHOT</version>
  <packaging>pom</packaging>
  <name>Apache Accumulo Project</name>
  <description>Apache Accumulo is a sorted, distributed key/value store based
    on Google's BigTable design. It is built on top of Apache Hadoop,
    Zookeeper, and Thrift. It features a few novel improvements on the BigTable
    design in the form of cell-level access labels and a server-side
    programming mechanism that can modify key/value pairs at various points in
    the data management process.</description>
  <url>https://accumulo.apache.org</url>
  <!-- this is the year of inception at ASF -->
  <inceptionYear>2011</inceptionYear>
  <organization>
    <name>The Apache Software Foundation</name>
    <url>https://www.apache.org</url>
  </organization>
  <licenses>
    <license>
      <name>Apache-2.0</name>
      <url>https://www.apache.org/licenses/LICENSE-2.0</url>
    </license>
  </licenses>
  <mailingLists>
    <mailingList>
      <name>User</name>
      <subscribe>user-subscribe@accumulo.apache.org</subscribe>
      <unsubscribe>user-unsubscribe@accumulo.apache.org</unsubscribe>
      <post>user@accumulo.apache.org</post>
      <archive>https://lists.apache.org/list.html?user@accumulo.apache.org</archive>
    </mailingList>
    <mailingList>
      <name>Dev</name>
      <subscribe>dev-subscribe@accumulo.apache.org</subscribe>
      <unsubscribe>dev-unsubscribe@accumulo.apache.org</unsubscribe>
      <post>dev@accumulo.apache.org</post>
      <archive>https://lists.apache.org/list.html?dev@accumulo.apache.org</archive>
    </mailingList>
    <mailingList>
      <name>Commits</name>
      <subscribe>commits-subscribe@accumulo.apache.org</subscribe>
      <unsubscribe>commits-unsubscribe@accumulo.apache.org</unsubscribe>
      <archive>https://lists.apache.org/list.html?commits@accumulo.apache.org</archive>
    </mailingList>
    <mailingList>
      <name>Notifications</name>
      <subscribe>notifications-subscribe@accumulo.apache.org</subscribe>
      <unsubscribe>notifications-unsubscribe@accumulo.apache.org</unsubscribe>
      <archive>https://lists.apache.org/list.html?notifications@accumulo.apache.org</archive>
    </mailingList>
  </mailingLists>
  <modules>
    <module>assemble</module>
    <module>core</module>
    <module>hadoop-mapreduce</module>
    <module>iterator-test-harness</module>
    <module>minicluster</module>
    <module>server/base</module>
    <module>server/compactor</module>
    <module>server/gc</module>
    <module>server/manager</module>
    <module>server/monitor</module>
    <module>server/native</module>
    <module>server/tserver</module>
    <module>shell</module>
    <module>start</module>
    <module>test</module>
  </modules>
  <scm>
    <connection>scm:git:https://gitbox.apache.org/repos/asf/accumulo.git</connection>
    <developerConnection>scm:git:https://gitbox.apache.org/repos/asf/accumulo.git</developerConnection>
    <tag>HEAD</tag>
    <url>https://gitbox.apache.org/repos/asf?p=accumulo.git</url>
  </scm>
  <issueManagement>
    <system>GitHub Issues</system>
    <url>https://github.com/apache/accumulo/issues</url>
  </issueManagement>
  <ciManagement>
    <system>GitHub Actions</system>
    <url>https://github.com/apache/accumulo/actions</url>
  </ciManagement>
  <properties>
    <accumulo.javadoc.since.versions>2.0.0,2.0.1,2.1.0,2.1.1,2.1.2,2.1.3,2.1.4,2.1.5</accumulo.javadoc.since.versions>
    <!-- used for filtering the java source with the current version -->
    <accumulo.release.version>${project.version}</accumulo.release.version>
    <!-- avoid error shutting down built-in ForkJoinPool.commonPool() during exec:java tasks -->
    <exec.cleanupDaemonThreads>false</exec.cleanupDaemonThreads>
    <extraTestArgs>--add-opens java.base/java.lang=ALL-UNNAMED --add-opens java.base/java.util=ALL-UNNAMED --add-opens java.base/java.io=ALL-UNNAMED --add-opens java.base/java.net=ALL-UNNAMED --add-opens java.management/java.lang.management=ALL-UNNAMED --add-opens java.management/sun.management=ALL-UNNAMED --add-opens java.base/java.security=ALL-UNNAMED --add-opens java.base/java.lang.reflect=ALL-UNNAMED --add-opens java.base/java.util.concurrent=ALL-UNNAMED --add-opens java.base/java.util.stream=ALL-UNNAMED --add-opens java.base/java.util.concurrent.atomic=ALL-UNNAMED --add-opens java.base/java.time=ALL-UNNAMED</extraTestArgs>
    <failsafe.excludedGroups />
    <failsafe.failIfNoSpecifiedTests>false</failsafe.failIfNoSpecifiedTests>
    <failsafe.forkCount>1</failsafe.forkCount>
    <failsafe.groups />
    <failsafe.reuseForks>false</failsafe.reuseForks>
    <!-- prevent introduction of new compiler warnings -->
    <maven.compiler.failOnWarning>true</maven.compiler.failOnWarning>
    <maven.compiler.release>17</maven.compiler.release>
    <maven.compiler.source>17</maven.compiler.source>
    <maven.compiler.target>17</maven.compiler.target>
    <maven.javadoc.failOnWarnings>true</maven.javadoc.failOnWarnings>
    <maven.javadoc.since.version>4.0.0</maven.javadoc.since.version>
    <maven.site.deploy.skip>true</maven.site.deploy.skip>
    <maven.site.skip>true</maven.site.skip>
    <!-- surefire/failsafe plugin option -->
    <maven.test.redirectTestOutputToFile>true</maven.test.redirectTestOutputToFile>
    <!-- versions-maven-plugin ignore patterns for snapshots, alpha, beta, milestones, and release candidates -->
    <maven.version.ignore>.+-SNAPSHOT,(?i).*(alpha|beta)[0-9.-]*,(?i).*[.-](m|rc)[0-9]+</maven.version.ignore>
    <minimalJavaBuildVersion>17</minimalJavaBuildVersion>
    <minimalMavenBuildVersion>3.9</minimalMavenBuildVersion>
    <!-- timestamp for reproducible outputs, updated on release by the release plugin -->
    <project.build.outputTimestamp>2025-08-13T01:30:03Z</project.build.outputTimestamp>
    <rat.consoleOutput>true</rat.consoleOutput>
    <sourceReleaseAssemblyDescriptor>source-release-tar</sourceReleaseAssemblyDescriptor>
    <surefire.excludedGroups />
    <surefire.failIfNoSpecifiedTests>false</surefire.failIfNoSpecifiedTests>
    <surefire.forkCount>1C</surefire.forkCount>
    <surefire.groups />
    <surefire.reuseForks>true</surefire.reuseForks>
    <unitTestMemSize>-Xmx1G</unitTestMemSize>
    <!-- dependency and plugin versions managed with properties -->
    <version.accumulo-access>1.0.0-SNAPSHOT</version.accumulo-access>
    <version.auto-service>1.1.1</version.auto-service>
    <version.bouncycastle>1.80</version.bouncycastle>
    <version.curator>5.8.0</version.curator>
    <version.errorprone>2.35.0</version.errorprone>
    <version.flatbuffers>24.3.25</version.flatbuffers>
    <version.hadoop>3.4.0</version.hadoop>
    <version.log4j>2.24.3</version.log4j>
    <version.opentelemetry>1.48.0</version.opentelemetry>
    <version.powermock>2.0.9</version.powermock>
    <version.slf4j>2.0.17</version.slf4j>
    <version.thrift>0.17.0</version.thrift>
    <version.zookeeper>3.9.3</version.zookeeper>
  </properties>
  <dependencyManagement>
    <dependencies>
      <dependency>
        <groupId>com.fasterxml.jackson</groupId>
        <artifactId>jackson-bom</artifactId>
        <version>2.18.3</version>
        <type>pom</type>
        <scope>import</scope>
      </dependency>
      <dependency>
        <groupId>io.micrometer</groupId>
        <artifactId>micrometer-bom</artifactId>
        <version>1.14.5</version>
        <type>pom</type>
        <scope>import</scope>
      </dependency>
      <dependency>
        <!-- for dependency convergence between Micrometer and ZooKeeper -->
        <groupId>io.netty</groupId>
        <artifactId>netty-bom</artifactId>
        <version>4.1.104.Final</version>
        <type>pom</type>
        <scope>import</scope>
      </dependency>
      <dependency>
        <groupId>io.opentelemetry</groupId>
        <artifactId>opentelemetry-bom</artifactId>
        <version>${version.opentelemetry}</version>
        <type>pom</type>
        <scope>import</scope>
      </dependency>
      <dependency>
        <groupId>jakarta.platform</groupId>
        <artifactId>jakarta.jakartaee-bom</artifactId>
        <version>9.1.0</version>
        <type>pom</type>
        <scope>import</scope>
      </dependency>
      <dependency>
        <groupId>org.apache.logging.log4j</groupId>
        <artifactId>log4j-bom</artifactId>
        <version>${version.log4j}</version>
        <type>pom</type>
        <scope>import</scope>
      </dependency>
      <dependency>
        <groupId>org.eclipse.jetty</groupId>
        <artifactId>jetty-bom</artifactId>
        <version>11.0.23</version>
        <type>pom</type>
        <scope>import</scope>
      </dependency>
      <dependency>
        <groupId>org.glassfish.hk2</groupId>
        <artifactId>hk2-bom</artifactId>
        <version>3.0.5</version>
        <type>pom</type>
        <scope>import</scope>
      </dependency>
      <dependency>
        <groupId>org.glassfish.jaxb</groupId>
        <artifactId>jaxb-bom</artifactId>
        <version>4.0.4</version>
        <type>pom</type>
        <scope>import</scope>
      </dependency>
      <dependency>
        <groupId>org.glassfish.jersey</groupId>
        <artifactId>jersey-bom</artifactId>
        <!-- 3.1.0 would require jakarta.ws.rs-api 3.1.0, jakartaee 9 uses 3.0.0 -->
        <version>3.0.9</version>
        <type>pom</type>
        <scope>import</scope>
      </dependency>
      <dependency>
        <groupId>org.junit</groupId>
        <artifactId>junit-bom</artifactId>
        <version>5.12.1</version>
        <type>pom</type>
        <scope>import</scope>
      </dependency>
      <dependency>
        <groupId>com.beust</groupId>
        <artifactId>jcommander</artifactId>
        <version>1.82</version>
      </dependency>
      <dependency>
        <groupId>com.fasterxml</groupId>
        <artifactId>classmate</artifactId>
        <version>1.6.0</version>
      </dependency>
      <dependency>
        <groupId>com.github.ben-manes.caffeine</groupId>
        <artifactId>caffeine</artifactId>
        <version>3.2.0</version>
      </dependency>
      <dependency>
        <groupId>com.github.spotbugs</groupId>
        <artifactId>spotbugs-annotations</artifactId>
        <version>4.9.3</version>
      </dependency>
      <dependency>
        <groupId>com.google.auto.service</groupId>
        <artifactId>auto-service</artifactId>
        <version>${version.auto-service}</version>
      </dependency>
      <dependency>
        <groupId>com.google.code.findbugs</groupId>
        <artifactId>jsr305</artifactId>
        <version>3.0.2</version>
      </dependency>
      <dependency>
        <groupId>com.google.code.gson</groupId>
        <artifactId>gson</artifactId>
        <version>2.12.1</version>
      </dependency>
      <dependency>
        <!-- converge transitive dependency version between guava and caffeine -->
        <groupId>com.google.errorprone</groupId>
        <artifactId>error_prone_annotations</artifactId>
        <version>${version.errorprone}</version>
      </dependency>
      <dependency>
        <groupId>com.google.flatbuffers</groupId>
        <artifactId>flatbuffers-java</artifactId>
        <version>${version.flatbuffers}</version>
      </dependency>
      <dependency>
        <!-- this is a runtime dependency of guava, no longer included with guava as of 27.1 -->
        <groupId>com.google.guava</groupId>
        <artifactId>failureaccess</artifactId>
        <version>1.0.2</version>
      </dependency>
      <dependency>
        <groupId>com.google.guava</groupId>
        <artifactId>guava</artifactId>
        <version>33.4.6-jre</version>
      </dependency>
      <dependency>
        <groupId>com.lmax</groupId>
        <artifactId>disruptor</artifactId>
        <!-- log4j doesn't support 4 yet; see https://github.com/apache/logging-log4j2/issues/1829 -->
        <version>3.4.4</version>
      </dependency>
      <dependency>
        <groupId>commons-cli</groupId>
        <artifactId>commons-cli</artifactId>
        <version>1.9.0</version>
      </dependency>
      <dependency>
        <groupId>commons-codec</groupId>
        <artifactId>commons-codec</artifactId>
        <version>1.18.0</version>
      </dependency>
      <dependency>
        <groupId>commons-io</groupId>
        <artifactId>commons-io</artifactId>
        <version>2.18.0</version>
      </dependency>
      <dependency>
        <groupId>commons-logging</groupId>
        <artifactId>commons-logging</artifactId>
        <version>1.3.5</version>
      </dependency>
      <dependency>
        <groupId>commons-validator</groupId>
        <artifactId>commons-validator</artifactId>
        <version>1.10.0</version>
      </dependency>
      <dependency>
        <groupId>org.apache.accumulo</groupId>
        <artifactId>accumulo-access</artifactId>
        <version>${version.accumulo-access}</version>
      </dependency>
      <dependency>
        <groupId>org.apache.accumulo</groupId>
        <artifactId>accumulo-compactor</artifactId>
        <version>${project.version}</version>
      </dependency>
      <dependency>
        <groupId>org.apache.accumulo</groupId>
        <artifactId>accumulo-core</artifactId>
        <version>${project.version}</version>
      </dependency>
      <dependency>
        <groupId>org.apache.accumulo</groupId>
        <artifactId>accumulo-gc</artifactId>
        <version>${project.version}</version>
      </dependency>
      <dependency>
        <groupId>org.apache.accumulo</groupId>
        <artifactId>accumulo-hadoop-mapreduce</artifactId>
        <version>${project.version}</version>
      </dependency>
      <dependency>
        <groupId>org.apache.accumulo</groupId>
        <artifactId>accumulo-iterator-test-harness</artifactId>
        <version>${project.version}</version>
      </dependency>
      <dependency>
        <groupId>org.apache.accumulo</groupId>
        <artifactId>accumulo-manager</artifactId>
        <version>${project.version}</version>
      </dependency>
      <dependency>
        <groupId>org.apache.accumulo</groupId>
        <artifactId>accumulo-minicluster</artifactId>
        <version>${project.version}</version>
      </dependency>
      <dependency>
        <groupId>org.apache.accumulo</groupId>
        <artifactId>accumulo-monitor</artifactId>
        <version>${project.version}</version>
      </dependency>
      <dependency>
        <groupId>org.apache.accumulo</groupId>
        <artifactId>accumulo-native</artifactId>
        <version>${project.version}</version>
        <type>tar.gz</type>
      </dependency>
      <dependency>
        <groupId>org.apache.accumulo</groupId>
        <artifactId>accumulo-server-base</artifactId>
        <version>${project.version}</version>
      </dependency>
      <dependency>
        <groupId>org.apache.accumulo</groupId>
        <artifactId>accumulo-shell</artifactId>
        <version>${project.version}</version>
      </dependency>
      <dependency>
        <groupId>org.apache.accumulo</groupId>
        <artifactId>accumulo-start</artifactId>
        <version>${project.version}</version>
      </dependency>
      <dependency>
        <groupId>org.apache.accumulo</groupId>
        <artifactId>accumulo-test</artifactId>
        <version>${project.version}</version>
      </dependency>
      <dependency>
        <groupId>org.apache.accumulo</groupId>
        <artifactId>accumulo-tracer</artifactId>
        <version>${project.version}</version>
      </dependency>
      <dependency>
        <groupId>org.apache.accumulo</groupId>
        <artifactId>accumulo-tserver</artifactId>
        <version>${project.version}</version>
      </dependency>
      <dependency>
        <groupId>org.apache.commons</groupId>
        <artifactId>commons-collections4</artifactId>
        <version>4.4</version>
      </dependency>
      <dependency>
        <groupId>org.apache.commons</groupId>
        <artifactId>commons-configuration2</artifactId>
        <version>2.11.0</version>
      </dependency>
      <dependency>
        <groupId>org.apache.commons</groupId>
        <artifactId>commons-jci-core</artifactId>
        <version>1.1</version>
      </dependency>
      <dependency>
        <groupId>org.apache.commons</groupId>
        <artifactId>commons-jci-fam</artifactId>
        <version>1.1</version>
      </dependency>
      <dependency>
        <groupId>org.apache.commons</groupId>
        <artifactId>commons-lang3</artifactId>
        <version>3.18.0</version>
      </dependency>
      <dependency>
        <groupId>org.apache.commons</groupId>
        <artifactId>commons-math3</artifactId>
        <version>3.6.1</version>
      </dependency>
      <dependency>
        <groupId>org.apache.commons</groupId>
        <artifactId>commons-text</artifactId>
        <version>1.13.0</version>
      </dependency>
      <dependency>
        <groupId>org.apache.curator</groupId>
        <artifactId>curator-framework</artifactId>
        <version>${version.curator}</version>
      </dependency>
      <dependency>
        <groupId>org.apache.curator</groupId>
        <artifactId>curator-test</artifactId>
        <version>${version.curator}</version>
      </dependency>
      <dependency>
        <groupId>org.apache.datasketches</groupId>
        <artifactId>datasketches-java</artifactId>
        <version>4.1.0</version>
      </dependency>
      <dependency>
        <groupId>org.apache.hadoop</groupId>
        <artifactId>hadoop-client</artifactId>
        <version>${version.hadoop}</version>
        <exclusions>
          <exclusion>
            <groupId>xerces</groupId>
            <artifactId>xercesImpl</artifactId>
          </exclusion>
        </exclusions>
      </dependency>
      <dependency>
        <groupId>org.apache.hadoop</groupId>
        <artifactId>hadoop-client-api</artifactId>
        <version>${version.hadoop}</version>
      </dependency>
      <dependency>
        <groupId>org.apache.hadoop</groupId>
        <artifactId>hadoop-client-minicluster</artifactId>
        <version>${version.hadoop}</version>
      </dependency>
      <dependency>
        <groupId>org.apache.hadoop</groupId>
        <artifactId>hadoop-client-runtime</artifactId>
        <version>${version.hadoop}</version>
      </dependency>
      <dependency>
        <groupId>org.apache.hadoop</groupId>
        <artifactId>hadoop-distcp</artifactId>
        <version>${version.hadoop}</version>
      </dependency>
      <dependency>
        <groupId>org.apache.hadoop</groupId>
        <artifactId>hadoop-minicluster</artifactId>
        <version>${version.hadoop}</version>
        <exclusions>
          <exclusion>
            <groupId>xerces</groupId>
            <artifactId>xercesImpl</artifactId>
          </exclusion>
        </exclusions>
      </dependency>
      <dependency>
        <groupId>org.apache.hadoop</groupId>
        <artifactId>hadoop-minikdc</artifactId>
        <version>${version.hadoop}</version>
        <exclusions>
          <exclusion>
            <groupId>org.slf4j</groupId>
            <artifactId>*</artifactId>
          </exclusion>
        </exclusions>
      </dependency>
      <dependency>
        <groupId>org.apache.hadoop</groupId>
        <artifactId>hadoop-tools</artifactId>
        <version>${version.hadoop}</version>
      </dependency>
      <dependency>
        <groupId>org.apache.thrift</groupId>
        <artifactId>libthrift</artifactId>
        <version>${version.thrift}</version>
      </dependency>
      <dependency>
        <groupId>org.apache.zookeeper</groupId>
        <artifactId>zookeeper</artifactId>
        <version>${version.zookeeper}</version>
        <exclusions>
          <exclusion>
            <groupId>ch.qos.logback</groupId>
            <artifactId>logback-classic</artifactId>
          </exclusion>
          <exclusion>
            <groupId>ch.qos.logback</groupId>
            <artifactId>logback-core</artifactId>
          </exclusion>
        </exclusions>
      </dependency>
      <dependency>
        <groupId>org.apache.zookeeper</groupId>
        <artifactId>zookeeper-jute</artifactId>
        <version>${version.zookeeper}</version>
      </dependency>
      <dependency>
        <groupId>org.bouncycastle</groupId>
        <artifactId>bcpkix-jdk18on</artifactId>
        <version>${version.bouncycastle}</version>
      </dependency>
      <dependency>
        <groupId>org.bouncycastle</groupId>
        <artifactId>bcprov-jdk18on</artifactId>
        <version>${version.bouncycastle}</version>
      </dependency>
      <dependency>
        <groupId>org.bouncycastle</groupId>
        <artifactId>bcutil-jdk18on</artifactId>
        <version>${version.bouncycastle}</version>
      </dependency>
      <dependency>
        <groupId>org.checkerframework</groupId>
        <artifactId>checker-qual</artifactId>
        <version>3.49.2</version>
      </dependency>
      <dependency>
        <groupId>org.easymock</groupId>
        <artifactId>easymock</artifactId>
        <version>5.5.0</version>
      </dependency>
      <dependency>
        <groupId>org.freemarker</groupId>
        <artifactId>freemarker</artifactId>
        <version>2.3.34</version>
      </dependency>
      <dependency>
        <groupId>org.glassfish</groupId>
        <artifactId>jakarta.el</artifactId>
        <version>4.0.2</version>
      </dependency>
      <dependency>
        <groupId>org.hdrhistogram</groupId>
        <artifactId>HdrHistogram</artifactId>
        <version>2.1.12</version>
      </dependency>
      <dependency>
        <groupId>org.hibernate.validator</groupId>
        <artifactId>hibernate-validator</artifactId>
        <version>8.0.1.Final</version>
      </dependency>
      <dependency>
        <groupId>org.javassist</groupId>
        <artifactId>javassist</artifactId>
        <version>3.30.1-GA</version>
      </dependency>
      <dependency>
        <groupId>org.jboss.logging</groupId>
        <artifactId>jboss-logging</artifactId>
        <version>3.5.3.Final</version>
      </dependency>
      <dependency>
        <!-- force convergence of transitive dependency of hibernate-validator -->
        <groupId>org.jboss.logging</groupId>
        <artifactId>jboss-logging-annotations</artifactId>
        <version>2.2.1.Final</version>
      </dependency>
      <dependency>
        <!-- force convergence of transitive dependency of hibernate-validator -->
        <groupId>org.jboss.logging</groupId>
        <artifactId>jboss-logging-processor</artifactId>
        <version>2.2.1.Final</version>
      </dependency>
      <dependency>
        <groupId>org.jline</groupId>
        <artifactId>jline</artifactId>
        <version>3.25.1</version>
      </dependency>
      <dependency>
        <groupId>org.latencyutils</groupId>
        <artifactId>LatencyUtils</artifactId>
        <version>2.0.3</version>
        <exclusions>
          <exclusion>
            <groupId>org.hdrhistogram</groupId>
            <artifactId>HdrHistogram</artifactId>
          </exclusion>
        </exclusions>
      </dependency>
      <dependency>
        <groupId>org.slf4j</groupId>
        <artifactId>slf4j-api</artifactId>
        <version>${version.slf4j}</version>
      </dependency>
      <dependency>
        <!-- version specified to converge transitive dependency of hadoop and curator -->
        <groupId>org.xerial.snappy</groupId>
        <artifactId>snappy-java</artifactId>
        <version>1.1.10.5</version>
      </dependency>
      <dependency>
        <groupId>org.yaml</groupId>
        <artifactId>snakeyaml</artifactId>
        <version>2.4</version>
      </dependency>
    </dependencies>
  </dependencyManagement>
  <dependencies>
    <dependency>
      <groupId>com.github.spotbugs</groupId>
      <artifactId>spotbugs-annotations</artifactId>
      <optional>true</optional>
    </dependency>
  </dependencies>
  <build>
    <pluginManagement>
      <plugins>
        <!-- check for version updates with 'mvn versions:display-plugin-updates' -->
        <plugin>
          <groupId>org.codehaus.mojo</groupId>
          <artifactId>versions-maven-plugin</artifactId>
          <version>2.18.0</version>
        </plugin>
        <plugin>
          <groupId>com.mycila</groupId>
          <artifactId>license-maven-plugin</artifactId>
          <version>5.0.0</version>
          <configuration>
            <licenseSets>
              <licenseSet>
                <header>${rootlocation}/src/build/license-header.txt</header>
                <excludes combine.children="append">
                  <exclude>**/DEPENDENCIES</exclude>
                  <exclude>**/LICENSE</exclude>
                  <exclude>**/NOTICE</exclude>
                  <exclude>**/target/**</exclude>
                  <exclude>**/*.rf</exclude>
                </excludes>
              </licenseSet>
            </licenseSets>
            <mapping combine.children="append">
              <!-- general mappings; module-specific mappings appear in their respective pom -->
              <Makefile>SCRIPT_STYLE</Makefile>
              <c>SLASHSTAR_STYLE</c>
              <cc>SLASHSTAR_STYLE</cc>
              <css>SLASHSTAR_STYLE</css>
              <h>SLASHSTAR_STYLE</h>
              <java>SLASHSTAR_STYLE</java>
              <thrift>SLASHSTAR_STYLE</thrift>
              <fbs>SLASHSTAR_STYLE</fbs>
            </mapping>
          </configuration>
        </plugin>
        <plugin>
          <groupId>org.gaul</groupId>
          <artifactId>modernizer-maven-plugin</artifactId>
          <version>3.1.0</version>
          <configuration>
            <javaVersion>${maven.compiler.target}</javaVersion>
          </configuration>
        </plugin>
        <plugin>
          <groupId>com.github.spotbugs</groupId>
          <artifactId>spotbugs-maven-plugin</artifactId>
          <version>4.9.3.0</version>
          <configuration>
            <xmlOutput>true</xmlOutput>
            <effort>Max</effort>
            <failOnError>true</failOnError>
            <includeTests>true</includeTests>
            <maxHeap>1024</maxHeap>
            <maxRank>16</maxRank>
            <omitVisitors>ConstructorThrow,SharedVariableAtomicityDetector</omitVisitors>
            <jvmArgs>-Dcom.overstock.findbugs.ignore=com.google.common.util.concurrent.RateLimiter,com.google.common.hash.Hasher,com.google.common.hash.HashCode,com.google.common.hash.HashFunction,com.google.common.hash.Hashing,com.google.common.cache.Cache,com.google.common.io.CountingOutputStream,com.google.common.io.ByteStreams,com.google.common.cache.LoadingCache,com.google.common.base.Stopwatch,com.google.common.cache.RemovalNotification,com.google.common.util.concurrent.Uninterruptibles,com.google.common.reflect.ClassPath,com.google.common.reflect.ClassPath$ClassInfo,com.google.common.base.Throwables,com.google.common.collect.Iterators</jvmArgs>
            <plugins combine.children="append">
              <plugin>
                <groupId>com.overstock.findbugs</groupId>
                <artifactId>library-detectors</artifactId>
                <version>1.2.0</version>
              </plugin>
            </plugins>
          </configuration>
        </plugin>
        <plugin>
          <groupId>com.github.ekryd.sortpom</groupId>
          <artifactId>sortpom-maven-plugin</artifactId>
          <version>4.0.0</version>
          <configuration>
            <createBackupFile>false</createBackupFile>
            <expandEmptyElements>false</expandEmptyElements>
            <keepBlankLines>false</keepBlankLines>
            <lineSeparator>\n</lineSeparator>
            <nrOfIndentSpace>2</nrOfIndentSpace>
            <predefinedSortOrder>recommended_2008_06</predefinedSortOrder>
            <sortDependencies>scope,groupId,artifactId</sortDependencies>
            <sortProperties>true</sortProperties>
            <spaceBeforeCloseEmptyElement>true</spaceBeforeCloseEmptyElement>
            <verifyFail>Stop</verifyFail>
          </configuration>
        </plugin>
        <plugin>
          <groupId>com.github.koraktor</groupId>
          <artifactId>mavanagaiata</artifactId>
          <version>1.1.0</version>
          <configuration>
            <skipNoGit>true</skipNoGit>
          </configuration>
        </plugin>
        <plugin>
          <groupId>org.apache.maven.plugins</groupId>
          <artifactId>maven-compiler-plugin</artifactId>
          <configuration>
            <showDeprecation>true</showDeprecation>
            <showWarnings>true</showWarnings>
            <compilerArgs>
              <arg>-Xlint:all</arg>
              <arg>-Xlint:-processing</arg>
              <!-- suppress try to ignore unused variable in try-with-resources -->
              <arg>-Xlint:-try</arg>
              <arg>-Xmaxwarns</arg>
              <arg>5</arg>
            </compilerArgs>
            <annotationProcessorPaths combine.children="append">
              <path>
                <groupId>com.google.auto.service</groupId>
                <artifactId>auto-service</artifactId>
                <version>${version.auto-service}</version>
              </path>
              <path>
                <groupId>org.apache.logging.log4j</groupId>
                <artifactId>log4j-core</artifactId>
                <version>${version.log4j}</version>
              </path>
            </annotationProcessorPaths>
          </configuration>
        </plugin>
        <plugin>
          <groupId>org.apache.maven.plugins</groupId>
          <artifactId>maven-jar-plugin</artifactId>
          <configuration>
            <archive>
              <manifestEntries>
                <Automatic-Module-Name>${accumulo.module.name}</Automatic-Module-Name>
                <Implementation-Build>${mvngit.commit.id}</Implementation-Build>
                <Sealed>true</Sealed>
              </manifestEntries>
            </archive>
            <excludes>
              <exclude>**/log4j2-test.properties</exclude>
            </excludes>
          </configuration>
        </plugin>
        <plugin>
          <groupId>org.apache.maven.plugins</groupId>
          <artifactId>maven-javadoc-plugin</artifactId>
          <configuration>
            <quiet>true</quiet>
            <additionalJOption>-J-Xmx512m</additionalJOption>
<<<<<<< HEAD
            <additionalOptions>--since ${maven.javadoc.since.version} --since-label "API additions since version ${maven.javadoc.since.version}"</additionalOptions>
=======
            <additionalOptions>
              <additionalOption>--since "${accumulo.javadoc.since.versions}"</additionalOption>
              <additionalOption>--since-label "New API since ${accumulo.javadoc.since.versions.first}"</additionalOption>
            </additionalOptions>
>>>>>>> eec594e3
            <doclint>all,-missing</doclint>
            <legacyMode>true</legacyMode>
          </configuration>
        </plugin>
        <plugin>
          <groupId>org.apache.maven.plugins</groupId>
          <artifactId>maven-release-plugin</artifactId>
          <configuration>
            <arguments>-P !autoformat,verifyformat,thrift -DskipTests</arguments>
            <autoVersionSubmodules>true</autoVersionSubmodules>
            <goals>clean deploy</goals>
            <preparationGoals>clean package</preparationGoals>
            <tagNameFormat>rel/@{project.version}</tagNameFormat>
            <releaseProfiles>apache-release,accumulo-release</releaseProfiles>
            <useReleaseProfile>false</useReleaseProfile>
            <pushChanges>false</pushChanges>
            <localCheckout>true</localCheckout>
          </configuration>
        </plugin>
        <plugin>
          <groupId>org.apache.maven.plugins</groupId>
          <artifactId>maven-surefire-plugin</artifactId>
          <configuration>
            <forkCount>${surefire.forkCount}</forkCount>
            <reuseForks>${surefire.reuseForks}</reuseForks>
            <excludedGroups>${surefire.excludedGroups}</excludedGroups>
            <groups>${surefire.groups}</groups>
            <systemPropertyVariables combine.children="append">
              <java.io.tmpdir>${project.build.directory}</java.io.tmpdir>
            </systemPropertyVariables>
            <argLine>${unitTestMemSize} ${extraTestArgs}</argLine>
          </configuration>
        </plugin>
        <plugin>
          <groupId>org.apache.maven.plugins</groupId>
          <artifactId>maven-failsafe-plugin</artifactId>
          <configuration>
            <forkCount>${failsafe.forkCount}</forkCount>
            <reuseForks>${failsafe.reuseForks}</reuseForks>
            <excludedGroups>${failsafe.excludedGroups}</excludedGroups>
            <groups>${failsafe.groups}</groups>
            <systemPropertyVariables combine.children="append">
              <java.io.tmpdir>${project.build.directory}</java.io.tmpdir>
            </systemPropertyVariables>
            <argLine>${extraTestArgs}</argLine>
            <trimStackTrace>false</trimStackTrace>
          </configuration>
        </plugin>
        <plugin>
          <groupId>org.codehaus.mojo</groupId>
          <artifactId>build-helper-maven-plugin</artifactId>
          <version>3.6.0</version>
        </plugin>
        <plugin>
          <groupId>org.codehaus.mojo</groupId>
          <artifactId>exec-maven-plugin</artifactId>
          <version>3.5.0</version>
        </plugin>
        <plugin>
          <groupId>net.revelc.code</groupId>
          <artifactId>apilyzer-maven-plugin</artifactId>
          <version>1.3.0</version>
        </plugin>
        <plugin>
          <groupId>net.revelc.code.formatter</groupId>
          <artifactId>formatter-maven-plugin</artifactId>
          <version>2.26.0</version>
          <configuration>
            <configFile>${rootlocation}/src/build/eclipse-codestyle.xml</configFile>
            <excludes>
              <exclude>**/thrift/*.java</exclude>
            </excludes>
            <lineEnding>LF</lineEnding>
            <skipCssFormatting>true</skipCssFormatting>
            <skipHtmlFormatting>true</skipHtmlFormatting>
            <skipJsFormatting>true</skipJsFormatting>
            <skipJsonFormatting>true</skipJsonFormatting>
            <skipXmlFormatting>true</skipXmlFormatting>
          </configuration>
        </plugin>
        <plugin>
          <groupId>org.apache.rat</groupId>
          <artifactId>apache-rat-plugin</artifactId>
          <configuration>
            <excludes combine.children="append">
              <exclude>src/main/resources/META-INF/services/*</exclude>
              <exclude>nbproject/**</exclude>
              <exclude>nb-configuration.xml</exclude>
              <exclude>nbactions.xml</exclude>
              <exclude>.vscode/**</exclude>
              <exclude>.factorypath</exclude>
              <exclude>.github/**</exclude>
              <exclude>**/*.rf</exclude>
            </excludes>
          </configuration>
        </plugin>
        <plugin>
          <groupId>net.revelc.code</groupId>
          <artifactId>warbucks-maven-plugin</artifactId>
          <version>1.1.2</version>
        </plugin>
        <plugin>
          <groupId>net.revelc.code</groupId>
          <artifactId>impsort-maven-plugin</artifactId>
          <version>1.12.0</version>
          <configuration>
            <removeUnused>true</removeUnused>
            <groups>java.,javax.,jakarta.,org.,com.</groups>
            <excludes>
              <exclude>**/thrift/*.java</exclude>
            </excludes>
          </configuration>
        </plugin>
      </plugins>
    </pluginManagement>
    <plugins>
      <plugin>
        <groupId>org.apache.maven.plugins</groupId>
        <artifactId>maven-dependency-plugin</artifactId>
        <executions>
          <execution>
            <id>analyze</id>
            <goals>
              <goal>analyze-only</goal>
            </goals>
            <configuration>
              <failOnWarning>true</failOnWarning>
              <ignoredUsedUndeclaredDependencies>
                <!-- auto-service-annotations is transitive via auto-service -->
                <undeclared>com.google.auto.service:auto-service-annotations:jar:*</undeclared>
                <!-- used/undeclared child jars brought in by parents below -->
                <undeclared>org.apache.curator:curator-client:jar:*</undeclared>
                <undeclared>org.apache.hadoop:hadoop-common:jar:*</undeclared>
                <undeclared>org.apache.hadoop:hadoop-hdfs:*:*</undeclared>
                <undeclared>org.apache.hadoop:hadoop-mapreduce-client-core:jar:*</undeclared>
                <undeclared>org.apache.hadoop:hadoop-auth:jar:*</undeclared>
                <undeclared>org.apache.httpcomponents:httpcore:jar:*</undeclared>
                <undeclared>org.powermock:powermock-core:jar:*</undeclared>
                <undeclared>org.powermock:powermock-reflect:jar:*</undeclared>
              </ignoredUsedUndeclaredDependencies>
              <ignoredUnusedDeclaredDependencies>
                <!-- auto-service isn't used in every module -->
                <unused>com.google.auto.service:auto-service:jar:*</unused>
                <!-- unused/declared implementation jars or parent jars that bring in children -->
                <unused>org.apache.hadoop:hadoop-client:jar:*</unused>
                <unused>org.apache.hadoop:hadoop-client-runtime:jar:*</unused>
                <unused>org.apache.hadoop:hadoop-minicluster:jar:*</unused>
                <unused>org.glassfish.jaxb:txw2:jar:*</unused>
                <unused>org.glassfish.jersey.ext:jersey-bean-validation:jar:*</unused>
                <unused>org.glassfish.jersey.inject:jersey-hk2:jar:*</unused>
                <unused>org.glassfish.jersey.test-framework.providers:jersey-test-framework-provider-grizzly2:jar:*</unused>
                <unused>org.powermock:powermock-api-easymock:jar:*</unused>
                <!-- spotbugs annotations may or may not be used in each module -->
                <unused>com.github.spotbugs:spotbugs-annotations:jar:*</unused>
                <!-- ignore unused native; analysis isn't possible with tar.gz dependency -->
                <unused>org.apache.accumulo:accumulo-native:tar.gz:*</unused>
                <!-- ignore runtime log4j dependencies at test scope -->
                <unused>org.apache.logging.log4j:log4j-1.2-api:jar:*</unused>
                <unused>org.apache.logging.log4j:log4j-slf4j2-impl:jar:*</unused>
                <unused>org.apache.logging.log4j:log4j-web:jar:*</unused>
                <!-- ignore log4j dep used for annotations and needed for compile time linting -->
                <unused>biz.aQute.bnd:biz.aQute.bnd.annotation:jar:*</unused>
                <unused>org.junit.jupiter:junit-jupiter-engine:jar:*</unused>
                <unused>org.junit.platform:junit-platform-suite-engine:jar:*</unused>
                <unused>org.lz4:lz4-java:jar:*</unused>
              </ignoredUnusedDeclaredDependencies>
            </configuration>
          </execution>
        </executions>
      </plugin>
      <plugin>
        <groupId>org.codehaus.mojo</groupId>
        <artifactId>build-helper-maven-plugin</artifactId>
        <executions>
          <execution>
            <!-- create property named 'rootlocation' to point to top of multi-module project -->
            <id>create-rootlocation-property</id>
            <goals>
              <goal>rootlocation</goal>
            </goals>
          </execution>
          <execution>
            <id>create-automatic-module-name</id>
            <goals>
              <goal>regex-property</goal>
            </goals>
            <configuration>
              <name>accumulo.module.name</name>
              <regex>-</regex>
              <replacement>.</replacement>
              <value>org-apache-${project.artifactId}</value>
            </configuration>
          </execution>
          <execution>
            <id>find-first-javadoc-since-version</id>
            <goals>
              <goal>regex-property</goal>
            </goals>
            <configuration>
              <name>accumulo.javadoc.since.versions.first</name>
              <regex>,.*</regex>
              <replacement />
              <value>${accumulo.javadoc.since.versions}</value>
              <failIfNoMatch>false</failIfNoMatch>
            </configuration>
          </execution>
        </executions>
      </plugin>
      <plugin>
        <groupId>org.apache.maven.plugins</groupId>
        <artifactId>maven-enforcer-plugin</artifactId>
        <executions>
          <execution>
            <id>enforce-accumulo-rules</id>
            <goals>
              <goal>enforce</goal>
            </goals>
            <phase>validate</phase>
            <configuration>
              <rules>
                <reactorModuleConvergence />
                <banDuplicatePomDependencyVersions />
                <dependencyConvergence />
                <banDynamicVersions>
                  <ignores>
                    <!-- ignore our own SNAPSHOT versions during development -->
                    <ignore>org.apache.accumulo:*:${project.version}</ignore>
                    <!-- ignore apache-access, because we haven't had another beta release yet -->
                    <ignore>org.apache.accumulo:accumulo-access:1.0.0-SNAPSHOT</ignore>
                  </ignores>
                </banDynamicVersions>
                <bannedDependencies>
                  <excludes>
                    <!-- we redirect logging to log4j2, so we should have those bridges instead -->
                    <!-- commons-logging is allowed because it natively sends to log4j2 or slf4j -->
                    <exclude>ch.qos.logback:*</exclude>
                    <exclude>ch.qos.reload4j:*</exclude>
                    <exclude>log4j:*</exclude>
                    <!-- exclude log4j-slf4j-impl to prefer log4j-slf4j2-impl -->
                    <exclude>org.apache.logging.log4j:log4j-slf4j-impl</exclude>
                    <exclude>org.apache.logging.log4j:log4j-to-slf4j</exclude>
                    <exclude>org.slf4j:*</exclude>
                  </excludes>
                  <includes>
                    <!-- only allow API jar for slf4j, but no other slf4j implementations -->
                    <include>org.slf4j:slf4j-api</include>
                  </includes>
                </bannedDependencies>
              </rules>
            </configuration>
          </execution>
        </executions>
      </plugin>
      <plugin>
        <groupId>org.gaul</groupId>
        <artifactId>modernizer-maven-plugin</artifactId>
        <executions>
          <execution>
            <id>modernizer</id>
            <goals>
              <goal>modernizer</goal>
            </goals>
          </execution>
        </executions>
      </plugin>
      <plugin>
        <groupId>org.apache.maven.plugins</groupId>
        <artifactId>maven-checkstyle-plugin</artifactId>
        <configuration>
          <checkstyleRules>
            <module name="Checker">
              <property name="charset" value="UTF-8" />
              <property name="severity" value="warning" />
              <!-- Checks for whitespace                               -->
              <!-- See https://checkstyle.sourceforge.io/config_whitespace.html -->
              <module name="FileTabCharacter" />
              <module name="TreeWalker">
                <module name="OneTopLevelClass" />
                <module name="RegexpSinglelineJava">
                  <property name="format" value="\s+$" />
                  <property name="message" value="Line has trailing whitespace." />
                </module>
                <module name="RegexpSinglelineJava">
                  <property name="format" value="[@]Deprecated([^)]*forRemoval[^)]*)" />
                  <property name="message" value="forRemoval should not be used." />
                </module>
                <module name="RegexpSinglelineJava">
                  <property name="format" value="[@]see\s+[{][@]link" />
                  <property name="message" value="Javadoc @see does not need @link: pick one or the other." />
                </module>
                <module name="RegexpSinglelineJava">
                  <property name="format" value="jline[.]internal[.]Preconditions" />
                  <property name="message" value="Please use Guava Preconditions not JLine" />
                </module>
                <module name="RegexpSinglelineJava">
                  <property name="format" value="org[.]apache[.]commons[.]math[.]" />
                  <property name="message" value="Use commons-math3 (org.apache.commons.math3.*)" />
                </module>
                <module name="RegexpSinglelineJava">
                  <property name="format" value="import org[.]apache[.]accumulo[.]core[.]util[.]LazySingletons;" />
                  <property name="message" value="Use static imports for LazySingletons for consistency" />
                </module>
                <module name="RegexpSinglelineJava">
                  <property name="format" value="org[.]junit[.]jupiter[.]api[.]Assertions;" />
                  <property name="message" value="Use static imports for Assertions.* methods for consistency" />
                </module>
                <module name="RegexpSinglelineJava">
                  <property name="format" value="org[.]junit[.]jupiter[.]api[.]Assumptions;" />
                  <property name="message" value="Use static imports for Assumptions.* methods for consistency" />
                </module>
                <module name="RegexpSinglelineJava">
                  <property name="format" value="import java[.]nio[.]charset[.]StandardCharsets;" />
                  <property name="message" value="Use static imports for StandardCharsets.* constants for consistency" />
                </module>
                <module name="RegexpSinglelineJava">
                  <!-- double escape quotes because checkstyle passes these through another xml parser -->
                  <property name="format" value="&amp;quot; [+] &amp;quot;" />
                  <property name="message" value="Unnecessary concatenation of string literals" />
                </module>
                <module name="RegexpSinglelineJava">
                  <property name="format" value="com[.]google[.]common[.]cache[.]" />
                  <property name="message" value="Please use Caffeine Cache, not Guava" />
                </module>
                <module name="OuterTypeFilename" />
                <module name="AvoidStarImport" />
                <module name="NoLineWrap" />
                <module name="LeftCurly" />
                <module name="RightCurly">
                  <property name="tokens" value="LITERAL_TRY, LITERAL_CATCH, LITERAL_FINALLY, LITERAL_IF, LITERAL_ELSE, CLASS_DEF, METHOD_DEF, CTOR_DEF, LITERAL_FOR, LITERAL_WHILE, LITERAL_DO, STATIC_INIT, INSTANCE_INIT" />
                </module>
                <module name="SeparatorWrap">
                  <property name="tokens" value="DOT" />
                  <property name="option" value="nl" />
                </module>
                <module name="SeparatorWrap">
                  <property name="tokens" value="COMMA" />
                  <property name="option" value="EOL" />
                </module>
                <module name="PackageName">
                  <property name="format" value="^[a-z]+(\.[a-z][a-zA-Z0-9]*)*$" />
                </module>
                <module name="MethodTypeParameterName">
                  <property name="format" value="(^[A-Z][0-9]?)$|([A-Z][a-zA-Z0-9]*[T]$)" />
                </module>
                <module name="NonEmptyAtclauseDescription" />
                <module name="JavadocMethod">
                  <property name="allowMissingParamTags" value="true" />
                  <property name="allowMissingReturnTag" value="true" />
                  <property name="allowedAnnotations" value="Override,Test,BeforeClass,AfterClass,Before,After,BeforeAll,AfterAll,BeforeEach,AfterEach" />
                </module>
                <module name="MissingOverrideCheck" />
                <!--Require braces for all control statements -->
                <module name="NeedBraces" />
              </module>
            </module>
          </checkstyleRules>
          <violationSeverity>warning</violationSeverity>
          <includeTestSourceDirectory>true</includeTestSourceDirectory>
          <excludes>**/thrift/*.java,**/flatbuffers/*.java</excludes>
        </configuration>
        <dependencies>
          <dependency>
            <groupId>com.puppycrawl.tools</groupId>
            <artifactId>checkstyle</artifactId>
            <version>10.12.6</version>
          </dependency>
        </dependencies>
        <executions>
          <execution>
            <id>check-style</id>
            <goals>
              <goal>check</goal>
            </goals>
          </execution>
        </executions>
      </plugin>
      <plugin>
        <groupId>com.github.koraktor</groupId>
        <artifactId>mavanagaiata</artifactId>
        <executions>
          <execution>
            <id>git-commit</id>
            <goals>
              <goal>commit</goal>
            </goals>
            <phase>validate</phase>
          </execution>
        </executions>
      </plugin>
      <plugin>
        <groupId>org.apache.maven.plugins</groupId>
        <artifactId>maven-failsafe-plugin</artifactId>
        <executions>
          <execution>
            <id>run-integration-tests</id>
            <goals>
              <goal>integration-test</goal>
              <goal>verify</goal>
            </goals>
          </execution>
        </executions>
      </plugin>
      <plugin>
        <groupId>com.github.spotbugs</groupId>
        <artifactId>spotbugs-maven-plugin</artifactId>
        <executions>
          <execution>
            <id>run-spotbugs</id>
            <goals>
              <goal>check</goal>
            </goals>
          </execution>
        </executions>
      </plugin>
      <plugin>
        <groupId>org.apache.rat</groupId>
        <artifactId>apache-rat-plugin</artifactId>
        <executions>
          <execution>
            <id>check-licenses</id>
            <goals>
              <goal>check</goal>
            </goals>
            <phase>prepare-package</phase>
          </execution>
        </executions>
      </plugin>
      <plugin>
        <groupId>net.revelc.code</groupId>
        <artifactId>warbucks-maven-plugin</artifactId>
        <executions>
          <execution>
            <id>check-junit-tags-on-its</id>
            <goals>
              <goal>check</goal>
            </goals>
            <configuration>
              <rules>
                <rule>
                  <includeMainClasses>true</includeMainClasses>
                  <includeTestClasses>true</includeTestClasses>
                  <classPattern>.*IT</classPattern>
                  <classAnnotationPattern>org[.]junit[.]jupiter[.]api[.]Tag</classAnnotationPattern>
                </rule>
              </rules>
            </configuration>
          </execution>
        </executions>
      </plugin>
    </plugins>
  </build>
  <profiles>
    <profile>
      <!-- This profile skips all Quality Assurance checks; activate with -PskipQA OR -DskipQA  -->
      <id>skipQA</id>
      <activation>
        <property>
          <name>skipQA</name>
        </property>
      </activation>
      <properties>
        <accumulo.skip>true</accumulo.skip>
        <apilyzer.skip>true</apilyzer.skip>
        <checkstyle.skip>true</checkstyle.skip>
        <formatter.skip>true</formatter.skip>
        <impsort.skip>true</impsort.skip>
        <mdep.analyze.skip>true</mdep.analyze.skip>
        <modernizer.skip>true</modernizer.skip>
        <rat.skip>true</rat.skip>
        <skipITs>true</skipITs>
        <skipTests>true</skipTests>
        <sort.skip>true</sort.skip>
        <spotbugs.skip>true</spotbugs.skip>
        <warbucks.skip>true</warbucks.skip>
      </properties>
    </profile>
    <profile>
      <id>m2e</id>
      <activation>
        <property>
          <name>m2e.version</name>
        </property>
      </activation>
      <build>
        <pluginManagement>
          <plugins>
            <!--This plugin's configuration is used to store Eclipse m2e settings only. It has no influence on the Maven build itself.-->
            <plugin>
              <groupId>org.eclipse.m2e</groupId>
              <artifactId>lifecycle-mapping</artifactId>
              <version>1.0.0</version>
              <configuration>
                <lifecycleMappingMetadata>
                  <pluginExecutions>
                    <pluginExecution>
                      <pluginExecutionFilter>
                        <groupId>org.apache.maven.plugins</groupId>
                        <artifactId>maven-dependency-plugin</artifactId>
                        <versionRange>[0,)</versionRange>
                        <goals>
                          <goal>analyze-only</goal>
                        </goals>
                      </pluginExecutionFilter>
                      <action>
                        <ignore />
                      </action>
                    </pluginExecution>
                    <pluginExecution>
                      <pluginExecutionFilter>
                        <groupId>org.codehaus.mojo</groupId>
                        <artifactId>exec-maven-plugin</artifactId>
                        <versionRange>[0,)</versionRange>
                        <goals>
                          <goal>exec</goal>
                        </goals>
                      </pluginExecutionFilter>
                      <action>
                        <ignore />
                      </action>
                    </pluginExecution>
                    <pluginExecution>
                      <pluginExecutionFilter>
                        <groupId>org.gaul</groupId>
                        <artifactId>modernizer-maven-plugin</artifactId>
                        <versionRange>[0,)</versionRange>
                        <goals>
                          <goal>modernizer</goal>
                        </goals>
                      </pluginExecutionFilter>
                      <action>
                        <ignore />
                      </action>
                    </pluginExecution>
                    <pluginExecution>
                      <pluginExecutionFilter>
                        <groupId>com.github.koraktor</groupId>
                        <artifactId>mavanagaiata</artifactId>
                        <versionRange>[0,)</versionRange>
                        <goals>
                          <goal>commit</goal>
                        </goals>
                      </pluginExecutionFilter>
                      <action>
                        <ignore />
                      </action>
                    </pluginExecution>
                    <pluginExecution>
                      <pluginExecutionFilter>
                        <groupId>com.mycila</groupId>
                        <artifactId>license-maven-plugin</artifactId>
                        <versionRange>[0,)</versionRange>
                        <goals>
                          <goal>check</goal>
                          <goal>format</goal>
                        </goals>
                      </pluginExecutionFilter>
                      <action>
                        <ignore />
                      </action>
                    </pluginExecution>
                  </pluginExecutions>
                </lifecycleMappingMetadata>
              </configuration>
            </plugin>
          </plugins>
        </pluginManagement>
      </build>
    </profile>
    <profile>
      <id>accumulo-release</id>
      <properties>
        <!-- some properties to make the release build a bit faster -->
        <checkstyle.skip>true</checkstyle.skip>
        <skipITs>true</skipITs>
        <skipTests>true</skipTests>
        <spotbugs.skip>true</spotbugs.skip>
      </properties>
    </profile>
    <profile>
      <!-- set proper source assembly name with apache-release and don't attach here -->
      <id>apache-release</id>
      <build>
        <pluginManagement>
          <plugins>
            <plugin>
              <groupId>org.apache.maven.plugins</groupId>
              <artifactId>maven-assembly-plugin</artifactId>
              <inherited>false</inherited>
              <configuration>
                <!-- source assembly gets attached in the assemble module -->
                <attach>false</attach>
                <finalName>accumulo-${project.version}</finalName>
              </configuration>
            </plugin>
          </plugins>
        </pluginManagement>
      </build>
    </profile>
    <profile>
      <!-- off by default, but enable with '-P verifyformat' or '-DverifyFormat' -->
      <id>verifyformat</id>
      <activation>
        <property>
          <name>verifyFormat</name>
        </property>
      </activation>
      <build>
        <plugins>
          <plugin>
            <groupId>com.github.ekryd.sortpom</groupId>
            <artifactId>sortpom-maven-plugin</artifactId>
            <executions>
              <execution>
                <id>verify-sorted-pom</id>
                <goals>
                  <goal>verify</goal>
                </goals>
                <phase>process-resources</phase>
              </execution>
            </executions>
          </plugin>
          <plugin>
            <groupId>com.mycila</groupId>
            <artifactId>license-maven-plugin</artifactId>
            <executions>
              <execution>
                <id>verify-license-headers</id>
                <goals>
                  <goal>check</goal>
                </goals>
                <phase>process-test-resources</phase>
              </execution>
            </executions>
          </plugin>
          <plugin>
            <groupId>net.revelc.code.formatter</groupId>
            <artifactId>formatter-maven-plugin</artifactId>
            <executions>
              <execution>
                <id>verify-formatted-java-source</id>
                <goals>
                  <goal>validate</goal>
                </goals>
              </execution>
            </executions>
          </plugin>
          <plugin>
            <groupId>net.revelc.code</groupId>
            <artifactId>impsort-maven-plugin</artifactId>
            <executions>
              <execution>
                <id>verify-sorted-imports</id>
                <goals>
                  <goal>check</goal>
                </goals>
              </execution>
            </executions>
          </plugin>
        </plugins>
      </build>
    </profile>
    <profile>
      <!-- on by default, but disable with '-P !autoformat' or '-DskipFormat' -->
      <id>autoformat</id>
      <activation>
        <property>
          <name>!skipFormat</name>
        </property>
      </activation>
      <build>
        <plugins>
          <plugin>
            <groupId>com.github.ekryd.sortpom</groupId>
            <artifactId>sortpom-maven-plugin</artifactId>
            <executions>
              <execution>
                <id>sort-pom</id>
                <goals>
                  <goal>sort</goal>
                </goals>
                <phase>process-sources</phase>
              </execution>
            </executions>
          </plugin>
          <plugin>
            <groupId>com.mycila</groupId>
            <artifactId>license-maven-plugin</artifactId>
            <executions>
              <execution>
                <id>license-headers</id>
                <goals>
                  <goal>format</goal>
                </goals>
                <phase>process-test-resources</phase>
              </execution>
            </executions>
          </plugin>
          <plugin>
            <groupId>net.revelc.code.formatter</groupId>
            <artifactId>formatter-maven-plugin</artifactId>
            <executions>
              <execution>
                <id>format-java-source</id>
                <goals>
                  <goal>format</goal>
                </goals>
              </execution>
            </executions>
          </plugin>
          <plugin>
            <groupId>net.revelc.code</groupId>
            <artifactId>impsort-maven-plugin</artifactId>
            <executions>
              <execution>
                <id>sort-imports</id>
                <goals>
                  <goal>sort</goal>
                </goals>
              </execution>
            </executions>
          </plugin>
        </plugins>
      </build>
    </profile>
    <profile>
      <!-- Minimal testing profile. (a.k.a. SunnyDay) -->
      <id>sunny</id>
      <properties>
        <failsafe.groups>SunnyDay</failsafe.groups>
      </properties>
    </profile>
    <profile>
      <!-- mvn clean package javadoc:aggregate -DskipTests -Paggregate-javadocs -->
      <id>aggregate-javadocs</id>
      <build>
        <pluginManagement>
          <plugins>
            <plugin>
              <groupId>org.apache.maven.plugins</groupId>
              <artifactId>maven-javadoc-plugin</artifactId>
              <configuration>
                <sourceFileIncludes>
                  <sourceFileInclude>**/org/apache/accumulo/core/client/**/*.java</sourceFileInclude>
                  <sourceFileInclude>**/org/apache/accumulo/core/data/**/*.java</sourceFileInclude>
                  <sourceFileInclude>**/org/apache/accumulo/core/iterators/**/*.java</sourceFileInclude>
                  <sourceFileInclude>**/org/apache/accumulo/core/security/**/*.java</sourceFileInclude>
                  <sourceFileInclude>**/org/apache/accumulo/core/spi/**/*.java</sourceFileInclude>
                  <sourceFileInclude>**/org/apache/accumulo/hadoop/**/*.java</sourceFileInclude>
                  <sourceFileInclude>**/org/apache/accumulo/minicluster/**/*.java</sourceFileInclude>
                </sourceFileIncludes>
              </configuration>
            </plugin>
          </plugins>
        </pluginManagement>
      </build>
    </profile>
    <profile>
      <id>add-flatbuffers-java-source</id>
      <activation>
        <file>
          <exists>src/main/flatbuffers-gen-java</exists>
        </file>
      </activation>
      <build>
        <plugins>
          <plugin>
            <groupId>org.codehaus.mojo</groupId>
            <artifactId>build-helper-maven-plugin</artifactId>
            <executions>
              <execution>
                <id>add-flatbuffers-java-source</id>
                <goals>
                  <goal>add-source</goal>
                </goals>
                <phase>generate-sources</phase>
                <configuration>
                  <sources>
                    <source>src/main/flatbuffers-gen-java</source>
                  </sources>
                </configuration>
              </execution>
            </executions>
          </plugin>
        </plugins>
      </build>
    </profile>
    <profile>
      <id>add-thrift-java-source</id>
      <activation>
        <file>
          <exists>src/main/thrift-gen-java</exists>
        </file>
      </activation>
      <build>
        <plugins>
          <plugin>
            <groupId>org.codehaus.mojo</groupId>
            <artifactId>build-helper-maven-plugin</artifactId>
            <executions>
              <execution>
                <id>add-thrift-java-source</id>
                <goals>
                  <goal>add-source</goal>
                </goals>
                <phase>generate-sources</phase>
                <configuration>
                  <sources>
                    <source>src/main/thrift-gen-java</source>
                  </sources>
                </configuration>
              </execution>
            </executions>
          </plugin>
        </plugins>
      </build>
    </profile>
    <profile>
      <id>add-spotbugs-excludes</id>
      <activation>
        <file>
          <exists>src/main/spotbugs/exclude-filter.xml</exists>
        </file>
      </activation>
      <properties>
        <spotbugs.excludeFilterFile>src/main/spotbugs/exclude-filter.xml</spotbugs.excludeFilterFile>
      </properties>
    </profile>
    <profile>
      <id>sec-bugs</id>
      <build>
        <plugins>
          <plugin>
            <groupId>com.github.spotbugs</groupId>
            <artifactId>spotbugs-maven-plugin</artifactId>
            <configuration>
              <plugins>
                <plugin>
                  <groupId>com.h3xstream.findsecbugs</groupId>
                  <artifactId>findsecbugs-plugin</artifactId>
                  <version>1.14.0</version>
                </plugin>
              </plugins>
            </configuration>
          </plugin>
        </plugins>
      </build>
    </profile>
    <profile>
      <id>forkCount</id>
      <activation>
        <property>
          <name>forkCount</name>
        </property>
      </activation>
      <properties>
        <failsafe.forkCount>${forkCount}</failsafe.forkCount>
        <surefire.forkCount>${forkCount}</surefire.forkCount>
      </properties>
    </profile>
    <profile>
      <id>reuseForks</id>
      <activation>
        <property>
          <name>reuseForks</name>
        </property>
      </activation>
      <properties>
        <failsafe.reuseForks>${reuseForks}</failsafe.reuseForks>
        <surefire.reuseForks>${reuseForks}</surefire.reuseForks>
      </properties>
    </profile>
    <profile>
      <!-- This profile uses the Google ErrorProne tool to perform static code analysis at
      compile time. Auto-generated code is not checked.
      See: https://errorprone.info/bugpatterns for list of available bug patterns.-->
      <id>errorprone</id>
      <properties>
        <!-- forking is required for -J options to take effect -->
        <maven.compiler.fork>true</maven.compiler.fork>
      </properties>
      <build>
        <plugins>
          <plugin>
            <groupId>org.apache.maven.plugins</groupId>
            <artifactId>maven-compiler-plugin</artifactId>
            <configuration>
              <compilerArgs>
                <arg>-XDcompilePolicy=simple</arg>
                <arg>
                  -Xplugin:ErrorProne \
                  -XepExcludedPaths:.*/(flatbuffers|thrift|generated-sources|src/test)/.* \
                  -XepDisableWarningsInGeneratedCode \
                  -XepDisableAllWarnings \
                  <!-- ERROR patterns to specifically ignore -->
                  -Xep:MustBeClosedChecker:OFF \
                  -Xep:UnicodeInCode:OFF \
                  <!-- WARNING patterns to specifically check -->
                  -Xep:ExpectedExceptionChecker \
                  <!-- treat following warning as an error -->
                  -Xep:FutureReturnValueIgnored:ERROR \
                  -Xep:MissingOverride \
                  <!--WARN if braces are missing for control statements -->
                  -Xep:MissingBraces:WARN \
                  <!-- Items containing 'OFF' are currently Errors flagged by ErrorProne. The 'OFF'
                  can be removed and the project recompiled to discover location of errors for
                  further analysis. @SuppressWarnings can be used to ignore errors if desired. -->
                </arg>
                <arg>-J--add-exports=jdk.compiler/com.sun.tools.javac.api=ALL-UNNAMED</arg>
                <arg>-J--add-exports=jdk.compiler/com.sun.tools.javac.file=ALL-UNNAMED</arg>
                <arg>-J--add-exports=jdk.compiler/com.sun.tools.javac.main=ALL-UNNAMED</arg>
                <arg>-J--add-exports=jdk.compiler/com.sun.tools.javac.model=ALL-UNNAMED</arg>
                <arg>-J--add-exports=jdk.compiler/com.sun.tools.javac.parser=ALL-UNNAMED</arg>
                <arg>-J--add-exports=jdk.compiler/com.sun.tools.javac.processing=ALL-UNNAMED</arg>
                <arg>-J--add-exports=jdk.compiler/com.sun.tools.javac.tree=ALL-UNNAMED</arg>
                <arg>-J--add-exports=jdk.compiler/com.sun.tools.javac.util=ALL-UNNAMED</arg>
                <arg>-J--add-opens=jdk.compiler/com.sun.tools.javac.code=ALL-UNNAMED</arg>
                <arg>-J--add-opens=jdk.compiler/com.sun.tools.javac.comp=ALL-UNNAMED</arg>
              </compilerArgs>
              <annotationProcessorPaths>
                <path>
                  <groupId>com.google.errorprone</groupId>
                  <artifactId>error_prone_core</artifactId>
                  <version>${version.errorprone}</version>
                </path>
              </annotationProcessorPaths>
            </configuration>
          </plugin>
        </plugins>
      </build>
    </profile>
  </profiles>
</project><|MERGE_RESOLUTION|>--- conflicted
+++ resolved
@@ -110,7 +110,7 @@
     <url>https://github.com/apache/accumulo/actions</url>
   </ciManagement>
   <properties>
-    <accumulo.javadoc.since.versions>2.0.0,2.0.1,2.1.0,2.1.1,2.1.2,2.1.3,2.1.4,2.1.5</accumulo.javadoc.since.versions>
+    <accumulo.javadoc.since.versions>4.0.0</accumulo.javadoc.since.versions>
     <!-- used for filtering the java source with the current version -->
     <accumulo.release.version>${project.version}</accumulo.release.version>
     <!-- avoid error shutting down built-in ForkJoinPool.commonPool() during exec:java tasks -->
@@ -796,14 +796,10 @@
           <configuration>
             <quiet>true</quiet>
             <additionalJOption>-J-Xmx512m</additionalJOption>
-<<<<<<< HEAD
-            <additionalOptions>--since ${maven.javadoc.since.version} --since-label "API additions since version ${maven.javadoc.since.version}"</additionalOptions>
-=======
             <additionalOptions>
               <additionalOption>--since "${accumulo.javadoc.since.versions}"</additionalOption>
               <additionalOption>--since-label "New API since ${accumulo.javadoc.since.versions.first}"</additionalOption>
             </additionalOptions>
->>>>>>> eec594e3
             <doclint>all,-missing</doclint>
             <legacyMode>true</legacyMode>
           </configuration>
