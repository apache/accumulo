--- conflicted
+++ resolved
@@ -652,11 +652,7 @@
           <groupId>org.apache.maven.plugins</groupId>
           <artifactId>maven-release-plugin</artifactId>
           <configuration>
-<<<<<<< HEAD
-            <arguments>-P !autoformat,thrift,assemble,docs,sunny -Dtimeout.factor=2</arguments>
-=======
-            <arguments>-P !autoformat,apache-release,thrift,assemble,docs,sunny -Dtimeout.factor=2 ${extraReleaseArgs}</arguments>
->>>>>>> 34bd2633
+            <arguments>-P !autoformat,thrift,assemble,docs,sunny -Dtimeout.factor=2 ${extraReleaseArgs}</arguments>
             <autoVersionSubmodules>true</autoVersionSubmodules>
             <goals>clean deploy</goals>
             <preparationGoals>clean verify</preparationGoals>
