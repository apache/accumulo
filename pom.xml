--- conflicted
+++ resolved
@@ -146,22 +146,13 @@
     <!-- dependency and plugin versions managed with properties -->
     <version.accumulo-access>1.0.0-SNAPSHOT</version.accumulo-access>
     <version.auto-service>1.1.1</version.auto-service>
-<<<<<<< HEAD
-    <version.bouncycastle>1.78.1</version.bouncycastle>
-    <version.curator>5.5.0</version.curator>
-    <version.errorprone>2.24.1</version.errorprone>
-    <version.flatbuffers>24.3.25</version.flatbuffers>
-    <version.hadoop>3.4.0</version.hadoop>
-    <version.log4j>2.24.0</version.log4j>
-    <version.opentelemetry>1.34.1</version.opentelemetry>
-=======
     <version.bouncycastle>1.80</version.bouncycastle>
     <version.curator>5.8.0</version.curator>
     <version.errorprone>2.35.0</version.errorprone>
-    <version.hadoop>3.3.6</version.hadoop>
+    <version.flatbuffers>24.3.25</version.flatbuffers>
+    <version.hadoop>3.4.0</version.hadoop>
     <version.log4j>2.24.3</version.log4j>
     <version.opentelemetry>1.48.0</version.opentelemetry>
->>>>>>> db03e344
     <version.powermock>2.0.9</version.powermock>
     <version.slf4j>2.0.17</version.slf4j>
     <version.thrift>0.17.0</version.thrift>
