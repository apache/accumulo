<?xml version="1.0" encoding="UTF-8"?>
<!--

    Licensed to the Apache Software Foundation (ASF) under one
    or more contributor license agreements.  See the NOTICE file
    distributed with this work for additional information
    regarding copyright ownership.  The ASF licenses this file
    to you under the Apache License, Version 2.0 (the
    "License"); you may not use this file except in compliance
    with the License.  You may obtain a copy of the License at

      https://www.apache.org/licenses/LICENSE-2.0

    Unless required by applicable law or agreed to in writing,
    software distributed under the License is distributed on an
    "AS IS" BASIS, WITHOUT WARRANTIES OR CONDITIONS OF ANY
    KIND, either express or implied.  See the License for the
    specific language governing permissions and limitations
    under the License.

-->
<project xmlns="http://maven.apache.org/POM/4.0.0" xmlns:xsi="http://www.w3.org/2001/XMLSchema-instance" xsi:schemaLocation="http://maven.apache.org/POM/4.0.0 https://maven.apache.org/xsd/maven-4.0.0.xsd">
  <modelVersion>4.0.0</modelVersion>
  <parent>
    <groupId>org.apache</groupId>
    <artifactId>apache</artifactId>
    <version>30</version>
  </parent>
  <groupId>org.apache.accumulo</groupId>
  <artifactId>accumulo-project</artifactId>
  <version>4.0.0-SNAPSHOT</version>
  <packaging>pom</packaging>
  <name>Apache Accumulo Project</name>
  <description>Apache Accumulo is a sorted, distributed key/value store based
    on Google's BigTable design. It is built on top of Apache Hadoop,
    Zookeeper, and Thrift. It features a few novel improvements on the BigTable
    design in the form of cell-level access labels and a server-side
    programming mechanism that can modify key/value pairs at various points in
    the data management process.</description>
  <url>https://accumulo.apache.org</url>
  <!-- this is the year of inception at ASF -->
  <inceptionYear>2011</inceptionYear>
  <organization>
    <name>The Apache Software Foundation</name>
    <url>https://www.apache.org</url>
  </organization>
  <licenses>
    <license>
      <name>Apache-2.0</name>
      <url>https://www.apache.org/licenses/LICENSE-2.0</url>
    </license>
  </licenses>
  <mailingLists>
    <mailingList>
      <name>User</name>
      <subscribe>user-subscribe@accumulo.apache.org</subscribe>
      <unsubscribe>user-unsubscribe@accumulo.apache.org</unsubscribe>
      <post>user@accumulo.apache.org</post>
      <archive>https://lists.apache.org/list.html?user@accumulo.apache.org</archive>
    </mailingList>
    <mailingList>
      <name>Dev</name>
      <subscribe>dev-subscribe@accumulo.apache.org</subscribe>
      <unsubscribe>dev-unsubscribe@accumulo.apache.org</unsubscribe>
      <post>dev@accumulo.apache.org</post>
      <archive>https://lists.apache.org/list.html?dev@accumulo.apache.org</archive>
    </mailingList>
    <mailingList>
      <name>Commits</name>
      <subscribe>commits-subscribe@accumulo.apache.org</subscribe>
      <unsubscribe>commits-unsubscribe@accumulo.apache.org</unsubscribe>
      <archive>https://lists.apache.org/list.html?commits@accumulo.apache.org</archive>
    </mailingList>
    <mailingList>
      <name>Notifications</name>
      <subscribe>notifications-subscribe@accumulo.apache.org</subscribe>
      <unsubscribe>notifications-unsubscribe@accumulo.apache.org</unsubscribe>
      <archive>https://lists.apache.org/list.html?notifications@accumulo.apache.org</archive>
    </mailingList>
  </mailingLists>
  <modules>
    <module>assemble</module>
    <module>core</module>
    <module>hadoop-mapreduce</module>
    <module>iterator-test-harness</module>
    <module>minicluster</module>
    <module>server/base</module>
    <module>server/compactor</module>
    <module>server/gc</module>
    <module>server/manager</module>
    <module>server/monitor</module>
    <module>server/native</module>
    <module>server/tserver</module>
    <module>shell</module>
    <module>start</module>
    <module>test</module>
  </modules>
  <scm>
    <connection>scm:git:https://gitbox.apache.org/repos/asf/accumulo.git</connection>
    <developerConnection>scm:git:https://gitbox.apache.org/repos/asf/accumulo.git</developerConnection>
    <tag>HEAD</tag>
    <url>https://gitbox.apache.org/repos/asf?p=accumulo.git</url>
  </scm>
  <issueManagement>
    <system>GitHub Issues</system>
    <url>https://github.com/apache/accumulo/issues</url>
  </issueManagement>
  <ciManagement>
    <system>GitHub Actions</system>
    <url>https://github.com/apache/accumulo/actions</url>
  </ciManagement>
  <properties>
    <!-- used for filtering the java source with the current version -->
    <accumulo.release.version>${project.version}</accumulo.release.version>
    <!-- avoid error shutting down built-in ForkJoinPool.commonPool() during exec:java tasks -->
    <exec.cleanupDaemonThreads>false</exec.cleanupDaemonThreads>
    <extraTestArgs />
    <failsafe.excludedGroups />
    <failsafe.failIfNoSpecifiedTests>false</failsafe.failIfNoSpecifiedTests>
    <failsafe.forkCount>1</failsafe.forkCount>
    <failsafe.groups />
    <failsafe.reuseForks>false</failsafe.reuseForks>
    <!-- prevent introduction of new compiler warnings -->
    <maven.compiler.failOnWarning>true</maven.compiler.failOnWarning>
    <maven.compiler.release>11</maven.compiler.release>
    <maven.compiler.source>11</maven.compiler.source>
    <maven.compiler.target>11</maven.compiler.target>
    <maven.javadoc.failOnWarnings>true</maven.javadoc.failOnWarnings>
    <maven.site.deploy.skip>true</maven.site.deploy.skip>
    <maven.site.skip>true</maven.site.skip>
    <!-- surefire/failsafe plugin option -->
    <maven.test.redirectTestOutputToFile>true</maven.test.redirectTestOutputToFile>
    <!-- versions-maven-plugin ignore patterns for snapshots, alpha, beta, milestones, and release candidates -->
    <maven.version.ignore>.+-SNAPSHOT,(?i).*(alpha|beta)[0-9.-]*,(?i).*[.-](m|rc)[0-9]+</maven.version.ignore>
    <minimalJavaBuildVersion>11</minimalJavaBuildVersion>
    <minimalMavenBuildVersion>3.6.0</minimalMavenBuildVersion>
    <!-- timestamp for reproducible outputs, updated on release by the release plugin -->
    <project.build.outputTimestamp>2023-08-14T08:11:10Z</project.build.outputTimestamp>
    <rat.consoleOutput>true</rat.consoleOutput>
    <sourceReleaseAssemblyDescriptor>source-release-tar</sourceReleaseAssemblyDescriptor>
    <surefire.excludedGroups />
    <surefire.failIfNoSpecifiedTests>false</surefire.failIfNoSpecifiedTests>
    <surefire.forkCount>1C</surefire.forkCount>
    <surefire.groups />
    <surefire.reuseForks>true</surefire.reuseForks>
    <unitTestMemSize>-Xmx1G</unitTestMemSize>
    <!-- dependency and plugin versions managed with properties -->
    <version.auto-service>1.1.1</version.auto-service>
    <version.bouncycastle>1.70</version.bouncycastle>
    <version.curator>5.5.0</version.curator>
    <version.errorprone>2.20.0</version.errorprone>
    <version.hadoop>3.3.6</version.hadoop>
    <version.maven-javadoc-plugin>3.6.0</version.maven-javadoc-plugin>
    <version.opentelemetry>1.27.0</version.opentelemetry>
    <version.slf4j>2.0.7</version.slf4j>
    <version.thrift>0.17.0</version.thrift>
    <version.zookeeper>3.8.2</version.zookeeper>
  </properties>
  <dependencyManagement>
    <dependencies>
      <dependency>
        <groupId>com.fasterxml.jackson</groupId>
        <artifactId>jackson-bom</artifactId>
        <version>2.15.2</version>
        <type>pom</type>
        <scope>import</scope>
      </dependency>
      <dependency>
        <groupId>io.micrometer</groupId>
        <artifactId>micrometer-bom</artifactId>
        <version>1.11.1</version>
        <type>pom</type>
        <scope>import</scope>
      </dependency>
      <dependency>
        <!-- for dependency convergence between Micrometer and ZooKeeper -->
        <groupId>io.netty</groupId>
        <artifactId>netty-bom</artifactId>
        <version>4.1.94.Final</version>
        <type>pom</type>
        <scope>import</scope>
      </dependency>
      <dependency>
        <groupId>io.opentelemetry</groupId>
        <artifactId>opentelemetry-bom</artifactId>
        <version>${version.opentelemetry}</version>
        <type>pom</type>
        <scope>import</scope>
      </dependency>
      <dependency>
        <groupId>io.opentelemetry</groupId>
        <artifactId>opentelemetry-bom-alpha</artifactId>
        <version>${version.opentelemetry}-alpha</version>
        <type>pom</type>
        <scope>import</scope>
      </dependency>
      <dependency>
        <groupId>jakarta.platform</groupId>
        <artifactId>jakarta.jakartaee-bom</artifactId>
        <version>9.1.0</version>
        <type>pom</type>
        <scope>import</scope>
      </dependency>
      <dependency>
        <groupId>org.apache.logging.log4j</groupId>
        <artifactId>log4j-bom</artifactId>
        <version>2.20.0</version>
        <type>pom</type>
        <scope>import</scope>
      </dependency>
      <dependency>
        <groupId>org.eclipse.jetty</groupId>
        <artifactId>jetty-bom</artifactId>
        <version>11.0.15</version>
        <type>pom</type>
        <scope>import</scope>
      </dependency>
      <dependency>
        <groupId>org.glassfish.hk2</groupId>
        <artifactId>hk2-bom</artifactId>
        <version>3.0.4</version>
        <type>pom</type>
        <scope>import</scope>
      </dependency>
      <dependency>
        <groupId>org.glassfish.jaxb</groupId>
        <artifactId>jaxb-bom</artifactId>
        <version>4.0.3</version>
        <type>pom</type>
        <scope>import</scope>
      </dependency>
      <dependency>
        <groupId>org.glassfish.jersey</groupId>
        <artifactId>jersey-bom</artifactId>
        <!-- 3.1.0 would require jakarta.ws.rs-api 3.1.0, jakartaee 9 uses 3.0.0 -->
        <version>3.0.9</version>
        <type>pom</type>
        <scope>import</scope>
      </dependency>
      <dependency>
        <groupId>org.junit</groupId>
        <artifactId>junit-bom</artifactId>
        <version>5.9.3</version>
        <type>pom</type>
        <scope>import</scope>
      </dependency>
      <dependency>
        <groupId>com.beust</groupId>
        <artifactId>jcommander</artifactId>
        <version>1.82</version>
      </dependency>
      <dependency>
        <groupId>com.fasterxml</groupId>
        <artifactId>classmate</artifactId>
        <version>1.5.1</version>
      </dependency>
      <dependency>
        <groupId>com.github.ben-manes.caffeine</groupId>
        <artifactId>caffeine</artifactId>
        <version>3.1.6</version>
      </dependency>
      <dependency>
        <groupId>com.github.spotbugs</groupId>
        <artifactId>spotbugs-annotations</artifactId>
        <version>4.7.3</version>
      </dependency>
      <dependency>
        <groupId>com.google.auto.service</groupId>
        <artifactId>auto-service</artifactId>
        <version>${version.auto-service}</version>
      </dependency>
      <dependency>
        <groupId>com.google.code.findbugs</groupId>
        <artifactId>jsr305</artifactId>
        <version>3.0.2</version>
      </dependency>
      <dependency>
        <groupId>com.google.code.gson</groupId>
        <artifactId>gson</artifactId>
        <version>2.10.1</version>
      </dependency>
      <dependency>
        <!-- converge transitive dependency version between guava and caffeine -->
        <groupId>com.google.errorprone</groupId>
        <artifactId>error_prone_annotations</artifactId>
        <version>${version.errorprone}</version>
      </dependency>
      <dependency>
        <!-- this is a runtime dependency of guava, no longer included with guava as of 27.1 -->
        <groupId>com.google.guava</groupId>
        <artifactId>failureaccess</artifactId>
        <version>1.0.1</version>
      </dependency>
      <dependency>
        <groupId>com.google.guava</groupId>
        <artifactId>guava</artifactId>
        <version>32.0.1-jre</version>
      </dependency>
      <dependency>
        <groupId>com.lmax</groupId>
        <artifactId>disruptor</artifactId>
        <version>3.4.4</version>
      </dependency>
      <dependency>
        <groupId>commons-cli</groupId>
        <artifactId>commons-cli</artifactId>
        <version>1.5.0</version>
      </dependency>
      <dependency>
        <groupId>commons-codec</groupId>
        <artifactId>commons-codec</artifactId>
        <version>1.16.0</version>
      </dependency>
      <dependency>
        <groupId>commons-io</groupId>
        <artifactId>commons-io</artifactId>
        <version>2.13.0</version>
      </dependency>
      <dependency>
        <groupId>commons-logging</groupId>
        <artifactId>commons-logging</artifactId>
        <version>1.2</version>
      </dependency>
      <dependency>
        <groupId>org.apache.accumulo</groupId>
        <artifactId>accumulo-compactor</artifactId>
        <version>${project.version}</version>
      </dependency>
      <dependency>
        <groupId>org.apache.accumulo</groupId>
        <artifactId>accumulo-core</artifactId>
        <version>${project.version}</version>
      </dependency>
      <dependency>
        <groupId>org.apache.accumulo</groupId>
        <artifactId>accumulo-gc</artifactId>
        <version>${project.version}</version>
      </dependency>
      <dependency>
        <groupId>org.apache.accumulo</groupId>
        <artifactId>accumulo-hadoop-mapreduce</artifactId>
        <version>${project.version}</version>
      </dependency>
      <dependency>
        <groupId>org.apache.accumulo</groupId>
        <artifactId>accumulo-iterator-test-harness</artifactId>
        <version>${project.version}</version>
      </dependency>
      <dependency>
        <groupId>org.apache.accumulo</groupId>
        <artifactId>accumulo-manager</artifactId>
        <version>${project.version}</version>
      </dependency>
      <dependency>
        <groupId>org.apache.accumulo</groupId>
        <artifactId>accumulo-minicluster</artifactId>
        <version>${project.version}</version>
      </dependency>
      <dependency>
        <groupId>org.apache.accumulo</groupId>
        <artifactId>accumulo-monitor</artifactId>
        <version>${project.version}</version>
      </dependency>
      <dependency>
        <groupId>org.apache.accumulo</groupId>
        <artifactId>accumulo-native</artifactId>
        <version>${project.version}</version>
        <type>tar.gz</type>
      </dependency>
      <dependency>
        <groupId>org.apache.accumulo</groupId>
        <artifactId>accumulo-server-base</artifactId>
        <version>${project.version}</version>
      </dependency>
      <dependency>
        <groupId>org.apache.accumulo</groupId>
        <artifactId>accumulo-shell</artifactId>
        <version>${project.version}</version>
      </dependency>
      <dependency>
        <groupId>org.apache.accumulo</groupId>
        <artifactId>accumulo-start</artifactId>
        <version>${project.version}</version>
      </dependency>
      <dependency>
        <groupId>org.apache.accumulo</groupId>
        <artifactId>accumulo-test</artifactId>
        <version>${project.version}</version>
      </dependency>
      <dependency>
        <groupId>org.apache.accumulo</groupId>
        <artifactId>accumulo-tracer</artifactId>
        <version>${project.version}</version>
      </dependency>
      <dependency>
        <groupId>org.apache.accumulo</groupId>
        <artifactId>accumulo-tserver</artifactId>
        <version>${project.version}</version>
      </dependency>
      <dependency>
        <groupId>org.apache.commons</groupId>
        <artifactId>commons-collections4</artifactId>
        <version>4.4</version>
      </dependency>
      <dependency>
        <groupId>org.apache.commons</groupId>
        <artifactId>commons-configuration2</artifactId>
        <version>2.9.0</version>
      </dependency>
      <dependency>
        <groupId>org.apache.commons</groupId>
        <artifactId>commons-jci-core</artifactId>
        <version>1.1</version>
      </dependency>
      <dependency>
        <groupId>org.apache.commons</groupId>
        <artifactId>commons-jci-fam</artifactId>
        <version>1.1</version>
      </dependency>
      <dependency>
        <groupId>org.apache.commons</groupId>
        <artifactId>commons-lang3</artifactId>
        <version>3.12.0</version>
      </dependency>
      <dependency>
        <groupId>org.apache.commons</groupId>
        <artifactId>commons-math3</artifactId>
        <version>3.6.1</version>
      </dependency>
      <dependency>
        <groupId>org.apache.commons</groupId>
        <artifactId>commons-text</artifactId>
        <version>1.10.0</version>
      </dependency>
      <dependency>
        <groupId>org.apache.curator</groupId>
        <artifactId>curator-framework</artifactId>
        <version>${version.curator}</version>
      </dependency>
      <dependency>
        <groupId>org.apache.curator</groupId>
        <artifactId>curator-test</artifactId>
        <version>${version.curator}</version>
      </dependency>
      <dependency>
        <groupId>org.apache.datasketches</groupId>
        <artifactId>datasketches-java</artifactId>
        <version>4.1.0</version>
      </dependency>
      <dependency>
        <groupId>org.apache.hadoop</groupId>
        <artifactId>hadoop-client</artifactId>
        <version>${version.hadoop}</version>
        <exclusions>
          <exclusion>
            <groupId>xerces</groupId>
            <artifactId>xercesImpl</artifactId>
          </exclusion>
        </exclusions>
      </dependency>
      <dependency>
        <groupId>org.apache.hadoop</groupId>
        <artifactId>hadoop-client-api</artifactId>
        <version>${version.hadoop}</version>
      </dependency>
      <dependency>
        <groupId>org.apache.hadoop</groupId>
        <artifactId>hadoop-client-minicluster</artifactId>
        <version>${version.hadoop}</version>
      </dependency>
      <dependency>
        <groupId>org.apache.hadoop</groupId>
        <artifactId>hadoop-client-runtime</artifactId>
        <version>${version.hadoop}</version>
      </dependency>
      <dependency>
        <groupId>org.apache.hadoop</groupId>
        <artifactId>hadoop-distcp</artifactId>
        <version>${version.hadoop}</version>
      </dependency>
      <dependency>
        <groupId>org.apache.hadoop</groupId>
        <artifactId>hadoop-minicluster</artifactId>
        <version>${version.hadoop}</version>
        <exclusions>
          <exclusion>
            <groupId>xerces</groupId>
            <artifactId>xercesImpl</artifactId>
          </exclusion>
        </exclusions>
      </dependency>
      <dependency>
        <groupId>org.apache.hadoop</groupId>
        <artifactId>hadoop-minikdc</artifactId>
        <version>${version.hadoop}</version>
        <exclusions>
          <exclusion>
            <groupId>org.slf4j</groupId>
            <artifactId>*</artifactId>
          </exclusion>
        </exclusions>
      </dependency>
      <dependency>
        <groupId>org.apache.hadoop</groupId>
        <artifactId>hadoop-tools</artifactId>
        <version>${version.hadoop}</version>
      </dependency>
      <dependency>
        <groupId>org.apache.thrift</groupId>
        <artifactId>libthrift</artifactId>
        <version>${version.thrift}</version>
        <!-- exclude vulnerable lib see https://issues.apache.org/jira/browse/HTTPCLIENT-1803 -->
        <exclusions>
          <exclusion>
            <groupId>org.apache.httpcomponents</groupId>
            <artifactId>httpclient</artifactId>
          </exclusion>
        </exclusions>
      </dependency>
      <dependency>
        <groupId>org.apache.zookeeper</groupId>
        <artifactId>zookeeper</artifactId>
        <version>${version.zookeeper}</version>
        <exclusions>
          <exclusion>
            <groupId>ch.qos.logback</groupId>
            <artifactId>logback-classic</artifactId>
          </exclusion>
          <exclusion>
            <groupId>ch.qos.logback</groupId>
            <artifactId>logback-core</artifactId>
          </exclusion>
        </exclusions>
      </dependency>
      <dependency>
        <groupId>org.apache.zookeeper</groupId>
        <artifactId>zookeeper-jute</artifactId>
        <version>${version.zookeeper}</version>
      </dependency>
      <dependency>
        <groupId>org.bouncycastle</groupId>
        <artifactId>bcpkix-jdk15on</artifactId>
        <version>${version.bouncycastle}</version>
      </dependency>
      <dependency>
        <groupId>org.bouncycastle</groupId>
        <artifactId>bcprov-jdk15on</artifactId>
        <version>${version.bouncycastle}</version>
      </dependency>
      <dependency>
        <groupId>org.checkerframework</groupId>
        <artifactId>checker-qual</artifactId>
        <version>3.35.0</version>
      </dependency>
      <dependency>
        <groupId>org.easymock</groupId>
        <artifactId>easymock</artifactId>
        <version>5.1.0</version>
      </dependency>
      <dependency>
        <groupId>org.freemarker</groupId>
        <artifactId>freemarker</artifactId>
        <version>2.3.32</version>
      </dependency>
      <dependency>
        <groupId>org.glassfish</groupId>
        <artifactId>jakarta.el</artifactId>
        <version>4.0.2</version>
      </dependency>
      <dependency>
        <groupId>org.hdrhistogram</groupId>
        <artifactId>HdrHistogram</artifactId>
        <version>2.1.12</version>
      </dependency>
      <dependency>
        <groupId>org.hibernate.validator</groupId>
        <artifactId>hibernate-validator</artifactId>
        <version>8.0.1.Final</version>
      </dependency>
      <dependency>
        <groupId>org.javassist</groupId>
        <artifactId>javassist</artifactId>
        <version>3.29.2-GA</version>
      </dependency>
      <dependency>
        <groupId>org.jboss.logging</groupId>
        <artifactId>jboss-logging</artifactId>
        <version>3.5.1.Final</version>
      </dependency>
      <dependency>
        <!-- force convergence of transitive dependency of hibernate-validator -->
        <groupId>org.jboss.logging</groupId>
        <artifactId>jboss-logging-annotations</artifactId>
        <version>2.2.1.Final</version>
      </dependency>
      <dependency>
        <!-- force convergence of transitive dependency of hibernate-validator -->
        <groupId>org.jboss.logging</groupId>
        <artifactId>jboss-logging-processor</artifactId>
        <version>2.2.1.Final</version>
      </dependency>
      <dependency>
        <!-- stay on 3.21.0 for now due to https://github.com/apache/accumulo/issues/3446 -->
        <groupId>org.jline</groupId>
        <artifactId>jline</artifactId>
        <version>3.21.0</version>
      </dependency>
      <dependency>
        <groupId>org.latencyutils</groupId>
        <artifactId>LatencyUtils</artifactId>
        <version>2.0.3</version>
        <exclusions>
          <exclusion>
            <groupId>org.hdrhistogram</groupId>
            <artifactId>HdrHistogram</artifactId>
          </exclusion>
        </exclusions>
      </dependency>
      <dependency>
<<<<<<< HEAD
        <!-- converge transitive dependency version between powermock and easymock -->
        <groupId>org.objenesis</groupId>
        <artifactId>objenesis</artifactId>
        <version>3.3</version>
      </dependency>
      <dependency>
        <groupId>org.opentest4j</groupId>
        <artifactId>opentest4j</artifactId>
        <version>1.2.0</version>
      </dependency>
      <dependency>
        <groupId>org.powermock</groupId>
        <artifactId>powermock-api-easymock</artifactId>
        <version>${version.powermock}</version>
      </dependency>
      <dependency>
        <groupId>org.powermock</groupId>
        <artifactId>powermock-core</artifactId>
        <version>${version.powermock}</version>
      </dependency>
      <dependency>
        <groupId>org.powermock</groupId>
        <artifactId>powermock-module-junit4</artifactId>
        <version>${version.powermock}</version>
      </dependency>
      <dependency>
        <groupId>org.powermock</groupId>
        <artifactId>powermock-reflect</artifactId>
        <version>${version.powermock}</version>
      </dependency>
      <dependency>
=======
>>>>>>> bc932655
        <groupId>org.slf4j</groupId>
        <artifactId>slf4j-api</artifactId>
        <version>${version.slf4j}</version>
      </dependency>
      <dependency>
        <!-- version specified to converge transitive dependency of hadoop and curator -->
        <groupId>org.xerial.snappy</groupId>
        <artifactId>snappy-java</artifactId>
        <version>1.1.10.4</version>
      </dependency>
      <dependency>
        <groupId>org.yaml</groupId>
        <artifactId>snakeyaml</artifactId>
        <version>2.0</version>
      </dependency>
    </dependencies>
  </dependencyManagement>
  <dependencies>
    <dependency>
      <groupId>com.github.spotbugs</groupId>
      <artifactId>spotbugs-annotations</artifactId>
      <optional>true</optional>
    </dependency>
  </dependencies>
  <build>
    <pluginManagement>
      <plugins>
        <!-- check for version updates with 'mvn versions:display-plugin-updates' -->
        <plugin>
          <groupId>org.codehaus.mojo</groupId>
          <artifactId>versions-maven-plugin</artifactId>
          <version>2.16.0</version>
        </plugin>
        <plugin>
          <groupId>com.mycila</groupId>
          <artifactId>license-maven-plugin</artifactId>
          <version>4.2</version>
          <configuration>
            <licenseSets>
              <licenseSet>
                <header>${rootlocation}/src/build/license-header.txt</header>
                <excludes combine.children="append">
                  <exclude>**/DEPENDENCIES</exclude>
                  <exclude>**/LICENSE</exclude>
                  <exclude>**/NOTICE</exclude>
                  <exclude>**/target/**</exclude>
                </excludes>
              </licenseSet>
            </licenseSets>
            <mapping combine.children="append">
              <!-- general mappings; module-specific mappings appear in their respective pom -->
              <Makefile>SCRIPT_STYLE</Makefile>
              <c>SLASHSTAR_STYLE</c>
              <cc>SLASHSTAR_STYLE</cc>
              <css>SLASHSTAR_STYLE</css>
              <h>SLASHSTAR_STYLE</h>
              <java>SLASHSTAR_STYLE</java>
              <thrift>SLASHSTAR_STYLE</thrift>
            </mapping>
          </configuration>
        </plugin>
        <plugin>
          <groupId>org.gaul</groupId>
          <artifactId>modernizer-maven-plugin</artifactId>
          <version>2.6.0</version>
          <configuration>
            <javaVersion>${maven.compiler.target}</javaVersion>
          </configuration>
        </plugin>
        <plugin>
          <groupId>com.github.spotbugs</groupId>
          <artifactId>spotbugs-maven-plugin</artifactId>
          <version>4.7.3.5</version>
          <configuration>
            <xmlOutput>true</xmlOutput>
            <effort>Max</effort>
            <failOnError>true</failOnError>
            <includeTests>true</includeTests>
            <maxRank>16</maxRank>
            <jvmArgs>-Dcom.overstock.findbugs.ignore=com.google.common.util.concurrent.RateLimiter,com.google.common.hash.Hasher,com.google.common.hash.HashCode,com.google.common.hash.HashFunction,com.google.common.hash.Hashing,com.google.common.cache.Cache,com.google.common.io.CountingOutputStream,com.google.common.io.ByteStreams,com.google.common.cache.LoadingCache,com.google.common.base.Stopwatch,com.google.common.cache.RemovalNotification,com.google.common.util.concurrent.Uninterruptibles,com.google.common.reflect.ClassPath,com.google.common.reflect.ClassPath$ClassInfo,com.google.common.base.Throwables,com.google.common.collect.Iterators</jvmArgs>
            <plugins combine.children="append">
              <plugin>
                <groupId>com.overstock.findbugs</groupId>
                <artifactId>library-detectors</artifactId>
                <version>1.2.0</version>
              </plugin>
            </plugins>
          </configuration>
        </plugin>
        <plugin>
          <groupId>org.apache.maven.plugins</groupId>
          <artifactId>maven-checkstyle-plugin</artifactId>
          <version>3.3.0</version>
        </plugin>
        <plugin>
          <groupId>com.github.ekryd.sortpom</groupId>
          <artifactId>sortpom-maven-plugin</artifactId>
          <version>3.3.0</version>
          <configuration>
            <createBackupFile>false</createBackupFile>
            <expandEmptyElements>false</expandEmptyElements>
            <keepBlankLines>false</keepBlankLines>
            <lineSeparator>\n</lineSeparator>
            <nrOfIndentSpace>2</nrOfIndentSpace>
            <predefinedSortOrder>recommended_2008_06</predefinedSortOrder>
            <sortDependencies>scope,groupId,artifactId</sortDependencies>
            <sortProperties>true</sortProperties>
            <spaceBeforeCloseEmptyElement>true</spaceBeforeCloseEmptyElement>
            <verifyFail>Stop</verifyFail>
          </configuration>
        </plugin>
        <plugin>
          <groupId>com.github.koraktor</groupId>
          <artifactId>mavanagaiata</artifactId>
          <version>1.0.1</version>
          <configuration>
            <skipNoGit>true</skipNoGit>
          </configuration>
        </plugin>
        <plugin>
          <groupId>org.apache.maven.plugins</groupId>
          <artifactId>maven-compiler-plugin</artifactId>
          <configuration>
            <showDeprecation>true</showDeprecation>
            <showWarnings>true</showWarnings>
            <compilerArgs>
              <arg>-Xlint:all</arg>
              <arg>-Xlint:-processing</arg>
              <!-- suppress try to ignore unused variable in try-with-resources -->
              <arg>-Xlint:-try</arg>
              <arg>-Xmaxwarns</arg>
              <arg>5</arg>
            </compilerArgs>
            <annotationProcessorPaths combine.children="append">
              <path>
                <groupId>com.google.auto.service</groupId>
                <artifactId>auto-service</artifactId>
                <version>${version.auto-service}</version>
              </path>
            </annotationProcessorPaths>
          </configuration>
        </plugin>
        <plugin>
          <groupId>org.apache.maven.plugins</groupId>
          <artifactId>maven-jar-plugin</artifactId>
          <configuration>
            <archive>
              <manifestEntries>
                <Automatic-Module-Name>${accumulo.module.name}</Automatic-Module-Name>
                <Implementation-Build>${mvngit.commit.id}</Implementation-Build>
                <Sealed>true</Sealed>
              </manifestEntries>
            </archive>
            <excludes>
              <exclude>**/log4j2-test.properties</exclude>
            </excludes>
          </configuration>
        </plugin>
        <plugin>
          <groupId>org.apache.maven.plugins</groupId>
          <artifactId>maven-javadoc-plugin</artifactId>
          <configuration>
            <quiet>true</quiet>
            <additionalJOption>-J-Xmx512m</additionalJOption>
            <doclint>all,-missing</doclint>
            <legacyMode>true</legacyMode>
          </configuration>
        </plugin>
        <plugin>
          <groupId>org.apache.maven.plugins</groupId>
          <artifactId>maven-release-plugin</artifactId>
          <configuration>
            <arguments>-P !autoformat,verifyformat,thrift -DskipTests</arguments>
            <autoVersionSubmodules>true</autoVersionSubmodules>
            <goals>clean deploy</goals>
            <preparationGoals>clean package</preparationGoals>
            <tagNameFormat>rel/@{project.version}</tagNameFormat>
            <releaseProfiles>apache-release,accumulo-release</releaseProfiles>
            <useReleaseProfile>false</useReleaseProfile>
            <pushChanges>false</pushChanges>
            <localCheckout>true</localCheckout>
          </configuration>
        </plugin>
        <plugin>
          <groupId>org.apache.maven.plugins</groupId>
          <artifactId>maven-surefire-plugin</artifactId>
          <configuration>
            <forkCount>${surefire.forkCount}</forkCount>
            <reuseForks>${surefire.reuseForks}</reuseForks>
            <excludedGroups>${surefire.excludedGroups}</excludedGroups>
            <groups>${surefire.groups}</groups>
            <systemPropertyVariables combine.children="append">
              <java.io.tmpdir>${project.build.directory}</java.io.tmpdir>
            </systemPropertyVariables>
            <argLine>${unitTestMemSize} ${extraTestArgs}</argLine>
          </configuration>
        </plugin>
        <plugin>
          <groupId>org.apache.maven.plugins</groupId>
          <artifactId>maven-failsafe-plugin</artifactId>
          <configuration>
            <forkCount>${failsafe.forkCount}</forkCount>
            <reuseForks>${failsafe.reuseForks}</reuseForks>
            <excludedGroups>${failsafe.excludedGroups}</excludedGroups>
            <groups>${failsafe.groups}</groups>
            <systemPropertyVariables combine.children="append">
              <java.io.tmpdir>${project.build.directory}</java.io.tmpdir>
            </systemPropertyVariables>
            <argLine>${extraTestArgs}</argLine>
            <trimStackTrace>false</trimStackTrace>
          </configuration>
        </plugin>
        <plugin>
          <groupId>org.codehaus.mojo</groupId>
          <artifactId>build-helper-maven-plugin</artifactId>
          <version>3.4.0</version>
        </plugin>
        <plugin>
          <groupId>org.codehaus.mojo</groupId>
          <artifactId>exec-maven-plugin</artifactId>
          <version>3.1.0</version>
        </plugin>
        <plugin>
          <groupId>net.revelc.code</groupId>
          <artifactId>apilyzer-maven-plugin</artifactId>
          <version>1.3.0</version>
        </plugin>
        <plugin>
          <groupId>net.revelc.code.formatter</groupId>
          <artifactId>formatter-maven-plugin</artifactId>
          <version>2.23.0</version>
          <configuration>
            <configFile>${rootlocation}/src/build/eclipse-codestyle.xml</configFile>
            <excludes>
              <exclude>**/thrift/*.java</exclude>
            </excludes>
            <lineEnding>LF</lineEnding>
            <skipCssFormatting>true</skipCssFormatting>
            <skipHtmlFormatting>true</skipHtmlFormatting>
            <skipJsFormatting>true</skipJsFormatting>
            <skipJsonFormatting>true</skipJsonFormatting>
            <skipXmlFormatting>true</skipXmlFormatting>
          </configuration>
        </plugin>
        <plugin>
          <groupId>org.apache.rat</groupId>
          <artifactId>apache-rat-plugin</artifactId>
          <configuration>
            <excludes combine.children="append">
              <exclude>src/main/resources/META-INF/services/*</exclude>
              <exclude>nbproject/**</exclude>
              <exclude>nb-configuration.xml</exclude>
              <exclude>nbactions.xml</exclude>
              <exclude>.vscode/**</exclude>
              <exclude>.factorypath</exclude>
              <exclude>.github/**</exclude>
            </excludes>
          </configuration>
        </plugin>
        <plugin>
          <groupId>net.revelc.code</groupId>
          <artifactId>warbucks-maven-plugin</artifactId>
          <version>1.1.2</version>
        </plugin>
        <plugin>
          <groupId>net.revelc.code</groupId>
          <artifactId>impsort-maven-plugin</artifactId>
          <version>1.9.0</version>
          <configuration>
            <removeUnused>true</removeUnused>
            <groups>java.,javax.,jakarta.,org.,com.</groups>
            <excludes>
              <exclude>**/thrift/*.java</exclude>
            </excludes>
          </configuration>
        </plugin>
      </plugins>
    </pluginManagement>
    <plugins>
      <plugin>
        <groupId>org.apache.maven.plugins</groupId>
        <artifactId>maven-dependency-plugin</artifactId>
        <executions>
          <execution>
            <id>analyze</id>
            <goals>
              <goal>analyze-only</goal>
            </goals>
            <configuration>
              <failOnWarning>true</failOnWarning>
              <ignoredUsedUndeclaredDependencies>
                <!-- auto-service-annotations is transitive via auto-service -->
                <undeclared>com.google.auto.service:auto-service-annotations:jar:*</undeclared>
                <!-- used/undeclared child jars brought in by parents below -->
                <undeclared>org.apache.curator:curator-client:jar:*</undeclared>
                <undeclared>org.apache.hadoop:hadoop-common:jar:*</undeclared>
                <undeclared>org.apache.hadoop:hadoop-hdfs:*:*</undeclared>
                <undeclared>org.apache.hadoop:hadoop-mapreduce-client-core:jar:*</undeclared>
                <undeclared>org.apache.hadoop:hadoop-auth:jar:*</undeclared>
                <undeclared>org.apache.httpcomponents:httpcore:jar:*</undeclared>
                <undeclared>org.powermock:powermock-core:jar:*</undeclared>
                <undeclared>org.powermock:powermock-reflect:jar:*</undeclared>
              </ignoredUsedUndeclaredDependencies>
              <ignoredUnusedDeclaredDependencies>
                <!-- auto-service isn't used in every module -->
                <unused>com.google.auto.service:auto-service:jar:*</unused>
                <!-- unused/declared implementation jars or parent jars that bring in children -->
                <unused>org.apache.hadoop:hadoop-client:jar:*</unused>
                <unused>org.apache.hadoop:hadoop-client-runtime:jar:*</unused>
                <unused>org.apache.hadoop:hadoop-minicluster:jar:*</unused>
                <unused>org.glassfish.jaxb:txw2:jar:*</unused>
                <unused>org.glassfish.jersey.ext:jersey-bean-validation:jar:*</unused>
                <unused>org.glassfish.jersey.inject:jersey-hk2:jar:*</unused>
                <unused>org.glassfish.jersey.test-framework.providers:jersey-test-framework-provider-grizzly2:jar:*</unused>
                <unused>org.powermock:powermock-api-easymock:jar:*</unused>
                <!-- spotbugs annotations may or may not be used in each module -->
                <unused>com.github.spotbugs:spotbugs-annotations:jar:*</unused>
                <!-- ignore unused native; analysis isn't possible with tar.gz dependency -->
                <unused>org.apache.accumulo:accumulo-native:tar.gz:*</unused>
                <!-- ignore runtime log4j dependencies at test scope -->
                <unused>org.apache.logging.log4j:log4j-1.2-api:jar:*</unused>
                <unused>org.apache.logging.log4j:log4j-slf4j2-impl:jar:*</unused>
                <unused>org.apache.logging.log4j:log4j-web:jar:*</unused>
                <unused>org.junit.jupiter:junit-jupiter-engine:jar:*</unused>
              </ignoredUnusedDeclaredDependencies>
            </configuration>
          </execution>
        </executions>
      </plugin>
      <plugin>
        <groupId>org.codehaus.mojo</groupId>
        <artifactId>build-helper-maven-plugin</artifactId>
        <executions>
          <execution>
            <!-- create property named 'rootlocation' to point to top of multi-module project -->
            <id>create-rootlocation-property</id>
            <goals>
              <goal>rootlocation</goal>
            </goals>
          </execution>
          <execution>
            <id>create-automatic-module-name</id>
            <goals>
              <goal>regex-property</goal>
            </goals>
            <configuration>
              <name>accumulo.module.name</name>
              <regex>-</regex>
              <replacement>.</replacement>
              <value>org-apache-${project.artifactId}</value>
            </configuration>
          </execution>
        </executions>
      </plugin>
      <plugin>
        <groupId>org.apache.maven.plugins</groupId>
        <artifactId>maven-enforcer-plugin</artifactId>
        <executions>
          <execution>
            <id>enforce-accumulo-rules</id>
            <goals>
              <goal>enforce</goal>
            </goals>
            <phase>validate</phase>
            <configuration>
              <rules>
                <reactorModuleConvergence />
                <banDuplicatePomDependencyVersions />
                <dependencyConvergence />
                <bannedDependencies>
                  <excludes>
                    <!-- we redirect logging to log4j2, so we should have those bridges instead -->
                    <!-- commons-logging is allowed because log4j-jcl uses it as a dependency -->
                    <exclude>ch.qos.logback:*</exclude>
                    <exclude>ch.qos.reload4j:*</exclude>
                    <exclude>log4j:*</exclude>
                    <!-- exclude log4j-slf4j-impl to prefer log4j-slf4j2-impl -->
                    <exclude>org.apache.logging.log4j:log4j-slf4j-impl</exclude>
                    <exclude>org.apache.logging.log4j:log4j-to-slf4j</exclude>
                    <exclude>org.slf4j:*</exclude>
                  </excludes>
                  <includes>
                    <!-- only allow API jar for slf4j, but no other slf4j implementations -->
                    <include>org.slf4j:slf4j-api</include>
                  </includes>
                </bannedDependencies>
              </rules>
            </configuration>
          </execution>
        </executions>
      </plugin>
      <plugin>
        <groupId>org.gaul</groupId>
        <artifactId>modernizer-maven-plugin</artifactId>
        <executions>
          <execution>
            <id>modernizer</id>
            <goals>
              <goal>modernizer</goal>
            </goals>
          </execution>
        </executions>
      </plugin>
      <plugin>
        <groupId>org.apache.maven.plugins</groupId>
        <artifactId>maven-checkstyle-plugin</artifactId>
        <configuration>
          <checkstyleRules>
            <module name="Checker">
              <property name="charset" value="UTF-8" />
              <property name="severity" value="warning" />
              <!-- Checks for whitespace                               -->
              <!-- See https://checkstyle.sourceforge.io/config_whitespace.html -->
              <module name="FileTabCharacter" />
              <module name="TreeWalker">
                <module name="OneTopLevelClass" />
                <module name="RegexpSinglelineJava">
                  <property name="format" value="\s+$" />
                  <property name="message" value="Line has trailing whitespace." />
                </module>
                <module name="RegexpSinglelineJava">
                  <property name="format" value="[@]see\s+[{][@]link" />
                  <property name="message" value="Javadoc @see does not need @link: pick one or the other." />
                </module>
                <module name="RegexpSinglelineJava">
                  <property name="format" value="jline[.]internal[.]Preconditions" />
                  <property name="message" value="Please use Guava Preconditions not JLine" />
                </module>
                <module name="RegexpSinglelineJava">
                  <property name="format" value="org[.]apache[.]commons[.]math[.]" />
                  <property name="message" value="Use commons-math3 (org.apache.commons.math3.*)" />
                </module>
                <module name="RegexpSinglelineJava">
                  <property name="format" value="import org[.]apache[.]accumulo[.]core[.]util[.]LazySingletons;" />
                  <property name="message" value="Use static imports for LazySingletons for consistency" />
                </module>
                <module name="RegexpSinglelineJava">
                  <property name="format" value="org[.]junit[.]jupiter[.]api[.]Assertions;" />
                  <property name="message" value="Use static imports for Assertions.* methods for consistency" />
                </module>
                <module name="RegexpSinglelineJava">
                  <property name="format" value="org[.]junit[.]jupiter[.]api[.]Assumptions;" />
                  <property name="message" value="Use static imports for Assumptions.* methods for consistency" />
                </module>
                <module name="RegexpSinglelineJava">
                  <property name="format" value="import java[.]nio[.]charset[.]StandardCharsets;" />
                  <property name="message" value="Use static imports for StandardCharsets.* constants for consistency" />
                </module>
                <module name="RegexpSinglelineJava">
                  <!-- double escape quotes because checkstyle passes these through another xml parser -->
                  <property name="format" value="&amp;quot; [+] &amp;quot;" />
                  <property name="message" value="Unnecessary concatenation of string literals" />
                </module>
                <module name="RegexpSinglelineJava">
                  <property name="format" value="com[.]google[.]common[.]cache[.]" />
                  <property name="message" value="Please use Caffeine Cache, not Guava" />
                </module>
                <module name="OuterTypeFilename" />
                <module name="AvoidStarImport" />
                <module name="NoLineWrap" />
                <module name="LeftCurly" />
                <module name="RightCurly">
                  <property name="tokens" value="LITERAL_TRY, LITERAL_CATCH, LITERAL_FINALLY, LITERAL_IF, LITERAL_ELSE, CLASS_DEF, METHOD_DEF, CTOR_DEF, LITERAL_FOR, LITERAL_WHILE, LITERAL_DO, STATIC_INIT, INSTANCE_INIT" />
                </module>
                <module name="SeparatorWrap">
                  <property name="tokens" value="DOT" />
                  <property name="option" value="nl" />
                </module>
                <module name="SeparatorWrap">
                  <property name="tokens" value="COMMA" />
                  <property name="option" value="EOL" />
                </module>
                <module name="PackageName">
                  <property name="format" value="^[a-z]+(\.[a-z][a-zA-Z0-9]*)*$" />
                </module>
                <module name="MethodTypeParameterName">
                  <property name="format" value="(^[A-Z][0-9]?)$|([A-Z][a-zA-Z0-9]*[T]$)" />
                </module>
                <module name="NonEmptyAtclauseDescription" />
                <module name="JavadocMethod">
                  <property name="allowMissingParamTags" value="true" />
                  <property name="allowMissingReturnTag" value="true" />
                  <property name="allowedAnnotations" value="Override,Test,BeforeClass,AfterClass,Before,After,BeforeAll,AfterAll,BeforeEach,AfterEach" />
                </module>
                <module name="MissingOverrideCheck" />
                <!--Require braces for all control statements -->
                <module name="NeedBraces" />
              </module>
            </module>
          </checkstyleRules>
          <violationSeverity>warning</violationSeverity>
          <includeTestSourceDirectory>true</includeTestSourceDirectory>
          <excludes>**/thrift/*.java</excludes>
        </configuration>
        <dependencies>
          <dependency>
            <groupId>com.puppycrawl.tools</groupId>
            <artifactId>checkstyle</artifactId>
            <version>10.12.2</version>
          </dependency>
        </dependencies>
        <executions>
          <execution>
            <id>check-style</id>
            <goals>
              <goal>check</goal>
            </goals>
          </execution>
        </executions>
      </plugin>
      <plugin>
        <groupId>com.github.koraktor</groupId>
        <artifactId>mavanagaiata</artifactId>
        <executions>
          <execution>
            <id>git-commit</id>
            <goals>
              <goal>commit</goal>
            </goals>
            <phase>validate</phase>
          </execution>
        </executions>
      </plugin>
      <plugin>
        <groupId>org.apache.maven.plugins</groupId>
        <artifactId>maven-failsafe-plugin</artifactId>
        <executions>
          <execution>
            <id>run-integration-tests</id>
            <goals>
              <goal>integration-test</goal>
              <goal>verify</goal>
            </goals>
          </execution>
        </executions>
      </plugin>
      <plugin>
        <groupId>com.github.spotbugs</groupId>
        <artifactId>spotbugs-maven-plugin</artifactId>
        <executions>
          <execution>
            <id>run-spotbugs</id>
            <goals>
              <goal>check</goal>
            </goals>
          </execution>
        </executions>
      </plugin>
      <plugin>
        <groupId>org.apache.rat</groupId>
        <artifactId>apache-rat-plugin</artifactId>
        <executions>
          <execution>
            <id>check-licenses</id>
            <goals>
              <goal>check</goal>
            </goals>
            <phase>prepare-package</phase>
          </execution>
        </executions>
      </plugin>
      <plugin>
        <groupId>net.revelc.code</groupId>
        <artifactId>warbucks-maven-plugin</artifactId>
        <executions>
          <execution>
            <id>check-junit-tags-on-its</id>
            <goals>
              <goal>check</goal>
            </goals>
            <configuration>
              <rules>
                <rule>
                  <includeMainClasses>true</includeMainClasses>
                  <includeTestClasses>true</includeTestClasses>
                  <classPattern>.*IT</classPattern>
                  <classAnnotationPattern>org[.]junit[.]jupiter[.]api[.]Tag</classAnnotationPattern>
                </rule>
              </rules>
            </configuration>
          </execution>
        </executions>
      </plugin>
    </plugins>
  </build>
  <profiles>
    <profile>
      <!-- This profile skips all Quality Assurance checks; activate with -PskipQA OR -DskipQA  -->
      <id>skipQA</id>
      <activation>
        <property>
          <name>skipQA</name>
        </property>
      </activation>
      <properties>
        <accumulo.skip>true</accumulo.skip>
        <apilyzer.skip>true</apilyzer.skip>
        <checkstyle.skip>true</checkstyle.skip>
        <formatter.skip>true</formatter.skip>
        <impsort.skip>true</impsort.skip>
        <mdep.analyze.skip>true</mdep.analyze.skip>
        <modernizer.skip>true</modernizer.skip>
        <rat.skip>true</rat.skip>
        <skipITs>true</skipITs>
        <skipTests>true</skipTests>
        <sort.skip>true</sort.skip>
        <spotbugs.skip>true</spotbugs.skip>
        <warbucks.skip>true</warbucks.skip>
      </properties>
    </profile>
    <profile>
      <id>m2e</id>
      <activation>
        <property>
          <name>m2e.version</name>
        </property>
      </activation>
      <build>
        <pluginManagement>
          <plugins>
            <!--This plugin's configuration is used to store Eclipse m2e settings only. It has no influence on the Maven build itself.-->
            <plugin>
              <groupId>org.eclipse.m2e</groupId>
              <artifactId>lifecycle-mapping</artifactId>
              <version>1.0.0</version>
              <configuration>
                <lifecycleMappingMetadata>
                  <pluginExecutions>
                    <pluginExecution>
                      <pluginExecutionFilter>
                        <groupId>org.apache.maven.plugins</groupId>
                        <artifactId>maven-dependency-plugin</artifactId>
                        <versionRange>[0,)</versionRange>
                        <goals>
                          <goal>analyze-only</goal>
                        </goals>
                      </pluginExecutionFilter>
                      <action>
                        <ignore />
                      </action>
                    </pluginExecution>
                    <pluginExecution>
                      <pluginExecutionFilter>
                        <groupId>org.codehaus.mojo</groupId>
                        <artifactId>exec-maven-plugin</artifactId>
                        <versionRange>[0,)</versionRange>
                        <goals>
                          <goal>exec</goal>
                        </goals>
                      </pluginExecutionFilter>
                      <action>
                        <ignore />
                      </action>
                    </pluginExecution>
                    <pluginExecution>
                      <pluginExecutionFilter>
                        <groupId>org.gaul</groupId>
                        <artifactId>modernizer-maven-plugin</artifactId>
                        <versionRange>[0,)</versionRange>
                        <goals>
                          <goal>modernizer</goal>
                        </goals>
                      </pluginExecutionFilter>
                      <action>
                        <ignore />
                      </action>
                    </pluginExecution>
                    <pluginExecution>
                      <pluginExecutionFilter>
                        <groupId>com.github.koraktor</groupId>
                        <artifactId>mavanagaiata</artifactId>
                        <versionRange>[0,)</versionRange>
                        <goals>
                          <goal>commit</goal>
                        </goals>
                      </pluginExecutionFilter>
                      <action>
                        <ignore />
                      </action>
                    </pluginExecution>
                    <pluginExecution>
                      <pluginExecutionFilter>
                        <groupId>com.mycila</groupId>
                        <artifactId>license-maven-plugin</artifactId>
                        <versionRange>[0,)</versionRange>
                        <goals>
                          <goal>check</goal>
                          <goal>format</goal>
                        </goals>
                      </pluginExecutionFilter>
                      <action>
                        <ignore />
                      </action>
                    </pluginExecution>
                  </pluginExecutions>
                </lifecycleMappingMetadata>
              </configuration>
            </plugin>
          </plugins>
        </pluginManagement>
      </build>
    </profile>
    <profile>
      <id>accumulo-release</id>
      <properties>
        <!-- some properties to make the release build a bit faster -->
        <checkstyle.skip>true</checkstyle.skip>
        <skipITs>true</skipITs>
        <skipTests>true</skipTests>
        <spotbugs.skip>true</spotbugs.skip>
      </properties>
    </profile>
    <profile>
      <!-- set proper source assembly name with apache-release and don't attach here -->
      <id>apache-release</id>
      <build>
        <pluginManagement>
          <plugins>
            <plugin>
              <groupId>org.apache.maven.plugins</groupId>
              <artifactId>maven-assembly-plugin</artifactId>
              <inherited>false</inherited>
              <configuration>
                <!-- source assembly gets attached in the assemble module -->
                <attach>false</attach>
                <finalName>accumulo-${project.version}</finalName>
              </configuration>
            </plugin>
          </plugins>
        </pluginManagement>
      </build>
    </profile>
    <profile>
      <!-- off by default, but enable with '-P verifyformat' or '-DverifyFormat' -->
      <id>verifyformat</id>
      <activation>
        <property>
          <name>verifyFormat</name>
        </property>
      </activation>
      <build>
        <plugins>
          <plugin>
            <groupId>com.github.ekryd.sortpom</groupId>
            <artifactId>sortpom-maven-plugin</artifactId>
            <executions>
              <execution>
                <id>verify-sorted-pom</id>
                <goals>
                  <goal>verify</goal>
                </goals>
                <phase>process-resources</phase>
              </execution>
            </executions>
          </plugin>
          <plugin>
            <groupId>com.mycila</groupId>
            <artifactId>license-maven-plugin</artifactId>
            <executions>
              <execution>
                <id>verify-license-headers</id>
                <goals>
                  <goal>check</goal>
                </goals>
                <phase>process-test-resources</phase>
              </execution>
            </executions>
          </plugin>
          <plugin>
            <groupId>net.revelc.code.formatter</groupId>
            <artifactId>formatter-maven-plugin</artifactId>
            <executions>
              <execution>
                <id>verify-formatted-java-source</id>
                <goals>
                  <goal>validate</goal>
                </goals>
              </execution>
            </executions>
          </plugin>
          <plugin>
            <groupId>net.revelc.code</groupId>
            <artifactId>impsort-maven-plugin</artifactId>
            <executions>
              <execution>
                <id>verify-sorted-imports</id>
                <goals>
                  <goal>check</goal>
                </goals>
              </execution>
            </executions>
          </plugin>
        </plugins>
      </build>
    </profile>
    <profile>
      <!-- on by default, but disable with '-P !autoformat' or '-DskipFormat' -->
      <id>autoformat</id>
      <activation>
        <property>
          <name>!skipFormat</name>
        </property>
      </activation>
      <build>
        <plugins>
          <plugin>
            <groupId>com.github.ekryd.sortpom</groupId>
            <artifactId>sortpom-maven-plugin</artifactId>
            <executions>
              <execution>
                <id>sort-pom</id>
                <goals>
                  <goal>sort</goal>
                </goals>
                <phase>process-sources</phase>
              </execution>
            </executions>
          </plugin>
          <plugin>
            <groupId>com.mycila</groupId>
            <artifactId>license-maven-plugin</artifactId>
            <executions>
              <execution>
                <id>license-headers</id>
                <goals>
                  <goal>format</goal>
                </goals>
                <phase>process-test-resources</phase>
              </execution>
            </executions>
          </plugin>
          <plugin>
            <groupId>net.revelc.code.formatter</groupId>
            <artifactId>formatter-maven-plugin</artifactId>
            <executions>
              <execution>
                <id>format-java-source</id>
                <goals>
                  <goal>format</goal>
                </goals>
              </execution>
            </executions>
          </plugin>
          <plugin>
            <groupId>net.revelc.code</groupId>
            <artifactId>impsort-maven-plugin</artifactId>
            <executions>
              <execution>
                <id>sort-imports</id>
                <goals>
                  <goal>sort</goal>
                </goals>
              </execution>
            </executions>
          </plugin>
        </plugins>
      </build>
    </profile>
    <profile>
      <!-- Minimal testing profile. (a.k.a. SunnyDay) -->
      <id>sunny</id>
      <properties>
        <failsafe.groups>SunnyDay</failsafe.groups>
      </properties>
    </profile>
    <profile>
      <!-- mvn clean package javadoc:aggregate -DskipTests -Paggregate-javadocs -->
      <id>aggregate-javadocs</id>
      <properties>
        <!-- use at least 17 to avoid patching for JDK-8227487 JDK-8214856 and JDK-8215291 -->
        <minimalJavaBuildVersion>17</minimalJavaBuildVersion>
      </properties>
      <build>
        <pluginManagement>
          <plugins>
            <plugin>
              <groupId>org.apache.maven.plugins</groupId>
              <artifactId>maven-javadoc-plugin</artifactId>
              <configuration>
                <sourceFileIncludes>
                  <sourceFileInclude>**/org/apache/accumulo/core/client/**/*.java</sourceFileInclude>
                  <sourceFileInclude>**/org/apache/accumulo/core/data/**/*.java</sourceFileInclude>
                  <sourceFileInclude>**/org/apache/accumulo/core/iterators/**/*.java</sourceFileInclude>
                  <sourceFileInclude>**/org/apache/accumulo/core/security/**/*.java</sourceFileInclude>
                  <sourceFileInclude>**/org/apache/accumulo/core/spi/**/*.java</sourceFileInclude>
                  <sourceFileInclude>**/org/apache/accumulo/hadoop/**/*.java</sourceFileInclude>
                  <sourceFileInclude>**/org/apache/accumulo/minicluster/**/*.java</sourceFileInclude>
                </sourceFileIncludes>
              </configuration>
            </plugin>
          </plugins>
        </pluginManagement>
      </build>
    </profile>
    <profile>
      <id>add-thrift-java-source</id>
      <activation>
        <file>
          <exists>src/main/thrift-gen-java</exists>
        </file>
      </activation>
      <build>
        <plugins>
          <plugin>
            <groupId>org.codehaus.mojo</groupId>
            <artifactId>build-helper-maven-plugin</artifactId>
            <executions>
              <execution>
                <id>add-thrift-java-source</id>
                <goals>
                  <goal>add-source</goal>
                </goals>
                <phase>generate-sources</phase>
                <configuration>
                  <sources>
                    <source>src/main/thrift-gen-java</source>
                  </sources>
                </configuration>
              </execution>
            </executions>
          </plugin>
        </plugins>
      </build>
    </profile>
    <profile>
      <id>add-spotbugs-excludes</id>
      <activation>
        <file>
          <exists>src/main/spotbugs/exclude-filter.xml</exists>
        </file>
      </activation>
      <properties>
        <spotbugs.excludeFilterFile>src/main/spotbugs/exclude-filter.xml</spotbugs.excludeFilterFile>
      </properties>
    </profile>
    <profile>
      <id>sec-bugs</id>
      <build>
        <plugins>
          <plugin>
            <groupId>com.github.spotbugs</groupId>
            <artifactId>spotbugs-maven-plugin</artifactId>
            <configuration>
              <plugins>
                <plugin>
                  <groupId>com.h3xstream.findsecbugs</groupId>
                  <artifactId>findsecbugs-plugin</artifactId>
                  <version>1.12.0</version>
                </plugin>
              </plugins>
            </configuration>
          </plugin>
        </plugins>
      </build>
    </profile>
    <profile>
      <id>forkCount</id>
      <activation>
        <property>
          <name>forkCount</name>
        </property>
      </activation>
      <properties>
        <failsafe.forkCount>${forkCount}</failsafe.forkCount>
        <surefire.forkCount>${forkCount}</surefire.forkCount>
      </properties>
    </profile>
    <profile>
      <id>reuseForks</id>
      <activation>
        <property>
          <name>reuseForks</name>
        </property>
      </activation>
      <properties>
        <failsafe.reuseForks>${reuseForks}</failsafe.reuseForks>
        <surefire.reuseForks>${reuseForks}</surefire.reuseForks>
      </properties>
    </profile>
    <profile>
      <!-- This profile uses the Google ErrorProne tool to perform static code analysis at
      compile time. Auto-generated code is not checked.
      See: https://errorprone.info/bugpatterns for list of available bug patterns.-->
      <id>errorprone</id>
      <build>
        <plugins>
          <plugin>
            <groupId>org.apache.maven.plugins</groupId>
            <artifactId>maven-compiler-plugin</artifactId>
            <configuration>
              <compilerArgs>
                <arg>-XDcompilePolicy=simple</arg>
                <arg>
                  -Xplugin:ErrorProne \
                  -XepExcludedPaths:.*/(thrift|generated-sources|src/test)/.* \
                  -XepDisableWarningsInGeneratedCode \
                  -XepDisableAllWarnings \
                  <!-- ERROR patterns to specifically ignore -->
                  -Xep:MustBeClosedChecker:OFF \
                  -Xep:UnicodeInCode:OFF \
                  <!-- WARNING patterns to specifically check -->
                  -Xep:ExpectedExceptionChecker \
                  <!-- treat following warning as an error -->
                  -Xep:FutureReturnValueIgnored:ERROR \
                  -Xep:MissingOverride \
                  <!--WARN if braces are missing for control statements -->
                  -Xep:MissingBraces:WARN \
                  <!-- Items containing 'OFF' are currently Errors flagged by ErrorProne. The 'OFF'
                  can be removed and the project recompiled to discover location of errors for
                  further analysis. @SuppressWarnings can be used to ignore errors if desired. -->
                </arg>
                <arg>-J--add-exports=jdk.compiler/com.sun.tools.javac.api=ALL-UNNAMED</arg>
                <arg>-J--add-exports=jdk.compiler/com.sun.tools.javac.file=ALL-UNNAMED</arg>
                <arg>-J--add-exports=jdk.compiler/com.sun.tools.javac.main=ALL-UNNAMED</arg>
                <arg>-J--add-exports=jdk.compiler/com.sun.tools.javac.model=ALL-UNNAMED</arg>
                <arg>-J--add-exports=jdk.compiler/com.sun.tools.javac.parser=ALL-UNNAMED</arg>
                <arg>-J--add-exports=jdk.compiler/com.sun.tools.javac.processing=ALL-UNNAMED</arg>
                <arg>-J--add-exports=jdk.compiler/com.sun.tools.javac.tree=ALL-UNNAMED</arg>
                <arg>-J--add-exports=jdk.compiler/com.sun.tools.javac.util=ALL-UNNAMED</arg>
                <arg>-J--add-opens=jdk.compiler/com.sun.tools.javac.code=ALL-UNNAMED</arg>
                <arg>-J--add-opens=jdk.compiler/com.sun.tools.javac.comp=ALL-UNNAMED</arg>
              </compilerArgs>
              <annotationProcessorPaths>
                <path>
                  <groupId>com.google.errorprone</groupId>
                  <artifactId>error_prone_core</artifactId>
                  <version>${version.errorprone}</version>
                </path>
              </annotationProcessorPaths>
            </configuration>
          </plugin>
        </plugins>
      </build>
    </profile>
    <profile>
      <id>jdk17</id>
      <activation>
        <jdk>[17,)</jdk>
      </activation>
      <properties>
        <extraTestArgs>--add-opens java.base/java.lang=ALL-UNNAMED --add-opens java.base/java.util=ALL-UNNAMED --add-opens java.base/java.io=ALL-UNNAMED --add-opens java.base/java.net=ALL-UNNAMED --add-opens java.management/java.lang.management=ALL-UNNAMED --add-opens java.management/sun.management=ALL-UNNAMED --add-opens java.base/java.security=ALL-UNNAMED --add-opens java.base/java.lang.reflect=ALL-UNNAMED --add-opens java.base/java.util.concurrent=ALL-UNNAMED --add-opens java.base/java.util.concurrent.atomic=ALL-UNNAMED --add-opens java.base/java.time=ALL-UNNAMED</extraTestArgs>
      </properties>
    </profile>
  </profiles>
</project><|MERGE_RESOLUTION|>--- conflicted
+++ resolved
@@ -617,40 +617,11 @@
         </exclusions>
       </dependency>
       <dependency>
-<<<<<<< HEAD
-        <!-- converge transitive dependency version between powermock and easymock -->
-        <groupId>org.objenesis</groupId>
-        <artifactId>objenesis</artifactId>
-        <version>3.3</version>
-      </dependency>
-      <dependency>
         <groupId>org.opentest4j</groupId>
         <artifactId>opentest4j</artifactId>
         <version>1.2.0</version>
       </dependency>
       <dependency>
-        <groupId>org.powermock</groupId>
-        <artifactId>powermock-api-easymock</artifactId>
-        <version>${version.powermock}</version>
-      </dependency>
-      <dependency>
-        <groupId>org.powermock</groupId>
-        <artifactId>powermock-core</artifactId>
-        <version>${version.powermock}</version>
-      </dependency>
-      <dependency>
-        <groupId>org.powermock</groupId>
-        <artifactId>powermock-module-junit4</artifactId>
-        <version>${version.powermock}</version>
-      </dependency>
-      <dependency>
-        <groupId>org.powermock</groupId>
-        <artifactId>powermock-reflect</artifactId>
-        <version>${version.powermock}</version>
-      </dependency>
-      <dependency>
-=======
->>>>>>> bc932655
         <groupId>org.slf4j</groupId>
         <artifactId>slf4j-api</artifactId>
         <version>${version.slf4j}</version>
