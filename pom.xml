<?xml version="1.0" encoding="UTF-8"?>
<!--
  Licensed to the Apache Software Foundation (ASF) under one or more
  contributor license agreements.  See the NOTICE file distributed with
  this work for additional information regarding copyright ownership.
  The ASF licenses this file to You under the Apache License, Version 2.0
  (the "License"); you may not use this file except in compliance with
  the License.  You may obtain a copy of the License at

      http://www.apache.org/licenses/LICENSE-2.0

  Unless required by applicable law or agreed to in writing, software
  distributed under the License is distributed on an "AS IS" BASIS,
  WITHOUT WARRANTIES OR CONDITIONS OF ANY KIND, either express or implied.
  See the License for the specific language governing permissions and
  limitations under the License.
-->
<project xmlns="http://maven.apache.org/POM/4.0.0" xmlns:xsi="http://www.w3.org/2001/XMLSchema-instance" xsi:schemaLocation="http://maven.apache.org/POM/4.0.0 http://maven.apache.org/maven-v4_0_0.xsd">
  <modelVersion>4.0.0</modelVersion>
  <parent>
    <groupId>org.apache</groupId>
    <artifactId>apache</artifactId>
    <version>17</version>
  </parent>
  <groupId>org.apache.accumulo</groupId>
  <artifactId>accumulo-project</artifactId>
  <version>1.7.1-SNAPSHOT</version>
  <packaging>pom</packaging>
  <name>Apache Accumulo Project</name>
  <description>Apache Accumulo is a sorted, distributed key/value store based on Google's BigTable design. It is built on top of Apache Hadoop, Zookeeper, and Thrift. It features a few novel improvements on the BigTable design in the form of cell-level access labels and a server-side programming mechanism that can modify key/value pairs at various points in the data management process.</description>
  <!-- this URL is where the site derived via the maven-site-plugin ends up, not the generic site -->
  <url>http://accumulo.apache.org/maven-site/</url>
  <!-- this is the year of inception at ASF -->
  <inceptionYear>2011</inceptionYear>
  <organization>
    <name>The Apache Software Foundation</name>
    <url>http://www.apache.org/</url>
  </organization>
  <licenses>
    <license>
      <name>Apache License, Version 2.0</name>
      <url>http://www.apache.org/licenses/LICENSE-2.0</url>
    </license>
  </licenses>
  <mailingLists>
    <mailingList>
      <name>User</name>
      <subscribe>user-subscribe@accumulo.apache.org</subscribe>
      <unsubscribe>user-unsubscribe@accumulo.apache.org</unsubscribe>
      <post>user@accumulo.apache.org</post>
      <archive>http://mail-archives.apache.org/mod_mbox/accumulo-user</archive>
    </mailingList>
    <mailingList>
      <name>Dev</name>
      <subscribe>dev-subscribe@accumulo.apache.org</subscribe>
      <unsubscribe>dev-unsubscribe@accumulo.apache.org</unsubscribe>
      <post>dev@accumulo.apache.org</post>
      <archive>http://mail-archives.apache.org/mod_mbox/accumulo-dev</archive>
    </mailingList>
    <mailingList>
      <name>Commits</name>
      <subscribe>commits-subscribe@accumulo.apache.org</subscribe>
      <unsubscribe>commits-unsubscribe@accumulo.apache.org</unsubscribe>
      <archive>http://mail-archives.apache.org/mod_mbox/accumulo-commits</archive>
    </mailingList>
    <mailingList>
      <name>Notifications</name>
      <subscribe>notifications-subscribe@accumulo.apache.org</subscribe>
      <unsubscribe>notifications-unsubscribe@accumulo.apache.org</unsubscribe>
      <archive>http://mail-archives.apache.org/mod_mbox/accumulo-notifications</archive>
    </mailingList>
  </mailingLists>
  <prerequisites>
    <maven>${maven.min-version}</maven>
  </prerequisites>
  <modules>
    <module>trace</module>
    <module>core</module>
    <module>shell</module>
    <module>fate</module>
    <module>start</module>
    <module>examples/simple</module>
    <module>assemble</module>
    <module>proxy</module>
    <module>test</module>
    <module>minicluster</module>
    <module>docs</module>
    <module>maven-plugin</module>
    <module>server/base</module>
    <module>server/gc</module>
    <module>server/master</module>
    <module>server/monitor</module>
    <module>server/native</module>
    <module>server/tracer</module>
    <module>server/tserver</module>
  </modules>
  <scm>
    <connection>scm:git:git://git.apache.org/accumulo.git</connection>
    <developerConnection>scm:git:https://git-wip-us.apache.org/repos/asf/accumulo.git</developerConnection>
    <tag>HEAD</tag>
    <url>https://git-wip-us.apache.org/repos/asf?p=accumulo.git</url>
  </scm>
  <issueManagement>
    <system>JIRA</system>
    <url>https://issues.apache.org/jira/browse/ACCUMULO</url>
  </issueManagement>
  <ciManagement>
    <system>Apache Jenkins</system>
    <url>https://builds.apache.org/view/A-D/view/Accumulo/</url>
  </ciManagement>
  <distributionManagement>
    <site>
      <id>accumulo.mvn.website</id>
      <name>Accumulo Maven Site</name>
      <!-- this is not likely to be what we really want, but it's good enough for a test -->
      <url>scm:svn:https://svn.apache.org/repos/asf/accumulo/site/trunk/maven-site</url>
    </site>
  </distributionManagement>
  <properties>
    <!-- used for filtering the java source with the current version -->
    <accumulo.release.version>${project.version}</accumulo.release.version>
    <!-- bouncycastle version for test dependencies -->
    <bouncycastle.version>1.50</bouncycastle.version>
    <!-- relative path for Eclipse format; should override in child modules if necessary -->
    <eclipseFormatterStyle>${project.parent.basedir}/contrib/Eclipse-Accumulo-Codestyle.xml</eclipseFormatterStyle>
    <!-- extra release args for testing -->
    <extraReleaseArgs />
    <!-- findbugs-maven-plugin won't work on jdk8 or later; set to 3.0.0 or newer -->
    <findbugs.version>3.0.1</findbugs.version>
    <!-- surefire/failsafe plugin option -->
    <forkCount>1</forkCount>
    <!-- overwritten in hadoop profiles -->
    <hadoop.version>2.2.0</hadoop.version>
    <htrace.version>3.1.0-incubating</htrace.version>
    <httpclient.version>3.1</httpclient.version>
    <jetty.version>9.1.5.v20140505</jetty.version>
    <maven.compiler.source>1.7</maven.compiler.source>
    <maven.compiler.target>1.7</maven.compiler.target>
    <!-- the maven-release-plugin makes this recommendation, due to plugin bugs -->
    <maven.min-version>3.0.4</maven.min-version>
    <!-- surefire/failsafe plugin option -->
    <maven.test.redirectTestOutputToFile>true</maven.test.redirectTestOutputToFile>
    <powermock.version>1.5</powermock.version>
    <!-- surefire/failsafe plugin option -->
    <reuseForks>false</reuseForks>
    <sealJars>false</sealJars>
    <!-- overwritten in hadoop profiles -->
    <slf4j.version>1.7.5</slf4j.version>
    <sourceReleaseAssemblyDescriptor>source-release-tar</sourceReleaseAssemblyDescriptor>
    <!-- Thrift version -->
    <thrift.version>0.9.1</thrift.version>
    <!-- ZooKeeper version -->
    <zookeeper.version>3.4.6</zookeeper.version>
  </properties>
  <dependencyManagement>
    <dependencies>
      <dependency>
        <groupId>com.beust</groupId>
        <artifactId>jcommander</artifactId>
        <version>1.32</version>
      </dependency>
      <dependency>
        <groupId>com.google.auto.service</groupId>
        <artifactId>auto-service</artifactId>
        <version>1.0-rc2</version>
      </dependency>
      <dependency>
        <groupId>com.google.code.gson</groupId>
        <artifactId>gson</artifactId>
        <version>2.2.2</version>
      </dependency>
      <dependency>
        <groupId>com.google.guava</groupId>
        <artifactId>guava</artifactId>
        <!-- Hadoop-2.4.0 MiniDFSCluster uses classes from <Guava-15.0; fixed in 2.6.0 and later -->
        <version>14.0.1</version>
      </dependency>
      <dependency>
        <groupId>com.google.protobuf</groupId>
        <artifactId>protobuf-java</artifactId>
        <version>2.5.0</version>
      </dependency>
      <dependency>
        <groupId>commons-cli</groupId>
        <artifactId>commons-cli</artifactId>
        <version>1.2</version>
      </dependency>
      <dependency>
        <groupId>commons-codec</groupId>
        <artifactId>commons-codec</artifactId>
        <version>1.4</version>
      </dependency>
      <dependency>
        <groupId>commons-collections</groupId>
        <artifactId>commons-collections</artifactId>
        <version>3.2.2</version>
      </dependency>
      <dependency>
        <groupId>commons-configuration</groupId>
        <artifactId>commons-configuration</artifactId>
        <version>1.6</version>
      </dependency>
      <dependency>
        <groupId>commons-httpclient</groupId>
        <artifactId>commons-httpclient</artifactId>
        <version>${httpclient.version}</version>
      </dependency>
      <dependency>
        <groupId>commons-io</groupId>
        <artifactId>commons-io</artifactId>
        <version>2.4</version>
      </dependency>
      <dependency>
        <groupId>commons-lang</groupId>
        <artifactId>commons-lang</artifactId>
        <version>2.4</version>
      </dependency>
      <dependency>
        <groupId>commons-logging</groupId>
        <artifactId>commons-logging</artifactId>
        <version>1.1.1</version>
      </dependency>
      <dependency>
        <groupId>javax.servlet</groupId>
        <artifactId>javax.servlet-api</artifactId>
        <version>3.1.0</version>
      </dependency>
      <dependency>
        <groupId>javax.ws.rs</groupId>
        <artifactId>jsr311-api</artifactId>
        <version>1.1.1</version>
      </dependency>
      <dependency>
        <groupId>jline</groupId>
        <artifactId>jline</artifactId>
        <version>2.11</version>
      </dependency>
      <dependency>
        <groupId>junit</groupId>
        <artifactId>junit</artifactId>
        <version>4.11</version>
      </dependency>
      <dependency>
        <groupId>log4j</groupId>
        <artifactId>log4j</artifactId>
        <version>1.2.16</version>
      </dependency>
      <dependency>
        <groupId>org.apache.accumulo</groupId>
        <artifactId>accumulo-core</artifactId>
        <version>${project.version}</version>
      </dependency>
      <dependency>
        <groupId>org.apache.accumulo</groupId>
        <artifactId>accumulo-docs</artifactId>
        <version>${project.version}</version>
        <classifier>user-manual</classifier>
        <type>html</type>
      </dependency>
      <dependency>
        <groupId>org.apache.accumulo</groupId>
        <artifactId>accumulo-examples-simple</artifactId>
        <version>${project.version}</version>
      </dependency>
      <dependency>
        <groupId>org.apache.accumulo</groupId>
        <artifactId>accumulo-fate</artifactId>
        <version>${project.version}</version>
      </dependency>
      <dependency>
        <groupId>org.apache.accumulo</groupId>
        <artifactId>accumulo-gc</artifactId>
        <version>${project.version}</version>
      </dependency>
      <dependency>
        <groupId>org.apache.accumulo</groupId>
        <artifactId>accumulo-master</artifactId>
        <version>${project.version}</version>
      </dependency>
      <dependency>
        <groupId>org.apache.accumulo</groupId>
        <artifactId>accumulo-maven-plugin</artifactId>
        <version>${project.version}</version>
      </dependency>
      <dependency>
        <groupId>org.apache.accumulo</groupId>
        <artifactId>accumulo-minicluster</artifactId>
        <version>${project.version}</version>
      </dependency>
      <dependency>
        <groupId>org.apache.accumulo</groupId>
        <artifactId>accumulo-monitor</artifactId>
        <version>${project.version}</version>
      </dependency>
      <dependency>
        <groupId>org.apache.accumulo</groupId>
        <artifactId>accumulo-native</artifactId>
        <version>${project.version}</version>
        <type>tar.gz</type>
      </dependency>
      <dependency>
        <groupId>org.apache.accumulo</groupId>
        <artifactId>accumulo-proxy</artifactId>
        <version>${project.version}</version>
      </dependency>
      <dependency>
        <groupId>org.apache.accumulo</groupId>
        <artifactId>accumulo-server-base</artifactId>
        <version>${project.version}</version>
      </dependency>
      <dependency>
        <groupId>org.apache.accumulo</groupId>
        <artifactId>accumulo-shell</artifactId>
        <version>${project.version}</version>
      </dependency>
      <dependency>
        <groupId>org.apache.accumulo</groupId>
        <artifactId>accumulo-start</artifactId>
        <version>${project.version}</version>
      </dependency>
      <dependency>
        <groupId>org.apache.accumulo</groupId>
        <artifactId>accumulo-test</artifactId>
        <version>${project.version}</version>
      </dependency>
      <dependency>
        <groupId>org.apache.accumulo</groupId>
        <artifactId>accumulo-trace</artifactId>
        <version>${project.version}</version>
      </dependency>
      <dependency>
        <groupId>org.apache.accumulo</groupId>
        <artifactId>accumulo-tracer</artifactId>
        <version>${project.version}</version>
      </dependency>
      <dependency>
        <groupId>org.apache.accumulo</groupId>
        <artifactId>accumulo-tserver</artifactId>
        <version>${project.version}</version>
      </dependency>
      <dependency>
        <groupId>org.apache.commons</groupId>
        <artifactId>commons-jci-core</artifactId>
        <version>1.0</version>
      </dependency>
      <dependency>
        <groupId>org.apache.commons</groupId>
        <artifactId>commons-jci-fam</artifactId>
        <version>1.0</version>
      </dependency>
      <dependency>
        <groupId>org.apache.commons</groupId>
        <artifactId>commons-math</artifactId>
        <version>2.1</version>
      </dependency>
      <dependency>
        <groupId>org.apache.commons</groupId>
        <artifactId>commons-vfs2</artifactId>
        <version>2.0</version>
      </dependency>
      <dependency>
        <groupId>org.apache.hadoop</groupId>
        <artifactId>hadoop-client</artifactId>
        <version>${hadoop.version}</version>
      </dependency>
      <dependency>
        <groupId>org.apache.hadoop</groupId>
        <artifactId>hadoop-distcp</artifactId>
        <version>${hadoop.version}</version>
      </dependency>
      <dependency>
        <groupId>org.apache.hadoop</groupId>
        <artifactId>hadoop-minicluster</artifactId>
        <version>${hadoop.version}</version>
      </dependency>
      <dependency>
        <groupId>org.apache.hadoop</groupId>
        <artifactId>hadoop-minikdc</artifactId>
        <!-- Specifically depend on this version of minikdc to avoid having
           to increase out normal hadoop dependency; minikdc not available prior
           to 2.3.0 -->
        <?SORTPOM IGNORE?>
        <version>2.3.0</version><!--$NO-MVN-MAN-VER$-->
        <?SORTPOM RESUME?>
      </dependency>
      <dependency>
        <groupId>org.apache.hadoop</groupId>
        <artifactId>hadoop-tools</artifactId>
        <version>${hadoop.version}</version>
      </dependency>
      <dependency>
        <groupId>org.apache.htrace</groupId>
        <artifactId>htrace-core</artifactId>
        <version>${htrace.version}</version>
      </dependency>
      <dependency>
        <groupId>org.apache.httpcomponents</groupId>
        <artifactId>httpclient</artifactId>
        <version>4.3.1</version>
      </dependency>
      <dependency>
        <groupId>org.apache.maven</groupId>
        <artifactId>maven-artifact</artifactId>
        <version>${maven.min-version}</version>
      </dependency>
      <dependency>
        <groupId>org.apache.maven</groupId>
        <artifactId>maven-core</artifactId>
        <version>${maven.min-version}</version>
      </dependency>
      <dependency>
        <groupId>org.apache.maven</groupId>
        <artifactId>maven-model</artifactId>
        <version>${maven.min-version}</version>
      </dependency>
      <dependency>
        <groupId>org.apache.maven</groupId>
        <artifactId>maven-plugin-api</artifactId>
        <version>${maven.min-version}</version>
      </dependency>
      <dependency>
        <groupId>org.apache.maven.plugin-tools</groupId>
        <artifactId>maven-plugin-annotations</artifactId>
        <version>3.2</version>
      </dependency>
      <dependency>
        <groupId>org.apache.thrift</groupId>
        <artifactId>libthrift</artifactId>
        <version>${thrift.version}</version>
        <exclusions>
          <exclusion>
            <groupId>org.apache.httpcomponents</groupId>
            <artifactId>httpclient</artifactId>
          </exclusion>
          <exclusion>
            <groupId>org.apache.httpcomponents</groupId>
            <artifactId>httpcore</artifactId>
          </exclusion>
        </exclusions>
      </dependency>
      <dependency>
        <groupId>org.apache.zookeeper</groupId>
        <artifactId>zookeeper</artifactId>
        <version>${zookeeper.version}</version>
      </dependency>
      <dependency>
        <groupId>org.bouncycastle</groupId>
        <artifactId>bcpkix-jdk15on</artifactId>
        <version>${bouncycastle.version}</version>
      </dependency>
      <dependency>
        <groupId>org.bouncycastle</groupId>
        <artifactId>bcprov-jdk15on</artifactId>
        <version>${bouncycastle.version}</version>
      </dependency>
      <dependency>
        <groupId>org.easymock</groupId>
        <artifactId>easymock</artifactId>
        <version>3.1</version>
      </dependency>
      <dependency>
        <groupId>org.eclipse.jetty</groupId>
        <artifactId>jetty-http</artifactId>
        <version>${jetty.version}</version>
      </dependency>
      <dependency>
        <groupId>org.eclipse.jetty</groupId>
        <artifactId>jetty-io</artifactId>
        <version>${jetty.version}</version>
      </dependency>
      <dependency>
        <groupId>org.eclipse.jetty</groupId>
        <artifactId>jetty-security</artifactId>
        <version>${jetty.version}</version>
      </dependency>
      <dependency>
        <groupId>org.eclipse.jetty</groupId>
        <artifactId>jetty-server</artifactId>
        <version>${jetty.version}</version>
      </dependency>
      <dependency>
        <groupId>org.eclipse.jetty</groupId>
        <artifactId>jetty-servlet</artifactId>
        <version>${jetty.version}</version>
      </dependency>
      <dependency>
        <groupId>org.eclipse.jetty</groupId>
        <artifactId>jetty-util</artifactId>
        <version>${jetty.version}</version>
      </dependency>
      <dependency>
        <groupId>org.powermock</groupId>
        <artifactId>powermock-api-easymock</artifactId>
        <version>${powermock.version}</version>
      </dependency>
      <dependency>
        <groupId>org.powermock</groupId>
        <artifactId>powermock-core</artifactId>
        <version>${powermock.version}</version>
      </dependency>
      <dependency>
        <groupId>org.powermock</groupId>
        <artifactId>powermock-module-junit4</artifactId>
        <version>${powermock.version}</version>
      </dependency>
      <dependency>
        <groupId>org.powermock</groupId>
        <artifactId>powermock-reflect</artifactId>
        <version>${powermock.version}</version>
      </dependency>
      <dependency>
        <groupId>org.slf4j</groupId>
        <artifactId>slf4j-api</artifactId>
        <version>${slf4j.version}</version>
      </dependency>
      <dependency>
        <groupId>org.slf4j</groupId>
        <artifactId>slf4j-log4j12</artifactId>
        <version>${slf4j.version}</version>
      </dependency>
      <dependency>
        <groupId>org.slf4j</groupId>
        <artifactId>slf4j-nop</artifactId>
        <version>${slf4j.version}</version>
      </dependency>
    </dependencies>
  </dependencyManagement>
  <build>
    <pluginManagement>
      <plugins>
        <plugin>
          <groupId>org.codehaus.mojo</groupId>
          <artifactId>findbugs-maven-plugin</artifactId>
          <version>${findbugs.version}</version>
          <configuration>
            <xmlOutput>true</xmlOutput>
            <effort>Max</effort>
            <failOnError>true</failOnError>
            <includeTests>true</includeTests>
            <maxRank>16</maxRank>
            <excludeFilterFile>src/main/findbugs/exclude-filter.xml</excludeFilterFile>
          </configuration>
        </plugin>
        <plugin>
          <groupId>org.apache.maven.plugins</groupId>
          <artifactId>maven-checkstyle-plugin</artifactId>
          <version>2.17</version>
        </plugin>
        <plugin>
          <groupId>com.github.ekryd.sortpom</groupId>
          <artifactId>sortpom-maven-plugin</artifactId>
          <version>2.4.0</version>
          <configuration>
            <predefinedSortOrder>recommended_2008_06</predefinedSortOrder>
            <createBackupFile>false</createBackupFile>
            <lineSeparator>\n</lineSeparator>
            <expandEmptyElements>false</expandEmptyElements>
            <nrOfIndentSpace>2</nrOfIndentSpace>
            <sortDependencies>scope,groupId,artifactId</sortDependencies>
            <sortProperties>true</sortProperties>
            <verifyFail>Stop</verifyFail>
          </configuration>
        </plugin>
        <plugin>
          <groupId>com.github.koraktor</groupId>
          <artifactId>mavanagaiata</artifactId>
          <version>0.7.1</version>
          <configuration>
            <skipNoGit>true</skipNoGit>
          </configuration>
        </plugin>
        <plugin>
          <groupId>org.codehaus.mojo</groupId>
          <artifactId>native-maven-plugin</artifactId>
          <version>1.0-alpha-8</version>
        </plugin>
        <plugin>
          <groupId>org.apache.maven.plugins</groupId>
          <artifactId>maven-assembly-plugin</artifactId>
          <configuration>
            <attach>false</attach>
            <!-- this is for releases; override for other assembly executions -->
            <finalName>accumulo-${project.version}</finalName>
            <tarLongFileMode>gnu</tarLongFileMode>
          </configuration>
        </plugin>
        <plugin>
          <groupId>org.apache.maven.plugins</groupId>
          <artifactId>maven-changes-plugin</artifactId>
          <version>2.11</version>
          <configuration>
            <issueManagementSystems>
              <issueManagementSystem>JIRA</issueManagementSystem>
            </issueManagementSystems>
            <onlyCurrentVersion>true</onlyCurrentVersion>
            <statusIds>Closed,Resolved</statusIds>
            <maxEntries>10000</maxEntries>
            <useJql>true</useJql>
          </configuration>
        </plugin>
        <plugin>
          <artifactId>maven-clean-plugin</artifactId>
          <configuration>
            <filesets>
              <fileset>
                <directory>./</directory>
                <includes>
                  <include>**/*.pyc</include>
                  <include>**/*.so</include>
                </includes>
              </fileset>
            </filesets>
          </configuration>
        </plugin>
        <plugin>
          <artifactId>maven-compiler-plugin</artifactId>
          <configuration>
            <optimize>true</optimize>
            <showDeprecation>true</showDeprecation>
            <showWarnings>true</showWarnings>
            <compilerArgs>
              <arg>-Xlint:all</arg>
              <arg>-Xlint:-processing</arg>
              <arg>-Xmaxwarns</arg>
              <arg>5</arg>
            </compilerArgs>
          </configuration>
        </plugin>
        <plugin>
          <groupId>org.apache.maven.plugins</groupId>
          <artifactId>maven-jar-plugin</artifactId>
          <configuration>
            <archive>
              <manifestEntries>
                <Sealed>${sealJars}</Sealed>
                <Implementation-Build>${mvngit.commit.id}</Implementation-Build>
              </manifestEntries>
            </archive>
          </configuration>
        </plugin>
        <plugin>
          <groupId>org.apache.maven.plugins</groupId>
          <artifactId>maven-javadoc-plugin</artifactId>
          <configuration>
            <encoding>${project.reporting.outputEncoding}</encoding>
            <quiet>true</quiet>
            <javadocVersion>${maven.compiler.target}</javadocVersion>
            <additionalJOption>-J-Xmx512m</additionalJOption>
          </configuration>
        </plugin>
        <plugin>
          <groupId>org.apache.maven.plugins</groupId>
          <artifactId>maven-release-plugin</artifactId>
          <configuration>
            <arguments>-P !autoformat,thrift,assemble,docs,sunny -Dtimeout.factor=2 ${extraReleaseArgs}</arguments>
            <autoVersionSubmodules>true</autoVersionSubmodules>
            <goals>clean deploy</goals>
            <preparationGoals>clean verify</preparationGoals>
            <tagNameFormat>rel/@{project.version}</tagNameFormat>
            <releaseProfiles>apache-release,move-source-tarball,seal-jars,skip-findbugs,skip-plugin-its-with-skipTests</releaseProfiles>
            <useReleaseProfile>false</useReleaseProfile>
            <pushChanges>false</pushChanges>
            <localCheckout>true</localCheckout>
          </configuration>
        </plugin>
        <plugin>
          <groupId>org.apache.maven.plugins</groupId>
          <artifactId>maven-site-plugin</artifactId>
          <configuration>
            <skipDeploy>true</skipDeploy>
          </configuration>
        </plugin>
        <plugin>
          <groupId>org.apache.maven.plugins</groupId>
          <artifactId>maven-surefire-plugin</artifactId>
          <configuration>
            <systemPropertyVariables>
              <java.io.tmpdir>${project.build.directory}</java.io.tmpdir>
            </systemPropertyVariables>
            <argLine>-Xmx1G</argLine>
          </configuration>
        </plugin>
        <plugin>
          <groupId>org.apache.maven.plugins</groupId>
          <artifactId>maven-failsafe-plugin</artifactId>
          <configuration>
            <systemPropertyVariables>
              <java.io.tmpdir>${project.build.directory}</java.io.tmpdir>
            </systemPropertyVariables>
          </configuration>
        </plugin>
        <plugin>
          <groupId>org.asciidoctor</groupId>
          <artifactId>asciidoctor-maven-plugin</artifactId>
          <version>1.5.2</version>
        </plugin>
        <plugin>
          <groupId>org.codehaus.mojo</groupId>
          <artifactId>build-helper-maven-plugin</artifactId>
          <version>1.9.1</version>
        </plugin>
        <plugin>
          <groupId>org.codehaus.mojo</groupId>
          <artifactId>cobertura-maven-plugin</artifactId>
          <version>2.6</version>
          <configuration>
            <aggregate>true</aggregate>
            <formats>
              <format>xml</format>
              <format>html</format>
            </formats>
            <instrumentation>
              <excludes>
                <exclude>**/thrift/*.class</exclude>
              </excludes>
            </instrumentation>
          </configuration>
        </plugin>
        <plugin>
          <groupId>org.codehaus.mojo</groupId>
          <artifactId>exec-maven-plugin</artifactId>
          <version>1.4.0</version>
        </plugin>
        <plugin>
          <groupId>org.apache.maven.plugins</groupId>
          <artifactId>maven-enforcer-plugin</artifactId>
          <configuration>
            <rules>
              <requireMavenVersion>
                <version>[${maven.min-version},)</version>
              </requireMavenVersion>
              <requireProperty>
                <property>hadoop.profile</property>
                <regex>(2)</regex>
                <regexMessage>You should specify the Hadoop profile by major Hadoop generation, i.e. 1 or 2, not by a version number.
  Use hadoop.version to use a particular Hadoop version within that generation. See README for more details.</regexMessage>
              </requireProperty>
              <requireProperty>
                <property>thrift.version</property>
                <regex>0[.]9[.]1</regex>
                <regexMessage>Thrift version must be 0.9.1; Any alteration requires a review of ACCUMULO-1691
                  (See server/base/src/main/java/org/apache/accumulo/server/util/CustomNonBlockingServer.java)</regexMessage>
              </requireProperty>
            </rules>
          </configuration>
        </plugin>
        <plugin>
          <!-- Allows us to get the apache-ds bundle artifacts -->
          <groupId>org.apache.felix</groupId>
          <artifactId>maven-bundle-plugin</artifactId>
          <version>2.5.3</version>
        </plugin>
        <plugin>
          <groupId>net.revelc.code</groupId>
          <artifactId>apilyzer-maven-plugin</artifactId>
          <version>1.0.1</version>
        </plugin>
        <plugin>
          <groupId>com.googlecode.maven-java-formatter-plugin</groupId>
          <artifactId>maven-java-formatter-plugin</artifactId>
          <version>0.4</version>
          <configuration>
            <compilerCompliance>${maven.compiler.source}</compilerCompliance>
            <compilerSource>${maven.compiler.source}</compilerSource>
            <compilerTargetPlatform>${maven.compiler.target}</compilerTargetPlatform>
            <excludes>
              <exclude>**/thrift/*.java</exclude>
              <exclude>**/proto/*.java</exclude>
            </excludes>
            <lineEnding>LF</lineEnding>
            <overrideConfigCompilerVersion>true</overrideConfigCompilerVersion>
          </configuration>
          <dependencies>
            <dependency>
              <groupId>org.eclipse.tycho</groupId>
              <artifactId>org.eclipse.jdt.core</artifactId>
              <version>3.10.0.v20140604-1726</version>
            </dependency>
          </dependencies>
          <executions>
            <execution>
              <goals>
                <goal>format</goal>
              </goals>
            </execution>
          </executions>
        </plugin>
        <plugin>
          <groupId>org.apache.rat</groupId>
          <artifactId>apache-rat-plugin</artifactId>
          <version>0.10</version>
          <configuration>
            <excludes>
              <exclude>nbproject/**</exclude>
              <exclude>nb-configuration.xml</exclude>
              <exclude>nbactions.xml</exclude>
            </excludes>
          </configuration>
        </plugin>
      </plugins>
    </pluginManagement>
    <plugins>
      <plugin>
        <!-- verify before compile; should be sorted already -->
        <groupId>com.github.ekryd.sortpom</groupId>
        <artifactId>sortpom-maven-plugin</artifactId>
        <executions>
          <execution>
            <id>verify-sorted-pom</id>
            <goals>
              <goal>verify</goal>
            </goals>
            <phase>process-resources</phase>
          </execution>
        </executions>
      </plugin>
      <plugin>
        <groupId>org.apache.maven.plugins</groupId>
        <artifactId>maven-enforcer-plugin</artifactId>
        <executions>
          <execution>
            <id>enforce-mvn</id>
            <goals>
              <goal>enforce</goal>
            </goals>
          </execution>
        </executions>
      </plugin>
      <plugin>
        <groupId>org.apache.maven.plugins</groupId>
        <artifactId>maven-checkstyle-plugin</artifactId>
        <configuration>
          <checkstyleRules>
            <module name="Checker">
              <property name="charset" value="UTF-8" />
              <property name="severity" value="warning" />
              <!-- Checks for whitespace                               -->
              <!-- See http://checkstyle.sf.net/config_whitespace.html -->
              <module name="FileTabCharacter">
                <property name="eachLine" value="true" />
              </module>
              <module name="TreeWalker">
                <module name="OneTopLevelClass" />
                <module name="RegexpSinglelineJava">
                  <property name="format" value="\s+$" />
                  <property name="message" value="Line has trailing whitespace." />
                </module>
                <module name="RegexpSinglelineJava">
                  <property name="format" value="[@]see\s+[{][@]link" />
                  <property name="message" value="Javadoc @see does not need @link: pick one or the other." />
                </module>
                <module name="RegexpSinglelineJava">
                  <property name="format" value="jline[.]internal[.]Preconditions" />
                  <property name="message" value="Please use Guava Preconditions not JLine" />
                </module>
                <module name="OuterTypeFilename" />
                <module name="LineLength">
                  <!-- needs extra, because Eclipse formatter ignores the ending left brace -->
                  <property name="max" value="200" />
                  <property name="ignorePattern" value="^package.*|^import.*|a href|href|http://|https://|ftp://" />
                </module>
                <module name="AvoidStarImport" />
                <module name="UnusedImports">
                  <property name="processJavadoc" value="true" />
                </module>
                <module name="NoLineWrap" />
                <module name="LeftCurly">
                  <property name="maxLineLength" value="160" />
                </module>
                <module name="RightCurly" />
                <module name="RightCurly">
                  <property name="option" value="alone" />
                  <property name="tokens" value="CLASS_DEF, METHOD_DEF, CTOR_DEF, LITERAL_FOR, LITERAL_WHILE, LITERAL_DO, STATIC_INIT, INSTANCE_INIT" />
                </module>
                <module name="SeparatorWrap">
                  <property name="tokens" value="DOT" />
                  <property name="option" value="nl" />
                </module>
                <module name="SeparatorWrap">
                  <property name="tokens" value="COMMA" />
                  <property name="option" value="EOL" />
                </module>
                <module name="PackageName">
                  <property name="format" value="^[a-z]+(\.[a-z][a-zA-Z0-9]*)*$" />
                </module>
                <module name="MethodTypeParameterName">
                  <property name="format" value="(^[A-Z][0-9]?)$|([A-Z][a-zA-Z0-9]*[T]$)" />
                </module>
                <module name="MethodParamPad" />
                <module name="OperatorWrap">
                  <property name="option" value="NL" />
                  <property name="tokens" value="BAND, BOR, BSR, BXOR, DIV, EQUAL, GE, GT, LAND, LE, LITERAL_INSTANCEOF, LOR, LT, MINUS, MOD, NOT_EQUAL, QUESTION, SL, SR, STAR " />
                </module>
                <module name="AnnotationLocation">
                  <property name="tokens" value="CLASS_DEF, INTERFACE_DEF, ENUM_DEF, METHOD_DEF, CTOR_DEF" />
                </module>
                <module name="AnnotationLocation">
                  <property name="tokens" value="VARIABLE_DEF" />
                  <property name="allowSamelineMultipleAnnotations" value="true" />
                </module>
                <module name="NonEmptyAtclauseDescription" />
                <module name="JavadocTagContinuationIndentation" />
                <module name="JavadocMethod">
                  <property name="allowMissingJavadoc" value="true" />
                  <property name="allowMissingParamTags" value="true" />
                  <property name="allowMissingThrowsTags" value="true" />
                  <property name="allowMissingReturnTag" value="true" />
                  <property name="allowedAnnotations" value="Override,Test,BeforeClass,AfterClass,Before,After" />
                  <property name="allowThrowsTagsForSubclasses" value="true" />
                </module>
                <module name="SingleLineJavadoc" />
                <module name="MissingOverrideCheck" />
                <module name="AnnotationLocation" />
              </module>
            </module>
          </checkstyleRules>
          <violationSeverity>warning</violationSeverity>
          <includeTestSourceDirectory>true</includeTestSourceDirectory>
          <excludes>**/thrift/*.java,**/proto/*.java,**/HelpMojo.java</excludes>
        </configuration>
        <dependencies>
          <dependency>
            <groupId>com.puppycrawl.tools</groupId>
            <artifactId>checkstyle</artifactId>
            <version>6.14.1</version>
          </dependency>
        </dependencies>
        <executions>
          <execution>
            <id>check-style</id>
            <goals>
              <goal>check</goal>
            </goals>
          </execution>
        </executions>
      </plugin>
      <plugin>
        <groupId>com.github.koraktor</groupId>
        <artifactId>mavanagaiata</artifactId>
        <executions>
          <execution>
            <id>git-commit</id>
            <goals>
              <goal>commit</goal>
            </goals>
            <phase>validate</phase>
          </execution>
        </executions>
      </plugin>
      <plugin>
        <groupId>org.apache.maven.plugins</groupId>
        <artifactId>maven-failsafe-plugin</artifactId>
        <executions>
          <execution>
            <id>run-integration-tests</id>
            <goals>
              <goal>integration-test</goal>
              <goal>verify</goal>
            </goals>
          </execution>
        </executions>
      </plugin>
      <plugin>
        <groupId>org.codehaus.mojo</groupId>
        <artifactId>findbugs-maven-plugin</artifactId>
        <executions>
          <execution>
            <id>run-findbugs</id>
            <goals>
              <goal>check</goal>
            </goals>
          </execution>
        </executions>
      </plugin>
      <plugin>
        <groupId>org.apache.maven.plugins</groupId>
        <artifactId>maven-scm-publish-plugin</artifactId>
        <executions>
          <execution>
            <id>scm-publish</id>
            <goals>
              <goal>publish-scm</goal>
            </goals>
            <phase>site-deploy</phase>
          </execution>
        </executions>
      </plugin>
      <plugin>
        <groupId>org.apache.rat</groupId>
        <artifactId>apache-rat-plugin</artifactId>
        <executions>
          <execution>
            <id>check-licenses</id>
            <goals>
              <goal>check</goal>
            </goals>
          </execution>
        </executions>
      </plugin>
      <plugin>
        <!-- Allows us to get the apache-ds bundle artifacts -->
        <groupId>org.apache.felix</groupId>
        <artifactId>maven-bundle-plugin</artifactId>
        <extensions>true</extensions>
        <inherited>true</inherited>
      </plugin>
    </plugins>
    <extensions>
      <extension>
        <!-- enable ssh deployment of site with maven 3 -->
        <groupId>org.apache.maven.wagon</groupId>
        <artifactId>wagon-ssh</artifactId>
        <version>2.8</version>
      </extension>
    </extensions>
  </build>
  <reporting>
    <plugins>
      <plugin>
        <groupId>org.apache.maven.plugins</groupId>
        <artifactId>maven-changes-plugin</artifactId>
        <version>2.11</version>
        <reportSets>
          <reportSet>
            <reports>
              <report>jira-report</report>
            </reports>
          </reportSet>
        </reportSets>
      </plugin>
      <plugin>
        <groupId>org.apache.maven.plugins</groupId>
        <artifactId>maven-javadoc-plugin</artifactId>
        <version>2.10.1</version>
        <reportSets>
          <reportSet>
            <reports>
              <report>javadoc</report>
            </reports>
          </reportSet>
        </reportSets>
      </plugin>
      <plugin>
        <groupId>org.apache.maven.plugins</groupId>
        <artifactId>maven-jxr-plugin</artifactId>
        <version>2.5</version>
      </plugin>
      <plugin>
        <groupId>org.apache.maven.plugins</groupId>
        <artifactId>maven-pmd-plugin</artifactId>
        <version>3.4</version>
        <configuration>
          <excludes>
            <exclude>**/thrift/*.java</exclude>
          </excludes>
          <format>html</format>
          <includeTests>true</includeTests>
          <targetJdk>${maven.compiler.target}</targetJdk>
        </configuration>
      </plugin>
      <plugin>
        <groupId>org.apache.maven.plugins</groupId>
        <artifactId>maven-project-info-reports-plugin</artifactId>
        <version>2.8</version>
        <configuration>
          <dependencyLocationsEnabled>false</dependencyLocationsEnabled>
        </configuration>
        <reportSets>
          <reportSet>
            <reports>
              <report>summary</report>
              <report>index</report>
              <report>dependencies</report>
              <report>issue-tracking</report>
              <report>scm</report>
            </reports>
          </reportSet>
        </reportSets>
      </plugin>
      <plugin>
        <groupId>org.codehaus.mojo</groupId>
        <artifactId>findbugs-maven-plugin</artifactId>
        <version>${findbugs.version}</version>
        <configuration>
          <excludeFilterFile>contrib/findbugs-exclude.xml</excludeFilterFile>
          <findbugsXmlOutput>true</findbugsXmlOutput>
          <findbugsXmlWithMessages>true</findbugsXmlWithMessages>
          <xmlOutput>true</xmlOutput>
          <effort>Max</effort>
          <threshold>Medium</threshold>
          <failOnError>false</failOnError>
        </configuration>
      </plugin>
    </plugins>
  </reporting>
  <profiles>
    <profile>
      <id>m2e</id>
      <activation>
        <property>
          <name>m2e.version</name>
        </property>
      </activation>
      <build>
        <pluginManagement>
          <plugins>
            <!--This plugin's configuration is used to store Eclipse m2e settings only. It has no influence on the Maven build itself.-->
            <plugin>
              <groupId>org.eclipse.m2e</groupId>
              <artifactId>lifecycle-mapping</artifactId>
              <version>1.0.0</version>
              <configuration>
                <lifecycleMappingMetadata>
                  <pluginExecutions>
                    <pluginExecution>
                      <pluginExecutionFilter>
                        <groupId>org.apache.maven.plugins</groupId>
                        <artifactId>maven-plugin-plugin</artifactId>
                        <versionRange>[3.2,)</versionRange>
                        <goals>
                          <goal>helpmojo</goal>
                          <goal>descriptor</goal>
                        </goals>
                      </pluginExecutionFilter>
                      <action>
                        <ignore />
                      </action>
                    </pluginExecution>
                    <pluginExecution>
                      <pluginExecutionFilter>
                        <groupId>com.googlecode.maven-java-formatter-plugin</groupId>
                        <artifactId>maven-java-formatter-plugin</artifactId>
                        <versionRange>[0.4,)</versionRange>
                        <goals>
                          <goal>format</goal>
                        </goals>
                      </pluginExecutionFilter>
                      <action>
                        <ignore />
                      </action>
                    </pluginExecution>
                    <pluginExecution>
                      <pluginExecutionFilter>
                        <groupId>org.apache.maven.plugins</groupId>
                        <artifactId>maven-checkstyle-plugin</artifactId>
                        <versionRange>[2.13,)</versionRange>
                        <goals>
                          <goal>check</goal>
                        </goals>
                      </pluginExecutionFilter>
                      <action>
                        <ignore />
                      </action>
                    </pluginExecution>
                    <pluginExecution>
                      <pluginExecutionFilter>
                        <groupId>org.apache.maven.plugins</groupId>
                        <artifactId>maven-dependency-plugin</artifactId>
                        <versionRange>[2.0,)</versionRange>
                        <goals>
                          <goal>copy-dependencies</goal>
                        </goals>
                      </pluginExecutionFilter>
                      <action>
                        <ignore />
                      </action>
                    </pluginExecution>
                    <pluginExecution>
                      <pluginExecutionFilter>
                        <groupId>org.apache.maven.plugins</groupId>
                        <artifactId>maven-remote-resources-plugin</artifactId>
                        <versionRange>[1.0,)</versionRange>
                        <goals>
                          <goal>process</goal>
                        </goals>
                      </pluginExecutionFilter>
                      <action>
                        <ignore />
                      </action>
                    </pluginExecution>
                    <pluginExecution>
                      <pluginExecutionFilter>
                        <groupId>org.apache.rat</groupId>
                        <artifactId>apache-rat-plugin</artifactId>
                        <versionRange>[0.8,)</versionRange>
                        <goals>
                          <goal>check</goal>
                        </goals>
                      </pluginExecutionFilter>
                      <action>
                        <ignore />
                      </action>
                    </pluginExecution>
                    <pluginExecution>
                      <pluginExecutionFilter>
                        <groupId>org.codehaus.mojo</groupId>
                        <artifactId>native-maven-plugin</artifactId>
                        <versionRange>[1.0-alpha-7,)</versionRange>
                        <goals>
                          <goal>compile</goal>
                          <goal>initialize</goal>
                          <goal>javah</goal>
                          <goal>link</goal>
                          <goal>unzipinc</goal>
                        </goals>
                      </pluginExecutionFilter>
                      <action>
                        <ignore />
                      </action>
                    </pluginExecution>
                    <pluginExecution>
                      <pluginExecutionFilter>
                        <groupId>org.codehaus.mojo</groupId>
                        <artifactId>exec-maven-plugin</artifactId>
                        <versionRange>[1.0,)</versionRange>
                        <goals>
                          <goal>exec</goal>
                        </goals>
                      </pluginExecutionFilter>
                      <action>
                        <ignore />
                      </action>
                    </pluginExecution>
                    <pluginExecution>
                      <pluginExecutionFilter>
                        <groupId>org.apache.maven.plugins</groupId>
                        <artifactId>maven-enforcer-plugin</artifactId>
                        <versionRange>[1.0,)</versionRange>
                        <goals>
                          <goal>enforce</goal>
                        </goals>
                      </pluginExecutionFilter>
                      <action>
                        <ignore />
                      </action>
                    </pluginExecution>
                    <pluginExecution>
                      <pluginExecutionFilter>
                        <groupId>org.apache.maven.plugins</groupId>
                        <artifactId>maven-invoker-plugin</artifactId>
                        <versionRange>[1.7,)</versionRange>
                        <goals>
                          <goal>install</goal>
                        </goals>
                      </pluginExecutionFilter>
                      <action>
                        <ignore />
                      </action>
                    </pluginExecution>
                    <pluginExecution>
                      <pluginExecutionFilter>
                        <groupId>com.github.ekryd.sortpom</groupId>
                        <artifactId>sortpom-maven-plugin</artifactId>
                        <versionRange>[2.4.0,)</versionRange>
                        <goals>
                          <goal>sort</goal>
                          <goal>verify</goal>
                        </goals>
                      </pluginExecutionFilter>
                      <action>
                        <ignore />
                      </action>
                    </pluginExecution>
                    <pluginExecution>
                      <pluginExecutionFilter>
                        <groupId>com.github.koraktor</groupId>
                        <artifactId>mavanagaiata</artifactId>
                        <versionRange>[0.6.1,)</versionRange>
                        <goals>
                          <goal>commit</goal>
                        </goals>
                      </pluginExecutionFilter>
                      <action>
                        <ignore />
                      </action>
                    </pluginExecution>
                  </pluginExecutions>
                </lifecycleMappingMetadata>
              </configuration>
            </plugin>
          </plugins>
        </pluginManagement>
      </build>
    </profile>
    <profile>
      <id>move-source-tarball</id>
      <build>
        <plugins>
          <plugin>
            <groupId>org.codehaus.mojo</groupId>
            <artifactId>exec-maven-plugin</artifactId>
            <inherited>false</inherited>
            <executions>
              <execution>
                <id>rename-source-release-assembly</id>
                <goals>
                  <goal>exec</goal>
                </goals>
                <phase>package</phase>
                <configuration>
                  <executable>mv</executable>
                  <workingDirectory>${project.build.directory}</workingDirectory>
                  <commandlineArgs>-n accumulo-${project.version}-source-release.tar.gz accumulo-${project.version}-src.tar.gz</commandlineArgs>
                  <successCodes>
                    <successCode>0</successCode>
                    <successCode>1</successCode>
                  </successCodes>
                </configuration>
              </execution>
            </executions>
          </plugin>
        </plugins>
      </build>
    </profile>
    <profile>
      <!-- on by default, but disable with '-P !autoformat' or '-DskipFormat' -->
      <id>autoformat</id>
      <activation>
        <property>
          <name>!skipFormat</name>
        </property>
      </activation>
      <build>
        <plugins>
          <plugin>
            <groupId>com.github.ekryd.sortpom</groupId>
            <artifactId>sortpom-maven-plugin</artifactId>
            <executions>
              <execution>
                <id>sort-pom</id>
                <goals>
                  <goal>sort</goal>
                </goals>
                <phase>process-sources</phase>
              </execution>
            </executions>
          </plugin>
          <plugin>
            <groupId>com.googlecode.maven-java-formatter-plugin</groupId>
            <artifactId>maven-java-formatter-plugin</artifactId>
            <configuration>
              <configFile>${eclipseFormatterStyle}</configFile>
            </configuration>
          </plugin>
        </plugins>
      </build>
    </profile>
    <profile>
      <!-- Seal jars and skip tests when the
           apache-release profile is activated. -->
      <id>seal-jars</id>
      <properties>
        <sealJars>true</sealJars>
        <skipITs>true</skipITs>
        <skipTests>true</skipTests>
      </properties>
    </profile>
    <profile>
      <!-- Skip findbugs executing when the
           apache-release profile is activated. -->
      <id>skip-findbugs</id>
      <properties>
        <findbugs.skip>true</findbugs.skip>
      </properties>
    </profile>
    <profile>
      <!-- Minimal testing profile. (a.k.a. SunnyDay) -->
      <id>sunny</id>
      <properties>
        <failIfNoTests>false</failIfNoTests>
        <it.test>ReadWriteIT,SimpleProxyIT,ExamplesIT,ShellServerIT</it.test>
      </properties>
    </profile>
    <profile>
      <!-- Generate cobertura reports with site.
           Activate with -P cobertura -->
      <id>cobertura</id>
      <reporting>
        <plugins>
          <plugin>
            <groupId>org.codehaus.mojo</groupId>
            <artifactId>cobertura-maven-plugin</artifactId>
            <version>2.6</version>
            <configuration>
              <aggregate>true</aggregate>
              <formats>
                <format>xml</format>
                <format>html</format>
              </formats>
              <instrumentation>
                <excludes>
                  <exclude>**/thrift/*.class</exclude>
                </excludes>
              </instrumentation>
            </configuration>
          </plugin>
        </plugins>
      </reporting>
    </profile>
    <!-- profile for our default Hadoop build
         unfortunately, has to duplicate one of our
         specified profiles. see MNG-3328 -->
    <profile>
      <id>hadoop-default</id>
      <activation>
        <property>
          <name>!hadoop.profile</name>
        </property>
      </activation>
      <properties>
        <!-- Denotes intention and allows the enforcer plugin to pass when
             the user is relying on default behavior; won't work to activate profile -->
        <hadoop.profile>2</hadoop.profile>
        <hadoop.version>2.2.0</hadoop.version>
        <httpclient.version>3.1</httpclient.version>
        <slf4j.version>1.7.5</slf4j.version>
      </properties>
    </profile>
    <!-- profile for building against Hadoop 2.x
     XXX Since this is the default, make sure to sync hadoop-default when changing.
    Activate using: mvn -Dhadoop.profile=2 -->
    <profile>
      <id>hadoop-2</id>
      <activation>
        <property>
          <name>hadoop.profile</name>
          <value>2</value>
        </property>
      </activation>
      <properties>
        <hadoop.version>2.2.0</hadoop.version>
        <httpclient.version>3.1</httpclient.version>
        <slf4j.version>1.7.5</slf4j.version>
      </properties>
    </profile>
    <profile>
      <id>jdk8</id>
      <activation>
        <jdk>[1.8,1.9)</jdk>
      </activation>
<<<<<<< HEAD
=======
      <properties>
        <findbugs.version>3.0.3</findbugs.version>
      </properties>
>>>>>>> 5125e4e4
      <build>
        <pluginManagement>
          <plugins>
            <plugin>
              <groupId>org.apache.maven.plugins</groupId>
              <artifactId>maven-javadoc-plugin</artifactId>
              <configuration>
                <encoding>${project.reporting.outputEncoding}</encoding>
                <quiet>true</quiet>
                <javadocVersion>1.8</javadocVersion>
                <additionalJOption>-J-Xmx512m</additionalJOption>
                <additionalparam>-Xdoclint:all,-Xdoclint:-missing</additionalparam>
              </configuration>
            </plugin>
          </plugins>
        </pluginManagement>
      </build>
    </profile>
  </profiles>
</project><|MERGE_RESOLUTION|>--- conflicted
+++ resolved
@@ -126,7 +126,7 @@
     <!-- extra release args for testing -->
     <extraReleaseArgs />
     <!-- findbugs-maven-plugin won't work on jdk8 or later; set to 3.0.0 or newer -->
-    <findbugs.version>3.0.1</findbugs.version>
+    <findbugs.version>3.0.3</findbugs.version>
     <!-- surefire/failsafe plugin option -->
     <forkCount>1</forkCount>
     <!-- overwritten in hadoop profiles -->
@@ -1438,12 +1438,6 @@
       <activation>
         <jdk>[1.8,1.9)</jdk>
       </activation>
-<<<<<<< HEAD
-=======
-      <properties>
-        <findbugs.version>3.0.3</findbugs.version>
-      </properties>
->>>>>>> 5125e4e4
       <build>
         <pluginManagement>
           <plugins>
