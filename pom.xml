--- conflicted
+++ resolved
@@ -352,27 +352,17 @@
         <version>1.10.0</version>
       </dependency>
       <dependency>
-<<<<<<< HEAD
-=======
         <groupId>io.opentelemetry.javaagent</groupId>
         <artifactId>opentelemetry-javaagent</artifactId>
-        <!-- This version was selected because it aligns with the version of open telemetry that Accumulo 2.1 is using. -->
+        <!-- This version was selected because it aligns with the version of open telemetry that Accumulo is using. -->
         <version>2.14.0</version>
       </dependency>
       <dependency>
         <groupId>io.opentelemetry.proto</groupId>
         <artifactId>opentelemetry-proto</artifactId>
-        <!-- This version was selected because it aligns with the version of protocol buffers that Accumulo 2.1 is using. -->
-        <version>1.3.2-alpha</version>
-      </dependency>
-      <dependency>
-        <!-- legacy junit version specified here for dependency convergence -->
-        <groupId>junit</groupId>
-        <artifactId>junit</artifactId>
-        <version>4.13.2</version>
-      </dependency>
-      <dependency>
->>>>>>> f844dc07
+        <version>1.9.0-alpha</version>
+      </dependency>
+      <dependency>
         <groupId>org.apache.accumulo</groupId>
         <artifactId>accumulo-access</artifactId>
         <version>${version.accumulo-access}</version>
@@ -995,14 +985,10 @@
                 <unused>org.apache.logging.log4j:log4j-slf4j2-impl:jar:*</unused>
                 <unused>org.apache.logging.log4j:log4j-web:jar:*</unused>
                 <unused>org.junit.jupiter:junit-jupiter-engine:jar:*</unused>
-<<<<<<< HEAD
                 <unused>org.junit.platform:junit-platform-suite-engine:jar:*</unused>
                 <unused>at.yawk.lz4:lz4-java:jar:*</unused>
-=======
-                <unused>org.lz4:lz4-java:jar:*</unused>
                 <!-- This is only used at runtime only by test, not at compile time  -->
                 <unused>io.opentelemetry.javaagent:opentelemetry-javaagent:jar:*</unused>
->>>>>>> f844dc07
               </ignoredUnusedDeclaredDependencies>
             </configuration>
           </execution>
