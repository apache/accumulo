--- conflicted
+++ resolved
@@ -866,11 +866,7 @@
         <plugin>
           <groupId>net.revelc.code.formatter</groupId>
           <artifactId>formatter-maven-plugin</artifactId>
-<<<<<<< HEAD
-          <version>2.26.0</version>
-=======
           <version>2.29.0</version>
->>>>>>> eb28ea5e
           <configuration>
             <configFile>${rootlocation}/src/build/eclipse-codestyle.xml</configFile>
             <excludes>
