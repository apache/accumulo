<?xml version="1.0" encoding="UTF-8"?>
<!--

    Licensed to the Apache Software Foundation (ASF) under one
    or more contributor license agreements.  See the NOTICE file
    distributed with this work for additional information
    regarding copyright ownership.  The ASF licenses this file
    to you under the Apache License, Version 2.0 (the
    "License"); you may not use this file except in compliance
    with the License.  You may obtain a copy of the License at

      https://www.apache.org/licenses/LICENSE-2.0

    Unless required by applicable law or agreed to in writing,
    software distributed under the License is distributed on an
    "AS IS" BASIS, WITHOUT WARRANTIES OR CONDITIONS OF ANY
    KIND, either express or implied.  See the License for the
    specific language governing permissions and limitations
    under the License.

-->
<project xmlns="http://maven.apache.org/POM/4.0.0" xmlns:xsi="http://www.w3.org/2001/XMLSchema-instance" xsi:schemaLocation="http://maven.apache.org/POM/4.0.0 https://maven.apache.org/xsd/maven-4.0.0.xsd">
  <modelVersion>4.0.0</modelVersion>
  <parent>
    <groupId>org.apache</groupId>
    <artifactId>apache</artifactId>
    <version>34</version>
  </parent>
  <groupId>org.apache.accumulo</groupId>
  <artifactId>accumulo-project</artifactId>
  <version>4.0.0-SNAPSHOT</version>
  <packaging>pom</packaging>
  <name>Apache Accumulo Project</name>
  <description>Apache Accumulo is a sorted, distributed key/value store based
    on Google's BigTable design. It is built on top of Apache Hadoop,
    Zookeeper, and Thrift. It features a few novel improvements on the BigTable
    design in the form of cell-level access labels and a server-side
    programming mechanism that can modify key/value pairs at various points in
    the data management process.</description>
  <url>https://accumulo.apache.org</url>
  <!-- this is the year of inception at ASF -->
  <inceptionYear>2011</inceptionYear>
  <organization>
    <name>The Apache Software Foundation</name>
    <url>https://www.apache.org</url>
  </organization>
  <licenses>
    <license>
      <name>Apache-2.0</name>
      <url>https://www.apache.org/licenses/LICENSE-2.0</url>
    </license>
  </licenses>
  <mailingLists>
    <mailingList>
      <name>User</name>
      <subscribe>user-subscribe@accumulo.apache.org</subscribe>
      <unsubscribe>user-unsubscribe@accumulo.apache.org</unsubscribe>
      <post>user@accumulo.apache.org</post>
      <archive>https://lists.apache.org/list.html?user@accumulo.apache.org</archive>
    </mailingList>
    <mailingList>
      <name>Dev</name>
      <subscribe>dev-subscribe@accumulo.apache.org</subscribe>
      <unsubscribe>dev-unsubscribe@accumulo.apache.org</unsubscribe>
      <post>dev@accumulo.apache.org</post>
      <archive>https://lists.apache.org/list.html?dev@accumulo.apache.org</archive>
    </mailingList>
    <mailingList>
      <name>Commits</name>
      <subscribe>commits-subscribe@accumulo.apache.org</subscribe>
      <unsubscribe>commits-unsubscribe@accumulo.apache.org</unsubscribe>
      <archive>https://lists.apache.org/list.html?commits@accumulo.apache.org</archive>
    </mailingList>
    <mailingList>
      <name>Notifications</name>
      <subscribe>notifications-subscribe@accumulo.apache.org</subscribe>
      <unsubscribe>notifications-unsubscribe@accumulo.apache.org</unsubscribe>
      <archive>https://lists.apache.org/list.html?notifications@accumulo.apache.org</archive>
    </mailingList>
  </mailingLists>
  <modules>
    <module>assemble</module>
    <module>core</module>
    <module>hadoop-mapreduce</module>
    <module>iterator-test-harness</module>
    <module>minicluster</module>
    <module>server/base</module>
    <module>server/compactor</module>
    <module>server/gc</module>
    <module>server/manager</module>
    <module>server/monitor</module>
    <module>server/native</module>
    <module>server/tserver</module>
    <module>shell</module>
    <module>start</module>
    <module>test</module>
  </modules>
  <scm>
    <connection>scm:git:https://gitbox.apache.org/repos/asf/accumulo.git</connection>
    <developerConnection>scm:git:https://gitbox.apache.org/repos/asf/accumulo.git</developerConnection>
    <tag>HEAD</tag>
    <url>https://gitbox.apache.org/repos/asf?p=accumulo.git</url>
  </scm>
  <issueManagement>
    <system>GitHub Issues</system>
    <url>https://github.com/apache/accumulo/issues</url>
  </issueManagement>
  <ciManagement>
    <system>GitHub Actions</system>
    <url>https://github.com/apache/accumulo/actions</url>
  </ciManagement>
  <properties>
    <accumulo.javadoc.since.versions>4.0.0</accumulo.javadoc.since.versions>
    <!-- used for filtering the java source with the current version -->
    <accumulo.release.version>${project.version}</accumulo.release.version>
    <!-- avoid error shutting down built-in ForkJoinPool.commonPool() during exec:java tasks -->
    <exec.cleanupDaemonThreads>false</exec.cleanupDaemonThreads>
    <extraTestArgs>--add-opens java.base/java.lang=ALL-UNNAMED --add-opens java.base/java.util=ALL-UNNAMED --add-opens java.base/java.io=ALL-UNNAMED --add-opens java.base/java.net=ALL-UNNAMED --add-opens java.management/java.lang.management=ALL-UNNAMED --add-opens java.management/sun.management=ALL-UNNAMED --add-opens java.base/java.security=ALL-UNNAMED --add-opens java.base/java.lang.reflect=ALL-UNNAMED --add-opens java.base/java.util.concurrent=ALL-UNNAMED --add-opens java.base/java.util.stream=ALL-UNNAMED --add-opens java.base/java.util.concurrent.atomic=ALL-UNNAMED --add-opens java.base/java.time=ALL-UNNAMED</extraTestArgs>
    <failsafe.excludedGroups />
    <failsafe.failIfNoSpecifiedTests>false</failsafe.failIfNoSpecifiedTests>
    <failsafe.forkCount>1</failsafe.forkCount>
    <failsafe.groups />
    <failsafe.reuseForks>false</failsafe.reuseForks>
    <!-- prevent introduction of new compiler warnings -->
    <maven.compiler.failOnWarning>true</maven.compiler.failOnWarning>
    <maven.compiler.release>17</maven.compiler.release>
    <maven.compiler.source>17</maven.compiler.source>
    <maven.compiler.target>17</maven.compiler.target>
    <maven.javadoc.failOnWarnings>true</maven.javadoc.failOnWarnings>
    <maven.javadoc.since.version>4.0.0</maven.javadoc.since.version>
    <maven.site.deploy.skip>true</maven.site.deploy.skip>
    <maven.site.skip>true</maven.site.skip>
    <!-- surefire/failsafe plugin option -->
    <maven.test.redirectTestOutputToFile>true</maven.test.redirectTestOutputToFile>
    <!-- versions-maven-plugin ignore patterns for snapshots, alpha, beta, milestones, and release candidates -->
    <maven.version.ignore>.+-SNAPSHOT,(?i).*(alpha|beta)[0-9.-]*,(?i).*[.-](m|rc)[0-9]+</maven.version.ignore>
    <minimalJavaBuildVersion>17</minimalJavaBuildVersion>
    <minimalMavenBuildVersion>3.9</minimalMavenBuildVersion>
    <!-- timestamp for reproducible outputs, updated on release by the release plugin -->
    <project.build.outputTimestamp>2025-08-13T01:30:03Z</project.build.outputTimestamp>
    <rat.consoleOutput>true</rat.consoleOutput>
    <sourceReleaseAssemblyDescriptor>source-release-tar</sourceReleaseAssemblyDescriptor>
    <surefire.excludedGroups />
    <surefire.failIfNoSpecifiedTests>false</surefire.failIfNoSpecifiedTests>
    <surefire.forkCount>1C</surefire.forkCount>
    <surefire.groups />
    <surefire.reuseForks>true</surefire.reuseForks>
    <unitTestMemSize>-Xmx1G</unitTestMemSize>
    <!-- dependency and plugin versions managed with properties -->
    <version.accumulo-access>1.0.0-SNAPSHOT</version.accumulo-access>
    <version.auto-service>1.1.1</version.auto-service>
    <version.bouncycastle>1.80</version.bouncycastle>
    <version.curator>5.8.0</version.curator>
    <version.errorprone>2.35.0</version.errorprone>
    <version.flatbuffers>24.3.25</version.flatbuffers>
    <version.hadoop>3.4.0</version.hadoop>
    <version.log4j>2.24.3</version.log4j>
    <version.opentelemetry>1.48.0</version.opentelemetry>
    <version.powermock>2.0.9</version.powermock>
    <version.slf4j>2.0.17</version.slf4j>
    <version.thrift>0.17.0</version.thrift>
    <version.zookeeper>3.9.3</version.zookeeper>
  </properties>
  <dependencyManagement>
    <dependencies>
      <dependency>
        <groupId>com.fasterxml.jackson</groupId>
        <artifactId>jackson-bom</artifactId>
        <version>2.18.3</version>
        <type>pom</type>
        <scope>import</scope>
      </dependency>
      <dependency>
        <groupId>io.micrometer</groupId>
        <artifactId>micrometer-bom</artifactId>
        <version>1.14.5</version>
        <type>pom</type>
        <scope>import</scope>
      </dependency>
      <dependency>
        <!-- for dependency convergence between Micrometer and ZooKeeper -->
        <groupId>io.netty</groupId>
        <artifactId>netty-bom</artifactId>
        <version>4.1.104.Final</version>
        <type>pom</type>
        <scope>import</scope>
      </dependency>
      <dependency>
        <groupId>io.opentelemetry</groupId>
        <artifactId>opentelemetry-bom</artifactId>
        <version>${version.opentelemetry}</version>
        <type>pom</type>
        <scope>import</scope>
      </dependency>
      <dependency>
        <groupId>jakarta.platform</groupId>
        <artifactId>jakarta.jakartaee-bom</artifactId>
        <version>9.1.0</version>
        <type>pom</type>
        <scope>import</scope>
      </dependency>
      <dependency>
        <groupId>org.apache.logging.log4j</groupId>
        <artifactId>log4j-bom</artifactId>
        <version>${version.log4j}</version>
        <type>pom</type>
        <scope>import</scope>
      </dependency>
      <dependency>
        <groupId>org.eclipse.jetty</groupId>
        <artifactId>jetty-bom</artifactId>
        <version>11.0.23</version>
        <type>pom</type>
        <scope>import</scope>
      </dependency>
      <dependency>
        <groupId>org.glassfish.hk2</groupId>
        <artifactId>hk2-bom</artifactId>
        <version>3.0.5</version>
        <type>pom</type>
        <scope>import</scope>
      </dependency>
      <dependency>
        <groupId>org.glassfish.jaxb</groupId>
        <artifactId>jaxb-bom</artifactId>
        <version>4.0.4</version>
        <type>pom</type>
        <scope>import</scope>
      </dependency>
      <dependency>
        <groupId>org.glassfish.jersey</groupId>
        <artifactId>jersey-bom</artifactId>
        <!-- 3.1.0 would require jakarta.ws.rs-api 3.1.0, jakartaee 9 uses 3.0.0 -->
        <version>3.0.9</version>
        <type>pom</type>
        <scope>import</scope>
      </dependency>
      <dependency>
        <groupId>org.junit</groupId>
        <artifactId>junit-bom</artifactId>
        <version>5.12.1</version>
        <type>pom</type>
        <scope>import</scope>
      </dependency>
      <dependency>
        <groupId>com.beust</groupId>
        <artifactId>jcommander</artifactId>
        <version>1.82</version>
      </dependency>
      <dependency>
        <groupId>com.fasterxml</groupId>
        <artifactId>classmate</artifactId>
        <version>1.6.0</version>
      </dependency>
      <dependency>
        <groupId>com.github.ben-manes.caffeine</groupId>
        <artifactId>caffeine</artifactId>
        <version>3.2.0</version>
      </dependency>
      <dependency>
        <groupId>com.github.spotbugs</groupId>
        <artifactId>spotbugs-annotations</artifactId>
        <version>4.9.3</version>
      </dependency>
      <dependency>
        <groupId>com.google.auto.service</groupId>
        <artifactId>auto-service</artifactId>
        <version>${version.auto-service}</version>
      </dependency>
      <dependency>
        <groupId>com.google.code.findbugs</groupId>
        <artifactId>jsr305</artifactId>
        <version>3.0.2</version>
      </dependency>
      <dependency>
        <groupId>com.google.code.gson</groupId>
        <artifactId>gson</artifactId>
        <version>2.12.1</version>
      </dependency>
      <dependency>
        <!-- converge transitive dependency version between guava and caffeine -->
        <groupId>com.google.errorprone</groupId>
        <artifactId>error_prone_annotations</artifactId>
        <version>${version.errorprone}</version>
      </dependency>
      <dependency>
        <groupId>com.google.flatbuffers</groupId>
        <artifactId>flatbuffers-java</artifactId>
        <version>${version.flatbuffers}</version>
      </dependency>
      <dependency>
        <!-- this is a runtime dependency of guava, no longer included with guava as of 27.1 -->
        <groupId>com.google.guava</groupId>
        <artifactId>failureaccess</artifactId>
        <version>1.0.2</version>
      </dependency>
      <dependency>
        <groupId>com.google.guava</groupId>
        <artifactId>guava</artifactId>
        <version>33.4.6-jre</version>
      </dependency>
      <dependency>
        <groupId>com.lmax</groupId>
        <artifactId>disruptor</artifactId>
        <!-- log4j doesn't support 4 yet; see https://github.com/apache/logging-log4j2/issues/1829 -->
        <version>3.4.4</version>
      </dependency>
      <dependency>
        <groupId>commons-cli</groupId>
        <artifactId>commons-cli</artifactId>
        <version>1.9.0</version>
      </dependency>
      <dependency>
        <groupId>commons-codec</groupId>
        <artifactId>commons-codec</artifactId>
        <version>1.18.0</version>
      </dependency>
      <dependency>
        <groupId>commons-io</groupId>
        <artifactId>commons-io</artifactId>
        <version>2.18.0</version>
      </dependency>
      <dependency>
        <groupId>commons-logging</groupId>
        <artifactId>commons-logging</artifactId>
        <version>1.3.5</version>
      </dependency>
      <dependency>
        <groupId>commons-validator</groupId>
        <artifactId>commons-validator</artifactId>
        <version>1.10.0</version>
      </dependency>
      <dependency>
        <groupId>org.apache.accumulo</groupId>
        <artifactId>accumulo-access</artifactId>
        <version>${version.accumulo-access}</version>
      </dependency>
      <dependency>
        <groupId>org.apache.accumulo</groupId>
        <artifactId>accumulo-compactor</artifactId>
        <version>${project.version}</version>
      </dependency>
      <dependency>
        <groupId>org.apache.accumulo</groupId>
        <artifactId>accumulo-core</artifactId>
        <version>${project.version}</version>
      </dependency>
      <dependency>
        <groupId>org.apache.accumulo</groupId>
        <artifactId>accumulo-gc</artifactId>
        <version>${project.version}</version>
      </dependency>
      <dependency>
        <groupId>org.apache.accumulo</groupId>
        <artifactId>accumulo-hadoop-mapreduce</artifactId>
        <version>${project.version}</version>
      </dependency>
      <dependency>
        <groupId>org.apache.accumulo</groupId>
        <artifactId>accumulo-iterator-test-harness</artifactId>
        <version>${project.version}</version>
      </dependency>
      <dependency>
        <groupId>org.apache.accumulo</groupId>
        <artifactId>accumulo-manager</artifactId>
        <version>${project.version}</version>
      </dependency>
      <dependency>
        <groupId>org.apache.accumulo</groupId>
        <artifactId>accumulo-minicluster</artifactId>
        <version>${project.version}</version>
      </dependency>
      <dependency>
        <groupId>org.apache.accumulo</groupId>
        <artifactId>accumulo-monitor</artifactId>
        <version>${project.version}</version>
      </dependency>
      <dependency>
        <groupId>org.apache.accumulo</groupId>
        <artifactId>accumulo-native</artifactId>
        <version>${project.version}</version>
        <type>tar.gz</type>
      </dependency>
      <dependency>
        <groupId>org.apache.accumulo</groupId>
        <artifactId>accumulo-server-base</artifactId>
        <version>${project.version}</version>
      </dependency>
      <dependency>
        <groupId>org.apache.accumulo</groupId>
        <artifactId>accumulo-shell</artifactId>
        <version>${project.version}</version>
      </dependency>
      <dependency>
        <groupId>org.apache.accumulo</groupId>
        <artifactId>accumulo-start</artifactId>
        <version>${project.version}</version>
      </dependency>
      <dependency>
        <groupId>org.apache.accumulo</groupId>
        <artifactId>accumulo-test</artifactId>
        <version>${project.version}</version>
      </dependency>
      <dependency>
        <groupId>org.apache.accumulo</groupId>
        <artifactId>accumulo-tracer</artifactId>
        <version>${project.version}</version>
      </dependency>
      <dependency>
        <groupId>org.apache.accumulo</groupId>
        <artifactId>accumulo-tserver</artifactId>
        <version>${project.version}</version>
      </dependency>
      <dependency>
        <groupId>org.apache.commons</groupId>
        <artifactId>commons-collections4</artifactId>
        <version>4.4</version>
      </dependency>
      <dependency>
        <groupId>org.apache.commons</groupId>
        <artifactId>commons-configuration2</artifactId>
        <version>2.11.0</version>
      </dependency>
      <dependency>
        <groupId>org.apache.commons</groupId>
        <artifactId>commons-jci-core</artifactId>
        <version>1.1</version>
      </dependency>
      <dependency>
        <groupId>org.apache.commons</groupId>
        <artifactId>commons-jci-fam</artifactId>
        <version>1.1</version>
      </dependency>
      <dependency>
        <groupId>org.apache.commons</groupId>
        <artifactId>commons-lang3</artifactId>
        <version>3.18.0</version>
      </dependency>
      <dependency>
        <groupId>org.apache.commons</groupId>
        <artifactId>commons-math3</artifactId>
        <version>3.6.1</version>
      </dependency>
      <dependency>
        <groupId>org.apache.commons</groupId>
        <artifactId>commons-text</artifactId>
        <version>1.13.0</version>
      </dependency>
      <dependency>
        <groupId>org.apache.curator</groupId>
        <artifactId>curator-framework</artifactId>
        <version>${version.curator}</version>
      </dependency>
      <dependency>
        <groupId>org.apache.curator</groupId>
        <artifactId>curator-test</artifactId>
        <version>${version.curator}</version>
      </dependency>
      <dependency>
        <groupId>org.apache.datasketches</groupId>
        <artifactId>datasketches-java</artifactId>
        <version>4.1.0</version>
      </dependency>
      <dependency>
        <groupId>org.apache.hadoop</groupId>
        <artifactId>hadoop-client</artifactId>
        <version>${version.hadoop}</version>
        <exclusions>
          <exclusion>
            <groupId>xerces</groupId>
            <artifactId>xercesImpl</artifactId>
          </exclusion>
        </exclusions>
      </dependency>
      <dependency>
        <groupId>org.apache.hadoop</groupId>
        <artifactId>hadoop-client-api</artifactId>
        <version>${version.hadoop}</version>
      </dependency>
      <dependency>
        <groupId>org.apache.hadoop</groupId>
        <artifactId>hadoop-client-minicluster</artifactId>
        <version>${version.hadoop}</version>
      </dependency>
      <dependency>
        <groupId>org.apache.hadoop</groupId>
        <artifactId>hadoop-client-runtime</artifactId>
        <version>${version.hadoop}</version>
      </dependency>
      <dependency>
        <groupId>org.apache.hadoop</groupId>
        <artifactId>hadoop-distcp</artifactId>
        <version>${version.hadoop}</version>
      </dependency>
      <dependency>
        <groupId>org.apache.hadoop</groupId>
        <artifactId>hadoop-minicluster</artifactId>
        <version>${version.hadoop}</version>
        <exclusions>
          <exclusion>
            <groupId>xerces</groupId>
            <artifactId>xercesImpl</artifactId>
          </exclusion>
        </exclusions>
      </dependency>
      <dependency>
        <groupId>org.apache.hadoop</groupId>
        <artifactId>hadoop-minikdc</artifactId>
        <version>${version.hadoop}</version>
        <exclusions>
          <exclusion>
            <groupId>org.slf4j</groupId>
            <artifactId>*</artifactId>
          </exclusion>
        </exclusions>
      </dependency>
      <dependency>
        <groupId>org.apache.hadoop</groupId>
        <artifactId>hadoop-tools</artifactId>
        <version>${version.hadoop}</version>
      </dependency>
      <dependency>
        <groupId>org.apache.thrift</groupId>
        <artifactId>libthrift</artifactId>
        <version>${version.thrift}</version>
      </dependency>
      <dependency>
        <groupId>org.apache.zookeeper</groupId>
        <artifactId>zookeeper</artifactId>
        <version>${version.zookeeper}</version>
        <exclusions>
          <exclusion>
            <groupId>ch.qos.logback</groupId>
            <artifactId>logback-classic</artifactId>
          </exclusion>
          <exclusion>
            <groupId>ch.qos.logback</groupId>
            <artifactId>logback-core</artifactId>
          </exclusion>
        </exclusions>
      </dependency>
      <dependency>
        <groupId>org.apache.zookeeper</groupId>
        <artifactId>zookeeper-jute</artifactId>
        <version>${version.zookeeper}</version>
      </dependency>
      <dependency>
        <groupId>org.bouncycastle</groupId>
        <artifactId>bcpkix-jdk18on</artifactId>
        <version>${version.bouncycastle}</version>
      </dependency>
      <dependency>
        <groupId>org.bouncycastle</groupId>
        <artifactId>bcprov-jdk18on</artifactId>
        <version>${version.bouncycastle}</version>
      </dependency>
      <dependency>
        <groupId>org.bouncycastle</groupId>
        <artifactId>bcutil-jdk18on</artifactId>
        <version>${version.bouncycastle}</version>
      </dependency>
      <dependency>
        <groupId>org.checkerframework</groupId>
        <artifactId>checker-qual</artifactId>
        <version>3.49.2</version>
      </dependency>
      <dependency>
        <groupId>org.easymock</groupId>
        <artifactId>easymock</artifactId>
        <version>5.5.0</version>
      </dependency>
      <dependency>
        <groupId>org.freemarker</groupId>
        <artifactId>freemarker</artifactId>
        <version>2.3.34</version>
      </dependency>
      <dependency>
        <groupId>org.glassfish</groupId>
        <artifactId>jakarta.el</artifactId>
        <version>4.0.2</version>
      </dependency>
      <dependency>
        <groupId>org.hdrhistogram</groupId>
        <artifactId>HdrHistogram</artifactId>
        <version>2.1.12</version>
      </dependency>
      <dependency>
        <groupId>org.hibernate.validator</groupId>
        <artifactId>hibernate-validator</artifactId>
        <version>8.0.1.Final</version>
      </dependency>
      <dependency>
        <groupId>org.javassist</groupId>
        <artifactId>javassist</artifactId>
        <version>3.30.1-GA</version>
      </dependency>
      <dependency>
        <groupId>org.jboss.logging</groupId>
        <artifactId>jboss-logging</artifactId>
        <version>3.5.3.Final</version>
      </dependency>
      <dependency>
        <!-- force convergence of transitive dependency of hibernate-validator -->
        <groupId>org.jboss.logging</groupId>
        <artifactId>jboss-logging-annotations</artifactId>
        <version>2.2.1.Final</version>
      </dependency>
      <dependency>
        <!-- force convergence of transitive dependency of hibernate-validator -->
        <groupId>org.jboss.logging</groupId>
        <artifactId>jboss-logging-processor</artifactId>
        <version>2.2.1.Final</version>
      </dependency>
      <dependency>
        <groupId>org.jline</groupId>
        <artifactId>jline</artifactId>
        <version>3.25.1</version>
      </dependency>
      <dependency>
        <groupId>org.latencyutils</groupId>
        <artifactId>LatencyUtils</artifactId>
        <version>2.0.3</version>
        <exclusions>
          <exclusion>
            <groupId>org.hdrhistogram</groupId>
            <artifactId>HdrHistogram</artifactId>
          </exclusion>
        </exclusions>
      </dependency>
      <dependency>
        <groupId>org.slf4j</groupId>
        <artifactId>slf4j-api</artifactId>
        <version>${version.slf4j}</version>
      </dependency>
      <dependency>
        <!-- version specified to converge transitive dependency of hadoop and curator -->
        <groupId>org.xerial.snappy</groupId>
        <artifactId>snappy-java</artifactId>
        <version>1.1.10.5</version>
      </dependency>
      <dependency>
        <groupId>org.yaml</groupId>
        <artifactId>snakeyaml</artifactId>
        <version>2.4</version>
      </dependency>
    </dependencies>
  </dependencyManagement>
  <dependencies>
    <dependency>
      <groupId>com.github.spotbugs</groupId>
      <artifactId>spotbugs-annotations</artifactId>
      <optional>true</optional>
    </dependency>
  </dependencies>
  <build>
    <pluginManagement>
      <plugins>
        <!-- check for version updates with 'mvn versions:display-plugin-updates' -->
        <plugin>
          <groupId>org.codehaus.mojo</groupId>
          <artifactId>versions-maven-plugin</artifactId>
          <version>2.18.0</version>
        </plugin>
        <plugin>
          <groupId>com.mycila</groupId>
          <artifactId>license-maven-plugin</artifactId>
          <version>5.0.0</version>
          <configuration>
            <licenseSets>
              <licenseSet>
                <header>${rootlocation}/src/build/license-header.txt</header>
                <excludes combine.children="append">
                  <exclude>**/DEPENDENCIES</exclude>
                  <exclude>**/LICENSE</exclude>
                  <exclude>**/NOTICE</exclude>
                  <exclude>**/target/**</exclude>
                  <exclude>**/*.rf</exclude>
                </excludes>
              </licenseSet>
            </licenseSets>
            <mapping combine.children="append">
              <!-- general mappings; module-specific mappings appear in their respective pom -->
              <Makefile>SCRIPT_STYLE</Makefile>
              <c>SLASHSTAR_STYLE</c>
              <cc>SLASHSTAR_STYLE</cc>
              <css>SLASHSTAR_STYLE</css>
              <h>SLASHSTAR_STYLE</h>
              <java>SLASHSTAR_STYLE</java>
              <thrift>SLASHSTAR_STYLE</thrift>
              <fbs>SLASHSTAR_STYLE</fbs>
            </mapping>
          </configuration>
        </plugin>
        <plugin>
          <groupId>org.gaul</groupId>
          <artifactId>modernizer-maven-plugin</artifactId>
          <version>3.1.0</version>
          <configuration>
            <javaVersion>${maven.compiler.target}</javaVersion>
          </configuration>
        </plugin>
        <plugin>
          <groupId>com.github.spotbugs</groupId>
          <artifactId>spotbugs-maven-plugin</artifactId>
          <version>4.9.3.0</version>
          <configuration>
            <xmlOutput>true</xmlOutput>
            <effort>Max</effort>
            <failOnError>true</failOnError>
            <includeTests>true</includeTests>
            <maxHeap>1024</maxHeap>
            <maxRank>16</maxRank>
            <omitVisitors>ConstructorThrow,SharedVariableAtomicityDetector</omitVisitors>
            <jvmArgs>-Dcom.overstock.findbugs.ignore=com.google.common.util.concurrent.RateLimiter,com.google.common.hash.Hasher,com.google.common.hash.HashCode,com.google.common.hash.HashFunction,com.google.common.hash.Hashing,com.google.common.cache.Cache,com.google.common.io.CountingOutputStream,com.google.common.io.ByteStreams,com.google.common.cache.LoadingCache,com.google.common.base.Stopwatch,com.google.common.cache.RemovalNotification,com.google.common.util.concurrent.Uninterruptibles,com.google.common.reflect.ClassPath,com.google.common.reflect.ClassPath$ClassInfo,com.google.common.base.Throwables,com.google.common.collect.Iterators</jvmArgs>
            <plugins combine.children="append">
              <plugin>
                <groupId>com.overstock.findbugs</groupId>
                <artifactId>library-detectors</artifactId>
                <version>1.2.0</version>
              </plugin>
            </plugins>
          </configuration>
        </plugin>
        <plugin>
          <groupId>com.github.ekryd.sortpom</groupId>
          <artifactId>sortpom-maven-plugin</artifactId>
          <version>4.0.0</version>
          <configuration>
            <createBackupFile>false</createBackupFile>
            <expandEmptyElements>false</expandEmptyElements>
            <keepBlankLines>false</keepBlankLines>
            <lineSeparator>\n</lineSeparator>
            <nrOfIndentSpace>2</nrOfIndentSpace>
            <predefinedSortOrder>recommended_2008_06</predefinedSortOrder>
            <sortDependencies>scope,groupId,artifactId</sortDependencies>
            <sortProperties>true</sortProperties>
            <spaceBeforeCloseEmptyElement>true</spaceBeforeCloseEmptyElement>
            <verifyFail>Stop</verifyFail>
          </configuration>
        </plugin>
        <plugin>
          <groupId>com.github.koraktor</groupId>
          <artifactId>mavanagaiata</artifactId>
          <version>1.1.0</version>
          <configuration>
            <skipNoGit>true</skipNoGit>
          </configuration>
        </plugin>
        <plugin>
          <groupId>org.apache.maven.plugins</groupId>
          <artifactId>maven-compiler-plugin</artifactId>
          <configuration>
            <showDeprecation>true</showDeprecation>
            <showWarnings>true</showWarnings>
            <compilerArgs>
              <arg>-Xlint:all</arg>
              <arg>-Xlint:-processing</arg>
              <!-- suppress try to ignore unused variable in try-with-resources -->
              <arg>-Xlint:-try</arg>
              <arg>-Xmaxwarns</arg>
              <arg>5</arg>
            </compilerArgs>
            <annotationProcessorPaths combine.children="append">
              <path>
                <groupId>com.google.auto.service</groupId>
                <artifactId>auto-service</artifactId>
                <version>${version.auto-service}</version>
              </path>
              <path>
                <groupId>org.apache.logging.log4j</groupId>
                <artifactId>log4j-core</artifactId>
                <version>${version.log4j}</version>
              </path>
            </annotationProcessorPaths>
          </configuration>
        </plugin>
        <plugin>
          <groupId>org.apache.maven.plugins</groupId>
          <artifactId>maven-jar-plugin</artifactId>
          <configuration>
            <archive>
              <manifestEntries>
                <Automatic-Module-Name>${accumulo.module.name}</Automatic-Module-Name>
                <Implementation-Build>${mvngit.commit.id}</Implementation-Build>
                <Sealed>true</Sealed>
              </manifestEntries>
            </archive>
            <excludes>
              <exclude>**/log4j2-test.properties</exclude>
            </excludes>
          </configuration>
        </plugin>
        <plugin>
          <groupId>org.apache.maven.plugins</groupId>
          <artifactId>maven-javadoc-plugin</artifactId>
          <configuration>
            <quiet>true</quiet>
            <additionalJOption>-J-Xmx512m</additionalJOption>
            <additionalOptions>
              <additionalOption>--since "${accumulo.javadoc.since.versions}"</additionalOption>
              <additionalOption>--since-label "New API since ${accumulo.javadoc.since.versions.first}"</additionalOption>
            </additionalOptions>
            <doclint>all,-missing</doclint>
            <legacyMode>true</legacyMode>
          </configuration>
        </plugin>
        <plugin>
          <groupId>org.apache.maven.plugins</groupId>
          <artifactId>maven-release-plugin</artifactId>
          <configuration>
            <arguments>-P !autoformat,verifyformat,thrift -DskipTests</arguments>
            <autoVersionSubmodules>true</autoVersionSubmodules>
            <goals>clean deploy</goals>
            <preparationGoals>clean package</preparationGoals>
            <tagNameFormat>rel/@{project.version}</tagNameFormat>
            <releaseProfiles>apache-release,accumulo-release</releaseProfiles>
            <useReleaseProfile>false</useReleaseProfile>
            <pushChanges>false</pushChanges>
            <localCheckout>true</localCheckout>
          </configuration>
        </plugin>
        <plugin>
          <groupId>org.apache.maven.plugins</groupId>
          <artifactId>maven-surefire-plugin</artifactId>
          <configuration>
            <forkCount>${surefire.forkCount}</forkCount>
            <reuseForks>${surefire.reuseForks}</reuseForks>
            <excludedGroups>${surefire.excludedGroups}</excludedGroups>
            <groups>${surefire.groups}</groups>
            <systemPropertyVariables combine.children="append">
              <java.io.tmpdir>${project.build.directory}</java.io.tmpdir>
            </systemPropertyVariables>
            <argLine>${unitTestMemSize} ${extraTestArgs}</argLine>
          </configuration>
        </plugin>
        <plugin>
          <groupId>org.apache.maven.plugins</groupId>
          <artifactId>maven-failsafe-plugin</artifactId>
          <configuration>
            <forkCount>${failsafe.forkCount}</forkCount>
            <reuseForks>${failsafe.reuseForks}</reuseForks>
            <excludedGroups>${failsafe.excludedGroups}</excludedGroups>
            <groups>${failsafe.groups}</groups>
            <systemPropertyVariables combine.children="append">
              <java.io.tmpdir>${project.build.directory}</java.io.tmpdir>
            </systemPropertyVariables>
            <argLine>${extraTestArgs}</argLine>
            <trimStackTrace>false</trimStackTrace>
          </configuration>
        </plugin>
        <plugin>
          <groupId>org.codehaus.mojo</groupId>
          <artifactId>build-helper-maven-plugin</artifactId>
          <version>3.6.0</version>
        </plugin>
        <plugin>
          <groupId>org.codehaus.mojo</groupId>
          <artifactId>exec-maven-plugin</artifactId>
          <version>3.5.0</version>
        </plugin>
        <plugin>
          <groupId>net.revelc.code</groupId>
          <artifactId>apilyzer-maven-plugin</artifactId>
          <version>1.3.0</version>
        </plugin>
        <plugin>
          <groupId>net.revelc.code.formatter</groupId>
          <artifactId>formatter-maven-plugin</artifactId>
<<<<<<< HEAD
          <version>2.28.0</version>
=======
          <version>2.29.0</version>
>>>>>>> bdd88f2b
          <configuration>
            <configFile>${rootlocation}/src/build/eclipse-codestyle.xml</configFile>
            <excludes>
              <exclude>**/thrift/*.java</exclude>
            </excludes>
            <lineEnding>LF</lineEnding>
            <skipCssFormatting>true</skipCssFormatting>
            <skipHtmlFormatting>true</skipHtmlFormatting>
            <skipJsFormatting>true</skipJsFormatting>
            <skipJsonFormatting>true</skipJsonFormatting>
            <skipXmlFormatting>true</skipXmlFormatting>
          </configuration>
        </plugin>
        <plugin>
          <groupId>org.apache.rat</groupId>
          <artifactId>apache-rat-plugin</artifactId>
          <configuration>
            <excludes combine.children="append">
              <exclude>src/main/resources/META-INF/services/*</exclude>
              <exclude>nbproject/**</exclude>
              <exclude>nb-configuration.xml</exclude>
              <exclude>nbactions.xml</exclude>
              <exclude>.vscode/**</exclude>
              <exclude>.factorypath</exclude>
              <exclude>.github/**</exclude>
              <exclude>**/*.rf</exclude>
            </excludes>
          </configuration>
        </plugin>
        <plugin>
          <groupId>net.revelc.code</groupId>
          <artifactId>warbucks-maven-plugin</artifactId>
          <version>1.1.2</version>
        </plugin>
        <plugin>
          <groupId>net.revelc.code</groupId>
          <artifactId>impsort-maven-plugin</artifactId>
          <version>1.12.0</version>
          <configuration>
            <removeUnused>true</removeUnused>
            <groups>java.,javax.,jakarta.,org.,com.</groups>
            <excludes>
              <exclude>**/thrift/*.java</exclude>
            </excludes>
          </configuration>
        </plugin>
      </plugins>
    </pluginManagement>
    <plugins>
      <plugin>
        <groupId>org.apache.maven.plugins</groupId>
        <artifactId>maven-dependency-plugin</artifactId>
        <executions>
          <execution>
            <id>analyze</id>
            <goals>
              <goal>analyze-only</goal>
            </goals>
            <configuration>
              <failOnWarning>true</failOnWarning>
              <ignoredUsedUndeclaredDependencies>
                <!-- auto-service-annotations is transitive via auto-service -->
                <undeclared>com.google.auto.service:auto-service-annotations:jar:*</undeclared>
                <!-- used/undeclared child jars brought in by parents below -->
                <undeclared>org.apache.curator:curator-client:jar:*</undeclared>
                <undeclared>org.apache.hadoop:hadoop-common:jar:*</undeclared>
                <undeclared>org.apache.hadoop:hadoop-hdfs:*:*</undeclared>
                <undeclared>org.apache.hadoop:hadoop-mapreduce-client-core:jar:*</undeclared>
                <undeclared>org.apache.hadoop:hadoop-auth:jar:*</undeclared>
                <undeclared>org.apache.httpcomponents:httpcore:jar:*</undeclared>
                <undeclared>org.powermock:powermock-core:jar:*</undeclared>
                <undeclared>org.powermock:powermock-reflect:jar:*</undeclared>
              </ignoredUsedUndeclaredDependencies>
              <ignoredUnusedDeclaredDependencies>
                <!-- auto-service isn't used in every module -->
                <unused>com.google.auto.service:auto-service:jar:*</unused>
                <!-- unused/declared implementation jars or parent jars that bring in children -->
                <unused>org.apache.hadoop:hadoop-client:jar:*</unused>
                <unused>org.apache.hadoop:hadoop-client-runtime:jar:*</unused>
                <unused>org.apache.hadoop:hadoop-minicluster:jar:*</unused>
                <unused>org.glassfish.jaxb:txw2:jar:*</unused>
                <unused>org.glassfish.jersey.ext:jersey-bean-validation:jar:*</unused>
                <unused>org.glassfish.jersey.inject:jersey-hk2:jar:*</unused>
                <unused>org.glassfish.jersey.test-framework.providers:jersey-test-framework-provider-grizzly2:jar:*</unused>
                <unused>org.powermock:powermock-api-easymock:jar:*</unused>
                <!-- spotbugs annotations may or may not be used in each module -->
                <unused>com.github.spotbugs:spotbugs-annotations:jar:*</unused>
                <!-- ignore unused native; analysis isn't possible with tar.gz dependency -->
                <unused>org.apache.accumulo:accumulo-native:tar.gz:*</unused>
                <!-- ignore runtime log4j dependencies at test scope -->
                <unused>org.apache.logging.log4j:log4j-1.2-api:jar:*</unused>
                <unused>org.apache.logging.log4j:log4j-slf4j2-impl:jar:*</unused>
                <unused>org.apache.logging.log4j:log4j-web:jar:*</unused>
                <!-- ignore log4j dep used for annotations and needed for compile time linting -->
                <unused>biz.aQute.bnd:biz.aQute.bnd.annotation:jar:*</unused>
                <unused>org.junit.jupiter:junit-jupiter-engine:jar:*</unused>
                <unused>org.junit.platform:junit-platform-suite-engine:jar:*</unused>
                <unused>org.lz4:lz4-java:jar:*</unused>
              </ignoredUnusedDeclaredDependencies>
            </configuration>
          </execution>
        </executions>
      </plugin>
      <plugin>
        <groupId>org.codehaus.mojo</groupId>
        <artifactId>build-helper-maven-plugin</artifactId>
        <executions>
          <execution>
            <!-- create property named 'rootlocation' to point to top of multi-module project -->
            <id>create-rootlocation-property</id>
            <goals>
              <goal>rootlocation</goal>
            </goals>
          </execution>
          <execution>
            <id>create-automatic-module-name</id>
            <goals>
              <goal>regex-property</goal>
            </goals>
            <configuration>
              <name>accumulo.module.name</name>
              <regex>-</regex>
              <replacement>.</replacement>
              <value>org-apache-${project.artifactId}</value>
            </configuration>
          </execution>
          <execution>
            <id>find-first-javadoc-since-version</id>
            <goals>
              <goal>regex-property</goal>
            </goals>
            <configuration>
              <name>accumulo.javadoc.since.versions.first</name>
              <regex>,.*</regex>
              <replacement />
              <value>${accumulo.javadoc.since.versions}</value>
              <failIfNoMatch>false</failIfNoMatch>
            </configuration>
          </execution>
        </executions>
      </plugin>
      <plugin>
        <groupId>org.apache.maven.plugins</groupId>
        <artifactId>maven-enforcer-plugin</artifactId>
        <executions>
          <execution>
            <id>enforce-accumulo-rules</id>
            <goals>
              <goal>enforce</goal>
            </goals>
            <phase>validate</phase>
            <configuration>
              <rules>
                <reactorModuleConvergence />
                <banDuplicatePomDependencyVersions />
                <dependencyConvergence />
                <banDynamicVersions>
                  <ignores>
                    <!-- ignore our own SNAPSHOT versions during development -->
                    <ignore>org.apache.accumulo:*:${project.version}</ignore>
                    <!-- ignore apache-access, because we haven't had another beta release yet -->
                    <ignore>org.apache.accumulo:accumulo-access:1.0.0-SNAPSHOT</ignore>
                  </ignores>
                </banDynamicVersions>
                <bannedDependencies>
                  <excludes>
                    <!-- we redirect logging to log4j2, so we should have those bridges instead -->
                    <!-- commons-logging is allowed because it natively sends to log4j2 or slf4j -->
                    <exclude>ch.qos.logback:*</exclude>
                    <exclude>ch.qos.reload4j:*</exclude>
                    <exclude>log4j:*</exclude>
                    <!-- exclude log4j-slf4j-impl to prefer log4j-slf4j2-impl -->
                    <exclude>org.apache.logging.log4j:log4j-slf4j-impl</exclude>
                    <exclude>org.apache.logging.log4j:log4j-to-slf4j</exclude>
                    <exclude>org.slf4j:*</exclude>
                  </excludes>
                  <includes>
                    <!-- only allow API jar for slf4j, but no other slf4j implementations -->
                    <include>org.slf4j:slf4j-api</include>
                  </includes>
                </bannedDependencies>
              </rules>
            </configuration>
          </execution>
        </executions>
      </plugin>
      <plugin>
        <groupId>org.gaul</groupId>
        <artifactId>modernizer-maven-plugin</artifactId>
        <executions>
          <execution>
            <id>modernizer</id>
            <goals>
              <goal>modernizer</goal>
            </goals>
          </execution>
        </executions>
      </plugin>
      <plugin>
        <groupId>org.apache.maven.plugins</groupId>
        <artifactId>maven-checkstyle-plugin</artifactId>
        <configuration>
          <checkstyleRules>
            <module name="Checker">
              <property name="charset" value="UTF-8" />
              <property name="severity" value="warning" />
              <!-- Checks for whitespace                               -->
              <!-- See https://checkstyle.sourceforge.io/config_whitespace.html -->
              <module name="FileTabCharacter" />
              <module name="TreeWalker">
                <module name="OneTopLevelClass" />
                <module name="RegexpSinglelineJava">
                  <property name="format" value="\s+$" />
                  <property name="message" value="Line has trailing whitespace." />
                </module>
                <module name="RegexpSinglelineJava">
                  <property name="format" value="[@]Deprecated([^)]*forRemoval[^)]*)" />
                  <property name="message" value="forRemoval should not be used." />
                </module>
                <module name="RegexpSinglelineJava">
                  <property name="format" value="[@]see\s+[{][@]link" />
                  <property name="message" value="Javadoc @see does not need @link: pick one or the other." />
                </module>
                <module name="RegexpSinglelineJava">
                  <property name="format" value="jline[.]internal[.]Preconditions" />
                  <property name="message" value="Please use Guava Preconditions not JLine" />
                </module>
                <module name="RegexpSinglelineJava">
                  <property name="format" value="org[.]apache[.]commons[.]math[.]" />
                  <property name="message" value="Use commons-math3 (org.apache.commons.math3.*)" />
                </module>
                <module name="RegexpSinglelineJava">
                  <property name="format" value="import org[.]apache[.]accumulo[.]core[.]util[.]LazySingletons;" />
                  <property name="message" value="Use static imports for LazySingletons for consistency" />
                </module>
                <module name="RegexpSinglelineJava">
                  <property name="format" value="org[.]junit[.]jupiter[.]api[.]Assertions;" />
                  <property name="message" value="Use static imports for Assertions.* methods for consistency" />
                </module>
                <module name="RegexpSinglelineJava">
                  <property name="format" value="org[.]junit[.]jupiter[.]api[.]Assumptions;" />
                  <property name="message" value="Use static imports for Assumptions.* methods for consistency" />
                </module>
                <module name="RegexpSinglelineJava">
                  <property name="format" value="import java[.]nio[.]charset[.]StandardCharsets;" />
                  <property name="message" value="Use static imports for StandardCharsets.* constants for consistency" />
                </module>
                <module name="RegexpSinglelineJava">
                  <!-- double escape quotes because checkstyle passes these through another xml parser -->
                  <property name="format" value="&amp;quot; [+] &amp;quot;" />
                  <property name="message" value="Unnecessary concatenation of string literals" />
                </module>
                <module name="RegexpSinglelineJava">
                  <property name="format" value="com[.]google[.]common[.]cache[.]" />
                  <property name="message" value="Please use Caffeine Cache, not Guava" />
                </module>
                <module name="OuterTypeFilename" />
                <module name="AvoidStarImport" />
                <module name="NoLineWrap" />
                <module name="LeftCurly" />
                <module name="RightCurly">
                  <property name="tokens" value="LITERAL_TRY, LITERAL_CATCH, LITERAL_FINALLY, LITERAL_IF, LITERAL_ELSE, CLASS_DEF, METHOD_DEF, CTOR_DEF, LITERAL_FOR, LITERAL_WHILE, LITERAL_DO, STATIC_INIT, INSTANCE_INIT" />
                </module>
                <module name="SeparatorWrap">
                  <property name="tokens" value="DOT" />
                  <property name="option" value="nl" />
                </module>
                <module name="SeparatorWrap">
                  <property name="tokens" value="COMMA" />
                  <property name="option" value="EOL" />
                </module>
                <module name="PackageName">
                  <property name="format" value="^[a-z]+(\.[a-z][a-zA-Z0-9]*)*$" />
                </module>
                <module name="MethodTypeParameterName">
                  <property name="format" value="(^[A-Z][0-9]?)$|([A-Z][a-zA-Z0-9]*[T]$)" />
                </module>
                <module name="NonEmptyAtclauseDescription" />
                <module name="JavadocMethod">
                  <property name="allowMissingParamTags" value="true" />
                  <property name="allowMissingReturnTag" value="true" />
                  <property name="allowedAnnotations" value="Override,Test,BeforeClass,AfterClass,Before,After,BeforeAll,AfterAll,BeforeEach,AfterEach" />
                </module>
                <module name="MissingOverrideCheck" />
                <!--Require braces for all control statements -->
                <module name="NeedBraces" />
              </module>
            </module>
          </checkstyleRules>
          <violationSeverity>warning</violationSeverity>
          <includeTestSourceDirectory>true</includeTestSourceDirectory>
          <excludes>**/thrift/*.java,**/flatbuffers/*.java</excludes>
        </configuration>
        <dependencies>
          <dependency>
            <groupId>com.puppycrawl.tools</groupId>
            <artifactId>checkstyle</artifactId>
            <version>10.12.6</version>
          </dependency>
        </dependencies>
        <executions>
          <execution>
            <id>check-style</id>
            <goals>
              <goal>check</goal>
            </goals>
          </execution>
        </executions>
      </plugin>
      <plugin>
        <groupId>com.github.koraktor</groupId>
        <artifactId>mavanagaiata</artifactId>
        <executions>
          <execution>
            <id>git-commit</id>
            <goals>
              <goal>commit</goal>
            </goals>
            <phase>validate</phase>
          </execution>
        </executions>
      </plugin>
      <plugin>
        <groupId>org.apache.maven.plugins</groupId>
        <artifactId>maven-failsafe-plugin</artifactId>
        <executions>
          <execution>
            <id>run-integration-tests</id>
            <goals>
              <goal>integration-test</goal>
              <goal>verify</goal>
            </goals>
          </execution>
        </executions>
      </plugin>
      <plugin>
        <groupId>com.github.spotbugs</groupId>
        <artifactId>spotbugs-maven-plugin</artifactId>
        <executions>
          <execution>
            <id>run-spotbugs</id>
            <goals>
              <goal>check</goal>
            </goals>
          </execution>
        </executions>
      </plugin>
      <plugin>
        <groupId>org.apache.rat</groupId>
        <artifactId>apache-rat-plugin</artifactId>
        <executions>
          <execution>
            <id>check-licenses</id>
            <goals>
              <goal>check</goal>
            </goals>
            <phase>prepare-package</phase>
          </execution>
        </executions>
      </plugin>
      <plugin>
        <groupId>net.revelc.code</groupId>
        <artifactId>warbucks-maven-plugin</artifactId>
        <executions>
          <execution>
            <id>check-junit-tags-on-its</id>
            <goals>
              <goal>check</goal>
            </goals>
            <configuration>
              <rules>
                <rule>
                  <includeMainClasses>true</includeMainClasses>
                  <includeTestClasses>true</includeTestClasses>
                  <classPattern>.*IT</classPattern>
                  <classAnnotationPattern>org[.]junit[.]jupiter[.]api[.]Tag</classAnnotationPattern>
                </rule>
              </rules>
            </configuration>
          </execution>
        </executions>
      </plugin>
    </plugins>
  </build>
  <profiles>
    <profile>
      <!-- This profile skips all Quality Assurance checks; activate with -PskipQA OR -DskipQA  -->
      <id>skipQA</id>
      <activation>
        <property>
          <name>skipQA</name>
        </property>
      </activation>
      <properties>
        <accumulo.skip>true</accumulo.skip>
        <apilyzer.skip>true</apilyzer.skip>
        <checkstyle.skip>true</checkstyle.skip>
        <formatter.skip>true</formatter.skip>
        <impsort.skip>true</impsort.skip>
        <mdep.analyze.skip>true</mdep.analyze.skip>
        <modernizer.skip>true</modernizer.skip>
        <rat.skip>true</rat.skip>
        <skipITs>true</skipITs>
        <skipTests>true</skipTests>
        <sort.skip>true</sort.skip>
        <spotbugs.skip>true</spotbugs.skip>
        <warbucks.skip>true</warbucks.skip>
      </properties>
    </profile>
    <profile>
      <id>m2e</id>
      <activation>
        <property>
          <name>m2e.version</name>
        </property>
      </activation>
      <build>
        <pluginManagement>
          <plugins>
            <!--This plugin's configuration is used to store Eclipse m2e settings only. It has no influence on the Maven build itself.-->
            <plugin>
              <groupId>org.eclipse.m2e</groupId>
              <artifactId>lifecycle-mapping</artifactId>
              <version>1.0.0</version>
              <configuration>
                <lifecycleMappingMetadata>
                  <pluginExecutions>
                    <pluginExecution>
                      <pluginExecutionFilter>
                        <groupId>org.apache.maven.plugins</groupId>
                        <artifactId>maven-dependency-plugin</artifactId>
                        <versionRange>[0,)</versionRange>
                        <goals>
                          <goal>analyze-only</goal>
                        </goals>
                      </pluginExecutionFilter>
                      <action>
                        <ignore />
                      </action>
                    </pluginExecution>
                    <pluginExecution>
                      <pluginExecutionFilter>
                        <groupId>org.codehaus.mojo</groupId>
                        <artifactId>exec-maven-plugin</artifactId>
                        <versionRange>[0,)</versionRange>
                        <goals>
                          <goal>exec</goal>
                        </goals>
                      </pluginExecutionFilter>
                      <action>
                        <ignore />
                      </action>
                    </pluginExecution>
                    <pluginExecution>
                      <pluginExecutionFilter>
                        <groupId>org.gaul</groupId>
                        <artifactId>modernizer-maven-plugin</artifactId>
                        <versionRange>[0,)</versionRange>
                        <goals>
                          <goal>modernizer</goal>
                        </goals>
                      </pluginExecutionFilter>
                      <action>
                        <ignore />
                      </action>
                    </pluginExecution>
                    <pluginExecution>
                      <pluginExecutionFilter>
                        <groupId>com.github.koraktor</groupId>
                        <artifactId>mavanagaiata</artifactId>
                        <versionRange>[0,)</versionRange>
                        <goals>
                          <goal>commit</goal>
                        </goals>
                      </pluginExecutionFilter>
                      <action>
                        <ignore />
                      </action>
                    </pluginExecution>
                    <pluginExecution>
                      <pluginExecutionFilter>
                        <groupId>com.mycila</groupId>
                        <artifactId>license-maven-plugin</artifactId>
                        <versionRange>[0,)</versionRange>
                        <goals>
                          <goal>check</goal>
                          <goal>format</goal>
                        </goals>
                      </pluginExecutionFilter>
                      <action>
                        <ignore />
                      </action>
                    </pluginExecution>
                  </pluginExecutions>
                </lifecycleMappingMetadata>
              </configuration>
            </plugin>
          </plugins>
        </pluginManagement>
      </build>
    </profile>
    <profile>
      <id>accumulo-release</id>
      <properties>
        <!-- some properties to make the release build a bit faster -->
        <checkstyle.skip>true</checkstyle.skip>
        <skipITs>true</skipITs>
        <skipTests>true</skipTests>
        <spotbugs.skip>true</spotbugs.skip>
      </properties>
    </profile>
    <profile>
      <!-- set proper source assembly name with apache-release and don't attach here -->
      <id>apache-release</id>
      <build>
        <pluginManagement>
          <plugins>
            <plugin>
              <groupId>org.apache.maven.plugins</groupId>
              <artifactId>maven-assembly-plugin</artifactId>
              <inherited>false</inherited>
              <configuration>
                <!-- source assembly gets attached in the assemble module -->
                <attach>false</attach>
                <finalName>accumulo-${project.version}</finalName>
              </configuration>
            </plugin>
          </plugins>
        </pluginManagement>
      </build>
    </profile>
    <profile>
      <!-- off by default, but enable with '-P verifyformat' or '-DverifyFormat' -->
      <id>verifyformat</id>
      <activation>
        <property>
          <name>verifyFormat</name>
        </property>
      </activation>
      <build>
        <plugins>
          <plugin>
            <groupId>com.github.ekryd.sortpom</groupId>
            <artifactId>sortpom-maven-plugin</artifactId>
            <executions>
              <execution>
                <id>verify-sorted-pom</id>
                <goals>
                  <goal>verify</goal>
                </goals>
                <phase>process-resources</phase>
              </execution>
            </executions>
          </plugin>
          <plugin>
            <groupId>com.mycila</groupId>
            <artifactId>license-maven-plugin</artifactId>
            <executions>
              <execution>
                <id>verify-license-headers</id>
                <goals>
                  <goal>check</goal>
                </goals>
                <phase>process-test-resources</phase>
              </execution>
            </executions>
          </plugin>
          <plugin>
            <groupId>net.revelc.code.formatter</groupId>
            <artifactId>formatter-maven-plugin</artifactId>
            <executions>
              <execution>
                <id>verify-formatted-java-source</id>
                <goals>
                  <goal>validate</goal>
                </goals>
              </execution>
            </executions>
          </plugin>
          <plugin>
            <groupId>net.revelc.code</groupId>
            <artifactId>impsort-maven-plugin</artifactId>
            <executions>
              <execution>
                <id>verify-sorted-imports</id>
                <goals>
                  <goal>check</goal>
                </goals>
              </execution>
            </executions>
          </plugin>
        </plugins>
      </build>
    </profile>
    <profile>
      <!-- on by default, but disable with '-P !autoformat' or '-DskipFormat' -->
      <id>autoformat</id>
      <activation>
        <property>
          <name>!skipFormat</name>
        </property>
      </activation>
      <build>
        <plugins>
          <plugin>
            <groupId>com.github.ekryd.sortpom</groupId>
            <artifactId>sortpom-maven-plugin</artifactId>
            <executions>
              <execution>
                <id>sort-pom</id>
                <goals>
                  <goal>sort</goal>
                </goals>
                <phase>process-sources</phase>
              </execution>
            </executions>
          </plugin>
          <plugin>
            <groupId>com.mycila</groupId>
            <artifactId>license-maven-plugin</artifactId>
            <executions>
              <execution>
                <id>license-headers</id>
                <goals>
                  <goal>format</goal>
                </goals>
                <phase>process-test-resources</phase>
              </execution>
            </executions>
          </plugin>
          <plugin>
            <groupId>net.revelc.code.formatter</groupId>
            <artifactId>formatter-maven-plugin</artifactId>
            <executions>
              <execution>
                <id>format-java-source</id>
                <goals>
                  <goal>format</goal>
                </goals>
              </execution>
            </executions>
          </plugin>
          <plugin>
            <groupId>net.revelc.code</groupId>
            <artifactId>impsort-maven-plugin</artifactId>
            <executions>
              <execution>
                <id>sort-imports</id>
                <goals>
                  <goal>sort</goal>
                </goals>
              </execution>
            </executions>
          </plugin>
        </plugins>
      </build>
    </profile>
    <profile>
      <!-- Minimal testing profile. (a.k.a. SunnyDay) -->
      <id>sunny</id>
      <properties>
        <failsafe.groups>SunnyDay</failsafe.groups>
        <!--
          exclude junit-platform-suite engine from this list of engines to run,
          so it skips the SimpleSuite tests, which contain no sunny tests, to
          prevent the suite engine from running the BeforeSuite and AfterSuite
          minicluster setup and teardown unnecessarily for zero tests
        -->
        <failsafe.includeJUnit5Engines>junit-jupiter</failsafe.includeJUnit5Engines>
      </properties>
    </profile>
    <profile>
      <!-- mvn clean package javadoc:aggregate -DskipTests -Paggregate-javadocs -->
      <id>aggregate-javadocs</id>
      <build>
        <pluginManagement>
          <plugins>
            <plugin>
              <groupId>org.apache.maven.plugins</groupId>
              <artifactId>maven-javadoc-plugin</artifactId>
              <configuration>
                <sourceFileIncludes>
                  <sourceFileInclude>**/org/apache/accumulo/core/client/**/*.java</sourceFileInclude>
                  <sourceFileInclude>**/org/apache/accumulo/core/data/**/*.java</sourceFileInclude>
                  <sourceFileInclude>**/org/apache/accumulo/core/iterators/**/*.java</sourceFileInclude>
                  <sourceFileInclude>**/org/apache/accumulo/core/security/**/*.java</sourceFileInclude>
                  <sourceFileInclude>**/org/apache/accumulo/core/spi/**/*.java</sourceFileInclude>
                  <sourceFileInclude>**/org/apache/accumulo/hadoop/**/*.java</sourceFileInclude>
                  <sourceFileInclude>**/org/apache/accumulo/minicluster/**/*.java</sourceFileInclude>
                </sourceFileIncludes>
              </configuration>
            </plugin>
          </plugins>
        </pluginManagement>
      </build>
    </profile>
    <profile>
      <id>add-flatbuffers-java-source</id>
      <activation>
        <file>
          <exists>src/main/flatbuffers-gen-java</exists>
        </file>
      </activation>
      <build>
        <plugins>
          <plugin>
            <groupId>org.codehaus.mojo</groupId>
            <artifactId>build-helper-maven-plugin</artifactId>
            <executions>
              <execution>
                <id>add-flatbuffers-java-source</id>
                <goals>
                  <goal>add-source</goal>
                </goals>
                <phase>generate-sources</phase>
                <configuration>
                  <sources>
                    <source>src/main/flatbuffers-gen-java</source>
                  </sources>
                </configuration>
              </execution>
            </executions>
          </plugin>
        </plugins>
      </build>
    </profile>
    <profile>
      <id>add-thrift-java-source</id>
      <activation>
        <file>
          <exists>src/main/thrift-gen-java</exists>
        </file>
      </activation>
      <build>
        <plugins>
          <plugin>
            <groupId>org.codehaus.mojo</groupId>
            <artifactId>build-helper-maven-plugin</artifactId>
            <executions>
              <execution>
                <id>add-thrift-java-source</id>
                <goals>
                  <goal>add-source</goal>
                </goals>
                <phase>generate-sources</phase>
                <configuration>
                  <sources>
                    <source>src/main/thrift-gen-java</source>
                  </sources>
                </configuration>
              </execution>
            </executions>
          </plugin>
        </plugins>
      </build>
    </profile>
    <profile>
      <id>add-spotbugs-excludes</id>
      <activation>
        <file>
          <exists>src/main/spotbugs/exclude-filter.xml</exists>
        </file>
      </activation>
      <properties>
        <spotbugs.excludeFilterFile>src/main/spotbugs/exclude-filter.xml</spotbugs.excludeFilterFile>
      </properties>
    </profile>
    <profile>
      <id>sec-bugs</id>
      <build>
        <plugins>
          <plugin>
            <groupId>com.github.spotbugs</groupId>
            <artifactId>spotbugs-maven-plugin</artifactId>
            <configuration>
              <plugins>
                <plugin>
                  <groupId>com.h3xstream.findsecbugs</groupId>
                  <artifactId>findsecbugs-plugin</artifactId>
                  <version>1.14.0</version>
                </plugin>
              </plugins>
            </configuration>
          </plugin>
        </plugins>
      </build>
    </profile>
    <profile>
      <id>forkCount</id>
      <activation>
        <property>
          <name>forkCount</name>
        </property>
      </activation>
      <properties>
        <failsafe.forkCount>${forkCount}</failsafe.forkCount>
        <surefire.forkCount>${forkCount}</surefire.forkCount>
      </properties>
    </profile>
    <profile>
      <id>reuseForks</id>
      <activation>
        <property>
          <name>reuseForks</name>
        </property>
      </activation>
      <properties>
        <failsafe.reuseForks>${reuseForks}</failsafe.reuseForks>
        <surefire.reuseForks>${reuseForks}</surefire.reuseForks>
      </properties>
    </profile>
    <profile>
      <!-- This profile uses the Google ErrorProne tool to perform static code analysis at
      compile time. Auto-generated code is not checked.
      See: https://errorprone.info/bugpatterns for list of available bug patterns.-->
      <id>errorprone</id>
      <properties>
        <!-- forking is required for -J options to take effect -->
        <maven.compiler.fork>true</maven.compiler.fork>
      </properties>
      <build>
        <plugins>
          <plugin>
            <groupId>org.apache.maven.plugins</groupId>
            <artifactId>maven-compiler-plugin</artifactId>
            <configuration>
              <compilerArgs>
                <arg>-XDcompilePolicy=simple</arg>
                <arg>
                  -Xplugin:ErrorProne \
                  -XepExcludedPaths:.*/(flatbuffers|thrift|generated-sources|src/test)/.* \
                  -XepDisableWarningsInGeneratedCode \
                  -XepDisableAllWarnings \
                  <!-- ERROR patterns to specifically ignore -->
                  -Xep:MustBeClosedChecker:OFF \
                  -Xep:UnicodeInCode:OFF \
                  <!-- WARNING patterns to specifically check -->
                  -Xep:ExpectedExceptionChecker \
                  <!-- treat following warning as an error -->
                  -Xep:FutureReturnValueIgnored:ERROR \
                  -Xep:MissingOverride \
                  <!--WARN if braces are missing for control statements -->
                  -Xep:MissingBraces:WARN \
                  <!-- Items containing 'OFF' are currently Errors flagged by ErrorProne. The 'OFF'
                  can be removed and the project recompiled to discover location of errors for
                  further analysis. @SuppressWarnings can be used to ignore errors if desired. -->
                </arg>
                <arg>-J--add-exports=jdk.compiler/com.sun.tools.javac.api=ALL-UNNAMED</arg>
                <arg>-J--add-exports=jdk.compiler/com.sun.tools.javac.file=ALL-UNNAMED</arg>
                <arg>-J--add-exports=jdk.compiler/com.sun.tools.javac.main=ALL-UNNAMED</arg>
                <arg>-J--add-exports=jdk.compiler/com.sun.tools.javac.model=ALL-UNNAMED</arg>
                <arg>-J--add-exports=jdk.compiler/com.sun.tools.javac.parser=ALL-UNNAMED</arg>
                <arg>-J--add-exports=jdk.compiler/com.sun.tools.javac.processing=ALL-UNNAMED</arg>
                <arg>-J--add-exports=jdk.compiler/com.sun.tools.javac.tree=ALL-UNNAMED</arg>
                <arg>-J--add-exports=jdk.compiler/com.sun.tools.javac.util=ALL-UNNAMED</arg>
                <arg>-J--add-opens=jdk.compiler/com.sun.tools.javac.code=ALL-UNNAMED</arg>
                <arg>-J--add-opens=jdk.compiler/com.sun.tools.javac.comp=ALL-UNNAMED</arg>
              </compilerArgs>
              <annotationProcessorPaths>
                <path>
                  <groupId>com.google.errorprone</groupId>
                  <artifactId>error_prone_core</artifactId>
                  <version>${version.errorprone}</version>
                </path>
              </annotationProcessorPaths>
            </configuration>
          </plugin>
        </plugins>
      </build>
    </profile>
  </profiles>
</project><|MERGE_RESOLUTION|>--- conflicted
+++ resolved
@@ -866,11 +866,7 @@
         <plugin>
           <groupId>net.revelc.code.formatter</groupId>
           <artifactId>formatter-maven-plugin</artifactId>
-<<<<<<< HEAD
-          <version>2.28.0</version>
-=======
           <version>2.29.0</version>
->>>>>>> bdd88f2b
           <configuration>
             <configFile>${rootlocation}/src/build/eclipse-codestyle.xml</configFile>
             <excludes>
