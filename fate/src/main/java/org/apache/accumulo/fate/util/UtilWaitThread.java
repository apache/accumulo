/*
 * Licensed to the Apache Software Foundation (ASF) under one or more
 * contributor license agreements.  See the NOTICE file distributed with
 * this work for additional information regarding copyright ownership.
 * The ASF licenses this file to You under the Apache License, Version 2.0
 * (the "License"); you may not use this file except in compliance with
 * the License.  You may obtain a copy of the License at
 *
 *     http://www.apache.org/licenses/LICENSE-2.0
 *
 * Unless required by applicable law or agreed to in writing, software
 * distributed under the License is distributed on an "AS IS" BASIS,
 * WITHOUT WARRANTIES OR CONDITIONS OF ANY KIND, either express or implied.
 * See the License for the specific language governing permissions and
 * limitations under the License.
 */
package org.apache.accumulo.fate.util;

import static java.util.concurrent.TimeUnit.NANOSECONDS;

import java.util.concurrent.TimeUnit;

import org.slf4j.Logger;
import org.slf4j.LoggerFactory;

public class UtilWaitThread {
  private static final Logger log = LoggerFactory.getLogger(UtilWaitThread.class);

  public static void sleep(long millis) {
    try {
      Thread.sleep(millis);
    } catch (InterruptedException e) {
      log.error("{}", e.getMessage(), e);
    }
  }

<<<<<<< HEAD
=======
  /**
   * Copied from Guava release 23. The Uniterruptibles class was annotated as Beta by Google, therefore unstable to use. The following javadoc was copied from
   * com.google.common.util.concurrent.Uninterruptibles:
   *
   * Utilities for treating interruptible operations as uninterruptible. In all cases, if a thread is interrupted during such a call, the call continues to
   * block until the result is available or the timeout elapses, and only then re-interrupts the thread.
   *
   * @author Anthony Zana
   * @since 10.0
   */
>>>>>>> 2962878f
  public static void sleepUninterruptibly(long sleepFor, TimeUnit unit) {
    boolean interrupted = false;
    try {
      long remainingNanos = unit.toNanos(sleepFor);
      long end = System.nanoTime() + remainingNanos;
      while (true) {
        try {
          // TimeUnit.sleep() treats negative timeouts just like zero.
          NANOSECONDS.sleep(remainingNanos);
          return;
        } catch (InterruptedException e) {
          interrupted = true;
          remainingNanos = end - System.nanoTime();
        }
      }
    } finally {
      if (interrupted) {
        Thread.currentThread().interrupt();
      }
    }
  }
}<|MERGE_RESOLUTION|>--- conflicted
+++ resolved
@@ -34,8 +34,6 @@
     }
   }
 
-<<<<<<< HEAD
-=======
   /**
    * Copied from Guava release 23. The Uniterruptibles class was annotated as Beta by Google, therefore unstable to use. The following javadoc was copied from
    * com.google.common.util.concurrent.Uninterruptibles:
@@ -46,7 +44,6 @@
    * @author Anthony Zana
    * @since 10.0
    */
->>>>>>> 2962878f
   public static void sleepUninterruptibly(long sleepFor, TimeUnit unit) {
     boolean interrupted = false;
     try {
