/*
 * Licensed to the Apache Software Foundation (ASF) under one or more
 * contributor license agreements.  See the NOTICE file distributed with
 * this work for additional information regarding copyright ownership.
 * The ASF licenses this file to You under the Apache License, Version 2.0
 * (the "License"); you may not use this file except in compliance with
 * the License.  You may obtain a copy of the License at
 *
 *     http://www.apache.org/licenses/LICENSE-2.0
 *
 * Unless required by applicable law or agreed to in writing, software
 * distributed under the License is distributed on an "AS IS" BASIS,
 * WITHOUT WARRANTIES OR CONDITIONS OF ANY KIND, either express or implied.
 * See the License for the specific language governing permissions and
 * limitations under the License.
 */
package org.apache.accumulo.fate.zookeeper;

import java.util.Arrays;
import java.util.List;

import org.apache.accumulo.fate.util.Retry;
import org.apache.accumulo.fate.zookeeper.ZooUtil.NodeExistsPolicy;
import org.apache.accumulo.fate.zookeeper.ZooUtil.NodeMissingPolicy;
import org.apache.accumulo.fate.zookeeper.ZooUtil.ZooKeeperConnectionInfo;
import org.apache.zookeeper.CreateMode;
import org.apache.zookeeper.KeeperException;
import org.apache.zookeeper.KeeperException.Code;
import org.apache.zookeeper.ZooKeeper;
import org.apache.zookeeper.data.ACL;
import org.apache.zookeeper.data.Stat;
import org.slf4j.Logger;
import org.slf4j.LoggerFactory;

public class ZooReaderWriter extends ZooReader implements IZooReaderWriter {
  private static final Logger log = LoggerFactory.getLogger(ZooReaderWriter.class);

<<<<<<< HEAD
=======
  private static SecurityPermission ZOOWRITER_PERMISSION = new SecurityPermission(
      "zookeeperWriterPermission");

>>>>>>> f4f43feb
  private static ZooReaderWriter instance = null;
  private final String scheme;
  private final byte[] auth;
  private final ZooKeeperConnectionInfo info;

  @Override
  public ZooKeeper getZooKeeper() {
    return getSession(keepers, timeout, scheme, auth);
  }

  public ZooReaderWriter(String string, int timeInMillis, String scheme, byte[] auth) {
    super(string, timeInMillis);
    this.scheme = scheme;
    this.auth = Arrays.copyOf(auth, auth.length);
    this.info = new ZooKeeperConnectionInfo(string, timeInMillis, scheme, this.auth);
  }

  @Override
  public void recursiveDelete(String zPath, NodeMissingPolicy policy)
      throws KeeperException, InterruptedException {
    ZooUtil.recursiveDelete(info, zPath, policy);
  }

  @Override
  public boolean putPersistentData(String zPath, byte[] data, NodeExistsPolicy policy)
      throws KeeperException, InterruptedException {
    return ZooUtil.putPersistentData(info, zPath, data, policy);
  }

  @Override
  public boolean putPersistentData(String zPath, byte[] data, int version, NodeExistsPolicy policy,
      List<ACL> acls) throws KeeperException, InterruptedException {
    return ZooUtil.putPersistentData(info, zPath, data, version, policy, acls);
  }

  @Override
  public boolean putPrivatePersistentData(String zPath, byte[] data, NodeExistsPolicy policy)
      throws KeeperException, InterruptedException {
    return ZooUtil.putPrivatePersistentData(info, zPath, data, policy);
  }

  @Override
  public void putPersistentData(String zPath, byte[] data, int version, NodeExistsPolicy policy)
      throws KeeperException, InterruptedException {
    ZooUtil.putPersistentData(info, zPath, data, version, policy);
  }

  @Override
  public String putPersistentSequential(String zPath, byte[] data)
      throws KeeperException, InterruptedException {
    return ZooUtil.putPersistentSequential(info, zPath, data);
  }

  @Override
  public String putEphemeralData(String zPath, byte[] data)
      throws KeeperException, InterruptedException {
    return ZooUtil.putEphemeralData(info, zPath, data);
  }

  @Override
  public String putEphemeralSequential(String zPath, byte[] data)
      throws KeeperException, InterruptedException {
    return ZooUtil.putEphemeralSequential(info, zPath, data);
  }

  @Override
  public void recursiveCopyPersistent(String source, String destination, NodeExistsPolicy policy)
      throws KeeperException, InterruptedException {
    ZooUtil.recursiveCopyPersistent(info, source, destination, policy);
  }

  @Override
  public void delete(String path, int version) throws InterruptedException, KeeperException {
    final Retry retry = getRetryFactory().createRetry();
    while (true) {
      try {
        getZooKeeper().delete(path, version);
        return;
      } catch (KeeperException e) {
        final Code code = e.code();
        if (code == Code.NONODE) {
          if (retry.hasRetried()) {
            // A retried delete could have deleted the node, assume that was the case
            log.debug("Delete saw no node on a retry. Assuming node was deleted");
            return;
          }

          throw e;
        } else if (code == Code.CONNECTIONLOSS || code == Code.OPERATIONTIMEOUT
            || code == Code.SESSIONEXPIRED) {
          // retry if we have more attempts to do so
          retryOrThrow(retry, e);
        } else {
          throw e;
        }
      }

      retry.waitForNextAttempt();
    }
  }

  @Override
  public byte[] mutate(String zPath, byte[] createValue, List<ACL> acl, Mutator mutator)
      throws Exception {
    if (createValue != null) {
      while (true) {
        final Retry retry = getRetryFactory().createRetry();
        try {
          getZooKeeper().create(zPath, createValue, acl, CreateMode.PERSISTENT);
          return createValue;
        } catch (KeeperException ex) {
          final Code code = ex.code();
          if (code == Code.NODEEXISTS) {
            // expected
            break;
          } else if (code == Code.OPERATIONTIMEOUT || code == Code.CONNECTIONLOSS
              || code == Code.SESSIONEXPIRED) {
            retryOrThrow(retry, ex);
          } else {
            throw ex;
          }
        }

        retry.waitForNextAttempt();
      }
    }
    do {
      final Retry retry = getRetryFactory().createRetry();
      Stat stat = new Stat();
      byte[] data = getData(zPath, false, stat);
      data = mutator.mutate(data);
      if (data == null)
        return data;
      try {
        getZooKeeper().setData(zPath, data, stat.getVersion());
        return data;
      } catch (KeeperException ex) {
        final Code code = ex.code();
        if (code == Code.BADVERSION) {
          // Retry, but don't increment. This makes it backwards compatible with the infinite
          // loop that previously happened. I'm not sure if that's really desirable though.
        } else if (code == Code.OPERATIONTIMEOUT || code == Code.CONNECTIONLOSS
            || code == Code.SESSIONEXPIRED) {
          retryOrThrow(retry, ex);
          retry.waitForNextAttempt();
        } else {
          throw ex;
        }
      }
    } while (true);
  }

  public static synchronized ZooReaderWriter getInstance(String zookeepers, int timeInMillis,
      String scheme, byte[] auth) {
    if (instance == null)
      instance = new ZooReaderWriter(zookeepers, timeInMillis, scheme, auth);
    return instance;
  }

  @Override
  public boolean isLockHeld(ZooUtil.LockID lockID) throws KeeperException, InterruptedException {
    return ZooUtil.isLockHeld(info, lockID);
  }

  @Override
  public void mkdirs(String path) throws KeeperException, InterruptedException {
    if (path.equals(""))
      return;
    if (!path.startsWith("/"))
      throw new IllegalArgumentException(path + "does not start with /");
    if (exists(path))
      return;
    String parent = path.substring(0, path.lastIndexOf("/"));
    mkdirs(parent);
    putPersistentData(path, new byte[] {}, NodeExistsPolicy.SKIP);
  }

}<|MERGE_RESOLUTION|>--- conflicted
+++ resolved
@@ -35,12 +35,6 @@
 public class ZooReaderWriter extends ZooReader implements IZooReaderWriter {
   private static final Logger log = LoggerFactory.getLogger(ZooReaderWriter.class);
 
-<<<<<<< HEAD
-=======
-  private static SecurityPermission ZOOWRITER_PERMISSION = new SecurityPermission(
-      "zookeeperWriterPermission");
-
->>>>>>> f4f43feb
   private static ZooReaderWriter instance = null;
   private final String scheme;
   private final byte[] auth;
