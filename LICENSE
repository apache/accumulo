--- conflicted
+++ resolved
@@ -284,40 +284,6 @@
     FROM, OUT OF OR IN CONNECTION WITH THE SOFTWARE OR THE USE OR
     OTHER DEALINGS IN THE SOFTWARE.
 
-<<<<<<< HEAD
-=======
-## Flot 4.2.6 (https://github.com/flot/flot)
-
-Files (in server/monitor/src/main/resources/):
-* org/apache/accumulo/monitor/resources/external/flot/*
-
-    Copyright (c) 2007-2014 IOLA and Ole Laursen
-
-    Available under the MIT License (see above and https://github.com/flot/flot/blob/master/LICENSE.txt)
-
-    Flot bundles additional works:
-
-    jquery.flot.pie.js
-        Flot plugin for rendering pie charts.
-
-        Copyright (c) 2007-2014 IOLA and Ole Laursen.
-        Licensed under the MIT license.
-
-        * Created by Brian Medendorp
-        * Updated with contributions from btburnett3, Anthony Aragues and Xavi Ivars
-
-    jquery.flot.resize.js
-    * Inline dependency:
-     * jQuery resize event - v1.1 - 3/14/2010
-     * http://benalman.com/projects/jquery-resize-plugin/
-     *
-     * Copyright (c) 2010 "Cowboy" Ben Alman
-     * Dual licensed under the MIT and GPL licenses.
-     * http://benalman.com/about/license/
-
-    distributed under the MIT license (see above)
-
->>>>>>> 03af8f21
 ## Bootstrap v5.3.2 (https://getbootstrap.com/)
 
 Files (in server/monitor/src/main/resources/):
